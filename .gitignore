node_modules/
package.json
yarn.lock

.venv/
/build/
.vscode/
src/*/include/case.fpp
src/*/autogen/

*.swo
*.swp

*:Zone.Identifier

.nfs*

__pycache__

*.egg-info

.DS_Store

/tests/*/**
!/tests/*/golden.txt
!/tests/*/golden-metadata.txt

# NVIDIA Nsight Compute
*.nsys-rep
*.sqlite

docs/*/initial*
docs/*/result*
docs/documentation/*-example.png
docs/documentation/examples.md

examples/*batch/*/
examples/**/D/*
examples/**/p*
examples/**/D_*
examples/**/*.inf
examples/**/*.inp
examples/**/*.dat
examples/**/*.o*
examples/**/silo*
examples/**/restart_data*
examples/**/*.out
examples/**/binary
examples/**/fort.1
examples/**/*.sh
examples/**/*.err
examples/**/viz/
examples/*.jpg
examples/*.png
examples/*/workloads/
examples/*/run-*/
examples/*/logs/
examples/**/*.f90
!examples/3D_lag_bubbles_shbubcollapse/input/lag_bubbles.dat
!examples/3D_lag_bubbles_bubblescreen/input/lag_bubbles.dat
workloads/

benchmarks/*batch/*/
benchmarks/*/D/*
benchmarks/*/p*
benchmarks/*/D_*
benchmarks/*/*.inf
benchmarks/*/*.inp
benchmarks/*/*.dat
benchmarks/*/*.o*
benchmarks/*/silo*
benchmarks/*/restart_data*
benchmarks/*/*.out
benchmarks/*/binary
benchmarks/*/fort.1
benchmarks/*/*.sh
benchmarks/*/*.err
benchmarks/*/viz/
benchmarks/*.jpg
benchmarks/*.png

*.mod

# Video Files
*.mp4
*.mov
*.mkv
*.avi

<<<<<<< HEAD
packaging/spack/spack-test/
=======
packaging/spack/spack-test
.spack 
>>>>>>> a36a225f
<|MERGE_RESOLUTION|>--- conflicted
+++ resolved
@@ -87,9 +87,5 @@
 *.mkv
 *.avi
 
-<<<<<<< HEAD
-packaging/spack/spack-test/
-=======
 packaging/spack/spack-test
-.spack 
->>>>>>> a36a225f
+.spack 