node_modules/
package.json
yarn.lock

.venv/
/build/
.vscode/
src/*/include/case.fpp
src/*/autogen/

# Coverage results
coverage_results/
coverage_results_*/
*.gcov
*.gcda
*.gcno
coverage.html
coverage.xml
coverage_summary.txt
coverage_report.html

*.swo
*.swp

*:Zone.Identifier

.nfs*

__pycache__

*.egg-info

.DS_Store

/tests/*/**
!/tests/*/golden.txt
!/tests/*/golden-metadata.txt

# NVIDIA Nsight Compute
*.nsys-rep
*.sqlite

docs/*/initial*
docs/*/result*
docs/documentation/*-example.png
docs/documentation/examples.md

examples/*batch/*/
examples/**/D/*
examples/**/p*
examples/**/D_*
examples/**/*.inf
examples/**/*.inp
examples/**/*.dat
examples/**/*.o*
examples/**/silo*
examples/**/restart_data*
examples/**/*.out
examples/**/binary
examples/**/fort.1
examples/**/*.sh
examples/**/*.err
examples/**/viz/
examples/*.jpg
examples/*.png
examples/*/workloads/
examples/*/run-*/
examples/*/logs/
examples/**/*.f90
!examples/3D_lag_bubbles_shbubcollapse/input/lag_bubbles.dat
!examples/3D_lag_bubbles_bubblescreen/input/lag_bubbles.dat
workloads/

benchmarks/*batch/*/
benchmarks/*/D/*
benchmarks/*/p*
benchmarks/*/D_*
benchmarks/*/*.inf
benchmarks/*/*.inp
benchmarks/*/*.dat
benchmarks/*/*.o*
benchmarks/*/silo*
benchmarks/*/restart_data*
benchmarks/*/*.out
benchmarks/*/binary
benchmarks/*/fort.1
benchmarks/*/*.sh
benchmarks/*/*.err
benchmarks/*/viz/
benchmarks/*.jpg
benchmarks/*.png

*.mod

# Video Files
*.mp4
*.mov
*.mkv
*.avi

<<<<<<< HEAD

*.log
=======
packaging/spack/spack-test
.spack 
>>>>>>> 4f0704f8
<|MERGE_RESOLUTION|>--- conflicted
+++ resolved
@@ -98,10 +98,7 @@
 *.mkv
 *.avi
 
-<<<<<<< HEAD
 
 *.log
-=======
 packaging/spack/spack-test
-.spack 
->>>>>>> 4f0704f8
+.spack 