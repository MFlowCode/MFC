--- conflicted
+++ resolved
@@ -52,7 +52,6 @@
 examples/*/viz/
 examples/*.jpg
 examples/*.png
-<<<<<<< HEAD
 
 benchmarks/*batch/*/
 benchmarks/*/D/*
@@ -74,12 +73,9 @@
 benchmarks/*.png
 
 *.mod
-=======
-*.mod
 
 # Video Files
 *.mp4
 *.mov
 *.mkv
-*.avi
->>>>>>> bebf7bf0
+*.avi