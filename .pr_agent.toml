--- conflicted
+++ resolved
@@ -4,13 +4,8 @@
 pr_commands = ["/describe", "/review", "/improve"]
 
 [pr_reviewer]                # (all fields optional)
-<<<<<<< HEAD
-num_max_findings         = 7  # how many items to surface
-require_tests_review     = true
-=======
 num_max_findings        = 10  # how many items to surface
 require_tests_review    = true
->>>>>>> 0a686485
 extra_instructions = """
 Focus on duplicate code, the possibility of bugs, and if the PR added appropriate tests if it added a simulation feature.
 """
