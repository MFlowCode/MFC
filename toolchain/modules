--- conflicted
+++ resolved
@@ -59,18 +59,16 @@
 d-gpu CC=nvc CXX=nvc++ FC=nvfortran
 d-gpu MFC_CUDA_CC=80,86
 
-<<<<<<< HEAD
 o     Brown Oscar
 o-all python
 o-cpu hpcx-mpi
 o-gpu nvhpc cuda/12.3.0 cmake/3.26.3
 o-gpu CC=nvc CXX=nvc++ FC=nvfortran
-=======
+
 dai     NCSA DeltaAI
 dai-all python cmake nvhpc-openmpi3/24.3 cuda
 dai-all CC=nvc CXX=nvc++ FC=nvfortran
 dai-gpu MFC_CUDA_CC=89,90
->>>>>>> ffce00ec
 
 c     DoD Carpenter
 c-all python/3.12.1
