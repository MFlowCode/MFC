--- conflicted
+++ resolved
@@ -50,11 +50,7 @@
 f     OLCF Frontier
 f-all cpe/25.03 rocm/6.3.1
 f-all cray-fftw cray-hdf5 cray-python
-<<<<<<< HEAD
-f-gpu craype-accel-amd-gfx90a rocprofiler-compute/3.0.0
-=======
 f-gpu craype-accel-amd-gfx90a rocprofiler-compute/3.0.0 
->>>>>>> 8e94d0a5
 
 d     NCSA Delta
 d-all python/3.11.6
