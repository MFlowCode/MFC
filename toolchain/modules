# List of modules used by . ./mfc.sh load to load modules known to be compatible
# with MFC on different clusters.
#
# [slug]     [system name]
# [slug]-all [common modules]    (any number of lines)
# [slug]-cpu [cpu-only modules]  (any number of lines)
# [slug]-gpu [gpu-only modules]  (any number of lines)

s     OLCF Summit
s-all python/3.8.10 darshan-runtime/3.3.1-lite hsi/5.0.2.p5 xalt/1.2.1
s-cpu lsf-tools/2.0 cmake/3.23.2 ninja/1.10.2 spectrum-mpi/10.4.0.3-20210112
s-cpu gcc/12.1.0
s-gpu nvhpc/22.11 cuda/nvhpc
s-gpu CC=nvc CXX=nvc++ FC=nvfortran

b     PSC Bridges2
b-all python/3.8.6
b-cpu allocations/1.0 gcc/10.2.0 openmpi/4.0.5-gcc10.2.0
b-gpu openmpi/4.0.5-nvhpc22.9 nvhpc/22.9 cuda
b-gpu CC=nvc CXX=nvc++ FC=nvfortran

a     OLCF Ascent
a-all python cmake/3.22.2
a-cpu gcc/11.1.0 spectrum-mpi cuda
a-gpu nvhpc/21.11 spectrum-mpi cuda/nvhpc nsight-compute nsight-systems
a-gpu CC=nvc CXX=nvc++ FC=nvfortran

r     Richardson
r-all python/3.7
r-cpu gcc/9.3.0 openmpi-2.0/gcc-9.3.0

w     OLCF Wombat
w-all cmake/3.25.1 python/3.10.8
w-cpu gcc/11.1.0 openmpi/4.0.5_gcc
w-gpu nvhpc/22.11
w-gpu CC=nvc CXX=nvc++ FC=nvfortran

e     SDSC Expanse
e-all python/3.8.5
e-cpu cpu/0.15.4 gcc/9.2.0 openmpi/4.1.1 cmake/3.18.2
e-gpu gpu/0.15.4 cuda/11.0.2 nvhpc/22.2 openmpi/4.0.5 cmake/3.19.8
e-gpu CC=nvc CXX=nvc++ FC=nvfortran

p     GT Phoenix
p-all python/3.9.12-rkxvr6 
p-cpu gcc/12.1.0-qgxpzk mvapich2/2.3.7-733lcv
p-gpu cmake/3.23.1-327dbl cuda/11.7.0-7sdye3 nvhpc/22.11
p-gpu MFC_CUDA_CC=70,80 CC=nvc CXX=nvc++ FC=nvfortran

f     OLCF Frontier
f-gpu rocm/5.5.1 craype-accel-amd-gfx90a
f-all cpe/23.09
f-all cray-fftw cray-hdf5 cray-mpich/8.1.26 cce/16.0.1 
f-all rocm/5.5.1 cray-python omniperf
f-cpu

d     NCSA Delta
d-all python/3.11.6
d-cpu gcc/11.4.0 openmpi
d-gpu nvhpc/22.11 openmpi+cuda/4.1.5+cuda cmake
d-gpu CC=nvc CXX=nvc++ FC=nvfortran

<<<<<<< HEAD
o     Brown Oscar
o-all python
o-cpu openmpi/4.1.4s
o-gpu nvhpc cuda/12.3.0 cmake/3.26.3
o-gpu CC=nvc CXX=nvc++ FC=nvfortran
=======
c     DoD Carpenter
c-all python
c-cpu gcc/12.2.0 cmake/3.28.1-gcc-12.2.0 openmpi/4.1.6
c-gpu nvhpc/23.7 cuda/12.2
>>>>>>> e4f04b7b
<|MERGE_RESOLUTION|>--- conflicted
+++ resolved
@@ -60,15 +60,13 @@
 d-gpu nvhpc/22.11 openmpi+cuda/4.1.5+cuda cmake
 d-gpu CC=nvc CXX=nvc++ FC=nvfortran
 
-<<<<<<< HEAD
 o     Brown Oscar
 o-all python
 o-cpu openmpi/4.1.4s
 o-gpu nvhpc cuda/12.3.0 cmake/3.26.3
 o-gpu CC=nvc CXX=nvc++ FC=nvfortran
-=======
+
 c     DoD Carpenter
 c-all python
 c-cpu gcc/12.2.0 cmake/3.28.1-gcc-12.2.0 openmpi/4.1.6
 c-gpu nvhpc/23.7 cuda/12.2
->>>>>>> e4f04b7b
