# List of modules used by . ./mfc.sh load to load modules known to be compatible
# with MFC on different clusters.
#
# [slug]     [system name]
# [slug]-all [common modules]    (any number of lines)
# [slug]-cpu [cpu-only modules]  (any number of lines)
# [slug]-gpu [gpu-only modules]  (any number of lines)

s     OLCF Summit
s-all python/3.8.10 darshan-runtime/3.3.1-lite hsi/5.0.2.p5 xalt/1.2.1
s-cpu lsf-tools/2.0 cmake/3.23.2 ninja/1.10.2 spectrum-mpi/10.4.0.3-20210112
s-cpu gcc/12.1.0
s-gpu nvhpc/22.11 cuda/nvhpc
s-gpu CC=nvc CXX=nvc++ FC=nvfortran

b     PSC Bridges2
b-all python/3.8.6
b-cpu allocations/1.0 gcc/10.2.0 openmpi/4.0.5-gcc10.2.0
b-gpu openmpi/4.0.5-nvhpc22.9 nvhpc/22.9 cuda
b-gpu CC=nvc CXX=nvc++ FC=nvfortran

a     OLCF Ascent
a-all python cmake/3.22.2
a-cpu gcc/11.1.0 spectrum-mpi cuda
a-gpu nvhpc/21.11 spectrum-mpi cuda/nvhpc nsight-compute nsight-systems
a-gpu CC=nvc CXX=nvc++ FC=nvfortran

r     Richardson
r-all python/3.7
r-cpu gcc/9.3.0 openmpi-2.0/gcc-9.3.0

w     OLCF Wombat
w-all cmake/3.25.1 python/3.10.8
w-cpu gcc/11.1.0 openmpi/4.0.5_gcc
w-gpu nvhpc/22.11
w-gpu CC=nvc CXX=nvc++ FC=nvfortran

e     SDSC Expanse
e-all python/3.8.5
e-cpu cpu/0.15.4 gcc/9.2.0 openmpi/4.1.1 cmake/3.18.2
e-gpu gpu/0.15.4 cuda/11.0.2 nvhpc/22.2 openmpi/4.0.5 cmake/3.19.8
e-gpu CC=nvc CXX=nvc++ FC=nvfortran

p     GT Phoenix
p-all python/3.9.12-rkxvr6 
p-cpu gcc/12.1.0-qgxpzk mvapich2/2.3.7-733lcv
p-gpu cmake/3.23.1-327dbl cuda/11.7.0-7sdye3 nvhpc/22.11
p-gpu MFC_CUDA_CC=70,80 CC=nvc CXX=nvc++ FC=nvfortran

f     OLCF Frontier
f-gpu rocm/5.5.1 craype-accel-amd-gfx90a
f-all cpe/23.09
f-all cray-fftw cray-hdf5 cray-mpich/8.1.26 cce/16.0.1 
f-all rocm/5.5.1 cray-python omniperf
f-cpu

d     NCSA Delta
d-all python/3.11.6
d-cpu gcc/11.4.0 openmpi
d-gpu nvhpc/22.11 openmpi+cuda/4.1.5+cuda cmake
d-gpu CC=nvc CXX=nvc++ FC=nvfortran

c     DoD Carpenter
<<<<<<< HEAD
c-all python/3.12.1
c-cpu compiler-rt/2024.2.0 ifort/2024.2.0 icc/2023.1.0 mpi/latest cmake/3.28.1-intel-2023.0.0
c-cpu CC=gcc CXX=g++ FC=gfortran
=======
c-all python
c-cpu gcc/12.2.0 cmake/3.28.1-gcc-12.2.0 openmpi/4.1.6
c-gpu nvhpc/23.7 cuda/12.2

n     DoD Nautilus
n-all slurm
n-cpu penguin/openmpi/4.1.5/gcc-8.5.0
n-gpu penguin/openmpi/4.1.5/nvhpc-22.3 nvidia/nvhpc/22.3 cuda/cuda-11.6
n-gpu CC=nvc CXX=nvc++ FC=nvfortran
>>>>>>> 1d190675
<|MERGE_RESOLUTION|>--- conflicted
+++ resolved
@@ -61,18 +61,12 @@
 d-gpu CC=nvc CXX=nvc++ FC=nvfortran
 
 c     DoD Carpenter
-<<<<<<< HEAD
 c-all python/3.12.1
 c-cpu compiler-rt/2024.2.0 ifort/2024.2.0 icc/2023.1.0 mpi/latest cmake/3.28.1-intel-2023.0.0
 c-cpu CC=gcc CXX=g++ FC=gfortran
-=======
-c-all python
-c-cpu gcc/12.2.0 cmake/3.28.1-gcc-12.2.0 openmpi/4.1.6
-c-gpu nvhpc/23.7 cuda/12.2
 
 n     DoD Nautilus
 n-all slurm
 n-cpu penguin/openmpi/4.1.5/gcc-8.5.0
 n-gpu penguin/openmpi/4.1.5/nvhpc-22.3 nvidia/nvhpc/22.3 cuda/cuda-11.6
-n-gpu CC=nvc CXX=nvc++ FC=nvfortran
->>>>>>> 1d190675
+n-gpu CC=nvc CXX=nvc++ FC=nvfortran