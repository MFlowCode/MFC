#!/bin/bash

unset u_c
unset u_cg

# Reset u_computer & u_cg to known values since this script is run with "source"
# Therefore, values of variables defined here are kept when the script runs again.
u_computer=""; u_cg=""

# If there are command-line arguments, parse them:
while [[ $# -gt 0 ]]; do
    case $1 in
        -c|--computer) u_c="$2";  shift; shift; ;;
        -m|--mode)     u_cg="$2"; shift; shift; ;;
        -*|--*)        echo "Unknown option $1"; return; ;;
    esac
done

# Get computer (if not supplied in command line)
if [ -v $u_c ]; then
    log   "Select a system:"
    log   "$G""ORNL$W:    Ascent     (a) | Frontier (f) | Summit (s) | Wombat (w)"
    log   "$C""ACCESS$W:  Bridges2   (b) | Expanse (e) | Delta  (d) | DeltaAI (dai)"
    log   "$Y""Gatech$W:  Phoenix    (p)"
    log   "$R""Caltech$W: Richardson (r)"
    log   "$BR""Brown$W: Oscar (o)"
    log   "$B""DoD$W:     Carpenter  (c) | Nautilus (n)"
<<<<<<< HEAD
    log_n "($G""a$W/$G""f$W/$G""s$W/$G""w$W/$C""b$W/$C""e$CR/$C""d$CR/$Y""p$CR/$R""r$CR/$B""c$CR/$B""n$CR/$BR""o"$CR"): "
=======
    log_n "($G""a$W/$G""f$W/$G""s$W/$G""w$W/$C""b$W/$C""e$CR/$C""d/$C""dai$CR/$Y""p$CR/$R""r$CR/$B""c$CR/$B""n$CR): "
>>>>>>> 143f710a
    read u_c
    log
fi

# Get CPU/GPU (if not supplied in command-line)
if [ -v $u_cg ]; then
    log   "Select configuration:"
    log   " - CPU (c | cpu)"
    log   " - GPU (g | gpu)"
    log_n "(c/cpu/g/gpu): "
    read u_cg
    log
fi

# User input to lowercase
u_c=$(echo "$u_c" | tr '[:upper:]' '[:lower:]')
u_cg=$(echo "$u_cg" | tr '[:upper:]' '[:lower:]')

if [ "$u_cg" '==' 'c' ] || [ "$u_cg" '==' 'cpu' ]; then
    CG='CPU'; cg='cpu'
elif [ "$u_cg" '==' "g" ] || [ "$u_cg" '==' 'gpu' ]; then
    CG='GPU'; cg='gpu'
fi

__combine() {
    echo -n $@ | sed 's/\[\n\r\s\]\+/\ /'
}

__extract() {
    __combine "$(grep -E "^$1\s+" toolchain/modules | sed "s/^$1\s\+//")"
}

COMPUTER="$(__extract "$u_c")"

if [[ -z "$COMPUTER" ]]; then
    error "Computer $M$u_cg$CR not recognized."
    return
fi

log "Loading modules (& env variables) for $M$COMPUTER$CR on $M$CG$CR"'s:'

# Reset modules to default system configuration (unless Carpenter)
if [ "$u_c" != 'c' ]; then
    module reset > /dev/null 2>&1
    code="$?"

    # Purge if reset is not available
    if [ "$code" -ne '0' ]; then
        module purge > /dev/null 2>&1
    fi
else
    module purge > /dev/null 2>&1
fi

ELEMENTS="$(__extract "$u_c-all") $(__extract "$u_c-$cg")"
MODULES=`echo "$ELEMENTS" | tr ' ' '\n' | grep -v = | xargs`
VARIABLES=`echo "$ELEMENTS" | tr ' ' '\n' | grep = | xargs`

log " $ module load $MODULES"
if ! module load $MODULES; then
    error "Failed to load modules."

    return
fi

if [ $(echo "$VARIABLES" | grep = | wc -c) -gt 0 ]; then
    log " $ export $(eval "echo $VARIABLES")"
    export $(eval "echo $VARIABLES") > /dev/null
fi

# Don't check for Cray paths on Carpenter, otherwise do check if they exist
if [ ! -z ${CRAY_LD_LIBRARY_PATH+x} ] && [ "$u_c" != 'c' ]; then
    ok "Found $M\$CRAY_LD_LIBRARY_PATH$CR. Prepending to $M\$LD_LIBRARY_PATH$CR."
    export LD_LIBRARY_PATH="$CRAY_LD_LIBRARY_PATH:$LD_LIBRARY_PATH"
fi

ok 'All modules and environment variables have been loaded.'

return<|MERGE_RESOLUTION|>--- conflicted
+++ resolved
@@ -25,11 +25,7 @@
     log   "$R""Caltech$W: Richardson (r)"
     log   "$BR""Brown$W: Oscar (o)"
     log   "$B""DoD$W:     Carpenter  (c) | Nautilus (n)"
-<<<<<<< HEAD
-    log_n "($G""a$W/$G""f$W/$G""s$W/$G""w$W/$C""b$W/$C""e$CR/$C""d$CR/$Y""p$CR/$R""r$CR/$B""c$CR/$B""n$CR/$BR""o"$CR"): "
-=======
-    log_n "($G""a$W/$G""f$W/$G""s$W/$G""w$W/$C""b$W/$C""e$CR/$C""d/$C""dai$CR/$Y""p$CR/$R""r$CR/$B""c$CR/$B""n$CR): "
->>>>>>> 143f710a
+    log_n "($G""a$W/$G""f$W/$G""s$W/$G""w$W/$C""b$W/$C""e$CR/$C""d/$C""dai$CR/$Y""p$CR/$R""r$CR/$B""c$CR/$B""n$CR/$BR""o"$CR"): "
     read u_c
     log
 fi
