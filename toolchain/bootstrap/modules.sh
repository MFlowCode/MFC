--- conflicted
+++ resolved
@@ -23,14 +23,9 @@
     log   "$C""ACCESS$W:  Bridges2   (b) | Expanse (e) | Delta  (d)"
     log   "$Y""Gatech$W:  Phoenix    (p)"
     log   "$R""Caltech$W: Richardson (r)"
-<<<<<<< HEAD
     log   "$BR""Brown$W: Oscar (o)"
-    log   "$B""DoD$W:     Carpenter  (c)"
-    log_n "($G""a$W/$G""f$W/$G""s$W/$G""w$W/$C""b$W/$C""e$CR/$C""d$CR/$Y""p$CR/$R""r$CR/$B""c$CR/$BR""o"$CR"): "
-=======
     log   "$B""DoD$W:     Carpenter  (c) | Nautilus (n)"
-    log_n "($G""a$W/$G""f$W/$G""s$W/$G""w$W/$C""b$W/$C""e$CR/$C""d$CR/$Y""p$CR/$R""r$CR/$B""c$CR/$B""n$CR): "
->>>>>>> f248fe0c
+    log_n "($G""a$W/$G""f$W/$G""s$W/$G""w$W/$C""b$W/$C""e$CR/$C""d$CR/$Y""p$CR/$R""r$CR/$B""c$CR/$B""n$CR/$BR""o"$CR"): "
     read u_c
     log
 fi
