--- conflicted
+++ resolved
@@ -39,11 +39,7 @@
 
     # Chemistry
     "cantera==3.1.0",
-<<<<<<< HEAD
-    "pyrometheus@git+https://github.com/DimAdam-01/pyrometheus.git@main"
-=======
     "pyrometheus == 1.0.3"
->>>>>>> 4949c072
 ]
 
 [tool.hatch.metadata]
