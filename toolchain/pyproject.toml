--- conflicted
+++ resolved
@@ -38,14 +38,8 @@
 
     # Chemistry
     "cantera==3.1.0",
-<<<<<<< HEAD
-    #"pyrometheus == 1.0.4",
-    "pyrometheus @ git+https://github.com/wilfonba/pyrometheus-wilfong.git@OpenMPTest",
-
-=======
     "pyrometheus == 1.0.5",
     
->>>>>>> eb152c57
     # Frontier Profiling
     "astunparse==1.6.2",
     "colorlover",
