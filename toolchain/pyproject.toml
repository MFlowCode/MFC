--- conflicted
+++ resolved
@@ -39,9 +39,6 @@
 
     # Chemistry
     "cantera==3.1.0",
-<<<<<<< HEAD
-    "pyrometheus == 1.0.3"
-=======
     "pyrometheus == 1.0.3",
 
     # Frontier Profiling
@@ -55,7 +52,6 @@
     "dash-bootstrap-components",
     "kaleido",
     "plotille"
->>>>>>> 4ceee020
 ]
 
 [tool.hatch.metadata]
