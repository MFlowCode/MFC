[build-system]
requires = ["hatchling"]
build-backend = "hatchling.build"

[project]
name = "mfc"
version = "4.9.6"
dependencies = [
    # General
    "rich",
    "wheel",
    "typos",
    "PyYAML",
    "argparse",
    "dataclasses",
    "fastjsonschema",

    # Build System
    "fypp",

    # Running Cases
    "mako",

    # Code Health
    "typos",
    "pylint",
    "fprettify",
    "black",
    "ansi2txt",

    # Profiling
    "numpy",
    "pandas",

    # Plotting
    "seaborn",
    "matplotlib",

    # Chemistry
    "cantera==3.1.0",
<<<<<<< HEAD
    "pyrometheus == 1.0.5",
    
=======
    #"pyrometheus == 1.0.4",
    "pyrometheus @ git+https://github.com/wilfonba/pyrometheus-wilfong.git@OpenMPTest",

>>>>>>> 0fcc08da
    # Frontier Profiling
    "astunparse==1.6.2",
    "colorlover",
    "dash>=1.12.0",
    "pymongo",
    "tabulate",
    "tqdm",
    "dash-svg",
    "dash-bootstrap-components",
    "kaleido",
    "plotille"
]

[tool.hatch.metadata]
allow-direct-references = true<|MERGE_RESOLUTION|>--- conflicted
+++ resolved
@@ -38,14 +38,9 @@
 
     # Chemistry
     "cantera==3.1.0",
-<<<<<<< HEAD
-    "pyrometheus == 1.0.5",
-    
-=======
-    #"pyrometheus == 1.0.4",
+    #"pyrometheus == 1.0.5",
     "pyrometheus @ git+https://github.com/wilfonba/pyrometheus-wilfong.git@OpenMPTest",
 
->>>>>>> 0fcc08da
     # Frontier Profiling
     "astunparse==1.6.2",
     "colorlover",
