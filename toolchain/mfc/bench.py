--- conflicted
+++ resolved
@@ -13,12 +13,7 @@
 class BenchCase:
     slug: str
     path: str
-<<<<<<< HEAD
     args: typing.List[str]
-=======
-    #args: list[str]
->>>>>>> 357d40fe
-
 
 def bench(targets = None):
     if targets is None:
