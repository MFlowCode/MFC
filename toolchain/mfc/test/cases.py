--- conflicted
+++ resolved
@@ -961,17 +961,6 @@
             if path == "scaling":
                 continue
 
-<<<<<<< HEAD
-            # # List of currently broken examples -> currently attempting to fix!
-            brokenCases = ["2D_ibm_cfl_dt", "1D_sodHypo", "2D_viscous", "2D_laplace_pressure_jump",
-                    "2D_bubbly_steady_shock", "2D_advection", "2D_hardcoded_ic", "2D_ibm_multiphase",
-                    "2D_acoustic_broadband", "1D_inert_shocktube", "1D_reactive_shocktube",
-                    "2D_ibm_steady_shock", "3D_performance_test", "3D_ibm_stl_ellipsoid",
-                    "3D_sphbubcollapse", "2D_ibm_stl_wedge", "3D_ibm_stl_pyramid", "3D_ibm_bowshock",
-                    "3D_turb_mixing", "2D_mixing_artificial_Ma", "2D_lagrange_bubblescreen",
-                    "3D_lagrange_bubblescreen", "2D_triple_point"]
-            if path in brokenCases:
-=======
             # # List of all example cases that will be skipped during testing
             casesToSkip = ["2D_ibm_cfl_dt", "1D_sodHypo", "2D_viscous",
                            "2D_laplace_pressure_jump", "2D_bubbly_steady_shock",
@@ -992,7 +981,6 @@
                            "2D_zero_circ_vortex_analytical",
                            "3D_TaylorGreenVortex_analytical"]
             if path in casesToSkip:
->>>>>>> df321c83
                 continue
             name = f"{path.split('_')[0]} -> Example -> {'_'.join(path.split('_')[1:])}"
             path = os.path.join(common.MFC_EXAMPLE_DIRPATH, path, "case.py")
