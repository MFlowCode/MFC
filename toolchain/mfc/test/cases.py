import typing, itertools

from mfc   import common
from .case import Nt, define_case_d, define_case_f, CaseGeneratorStack, TestCaseBuilder

def get_bc_mods(bc: int, dimInfo):
    params = {}
    for dimCmp in dimInfo[0]:
        params.update({f'bc_{dimCmp}%beg': bc, f'bc_{dimCmp}%end': bc})

    return params


def get_dimensions():
    r = []

    for dimInfo in [ (["x"],           {'m': 299, 'n': 0,  'p': 0},  {"geometry": 1}),
                     (["x", "y"],      {'m': 49,  'n': 39, 'p': 0},  {"geometry": 3}),
                     (["x", "y", "z"], {'m': 24,  'n': 24, 'p': 24}, {"geometry": 9}) ]:
        dimParams = {**dimInfo[1]}

        for dimCmp in dimInfo[0]:
            dimParams.update({
                f"{dimCmp}_domain%beg": 0.E+00, f"{dimCmp}_domain%end": 1.E+00
            })

        dimParams.update(get_bc_mods(-3, dimInfo))

        for patchID in range(1, 3+1):
            dimParams[f"patch_icpp({patchID})%geometry"] = dimInfo[2].get("geometry")

            if "z" in dimInfo[0]:
                dimParams.update({
                    f"patch_icpp({1})%z_centroid":       0.05, f"patch_icpp({1})%length_z":         0.1,
                    f"patch_icpp({2})%z_centroid":       0.45, f"patch_icpp({2})%length_z":         0.7,
                    f"patch_icpp({3})%z_centroid":       0.9,  f"patch_icpp({3})%length_z":         0.2,
                    f"patch_icpp({patchID})%y_centroid": 0.5,  f"patch_icpp({patchID})%length_y":   1,
                    f"patch_icpp({patchID})%x_centroid": 0.5,  f"patch_icpp({patchID})%length_x":   1
                })

            elif "y" in dimInfo[0]:
                dimParams.update({
                    f"patch_icpp({1})%y_centroid":       0.05, f"patch_icpp({1})%length_y":       0.1,
                    f"patch_icpp({2})%y_centroid":       0.45, f"patch_icpp({2})%length_y":       0.7,
                    f"patch_icpp({3})%y_centroid":       0.9,  f"patch_icpp({3})%length_y":       0.2,
                    f"patch_icpp({patchID})%x_centroid": 0.5,  f"patch_icpp({patchID})%length_x": 1
                })
            else:
                dimParams.update({
                    f"patch_icpp({1})%x_centroid": 0.05, f"patch_icpp({1})%length_x": 0.1,
                    f"patch_icpp({2})%x_centroid": 0.45, f"patch_icpp({2})%length_x": 0.7,
                    f"patch_icpp({3})%x_centroid": 0.9,  f"patch_icpp({3})%length_x": 0.2
                })

            if "x" in dimInfo[0]:
                dimParams[f"patch_icpp({patchID})%vel(1)"] = 0.0

            if "y" in dimInfo[0]:
                dimParams[f"patch_icpp({patchID})%vel(2)"] = 0.0

            if "z" in dimInfo[0]:
                dimParams[f"patch_icpp({patchID})%vel(3)"] = 0.0

        r.append((dimInfo, dimParams))

    return r

# pylint: disable=too-many-locals, too-many-statements
def list_cases() -> typing.List[TestCaseBuilder]:
    stack, cases = CaseGeneratorStack(), []

    def alter_bcs(dimInfo):
        for bc in [ -1, -2, -4, -5, -6, -7, -8, -9, -10, -11, -12, -3, -15, -16 ]:
            cases.append(define_case_d(stack, f"bc={bc}", get_bc_mods(bc, dimInfo)))

    def alter_grcbc(dimInfo):
        if len(dimInfo[0]) == 1:
            stack.push('', {'patch_icpp(1)%vel(1)':1.0, 'patch_icpp(2)%vel(1)':1.0, 'patch_icpp(3)%vel(1)':1.0,
                            'bc_x%beg':-7, 'bc_x%end':-8, 'bc_x%grcbc_in':'T', 'bc_x%grcbc_out':'T', 'bc_x%grcbc_vel_out':'T',
                            'bc_x%vel_in(1)':1.0, 'bc_x%vel_in(2)':0.0, 'bc_x%vel_in(3)':0.0, 'bc_x%vel_out(1)':1.0, 'bc_x%vel_out(2)':0.0, 'bc_x%vel_out(3)':0.0,
                            'bc_x%pres_in':1.0, 'bc_x%pres_out':1.0, 'bc_x%alpha_in(1)':1.0, 'bc_x%alpha_rho_in(1)':1.0})
            cases.append(define_case_d(stack, [f"grcbc x"],{}))
            stack.pop()
        elif len(dimInfo[0]) == 2:
            stack.push('', {'patch_icpp(1)%vel(1)':1.0, 'patch_icpp(2)%vel(1)':1.0, 'patch_icpp(3)%vel(1)':1.0,
                            'bc_x%beg':-7, 'bc_x%end':-8, 'bc_x%grcbc_in':'T', 'bc_x%grcbc_out':'T', 'bc_x%grcbc_vel_out':'T',
                            'bc_x%vel_in(1)':1.0, 'bc_x%vel_in(2)':0.0, 'bc_x%vel_in(3)':0.0, 'bc_x%vel_out(1)':1.0, 'bc_x%vel_out(2)':0.0, 'bc_x%vel_out(3)':0.0,
                            'bc_x%pres_in':1.0, 'bc_x%pres_out':1.0, 'bc_x%alpha_in(1)':1.0, 'bc_x%alpha_rho_in(1)':1.0})
            cases.append(define_case_d(stack, [f"grcbc x"],{}))
            stack.pop()

            stack.push('', {'patch_icpp(1)%vel(2)':1.0, 'patch_icpp(2)%vel(2)':1.0, 'patch_icpp(3)%vel(2)':1.0,
                            'bc_y%beg':-7, 'bc_y%end':-8, 'bc_y%grcbc_in':'T', 'bc_y%grcbc_out':'T', 'bc_y%grcbc_vel_out':'T',
                            'bc_y%vel_in(1)':0.0, 'bc_y%vel_in(2)':1.0, 'bc_y%vel_in(3)':0.0, 'bc_y%vel_out(1)':0.0, 'bc_y%vel_out(2)':1.0, 'bc_y%vel_out(3)':0.0,
                            'bc_y%pres_in':1.0, 'bc_y%pres_out':1.0, 'bc_y%alpha_in(1)':1.0, 'bc_y%alpha_rho_in(1)':1.0})
            cases.append(define_case_d(stack, [f"grcbc y"],{}))
            stack.pop()
        elif len(dimInfo[0]) == 3:
            stack.push('', {'patch_icpp(1)%vel(1)':1.0, 'patch_icpp(2)%vel(1)':1.0, 'patch_icpp(3)%vel(1)':1.0,
                            'bc_x%beg':-7, 'bc_x%end':-8, 'bc_x%grcbc_in':'T', 'bc_x%grcbc_out':'T', 'bc_x%grcbc_vel_out':'T',
                            'bc_x%vel_in(1)':1.0, 'bc_x%vel_in(2)':0.0, 'bc_x%vel_in(3)':0.0, 'bc_x%vel_out(1)':1.0, 'bc_x%vel_out(2)':0.0, 'bc_x%vel_out(3)':0.0,
                            'bc_x%pres_in':1.0, 'bc_x%pres_out':1.0, 'bc_x%alpha_in(1)':1.0, 'bc_x%alpha_rho_in(1)':1.0})
            cases.append(define_case_d(stack, [f"grcbc x"],{}))
            stack.pop()

            stack.push('', {'patch_icpp(1)%vel(2)':1.0, 'patch_icpp(2)%vel(2)':1.0, 'patch_icpp(3)%vel(2)':1.0,
                            'bc_y%beg':-7, 'bc_y%end':-8, 'bc_y%grcbc_in':'T', 'bc_y%grcbc_out':'T', 'bc_y%grcbc_vel_out':'T',
                            'bc_y%vel_in(1)':0.0, 'bc_y%vel_in(2)':1.0, 'bc_y%vel_in(3)':0.0, 'bc_y%vel_out(1)':0.0, 'bc_y%vel_out(2)':1.0, 'bc_y%vel_out(3)':0.0,
                            'bc_y%pres_in':1.0, 'bc_y%pres_out':1.0, 'bc_y%alpha_in(1)':1.0, 'bc_y%alpha_rho_in(1)':1.0})
            cases.append(define_case_d(stack, [f"grcbc y"],{}))
            stack.pop()

            stack.push('', {'patch_icpp(1)%vel(3)':1.0, 'patch_icpp(2)%vel(3)':1.0, 'patch_icpp(3)%vel(3)':1.0,
                            'bc_z%beg':-7, 'bc_z%end':-8, 'bc_z%grcbc_in':'T', 'bc_z%grcbc_out':'T', 'bc_z%grcbc_vel_out':'T',
                            'bc_z%vel_in(1)':0.0, 'bc_z%vel_in(2)':0.0, 'bc_z%vel_in(3)':1.0, 'bc_z%vel_out(1)':0.0, 'bc_z%vel_out(2)':0.0, 'bc_z%vel_out(3)':1.0,
                            'bc_z%pres_in':1.0, 'bc_z%pres_out':1.0, 'bc_z%alpha_in(1)':1.0, 'bc_z%alpha_rho_in(1)':1.0})
            cases.append(define_case_d(stack, [f"grcbc z"],{}))
            stack.pop()

    def alter_capillary():
        stack.push('', {'patch_icpp(1)%cf_val':1, 'patch_icpp(2)%cf_val':0, 'patch_icpp(3)%cf_val':1,
                        'sigma':1, 'model_eqns':3, 'surface_tension': 'T'})
        cases.append(define_case_d(stack, [f"capillary=T","model_eqns=3"],{}))
        stack.pop()

    def alter_weno(dimInfo):
        for weno_order in [3, 5, 7]:
            stack.push(f"weno_order={weno_order}", {'weno_order': weno_order})
            for mapped_weno, wenoz, teno, mp_weno in itertools.product('FT', repeat=4):

                if sum(var == 'T' for var in [mapped_weno, wenoz, teno, mp_weno]) > 1:
                    continue
                if mp_weno == 'T' and weno_order != 5:
                    continue
                if teno == 'T' and weno_order == 3:
                    continue

                trace = [f"{var}={val}" for var, val in zip(["mapped_weno", "wenoz", "teno", "mp_weno"], [mapped_weno, wenoz, teno, mp_weno]) if val == 'T']
                data = {var: 'T' for var, val in zip(["mapped_weno", "wenoz", "teno", "mp_weno"], [mapped_weno, wenoz, teno, mp_weno]) if val == 'T'}

                if "teno" in data:
                    data["teno_CT"] = 1e-6
                if "wenoz" in data and weno_order == 7:
                    data["wenoz_q"] = 3.0

                if weno_order == 7:
                    data = {**data, 'weno_eps': 1e-6} # increase damping for stability

                    if "z" in dimInfo[0]:
                        data = {**data, 'm': 35, 'n': 35, 'p': 35}

                cases.append(define_case_d(stack, trace, data))

            stack.pop()

    def alter_riemann_solvers(num_fluids):
        for riemann_solver in [1, 2]:
            stack.push(f"riemann_solver={riemann_solver}", {'riemann_solver': riemann_solver})

            cases.append(define_case_d(stack, "mixture_err",   {'mixture_err': 'T'}))
            cases.append(define_case_d(stack, "avg_state=1",   {'avg_state':   1}))
            cases.append(define_case_d(stack, "wave_speeds=2", {'wave_speeds': 2}))

            if riemann_solver == 2:
                cases.append(define_case_d(stack, "model_eqns=3", {'model_eqns': 3}))

            if num_fluids == 2:
                if riemann_solver == 2:
                    cases.append(define_case_d(stack, 'alt_soundspeed', {'alt_soundspeed': 'T'}))

                cases.append(define_case_d(stack, 'mpp_lim', {'mpp_lim': 'T'}))

            stack.pop()

    def alter_low_Mach_correction():
        stack.push('', {'riemann_solver': 2, 'fluid_pp(1)%gamma' : 0.16, 'fluid_pp(1)%pi_inf': 3515.0, 'dt': 1e-7})

        for low_Mach in [1, 2]:
            stack.push(f"low_Mach={low_Mach}", {'low_Mach': low_Mach})
            cases.append(define_case_d(stack, '', {}))
            stack.pop()

        stack.pop()

    def alter_num_fluids(dimInfo):
        for num_fluids in [1, 2]:
            stack.push(f"{num_fluids} Fluid(s)", {"num_fluids": num_fluids})

            if num_fluids == 2:
                stack.push("", {
                    'fluid_pp(2)%gamma':          2.5,    'fluid_pp(2)%pi_inf':         0.0,  'patch_icpp(1)%alpha_rho(1)': 0.81,
                    'patch_icpp(1)%alpha(1)':     0.9,    'patch_icpp(1)%alpha_rho(2)': 0.19, 'patch_icpp(1)%alpha(2)':     0.1,
                    'patch_icpp(2)%alpha_rho(1)': 0.25,   'patch_icpp(2)%alpha(1)':     0.5,  'patch_icpp(2)%alpha_rho(2)': 0.25,
                    'patch_icpp(2)%alpha(2)':     0.5,    'patch_icpp(3)%alpha_rho(1)': 0.08, 'patch_icpp(3)%alpha(1)':     0.2,
                    'patch_icpp(3)%alpha_rho(2)': 0.0225, 'patch_icpp(3)%alpha(2)':     0.8
                })

                if len(dimInfo[0]) > 1:
                    alter_capillary()

            alter_riemann_solvers(num_fluids)
            alter_low_Mach_correction()
            alter_ib(dimInfo)

            if num_fluids == 1:
                stack.push("Viscous", {
                    'fluid_pp(1)%Re(1)' : 0.0001, 'dt' : 1e-11, 'patch_icpp(1)%vel(1)': 1.0,
                    'viscous': 'T'})

                alter_ib(dimInfo, six_eqn_model=True)

                cases.append(define_case_d(stack, "",             {'weno_Re_flux': 'F'}))
                cases.append(define_case_d(stack, "weno_Re_flux", {'weno_Re_flux': 'T'}))

                for weno_Re_flux in ['T']:
                    stack.push("weno_Re_flux" if weno_Re_flux == 'T' else '', {'weno_Re_flux' : 'T'})
                    cases.append(define_case_d(stack, "weno_avg", {'weno_avg': 'T'}))
                    stack.pop()

                stack.pop()

            if num_fluids == 2:
                stack.push("Viscous", {
                    'fluid_pp(1)%Re(1)' : 0.001, 'fluid_pp(1)%Re(2)' : 0.001,
                    'fluid_pp(2)%Re(1)' : 0.001, 'fluid_pp(2)%Re(2)' : 0.001, 'dt' : 1e-11,
                    'patch_icpp(1)%vel(1)': 1.0, 'viscous': 'T'})

                alter_ib(dimInfo, six_eqn_model=True)

                cases.append(define_case_d(stack, "",             {'weno_Re_flux': 'F'}))
                cases.append(define_case_d(stack, "weno_Re_flux", {'weno_Re_flux': 'T'}))
                for weno_Re_flux in ['T']:
                    stack.push("weno_Re_flux" if weno_Re_flux == 'T' else '', {'weno_Re_flux' : 'T'})
                    cases.append(define_case_d(stack, "weno_avg", {'weno_avg': 'T'}))
                    stack.pop()

                stack.pop()
                stack.pop()

            stack.pop()

    def alter_2d():
        stack.push("Axisymmetric", {
            'num_fluids' : 2, 'bc_y%beg': -2, 'cyl_coord': 'T',
            'fluid_pp(2)%gamma':          2.5,    'fluid_pp(2)%pi_inf':         0.0,  'patch_icpp(1)%alpha_rho(1)': 0.81,
            'patch_icpp(1)%alpha(1)':     0.9,    'patch_icpp(1)%alpha_rho(2)': 0.19, 'patch_icpp(1)%alpha(2)':     0.1,
            'patch_icpp(2)%alpha_rho(1)': 0.25,   'patch_icpp(2)%alpha(1)':     0.5,  'patch_icpp(2)%alpha_rho(2)': 0.25,
            'patch_icpp(2)%alpha(2)':     0.5,    'patch_icpp(3)%alpha_rho(1)': 0.08, 'patch_icpp(3)%alpha(1)':     0.2,
            'patch_icpp(3)%alpha_rho(2)': 0.0225, 'patch_icpp(3)%alpha(2)':     0.8,  'patch_icpp(1)%vel(1)': 0.0
        })

        cases.append(define_case_d(stack, "model_eqns=2", {'model_eqns': 2}))
        cases.append(define_case_d(stack, "model_eqns=3", {'model_eqns': 3}))

        stack.push("Viscous", {
            'fluid_pp(1)%Re(1)' : 0.0001, 'fluid_pp(1)%Re(2)' : 0.0001,
            'fluid_pp(2)%Re(1)' : 0.0001, 'fluid_pp(2)%Re(2)' : 0.0001, 'dt' : 1e-11,
            'viscous': 'T'})

        cases.append(define_case_d(stack, "",             {'weno_Re_flux': 'F'}))
        cases.append(define_case_d(stack, "weno_Re_flux", {'weno_Re_flux': 'T'}))
        for weno_Re_flux in ['T']:
            stack.push("weno_Re_flux" if weno_Re_flux == 'T' else '', {'weno_Re_flux' : 'T'})
            cases.append(define_case_d(stack, "weno_avg", {'weno_avg': 'T'}))
            stack.pop()

        stack.pop()
        stack.pop()

    def alter_3d():
        stack.push("Cylindrical", {
            'bc_y%beg': -14, 'bc_z%beg': -1, 'bc_z%end': -1, 'cyl_coord': 'T', 'x_domain%beg': 0.E+00,
            'x_domain%end': 5.E+00, 'y_domain%beg': 0.E+00, 'y_domain%end': 1.E+00, 'z_domain%beg': 0.E+00,
            'z_domain%end' : 2.0*3.141592653589793E+00, 'm': 29, 'n': 29, 'p': 29,
            'patch_icpp(1)%geometry': 10, 'patch_icpp(1)%x_centroid' : 0.5, 'patch_icpp(1)%y_centroid' : 0.E+00,
            'patch_icpp(1)%z_centroid' : 0.E+00, 'patch_icpp(1)%radius' : 1.0, 'patch_icpp(1)%length_x' : 1.0,
            'patch_icpp(1)%length_y' : -1E+6, 'patch_icpp(1)%length_z' : -1E+6,
            'patch_icpp(2)%geometry': 10, 'patch_icpp(2)%x_centroid' : 2.5, 'patch_icpp(2)%y_centroid' : 0.E+00,
            'patch_icpp(2)%z_centroid' : 0.E+00, 'patch_icpp(2)%radius' : 1.0, 'patch_icpp(2)%length_x' : 3.0,
            'patch_icpp(2)%length_y' : -1E+6, 'patch_icpp(2)%length_z' : -1E+6,
            'patch_icpp(3)%geometry': 10, 'patch_icpp(3)%x_centroid' : 4.5, 'patch_icpp(3)%y_centroid' : 0.E+00,
            'patch_icpp(3)%z_centroid' : 0.E+00, 'patch_icpp(3)%radius' : 1.0, 'patch_icpp(3)%length_x' : 1.0,
            'patch_icpp(3)%length_y' : -1E+6, 'patch_icpp(3)%length_z' : -1E+6, 'patch_icpp(1)%vel(1)' :0.0,
             'num_fluids' : 2,
            'fluid_pp(2)%gamma':          2.5,    'fluid_pp(2)%pi_inf':         0.0,  'patch_icpp(1)%alpha_rho(1)': 0.81,
            'patch_icpp(1)%alpha(1)':     0.9,    'patch_icpp(1)%alpha_rho(2)': 0.19, 'patch_icpp(1)%alpha(2)':     0.1,
            'patch_icpp(2)%alpha_rho(1)': 0.25,   'patch_icpp(2)%alpha(1)':     0.5,  'patch_icpp(2)%alpha_rho(2)': 0.25,
            'patch_icpp(2)%alpha(2)':     0.5,    'patch_icpp(3)%alpha_rho(1)': 0.08, 'patch_icpp(3)%alpha(1)':     0.2,
            'patch_icpp(3)%alpha_rho(2)': 0.0225, 'patch_icpp(3)%alpha(2)':     0.8
        })

        cases.append(define_case_d(stack, "model_eqns=2", {'model_eqns': 2}))

        stack.push('cfl_adap_dt=T', {'cfl_adap_dt': 'T', 'cfl_target': 0.08, 't_save': 0.1, 'n_start': 0, 't_stop': 0.1})
        cases.append(define_case_d(stack, '', {}))

        stack.pop()

        stack.push("Viscous", {
            'fluid_pp(1)%Re(1)' : 0.0001, 'fluid_pp(1)%Re(2)' : 0.0001,
            'fluid_pp(2)%Re(1)' : 0.0001, 'fluid_pp(2)%Re(2)' : 0.0001, 'dt' : 1e-11,
            'viscous': 'T'
            })

        cases.append(define_case_d(stack, "",             {'weno_Re_flux': 'F'}))
        cases.append(define_case_d(stack, "weno_Re_flux", {'weno_Re_flux': 'T'}))
        for weno_Re_flux in ['T']:
            stack.push("weno_Re_flux" if weno_Re_flux == 'T' else '', {'weno_Re_flux' : 'T'})
            cases.append(define_case_d(stack, "weno_avg", {'weno_avg': 'T'}))
            stack.pop()

        stack.pop()
        stack.pop()

    def alter_ppn(dimInfo):
        if len(dimInfo[0]) == 3:
            cases.append(define_case_d(stack, '2 MPI Ranks', {'m': 29, 'n': 29, 'p': 49}, ppn=2))
        else:
            cases.append(define_case_d(stack, '2 MPI Ranks', {}, ppn=2))

    def alter_ib(dimInfo, six_eqn_model=False):
        stack.push(f'IBM', {
            'ib': 'T', 'num_ibs': 1,
            'patch_ib(1)%x_centroid': 0.5, 'patch_ib(1)%y_centroid': 0.5,
            'patch_ib(1)%radius': 0.1, 'patch_icpp(1)%vel(1)': 0.001,
            'patch_icpp(2)%vel(1)': 0.001, 'patch_icpp(3)%vel(1)': 0.001,
        })

        if len(dimInfo[0]) == 3:
            cases.append(define_case_d(stack, f'', {
                'patch_ib(1)%z_centroid': 0.5,
                'patch_ib(1)%geometry': 8,
            }))
        elif len(dimInfo[0]) == 2:
            cases.append(define_case_d(stack, f'', {'patch_ib(1)%geometry': 2 }))
            if six_eqn_model:
                cases.append(define_case_d(stack, f'model_eqns=3', {'patch_ib(1)%geometry': 2, 'model_eqns': 3}))

        stack.pop()

    def alter_acoustic_src(dimInfo):
        stack.push("Acoustic Source", {"acoustic_source": 'T', 'acoustic(1)%support': 1, 'dt': 1e-3, 't_step_stop': 50, 't_step_save': 50})

        transducer_params = {'acoustic(1)%loc(1)': 0.2, 'acoustic(1)%foc_length': 0.4, 'acoustic(1)%aperture': 0.6}

        if len(dimInfo[0]) == 1:
            for pulse_type in ['Sine', 'Square']:
                stack.push(pulse_type, {'acoustic(1)%pulse': 1 if pulse_type == 'Sine' else 3})
                cases.append(define_case_d(stack, 'Frequency', {'acoustic(1)%frequency': 50}))
                cases.append(define_case_d(stack, 'Wavelength', {'acoustic(1)%wavelength': 0.02}))
                cases.append(define_case_d(stack, 'Delay', {'acoustic(1)%delay': 0.02, 'acoustic(1)%wavelength': 0.02}))
                cases.append(define_case_d(stack, 'Number of Pulses', {'acoustic(1)%npulse': 2, 'acoustic(1)%wavelength': 0.01}))
                stack.pop()

            stack.push('Gaussian', {'acoustic(1)%pulse': 2, 'acoustic(1)%delay': 0.02})
            cases.append(define_case_d(stack, 'Sigma Time', {'acoustic(1)%gauss_sigma_time': 0.01}))
            cases.append(define_case_d(stack, 'Sigma Dist', {'acoustic(1)%gauss_sigma_dist': 0.01}))
            cases.append(define_case_d(stack, 'Dipole', {'acoustic(1)%gauss_sigma_dist': 0.01, 'acoustic(1)%dipole': 'T'}))
            stack.pop()

        elif len(dimInfo[0]) == 2:
            stack.push('', {'acoustic(1)%loc(2)': 0.5, 'acoustic(1)%wavelength': 0.02})

            stack.push('Planar', {})
            stack.push('support=2', {'acoustic(1)%support': 2})
            cases.append(define_case_d(stack, '', {}))
            cases.append(define_case_d(stack, 'Dipole', {'acoustic(1)%dipole': 'T'}))
            stack.pop()
            stack.pop()

            stack.push('Transducer', transducer_params)
            for support in [5, 6]:
                stack.push(f'support={support}', {'acoustic(1)%support': support, 'cyl_coord': 'T' if support == 6 else 'F', 'bc_y%beg': -2 if support == 6 else -3})
                cases.append(define_case_d(stack, 'Sine', {}))
                cases.append(define_case_d(stack, 'Gaussian', {'acoustic(1)%pulse': 2, 'acoustic(1)%delay': 0.02, 'acoustic(1)%gauss_sigma_dist': 0.01}))
                cases.append(define_case_d(stack, 'Delay', {'acoustic(1)%delay': 0.02}))
                stack.pop()
            stack.pop()

            stack.push('Transducer Array', {**transducer_params, 'acoustic(1)%num_elements': 4, 'acoustic(1)%element_spacing_angle': 0.05, 'acoustic(1)%element_on': 0})
            stack.push('support=9', {'acoustic(1)%support': 9})
            cases.append(define_case_d(stack, 'All Elements', {}))
            cases.append(define_case_d(stack, 'One element', {'acoustic(1)%element_on': 1}))
            stack.pop()
            cases.append(define_case_d(stack, 'support=10', {'acoustic(1)%support': 10, 'cyl_coord': 'T', 'bc_y%beg': -2}))
            stack.pop()

            stack.pop()

        elif len(dimInfo[0]) == 3:
            stack.push('', {'acoustic(1)%loc(2)': 0.5, 'acoustic(1)%loc(3)': 0.5, 'acoustic(1)%wavelength': 0.02})

            stack.push('Planar', {})
            stack.push('support=3', {'acoustic(1)%support': 3, 'acoustic(1)%height': 0.25})
            cases.append(define_case_d(stack, '', {}))
            cases.append(define_case_d(stack, 'Dipole', {'acoustic(1)%dipole': 'T'}))
            stack.pop()
            stack.pop()

            stack.push('Transducer', transducer_params)
            cases.append(define_case_d(stack, 'support=7', {'acoustic(1)%support': 7}))
            stack.pop()

            stack.push('Transducer Array', {**transducer_params, 'acoustic(1)%num_elements': 6, 'acoustic(1)%element_polygon_ratio': 0.7})
            stack.push('support=11', {'acoustic(1)%support': 11})
            cases.append(define_case_d(stack, 'All Elements', {}))
            cases.append(define_case_d(stack, 'One element', {'acoustic(1)%element_on': 1}))
            stack.pop()
            stack.pop()

            stack.pop()

        stack.pop()

    def alter_bubbles(dimInfo):
        if len(dimInfo[0]) > 0:
            stack.push("Bubbles", {"bubbles": 'T'})

            stack.push('', {
                'nb' : 3, 'fluid_pp(1)%gamma' : 0.16, 'fluid_pp(1)%pi_inf': 3515.0,
                'fluid_pp(2)%gamma': 2.5, 'fluid_pp(2)%pi_inf': 0.0, 'fluid_pp(1)%mul0' : 0.001002,
                'fluid_pp(1)%ss' : 0.07275,'fluid_pp(1)%pv' : 2338.8,'fluid_pp(1)%gamma_v' : 1.33,
                'fluid_pp(1)%M_v' : 18.02,'fluid_pp(1)%mu_v' : 8.816e-06,'fluid_pp(1)%k_v' : 0.019426,
                'fluid_pp(2)%gamma_v' : 1.4,'fluid_pp(2)%M_v' : 28.97,'fluid_pp(2)%mu_v' : 1.8e-05,
                'fluid_pp(2)%k_v' : 0.02556, 'patch_icpp(1)%alpha_rho(1)': 0.96, 'patch_icpp(1)%alpha(1)':
                4e-02, 'patch_icpp(2)%alpha_rho(1)': 0.96, 'patch_icpp(2)%alpha(1)': 4e-02,  'patch_icpp(3)%alpha_rho(1)': 0.96,
                'patch_icpp(3)%alpha(1)': 4e-02, 'patch_icpp(1)%pres': 1.0, 'patch_icpp(2)%pres': 1.0,
                'patch_icpp(3)%pres': 1.0, 'acoustic(1)%support': 1, 'acoustic(1)%wavelength': 0.25
            })

            stack.push('', {"acoustic_source": 'T'})

            if len(dimInfo[0]) >= 2:
                stack.push("", {'acoustic(1)%loc(2)': 0.5, 'acoustic(1)%support': 2})

            if len(dimInfo[0]) >= 3:
                stack.push("", {'acoustic(1)%support': 3, 'acoustic(1)%height': 1e10})

            for polytropic in ['T', 'F']:
                stack.push("Polytropic" if polytropic == 'T' else '', {'polytropic' : polytropic})

                for bubble_model in [3, 2]:
                    stack.push(f"bubble_model={bubble_model}", {'bubble_model' : bubble_model})

                    if not (polytropic == 'F' and bubble_model == 3):
                        cases.append(define_case_d(stack, '', {}))

                    stack.pop()

                stack.pop()

            stack.push('', {'polytropic': 'T', 'bubble_model': 2})
            cases.append(define_case_d(stack, 'nb=1', {'nb': 1}))

            stack.push("adv_n=T", {'adv_n': 'T'})
            cases.append(define_case_d(stack, '', {}))
            cases.append(define_case_d(stack, 'adap_dt=T', {'adap_dt': 'T'}))
            stack.pop()

            stack.push('', {'fluid_pp(1)%pi_inf': 351.5})
            cases.append(define_case_d(stack, 'artificial_Ma', {'pi_fac': 0.1}))

            stack.pop()

            cases.append(define_case_d(stack, 'low_Mach=1', {'low_Mach': 1}))
            cases.append(define_case_d(stack, 'low_Mach=2', {'low_Mach': 2}))

            stack.push("QBMM", {'qbmm': 'T'})
            cases.append(define_case_d(stack, '', {}))


            stack.push("Non-polytropic", {'polytropic': 'F'})
            cases.append(define_case_d(stack, '', {}))

            stack.pop()

            stack.push('bubble_model=3', {'bubble_model': 3, 'polytropic': 'T'})
            cases.append(define_case_d(stack, '', {}))

            stack.push('Non-polytropic', { 'polytropic': 'F'})
            cases.append(define_case_d(stack, '', {}))

            for _ in range(7):
                stack.pop()

            if len(dimInfo[0]) >= 2:
                stack.pop()

            if len(dimInfo[0]) >= 3:
                stack.pop()

    def alter_hypoelasticity(dimInfo):
        # Hypoelasticity checks
        for num_fluids in [1,2]:
            stack.push(f"Hypoelasticity -> {num_fluids} Fluid(s)", {
                "hypoelasticity": 'T', "num_fluids": num_fluids,
                'riemann_solver':             1,
                'fluid_pp(1)%gamma':          0.3,    'fluid_pp(1)%pi_inf':         7.8E+05,
                'patch_icpp(1)%pres':         1.E+06, 'patch_icpp(1)%alpha_rho(1)': 1000.E+00,
                'patch_icpp(2)%pres':         1.E+05, 'patch_icpp(2)%alpha_rho(1)': 1000.E+00,
                'patch_icpp(3)%pres':         5.E+05, 'patch_icpp(3)%alpha_rho(1)': 1000.E+00,
                'patch_icpp(1)%tau_e(1)':     0.E+00, 'patch_icpp(2)%tau_e(1)':     0.E+00,
                'patch_icpp(3)%tau_e(1)':     0.E+00, 'fluid_pp(1)%G':              1.E+05,
            })

            if num_fluids == 2:
                stack.push("", {
                    'fluid_pp(2)%gamma':          0.3,    'fluid_pp(2)%pi_inf':      7.8E+05, 'patch_icpp(1)%alpha_rho(1)': 900.E+00,
                    'patch_icpp(1)%alpha(1)':     0.9,    'patch_icpp(1)%alpha_rho(2)':  100, 'patch_icpp(1)%alpha(2)':     0.1,
                    'patch_icpp(2)%alpha_rho(1)': 100,    'patch_icpp(2)%alpha(1)':     0.1,  'patch_icpp(2)%alpha_rho(2)': 900,
                    'patch_icpp(2)%alpha(2)':     0.9,    'patch_icpp(3)%alpha_rho(1)': 900,  'patch_icpp(3)%alpha(1)':     0.9,
                    'patch_icpp(3)%alpha_rho(2)': 100,    'patch_icpp(3)%alpha(2)':     0.1,
                    'fluid_pp(2)%G':              5.E+04
                })

            if len(dimInfo[0]) >= 2:
                stack.push("", {
                    'patch_icpp(1)%tau_e(2)':    0.E+00,  'patch_icpp(1)%tau_e(3)':     0.0E+00,
                    'patch_icpp(2)%tau_e(2)':    0.E+00,  'patch_icpp(2)%tau_e(3)':     0.0E+00,
                    'patch_icpp(3)%tau_e(2)':    0.E+00,  'patch_icpp(3)%tau_e(3)':     0.0E+00
                })

            if len(dimInfo[0]) == 3:
                stack.push("", {
                    'patch_icpp(1)%tau_e(4)': 0.E+00, 'patch_icpp(1)%tau_e(5)': 0.0E+00, 'patch_icpp(1)%tau_e(6)': 0.0E+00,
                    'patch_icpp(2)%tau_e(4)': 0.E+00, 'patch_icpp(2)%tau_e(5)': 0.0E+00, 'patch_icpp(2)%tau_e(6)': 0.0E+00,
                    'patch_icpp(3)%tau_e(4)': 0.E+00, 'patch_icpp(3)%tau_e(5)': 0.0E+00, 'patch_icpp(3)%tau_e(6)': 0.0E+00
                })

            cases.append(define_case_d(stack, '', {}))

            stack.pop()

            if num_fluids == 2:
                stack.pop()

            if len(dimInfo[0]) == 2:
                stack.pop()

            if len(dimInfo[0]) == 3:
                for _ in range(2):
                    stack.pop()

    def alter_body_forces(dimInfo):
        ndims = len(dimInfo[0])

        stack.push("Bodyforces",{
                'bf_x' : 'T', 'k_x' : 1, 'w_x' : 1, 'p_x': 1, 'g_x' : 10
            })

        if ndims >= 2:
            stack.push("",{
                    'bf_y' : 'T', 'k_y' : 1, 'w_y' : 1, 'p_y': 1, 'g_y' : 10
                })

        if ndims == 3:
            stack.push("",{
                    'bf_z' : 'T', 'k_z' : 1, 'w_z' : 1, 'p_z': 1, 'g_z' : 10
                })

        cases.append(define_case_d(stack, '', {}))

        stack.push('cfl_adap_dt=T', {'cfl_adap_dt': 'T', 'cfl_target': 0.08, 't_save': 0.025, 'n_start': 0, 't_stop': 0.025})
        cases.append(define_case_d(stack, '', {}))

        stack.pop()

        stack.pop()

        if ndims >= 2:
            stack.pop()

        if ndims == 3:
            stack.pop()

    def alter_instability_wave(dimInfo):
        if len(dimInfo[0]) > 1:
            for bubbles in ['F', 'T']:
                stack.push('mixlayer_perturb', {
                    'm': 24, 'n': 35, 'num_patches': 1, 'num_fluids': 1,
                    'x_domain%beg': 0.0, 'x_domain%end': 360.0, 'y_domain%beg': -180.0, 'y_domain%end': 180.0,
                    'bc_x%beg': -3, 'bc_x%end': -3, 'bc_y%beg': -6, 'bc_y%end': -6,
                    'mixlayer_vel_profile': 'T', 'mixlayer_domain': 1.475, 'mixlayer_vel_coef': 0.6,
                    'mixlayer_perturb': 'T', 'weno_Re_flux': 'T', 'weno_avg': 'T', 'mapped_weno': 'T',
                    'fluid_pp(1)%gamma': 0.16393442623, 'fluid_pp(1)%pi_inf': 22.312399959394575,
                    'fluid_pp(1)%Re(1)': 1.6881644098979287, 'viscous': 'T',
                    'patch_icpp(1)%x_centroid': 180.0, 'patch_icpp(1)%length_x': 360.0,
                    'patch_icpp(1)%y_centroid': 0.0, 'patch_icpp(1)%length_y': 360.0,
                    'patch_icpp(1)%vel(1)': 1.1966855884162177, 'patch_icpp(1)%vel(2)': 0.0, 'patch_icpp(1)%pres': 1.0,
                    'patch_icpp(2)%geometry': -100, 'patch_icpp(2)%x_centroid': -1e6, 'patch_icpp(2)%length_x': -1e6,
                    'patch_icpp(2)%y_centroid': -1e6, 'patch_icpp(2)%length_y': -1e6, 'patch_icpp(2)%vel(1)': -1e6,
                    'patch_icpp(2)%vel(2)': -1e6, 'patch_icpp(2)%r0': -1e6, 'patch_icpp(2)%v0': -1e6,
                    'patch_icpp(3)%geometry': -100, 'patch_icpp(3)%x_centroid': -1e6, 'patch_icpp(3)%length_x': -1e6,
                    'patch_icpp(3)%y_centroid': -1e6, 'patch_icpp(3)%length_y': -1e6, 'patch_icpp(3)%vel(1)': -1e6,
                    'patch_icpp(3)%vel(2)': -1e6, 'patch_icpp(3)%r0': -1e6, 'patch_icpp(3)%v0': -1e6
                })

                if bubbles == 'F':
                    stack.push('',{'bubbles': 'F',
                        'patch_icpp(1)%alpha_rho(1)': 1.0, 'patch_icpp(1)%alpha(1)': 1.0,
                        'patch_icpp(1)%r0': -1e6, 'patch_icpp(1)%v0': -1e6
                        })
                elif bubbles == 'T':
                    stack.push('bubbles',{'bubbles': 'T',
                        'patch_icpp(1)%alpha_rho(1)': 0.99999, 'patch_icpp(1)%alpha(1)': 0.00001,
                        'fluid_pp(2)%gamma': 2.5, 'fluid_pp(2)%pi_inf': 0.0,
                        'Ca': 0.7160271976687712, 'Web': 5.660481099656358, 'Re_inv': 0.0069829599021229965,
                        'adv_n': 'T', 'polytropic': 'T', 'thermal': 1, 'polydisperse': 'F', 'nb': 1, 'qbmm': 'F'
                        })

                if len(dimInfo[0]) == 2:
                    stack.push('', {'p': 0, 'patch_icpp(1)%geometry': 3,
                        'patch_icpp(1)%vel(3)': -1e6, 'patch_icpp(2)%vel(3)': -1e6, 'patch_icpp(3)%vel(3)': -1e6
                    })

                if len(dimInfo[0]) == 3:
                    stack.push('', {'p': 24, 'patch_icpp(1)%geometry': 9,
                        'z_domain%beg': 0.0, 'z_domain%end': 360.0, 'bc_z%beg': -3, 'bc_z%end': -3,
                        'patch_icpp(1)%z_centroid': 180.0, 'patch_icpp(1)%length_z': 360.0, 'patch_icpp(1)%vel(3)': 0.0,
                        'patch_icpp(2)%z_centroid': -1e6, 'patch_icpp(2)%length_z': -1e6, 'patch_icpp(2)%vel(3)': -1e6,
                        'patch_icpp(3)%z_centroid': -1e6, 'patch_icpp(3)%length_z': -1e6, 'patch_icpp(3)%vel(3)': -1e6
                    })

                cases.append(define_case_d(stack, '', {}))
                stack.pop()
                stack.pop()
                stack.pop()

    def alter_phasechange(dimInfo):
        ndims = len(dimInfo[0])

        # Phase Change checks
        for relax_model in [5] + ([6] if ndims <= 2 else []):
            for num_fluids in ([2] if ndims == 1 or relax_model == 5 else []) + [3]:
                stack.push(f"Phase Change model {relax_model} -> {num_fluids} Fluid(s)", {
                    "relax": 'T',
                    "relax_model": relax_model,
                    'model_eqns': 3,
                    'palpha_eps': 1E-02,
                    'ptgalpha_eps': 1E-02,
                    "num_fluids": num_fluids,
                    'riemann_solver':           2,
                    'fluid_pp(1)%gamma':        0.7409,       'fluid_pp(1)%pi_inf':   1.7409E+09,
                    'fluid_pp(1)%cv':           1816,         'fluid_pp(1)%qv':   -1167000,
                    'fluid_pp(1)%qvp':          0.0,
                    'fluid_pp(2)%gamma':        2.3266,       'fluid_pp(2)%pi_inf':   0.0E+00,
                    'fluid_pp(2)%cv':           1040,         'fluid_pp(2)%qv':   2030000,
                    'fluid_pp(2)%qvp':          -23400,
                    'patch_icpp(1)%pres':       4.3755E+05,
                    'patch_icpp(1)%alpha(1)':   8.7149E-06,    'patch_icpp(1)%alpha_rho(1)': 9.6457E+02 * 8.7149E-06,
                    'patch_icpp(1)%alpha(2)':   1-8.7149E-06,  'patch_icpp(1)%alpha_rho(2)': 2.3132 * ( 1 - 8.7149E-06 ),
                    'patch_icpp(2)%pres':       9.6602E+04,
                    'patch_icpp(2)%alpha(1)':   3.6749E-05,   'patch_icpp(2)%alpha_rho(1)': 1.0957E+03 * 3.6749E-05,
                    'patch_icpp(2)%alpha(2)':   1-3.6749E-05, 'patch_icpp(2)%alpha_rho(2)': 0.5803 * ( 1 - 3.6749E-05 ),
                    'patch_icpp(3)%pres':       9.6602E+04,
                    'patch_icpp(3)%alpha(1)':   3.6749E-05,   'patch_icpp(3)%alpha_rho(1)': 1.0957E+03 * 3.6749E-05,
                    'patch_icpp(3)%alpha(2)':   1-3.6749E-05, 'patch_icpp(3)%alpha_rho(2)': 0.5803 * ( 1 - 3.6749E-05 )
                })

                if num_fluids == 3:
                    stack.push("", {
                        'fluid_pp(3)%gamma':        2.4870,        'fluid_pp(3)%pi_inf':   0.0E+00,
                        'fluid_pp(3)%cv':           717.5,         'fluid_pp(3)%qv':   0.0E+00,
                        'fluid_pp(3)%qvp':          0.0,
                        'patch_icpp(1)%alpha(2)':   2.5893E-02,                 'patch_icpp(1)%alpha_rho(2)':   2.3132 * 2.5893E-02,
                        'patch_icpp(2)%alpha(2)':   2.8728E-02,                 'patch_icpp(2)%alpha_rho(2)':   0.5803 * 2.8728E-02,
                        'patch_icpp(3)%alpha(2)':   2.8728E-02,                 'patch_icpp(3)%alpha_rho(2)':   0.5803 * 2.8728E-02,
                        'patch_icpp(1)%alpha(3)':   1-8.7149E-06-2.5893E-02,    'patch_icpp(1)%alpha_rho(3)':   3.5840 * ( 1-8.7149E-06-2.5893E-02 ),
                        'patch_icpp(2)%alpha(3)':   1-3.6749E-05-2.8728E-02,    'patch_icpp(2)%alpha_rho(3)':   0.8991 * ( 1-3.6749E-05-2.8728E-02 ),
                        'patch_icpp(3)%alpha(3)':   1-3.6749E-05-2.8728E-02,    'patch_icpp(3)%alpha_rho(3)':   0.8991 * ( 1-3.6749E-05-2.8728E-02 )
                    })

                if ndims == 1:
                    stack.push("", {
                        'patch_icpp(1)%vel(1)':   606.15, 'patch_icpp(2)%vel(1)': 10.0, 'patch_icpp(3)%vel(1)': 10.0
                    })
                elif ndims == 2:
                    stack.push("", {
                        'patch_icpp(1)%vel(1)':   0.0, 'patch_icpp(2)%vel(1)': 0.0, 'patch_icpp(3)%vel(1)': 0.0,
                        'patch_icpp(1)%vel(2)':   606.15, 'patch_icpp(2)%vel(2)': 10.0, 'patch_icpp(3)%vel(2)': 10.0
                    })
                elif ndims == 3:
                    stack.push("", {
                        'patch_icpp(1)%vel(1)':   0.0, 'patch_icpp(2)%vel(1)': 0.0, 'patch_icpp(3)%vel(1)': 0.0,
                        'patch_icpp(1)%vel(2)':   0.0, 'patch_icpp(2)%vel(2)': 0.0, 'patch_icpp(3)%vel(2)': 0.0,
                        'patch_icpp(1)%vel(3)':   606.15, 'patch_icpp(2)%vel(3)': 10.0, 'patch_icpp(3)%vel(3)': 10.0
                    })

                cases.append(define_case_d(stack, '', {}))

                stack.pop()
                stack.pop()

                if num_fluids == 3:
                    stack.pop()

    def alter_viscosity(dimInfo):
        # Viscosity & bubbles checks
        if len(dimInfo[0]) > 0:
            stack.push("Viscosity -> Bubbles",
                       {"fluid_pp(1)%Re(1)": 50, "bubbles": 'T', "viscous": 'T'})

            stack.push('', {
                'nb' : 1, 'fluid_pp(1)%gamma' : 0.16, 'fluid_pp(1)%pi_inf': 3515.0,
                'fluid_pp(2)%gamma': 2.5, 'fluid_pp(2)%pi_inf': 0.0, 'fluid_pp(1)%mul0' : 0.001002,
                'fluid_pp(1)%ss' : 0.07275,'fluid_pp(1)%pv' : 2338.8,'fluid_pp(1)%gamma_v' : 1.33,
                'fluid_pp(1)%M_v' : 18.02,'fluid_pp(1)%mu_v' : 8.816e-06,'fluid_pp(1)%k_v' : 0.019426,
                'fluid_pp(2)%gamma_v' : 1.4,'fluid_pp(2)%M_v' : 28.97,'fluid_pp(2)%mu_v' : 1.8e-05,
                'fluid_pp(2)%k_v' : 0.02556, 'patch_icpp(1)%alpha_rho(1)': 0.96, 'patch_icpp(1)%alpha(1)': 4e-02,
                'patch_icpp(2)%alpha_rho(1)': 0.96, 'patch_icpp(2)%alpha(1)': 4e-02,  'patch_icpp(3)%alpha_rho(1)': 0.96,
                'patch_icpp(3)%alpha(1)': 4e-02, 'patch_icpp(1)%pres': 1.0, 'patch_icpp(2)%pres': 1.0,
                'patch_icpp(3)%pres': 1.0
            })

            for polytropic in ['T', 'F']:
                stack.push("Polytropic" if polytropic == 'T' else '', {'polytropic' : polytropic})

                for bubble_model in [3, 2]:
                    stack.push(f"bubble_model={bubble_model}", {'bubble_model' : bubble_model})

                    if not (polytropic == 'F' and bubble_model == 3):
                        cases.append(define_case_d(stack, '', {}))

                    stack.pop()

                stack.pop()

            stack.push('', {'polytropic': 'T', 'bubble_model': 2})
            cases.append(define_case_d(stack, 'nb=1', {'nb': 1}))

            stack.push("QBMM", {'qbmm': 'T'})
            cases.append(define_case_d(stack, '', {}))

            stack.push('bubble_model=3', {'bubble_model': 3})
            cases.append(define_case_d(stack, '', {}))

            stack.push('cfl_adap_dt=T', {'cfl_adap_dt': 'T', 'cfl_target': 0.8, 't_save': 0.01, 'n_start': 0, 't_stop': 0.01, 'm': 24})
            cases.append(define_case_d(stack, '', {}))

            stack.pop()

            stack.push('cfl_const_dt=T', {'cfl_const_dt': 'T', 'cfl_target': 0.8, 't_save': 0.01, 'n_start': 0, 't_stop': 0.01, 'm': 24})
            cases.append(define_case_d(stack, '', {}))

            for _ in range(6):
                stack.pop()

    def alter_lag_bubbles():
        # Lagrangian bubbles
        for adap_dt in ['F', 'T']:
            stack.push("lagrangian bubbles", {"lag_bubbles": 'T',
                'x_domain%beg': 4.9985, 'x_domain%end': 5.0015, 'y_domain%beg': 4.9985, 'y_domain%end': 5.0015,
                'z_domain%beg': 4.9985, 'z_domain%end': 5.0015, 'stretch_x': 'F', 'stretch_y': 'F', 'stretch_z': 'F', 
                'm': 30, 'n': 30, 'p': 30, 'dt': 4.e-08, 
                'model_eqns': 2, 'num_fluids': 1, 'weno_order': 5, 'weno_eps': 1.0E-16,
                'mapped_weno':'T', 'riemann_solver': 2, 'wave_speeds': 1,'avg_state': 2, 'bc_x%beg':-6,
                'bc_x%end': -6, 'bc_y%beg': -6, 'bc_y%end': -6, 'bc_z%beg': -6, 'bc_z%end': -6, 
                'format': 1, 'precision': 2, 'prim_vars_wrt':'T', 'parallel_io':'T',
                'patch_icpp(3)%geometry': 9, 'patch_icpp(3)%x_centroid': 5., 'patch_icpp(3)%y_centroid': 5.,
                'patch_icpp(3)%z_centroid': 5., 'patch_icpp(3)%length_x': 0.1, 'patch_icpp(3)%length_y': 0.1,
                'patch_icpp(3)%length_z': 0.1, 'patch_icpp(3)%vel(1)': 0., 'patch_icpp(3)%vel(2)': 0.,
                'patch_icpp(3)%vel(3)': 0., 'patch_icpp(3)%pres': 100000.0, 'patch_icpp(3)%alpha_rho(1)': 1000.0,
                'patch_icpp(3)%alpha(1)': 1.,
                'acoustic_source': 'T', 'num_source': 1, 'acoustic(1)%support': 3, 'acoustic(1)%pulse': 1,
                'acoustic(1)%npulse': 10, 'acoustic(1)%wavelength': 0.0689252336448598,
                'acoustic(1)%length': 0.1, 'acoustic(1)%height': 0.1, 'acoustic(1)%loc(1)': 4.9995,
                'acoustic(1)%loc(2)': 4.9995, 'acoustic(1)%loc(3)': 4.9995, 'acoustic(1)%dir': 0., 'acoustic(1)%delay': 0.,
                'lag_solver_approach': 2, 'lag_cluster_type': 2,
                'lag_pressure_corrector': 'T', 'lag_smooth_type': 1, 'lag_bubble_model': 1, 'lag_heatTransfer_model': 'T',  
                'lag_massTransfer_model': 'T', 'lag_rkck_tolerance': 1.0e-08, 
                'fluid_pp(1)%gamma': 0.5725409366769725, 'fluid_pp(1)%pi_inf': 1245483872.6668956, 'fluid_pp(1)%Re(1)': 166.66666666666666
            })

            if adap_dt=='F':
                stack.push('',{'lag_adap_dt': 'F',
                        'acoustic(1)%mag': 13200.0, 't_step_start': 0, 't_step_stop': 50, 't_step_save': 50})
            else:
                stack.push('lag_adap_dt=T',{'lag_adap_dt': 'T',
                        'acoustic(1)%mag': 332000.0, 'n_start': 0, 't_save': 1.5e-06, 't_stop': 1.5e-06,})

            cases.append(define_case_d(stack, '', {}))

            stack.pop()

            stack.pop()


    def foreach_dimension():
        for dimInfo, dimParams in get_dimensions():
            stack.push(f"{len(dimInfo[0])}D", dimParams)
            alter_bcs(dimInfo)
            alter_grcbc(dimInfo)
            alter_weno(dimInfo)
            alter_num_fluids(dimInfo)
            if len(dimInfo[0]) == 2:
                alter_2d()
            if len(dimInfo[0]) == 3:
                alter_3d()
<<<<<<< HEAD
                alter_capillary()
                alter_lag_bubbles()
=======
>>>>>>> cf249d30
            alter_ppn(dimInfo)
            stack.push('', {'dt': [1e-07, 1e-06, 1e-06][len(dimInfo[0])-1]})
            alter_acoustic_src(dimInfo)
            alter_bubbles(dimInfo)
            alter_hypoelasticity(dimInfo)
            alter_phasechange(dimInfo)
            alter_viscosity(dimInfo)
            alter_body_forces(dimInfo)
            alter_instability_wave(dimInfo)
            stack.pop()
            stack.pop()

    def chemistry_cases():
        common_mods = {
            't_step_stop': Nt, 't_step_save': Nt
        }
        for ndim in range(1, 4):
            cases.append(define_case_f(
                f'{ndim}D -> Chemistry -> Perfect Reactor',
                'examples/nD_perfect_reactor/case.py',
                ['--ndim', str(ndim)],
                mods=common_mods
            ))

        for riemann_solver, gamma_method in itertools.product([1, 2], [1, 2]):
            cases.append(define_case_f(
                f'1D -> Chemistry -> Inert Shocktube -> Riemann Solver {riemann_solver} -> Gamma Method {gamma_method}',
                'examples/1D_inert_shocktube/case.py',
                mods={
                    **common_mods,
                    'riemann_solver': riemann_solver,
                    'chem_params%gamma_method': gamma_method
                },
                override_tol=1
            ))

    foreach_dimension()
    chemistry_cases()

    # Sanity Check 1
    if stack.size() != 0:
        raise common.MFCException("list_cases: stack isn't fully pop'ed")

    # Sanity Check 2
    uuids  = [ case.get_uuid() for case in cases ]
    l1, l2 = len(uuids), len(set(uuids))
    if l1 != l2:
        raise common.MFCException(f"list_cases: uuids aren't unique ({l1} cases but {l2} unique uuids)")

    return cases<|MERGE_RESOLUTION|>--- conflicted
+++ resolved
@@ -751,11 +751,10 @@
             stack.push("lagrangian bubbles", {"lag_bubbles": 'T',
                 'x_domain%beg': 4.9985, 'x_domain%end': 5.0015, 'y_domain%beg': 4.9985, 'y_domain%end': 5.0015,
                 'z_domain%beg': 4.9985, 'z_domain%end': 5.0015, 'stretch_x': 'F', 'stretch_y': 'F', 'stretch_z': 'F', 
-                'm': 30, 'n': 30, 'p': 30, 'dt': 4.e-08, 
+                'm': 30, 'n': 30, 'p': 30, 'dt': 4.e-08, 'format': 1, 'precision': 2, 'viscous':'T',
                 'model_eqns': 2, 'num_fluids': 1, 'weno_order': 5, 'weno_eps': 1.0E-16,
                 'mapped_weno':'T', 'riemann_solver': 2, 'wave_speeds': 1,'avg_state': 2, 'bc_x%beg':-6,
                 'bc_x%end': -6, 'bc_y%beg': -6, 'bc_y%end': -6, 'bc_z%beg': -6, 'bc_z%end': -6, 
-                'format': 1, 'precision': 2, 'prim_vars_wrt':'T', 'parallel_io':'T',
                 'patch_icpp(3)%geometry': 9, 'patch_icpp(3)%x_centroid': 5., 'patch_icpp(3)%y_centroid': 5.,
                 'patch_icpp(3)%z_centroid': 5., 'patch_icpp(3)%length_x': 0.1, 'patch_icpp(3)%length_y': 0.1,
                 'patch_icpp(3)%length_z': 0.1, 'patch_icpp(3)%vel(1)': 0., 'patch_icpp(3)%vel(2)': 0.,
@@ -796,11 +795,7 @@
                 alter_2d()
             if len(dimInfo[0]) == 3:
                 alter_3d()
-<<<<<<< HEAD
-                alter_capillary()
                 alter_lag_bubbles()
-=======
->>>>>>> cf249d30
             alter_ppn(dimInfo)
             stack.push('', {'dt': [1e-07, 1e-06, 1e-06][len(dimInfo[0])-1]})
             alter_acoustic_src(dimInfo)
