import os, typing, itertools

from mfc   import common
from .case import Nt, define_case_d, define_case_f, CaseGeneratorStack, TestCaseBuilder

def get_bc_mods(bc: int, dimInfo):
    params = {}
    for dimCmp in dimInfo[0]:
        params.update({f'bc_{dimCmp}%beg': bc, f'bc_{dimCmp}%end': bc})

    return params


def get_dimensions():
    r = []

    for dimInfo in [ (["x"],           {'m': 299, 'n': 0,  'p': 0},  {"geometry": 1}),
                     (["x", "y"],      {'m': 49,  'n': 39, 'p': 0},  {"geometry": 3}),
                     (["x", "y", "z"], {'m': 24,  'n': 24, 'p': 24}, {"geometry": 9}) ]:
        dimParams = {**dimInfo[1]}

        for dimCmp in dimInfo[0]:
            dimParams.update({
                f"{dimCmp}_domain%beg": 0.E+00, f"{dimCmp}_domain%end": 1.E+00
            })

        dimParams.update(get_bc_mods(-3, dimInfo))

        for patchID in range(1, 3+1):
            dimParams[f"patch_icpp({patchID})%geometry"] = dimInfo[2].get("geometry")

            if "z" in dimInfo[0]:
                dimParams.update({
                    f"patch_icpp({1})%z_centroid":       0.05, f"patch_icpp({1})%length_z":         0.1,
                    f"patch_icpp({2})%z_centroid":       0.45, f"patch_icpp({2})%length_z":         0.7,
                    f"patch_icpp({3})%z_centroid":       0.9,  f"patch_icpp({3})%length_z":         0.2,
                    f"patch_icpp({patchID})%y_centroid": 0.5,  f"patch_icpp({patchID})%length_y":   1,
                    f"patch_icpp({patchID})%x_centroid": 0.5,  f"patch_icpp({patchID})%length_x":   1
                })

            elif "y" in dimInfo[0]:
                dimParams.update({
                    f"patch_icpp({1})%y_centroid":       0.05, f"patch_icpp({1})%length_y":       0.1,
                    f"patch_icpp({2})%y_centroid":       0.45, f"patch_icpp({2})%length_y":       0.7,
                    f"patch_icpp({3})%y_centroid":       0.9,  f"patch_icpp({3})%length_y":       0.2,
                    f"patch_icpp({patchID})%x_centroid": 0.5,  f"patch_icpp({patchID})%length_x": 1
                })
            else:
                dimParams.update({
                    f"patch_icpp({1})%x_centroid": 0.05, f"patch_icpp({1})%length_x": 0.1,
                    f"patch_icpp({2})%x_centroid": 0.45, f"patch_icpp({2})%length_x": 0.7,
                    f"patch_icpp({3})%x_centroid": 0.9,  f"patch_icpp({3})%length_x": 0.2
                })

            if "x" in dimInfo[0]:
                dimParams[f"patch_icpp({patchID})%vel(1)"] = 0.0

            if "y" in dimInfo[0]:
                dimParams[f"patch_icpp({patchID})%vel(2)"] = 0.0

            if "z" in dimInfo[0]:
                dimParams[f"patch_icpp({patchID})%vel(3)"] = 0.0

        r.append((dimInfo, dimParams))

    return r

# pylint: disable=too-many-locals, too-many-statements
def list_cases() -> typing.List[TestCaseBuilder]:
    stack, cases = CaseGeneratorStack(), []

    def alter_bcs(dimInfo):
        for bc in [ -1, -2, -4, -5, -6, -7, -8, -9, -10, -11, -12, -3, -15, -16 ]:
            cases.append(define_case_d(stack, f"bc={bc}", get_bc_mods(bc, dimInfo)))

    def alter_grcbc(dimInfo):
        if len(dimInfo[0]) == 1:
            stack.push('', {'patch_icpp(1)%vel(1)':1.0, 'patch_icpp(2)%vel(1)':1.0, 'patch_icpp(3)%vel(1)':1.0,
                            'bc_x%beg':-7, 'bc_x%end':-8, 'bc_x%grcbc_in':'T', 'bc_x%grcbc_out':'T', 'bc_x%grcbc_vel_out':'T',
                            'bc_x%vel_in(1)':1.0, 'bc_x%vel_in(2)':0.0, 'bc_x%vel_in(3)':0.0, 'bc_x%vel_out(1)':1.0, 'bc_x%vel_out(2)':0.0, 'bc_x%vel_out(3)':0.0,
                            'bc_x%pres_in':1.0, 'bc_x%pres_out':1.0, 'bc_x%alpha_in(1)':1.0, 'bc_x%alpha_rho_in(1)':1.0})
            cases.append(define_case_d(stack, [f"grcbc x"],{}))
            stack.pop()
        elif len(dimInfo[0]) == 2:
            stack.push('', {'patch_icpp(1)%vel(1)':1.0, 'patch_icpp(2)%vel(1)':1.0, 'patch_icpp(3)%vel(1)':1.0,
                            'bc_x%beg':-7, 'bc_x%end':-8, 'bc_x%grcbc_in':'T', 'bc_x%grcbc_out':'T', 'bc_x%grcbc_vel_out':'T',
                            'bc_x%vel_in(1)':1.0, 'bc_x%vel_in(2)':0.0, 'bc_x%vel_in(3)':0.0, 'bc_x%vel_out(1)':1.0, 'bc_x%vel_out(2)':0.0, 'bc_x%vel_out(3)':0.0,
                            'bc_x%pres_in':1.0, 'bc_x%pres_out':1.0, 'bc_x%alpha_in(1)':1.0, 'bc_x%alpha_rho_in(1)':1.0})
            cases.append(define_case_d(stack, [f"grcbc x"],{}))
            stack.pop()

            stack.push('', {'patch_icpp(1)%vel(2)':1.0, 'patch_icpp(2)%vel(2)':1.0, 'patch_icpp(3)%vel(2)':1.0,
                            'bc_y%beg':-7, 'bc_y%end':-8, 'bc_y%grcbc_in':'T', 'bc_y%grcbc_out':'T', 'bc_y%grcbc_vel_out':'T',
                            'bc_y%vel_in(1)':0.0, 'bc_y%vel_in(2)':1.0, 'bc_y%vel_in(3)':0.0, 'bc_y%vel_out(1)':0.0, 'bc_y%vel_out(2)':1.0, 'bc_y%vel_out(3)':0.0,
                            'bc_y%pres_in':1.0, 'bc_y%pres_out':1.0, 'bc_y%alpha_in(1)':1.0, 'bc_y%alpha_rho_in(1)':1.0})
            cases.append(define_case_d(stack, [f"grcbc y"],{}))
            stack.pop()
        elif len(dimInfo[0]) == 3:
            stack.push('', {'patch_icpp(1)%vel(1)':1.0, 'patch_icpp(2)%vel(1)':1.0, 'patch_icpp(3)%vel(1)':1.0,
                            'bc_x%beg':-7, 'bc_x%end':-8, 'bc_x%grcbc_in':'T', 'bc_x%grcbc_out':'T', 'bc_x%grcbc_vel_out':'T',
                            'bc_x%vel_in(1)':1.0, 'bc_x%vel_in(2)':0.0, 'bc_x%vel_in(3)':0.0, 'bc_x%vel_out(1)':1.0, 'bc_x%vel_out(2)':0.0, 'bc_x%vel_out(3)':0.0,
                            'bc_x%pres_in':1.0, 'bc_x%pres_out':1.0, 'bc_x%alpha_in(1)':1.0, 'bc_x%alpha_rho_in(1)':1.0})
            cases.append(define_case_d(stack, [f"grcbc x"],{}))
            stack.pop()

            stack.push('', {'patch_icpp(1)%vel(2)':1.0, 'patch_icpp(2)%vel(2)':1.0, 'patch_icpp(3)%vel(2)':1.0,
                            'bc_y%beg':-7, 'bc_y%end':-8, 'bc_y%grcbc_in':'T', 'bc_y%grcbc_out':'T', 'bc_y%grcbc_vel_out':'T',
                            'bc_y%vel_in(1)':0.0, 'bc_y%vel_in(2)':1.0, 'bc_y%vel_in(3)':0.0, 'bc_y%vel_out(1)':0.0, 'bc_y%vel_out(2)':1.0, 'bc_y%vel_out(3)':0.0,
                            'bc_y%pres_in':1.0, 'bc_y%pres_out':1.0, 'bc_y%alpha_in(1)':1.0, 'bc_y%alpha_rho_in(1)':1.0})
            cases.append(define_case_d(stack, [f"grcbc y"],{}))
            stack.pop()

            stack.push('', {'patch_icpp(1)%vel(3)':1.0, 'patch_icpp(2)%vel(3)':1.0, 'patch_icpp(3)%vel(3)':1.0,
                            'bc_z%beg':-7, 'bc_z%end':-8, 'bc_z%grcbc_in':'T', 'bc_z%grcbc_out':'T', 'bc_z%grcbc_vel_out':'T',
                            'bc_z%vel_in(1)':0.0, 'bc_z%vel_in(2)':0.0, 'bc_z%vel_in(3)':1.0, 'bc_z%vel_out(1)':0.0, 'bc_z%vel_out(2)':0.0, 'bc_z%vel_out(3)':1.0,
                            'bc_z%pres_in':1.0, 'bc_z%pres_out':1.0, 'bc_z%alpha_in(1)':1.0, 'bc_z%alpha_rho_in(1)':1.0})
            cases.append(define_case_d(stack, [f"grcbc z"],{}))
            stack.pop()

    def alter_capillary():
        stack.push('', {'patch_icpp(1)%cf_val':1, 'patch_icpp(2)%cf_val':0, 'patch_icpp(3)%cf_val':1,
                        'sigma':1, 'model_eqns':3, 'surface_tension': 'T'})
        cases.append(define_case_d(stack, [f"capillary=T","model_eqns=3"],{}))
        stack.pop()

    def alter_weno(dimInfo):
        for weno_order in [3, 5, 7]:
            stack.push(f"weno_order={weno_order}", {'weno_order': weno_order})
            for mapped_weno, wenoz, teno, mp_weno in itertools.product('FT', repeat=4):

                if sum(var == 'T' for var in [mapped_weno, wenoz, teno, mp_weno]) > 1:
                    continue
                if mp_weno == 'T' and weno_order != 5:
                    continue
                if teno == 'T' and weno_order == 3:
                    continue

                trace = [f"{var}={val}" for var, val in zip(["mapped_weno", "wenoz", "teno", "mp_weno"], [mapped_weno, wenoz, teno, mp_weno]) if val == 'T']
                data = {var: 'T' for var, val in zip(["mapped_weno", "wenoz", "teno", "mp_weno"], [mapped_weno, wenoz, teno, mp_weno]) if val == 'T'}

                if "teno" in data:
                    data["teno_CT"] = 1e-6
                if "wenoz" in data and weno_order == 7:
                    data["wenoz_q"] = 3.0

                if weno_order == 7:
                    data = {**data, 'weno_eps': 1e-6} # increase damping for stability

                    if "z" in dimInfo[0]:
                        data = {**data, 'm': 35, 'n': 35, 'p': 35}

                cases.append(define_case_d(stack, trace, data))

            stack.pop()

    def alter_riemann_solvers(num_fluids):
        for riemann_solver in [1, 2]:
            stack.push(f"riemann_solver={riemann_solver}", {'riemann_solver': riemann_solver})

            cases.append(define_case_d(stack, "mixture_err",   {'mixture_err': 'T'}))
            cases.append(define_case_d(stack, "avg_state=1",   {'avg_state':   1}))
            cases.append(define_case_d(stack, "wave_speeds=2", {'wave_speeds': 2}))

            if riemann_solver == 2:
                cases.append(define_case_d(stack, "model_eqns=3", {'model_eqns': 3}))

            if num_fluids == 2:
                if riemann_solver == 2:
                    cases.append(define_case_d(stack, 'alt_soundspeed', {'alt_soundspeed': 'T'}))

                cases.append(define_case_d(stack, 'mpp_lim', {'mpp_lim': 'T'}))

            stack.pop()

    def alter_low_Mach_correction():
        stack.push('', {'riemann_solver': 2, 'fluid_pp(1)%gamma' : 0.16, 'fluid_pp(1)%pi_inf': 3515.0, 'dt': 1e-7})

        for low_Mach in [1, 2]:
            stack.push(f"low_Mach={low_Mach}", {'low_Mach': low_Mach})
            cases.append(define_case_d(stack, '', {}))
            stack.pop()

        stack.pop()

    def alter_num_fluids(dimInfo):
        for num_fluids in [1, 2]:
            stack.push(f"{num_fluids} Fluid(s)", {"num_fluids": num_fluids})

            if num_fluids == 2:
                stack.push("", {
                    'fluid_pp(2)%gamma':          2.5,    'fluid_pp(2)%pi_inf':         0.0,  'patch_icpp(1)%alpha_rho(1)': 0.81,
                    'patch_icpp(1)%alpha(1)':     0.9,    'patch_icpp(1)%alpha_rho(2)': 0.19, 'patch_icpp(1)%alpha(2)':     0.1,
                    'patch_icpp(2)%alpha_rho(1)': 0.25,   'patch_icpp(2)%alpha(1)':     0.5,  'patch_icpp(2)%alpha_rho(2)': 0.25,
                    'patch_icpp(2)%alpha(2)':     0.5,    'patch_icpp(3)%alpha_rho(1)': 0.08, 'patch_icpp(3)%alpha(1)':     0.2,
                    'patch_icpp(3)%alpha_rho(2)': 0.0225, 'patch_icpp(3)%alpha(2)':     0.8
                })

                if len(dimInfo[0]) > 1:
                    alter_capillary()

            alter_riemann_solvers(num_fluids)
            alter_low_Mach_correction()
            alter_ib(dimInfo)

            if num_fluids == 1:
                stack.push("Viscous", {
                    'fluid_pp(1)%Re(1)' : 0.0001, 'dt' : 1e-11, 'patch_icpp(1)%vel(1)': 1.0,
                    'viscous': 'T'})

                alter_ib(dimInfo, six_eqn_model=True)

                cases.append(define_case_d(stack, "",             {'weno_Re_flux': 'F'}))
                cases.append(define_case_d(stack, "weno_Re_flux", {'weno_Re_flux': 'T'}))

                for weno_Re_flux in ['T']:
                    stack.push("weno_Re_flux" if weno_Re_flux == 'T' else '', {'weno_Re_flux' : 'T'})
                    cases.append(define_case_d(stack, "weno_avg", {'weno_avg': 'T'}))
                    stack.pop()

                stack.pop()

            if num_fluids == 2:
                stack.push("Viscous", {
                    'fluid_pp(1)%Re(1)' : 0.001, 'fluid_pp(1)%Re(2)' : 0.001,
                    'fluid_pp(2)%Re(1)' : 0.001, 'fluid_pp(2)%Re(2)' : 0.001, 'dt' : 1e-11,
                    'patch_icpp(1)%vel(1)': 1.0, 'viscous': 'T'})

                alter_ib(dimInfo, six_eqn_model=True)

                cases.append(define_case_d(stack, "",             {'weno_Re_flux': 'F'}))
                cases.append(define_case_d(stack, "weno_Re_flux", {'weno_Re_flux': 'T'}))
                for weno_Re_flux in ['T']:
                    stack.push("weno_Re_flux" if weno_Re_flux == 'T' else '', {'weno_Re_flux' : 'T'})
                    cases.append(define_case_d(stack, "weno_avg", {'weno_avg': 'T'}))
                    stack.pop()

                stack.pop()
                stack.pop()

            stack.pop()

    def alter_2d():
        stack.push("Axisymmetric", {
            'num_fluids' : 2, 'bc_y%beg': -2, 'cyl_coord': 'T',
            'fluid_pp(2)%gamma':          2.5,    'fluid_pp(2)%pi_inf':         0.0,  'patch_icpp(1)%alpha_rho(1)': 0.81,
            'patch_icpp(1)%alpha(1)':     0.9,    'patch_icpp(1)%alpha_rho(2)': 0.19, 'patch_icpp(1)%alpha(2)':     0.1,
            'patch_icpp(2)%alpha_rho(1)': 0.25,   'patch_icpp(2)%alpha(1)':     0.5,  'patch_icpp(2)%alpha_rho(2)': 0.25,
            'patch_icpp(2)%alpha(2)':     0.5,    'patch_icpp(3)%alpha_rho(1)': 0.08, 'patch_icpp(3)%alpha(1)':     0.2,
            'patch_icpp(3)%alpha_rho(2)': 0.0225, 'patch_icpp(3)%alpha(2)':     0.8,  'patch_icpp(1)%vel(1)': 0.0
        })

        cases.append(define_case_d(stack, "model_eqns=2", {'model_eqns': 2}))
        cases.append(define_case_d(stack, "model_eqns=3", {'model_eqns': 3}))

        stack.push("Viscous", {
            'fluid_pp(1)%Re(1)' : 0.0001, 'fluid_pp(1)%Re(2)' : 0.0001,
            'fluid_pp(2)%Re(1)' : 0.0001, 'fluid_pp(2)%Re(2)' : 0.0001, 'dt' : 1e-11,
            'viscous': 'T'})

        cases.append(define_case_d(stack, "",             {'weno_Re_flux': 'F'}))
        cases.append(define_case_d(stack, "weno_Re_flux", {'weno_Re_flux': 'T'}))
        for weno_Re_flux in ['T']:
            stack.push("weno_Re_flux" if weno_Re_flux == 'T' else '', {'weno_Re_flux' : 'T'})
            cases.append(define_case_d(stack, "weno_avg", {'weno_avg': 'T'}))
            stack.pop()

        stack.pop()
        stack.pop()

    def alter_3d():
        stack.push("Cylindrical", {
            'bc_y%beg': -14, 'bc_z%beg': -1, 'bc_z%end': -1, 'cyl_coord': 'T', 'x_domain%beg': 0.E+00,
            'x_domain%end': 5.E+00, 'y_domain%beg': 0.E+00, 'y_domain%end': 1.E+00, 'z_domain%beg': 0.E+00,
            'z_domain%end' : 2.0*3.141592653589793E+00, 'm': 29, 'n': 29, 'p': 29,
            'patch_icpp(1)%geometry': 10, 'patch_icpp(1)%x_centroid' : 0.5, 'patch_icpp(1)%y_centroid' : 0.E+00,
            'patch_icpp(1)%z_centroid' : 0.E+00, 'patch_icpp(1)%radius' : 1.0, 'patch_icpp(1)%length_x' : 1.0,
            'patch_icpp(1)%length_y' : -1E+6, 'patch_icpp(1)%length_z' : -1E+6,
            'patch_icpp(2)%geometry': 10, 'patch_icpp(2)%x_centroid' : 2.5, 'patch_icpp(2)%y_centroid' : 0.E+00,
            'patch_icpp(2)%z_centroid' : 0.E+00, 'patch_icpp(2)%radius' : 1.0, 'patch_icpp(2)%length_x' : 3.0,
            'patch_icpp(2)%length_y' : -1E+6, 'patch_icpp(2)%length_z' : -1E+6,
            'patch_icpp(3)%geometry': 10, 'patch_icpp(3)%x_centroid' : 4.5, 'patch_icpp(3)%y_centroid' : 0.E+00,
            'patch_icpp(3)%z_centroid' : 0.E+00, 'patch_icpp(3)%radius' : 1.0, 'patch_icpp(3)%length_x' : 1.0,
            'patch_icpp(3)%length_y' : -1E+6, 'patch_icpp(3)%length_z' : -1E+6, 'patch_icpp(1)%vel(1)' :0.0,
             'num_fluids' : 2,
            'fluid_pp(2)%gamma':          2.5,    'fluid_pp(2)%pi_inf':         0.0,  'patch_icpp(1)%alpha_rho(1)': 0.81,
            'patch_icpp(1)%alpha(1)':     0.9,    'patch_icpp(1)%alpha_rho(2)': 0.19, 'patch_icpp(1)%alpha(2)':     0.1,
            'patch_icpp(2)%alpha_rho(1)': 0.25,   'patch_icpp(2)%alpha(1)':     0.5,  'patch_icpp(2)%alpha_rho(2)': 0.25,
            'patch_icpp(2)%alpha(2)':     0.5,    'patch_icpp(3)%alpha_rho(1)': 0.08, 'patch_icpp(3)%alpha(1)':     0.2,
            'patch_icpp(3)%alpha_rho(2)': 0.0225, 'patch_icpp(3)%alpha(2)':     0.8
        })

        cases.append(define_case_d(stack, "model_eqns=2", {'model_eqns': 2}))

        stack.push('cfl_adap_dt=T', {'cfl_adap_dt': 'T', 'cfl_target': 0.08, 't_save': 0.1, 'n_start': 0, 't_stop': 0.1})
        cases.append(define_case_d(stack, '', {}))

        stack.pop()

        stack.push("Viscous", {
            'fluid_pp(1)%Re(1)' : 0.0001, 'fluid_pp(1)%Re(2)' : 0.0001,
            'fluid_pp(2)%Re(1)' : 0.0001, 'fluid_pp(2)%Re(2)' : 0.0001, 'dt' : 1e-11,
            'viscous': 'T'
            })

        cases.append(define_case_d(stack, "",             {'weno_Re_flux': 'F'}))
        cases.append(define_case_d(stack, "weno_Re_flux", {'weno_Re_flux': 'T'}))
        for weno_Re_flux in ['T']:
            stack.push("weno_Re_flux" if weno_Re_flux == 'T' else '', {'weno_Re_flux' : 'T'})
            cases.append(define_case_d(stack, "weno_avg", {'weno_avg': 'T'}))
            stack.pop()

        stack.pop()
        stack.pop()

    def alter_ppn(dimInfo):
        if len(dimInfo[0]) == 3:
            cases.append(define_case_d(stack, '2 MPI Ranks', {'m': 29, 'n': 29, 'p': 49}, ppn=2))
        else:
            cases.append(define_case_d(stack, '2 MPI Ranks', {}, ppn=2))

    def alter_ib(dimInfo, six_eqn_model=False):
        stack.push(f'IBM', {
            'ib': 'T', 'num_ibs': 1,
            'patch_ib(1)%x_centroid': 0.5, 'patch_ib(1)%y_centroid': 0.5,
            'patch_ib(1)%radius': 0.1, 'patch_icpp(1)%vel(1)': 0.001,
            'patch_icpp(2)%vel(1)': 0.001, 'patch_icpp(3)%vel(1)': 0.001,
        })

        if len(dimInfo[0]) == 3:
            cases.append(define_case_d(stack, f'Sphere', {
                'patch_ib(1)%z_centroid': 0.5,
                'patch_ib(1)%geometry': 8,
            }))

            cases.append(define_case_d(stack, f'Cuboid', {
                'patch_ib(1)%z_centroid': 0.5,
                'patch_ib(1)%length_x': 0.1,
                'patch_ib(1)%length_y': 0.1,
                'patch_ib(1)%length_z': 0.1,
                'patch_ib(1)%geometry': 9,
            }))

            cases.append(define_case_d(stack, f'Cylinder', {
                'patch_ib(1)%z_centroid': 0.5,
                'patch_ib(1)%length_x': 0.1,
                'patch_ib(1)%geometry': 10,
            }))

        elif len(dimInfo[0]) == 2:
            cases.append(define_case_d(stack, f'Rectangle', {
                'patch_ib(1)%length_x': 0.05,
                'patch_ib(1)%length_y': 0.05,
                'patch_ib(1)%geometry': 3 }))
            cases.append(define_case_d(stack, f'Circle', {'patch_ib(1)%geometry': 2 }))
            if six_eqn_model:
                cases.append(define_case_d(stack, f'model_eqns=3', {'patch_ib(1)%geometry': 2, 'model_eqns': 3}))

        stack.pop()

    def ibm_stl():
        common_mods = {
        't_step_stop': Nt, 't_step_save': Nt
        }
        for ndim in range(2, 4):
            cases.append(define_case_f(
                f'{ndim}D -> IBM -> STL',
                f'examples/{ndim}D_ibm_stl_test/case.py',
                ['--ndim', str(ndim)],
                mods=common_mods
            ))
    ibm_stl()

    def alter_acoustic_src(dimInfo):
        stack.push("Acoustic Source", {"acoustic_source": 'T', 'acoustic(1)%support': 1, 'dt': 1e-3, 't_step_stop': 50, 't_step_save': 50})

        transducer_params = {'acoustic(1)%loc(1)': 0.2, 'acoustic(1)%foc_length': 0.4, 'acoustic(1)%aperture': 0.6}

        if len(dimInfo[0]) == 1:
            for pulse_type in ['Sine', 'Square']:
                stack.push(pulse_type, {'acoustic(1)%pulse': 1 if pulse_type == 'Sine' else 3})
                cases.append(define_case_d(stack, 'Frequency', {'acoustic(1)%frequency': 50}))
                cases.append(define_case_d(stack, 'Wavelength', {'acoustic(1)%wavelength': 0.02}))
                cases.append(define_case_d(stack, 'Delay', {'acoustic(1)%delay': 0.02, 'acoustic(1)%wavelength': 0.02}))
                cases.append(define_case_d(stack, 'Number of Pulses', {'acoustic(1)%npulse': 2, 'acoustic(1)%wavelength': 0.01}))
                stack.pop()

            stack.push('Gaussian', {'acoustic(1)%pulse': 2, 'acoustic(1)%delay': 0.02})
            cases.append(define_case_d(stack, 'Sigma Time', {'acoustic(1)%gauss_sigma_time': 0.01}))
            cases.append(define_case_d(stack, 'Sigma Dist', {'acoustic(1)%gauss_sigma_dist': 0.01}))
            cases.append(define_case_d(stack, 'Dipole', {'acoustic(1)%gauss_sigma_dist': 0.01, 'acoustic(1)%dipole': 'T'}))
            stack.pop()

        elif len(dimInfo[0]) == 2:
            stack.push('', {'acoustic(1)%loc(2)': 0.5, 'acoustic(1)%wavelength': 0.02})

            stack.push('Planar', {})
            stack.push('support=2', {'acoustic(1)%support': 2})
            cases.append(define_case_d(stack, '', {}))
            cases.append(define_case_d(stack, 'Dipole', {'acoustic(1)%dipole': 'T'}))
            stack.pop()
            stack.pop()

            stack.push('Transducer', transducer_params)
            for support in [5, 6]:
                stack.push(f'support={support}', {'acoustic(1)%support': support, 'cyl_coord': 'T' if support == 6 else 'F', 'bc_y%beg': -2 if support == 6 else -3})
                cases.append(define_case_d(stack, 'Sine', {}))
                cases.append(define_case_d(stack, 'Gaussian', {'acoustic(1)%pulse': 2, 'acoustic(1)%delay': 0.02, 'acoustic(1)%gauss_sigma_dist': 0.01}))
                cases.append(define_case_d(stack, 'Delay', {'acoustic(1)%delay': 0.02}))
                stack.pop()
            stack.pop()

            stack.push('Transducer Array', {**transducer_params, 'acoustic(1)%num_elements': 4, 'acoustic(1)%element_spacing_angle': 0.05, 'acoustic(1)%element_on': 0})
            stack.push('support=9', {'acoustic(1)%support': 9})
            cases.append(define_case_d(stack, 'All Elements', {}))
            cases.append(define_case_d(stack, 'One element', {'acoustic(1)%element_on': 1}))
            stack.pop()
            cases.append(define_case_d(stack, 'support=10', {'acoustic(1)%support': 10, 'cyl_coord': 'T', 'bc_y%beg': -2}))
            stack.pop()

            stack.pop()

        elif len(dimInfo[0]) == 3:
            stack.push('', {'acoustic(1)%loc(2)': 0.5, 'acoustic(1)%loc(3)': 0.5, 'acoustic(1)%wavelength': 0.02})

            stack.push('Planar', {})
            stack.push('support=3', {'acoustic(1)%support': 3, 'acoustic(1)%height': 0.25})
            cases.append(define_case_d(stack, '', {}))
            cases.append(define_case_d(stack, 'Dipole', {'acoustic(1)%dipole': 'T'}))
            stack.pop()
            stack.pop()

            stack.push('Transducer', transducer_params)
            cases.append(define_case_d(stack, 'support=7', {'acoustic(1)%support': 7}))
            stack.pop()

            stack.push('Transducer Array', {**transducer_params, 'acoustic(1)%num_elements': 6, 'acoustic(1)%element_polygon_ratio': 0.7})
            stack.push('support=11', {'acoustic(1)%support': 11})
            cases.append(define_case_d(stack, 'All Elements', {}))
            cases.append(define_case_d(stack, 'One element', {'acoustic(1)%element_on': 1}))
            stack.pop()
            stack.pop()

            stack.pop()

        stack.pop()

    def alter_bubbles(dimInfo):
        if len(dimInfo[0]) > 0:
            stack.push("Bubbles", {"bubbles_euler": 'T'})

            stack.push('', {
                'nb' : 3, 'fluid_pp(1)%gamma' : 0.16, 'fluid_pp(1)%pi_inf': 3515.0,
                'fluid_pp(2)%gamma': 2.5, 'fluid_pp(2)%pi_inf': 0.0, 'fluid_pp(1)%mul0' : 0.001002,
                'fluid_pp(1)%ss' : 0.07275,'fluid_pp(1)%pv' : 2338.8,'fluid_pp(1)%gamma_v' : 1.33,
                'fluid_pp(1)%M_v' : 18.02,'fluid_pp(1)%mu_v' : 8.816e-06,'fluid_pp(1)%k_v' : 0.019426,
                'fluid_pp(2)%gamma_v' : 1.4,'fluid_pp(2)%M_v' : 28.97,'fluid_pp(2)%mu_v' : 1.8e-05,
                'fluid_pp(2)%k_v' : 0.02556, 'patch_icpp(1)%alpha_rho(1)': 0.96, 'patch_icpp(1)%alpha(1)':
                4e-02, 'patch_icpp(2)%alpha_rho(1)': 0.96, 'patch_icpp(2)%alpha(1)': 4e-02,  'patch_icpp(3)%alpha_rho(1)': 0.96,
                'patch_icpp(3)%alpha(1)': 4e-02, 'patch_icpp(1)%pres': 1.0, 'patch_icpp(2)%pres': 1.0,
                'patch_icpp(3)%pres': 1.0, 'acoustic(1)%support': 1, 'acoustic(1)%wavelength': 0.25
            })

            stack.push('', {"acoustic_source": 'T'})

            if len(dimInfo[0]) >= 2:
                stack.push("", {'acoustic(1)%loc(2)': 0.5, 'acoustic(1)%support': 2})

            if len(dimInfo[0]) >= 3:
                stack.push("", {'acoustic(1)%support': 3, 'acoustic(1)%height': 1e10})

            for polytropic in ['T', 'F']:
                stack.push("Polytropic" if polytropic == 'T' else '', {'polytropic' : polytropic})

                for bubble_model in [3, 2]:
                    stack.push(f"bubble_model={bubble_model}", {'bubble_model' : bubble_model})

                    if not (polytropic == 'F' and bubble_model == 3):
                        cases.append(define_case_d(stack, '', {}))

                    stack.pop()

                stack.pop()

            stack.push('', {'polytropic': 'T', 'bubble_model': 2})
            cases.append(define_case_d(stack, 'nb=1', {'nb': 1}))

            stack.push("adv_n=T", {'adv_n': 'T'})
            cases.append(define_case_d(stack, '', {}))
            cases.append(define_case_d(stack, 'adap_dt=T', {'adap_dt': 'T'}))
            stack.pop()

            stack.push('', {'fluid_pp(1)%pi_inf': 351.5})
            cases.append(define_case_d(stack, 'artificial_Ma', {'pi_fac': 0.1}))

            stack.pop()

            cases.append(define_case_d(stack, 'low_Mach=1', {'low_Mach': 1}))
            cases.append(define_case_d(stack, 'low_Mach=2', {'low_Mach': 2}))

            stack.push("QBMM", {'qbmm': 'T'})
            cases.append(define_case_d(stack, '', {}))


            stack.push("Non-polytropic", {'polytropic': 'F'})
            cases.append(define_case_d(stack, '', {}))

            stack.pop()

            stack.push('bubble_model=3', {'bubble_model': 3, 'polytropic': 'T'})
            cases.append(define_case_d(stack, '', {}))

            stack.push('Non-polytropic', { 'polytropic': 'F'})
            cases.append(define_case_d(stack, '', {}))

            for _ in range(7):
                stack.pop()

            if len(dimInfo[0]) >= 2:
                stack.pop()

            if len(dimInfo[0]) >= 3:
                stack.pop()

    def alter_hypoelasticity(dimInfo):
        # Hypoelasticity checks
        for num_fluids in [1,2]:
            stack.push(f"Hypoelasticity -> {num_fluids} Fluid(s)", {
                "hypoelasticity": 'T', "num_fluids": num_fluids,
                'riemann_solver':             1,
                'fluid_pp(1)%gamma':          0.3,    'fluid_pp(1)%pi_inf':         7.8E+05,
                'patch_icpp(1)%pres':         1.E+06, 'patch_icpp(1)%alpha_rho(1)': 1000.E+00,
                'patch_icpp(2)%pres':         1.E+05, 'patch_icpp(2)%alpha_rho(1)': 1000.E+00,
                'patch_icpp(3)%pres':         5.E+05, 'patch_icpp(3)%alpha_rho(1)': 1000.E+00,
                'patch_icpp(1)%tau_e(1)':     0.E+00, 'patch_icpp(2)%tau_e(1)':     0.E+00,
                'patch_icpp(3)%tau_e(1)':     0.E+00, 'fluid_pp(1)%G':              1.E+05,
            })

            if num_fluids == 2:
                stack.push("", {
                    'fluid_pp(2)%gamma':          0.3,    'fluid_pp(2)%pi_inf':      7.8E+05, 'patch_icpp(1)%alpha_rho(1)': 900.E+00,
                    'patch_icpp(1)%alpha(1)':     0.9,    'patch_icpp(1)%alpha_rho(2)':  100, 'patch_icpp(1)%alpha(2)':     0.1,
                    'patch_icpp(2)%alpha_rho(1)': 100,    'patch_icpp(2)%alpha(1)':     0.1,  'patch_icpp(2)%alpha_rho(2)': 900,
                    'patch_icpp(2)%alpha(2)':     0.9,    'patch_icpp(3)%alpha_rho(1)': 900,  'patch_icpp(3)%alpha(1)':     0.9,
                    'patch_icpp(3)%alpha_rho(2)': 100,    'patch_icpp(3)%alpha(2)':     0.1,
                    'fluid_pp(2)%G':              5.E+04
                })

            if len(dimInfo[0]) >= 2:
                stack.push("", {
                    'patch_icpp(1)%tau_e(2)':    0.E+00,  'patch_icpp(1)%tau_e(3)':     0.0E+00,
                    'patch_icpp(2)%tau_e(2)':    0.E+00,  'patch_icpp(2)%tau_e(3)':     0.0E+00,
                    'patch_icpp(3)%tau_e(2)':    0.E+00,  'patch_icpp(3)%tau_e(3)':     0.0E+00
                })

            if len(dimInfo[0]) == 3:
                stack.push("", {
                    'patch_icpp(1)%tau_e(4)': 0.E+00, 'patch_icpp(1)%tau_e(5)': 0.0E+00, 'patch_icpp(1)%tau_e(6)': 0.0E+00,
                    'patch_icpp(2)%tau_e(4)': 0.E+00, 'patch_icpp(2)%tau_e(5)': 0.0E+00, 'patch_icpp(2)%tau_e(6)': 0.0E+00,
                    'patch_icpp(3)%tau_e(4)': 0.E+00, 'patch_icpp(3)%tau_e(5)': 0.0E+00, 'patch_icpp(3)%tau_e(6)': 0.0E+00
                })

            cases.append(define_case_d(stack, '', {}))

            stack.pop()

            if num_fluids == 2:
                stack.pop()

            if len(dimInfo[0]) == 2:
                stack.pop()

            if len(dimInfo[0]) == 3:
                for _ in range(2):
                    stack.pop()

    def alter_body_forces(dimInfo):
        ndims = len(dimInfo[0])

        stack.push("Bodyforces",{
                'bf_x' : 'T', 'k_x' : 1, 'w_x' : 1, 'p_x': 1, 'g_x' : 10
            })

        if ndims >= 2:
            stack.push("",{
                    'bf_y' : 'T', 'k_y' : 1, 'w_y' : 1, 'p_y': 1, 'g_y' : 10
                })

        if ndims == 3:
            stack.push("",{
                    'bf_z' : 'T', 'k_z' : 1, 'w_z' : 1, 'p_z': 1, 'g_z' : 10
                })

        cases.append(define_case_d(stack, '', {}))

        stack.push('cfl_adap_dt=T', {'cfl_adap_dt': 'T', 'cfl_target': 0.08, 't_save': 0.025, 'n_start': 0, 't_stop': 0.025})
        cases.append(define_case_d(stack, '', {}))

        stack.pop()

        stack.pop()

        if ndims >= 2:
            stack.pop()

        if ndims == 3:
            stack.pop()

    def alter_instability_wave(dimInfo):
        if len(dimInfo[0]) > 1:
            for bubbles in ['F', 'T']:
                stack.push('mixlayer_perturb', {
                    'm': 24, 'n': 35, 'num_patches': 1, 'num_fluids': 1,
                    'x_domain%beg': 0.0, 'x_domain%end': 360.0, 'y_domain%beg': -180.0, 'y_domain%end': 180.0,
                    'bc_x%beg': -3, 'bc_x%end': -3, 'bc_y%beg': -6, 'bc_y%end': -6,
                    'mixlayer_vel_profile': 'T', 'mixlayer_domain': 1.475, 'mixlayer_vel_coef': 0.6,
                    'mixlayer_perturb': 'T', 'weno_Re_flux': 'T', 'weno_avg': 'T', 'mapped_weno': 'T',
                    'fluid_pp(1)%gamma': 0.16393442623, 'fluid_pp(1)%pi_inf': 22.312399959394575,
                    'fluid_pp(1)%Re(1)': 1.6881644098979287, 'viscous': 'T',
                    'patch_icpp(1)%x_centroid': 180.0, 'patch_icpp(1)%length_x': 360.0,
                    'patch_icpp(1)%y_centroid': 0.0, 'patch_icpp(1)%length_y': 360.0,
                    'patch_icpp(1)%vel(1)': 1.1966855884162177, 'patch_icpp(1)%vel(2)': 0.0, 'patch_icpp(1)%pres': 1.0,
                    'patch_icpp(2)%geometry': -100, 'patch_icpp(2)%x_centroid': -1e6, 'patch_icpp(2)%length_x': -1e6,
                    'patch_icpp(2)%y_centroid': -1e6, 'patch_icpp(2)%length_y': -1e6, 'patch_icpp(2)%vel(1)': -1e6,
                    'patch_icpp(2)%vel(2)': -1e6, 'patch_icpp(2)%r0': -1e6, 'patch_icpp(2)%v0': -1e6,
                    'patch_icpp(3)%geometry': -100, 'patch_icpp(3)%x_centroid': -1e6, 'patch_icpp(3)%length_x': -1e6,
                    'patch_icpp(3)%y_centroid': -1e6, 'patch_icpp(3)%length_y': -1e6, 'patch_icpp(3)%vel(1)': -1e6,
                    'patch_icpp(3)%vel(2)': -1e6, 'patch_icpp(3)%r0': -1e6, 'patch_icpp(3)%v0': -1e6
                })

                if bubbles == 'F':
                    stack.push('',{'bubbles_euler': 'F',
                        'patch_icpp(1)%alpha_rho(1)': 1.0, 'patch_icpp(1)%alpha(1)': 1.0,
                        'patch_icpp(1)%r0': -1e6, 'patch_icpp(1)%v0': -1e6
                        })
                elif bubbles == 'T':
                    stack.push('bubbles',{'bubbles_euler': 'T',
                        'patch_icpp(1)%alpha_rho(1)': 0.99999, 'patch_icpp(1)%alpha(1)': 0.00001,
                        'fluid_pp(2)%gamma': 2.5, 'fluid_pp(2)%pi_inf': 0.0,
                        'Ca': 0.7160271976687712, 'Web': 5.660481099656358, 'Re_inv': 0.0069829599021229965,
                        'adv_n': 'T', 'polytropic': 'T', 'thermal': 1, 'polydisperse': 'F', 'nb': 1, 'qbmm': 'F'
                        })

                if len(dimInfo[0]) == 2:
                    stack.push('', {'p': 0, 'patch_icpp(1)%geometry': 3,
                        'patch_icpp(1)%vel(3)': -1e6, 'patch_icpp(2)%vel(3)': -1e6, 'patch_icpp(3)%vel(3)': -1e6
                    })

                if len(dimInfo[0]) == 3:
                    stack.push('', {'p': 24, 'patch_icpp(1)%geometry': 9,
                        'z_domain%beg': 0.0, 'z_domain%end': 360.0, 'bc_z%beg': -3, 'bc_z%end': -3,
                        'patch_icpp(1)%z_centroid': 180.0, 'patch_icpp(1)%length_z': 360.0, 'patch_icpp(1)%vel(3)': 0.0,
                        'patch_icpp(2)%z_centroid': -1e6, 'patch_icpp(2)%length_z': -1e6, 'patch_icpp(2)%vel(3)': -1e6,
                        'patch_icpp(3)%z_centroid': -1e6, 'patch_icpp(3)%length_z': -1e6, 'patch_icpp(3)%vel(3)': -1e6
                    })

                cases.append(define_case_d(stack, '', {}))
                stack.pop()
                stack.pop()
                stack.pop()

    def alter_phasechange(dimInfo):
        ndims = len(dimInfo[0])

        # Phase Change checks
        for relax_model in [5] + ([6] if ndims <= 2 else []):
            for num_fluids in ([2] if ndims == 1 or relax_model == 5 else []) + [3]:
                stack.push(f"Phase Change model {relax_model} -> {num_fluids} Fluid(s)", {
                    "relax": 'T',
                    "relax_model": relax_model,
                    'model_eqns': 3,
                    'palpha_eps': 1E-02,
                    'ptgalpha_eps': 1E-02,
                    "num_fluids": num_fluids,
                    'riemann_solver':           2,
                    'fluid_pp(1)%gamma':        0.7409,       'fluid_pp(1)%pi_inf':   1.7409E+09,
                    'fluid_pp(1)%cv':           1816,         'fluid_pp(1)%qv':   -1167000,
                    'fluid_pp(1)%qvp':          0.0,
                    'fluid_pp(2)%gamma':        2.3266,       'fluid_pp(2)%pi_inf':   0.0E+00,
                    'fluid_pp(2)%cv':           1040,         'fluid_pp(2)%qv':   2030000,
                    'fluid_pp(2)%qvp':          -23400,
                    'patch_icpp(1)%pres':       4.3755E+05,
                    'patch_icpp(1)%alpha(1)':   8.7149E-06,    'patch_icpp(1)%alpha_rho(1)': 9.6457E+02 * 8.7149E-06,
                    'patch_icpp(1)%alpha(2)':   1-8.7149E-06,  'patch_icpp(1)%alpha_rho(2)': 2.3132 * ( 1 - 8.7149E-06 ),
                    'patch_icpp(2)%pres':       9.6602E+04,
                    'patch_icpp(2)%alpha(1)':   3.6749E-05,   'patch_icpp(2)%alpha_rho(1)': 1.0957E+03 * 3.6749E-05,
                    'patch_icpp(2)%alpha(2)':   1-3.6749E-05, 'patch_icpp(2)%alpha_rho(2)': 0.5803 * ( 1 - 3.6749E-05 ),
                    'patch_icpp(3)%pres':       9.6602E+04,
                    'patch_icpp(3)%alpha(1)':   3.6749E-05,   'patch_icpp(3)%alpha_rho(1)': 1.0957E+03 * 3.6749E-05,
                    'patch_icpp(3)%alpha(2)':   1-3.6749E-05, 'patch_icpp(3)%alpha_rho(2)': 0.5803 * ( 1 - 3.6749E-05 )
                })

                if num_fluids == 3:
                    stack.push("", {
                        'fluid_pp(3)%gamma':        2.4870,        'fluid_pp(3)%pi_inf':   0.0E+00,
                        'fluid_pp(3)%cv':           717.5,         'fluid_pp(3)%qv':   0.0E+00,
                        'fluid_pp(3)%qvp':          0.0,
                        'patch_icpp(1)%alpha(2)':   2.5893E-02,                 'patch_icpp(1)%alpha_rho(2)':   2.3132 * 2.5893E-02,
                        'patch_icpp(2)%alpha(2)':   2.8728E-02,                 'patch_icpp(2)%alpha_rho(2)':   0.5803 * 2.8728E-02,
                        'patch_icpp(3)%alpha(2)':   2.8728E-02,                 'patch_icpp(3)%alpha_rho(2)':   0.5803 * 2.8728E-02,
                        'patch_icpp(1)%alpha(3)':   1-8.7149E-06-2.5893E-02,    'patch_icpp(1)%alpha_rho(3)':   3.5840 * ( 1-8.7149E-06-2.5893E-02 ),
                        'patch_icpp(2)%alpha(3)':   1-3.6749E-05-2.8728E-02,    'patch_icpp(2)%alpha_rho(3)':   0.8991 * ( 1-3.6749E-05-2.8728E-02 ),
                        'patch_icpp(3)%alpha(3)':   1-3.6749E-05-2.8728E-02,    'patch_icpp(3)%alpha_rho(3)':   0.8991 * ( 1-3.6749E-05-2.8728E-02 )
                    })

                if ndims == 1:
                    stack.push("", {
                        'patch_icpp(1)%vel(1)':   606.15, 'patch_icpp(2)%vel(1)': 10.0, 'patch_icpp(3)%vel(1)': 10.0
                    })
                elif ndims == 2:
                    stack.push("", {
                        'patch_icpp(1)%vel(1)':   0.0, 'patch_icpp(2)%vel(1)': 0.0, 'patch_icpp(3)%vel(1)': 0.0,
                        'patch_icpp(1)%vel(2)':   606.15, 'patch_icpp(2)%vel(2)': 10.0, 'patch_icpp(3)%vel(2)': 10.0
                    })
                elif ndims == 3:
                    stack.push("", {
                        'patch_icpp(1)%vel(1)':   0.0, 'patch_icpp(2)%vel(1)': 0.0, 'patch_icpp(3)%vel(1)': 0.0,
                        'patch_icpp(1)%vel(2)':   0.0, 'patch_icpp(2)%vel(2)': 0.0, 'patch_icpp(3)%vel(2)': 0.0,
                        'patch_icpp(1)%vel(3)':   606.15, 'patch_icpp(2)%vel(3)': 10.0, 'patch_icpp(3)%vel(3)': 10.0
                    })

                cases.append(define_case_d(stack, '', {}))

                stack.pop()
                stack.pop()

                if num_fluids == 3:
                    stack.pop()

    def alter_viscosity(dimInfo):
        # Viscosity & bubbles checks
        if len(dimInfo[0]) > 0:
            stack.push("Viscosity -> Bubbles",
                       {"fluid_pp(1)%Re(1)": 50, "bubbles_euler": 'T', "viscous": 'T'})

            stack.push('', {
                'nb' : 1, 'fluid_pp(1)%gamma' : 0.16, 'fluid_pp(1)%pi_inf': 3515.0,
                'fluid_pp(2)%gamma': 2.5, 'fluid_pp(2)%pi_inf': 0.0, 'fluid_pp(1)%mul0' : 0.001002,
                'fluid_pp(1)%ss' : 0.07275,'fluid_pp(1)%pv' : 2338.8,'fluid_pp(1)%gamma_v' : 1.33,
                'fluid_pp(1)%M_v' : 18.02,'fluid_pp(1)%mu_v' : 8.816e-06,'fluid_pp(1)%k_v' : 0.019426,
                'fluid_pp(2)%gamma_v' : 1.4,'fluid_pp(2)%M_v' : 28.97,'fluid_pp(2)%mu_v' : 1.8e-05,
                'fluid_pp(2)%k_v' : 0.02556, 'patch_icpp(1)%alpha_rho(1)': 0.96, 'patch_icpp(1)%alpha(1)': 4e-02,
                'patch_icpp(2)%alpha_rho(1)': 0.96, 'patch_icpp(2)%alpha(1)': 4e-02,  'patch_icpp(3)%alpha_rho(1)': 0.96,
                'patch_icpp(3)%alpha(1)': 4e-02, 'patch_icpp(1)%pres': 1.0, 'patch_icpp(2)%pres': 1.0,
                'patch_icpp(3)%pres': 1.0
            })

            for polytropic in ['T', 'F']:
                stack.push("Polytropic" if polytropic == 'T' else '', {'polytropic' : polytropic})

                for bubble_model in [3, 2]:
                    stack.push(f"bubble_model={bubble_model}", {'bubble_model' : bubble_model})

                    if not (polytropic == 'F' and bubble_model == 3):
                        cases.append(define_case_d(stack, '', {}))

                    stack.pop()

                stack.pop()

            stack.push('', {'polytropic': 'T', 'bubble_model': 2})
            cases.append(define_case_d(stack, 'nb=1', {'nb': 1}))

            stack.push("QBMM", {'qbmm': 'T'})
            cases.append(define_case_d(stack, '', {}))

            stack.push('bubble_model=3', {'bubble_model': 3})
            cases.append(define_case_d(stack, '', {}))

            stack.push('cfl_adap_dt=T', {'cfl_adap_dt': 'T', 'cfl_target': 0.8, 't_save': 0.01, 'n_start': 0, 't_stop': 0.01, 'm': 24})
            cases.append(define_case_d(stack, '', {}))

            stack.pop()

            stack.push('cfl_const_dt=T', {'cfl_const_dt': 'T', 'cfl_target': 0.8, 't_save': 0.01, 'n_start': 0, 't_stop': 0.01, 'm': 24})
            cases.append(define_case_d(stack, '', {}))

            for _ in range(6):
                stack.pop()

    def alter_lag_bubbles():
        # Lagrangian bubbles
        for adap_dt in ['F', 'T']:
            for couplingMethod in [1, 2]:
                stack.push("lagrangian bubbles", {"bubbles_lagrange": 'T',
                    'dt': 1e-06, 'lag_params%pressure_corrector': 'T', 'bubble_model': 2,
                    'num_fluids': 2, 'lag_params%heatTransfer_model': 'T', 'lag_params%massTransfer_model': 'T', 
                    'fluid_pp(1)%gamma' : 0.16, 'fluid_pp(1)%pi_inf': 3515.0, 'fluid_pp(2)%gamma': 2.5,
                    'fluid_pp(2)%pi_inf': 0.0, 'fluid_pp(1)%mul0' : 0.001002, 'fluid_pp(1)%ss' : 0.07275,
                    'fluid_pp(1)%pv' : 2338.8,'fluid_pp(1)%gamma_v' : 1.33, 'fluid_pp(1)%M_v' : 18.02,
                    'fluid_pp(1)%mu_v' : 8.816e-06,'fluid_pp(1)%k_v' : 0.019426, 'fluid_pp(1)%cp_v' : 2.1e3,
                    'fluid_pp(2)%gamma_v' : 1.4,'fluid_pp(2)%M_v' : 28.97, 'fluid_pp(2)%mu_v' : 1.8e-05,
                    'fluid_pp(2)%k_v' : 0.02556, 'fluid_pp(2)%cp_v' : 1.e3, 'patch_icpp(1)%alpha_rho(1)': 0.96,
                    'patch_icpp(1)%alpha(1)': 4e-02, 'patch_icpp(1)%alpha_rho(2)': 0., 'patch_icpp(1)%alpha(2)': 0.,
                    'patch_icpp(2)%alpha_rho(1)': 0.96, 'patch_icpp(2)%alpha(1)': 4e-02, 'patch_icpp(2)%alpha_rho(2)': 0.,
                    'patch_icpp(2)%alpha(2)': 0.,  'patch_icpp(3)%alpha_rho(1)': 0.96, 'patch_icpp(3)%alpha(1)': 4e-02,
                    'patch_icpp(3)%alpha_rho(2)': 0., 'patch_icpp(3)%alpha(2)': 0.,'patch_icpp(1)%pres': 1.0,
                    'patch_icpp(2)%pres': 1.0, 'patch_icpp(3)%pres': 1.0, 'acoustic_source': 'T', 'acoustic(1)%loc(2)': 0.5,
                    'acoustic(1)%wavelength': 0.25, 'acoustic(1)%support': 3, 'acoustic(1)%height': 1e10
                })
                if couplingMethod==1:
                    stack.push('One-way coupling',{'lag_params%solver_approach': 1})
                else:
                    stack.push('Two-way coupling',{'lag_params%solver_approach': 2})

                if adap_dt=='F':
                    stack.push('',{'acoustic(1)%mag': 2e+04, 't_step_start': 0, 't_step_stop': 50, 't_step_save': 50})
                else:
                    stack.push('rkck_adap_dt=T',{'rkck_adap_dt': 'T', 'time_stepper': 4,
                            'acoustic(1)%mag': 6e+04, 'n_start': 0, 't_save': 5e-05, 't_stop': 5e-05})

                cases.append(define_case_d(stack, '', {}))

                stack.pop()

                stack.pop()

                stack.pop()


    def foreach_dimension():
        for dimInfo, dimParams in get_dimensions():
            stack.push(f"{len(dimInfo[0])}D", dimParams)
            alter_bcs(dimInfo)
            alter_grcbc(dimInfo)
            alter_weno(dimInfo)
            alter_num_fluids(dimInfo)
            if len(dimInfo[0]) == 2:
                alter_2d()
            if len(dimInfo[0]) == 3:
                alter_3d()
                alter_lag_bubbles()
            alter_ppn(dimInfo)
            stack.push('', {'dt': [1e-07, 1e-06, 1e-06][len(dimInfo[0])-1]})
            alter_acoustic_src(dimInfo)
            alter_bubbles(dimInfo)
            alter_hypoelasticity(dimInfo)
            alter_phasechange(dimInfo)
            alter_viscosity(dimInfo)
            alter_body_forces(dimInfo)
            alter_instability_wave(dimInfo)
            stack.pop()
            stack.pop()

    def foreach_example():
        for path in os.listdir(common.MFC_EXAMPLE_DIRPATH):
            if path == "scaling":
                continue

            # # List of currently broken examples -> currently attempting to fix!
            brokenCases = ["2D_ibm_cfl_dt", "1D_sodHypo", "2D_viscous", "2D_laplace_pressure_jump", "2D_bubbly_steady_shock", "2D_advection", "2D_hardcodied_ic", "2D_ibm_multiphase", "2D_acoustic_broadband", "1D_inert_shocktube", "1D_reactive_shocktube", "2D_ibm_steady_shock", "3D_performance_test", "3D_ibm_stl_ellipsoid", "3D_sphbubcollapse", "2D_ibm_stl_wedge", "3D_ibm_stl_pyramid", "3D_ibm_bowshock", "3D_turb_mixing", "2D_mixing_artificial_Ma"]
            if path in brokenCases:
                continue
            name = f"{path.split('_')[0]} -> Example -> {'_'.join(path.split('_')[1:])}"
            path = os.path.join(common.MFC_EXAMPLE_DIRPATH, path, "case.py")
            if not os.path.isfile(path):
                continue
            def modify_example_case(case: dict):
                case['parallel_io'] = 'F'
                if 't_step_stop' in case and case['t_step_stop'] >= 50:
                    case['t_step_start'] = 0
                    case['t_step_stop'] = 50
                    case['t_step_save'] = 50

                caseSize = case['m'] * max(case['n'], 1) * max(case['p'], 1)
                if caseSize > 25 * 25:
                    if case['n'] == 0 and case['p'] == 0:
                        case['m'] = 25 * 25
                    elif case['p'] == 0:
                        case['m'] = 25
                        case['n'] = 25
                    elif caseSize > 25 * 25 * 25:
                        case['m'] = 25
                        case['n'] = 25
                        case['p'] = 25

<<<<<<< HEAD
=======
                if 'rkck_adap_dt' in case and case['rkck_adap_dt'] == 'T':
                    case['rkck_adap_dt'] = 'F'

                if 'lag_params%nBubs_glb' in case and case['lag_params%nBubs_glb'] > 1:
                    case['lag_params%nBubs_glb'] = 1
>>>>>>> 47bfb4b5

            cases.append(define_case_f(name, path, [], {}, functor=modify_example_case))

    def chemistry_cases():
        common_mods = {
            't_step_stop': Nt, 't_step_save': Nt
        }
        for ndim in range(1, 4):
            cases.append(define_case_f(
                f'{ndim}D -> Chemistry -> Perfect Reactor',
                'examples/nD_perfect_reactor/case.py',
                ['--ndim', str(ndim)],
                mods=common_mods
            ))

        for riemann_solver, gamma_method in itertools.product([1, 2], [1, 2]):
            cases.append(define_case_f(
                f'1D -> Chemistry -> Inert Shocktube -> Riemann Solver {riemann_solver} -> Gamma Method {gamma_method}',
                'examples/1D_inert_shocktube/case.py',
                mods={
                    **common_mods,
                    'riemann_solver': riemann_solver,
                    'chem_params%gamma_method': gamma_method
                },
                override_tol=1
            ))

    foreach_dimension()
    foreach_example()
    chemistry_cases()

    # Sanity Check 1
    if stack.size() != 0:
        raise common.MFCException("list_cases: stack isn't fully pop'ed")

    # Sanity Check 2
    uuids  = [ case.get_uuid() for case in cases ]
    l1, l2 = len(uuids), len(set(uuids))
    if l1 != l2:
        raise common.MFCException(f"list_cases: uuids aren't unique ({l1} cases but {l2} unique uuids)")

    return cases<|MERGE_RESOLUTION|>--- conflicted
+++ resolved
@@ -873,14 +873,8 @@
                         case['n'] = 25
                         case['p'] = 25
 
-<<<<<<< HEAD
-=======
                 if 'rkck_adap_dt' in case and case['rkck_adap_dt'] == 'T':
                     case['rkck_adap_dt'] = 'F'
-
-                if 'lag_params%nBubs_glb' in case and case['lag_params%nBubs_glb'] > 1:
-                    case['lag_params%nBubs_glb'] = 1
->>>>>>> 47bfb4b5
 
             cases.append(define_case_f(name, path, [], {}, functor=modify_example_case))
 
