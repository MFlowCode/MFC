--- conflicted
+++ resolved
@@ -1,14 +1,7 @@
 import os, typing, itertools
 
 from mfc   import common
-<<<<<<< HEAD
-from .case import (
-    define_case_d, define_case_f,
-    CaseGeneratorStack, TestCaseBuilder
-)
-=======
 from .case import Nt, define_case_d, define_case_f, CaseGeneratorStack, TestCaseBuilder
->>>>>>> 62bb2f33
 
 def get_bc_mods(bc: int, dimInfo):
     params = {}
@@ -731,7 +724,6 @@
             stack.pop()
             stack.pop()
 
-<<<<<<< HEAD
     def foreach_example():
         for path in os.listdir(common.MFC_EXAMPLE_DIRPATH):
             if path == "scaling":
@@ -768,9 +760,6 @@
 
             cases.append(define_case_f(name, path, [], {}, functor=modify_example_case))
 
-    foreach_dimension()
-    foreach_example()
-=======
     def chemistry_cases():
         common_mods = {
             't_step_stop': Nt, 't_step_save': Nt
@@ -796,8 +785,8 @@
             ))
 
     foreach_dimension()
+    foreach_example()
     chemistry_cases()
->>>>>>> 62bb2f33
 
     # Sanity Check 1
     if stack.size() != 0:
