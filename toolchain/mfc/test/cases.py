--- conflicted
+++ resolved
@@ -1024,11 +1024,8 @@
                            "3D_IGR_TaylorGreenVortex_nvidia",
                            "2D_backward_facing_step",
                            "2D_forward_facing_step",
-<<<<<<< HEAD
-                           "1D_convergence"]
-=======
+                           "1D_convergence",]
                            "3D_IGR_33jet"]
->>>>>>> e25dbc4e
             if path in casesToSkip:
                 continue
             name = f"{path.split('_')[0]} -> Example -> {'_'.join(path.split('_')[1:])}"
