--- conflicted
+++ resolved
@@ -848,7 +848,6 @@
 
         stack.pop()
 
-<<<<<<< HEAD
     def alter_bc_patches(dimInfo):
        # BC_Patches
 
@@ -898,7 +897,6 @@
 
         stack.pop()
 
-=======
     def mhd_cases():
         params = {
             '1D': {"m": 200, "dt": 0.001, "t_step_stop": 200, "t_step_save": 200},
@@ -920,7 +918,6 @@
 
         for name, path, param in case_specs:
             cases.append(define_case_f(name, path, mods=param))
->>>>>>> a2a88004
 
     def foreach_dimension():
         for dimInfo, dimParams in get_dimensions():
