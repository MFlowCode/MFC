--- conflicted
+++ resolved
@@ -260,13 +260,9 @@
             _handle_case(case, devices)
             nPASS += 1
         except Exception as exc:
-<<<<<<< HEAD
-            if nAttempts < max_attempts:
-=======
             if nAttempts < ARG("max_attempts"):
                 cons.print(f"[bold yellow] Attempt {nAttempts}: Failed test {case.get_uuid()}. Retrying...[/bold yellow]")
                 errors.append(f"[bold yellow] Attempt {nAttempts}: Failed test {case.get_uuid()}. Retrying...[/bold yellow]")
->>>>>>> d1b80283
                 continue
             nFAIL += 1
             cons.print(f"[bold red]Failed test {case} after {nAttempts} attempt(s).[/bold red]")
