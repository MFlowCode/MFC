import os, typing, shutil, time, itertools
from random import sample, seed

import rich, rich.table

from ..printer import cons
from ..        import common
from ..state   import ARG
from .case     import TestCase
from .cases    import list_cases
from ..        import sched
from ..common  import MFCException, does_command_exist, format_list_to_string, get_program_output
from ..build   import build, HDF5, PRE_PROCESS, SIMULATION, POST_PROCESS

from ..packer import tol as packtol
from ..packer import packer


nFAIL = 0
nPASS = 0
nSKIP = 0
errors = []

# pylint: disable=too-many-branches, trailing-whitespace
def __filter(cases_) -> typing.List[TestCase]:
    cases = cases_[:]
    selected_cases = []
    skipped_cases  = []

    # Check "--from" and "--to" exist and are in the right order
    bFoundFrom, bFoundTo = (False, False)
    from_i = -1
    for i, case in enumerate(cases):
        if case.get_uuid() == ARG("from"):
            from_i     = i
            bFoundFrom = True
            # Do not "continue" because "--to" might be the same as "--from"
        if bFoundFrom and case.get_uuid() == ARG("to"):
            cases    = cases[from_i:i+1]
            skipped_cases = [case for case in cases_ if case not in cases]
            bFoundTo = True
            break

    if not bFoundTo:
        raise MFCException("Testing: Your specified range [--from,--to] is incorrect. Please ensure both IDs exist and are in the correct order.")

    if len(ARG("only")) > 0:
        for case in cases[:]:
            case: TestCase

            checkCase = case.trace.split(" -> ")
            checkCase.append(case.get_uuid())
            if not set(ARG("only")).issubset(set(checkCase)):
                cases.remove(case)
                skipped_cases.append(case)

    for case in cases[:]:
        if case.ppn > 1 and not ARG("mpi"):
            cases.remove(case)
            skipped_cases.append(case)

    for case in cases[:]:
        if "RDMA MPI" in case.trace:
            cases.remove(case)
            skipped_cases.append(case)

    for case in cases[:]:
        if ARG("single"):
            skip = ['low_Mach', 'Hypoelasticity', 'teno', 'Chemistry', 'Phase Change model 6'
            ,'Axisymmetric', 'Transducer', 'Transducer Array', 'Cylindrical', 'HLLD', 'Example']
            if any(label in case.trace for label in skip):
                cases.remove(case)
                skipped_cases.append(case)

<<<<<<< HEAD
=======
    for case in cases[:]:
        if ARG("gpu"):
            skip = ['Gauss Seidel']
            if any(label in case.trace for label in skip):
                cases.remove(case)

>>>>>>> 16de11cf
    if ARG("no_examples"):
        example_cases = [case for case in cases if "Example" in case.trace]
        skipped_cases += example_cases
        cases = [case for case in cases if case not in example_cases]

    if ARG("percent") == 100:
        return cases, skipped_cases

    seed(time.time())

    selected_cases = sample(cases, k=int(len(cases)*ARG("percent")/100.0))
    skipped_cases += [item for item in cases if item not in selected_cases]

    return selected_cases, skipped_cases

def test():
    # pylint: disable=global-statement, global-variable-not-assigned
    global nFAIL, nPASS, nSKIP
    global errors

    cases = list_cases()

    # Delete UUIDs that are not in the list of cases from tests/
    if ARG("remove_old_tests"):
        dir_uuids = set(os.listdir(common.MFC_TEST_DIR))
        new_uuids = { case.get_uuid() for case in cases }

        for old_uuid in dir_uuids - new_uuids:
            cons.print(f"[bold red]Deleting:[/bold red] {old_uuid}")
            common.delete_directory(f"{common.MFC_TEST_DIR}/{old_uuid}")

        return

    cases, skipped_cases = __filter(cases)
    cases = [ _.to_case() for _ in cases ]

    if ARG("list"):
        table = rich.table.Table(title="MFC Test Cases", box=rich.table.box.SIMPLE)

        table.add_column("UUID", style="bold magenta", justify="center")
        table.add_column("Trace")

        for case in cases:
            table.add_row(case.get_uuid(), case.trace)

        rich.print(table)

        return

    # Some cases require a specific build of MFC for features like Chemistry,
    # Analytically defined patches, and --case-optimization. Here, we build all
    # the unique versions of MFC we need to run cases.
    codes = [PRE_PROCESS, SIMULATION] + ([POST_PROCESS] if ARG('test_all') else [])
    unique_builds = set()
    for case, code in itertools.product(cases, codes):
        slug = code.get_slug(case.to_input_file())
        if slug not in unique_builds:
            build(code, case.to_input_file())
            unique_builds.add(slug)

    cons.print()

    range_str = f"from [bold magenta]{ARG('from')}[/bold magenta] to [bold magenta]{ARG('to')}[/bold magenta]"

    if len(ARG("only")) > 0:
        range_str = "Only " + format_list_to_string(ARG("only"), "bold magenta", "Nothing to run")

    cons.print(f"[bold]Test {format_list_to_string([ x.name for x in codes ], 'magenta')}[/bold] | {range_str} ({len(cases)} test{'s' if len(cases) != 1 else ''})")
    cons.indent()

    # Run cases with multiple threads (if available)
    cons.print()
    cons.print(" tests/[bold magenta]UUID[/bold magenta]     (s)      Summary")
    cons.print()

    # Select the correct number of threads to use to launch test cases
    # We can't use ARG("jobs") when the --case-optimization option is set
    # because running a test case may cause it to rebuild, and thus
    # interfere with the other test cases. It is a niche feature so we won't
    # engineer around this issue (for now).
    sched.sched(
        [ sched.Task(ppn=case.ppn, func=handle_case, args=[case], load=case.get_cell_count()) for case in cases ],
        ARG("jobs"), ARG("gpus"))

    nSKIP = len(skipped_cases)
    cons.print()
    cons.unindent()
    cons.print(f"\nTest Summary: [bold green]{nPASS}[/bold green] passed, [bold red]{nFAIL}[/bold red] failed, [bold yellow]{nSKIP}[/bold yellow] skipped.\n")

    # Print a summary of all errors at the end if errors exist
    if len(errors) != 0:
        cons.print(f"[bold red]Failed Cases[/bold red]\n")
        for e in errors:
            cons.print(e)

    # Print the list of skipped cases
    if len(skipped_cases) != 0:
        cons.print("[bold yellow]Skipped Cases[/bold yellow]\n")
        for c in skipped_cases:
            cons.print(f"[bold yellow]{c.trace}[/bold yellow]")

    exit(nFAIL)


# pylint: disable=too-many-locals, too-many-branches, too-many-statements, trailing-whitespace
def _handle_case(case: TestCase, devices: typing.Set[int]):
    # pylint: disable=global-statement, global-variable-not-assigned
    start_time = time.time()

    tol = case.compute_tolerance()
    case.delete_output()
    case.create_directory()

    if ARG("dry_run"):
        cons.print(f"  [bold magenta]{case.get_uuid()}[/bold magenta]     SKIP     {case.trace}")
        return

    cmd = case.run([PRE_PROCESS, SIMULATION], gpus=devices)

    out_filepath = os.path.join(case.get_dirpath(), "out_pre_sim.txt")

    common.file_write(out_filepath, cmd.stdout)

    if cmd.returncode != 0:
        cons.print(cmd.stdout)
        raise MFCException(f"Test {case}: Failed to execute MFC.")

    pack, err = packer.pack(case.get_dirpath())
    if err is not None:
        raise MFCException(f"Test {case}: {err}")

    if pack.has_NaNs():
        raise MFCException(f"Test {case}: NaNs detected in the case.")

    golden_filepath = os.path.join(case.get_dirpath(), "golden.txt")
    if ARG("generate"):
        common.delete_file(golden_filepath)
        pack.save(golden_filepath)
    else:
        if not os.path.isfile(golden_filepath):
            raise MFCException(f"Test {case}: The golden file does not exist! To generate golden files, use the '--generate' flag.")

        golden = packer.load(golden_filepath)

        if ARG("add_new_variables"):
            for pfilepath, pentry in list(pack.entries.items()):
                if golden.find(pfilepath) is None:
                    golden.set(pentry)

            for gfilepath, gentry in list(golden.entries.items()):
                if pack.find(gfilepath) is None:
                    golden.remove(gentry)

            golden.save(golden_filepath)
        else:
            err, msg = packtol.compare(pack, packer.load(golden_filepath), packtol.Tolerance(tol, tol))
            if msg is not None:
                raise MFCException(f"Test {case}: {msg}")

    if ARG("test_all"):
        case.delete_output()
        cmd = case.run([PRE_PROCESS, SIMULATION, POST_PROCESS], gpus=devices)
        out_filepath = os.path.join(case.get_dirpath(), "out_post.txt")
        common.file_write(out_filepath, cmd.stdout)

        for silo_filepath in os.listdir(os.path.join(case.get_dirpath(), 'silo_hdf5', 'p0')):
            silo_filepath = os.path.join(case.get_dirpath(), 'silo_hdf5', 'p0', silo_filepath)
            h5dump        = f"{HDF5.get_install_dirpath(case.to_input_file())}/bin/h5dump"

            if not os.path.exists(h5dump or ""):
                if not does_command_exist("h5dump"):
                    raise MFCException("h5dump couldn't be found.")

                h5dump = shutil.which("h5dump")

            output, err = get_program_output([h5dump, silo_filepath])

            if err != 0:
                raise MFCException(f"Test {case}: Failed to run h5dump. You can find the run's output in {out_filepath}, and the case dictionary in {case.get_filepath()}.")

            if "nan," in output:
                raise MFCException(f"Test {case}: Post Process has detected a NaN. You can find the run's output in {out_filepath}, and the case dictionary in {case.get_filepath()}.")

            if "inf," in output:
                raise MFCException(f"Test {case}: Post Process has detected an Infinity. You can find the run's output in {out_filepath}, and the case dictionary in {case.get_filepath()}.")

    case.delete_output()

    end_time = time.time()
    duration = end_time - start_time

    cons.print(f"  [bold magenta]{case.get_uuid()}[/bold magenta]    {duration:6.2f}    {case.trace}")


def handle_case(case: TestCase, devices: typing.Set[int]):
    # pylint: disable=global-statement, global-variable-not-assigned
    global nFAIL, nPASS, nSKIP
    global errors

    nAttempts = 0
    if ARG('single'):
        max_attempts = max(ARG('max_attempts'), 3)
    else:
        max_attempts = ARG('max_attempts')

    while True:
        nAttempts += 1

        try:
            _handle_case(case, devices)
            if ARG("dry_run"):
                nSKIP += 1
            else:
                nPASS += 1
        except Exception as exc:
            if nAttempts < max_attempts:
                continue
            nFAIL += 1
            cons.print(f"[bold red]Failed test {case} after {nAttempts} attempt(s).[/bold red]")
            errors.append(f"[bold red]Failed test {case} after {nAttempts} attempt(s).[/bold red]")
            errors.append(f"{exc}")

        return<|MERGE_RESOLUTION|>--- conflicted
+++ resolved
@@ -72,15 +72,12 @@
                 cases.remove(case)
                 skipped_cases.append(case)
 
-<<<<<<< HEAD
-=======
     for case in cases[:]:
         if ARG("gpu"):
             skip = ['Gauss Seidel']
             if any(label in case.trace for label in skip):
                 cases.remove(case)
 
->>>>>>> 16de11cf
     if ARG("no_examples"):
         example_cases = [case for case in cases if "Example" in case.trace]
         skipped_cases += example_cases
