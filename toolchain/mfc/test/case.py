import os, glob, hashlib, binascii, subprocess, itertools, dataclasses

from typing import List, Set, Union, Callable, Optional

from ..      import case, common
from ..state import ARG
from ..run   import input
from ..build import MFCTarget, get_target

Tend = 0.25
Nt   = 50
mydt = 0.0005

BASE_CFG = {
    'run_time_info'                : 'T',
    'm'                            : 0,
    'n'                            : 0,
    'p'                            : 0,
    'dt'                           : mydt,
    't_step_start'                 : 0,
    't_step_stop'                  : int(Nt),
    't_step_save'                  : int(Nt),
    'num_patches'                  : 3,
    'model_eqns'                   : 2,
    'alt_soundspeed'               : 'F',
    'num_fluids'                   : 1,
    'mpp_lim'                      : 'F',
    'mixture_err'                  : 'F',
    'time_stepper'                 : 3,
    'weno_order'                   : 5,
    'weno_eps'                     : 1.E-16,
    'mapped_weno'                  : 'F',
    'null_weights'                 : 'F',
    'mp_weno'                      : 'F',
    'riemann_solver'               : 2,
    'wave_speeds'                  : 1,
    'avg_state'                    : 2,
    'format'                       : 1,
    'precision'                    : 2,

    'patch_icpp(1)%pres'           : 1.0,
    'patch_icpp(1)%alpha_rho(1)'   : 1.E+00,
    'patch_icpp(1)%alpha(1)'       : 1.,

    'patch_icpp(2)%pres'           : 0.5,
    'patch_icpp(2)%alpha_rho(1)'   : 0.5,
    'patch_icpp(2)%alpha(1)'       : 1.,

    'patch_icpp(3)%pres'           : 0.1,
    'patch_icpp(3)%alpha_rho(1)'   : 0.125,
    'patch_icpp(3)%alpha(1)'       : 1.,

    'fluid_pp(1)%gamma'            : 1.E+00/(1.4-1.E+00),
    'fluid_pp(1)%pi_inf'           : 0.0,
    'fluid_pp(1)%cv'               : 0.0,
    'fluid_pp(1)%qv'               : 0.0,
    'fluid_pp(1)%qvp'              : 0.0,   
    'bubbles'                       : 'F',
    'Ca'                            : 0.9769178386380458,
    'Web'                           : 13.927835051546392,
    'Re_inv'                        : 0.009954269975623245,
    'pref'                          : 101325.0,
    'rhoref'                        : 1000.0,
    'bubble_model'                  :  3,
    'polytropic'                    : 'T',
    'polydisperse'                  : 'F',
    'thermal'                       :  3,
    'R0ref'                         : 1e-05,
    'patch_icpp(1)%r0'              :  1,
    'patch_icpp(1)%v0'              :  0,
    'patch_icpp(2)%r0'              :  1,
    'patch_icpp(2)%v0'              :  0,
    'patch_icpp(3)%r0'              :  1,
    'patch_icpp(3)%v0'              :  0,

    'qbmm'                          : 'F',
    'dist_type'                     : 2,
    'poly_sigma'                    : 0.3,
    'R0_type'                       : 1,
    'sigR'                          : 0.1,
    'sigV'                          : 0.1,
    'rhoRV'                         : 0.0,

    'acoustic_source'                   : 'F',
    'num_source'                        : 1,
    'acoustic(1)%loc(1)'                : 0.5,
    'acoustic(1)%mag'                   : 0.2,
    'acoustic(1)%length'                : 0.25,
    'acoustic(1)%dir'                   : 1.0,
    'acoustic(1)%npulse'                : 1,
    'acoustic(1)%pulse'                 : 1,
    'rdma_mpi'                          : 'F',
}

def trace_to_uuid(trace: str) -> str:
    return hex(binascii.crc32(hashlib.sha1(str(trace).encode()).digest())).upper()[2:].zfill(8)

@dataclasses.dataclass(init=False)
class TestCase(case.Case):
    ppn:          int
    trace:        str
    override_tol: Optional[float] = None

    def __init__(self, trace: str, mods: dict, ppn: int = None, override_tol: float = None) -> None:
        self.trace        = trace
        self.ppn          = ppn or 1
        self.override_tol = override_tol
        super().__init__({**BASE_CFG.copy(), **mods})

    def run(self, targets: List[Union[str, MFCTarget]], gpus: Set[int]) -> subprocess.CompletedProcess:
        if gpus is not None and len(gpus) != 0:
            gpus_select = ["--gpus"] + [str(_) for _ in gpus]
        else:
            gpus_select = []

        filepath          = f'{self.get_dirpath()}/case.py'
        tasks             = ["-n", str(self.ppn)]
        jobs              = ["-j", str(ARG("jobs"))] if ARG("case_optimization") else []
        case_optimization = ["--case-optimization"] if ARG("case_optimization") else []

        mfc_script = ".\\mfc.bat" if os.name == 'nt' else "./mfc.sh"

        target_names = [ get_target(t).name for t in targets ]

        command = [
            mfc_script, "run", filepath, "--no-build", *tasks, *case_optimization,
            *jobs, "-t", *target_names, *gpus_select, *ARG("--")
        ]

        return common.system(command, print_cmd=False, text=True, stdout=subprocess.PIPE, stderr=subprocess.STDOUT)

    def get_trace(self) -> str:
        return self.trace

    def get_uuid(self) -> str:
        return trace_to_uuid(self.trace)

    def get_dirpath(self):
        return os.path.join(common.MFC_TEST_DIR, self.get_uuid())

    def get_filepath(self):
        filepath = os.path.join(self.get_dirpath(), "case.py")
        if os.name == 'nt':
            return filepath.replace('\\', '\\\\')
        return filepath

    def delete_output(self):
        dirpath = self.get_dirpath()

        exts = ["*.inp", "*.1", "*.dat", "*.inf", "*.sh", "*.txt"]
        for f in list(itertools.chain.from_iterable(glob.glob(os.path.join(dirpath, ext)) for ext in exts)):
            if "golden" in f:
                continue

            common.delete_file(f)

        common.delete_directory(os.path.join(dirpath, "D"))
        common.delete_directory(os.path.join(dirpath, "p_all"))
        common.delete_directory(os.path.join(dirpath, "silo_hdf5"))
        common.delete_directory(os.path.join(dirpath, "restart_data"))

        for f in ["pack", "pre_process", "simulation", "post_process"]:
            common.delete_file(os.path.join(dirpath, f"{f}.txt"))

    def create_directory(self):
        dirpath = self.get_dirpath()

        common.create_directory(dirpath)

        common.file_write(self.get_filepath(), f"""\
#!/usr/bin/env python3
#
# {self.get_filepath()}:
# {self.trace}

import json
import argparse

parser = argparse.ArgumentParser(
    prog="{self.get_filepath()}",
    description="{self.get_filepath()}: {self.trace}",
    formatter_class=argparse.ArgumentDefaultsHelpFormatter)

parser.add_argument("--mfc", type=json.loads, default='{{}}', metavar="DICT",
                    help="MFC's toolchain's internal state.")

ARGS = vars(parser.parse_args())

case = {self.gen_json_dict_str()}
mods = {{}}

if "post_process" in ARGS["mfc"]["targets"]:
    mods = {{
        'parallel_io'  : 'T', 'cons_vars_wrt'   : 'T',
        'prim_vars_wrt': 'T', 'alpha_rho_wrt(1)': 'T',
        'rho_wrt'      : 'T', 'mom_wrt(1)'      : 'T',
        'vel_wrt(1)'   : 'T', 'E_wrt'           : 'T',
        'pres_wrt'     : 'T', 'alpha_wrt(1)'    : 'T',
        'gamma_wrt'    : 'T', 'heat_ratio_wrt'  : 'T',
        'pi_inf_wrt'   : 'T', 'pres_inf_wrt'    : 'T',
        'c_wrt'        : 'T',
    }}

    if case['p'] != 0:
        mods['fd_order']  = 1
        mods['omega_wrt(1)'] = 'T'
        mods['omega_wrt(2)'] = 'T'
        mods['omega_wrt(3)'] = 'T'
else:
    mods['parallel_io']   = 'F'
    mods['prim_vars_wrt'] = 'F'

print(json.dumps({{**case, **mods}}))
""")

    def __str__(self) -> str:
        return f"tests/[bold magenta]{self.get_uuid()}[/bold magenta]: {self.trace}"

    def to_input_file(self) -> input.MFCInputFile:
        return input.MFCInputFile(
            os.path.basename(self.get_filepath()),
            self.get_dirpath(),
            self.get_parameters())

    # pylint: disable=too-many-return-statements
    def compute_tolerance(self) -> float:
        if self.override_tol:
            return self.override_tol

<<<<<<< HEAD
        tolerance = 1e-12  # Default
        single = ARG("single")

        if self.params.get("hypoelasticity", 'F') == 'T':
=======
        tolerance = 1e-12 # Default
        if "Example" in self.trace.split(" -> "):
            tolerance = 1e-3
        elif self.params.get("hypoelasticity", 'F') == 'T':
>>>>>>> ca36ffbc
            tolerance = 1e-7
        elif self.params.get("mixlayer_perturb", 'F') == 'T':
            tolerance = 1e-7
        elif any(self.params.get(key, 'F') == 'T' for key in ['relax', 'ib', 'qbmm', 'bubbles']):
            tolerance = 1e-10
        elif self.params.get("low_Mach") in [1, 2]:
            tolerance = 1e-10
        elif self.params.get("acoustic_source", 'F') == 'T':
            if self.params.get("acoustic(1)%pulse") == 3:  # Square wave
                return 1e-1 if single else 1e-5
            tolerance = 3e-12
        elif self.params.get("weno_order") == 7:
            tolerance = 1e-9

        return 1e8 * tolerance if single else tolerance



@dataclasses.dataclass
class TestCaseBuilder:
    trace:        str
    mods:         dict
    path:         str
    args:         List[str]
    ppn:          int
    functor:      Optional[Callable]
    override_tol: Optional[float] = None

    def get_uuid(self) -> str:
        return trace_to_uuid(self.trace)

    def to_case(self) -> TestCase:
        dictionary = {}
        if self.path:
            dictionary.update(input.load(self.path, self.args, do_print=False).params)

            for key, value in dictionary.items():
                if not isinstance(value, str):
                    continue

                for path in [value, os.path.join(os.path.dirname(self.path), value)]:
                    path = os.path.abspath(path)
                    if os.path.exists(path):
                        dictionary[key] = path

        if self.mods:
            dictionary.update(self.mods)

        if self.functor:
            self.functor(dictionary)

        return TestCase(self.trace, dictionary, self.ppn, self.override_tol)


@dataclasses.dataclass
class CaseGeneratorStack:
    trace: list # list of strs
    mods:  list # list of dicts

    def __init__(self) -> None:
        self.trace, self.mods = [], []

    def size(self) -> int:
        return len(self.trace)

    def push(self, trace: str, mods: dict) -> None:
        self.trace.append(trace)
        self.mods.append(mods)

    def pop(self) -> None:
        return (self.mods.pop(), self.trace.pop())


# pylint: disable=too-many-arguments, too-many-positional-arguments
def define_case_f(trace: str, path: str, args: List[str] = None, ppn: int = None, mods: dict = None, functor: Callable = None, override_tol: float = None) -> TestCaseBuilder:
    return TestCaseBuilder(trace, mods or {}, path, args or [], ppn or 1, functor, override_tol)


# pylint: disable=too-many-arguments, too-many-positional-arguments
def define_case_d(stack: CaseGeneratorStack, newTrace: str, newMods: dict, ppn: int = None, functor: Callable = None, override_tol: float = None) -> TestCaseBuilder:
    mods: dict = {}

    for mod in stack.mods:
        mods.update(mod)

    mods.update(newMods)

    if isinstance(newTrace, str):
        newTrace = [newTrace]

    traces: list = []
    for trace in stack.trace[:] + newTrace:
        if not common.isspace(trace):
            traces.append(trace)

    return TestCaseBuilder(' -> '.join(traces), mods, None, None, ppn or 1, functor, override_tol)<|MERGE_RESOLUTION|>--- conflicted
+++ resolved
@@ -227,17 +227,12 @@
         if self.override_tol:
             return self.override_tol
 
-<<<<<<< HEAD
         tolerance = 1e-12  # Default
         single = ARG("single")
 
-        if self.params.get("hypoelasticity", 'F') == 'T':
-=======
-        tolerance = 1e-12 # Default
         if "Example" in self.trace.split(" -> "):
             tolerance = 1e-3
         elif self.params.get("hypoelasticity", 'F') == 'T':
->>>>>>> ca36ffbc
             tolerance = 1e-7
         elif self.params.get("mixlayer_perturb", 'F') == 'T':
             tolerance = 1e-7
