--- conflicted
+++ resolved
@@ -353,8 +353,7 @@
         if not common.isspace(trace):
             traces.append(trace)
 
-<<<<<<< HEAD
-    return TestCaseBuilder(' -> '.join(traces), mods, None, None, ppn, rebuild)
+    return TestCaseBuilder(' -> '.join(traces), mods, None, None, ppn or 1, functor, override_tol)
 
 
 def create_input_lag_bubbles(path_lag_bubbles):
@@ -364,7 +363,4 @@
         os.mkdir(folder_path_lag_bubbles)
 
     with open(file_path_lag_bubbles, "w") as file:
-        file.write('5.0\t5.0\t5.0\t0.0\t0.0\t0.0\t8.0e-06\t0.0')
-=======
-    return TestCaseBuilder(' -> '.join(traces), mods, None, None, ppn or 1, functor, override_tol)
->>>>>>> cf249d30
+        file.write('5.0\t5.0\t5.0\t0.0\t0.0\t0.0\t8.0e-06\t0.0')