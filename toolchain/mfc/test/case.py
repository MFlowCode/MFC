--- conflicted
+++ resolved
@@ -259,13 +259,9 @@
             tolerance = 1e-3
         elif self.params.get("hypoelasticity", 'F') == 'T':
             tolerance = 1e-7
-<<<<<<< HEAD
-        elif any(self.params.get(key, 'F') == 'T' for key in ['relax', 'ib', 'qbmm', 'bubbles_euler', 'bubbles_lagrange']):
-=======
         elif self.params.get("mixlayer_perturb", 'F') == 'T':
             tolerance = 1e-7
-        elif any(self.params.get(key, 'F') == 'T' for key in ['relax', 'ib', 'qbmm', 'bubbles']):
->>>>>>> 108805c7
+        elif any(self.params.get(key, 'F') == 'T' for key in ['relax', 'ib', 'qbmm', 'bubbles_euler', 'bubbles_lagrange']):
             tolerance = 1e-10
         elif self.params.get("low_Mach") in [1, 2]:
             tolerance = 1e-10
