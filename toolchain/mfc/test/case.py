import os, glob, hashlib, binascii, subprocess, itertools, dataclasses

from typing import List, Set, Union, Callable, Optional

from ..      import case, common
from ..state import ARG
from ..run   import input
from ..build import MFCTarget, get_target

Tend = 0.25
Nt   = 50
mydt = 0.0005

BASE_CFG = {
    'run_time_info'                : 'T',
    'm'                            : 0,
    'n'                            : 0,
    'p'                            : 0,
    'dt'                           : mydt,
    't_step_start'                 : 0,
    't_step_stop'                  : int(Nt),
    't_step_save'                  : int(Nt),
    'num_patches'                  : 3,
    'model_eqns'                   : 2,
    'alt_soundspeed'               : 'F',
    'num_fluids'                   : 1,
    'mpp_lim'                      : 'F',
    'mixture_err'                  : 'F',
    'time_stepper'                 : 3,
    'weno_order'                   : 5,
    'weno_eps'                     : 1.E-16,
    'mapped_weno'                  : 'F',
    'null_weights'                 : 'F',
    'mp_weno'                      : 'F',
    'riemann_solver'               : 2,
    'wave_speeds'                  : 1,
    'avg_state'                    : 2,
    'format'                       : 1,
    'precision'                    : 2,

    'patch_icpp(1)%pres'           : 1.0,
    'patch_icpp(1)%alpha_rho(1)'   : 1.E+00,
    'patch_icpp(1)%alpha(1)'       : 1.,

    'patch_icpp(2)%pres'           : 0.5,
    'patch_icpp(2)%alpha_rho(1)'   : 0.5,
    'patch_icpp(2)%alpha(1)'       : 1.,

    'patch_icpp(3)%pres'           : 0.1,
    'patch_icpp(3)%alpha_rho(1)'   : 0.125,
    'patch_icpp(3)%alpha(1)'       : 1.,

    'fluid_pp(1)%gamma'            : 1.E+00/(1.4-1.E+00),
    'fluid_pp(1)%pi_inf'           : 0.0,
    'fluid_pp(1)%cv'               : 0.0,
    'fluid_pp(1)%qv'               : 0.0,
    'fluid_pp(1)%qvp'              : 0.0,   
    'bubbles'                       : 'F',
    'Ca'                            : 0.9769178386380458,
    'Web'                           : 13.927835051546392,
    'Re_inv'                        : 0.009954269975623245,
    'pref'                          : 101325.0,
    'rhoref'                        : 1000.0,
    'bubble_model'                  :  3,
    'polytropic'                    : 'T',
    'polydisperse'                  : 'F',
    'thermal'                       :  3,
    'R0ref'                         : 1e-05,
    'patch_icpp(1)%r0'              :  1,
    'patch_icpp(1)%v0'              :  0,
    'patch_icpp(2)%r0'              :  1,
    'patch_icpp(2)%v0'              :  0,
    'patch_icpp(3)%r0'              :  1,
    'patch_icpp(3)%v0'              :  0,

    'qbmm'                          : 'F',
    'dist_type'                     : 2,
    'poly_sigma'                    : 0.3,
    'R0_type'                       : 1,
    'sigR'                          : 0.1,
    'sigV'                          : 0.1,
    'rhoRV'                         : 0.0,

    'acoustic_source'                   : 'F',
    'num_source'                        : 1,
    'acoustic(1)%loc(1)'                : 0.5,
    'acoustic(1)%mag'                   : 0.2,
    'acoustic(1)%length'                : 0.25,
    'acoustic(1)%dir'                   : 1.0,
    'acoustic(1)%npulse'                : 1,
    'acoustic(1)%pulse'                 : 1,
    'rdma_mpi'                          : 'F',
}

def trace_to_uuid(trace: str) -> str:
    return hex(binascii.crc32(hashlib.sha1(str(trace).encode()).digest())).upper()[2:].zfill(8)

@dataclasses.dataclass(init=False)
class TestCase(case.Case):
    ppn:          int
    trace:        str
    override_tol: Optional[float] = None

    def __init__(self, trace: str, mods: dict, ppn: int = None, override_tol: float = None) -> None:
        self.trace        = trace
        self.ppn          = ppn or 1
        self.override_tol = override_tol
        super().__init__({**BASE_CFG.copy(), **mods})

    def run(self, targets: List[Union[str, MFCTarget]], gpus: Set[int]) -> subprocess.CompletedProcess:
        if gpus is not None and len(gpus) != 0:
            gpus_select = ["--gpus"] + [str(_) for _ in gpus]
        else:
            gpus_select = []

        filepath          = f'{self.get_dirpath()}/case.py'
        tasks             = ["-n", str(self.ppn)]
        jobs              = ["-j", str(ARG("jobs"))] if ARG("case_optimization") else []
        case_optimization = ["--case-optimization"] if ARG("case_optimization") else []

        mfc_script = ".\\mfc.bat" if os.name == 'nt' else "./mfc.sh"

        target_names = [ get_target(t).name for t in targets ]

        command = [
            mfc_script, "run", filepath, "--no-build", *tasks, *case_optimization,
            *jobs, "-t", *target_names, *gpus_select, *ARG("--")
        ]

        return common.system(command, print_cmd=False, text=True, stdout=subprocess.PIPE, stderr=subprocess.STDOUT)

    def get_trace(self) -> str:
        return self.trace

    def get_uuid(self) -> str:
        return trace_to_uuid(self.trace)

    def get_dirpath(self):
        return os.path.join(common.MFC_TEST_DIR, self.get_uuid())

    def get_filepath(self):
        filepath = os.path.join(self.get_dirpath(), "case.py")
        if os.name == 'nt':
            return filepath.replace('\\', '\\\\')
        return filepath

    def delete_output(self):
        dirpath = self.get_dirpath()

        exts = ["*.inp", "*.1", "*.dat", "*.inf", "*.sh", "*.txt"]
        for f in list(itertools.chain.from_iterable(glob.glob(os.path.join(dirpath, ext)) for ext in exts)):
            if "golden" in f:
                continue

            common.delete_file(f)

        common.delete_directory(os.path.join(dirpath, "D"))
        common.delete_directory(os.path.join(dirpath, "p_all"))
        common.delete_directory(os.path.join(dirpath, "silo_hdf5"))
        common.delete_directory(os.path.join(dirpath, "restart_data"))

        for f in ["pack", "pre_process", "simulation", "post_process"]:
            common.delete_file(os.path.join(dirpath, f"{f}.txt"))

    def create_directory(self):
        dirpath = self.get_dirpath()

        common.create_directory(dirpath)

        common.file_write(self.get_filepath(), f"""\
#!/usr/bin/env python3
#
# {self.get_filepath()}:
# {self.trace}

import json
import argparse

parser = argparse.ArgumentParser(
    prog="{self.get_filepath()}",
    description="{self.get_filepath()}: {self.trace}",
    formatter_class=argparse.ArgumentDefaultsHelpFormatter)

parser.add_argument("--mfc", type=json.loads, default='{{}}', metavar="DICT",
                    help="MFC's toolchain's internal state.")

ARGS = vars(parser.parse_args())

case = {self.gen_json_dict_str()}
mods = {{}}

if "post_process" in ARGS["mfc"]["targets"]:
    mods = {{
        'parallel_io'  : 'T', 'cons_vars_wrt'   : 'T',
        'prim_vars_wrt': 'T', 'alpha_rho_wrt(1)': 'T',
        'rho_wrt'      : 'T', 'mom_wrt(1)'      : 'T',
        'vel_wrt(1)'   : 'T', 'E_wrt'           : 'T',
        'pres_wrt'     : 'T', 'alpha_wrt(1)'    : 'T',
        'gamma_wrt'    : 'T', 'heat_ratio_wrt'  : 'T',
        'pi_inf_wrt'   : 'T', 'pres_inf_wrt'    : 'T',
        'c_wrt'        : 'T',
    }}

    if case['p'] != 0:
        mods['fd_order']  = 1
        mods['omega_wrt(1)'] = 'T'
        mods['omega_wrt(2)'] = 'T'
        mods['omega_wrt(3)'] = 'T'
else:
    mods['parallel_io']   = 'F'
    mods['prim_vars_wrt'] = 'F'

print(json.dumps({{**case, **mods}}))
""")

    def __str__(self) -> str:
        return f"tests/[bold magenta]{self.get_uuid()}[/bold magenta]: {self.trace}"

<<<<<<< HEAD
    # pylint: disable=global-statement, global-variable-not-assigned, too-many-return-statements
    def compute_tolerance(self) -> float:
        single = ARG("single")
        if self.params.get("hypoelasticity", 'F') == 'T':
            tol = 1e-7
        elif any(self.params.get(key, 'F') == 'T' for key in ['relax', 'ib', 'qbmm', 'bubbles']):
            tol = 1e-10
        elif self.params.get("low_Mach", 'F') == 1 or self.params.get("low_Mach", 'F') == 2:
            tol = 1e-10
        elif self.params.get("acoustic_source", 'F') == 'T':
            if "acoustic(1)%pulse" in self.params and self.params["acoustic(1)%pulse"] == 3: # Square wave
                return 1e-1 if single else 1e-5
            tol = 3e-12
        else: 
            tol = 3e-12
        tol = tol * 1e8 if single else tol
        return tol
        
=======
    def to_input_file(self) -> input.MFCInputFile:
        return input.MFCInputFile(
            os.path.basename(self.get_filepath()),
            self.get_dirpath(),
            self.get_parameters())

    def compute_tolerance(self) -> float:
        if self.override_tol:
            return self.override_tol

        tolerance = 1e-12 # Default

        if self.params.get("hypoelasticity", 'F') == 'T':
            tolerance = 1e-7
        elif any(self.params.get(key, 'F') == 'T' for key in ['relax', 'ib', 'qbmm', 'bubbles']):
            tolerance = 1e-10
        elif self.params.get("low_Mach", 'F') in [1, 2]:
            tolerance = 1e-10
        elif self.params.get("acoustic_source", 'F') == 'T':
            if self.params.get("acoustic(1)%pulse") == 3:  # Square wave
                tolerance = 1e-5
            else:
                tolerance = 3e-12
        elif self.params.get("weno_order") == 7:
            tolerance = 1e-9

        return tolerance

>>>>>>> 6bad3796

@dataclasses.dataclass
class TestCaseBuilder:
    trace:        str
    mods:         dict
    path:         str
    args:         List[str]
    ppn:          int
    functor:      Optional[Callable]
    override_tol: Optional[float] = None

    def get_uuid(self) -> str:
        return trace_to_uuid(self.trace)

    def to_case(self) -> TestCase:
        dictionary = self.mods.copy()
        if self.path:
            dictionary.update(input.load(self.path, self.args, do_print=False).params)

            for key, value in dictionary.items():
                if not isinstance(value, str):
                    continue

                for path in [value, os.path.join(os.path.dirname(self.path), value)]:
                    path = os.path.abspath(path)
                    if os.path.exists(path):
                        dictionary[key] = path
                        break

        if self.mods:
            dictionary.update(self.mods)

        return TestCase(self.trace, dictionary, self.ppn, self.override_tol)


@dataclasses.dataclass
class CaseGeneratorStack:
    trace: list # list of strs
    mods:  list # list of dicts

    def __init__(self) -> None:
        self.trace, self.mods = [], []

    def size(self) -> int:
        return len(self.trace)

    def push(self, trace: str, mods: dict) -> None:
        self.trace.append(trace)
        self.mods.append(mods)

    def pop(self) -> None:
        return (self.mods.pop(), self.trace.pop())


# pylint: disable=too-many-arguments, too-many-positional-arguments
def define_case_f(trace: str, path: str, args: List[str] = None, ppn: int = None, mods: dict = None, functor: Callable = None, override_tol: float = None) -> TestCaseBuilder:
    return TestCaseBuilder(trace, mods or {}, path, args or [], ppn or 1, functor, override_tol)


# pylint: disable=too-many-arguments, too-many-positional-arguments
def define_case_d(stack: CaseGeneratorStack, newTrace: str, newMods: dict, ppn: int = None, functor: Callable = None, override_tol: float = None) -> TestCaseBuilder:
    mods: dict = {}

    for mod in stack.mods:
        mods.update(mod)

    mods.update(newMods)

    if isinstance(newTrace, str):
        newTrace = [newTrace]

    traces: list = []
    for trace in stack.trace[:] + newTrace:
        if not common.isspace(trace):
            traces.append(trace)

    return TestCaseBuilder(' -> '.join(traces), mods, None, None, ppn or 1, functor, override_tol)<|MERGE_RESOLUTION|>--- conflicted
+++ resolved
@@ -216,8 +216,7 @@
     def __str__(self) -> str:
         return f"tests/[bold magenta]{self.get_uuid()}[/bold magenta]: {self.trace}"
 
-<<<<<<< HEAD
-    # pylint: disable=global-statement, global-variable-not-assigned, too-many-return-statements
+
     def compute_tolerance(self) -> float:
         single = ARG("single")
         if self.params.get("hypoelasticity", 'F') == 'T':
@@ -234,37 +233,7 @@
             tol = 3e-12
         tol = tol * 1e8 if single else tol
         return tol
-        
-=======
-    def to_input_file(self) -> input.MFCInputFile:
-        return input.MFCInputFile(
-            os.path.basename(self.get_filepath()),
-            self.get_dirpath(),
-            self.get_parameters())
-
-    def compute_tolerance(self) -> float:
-        if self.override_tol:
-            return self.override_tol
-
-        tolerance = 1e-12 # Default
-
-        if self.params.get("hypoelasticity", 'F') == 'T':
-            tolerance = 1e-7
-        elif any(self.params.get(key, 'F') == 'T' for key in ['relax', 'ib', 'qbmm', 'bubbles']):
-            tolerance = 1e-10
-        elif self.params.get("low_Mach", 'F') in [1, 2]:
-            tolerance = 1e-10
-        elif self.params.get("acoustic_source", 'F') == 'T':
-            if self.params.get("acoustic(1)%pulse") == 3:  # Square wave
-                tolerance = 1e-5
-            else:
-                tolerance = 3e-12
-        elif self.params.get("weno_order") == 7:
-            tolerance = 1e-9
-
-        return tolerance
-
->>>>>>> 6bad3796
+
 
 @dataclasses.dataclass
 class TestCaseBuilder:
