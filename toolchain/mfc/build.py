--- conflicted
+++ resolved
@@ -57,22 +57,9 @@
             os.sep.join(["toolchain", "dependencies"]) if self.isDependency else "",
         ])
 
-<<<<<<< HEAD
-    def get_install_dirpath(self, case: Case) -> str:
-        # The install directory is located:
-        # Regular:    <root>/build/install/<slug>
-        # Dependency: <root>/build/install/dependencies (shared)
-        return os.sep.join([
-            os.getcwd(),
-            "build",
-            "install",
-            'dependencies' if self.isDependency else self.get_slug(case),
-        ])
-=======
     def get_install_dirpath(self, case: input.MFCInputFile) -> str:
         # The install directory is located <root>/build/install/<slug>
         return os.sep.join([os.getcwd(), "build", "install", self.get_slug(case)])
->>>>>>> 2d1de77b
 
     def get_install_binpath(self, case: Case) -> str:
         # <root>/install/<slug>/bin/<target>
