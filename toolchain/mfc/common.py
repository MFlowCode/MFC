import os, yaml, typing, shutil, subprocess

from os.path import join, abspath, normpath, dirname, realpath

from .printer import cons


<<<<<<< HEAD
MFC_ROOTDIR         = abspath(normpath(f"{dirname(realpath(__file__))}/../.."))
MFC_TESTDIR         = abspath(f"{MFC_ROOTDIR}/tests")
MFC_SUBDIR          = abspath(f"{MFC_ROOTDIR}/build")
MFC_TEMPLATEDIR     = abspath(f"{MFC_ROOTDIR}/toolchain/templates")
MFC_LOCK_FILEPATH   = abspath(f"{MFC_SUBDIR}/lock.yaml")
MFC_BENCH_FILEPATH  = abspath(f"{MFC_ROOTDIR}/toolchain/bench.yaml")
MFC_EXAMPLE_DIRPATH = abspath(f"{MFC_ROOTDIR}/examples")
=======
MFC_ROOT_DIR       = abspath(normpath(f"{dirname(realpath(__file__))}/../.."))
MFC_TEST_DIR       = abspath(join(MFC_ROOT_DIR, "tests"))
MFC_BUILD_DIR      = abspath(join(MFC_ROOT_DIR, "build"))
MFC_TOOLCHAIN_DIR  = abspath(join(MFC_ROOT_DIR, "toolchain"))
MFC_LOCK_FILEPATH  = abspath(join(MFC_BUILD_DIR, "lock.yaml"))
MFC_TEMPLATE_DIR   = abspath(join(MFC_TOOLCHAIN_DIR, "templates"))
MFC_BENCH_FILEPATH = abspath(join(MFC_TOOLCHAIN_DIR, "bench.yaml"))
MFC_MECHANISMS_DIR = abspath(join(MFC_TOOLCHAIN_DIR, "mechanisms"))
>>>>>>> 63c79cbf

MFC_LOGO = """\
     .=++*:          -+*+=.
    :+   -*-        ==   =* .
  :*+      ==      ++    .+-
 :*##-.....:*+   .#%+++=--+=:::.
 -=-++-======#=--**+++==+*++=::-:.
.:++=----------====+*= ==..:%.....
 .:-=++++===--==+=-+=   +.  :=
 +#=::::::::=%=. -+:    =+   *:
.*=-=*=..    :=+*+:      -...--
"""


class MFCException(Exception):
    pass

def system(command: typing.List[str], print_cmd = None, **kwargs) -> subprocess.CompletedProcess:
    cmd = [ str(x) for x in command if not isspace(str(x)) ]

    if print_cmd in [True, None]:
        cons.print(f"$ {' '.join(cmd)}")
        cons.print(no_indent=True)

    return subprocess.run(cmd, **kwargs, check=False)


def file_write(filepath: str, content: str, if_different: bool = False):
    try:
        if if_different and os.path.isfile(filepath):
            with open(filepath, "r") as f:
                if f.read() == content:
                    return

        with open(filepath, "w") as f:
            f.write(content)
    except IOError as exc:
        raise MFCException(f'Failed to write to "{filepath}": {exc}') from exc


def file_read(filepath: str):
    try:
        with open(filepath, "r") as f:
            return f.read()
    except IOError as exc:
        raise MFCException(f'Failed to read from "{filepath}": {exc}') from exc


def file_load_yaml(filepath: str):
    try:
        with open(filepath, "r") as f:
            return yaml.safe_load(f)
    except (IOError, yaml.YAMLError) as exc:
        raise MFCException(f'Failed to load YAML from "{filepath}": {exc}') from exc


def file_dump_yaml(filepath: str, data) -> None:
    try:
        with open(filepath, "w") as f:
            yaml.dump(data, f)
    except (IOError, yaml.YAMLError) as exc:
        raise MFCException(f'Failed to dump YAML to "{filepath}": {exc}.') from exc


def delete_file(filepath: str) -> None:
    if os.path.exists(filepath):
        os.remove(filepath)


def create_file(filepath: str) -> None:
    if not os.path.exists(filepath):
        try:
            with open(filepath, "w"):
                pass
        except IOError as exc:
            raise MFCException(f"Failed to create file {filepath}: {exc}") from exc


def create_directory(dirpath: str) -> None:
    os.makedirs(dirpath, exist_ok=True)


def delete_directory(dirpath: str) -> None:
    if os.path.isdir(dirpath):
        shutil.rmtree(dirpath)


def get_program_output(arguments: typing.List[str] = None, cwd=None):
    with subprocess.Popen([ str(_) for _ in arguments ] or [], cwd=cwd, stdout=subprocess.PIPE) as proc:
        return (proc.communicate()[0].decode(), proc.returncode)


def get_py_program_output(filepath: str, arguments: typing.List[str] = None):
    dirpath  = os.path.abspath (os.path.dirname(filepath))
    filename = os.path.basename(filepath)

    return get_program_output(["python3", filename] + arguments, cwd=dirpath)


def isspace(s: str) -> bool:
    """
    Returns whether a string, s, is empty, whitespace, or None.
    """

    if s is None:
        return True

    return len(s.strip()) == 0


def does_command_exist(s: str) -> bool:
    """
    Returns whether a program/alias is accessible.
    """

    # If system is (not) Posix compliant
    if shutil.which("command") is None:
        return shutil.which(s) is not None

    # command -v is useful because it allows for finding much more
    # than with "which". Checkout "man command"
    return 0 == os.system(f"command -v '{s}' > /dev/null 2>&1")


def format_list_to_string(arr: list, item_style=None, empty=None):
    if empty is None:
        empty = "nothing"

    pre, post = "", ""
    if item_style is not None:
        pre  = f"[{item_style}]"
        post = f"[/{item_style}]"

    if len(arr) == 0:
        return f"{pre}{empty}{post}"

    if len(arr) == 1:
        return f"{pre}{arr[0]}{post}"

    if len(arr) == 2:
        return f"{pre}{arr[0]}{post} and {pre}{arr[1]}{post}"

    lhs = ', '.join([ f"{pre}{e}{post}" for e in arr[:-1]])
    rhs = f", and {pre}{arr[-1]}{post}"

    return lhs + rhs


def find(predicate, arr: list):
    """
    Returns the first element in array that satisfies the predicate.
    """

    for index, item in enumerate(arr):
        if predicate(index, item):
            return index, item

    return None, None


# pylint: disable=redefined-builtin
def quit(sig):
    os.kill(os.getpid(), sig)


def does_system_use_modules() -> bool:
    """
    Returns True if the system uses modules.
    """

    return does_command_exist("module")


def is_number(x: str) -> bool:
    if x is None:
        return False

    if isinstance(x, (int, float)):
        return True

    try:
        float(x)
        return True
    except ValueError:
        return False


def get_cpuinfo():
    if does_command_exist("lscpu"):
        # Linux
        with subprocess.Popen(['lscpu'], stdout=subprocess.PIPE, universal_newlines=True) as proc:
            output = f"From lscpu\n{proc.communicate()[0]}"
    elif does_command_exist("sysctl"):
        # MacOS
        with subprocess.Popen(['sysctl', '-a'], stdout=subprocess.PIPE) as proc1:
            with subprocess.Popen(['grep', 'machdep.cpu'], stdin=proc1.stdout,
                                  stdout=subprocess.PIPE, stderr=subprocess.PIPE,
                                  universal_newlines=True) as proc2:
                proc1.stdout.close() # Allow proc1 to receive a SIGPIPE if proc2 exits.
                output = f"From sysctl -a \n{proc2.communicate()[0]}"
    else:
        output = "No CPU info found"

    return f"CPU Info:\n{output}"

def generate_git_tagline() -> str:
    if not does_command_exist("git"):
        return "Could not find git"

    rev    = system(["git", "rev-parse",                 "HEAD"], print_cmd=False, stdout=subprocess.PIPE).stdout.decode().strip()
    branch = system(["git", "rev-parse", "--abbrev-ref", "HEAD"], print_cmd=False, stdout=subprocess.PIPE).stdout.decode().strip()
    dirty  = "dirty" if system(["git", "diff", "--quiet"], print_cmd=False).returncode != 0 else "clean"

    return f"{rev} on {branch} ({dirty})"<|MERGE_RESOLUTION|>--- conflicted
+++ resolved
@@ -5,24 +5,15 @@
 from .printer import cons
 
 
-<<<<<<< HEAD
-MFC_ROOTDIR         = abspath(normpath(f"{dirname(realpath(__file__))}/../.."))
-MFC_TESTDIR         = abspath(f"{MFC_ROOTDIR}/tests")
-MFC_SUBDIR          = abspath(f"{MFC_ROOTDIR}/build")
-MFC_TEMPLATEDIR     = abspath(f"{MFC_ROOTDIR}/toolchain/templates")
-MFC_LOCK_FILEPATH   = abspath(f"{MFC_SUBDIR}/lock.yaml")
-MFC_BENCH_FILEPATH  = abspath(f"{MFC_ROOTDIR}/toolchain/bench.yaml")
-MFC_EXAMPLE_DIRPATH = abspath(f"{MFC_ROOTDIR}/examples")
-=======
 MFC_ROOT_DIR       = abspath(normpath(f"{dirname(realpath(__file__))}/../.."))
 MFC_TEST_DIR       = abspath(join(MFC_ROOT_DIR, "tests"))
 MFC_BUILD_DIR      = abspath(join(MFC_ROOT_DIR, "build"))
 MFC_TOOLCHAIN_DIR  = abspath(join(MFC_ROOT_DIR, "toolchain"))
+MFC_EXAMPLE_DIRPATH = abspath(join(MFC_ROOT_DIR, "examples"))
 MFC_LOCK_FILEPATH  = abspath(join(MFC_BUILD_DIR, "lock.yaml"))
 MFC_TEMPLATE_DIR   = abspath(join(MFC_TOOLCHAIN_DIR, "templates"))
 MFC_BENCH_FILEPATH = abspath(join(MFC_TOOLCHAIN_DIR, "bench.yaml"))
 MFC_MECHANISMS_DIR = abspath(join(MFC_TOOLCHAIN_DIR, "mechanisms"))
->>>>>>> 63c79cbf
 
 MFC_LOGO = """\
      .=++*:          -+*+=.
