--- conflicted
+++ resolved
@@ -9,24 +9,15 @@
 
 @dataclasses.dataclass
 class MFCConfig:
-<<<<<<< HEAD
-    mpi:     bool = True
+    mpi:       bool = True
     gpu:     str = gpuConfigOptions.NONE.value
     # mp:      bool = False
-    # acc:     bool = False
-    debug:   bool = False
-    gcov:    bool = False
-    unified: bool = False
-    single: bool = False
-=======
-    mpi:       bool = True
-    gpu:       bool = False
+    # acc:       bool = False
     debug:     bool = False
     gcov:      bool = False
     unified:   bool = False
     single:    bool = False
     fastmath : bool = False
->>>>>>> 0a686485
 
     @staticmethod
     def from_dict(d: dict):
