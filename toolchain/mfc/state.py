import typing, dataclasses
from enum import Enum, unique

@unique
class gpuConfigOptions(Enum):
    NONE = 'no'
    ACC = 'acc'
    MP = 'mp'

@dataclasses.dataclass
class MFCConfig:
    mpi:       bool = True
    gpu:     str = gpuConfigOptions.NONE.value
    # mp:      bool = False
<<<<<<< HEAD
    # acc:       bool = False
    debug:     bool = False
    gcov:      bool = False
    unified:   bool = False
    single:    bool = False
    fastmath : bool = False
=======
    # acc:     bool = False
    debug:   bool = False
    gcov:    bool = False
    unified: bool = False
    single:  bool = False
    mixed:   bool = False
    fastmath: bool = False
>>>>>>> 6fcdf2ba

    @staticmethod
    def from_dict(d: dict):
        """ Create a MFCConfig object from a dictionary with the same keys
            as the fields of MFCConfig """
        r = MFCConfig()

        for field in dataclasses.fields(MFCConfig):
            setattr(r, field.name, d[field.name])

        return r

    def items(self) -> typing.Iterable[typing.Tuple[str, typing.Any]]:
        return dataclasses.asdict(self).items()

    def make_options(self) -> typing.List[str]:
        """ Returns a list of options that could be passed to mfc.sh again.
            Example: --no-debug --mpi --no-gpu --no-gcov --no-unified"""
        options = []
        for k, v in self.items():
            if k == 'gpu':
                options.append(f"--{v}-{k}")
            else:
                options.append(f"--{'no-' if not v else ''}{k}")
        return options

    def make_slug(self) -> str:
        """ Sort the items by key, then join them with underscores. This uniquely 
            identifies the configuration. Example: no-debug_no-gpu_no_mpi_no-gcov """
        options = []
        for k, v in sorted(self.items(), key=lambda x: x[0]):
            if k == 'gpu':
                options.append(f"--{v}-{k}")
            else:
                options.append(f"--{'no-' if not v else ''}{k}")
        return '_'.join(options)

    def __eq__(self, other) -> bool:
        """ Check if two MFCConfig objects are equal, field by field. """
        for field in dataclasses.fields(self):
            if getattr(self, field.name) != getattr(other, field.name):
                return False

        return True

    def __str__(self) -> str:
        """ Returns a string like "mpi=No & gpu=No & debug=No & gcov=No & unified=No" """
        strings = []
        for k,v in self.items():
            if isinstance(v, bool):
                strings.append(f"{k}={'Yes' if v else 'No'}")
            elif isinstance(v, str):
                strings.append(f"{k}={v.capitalize()}")
            elif isinstance(v, int):
                strings.append(f"{k}={v}")
            else:
                strings.append(f"{k}={v.__str__()}")

        return ' & '.join(strings)


gCFG: MFCConfig = MFCConfig()
gARG: dict      = {"rdma_mpi": False}

def ARG(arg: str, dflt = None) -> typing.Any:
    # pylint: disable=global-variable-not-assigned
    global gARG
    if arg in gARG:
        return gARG[arg]
    if dflt is not None:
        return dflt

    raise KeyError(f"{arg} is not an argument.")

def ARGS() -> dict:
    # pylint: disable=global-variable-not-assigned
    global gARG
    return gARG

def CFG() -> MFCConfig:
    # pylint: disable=global-variable-not-assigned
    global gCFG
    return gCFG<|MERGE_RESOLUTION|>--- conflicted
+++ resolved
@@ -12,22 +12,13 @@
     mpi:       bool = True
     gpu:     str = gpuConfigOptions.NONE.value
     # mp:      bool = False
-<<<<<<< HEAD
     # acc:       bool = False
     debug:     bool = False
     gcov:      bool = False
     unified:   bool = False
     single:    bool = False
-    fastmath : bool = False
-=======
-    # acc:     bool = False
-    debug:   bool = False
-    gcov:    bool = False
-    unified: bool = False
-    single:  bool = False
     mixed:   bool = False
     fastmath: bool = False
->>>>>>> 6fcdf2ba
 
     @staticmethod
     def from_dict(d: dict):
