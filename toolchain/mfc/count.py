--- conflicted
+++ resolved
@@ -11,7 +11,6 @@
 
     for filepath in glob.glob(os.path.join(dirpath, '*.*f*')):
         with open(filepath) as f:
-<<<<<<< HEAD
             count = 0
             for l in f.read().split('\n'):
                 # Skip whitespace
@@ -22,9 +21,6 @@
                     continue
                 count += 1
 
-=======
-            n = sum(1 if not l.isspace() else 0 for l in f.read().split('\n'))
->>>>>>> 4833971b
             files.append((filepath, count))
             total += n
 
