--- conflicted
+++ resolved
@@ -11,11 +11,7 @@
 QPVF_IDX_VARS = {
     'alpha_rho': 'contxb', 'vel'  : 'momxb',         'pres': 'E_idx', 
     'alpha':     'advxb',  'tau_e': 'stress_idx%beg', 'Y':   'chemxb',
-<<<<<<< HEAD
-    'cf_val':    'c_idx'
-=======
     'cf_val': 'c_idx'
->>>>>>> 4ebd9b03
 }
 
 @dataclasses.dataclass(init=False)
