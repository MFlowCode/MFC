from enum import Enum

from ..state import ARG

class ParamType(Enum):
    INT = 0
    REAL = 1
    LOG = 2
    STR = 3

# Currently doing this manually -- the first automated solution I came up with involved grep and awk, but it seemed quite brittle.
INTEGERS = {
    "m", "n", "p", 'thermal', 't_step_old', 't_step_start', 't_step_stop',
    't_step_save', 'num_patches', 'model_eqns', 'num_fluids', "weno_order",
    "precision", "relax_model", 'perturb_flow_fluid', 'perturb_sph_fluid',
    'dist_type', 'R0_type', 'num_ibs', 't_step_print', 'time_stepper',
    'riemann_solver', 'wave_speeds', 'avg_state', 'fd_order', 'num_probes',
    'bubble_model', 'num_mono', 'R0_type', 'num_integrals', 'format', 
    'flux_lim',
}
REALS = {
    "pref", "Web", "poly_sigma", 'x_domain%beg', 'x_domain%end', 'y_domain%beg',
    'y_domain%end', 'dt', "nb", "rhoref", "R0ref", "Re_inv", "Ca",
    'perturb_flow_mag', 'sigR', 'sigV', 'rhoRV', "palpha_eps", "ptgalpha_eps",
    'pi_fac', 'weno_eps', 'schlieren_alpha', 'fluid_rho',
}
LOGICALS = {
    "hypoelasticity", "cyl_coord", "parallel_io", "run_time_info", "bubbles",
    "polytropic", "polydisperse", "file_per_process", "relax", "mpp_lim", 
    "adv_alphan",  "adv_n", 'old_grid', 'old_ic', 'instability_wave',
    'perturb_flow', 'perturb_sph', 'qbmm', 'ib', 'mapped_weno', 'mp_weno',
    'weno_avg', 'weno_Re_flux', 'prim_vars_wrt', 'alt_soundspeed', 
    'null_weights', 'probe_wrt', 'Monopole', 'integral_wrt', 'cu_mpi', 
    'adap_dt', 'schlieren_wrt', 'alpha_rho_wrt', 'rho_wrt', 'mom_wrt', 
    'vel_wrt', 'flux_wrt', 'E_wrt', 'pres_wrt', 'alpha_wrt', 'kappa_wrt',
    'gamma_wrt', 'heat_ratio_wrt', 'pi_inf_wrt', 'pres_inf_wrt', 
    'cons_vars_wrt', 'prim_vars_wrt', 'c_wrt', 'omega_wrt', 'qm_wrt',
    'vel_profile', 'mixture_err',
}
STRINGS = {"case_dir"}


def set_type(param_name: str, ty: ParamType):
    match ty:
        case ParamType.INT: 
            INTEGERS.add(param_name)
        case ParamType.REAL:
            REALS.add(param_name)
        case ParamType.LOG:
            LOGICALS.add(param_name)
        case ParamType.STR:
            STRINGS.add(param_name)


COMMON = [
    "hypoelasticity", "cyl_coord", "pref", "p", "parallel_io",
    "Web", "poly_sigma", "case_dir", "thermal", "polytropic",
    "m", "mpp_lim", "R0ref", "adv_alphan", "num_fluids", "model_eqns",
    "nb", "weno_order", "rhoref", "bubbles", "Re_inv", "n", "precision",
    "Ca", "polydisperse", "file_per_process", "relax", "relax_model",
    "adv_n"
]


PRE_PROCESS = COMMON + [
    'old_grid', 'old_ic', 't_step_old', 't_step_start', 'vel_profile',
    'instability_wave', 'perturb_flow', 'perturb_flow_fluid', 'perturb_flow_mag',
    'perturb_sph', 'perturb_sph_fluid', 'fluid_rho', 'num_patches', 'qbmm',
    'dist_type', 'R0_type', 'sigR', 'sigV', 'rhoRV', "palpha_eps", "ptgalpha_eps",
    'pi_fac', 'ib', 'num_ibs',
]

for ib_id in range(1, 10+1):
    for real_attr, ty in [("geometry", ParamType.INT), ("radius", ParamType.REAL),
                          ("theta", ParamType.REAL), ("slip", ParamType.LOG),
                          ("c", ParamType.REAL), ("p", ParamType.REAL), 
                          ("t", ParamType.REAL), ("m", ParamType.REAL)]:
        PRE_PROCESS.append(f"patch_ib({ib_id})%{real_attr}")
        set_type(f"patch_ib({ib_id})%{real_attr}", ty)

    for cmp_id, cmp in enumerate(["x", "y", "z"]):
        cmp_id += 1
        PRE_PROCESS.append(f'patch_ib({ib_id})%{cmp}_centroid')
        set_type(f'patch_ib({ib_id})%{cmp}_centroid', ParamType.REAL)
        PRE_PROCESS.append(f'patch_ib({ib_id})%length_{cmp}')
        set_type(f'patch_ib({ib_id})%length_{cmp}', ParamType.REAL)

for cmp in ["x", "y", "z"]:
    for prepend in ["domain%beg", "domain%end", "a", "b"]:
        PRE_PROCESS.append(f"{cmp}_{prepend}")
        set_type(f"{cmp}_{prepend}", ParamType.REAL)

    for append, ty in [("stretch", ParamType.LOG), ("a", ParamType.REAL), ("loops", ParamType.INT)]:
        PRE_PROCESS.append(f"{append}_{cmp}")
        set_type(f"{append}_{cmp}", ty)

    PRE_PROCESS.append(f"bc_{cmp}%beg")
    PRE_PROCESS.append(f"bc_{cmp}%end")
    set_type(f"bc_{cmp}%beg", ParamType.INT)
    set_type(f"bc_{cmp}%end", ParamType.INT)

for f_id in range(1, 10+1):
    PRE_PROCESS.append(f'fluid_rho({f_id})')
    set_type(f'fluid_rho({f_id})', ParamType.REAL)

    for real_attr in ["gamma", "pi_inf", "mul0", "ss", "pv", "gamma_v", "M_v",
                      "mu_v", "k_v", "G", "cv", "qv", "qvp" ]:
        PRE_PROCESS.append(f"fluid_pp({f_id})%{real_attr}")
        set_type(f"fluid_pp({f_id})%{real_attr}", ParamType.REAL)

for p_id in range(1, 10+1):
    for real_attr, ty in [("geometry", ParamType.INT), ("smoothen", ParamType.LOG),
                      ("smooth_patch_id", ParamType.INT), ("hcid", ParamType.INT)]:
        PRE_PROCESS.append(f"patch_icpp({p_id})%{real_attr}")
        set_type(f"patch_icpp({p_id})%{real_attr}", ty)

    for real_attr in ["radius",  "radii", "epsilon", "beta", "normal", "alpha_rho", 
                      "smooth_coeff", "rho", "vel", "pres", "alpha", "gamma",
                      "pi_inf", "r0", "v0", "p0", "m0", "cv", "qv", "qvp"]: 
        PRE_PROCESS.append(f"patch_icpp({p_id})%{real_attr}")
        set_type(f"patch_icpp({p_id})%{real_attr}", ParamType.REAL)

    # (cameron): This parameter has since been removed.
    # for i in range(100):
    #     PRE_PROCESS.append(f"patch_icpp({p_id})%Y({i})")

    PRE_PROCESS.append(f"patch_icpp({p_id})%model%filepath")
    set_type(f"patch_icpp({p_id})%model%filepath", ParamType.STR)

    for real_attr in ["translate", "scale", "rotate"]:
        for j in range(1, 4):
            PRE_PROCESS.append(f"patch_icpp({p_id})%model%{real_attr}({j})")
            set_type(f"patch_icpp({p_id})%model%{real_attr}({j})", ParamType.REAL)

    PRE_PROCESS.append(f"patch_icpp({p_id})%model%spc")
    set_type(f"patch_icpp({p_id})%model%spc", ParamType.INT)
    PRE_PROCESS.append(f"patch_icpp({p_id})%model%threshold")
    set_type(f"patch_icpp({p_id})%model%threshold", ParamType.REAL)

    for cmp_id, cmp in enumerate(["x", "y", "z"]):
        cmp_id += 1
        PRE_PROCESS.append(f'patch_icpp({p_id})%{cmp}_centroid')
        set_type(f'patch_icpp({p_id})%{cmp}_centroid', ParamType.REAL)
        PRE_PROCESS.append(f'patch_icpp({p_id})%length_{cmp}')
        set_type(f'patch_icpp({p_id})%length_{cmp}', ParamType.REAL)

        for append in ["radii", "normal", "vel"]:
            PRE_PROCESS.append(f'patch_icpp({p_id})%{append}({cmp_id})')
            set_type(f'patch_icpp({p_id})%{append}({cmp_id})', ParamType.REAL)

    for arho_id in range(1, 10+1):
        PRE_PROCESS.append(f'patch_icpp({p_id})%alpha({arho_id})')
        set_type(f'patch_icpp({p_id})%alpha({arho_id})', ParamType.REAL)
        PRE_PROCESS.append(f'patch_icpp({p_id})%alpha_rho({arho_id})')
        set_type(f'patch_icpp({p_id})%alpha_rho({arho_id})', ParamType.REAL)

    for taue_id in range(1, 6+1):
        PRE_PROCESS.append(f'patch_icpp({p_id})%tau_e({taue_id})')
        set_type(f'patch_icpp({p_id})%tau_e({taue_id})', ParamType.REAL)

    if p_id >= 2:
        PRE_PROCESS.append(f'patch_icpp({p_id})%alter_patch')
        set_type(f'patch_icpp({p_id})%alter_patch', ParamType.LOG)

        for alter_id in range(1, p_id):
            PRE_PROCESS.append(f'patch_icpp({p_id})%alter_patch({alter_id})')
            set_type(f'patch_icpp({p_id})%alter_patch({alter_id})', ParamType.LOG)

# NOTE: Currently unused.
# for f_id in range(1, 10+1):
#     PRE_PROCESS.append(f"spec_pp({f_id})")


# Removed: 't_tol', 'alt_crv', 'regularization', 'lsq_deriv',
# Feel free to put them back if they are needed once more.
# Be sure to add them to the correct type set at the top of the file too!
SIMULATION = COMMON + [
    'run_time_info', 't_step_old', 'dt', 't_step_start',
    't_step_stop', 't_step_save', 't_step_print', 'time_stepper', 'weno_eps',
    'mapped_weno', 'mp_weno', 'weno_avg', 'weno_Re_flux',
    'riemann_solver', 'wave_speeds', 'avg_state', 'prim_vars_wrt',
    'alt_soundspeed', 'null_weights',
    'mixture_err', 'fd_order', 'num_probes', 'probe_wrt', 
    'bubble_model', 'Monopole', 'num_mono', 'qbmm', 'R0_type', 'integral_wrt', 
    'num_integrals', 'cu_mpi', 'palpha_eps', 'ptgalpha_eps', 
    'pi_fac', 'adap_dt', 'ib', 'num_ibs'
]

# NOTE: Not currently present
# for var in [ 'advection', 'diffusion', 'reactions' ]:
#     SIMULATION.append(f'chem_params%{var}')

for ib_id in range(1, 10+1):
    for real_attr, ty in [("geometry", ParamType.INT), ("radius", ParamType.REAL),
                          ("theta", ParamType.REAL), ("slip", ParamType.LOG),
                          ("c", ParamType.REAL), ("p", ParamType.REAL), 
                          ("t", ParamType.REAL), ("m", ParamType.REAL)]:
        SIMULATION.append(f"patch_ib({ib_id})%{real_attr}")
        set_type(f"patch_ib({ib_id})%{real_attr}", ty)

    for cmp_id, cmp in enumerate(["x", "y", "z"]):
        cmp_id += 1
        SIMULATION.append(f'patch_ib({ib_id})%{cmp}_centroid')
        set_type(f'patch_ib({ib_id})%{cmp}_centroid', ParamType.REAL)
        SIMULATION.append(f'patch_ib({ib_id})%length_{cmp}')
        set_type(f'patch_ib({ib_id})%length_{cmp}', ParamType.REAL)

for cmp in ["x", "y", "z"]:
    SIMULATION.append(f'bc_{cmp}%beg') # Type already set to int
    SIMULATION.append(f'bc_{cmp}%end') # Type already set to int
    SIMULATION.append(f'bc_{cmp}%vb1')
    SIMULATION.append(f'bc_{cmp}%vb2')
    SIMULATION.append(f'bc_{cmp}%vb3')
    SIMULATION.append(f'bc_{cmp}%ve1')
    SIMULATION.append(f'bc_{cmp}%ve2')
    SIMULATION.append(f'bc_{cmp}%ve3')
<<<<<<< HEAD
    set_type(f'bc_{cmp}%vb1', ParamType.REAL)
    set_type(f'bc_{cmp}%vb2', ParamType.REAL)
    set_type(f'bc_{cmp}%vb3', ParamType.REAL)
    set_type(f'bc_{cmp}%ve1', ParamType.REAL)
    set_type(f'bc_{cmp}%ve2', ParamType.REAL)
    set_type(f'bc_{cmp}%ve3', ParamType.REAL)

    for prepend in ["domain%beg", "domain%end", "a", "b"]:
=======
    for prepend in ["domain%beg", "domain%end"]:
>>>>>>> 4f89f337
        SIMULATION.append(f"{cmp}_{prepend}")
        set_type(f"{cmp}_{prepend}", ParamType.REAL)

# NOTE: This is now just "probe_wrt"
# for wrt_id in range(1,10+1):
#    for cmp in ["x", "y", "z"]:
#        SIMULATION.append(f'probe_wrt({wrt_id})%{cmp}')
#        set_type(f'probe_wrt({wrt_id})%{cmp}', ParamType.LOG)

for probe_id in range(1,3+1):
    for cmp in ["x", "y", "z"]:
        SIMULATION.append(f'probe({probe_id})%{cmp}')
        set_type(f'probe({probe_id})%{cmp}', ParamType.REAL)

for f_id in range(1,10+1):
    for real_attr in ["gamma", "pi_inf", "mul0", "ss", "pv", "gamma_v", "M_v",
                      "mu_v", "k_v", "G", "cv", "qv", "qvp" ]:
        SIMULATION.append(f"fluid_pp({f_id})%{real_attr}")
        set_type(f"fluid_pp({f_id})%{real_attr}", ParamType.REAL)

    for re_id in [1, 2]:
        SIMULATION.append(f"fluid_pp({f_id})%Re({re_id})")
        set_type(f"fluid_pp({f_id})%Re({re_id})", ParamType.REAL)

    for mono_id in range(1,4+1):
        for int_attr in ["pulse", "support"]:
            SIMULATION.append(f"Mono({mono_id})%{int_attr}")
            set_type(f"Mono({mono_id})%{int_attr}", ParamType.INT)

        for real_attr in ["mag", "length", "dir", "npulse", "delay", 
                          "foc_length", "aperture", "support_width"]:
            SIMULATION.append(f"Mono({mono_id})%{real_attr}")
            set_type(f"Mono({mono_id})%{real_attr}", ParamType.REAL)

        for cmp_id in range(1,3+1):
            SIMULATION.append(f"Mono({mono_id})%loc({cmp_id})")
            set_type(f"Mono({mono_id})%loc({cmp_id})", ParamType.REAL)

    for int_id in range(1,5+1):
        for cmp in ["x", "y", "z"]:
            SIMULATION.append(f"integral({int_id})%{cmp}min")
            SIMULATION.append(f"integral({int_id})%{cmp}max")
            set_type(f"integral({int_id})%{cmp}min", ParamType.REAL)
            set_type(f"integral({int_id})%{cmp}max", ParamType.REAL)


# Removed: 'fourier_modes%beg', 'fourier_modes%end', 'chem_wrt'
# Feel free to return them if they are needed once more.
POST_PROCESS = COMMON + [
    't_step_start', 't_step_stop', 't_step_save', 'alt_soundspeed',
    'mixture_err', 'format', 'schlieren_wrt', 'schlieren_alpha', 'fd_order',
    'alpha_rho_wrt', 'rho_wrt',
    'mom_wrt', 'vel_wrt', 'flux_lim', 'flux_wrt', 'E_wrt', 'pres_wrt',
    'alpha_wrt', 'kappa_wrt', 'gamma_wrt', 'heat_ratio_wrt', 'pi_inf_wrt',
    'pres_inf_wrt', 'cons_vars_wrt', 'prim_vars_wrt', 'c_wrt', 'omega_wrt','qbmm',
    'qm_wrt'
]

for cmp_id in range(1,3+1):
    cmp = ["x", "y", "z"][cmp_id-1]

    POST_PROCESS.append(f'bc_{cmp}%beg') # Type already set to int
    POST_PROCESS.append(f'bc_{cmp}%end') # Type already set to int

    for real_attr in ["mom_wrt", "vel_wrt", "flux_wrt", "omega_wrt"]:
        POST_PROCESS.append(f'{real_attr}({cmp_id})')
        set_type(f'{real_attr}({cmp_id})', ParamType.LOG)

# NOTE: `chem_wrt` is missing
# for cmp_id in range(100):
#     POST_PROCESS.append(f'chem_wrt({cmp_id})')

for fl_id in range(1,10+1):
    for append, ty in [("schlieren_alpha", ParamType.REAL), ("alpha_rho_wrt", ParamType.LOG),
                       ("alpha_wrt", ParamType.LOG), ("kappa_wrt", ParamType.LOG)]:
        POST_PROCESS.append(f'{append}({fl_id})')
        set_type(f'{append}({fl_id})', ty)

    for real_attr in ["gamma", "pi_inf", "ss", "pv", "gamma_v", "M_v", "mu_v", "k_v", "G", "mul0",
                      "cv", "qv", "qvp" ]:
        POST_PROCESS.append(f"fluid_pp({fl_id})%{real_attr}")
        set_type(f"fluid_pp({fl_id})%{real_attr}", ParamType.REAL)

ALL = list(set(PRE_PROCESS + SIMULATION + POST_PROCESS))

CASE_OPTIMIZATION = [ "nb", "weno_order", "num_fluids" ]

TYPED_SET = INTEGERS | REALS | LOGICALS | STRINGS
assert TYPED_SET - set(ALL) == set(), "Found parameter without stage (COMMON, PREPROCESS, SIMULATION, POSTPROCESS)"
assert set(ALL) - TYPED_SET  == set(), "Found untyped parameter!"

_properties = {}
for param in ALL:
    if param in INTEGERS:
        _properties[param] = {"type": "integer"}
    elif param in REALS:
        _properties[param] = {"type": "number"}
    elif param in LOGICALS:
        _properties[param] = {"enum": ["T", "F"]}
    elif param in STRINGS:
        _properties[param] = {"type": "string"}
    else:
        print(f'WARNING: Found parameter {param} without type!')

SCHEMA = {
    "type": "object",
    "properties": _properties
    }


def get_input_dict_keys(target_name: str) -> list:
    result = {
        "pre_process"  : PRE_PROCESS,
        "simulation"   : SIMULATION,
        "post_process" : POST_PROCESS
    }.get(target_name, {}).copy()

    if not ARG("case_optimization") or target_name != "simulation":
        return result

    return [ x for x in result if x not in CASE_OPTIMIZATION ]
<|MERGE_RESOLUTION|>--- conflicted
+++ resolved
@@ -214,7 +214,6 @@
     SIMULATION.append(f'bc_{cmp}%ve1')
     SIMULATION.append(f'bc_{cmp}%ve2')
     SIMULATION.append(f'bc_{cmp}%ve3')
-<<<<<<< HEAD
     set_type(f'bc_{cmp}%vb1', ParamType.REAL)
     set_type(f'bc_{cmp}%vb2', ParamType.REAL)
     set_type(f'bc_{cmp}%vb3', ParamType.REAL)
@@ -222,10 +221,7 @@
     set_type(f'bc_{cmp}%ve2', ParamType.REAL)
     set_type(f'bc_{cmp}%ve3', ParamType.REAL)
 
-    for prepend in ["domain%beg", "domain%end", "a", "b"]:
-=======
     for prepend in ["domain%beg", "domain%end"]:
->>>>>>> 4f89f337
         SIMULATION.append(f"{cmp}_{prepend}")
         set_type(f"{cmp}_{prepend}", ParamType.REAL)
 
