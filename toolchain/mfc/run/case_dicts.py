--- conflicted
+++ resolved
@@ -60,18 +60,15 @@
     'Bx0': ParamType.REAL,
     'relativity': ParamType.LOG,
     'cont_damage': ParamType.LOG,
-<<<<<<< HEAD
     'num_bc_patches': ParamType.INT,
     'igr': ParamType.LOG,
     'igr_order': ParamType.INT,
     'down_sample': ParamType.LOG,
     'recon_type': ParamType.INT,
     'muscl_order': ParamType.INT,
-=======
     'periodic_ibs': ParamType.LOG,
     'store_levelset': ParamType.LOG,
     'slab_domain_decomposition': ParamType.LOG,
->>>>>>> d3142618
 }
 
 PRE_PROCESS = COMMON.copy()
@@ -315,7 +312,6 @@
     'tau_star': ParamType.REAL,
     'cont_damage_s': ParamType.REAL,
     'alpha_bar': ParamType.REAL,
-<<<<<<< HEAD
     'num_igr_iters': ParamType.INT,
     'num_igr_warm_start_iters': ParamType.INT,
     'alf_factor': ParamType.REAL,
@@ -331,18 +327,15 @@
     'nv_uvm_igr_temps_on_gpu': ParamType.INT,
     'nv_uvm_pref_gpu': ParamType.LOG,
     'fft_wrt': ParamType.LOG,
-=======
     'compute_particle_drag': ParamType.LOG,
     'u_inf_ref': ParamType.REAL,
     'rho_inf_ref': ParamType.REAL,
     'P_inf_ref': ParamType.REAL,
     'periodic_forcing': ParamType.LOG,
     'volume_filtering_momentum_eqn': ParamType.LOG,
-    'compute_autocorrelation': ParamType.LOG,
     't_step_stat_start': ParamType.INT,
     'filter_width': ParamType.REAL,
     'q_filtered_wrt': ParamType.LOG,
->>>>>>> d3142618
 })
 
 for var in [ 'heatTransfer_model', 'massTransfer_model', 'pressure_corrector',
@@ -362,7 +355,7 @@
 for var in [ 'gamma_method' ]:
     SIMULATION[f'chem_params%{var}'] = ParamType.INT
 
-for ib_id in range(1, 10+1):
+for ib_id in range(1, 1000+1):
     for real_attr, ty in [("geometry", ParamType.INT), ("radius", ParamType.REAL),
                           ("theta", ParamType.REAL), ("slip", ParamType.LOG),
                           ("c", ParamType.REAL), ("p", ParamType.REAL),
@@ -490,7 +483,6 @@
     'surface_tension': ParamType.LOG,
     'output_partial_domain': ParamType.LOG,
     'bubbles_lagrange': ParamType.LOG,
-<<<<<<< HEAD
     'lag_header': ParamType.LOG,
     'lag_txt_wrt': ParamType.LOG,
     'lag_db_wrt': ParamType.LOG,
@@ -509,9 +501,7 @@
     'lag_mg_wrt': ParamType.LOG,
     'lag_betaT_wrt': ParamType.LOG,
     'lag_betaC_wrt': ParamType.LOG,
-=======
     'q_filtered_wrt': ParamType.LOG,
->>>>>>> d3142618
 })
 
 for cmp in ["x", "y", "z"]:
