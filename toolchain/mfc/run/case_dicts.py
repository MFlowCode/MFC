--- conflicted
+++ resolved
@@ -88,11 +88,8 @@
     'cfl_dt': ParamType.LOG,
     'n_start': ParamType.INT,
     'n_start_old': ParamType.INT,
-<<<<<<< HEAD
-    'lag_adap_dt': ParamType.LOG
-=======
     'surface_tension': ParamType.LOG,
->>>>>>> cf249d30
+    'lag_adap_dt': ParamType.LOG,
 })
 
 for ib_id in range(1, 10+1):
@@ -230,7 +227,8 @@
     't_save': ParamType.REAL,
     'cfl_target': ParamType.REAL,
     'low_Mach': ParamType.INT,
-<<<<<<< HEAD
+    'surface_tension': ParamType.LOG,
+    'viscous': ParamType.LOG,
     'lag_bubbles': ParamType.LOG,
     'lag_nBubs_glb': ParamType.INT,
     'lag_bubble_model': ParamType.INT,
@@ -261,10 +259,6 @@
     'Rgas': ParamType.REAL,
     'Rvap': ParamType.REAL,
     'diffcoefvap': ParamType.REAL,
-=======
-    'surface_tension': ParamType.LOG,
-    'viscous': ParamType.LOG,
->>>>>>> cf249d30
 })
 
 for var in [ 'diffusion', 'reactions' ]:
@@ -390,12 +384,9 @@
     't_save': ParamType.REAL,
     't_stop': ParamType.REAL,
     'n_start': ParamType.INT,
-<<<<<<< HEAD
+    'surface_tension': ParamType.LOG,
     'lag_bubbles': ParamType.LOG,
     'lag_adap_dt': ParamType.LOG,
-=======
-    'surface_tension': ParamType.LOG,
->>>>>>> cf249d30
 })
 
 for cmp_id in range(1,3+1):
