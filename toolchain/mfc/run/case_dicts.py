import fastjsonschema

from enum import Enum
from ..state import ARG
from functools import cache


class ParamType(Enum):
    INT = {"type": "integer"}
    REAL = {"type": "number"}
    LOG = {"enum": ["T", "F"]}
    STR = {"type": "string"}

    _ANALYTIC_INT = {"type": ["integer", "string"]}
    _ANALYTIC_REAL = {"type": ["number", "string"]}

    def analytic(self):
        if self == self.INT:
            return self._ANALYTIC_INT
        if self == self.REAL:
            return self._ANALYTIC_REAL
        return self.STR

COMMON = {
    'mhd': ParamType.LOG,
    'hypoelasticity': ParamType.LOG,
    'hyperelasticity': ParamType.LOG,
    'cyl_coord': ParamType.LOG,
    'pref': ParamType.REAL,
    'p': ParamType.INT,
    'parallel_io': ParamType.LOG,
    'Web': ParamType.REAL,
    'poly_sigma': ParamType.REAL,
    'case_dir': ParamType.STR,
    'thermal': ParamType.INT,
    'polytropic': ParamType.LOG,
    'm': ParamType.INT,
    'mpp_lim': ParamType.LOG,
    'R0ref': ParamType.REAL,
    'num_fluids': ParamType.INT,
    'model_eqns': ParamType.INT,
    'nb': ParamType.REAL,
    'weno_order': ParamType.INT,
    'rhoref': ParamType.REAL,
    'bubbles_euler': ParamType.LOG,
    'Re_inv': ParamType.REAL,
    'n': ParamType.INT,
    'precision': ParamType.INT,
    'Ca': ParamType.REAL,
    'polydisperse': ParamType.LOG,
    'file_per_process': ParamType.LOG,
    'relax': ParamType.LOG,
    'relax_model': ParamType.INT,
    'sigma': ParamType.REAL,
    'adv_n': ParamType.LOG,
    'cfl_adap_dt': ParamType.LOG,
    'cfl_const_dt': ParamType.LOG,
    'chemistry': ParamType.LOG,
    'cantera_file': ParamType.STR,
<<<<<<< HEAD
    'rkck_adap_dt': ParamType.LOG,
=======
    'rkck_adap_dt': ParamType.LOG, 
    'Bx0': ParamType.REAL,
    'relativity': ParamType.LOG,
>>>>>>> a2a88004
}

PRE_PROCESS = COMMON.copy()
PRE_PROCESS.update({
    'old_grid': ParamType.LOG,
    'old_ic': ParamType.LOG,
    't_step_old': ParamType.INT,
    't_step_start': ParamType.INT,
    'mixlayer_vel_profile': ParamType.LOG,
    'mixlayer_vel_coef': ParamType.REAL,
    'mixlayer_domain': ParamType.REAL,
    'mixlayer_perturb': ParamType.LOG,
    'perturb_flow': ParamType.LOG,
    'perturb_flow_fluid': ParamType.INT,
    'perturb_flow_mag': ParamType.REAL,
    'perturb_sph': ParamType.LOG,
    'perturb_sph_fluid': ParamType.INT,
    'fluid_rho': ParamType.REAL,
    'num_patches': ParamType.INT,
    'qbmm': ParamType.LOG,
    'dist_type': ParamType.INT,
    'R0_type': ParamType.INT,
    'sigR': ParamType.REAL,
    'sigV': ParamType.REAL,
    'rhoRV': ParamType.REAL,
    'palpha_eps': ParamType.REAL,
    'ptgalpha_eps': ParamType.REAL,
    'pi_fac': ParamType.REAL,
    'ib': ParamType.LOG,
    'num_ibs': ParamType.INT,
    'pre_stress': ParamType.LOG,
    'cfl_dt': ParamType.LOG,
    'n_start': ParamType.INT,
    'n_start_old': ParamType.INT,
    'surface_tension': ParamType.LOG,
    'elliptic_smoothing': ParamType.LOG,
    'elliptic_smoothing_iters': ParamType.INT,
    'num_bc_patches': ParamType.INT,
    'viscous': ParamType.LOG,
    'bubbles_lagrange': ParamType.LOG,
})

for ib_id in range(1, 25+1):
    for real_attr, ty in [("geometry", ParamType.INT), ("radius", ParamType.REAL),
                          ("theta", ParamType.REAL), ("slip", ParamType.LOG),
                          ("c", ParamType.REAL), ("p", ParamType.REAL),
                          ("t", ParamType.REAL), ("m", ParamType.REAL)]:
        PRE_PROCESS[f"patch_ib({ib_id})%{real_attr}"] = ty

    for cmp_id, cmp in enumerate(["x", "y", "z"]):
        cmp_id += 1
        PRE_PROCESS[f'patch_ib({ib_id})%{cmp}_centroid'] = ParamType.REAL
        PRE_PROCESS[f'patch_ib({ib_id})%length_{cmp}'] = ParamType.REAL

    for real_attr_stl, ty_stl in [("filepath", ParamType.STR), ("spc", ParamType.INT),
                          ("threshold", ParamType.REAL)]:
        PRE_PROCESS[f"patch_ib({ib_id})%model_{real_attr_stl}"] = ty_stl

    for real_attr_stl2 in ["translate", "scale", "rotate"]:
        for j in range(1, 4):
            PRE_PROCESS[f"patch_ib({ib_id})%model_{real_attr_stl2}({j})"] = ParamType.REAL

for cmp in ["x", "y", "z"]:
    for prepend in ["domain%beg", "domain%end", "a", "b"]:
        PRE_PROCESS[f"{cmp}_{prepend}"] = ParamType.REAL

    for append, ty in [("stretch", ParamType.LOG), ("a", ParamType.REAL),
                       ("loops", ParamType.INT)]:
        PRE_PROCESS[f"{append}_{cmp}"] = ty

    PRE_PROCESS[f"bc_{cmp}%beg"] = ParamType.INT
    PRE_PROCESS[f"bc_{cmp}%end"] = ParamType.INT

for f_id in range(1, 10+1):
    PRE_PROCESS[f'fluid_rho({f_id})'] = ParamType.REAL

    for real_attr in ["gamma", "pi_inf", "mul0", "ss", "pv", "gamma_v", "M_v",
                      "mu_v", "k_v", "cp_v", "G", "cv", "qv", "qvp" ]:
        PRE_PROCESS[f"fluid_pp({f_id})%{real_attr}"] = ParamType.REAL

for bc_p_id in range(1, 10+1):
    for attribute in ["geometry","type","dir","loc"]:
        PRE_PROCESS[f"patch_bc({bc_p_id})%{attribute}"] = ParamType.INT

    for attribute in ["centroid","length"]:
        for d_id in range(1, 3+1):
            PRE_PROCESS[f"patch_bc({bc_p_id})%{attribute}({d_id})"] = ParamType.REAL

    PRE_PROCESS[f"patch_bc({bc_p_id})%radius"] = ParamType.REAL

for p_id in range(1, 10+1):
    for attribute, ty in [("geometry", ParamType.INT), ("smoothen", ParamType.LOG),
                      ("smooth_patch_id", ParamType.INT), ("hcid", ParamType.INT)]:
        PRE_PROCESS[f"patch_icpp({p_id})%{attribute}"] = ty

    for real_attr in ["radius",  "radii", "epsilon", "beta", "normal", "alpha_rho",
                      'non_axis_sym', "normal", "smooth_coeff", "rho", "vel",
                      "alpha", "gamma", "pi_inf", "r0", "v0", "p0", "m0", "cv",
                      "qv", "qvp"]:
        PRE_PROCESS[f"patch_icpp({p_id})%{real_attr}"] = ParamType.REAL

    for real_attr in range(2, 9+1):
        PRE_PROCESS[f"patch_icpp({p_id})%a({real_attr})"] = ParamType.REAL

    PRE_PROCESS[f"patch_icpp({p_id})%pres"] = ParamType.REAL.analytic()

    PRE_PROCESS[f"patch_icpp({p_id})%Bx"] = ParamType.REAL.analytic()
    PRE_PROCESS[f"patch_icpp({p_id})%By"] = ParamType.REAL.analytic()
    PRE_PROCESS[f"patch_icpp({p_id})%Bz"] = ParamType.REAL.analytic()

    for i in range(100):
        PRE_PROCESS[f"patch_icpp({p_id})%Y({i})"] = ParamType.REAL.analytic()

    PRE_PROCESS[f"patch_icpp({p_id})%model_filepath"] = ParamType.STR

    for real_attr in ["translate", "scale", "rotate"]:
        for j in range(1, 4):
            PRE_PROCESS[f"patch_icpp({p_id})%model_{real_attr}({j})"] = ParamType.REAL

    PRE_PROCESS[f"patch_icpp({p_id})%model_spc"] = ParamType.INT
    PRE_PROCESS[f"patch_icpp({p_id})%model_threshold"] = ParamType.REAL

    for cmp_id, cmp in enumerate(["x", "y", "z"]):
        cmp_id += 1
        PRE_PROCESS[f'patch_icpp({p_id})%{cmp}_centroid'] = ParamType.REAL
        PRE_PROCESS[f'patch_icpp({p_id})%length_{cmp}'] = ParamType.REAL

        for append in ["radii", "normal"]:
            PRE_PROCESS[f'patch_icpp({p_id})%{append}({cmp_id})'] = ParamType.REAL
        PRE_PROCESS[f'patch_icpp({p_id})%vel({cmp_id})'] = ParamType.REAL.analytic()

    for arho_id in range(1, 10+1):
        PRE_PROCESS[f'patch_icpp({p_id})%alpha({arho_id})'] = ParamType.REAL.analytic()
        PRE_PROCESS[f'patch_icpp({p_id})%alpha_rho({arho_id})'] = ParamType.REAL.analytic()

    for taue_id in range(1, 6+1):
        PRE_PROCESS[f'patch_icpp({p_id})%tau_e({taue_id})'] = ParamType.REAL.analytic()

    PRE_PROCESS[f'patch_icpp({p_id})%cf_val'] = ParamType.REAL.analytic()

    if p_id >= 2:
        PRE_PROCESS[f'patch_icpp({p_id})%alter_patch'] = ParamType.LOG

        for alter_id in range(1, p_id):
            PRE_PROCESS[f'patch_icpp({p_id})%alter_patch({alter_id})'] = ParamType.LOG

    PRE_PROCESS[f'patch_icpp({p_id})%cf_val'] = ParamType.REAL.analytic()

    for cmp in ["x", "y", "z"]:
        PRE_PROCESS[f'bc_{cmp}%beg'] = ParamType.INT
        PRE_PROCESS[f'bc_{cmp}%end'] = ParamType.INT
        PRE_PROCESS[f'bc_{cmp}%vb1'] = ParamType.REAL
        PRE_PROCESS[f'bc_{cmp}%vb2'] = ParamType.REAL
        PRE_PROCESS[f'bc_{cmp}%vb3'] = ParamType.REAL
        PRE_PROCESS[f'bc_{cmp}%ve1'] = ParamType.REAL
        PRE_PROCESS[f'bc_{cmp}%ve2'] = ParamType.REAL
        PRE_PROCESS[f'bc_{cmp}%ve3'] = ParamType.REAL
        PRE_PROCESS[f'bc_{cmp}%pres_in'] = ParamType.REAL
        PRE_PROCESS[f'bc_{cmp}%pres_out'] = ParamType.REAL
        PRE_PROCESS[f'bc_{cmp}%grcbc_in'] = ParamType.LOG
        PRE_PROCESS[f'bc_{cmp}%grcbc_out'] = ParamType.LOG
        PRE_PROCESS[f'bc_{cmp}%grcbc_vel_out'] = ParamType.LOG

        for int_id in range(1, 10+1):
            PRE_PROCESS[f"bc_{cmp}%alpha_rho_in({int_id})"] = ParamType.REAL
            PRE_PROCESS[f"bc_{cmp}%alpha_in({int_id})"] = ParamType.REAL

        for int_id in range(1, 3+1):
            PRE_PROCESS[f"bc_{cmp}%vel_in({int_id})"] = ParamType.REAL
            PRE_PROCESS[f"bc_{cmp}%vel_out({int_id})"] = ParamType.REAL

# NOTE: Currently unused.
# for f_id in range(1, 10+1):
#     PRE_PROCESS.append(f"spec_pp({f_id})")


# Removed: 't_tol', 'alt_crv', 'regularization', 'lsq_deriv',
# Feel free to put them back if they are needed once more.
# Be sure to add them to the correct type set at the top of the file too!
SIMULATION = COMMON.copy()
SIMULATION.update({
    'run_time_info': ParamType.LOG,
    't_step_old': ParamType.INT,
    'dt': ParamType.REAL,
    't_step_start': ParamType.INT,
    't_step_stop': ParamType.INT,
    't_step_save': ParamType.INT,
    't_step_print': ParamType.INT,
    'time_stepper': ParamType.INT,
    'weno_eps': ParamType.REAL,
    'teno_CT': ParamType.REAL,
    'wenoz_q': ParamType.REAL,
    'mapped_weno': ParamType.LOG,
    'wenoz': ParamType.LOG,
    'teno': ParamType.LOG,
    'mp_weno': ParamType.LOG,
    'weno_avg': ParamType.LOG,
    'weno_Re_flux': ParamType.LOG,
    'riemann_solver': ParamType.INT,
    'wave_speeds': ParamType.INT,
    'avg_state': ParamType.INT,
    'prim_vars_wrt': ParamType.LOG,
    'alt_soundspeed': ParamType.LOG,
    'null_weights': ParamType.LOG,
    'mixture_err': ParamType.LOG,
    'fd_order': ParamType.INT,
    'num_probes': ParamType.INT,
    'probe_wrt': ParamType.LOG,
    'bubble_model': ParamType.INT,
    'acoustic_source': ParamType.LOG,
    'num_source': ParamType.INT,
    'qbmm': ParamType.LOG,
    'R0_type': ParamType.INT,
    'integral_wrt': ParamType.LOG,
    'num_integrals': ParamType.INT,
    'rdma_mpi': ParamType.LOG,
    'palpha_eps': ParamType.REAL,
    'ptgalpha_eps': ParamType.REAL,
    'pi_fac': ParamType.REAL,
    'adap_dt': ParamType.LOG,
    'ib': ParamType.LOG,
    'num_ibs': ParamType.INT,
    'n_start': ParamType.INT,
    't_stop': ParamType.REAL,
    't_save': ParamType.REAL,
    'cfl_target': ParamType.REAL,
    'low_Mach': ParamType.INT,
    'surface_tension': ParamType.LOG,
    'viscous': ParamType.LOG,
    'bubbles_lagrange': ParamType.LOG,
    'rkck_tolerance': ParamType.REAL,
<<<<<<< HEAD
    'num_bc_patches': ParamType.INT,
=======
    'powell': ParamType.LOG,
>>>>>>> a2a88004
})

for var in [ 'heatTransfer_model', 'massTransfer_model', 'pressure_corrector',
             'write_bubbles', 'write_bubbles_stats' ]:
    SIMULATION[f'lag_params%{var}'] = ParamType.LOG

for var in [ 'solver_approach', 'cluster_type', 'smooth_type', 'nBubs_glb']:
    SIMULATION[f'lag_params%{var}'] = ParamType.INT

for var in [ 'epsilonb', 'valmaxvoid', 'charwidth', 'diffcoefvap',
            'c0', 'rho0', 'T0', 'x0', 'Thost' ]:
    SIMULATION[f'lag_params%{var}'] = ParamType.REAL

for var in [ 'diffusion', 'reactions' ]:
    SIMULATION[f'chem_params%{var}'] = ParamType.LOG

for var in [ 'gamma_method' ]:
    SIMULATION[f'chem_params%{var}'] = ParamType.INT

for ib_id in range(1, 10+1):
    for real_attr, ty in [("geometry", ParamType.INT), ("radius", ParamType.REAL),
                          ("theta", ParamType.REAL), ("slip", ParamType.LOG),
                          ("c", ParamType.REAL), ("p", ParamType.REAL),
                          ("t", ParamType.REAL), ("m", ParamType.REAL)]:
        SIMULATION[f"patch_ib({ib_id})%{real_attr}"] = ty

    for cmp_id, cmp in enumerate(["x", "y", "z"]):
        cmp_id += 1
        SIMULATION[f'patch_ib({ib_id})%{cmp}_centroid'] = ParamType.REAL
        SIMULATION[f'patch_ib({ib_id})%length_{cmp}'] = ParamType.REAL

for cmp in ["x", "y", "z"]:
    SIMULATION[f'bc_{cmp}%beg'] = ParamType.INT
    SIMULATION[f'bc_{cmp}%end'] = ParamType.INT
    SIMULATION[f'bc_{cmp}%vb1'] = ParamType.REAL
    SIMULATION[f'bc_{cmp}%vb2'] = ParamType.REAL
    SIMULATION[f'bc_{cmp}%vb3'] = ParamType.REAL
    SIMULATION[f'bc_{cmp}%ve1'] = ParamType.REAL
    SIMULATION[f'bc_{cmp}%ve2'] = ParamType.REAL
    SIMULATION[f'bc_{cmp}%ve3'] = ParamType.REAL
    SIMULATION[f'bc_{cmp}%pres_in'] = ParamType.REAL
    SIMULATION[f'bc_{cmp}%pres_out'] = ParamType.REAL
    SIMULATION[f'bc_{cmp}%grcbc_in'] = ParamType.LOG
    SIMULATION[f'bc_{cmp}%grcbc_out'] = ParamType.LOG
    SIMULATION[f'bc_{cmp}%grcbc_vel_out'] = ParamType.LOG

    for int_id in range(1, 10+1):
        SIMULATION[f"bc_{cmp}%alpha_rho_in({int_id})"] = ParamType.REAL
        SIMULATION[f"bc_{cmp}%alpha_in({int_id})"] = ParamType.REAL

    for int_id in range(1, 3+1):
        SIMULATION[f"bc_{cmp}%vel_in({int_id})"] = ParamType.REAL
        SIMULATION[f"bc_{cmp}%vel_out({int_id})"] = ParamType.REAL

    for var in ["k", "w", "p", "g"]:
        SIMULATION[f'{var}_{cmp}'] = ParamType.REAL
    SIMULATION[f'bf_{cmp}'] = ParamType.LOG


    for prepend in ["domain%beg", "domain%end"]:
        SIMULATION[f"{cmp}_{prepend}"] = ParamType.REAL

for probe_id in range(1,10+1):
    for cmp in ["x", "y", "z"]:
        SIMULATION[f'probe({probe_id})%{cmp}'] = ParamType.REAL

for f_id in range(1,10+1):
    for real_attr in ["gamma", "pi_inf", "mul0", "ss", "pv", "gamma_v", "M_v",
                      "mu_v", "k_v", "cp_v", "G", "cv", "qv", "qvp" ]:
        SIMULATION[f"fluid_pp({f_id})%{real_attr}"] = ParamType.REAL

    for re_id in [1, 2]:
        SIMULATION[f"fluid_pp({f_id})%Re({re_id})"] = ParamType.REAL

    for mono_id in range(1,4+1):
        for int_attr in ["pulse", "support", "num_elements", "element_on", "bb_num_freq"]:
            SIMULATION[f"acoustic({mono_id})%{int_attr}"] = ParamType.INT

        SIMULATION[f"acoustic({mono_id})%dipole"] = ParamType.LOG

        for real_attr in ["mag", "length", "height", "wavelength", "frequency",
                          "gauss_sigma_dist", "gauss_sigma_time", "npulse",
                          "dir", "delay", "foc_length", "aperture",
                          "element_spacing_angle", "element_polygon_ratio",
                          "rotate_angle", "bb_bandwidth", "bb_lowest_freq"]:
            SIMULATION[f"acoustic({mono_id})%{real_attr}"] = ParamType.REAL

        for cmp_id in range(1,3+1):
            SIMULATION[f"acoustic({mono_id})%loc({cmp_id})"] = ParamType.REAL

    for int_id in range(1,5+1):
        for cmp in ["x", "y", "z"]:
            SIMULATION[f"integral({int_id})%{cmp}min"] = ParamType.REAL
            SIMULATION[f"integral({int_id})%{cmp}max"] = ParamType.REAL

# Removed: 'fourier_modes%beg', 'fourier_modes%end'.
# Feel free to return them if they are needed once more.
POST_PROCESS = COMMON.copy()
POST_PROCESS.update({
    't_step_start': ParamType.INT,
    't_step_stop': ParamType.INT,
    't_step_save': ParamType.INT,
    'alt_soundspeed': ParamType.LOG,
    'mixture_err': ParamType.LOG,
    'format': ParamType.INT,
    'schlieren_wrt': ParamType.LOG,
    'schlieren_alpha': ParamType.REAL,
    'fd_order': ParamType.INT,
    'alpha_rho_wrt': ParamType.LOG,
    'rho_wrt': ParamType.LOG,
    'mom_wrt': ParamType.LOG,
    'vel_wrt': ParamType.LOG,
    'flux_lim': ParamType.INT,
    'flux_wrt': ParamType.LOG,
    'E_wrt': ParamType.LOG,
    'pres_wrt': ParamType.LOG,
    'alpha_wrt': ParamType.LOG,
    'kappa_wrt': ParamType.LOG,
    'gamma_wrt': ParamType.LOG,
    'heat_ratio_wrt': ParamType.LOG,
    'pi_inf_wrt': ParamType.LOG,
    'pres_inf_wrt': ParamType.LOG,
    'cons_vars_wrt': ParamType.LOG,
    'prim_vars_wrt': ParamType.LOG,
    'c_wrt': ParamType.LOG,
    'omega_wrt': ParamType.LOG,
    'qbmm': ParamType.LOG,
    'qm_wrt': ParamType.LOG,
    'cf_wrt': ParamType.LOG,
    'sim_data': ParamType.LOG,
    'ib': ParamType.LOG,
    'num_ibs': ParamType.INT,
    'cfl_target': ParamType.REAL,
    't_save': ParamType.REAL,
    't_stop': ParamType.REAL,
    'n_start': ParamType.INT,
    'surface_tension': ParamType.LOG,
    'output_partial_domain': ParamType.LOG,
    'bubbles_lagrange': ParamType.LOG,
})

for cmp_id in range(1,3+1):
    cmp = ["x", "y", "z"][cmp_id-1]

    POST_PROCESS[f'bc_{cmp}%beg'] = ParamType.INT
    POST_PROCESS[f'bc_{cmp}%end'] = ParamType.INT

    POST_PROCESS[f'{cmp}_output%beg'] = ParamType.REAL
    POST_PROCESS[f'{cmp}_output%end'] = ParamType.REAL

    for real_attr in ["mom_wrt", "vel_wrt", "flux_wrt", "omega_wrt"]:
        POST_PROCESS[f'{real_attr}({cmp_id})'] = ParamType.LOG

for cmp_id in range(100):
    POST_PROCESS[f'chem_wrt_Y({cmp_id})'] = ParamType.LOG
POST_PROCESS['chem_wrt_T'] = ParamType.LOG

for fl_id in range(1,10+1):
    for append, ty in [("schlieren_alpha", ParamType.REAL),
                       ("alpha_rho_wrt", ParamType.LOG),
                       ("alpha_wrt", ParamType.LOG), ("kappa_wrt", ParamType.LOG)]:
        POST_PROCESS[f'{append}({fl_id})'] = ty

    for real_attr in ["gamma", "pi_inf", "ss", "pv", "gamma_v", "M_v", "mu_v", "k_v", "cp_v",
                      "G", "mul0", "cv", "qv", "qvp" ]:
        POST_PROCESS[f"fluid_pp({fl_id})%{real_attr}"] = ParamType.REAL

IGNORE = ["cantera_file", "chemistry"]

ALL = COMMON.copy()
ALL.update(PRE_PROCESS)
ALL.update(SIMULATION)
ALL.update(POST_PROCESS)

CASE_OPTIMIZATION = [ "mapped_weno", "wenoz", "teno", "wenoz_q", "nb", "weno_order", "num_fluids", "mhd", "relativity" ]

_properties = { k: v.value for k, v in ALL.items() }

SCHEMA = {
    "type": "object",
    "properties": _properties,
    "additionalProperties": False
}


def get_input_dict_keys(target_name: str) -> list:
    result = {
        "pre_process"  : PRE_PROCESS,
        "simulation"   : SIMULATION,
        "post_process" : POST_PROCESS
    }.get(target_name, {}).keys()

    if not ARG("case_optimization") or target_name != "simulation":
        return result

    return [ x for x in result if x not in CASE_OPTIMIZATION ]


@cache
def get_validator():
    return fastjsonschema.compile(SCHEMA)<|MERGE_RESOLUTION|>--- conflicted
+++ resolved
@@ -57,13 +57,9 @@
     'cfl_const_dt': ParamType.LOG,
     'chemistry': ParamType.LOG,
     'cantera_file': ParamType.STR,
-<<<<<<< HEAD
-    'rkck_adap_dt': ParamType.LOG,
-=======
     'rkck_adap_dt': ParamType.LOG, 
     'Bx0': ParamType.REAL,
     'relativity': ParamType.LOG,
->>>>>>> a2a88004
 }
 
 PRE_PROCESS = COMMON.copy()
@@ -295,11 +291,8 @@
     'viscous': ParamType.LOG,
     'bubbles_lagrange': ParamType.LOG,
     'rkck_tolerance': ParamType.REAL,
-<<<<<<< HEAD
     'num_bc_patches': ParamType.INT,
-=======
     'powell': ParamType.LOG,
->>>>>>> a2a88004
 })
 
 for var in [ 'heatTransfer_model', 'massTransfer_model', 'pressure_corrector',
