--- conflicted
+++ resolved
@@ -385,10 +385,7 @@
     't_stop': ParamType.REAL,
     'n_start': ParamType.INT,
     'surface_tension': ParamType.LOG,
-<<<<<<< HEAD
-=======
     'output_partial_domain': ParamType.LOG,
->>>>>>> 314c05ad
     'bubbles_lagrange': ParamType.LOG,
 })
 
