import fastjsonschema

from enum import Enum
from ..state import ARG
from functools import cache


class ParamType(Enum):
    INT = {"type": "integer"}
    REAL = {"type": "number"}
    LOG = {"enum": ["T", "F"]}
    STR = {"type": "string"}

    _ANALYTIC_INT = {"type": ["integer", "string"]}
    _ANALYTIC_REAL = {"type": ["number", "string"]}

    def analytic(self):
        if self == self.INT:
            return self._ANALYTIC_INT
        if self == self.REAL:
            return self._ANALYTIC_REAL
        return self.STR

COMMON = {
    'hypoelasticity': ParamType.LOG,
    'hyperelasticity': ParamType.LOG,
    'cyl_coord': ParamType.LOG,
    'pref': ParamType.REAL,
    'p': ParamType.INT,
    'parallel_io': ParamType.LOG,
    'Web': ParamType.REAL,
    'poly_sigma': ParamType.REAL,
    'case_dir': ParamType.STR,
    'thermal': ParamType.INT,
    'polytropic': ParamType.LOG,
    'm': ParamType.INT,
    'mpp_lim': ParamType.LOG,
    'R0ref': ParamType.REAL,
    'num_fluids': ParamType.INT,
    'model_eqns': ParamType.INT,
    'nb': ParamType.REAL,
    'weno_order': ParamType.INT,
    'rhoref': ParamType.REAL,
    'bubbles_euler': ParamType.LOG,
    'Re_inv': ParamType.REAL,
    'n': ParamType.INT,
    'precision': ParamType.INT,
    'Ca': ParamType.REAL,
    'polydisperse': ParamType.LOG,
    'file_per_process': ParamType.LOG,
    'relax': ParamType.LOG,
    'relax_model': ParamType.INT,
    'sigma': ParamType.REAL,
    'adv_n': ParamType.LOG,
    'cfl_adap_dt': ParamType.LOG,
    'cfl_const_dt': ParamType.LOG,
    'chemistry': ParamType.LOG,
    'cantera_file': ParamType.STR,
    'rkck_adap_dt': ParamType.LOG, 
}

PRE_PROCESS = COMMON.copy()
PRE_PROCESS.update({
    'old_grid': ParamType.LOG,
    'old_ic': ParamType.LOG,
    't_step_old': ParamType.INT,
    't_step_start': ParamType.INT,
    'mixlayer_vel_profile': ParamType.LOG,
    'mixlayer_vel_coef': ParamType.REAL,
    'mixlayer_domain': ParamType.REAL,
    'mixlayer_perturb': ParamType.LOG,
    'perturb_flow': ParamType.LOG,
    'perturb_flow_fluid': ParamType.INT,
    'perturb_flow_mag': ParamType.REAL,
    'perturb_sph': ParamType.LOG,
    'perturb_sph_fluid': ParamType.INT,
    'fluid_rho': ParamType.REAL,
    'num_patches': ParamType.INT,
    'qbmm': ParamType.LOG,
    'dist_type': ParamType.INT,
    'R0_type': ParamType.INT,
    'sigR': ParamType.REAL,
    'sigV': ParamType.REAL,
    'rhoRV': ParamType.REAL,
    'palpha_eps': ParamType.REAL,
    'ptgalpha_eps': ParamType.REAL,
    'pi_fac': ParamType.REAL,
    'ib': ParamType.LOG,
    'num_ibs': ParamType.INT,
    'pre_stress': ParamType.LOG,
    'cfl_dt': ParamType.LOG,
    'n_start': ParamType.INT,
    'n_start_old': ParamType.INT,
    'surface_tension': ParamType.LOG,
})

for ib_id in range(1, 10+1):
    for real_attr, ty in [("geometry", ParamType.INT), ("radius", ParamType.REAL),
                          ("theta", ParamType.REAL), ("slip", ParamType.LOG),
                          ("c", ParamType.REAL), ("p", ParamType.REAL),
                          ("t", ParamType.REAL), ("m", ParamType.REAL)]:
        PRE_PROCESS[f"patch_ib({ib_id})%{real_attr}"] = ty

    for cmp_id, cmp in enumerate(["x", "y", "z"]):
        cmp_id += 1
        PRE_PROCESS[f'patch_ib({ib_id})%{cmp}_centroid'] = ParamType.REAL
        PRE_PROCESS[f'patch_ib({ib_id})%length_{cmp}'] = ParamType.REAL

    for real_attr_stl, ty_stl in [("filepath", ParamType.STR), ("spc", ParamType.INT),
                          ("threshold", ParamType.REAL)]:
        PRE_PROCESS[f"patch_ib({ib_id})%model_{real_attr_stl}"] = ty_stl

    for real_attr_stl2 in ["translate", "scale", "rotate"]:
        for j in range(1, 4):
            PRE_PROCESS[f"patch_ib({ib_id})%model_{real_attr_stl2}({j})"] = ParamType.REAL

for cmp in ["x", "y", "z"]:
    for prepend in ["domain%beg", "domain%end", "a", "b"]:
        PRE_PROCESS[f"{cmp}_{prepend}"] = ParamType.REAL

    for append, ty in [("stretch", ParamType.LOG), ("a", ParamType.REAL),
                       ("loops", ParamType.INT)]:
        PRE_PROCESS[f"{append}_{cmp}"] = ty

    PRE_PROCESS[f"bc_{cmp}%beg"] = ParamType.INT
    PRE_PROCESS[f"bc_{cmp}%end"] = ParamType.INT

for f_id in range(1, 10+1):
    PRE_PROCESS[f'fluid_rho({f_id})'] = ParamType.REAL

    for real_attr in ["gamma", "pi_inf", "mul0", "ss", "pv", "gamma_v", "M_v",
                      "mu_v", "k_v", "cp_v", "G", "cv", "qv", "qvp" ]:
        PRE_PROCESS[f"fluid_pp({f_id})%{real_attr}"] = ParamType.REAL

for p_id in range(1, 10+1):
    for attribute, ty in [("geometry", ParamType.INT), ("smoothen", ParamType.LOG),
                      ("smooth_patch_id", ParamType.INT), ("hcid", ParamType.INT)]:
        PRE_PROCESS[f"patch_icpp({p_id})%{attribute}"] = ty

    for real_attr in ["radius",  "radii", "epsilon", "beta", "normal", "alpha_rho",
                      'non_axis_sym', "normal", "smooth_coeff", "rho", "vel",
                      "alpha", "gamma", "pi_inf", "r0", "v0", "p0", "m0", "cv",
                      "qv", "qvp"]:
        PRE_PROCESS[f"patch_icpp({p_id})%{real_attr}"] = ParamType.REAL

    for real_attr in range(2, 9+1):
        PRE_PROCESS[f"patch_icpp({p_id})%a({real_attr})"] = ParamType.REAL

    PRE_PROCESS[f"patch_icpp({p_id})%pres"] = ParamType.REAL.analytic()

    for i in range(100):
        PRE_PROCESS[f"patch_icpp({p_id})%Y({i})"] = ParamType.REAL.analytic()

    PRE_PROCESS[f"patch_icpp({p_id})%model_filepath"] = ParamType.STR

    for real_attr in ["translate", "scale", "rotate"]:
        for j in range(1, 4):
            PRE_PROCESS[f"patch_icpp({p_id})%model_{real_attr}({j})"] = ParamType.REAL

    PRE_PROCESS[f"patch_icpp({p_id})%model_spc"] = ParamType.INT
    PRE_PROCESS[f"patch_icpp({p_id})%model_threshold"] = ParamType.REAL

    for cmp_id, cmp in enumerate(["x", "y", "z"]):
        cmp_id += 1
        PRE_PROCESS[f'patch_icpp({p_id})%{cmp}_centroid'] = ParamType.REAL
        PRE_PROCESS[f'patch_icpp({p_id})%length_{cmp}'] = ParamType.REAL

        for append in ["radii", "normal"]:
            PRE_PROCESS[f'patch_icpp({p_id})%{append}({cmp_id})'] = ParamType.REAL
        PRE_PROCESS[f'patch_icpp({p_id})%vel({cmp_id})'] = ParamType.REAL.analytic()

    for arho_id in range(1, 10+1):
        PRE_PROCESS[f'patch_icpp({p_id})%alpha({arho_id})'] = ParamType.REAL.analytic()
        PRE_PROCESS[f'patch_icpp({p_id})%alpha_rho({arho_id})'] = ParamType.REAL.analytic()

    for taue_id in range(1, 6+1):
        PRE_PROCESS[f'patch_icpp({p_id})%tau_e({taue_id})'] = ParamType.REAL.analytic()

    PRE_PROCESS[f'patch_icpp({p_id})%cf_val'] = ParamType.REAL.analytic()

    if p_id >= 2:
        PRE_PROCESS[f'patch_icpp({p_id})%alter_patch'] = ParamType.LOG

        for alter_id in range(1, p_id):
            PRE_PROCESS[f'patch_icpp({p_id})%alter_patch({alter_id})'] = ParamType.LOG

    PRE_PROCESS[f'patch_icpp({p_id})%cf_val'] = ParamType.REAL.analytic()

# NOTE: Currently unused.
# for f_id in range(1, 10+1):
#     PRE_PROCESS.append(f"spec_pp({f_id})")


# Removed: 't_tol', 'alt_crv', 'regularization', 'lsq_deriv',
# Feel free to put them back if they are needed once more.
# Be sure to add them to the correct type set at the top of the file too!
SIMULATION = COMMON.copy()
SIMULATION.update({
    'run_time_info': ParamType.LOG,
    't_step_old': ParamType.INT,
    'dt': ParamType.REAL,
    't_step_start': ParamType.INT,
    't_step_stop': ParamType.INT,
    't_step_save': ParamType.INT,
    't_step_print': ParamType.INT,
    'time_stepper': ParamType.INT,
    'weno_eps': ParamType.REAL,
    'teno_CT': ParamType.REAL,
    'wenoz_q': ParamType.REAL,
    'mapped_weno': ParamType.LOG,
    'wenoz': ParamType.LOG,
    'teno': ParamType.LOG,
    'mp_weno': ParamType.LOG,
    'weno_avg': ParamType.LOG,
    'weno_Re_flux': ParamType.LOG,
    'riemann_solver': ParamType.INT,
    'wave_speeds': ParamType.INT,
    'avg_state': ParamType.INT,
    'prim_vars_wrt': ParamType.LOG,
    'alt_soundspeed': ParamType.LOG,
    'null_weights': ParamType.LOG,
    'mixture_err': ParamType.LOG,
    'fd_order': ParamType.INT,
    'num_probes': ParamType.INT,
    'probe_wrt': ParamType.LOG,
    'bubble_model': ParamType.INT,
    'acoustic_source': ParamType.LOG,
    'num_source': ParamType.INT,
    'qbmm': ParamType.LOG,
    'R0_type': ParamType.INT,
    'integral_wrt': ParamType.LOG,
    'num_integrals': ParamType.INT,
    'rdma_mpi': ParamType.LOG,
    'palpha_eps': ParamType.REAL,
    'ptgalpha_eps': ParamType.REAL,
    'pi_fac': ParamType.REAL,
    'adap_dt': ParamType.LOG,
    'ib': ParamType.LOG,
    'num_ibs': ParamType.INT,
    'n_start': ParamType.INT,
    't_stop': ParamType.REAL,
    't_save': ParamType.REAL,
    'cfl_target': ParamType.REAL,
    'low_Mach': ParamType.INT,
    'surface_tension': ParamType.LOG,
    'viscous': ParamType.LOG,
    'bubbles_lagrange': ParamType.LOG,
    'rkck_tolerance': ParamType.REAL,
})

for var in [ 'heatTransfer_model', 'massTransfer_model', 'pressure_corrector',
             'write_bubbles', 'write_bubbles_stats' ]:
    SIMULATION[f'lag_params%{var}'] = ParamType.LOG

for var in [ 'solver_approach', 'cluster_type', 'smooth_type', 'nBubs_glb']:
    SIMULATION[f'lag_params%{var}'] = ParamType.INT

for var in [ 'epsilonb', 'valmaxvoid', 'charwidth', 'diffcoefvap',
            'c0', 'rho0', 'T0', 'x0', 'Thost' ]:
    SIMULATION[f'lag_params%{var}'] = ParamType.REAL

for var in [ 'diffusion', 'reactions' ]:
    SIMULATION[f'chem_params%{var}'] = ParamType.LOG

for var in [ 'gamma_method' ]:
    SIMULATION[f'chem_params%{var}'] = ParamType.INT

for ib_id in range(1, 10+1):
    for real_attr, ty in [("geometry", ParamType.INT), ("radius", ParamType.REAL),
                          ("theta", ParamType.REAL), ("slip", ParamType.LOG),
                          ("c", ParamType.REAL), ("p", ParamType.REAL),
                          ("t", ParamType.REAL), ("m", ParamType.REAL)]:
        SIMULATION[f"patch_ib({ib_id})%{real_attr}"] = ty

    for cmp_id, cmp in enumerate(["x", "y", "z"]):
        cmp_id += 1
        SIMULATION[f'patch_ib({ib_id})%{cmp}_centroid'] = ParamType.REAL
        SIMULATION[f'patch_ib({ib_id})%length_{cmp}'] = ParamType.REAL

for cmp in ["x", "y", "z"]:
    SIMULATION[f'bc_{cmp}%beg'] = ParamType.INT
    SIMULATION[f'bc_{cmp}%end'] = ParamType.INT
    SIMULATION[f'bc_{cmp}%vb1'] = ParamType.REAL
    SIMULATION[f'bc_{cmp}%vb2'] = ParamType.REAL
    SIMULATION[f'bc_{cmp}%vb3'] = ParamType.REAL
    SIMULATION[f'bc_{cmp}%ve1'] = ParamType.REAL
    SIMULATION[f'bc_{cmp}%ve2'] = ParamType.REAL
    SIMULATION[f'bc_{cmp}%ve3'] = ParamType.REAL
    SIMULATION[f'bc_{cmp}%pres_in'] = ParamType.REAL
    SIMULATION[f'bc_{cmp}%pres_out'] = ParamType.REAL
    SIMULATION[f'bc_{cmp}%grcbc_in'] = ParamType.LOG
    SIMULATION[f'bc_{cmp}%grcbc_out'] = ParamType.LOG
    SIMULATION[f'bc_{cmp}%grcbc_vel_out'] = ParamType.LOG

    for int_id in range(1, 10+1):
        SIMULATION[f"bc_{cmp}%alpha_rho_in({int_id})"] = ParamType.REAL
        SIMULATION[f"bc_{cmp}%alpha_in({int_id})"] = ParamType.REAL

    for int_id in range(1, 3+1):
        SIMULATION[f"bc_{cmp}%vel_in({int_id})"] = ParamType.REAL
        SIMULATION[f"bc_{cmp}%vel_out({int_id})"] = ParamType.REAL

    for var in ["k", "w", "p", "g"]:
        SIMULATION[f'{var}_{cmp}'] = ParamType.REAL
    SIMULATION[f'bf_{cmp}'] = ParamType.LOG


    for prepend in ["domain%beg", "domain%end"]:
        SIMULATION[f"{cmp}_{prepend}"] = ParamType.REAL

for probe_id in range(1,3+1):
    for cmp in ["x", "y", "z"]:
        SIMULATION[f'probe({probe_id})%{cmp}'] = ParamType.REAL

for f_id in range(1,10+1):
    for real_attr in ["gamma", "pi_inf", "mul0", "ss", "pv", "gamma_v", "M_v",
                      "mu_v", "k_v", "cp_v", "G", "cv", "qv", "qvp" ]:
        SIMULATION[f"fluid_pp({f_id})%{real_attr}"] = ParamType.REAL

    for re_id in [1, 2]:
        SIMULATION[f"fluid_pp({f_id})%Re({re_id})"] = ParamType.REAL

    for mono_id in range(1,4+1):
        for int_attr in ["pulse", "support", "num_elements", "element_on", "bb_num_freq"]:
            SIMULATION[f"acoustic({mono_id})%{int_attr}"] = ParamType.INT

        SIMULATION[f"acoustic({mono_id})%dipole"] = ParamType.LOG

        for real_attr in ["mag", "length", "height", "wavelength", "frequency",
                          "gauss_sigma_dist", "gauss_sigma_time", "npulse",
                          "dir", "delay", "foc_length", "aperture",
                          "element_spacing_angle", "element_polygon_ratio",
                          "rotate_angle", "bb_bandwidth", "bb_lowest_freq"]:
            SIMULATION[f"acoustic({mono_id})%{real_attr}"] = ParamType.REAL

        for cmp_id in range(1,3+1):
            SIMULATION[f"acoustic({mono_id})%loc({cmp_id})"] = ParamType.REAL

    for int_id in range(1,5+1):
        for cmp in ["x", "y", "z"]:
            SIMULATION[f"integral({int_id})%{cmp}min"] = ParamType.REAL
            SIMULATION[f"integral({int_id})%{cmp}max"] = ParamType.REAL

# Removed: 'fourier_modes%beg', 'fourier_modes%end'.
# Feel free to return them if they are needed once more.
POST_PROCESS = COMMON.copy()
POST_PROCESS.update({
    't_step_start': ParamType.INT,
    't_step_stop': ParamType.INT,
    't_step_save': ParamType.INT,
    'alt_soundspeed': ParamType.LOG,
    'mixture_err': ParamType.LOG,
    'format': ParamType.INT,
    'schlieren_wrt': ParamType.LOG,
    'schlieren_alpha': ParamType.REAL,
    'fd_order': ParamType.INT,
    'alpha_rho_wrt': ParamType.LOG,
    'rho_wrt': ParamType.LOG,
    'mom_wrt': ParamType.LOG,
    'vel_wrt': ParamType.LOG,
    'flux_lim': ParamType.INT,
    'flux_wrt': ParamType.LOG,
    'E_wrt': ParamType.LOG,
    'pres_wrt': ParamType.LOG,
    'alpha_wrt': ParamType.LOG,
    'kappa_wrt': ParamType.LOG,
    'gamma_wrt': ParamType.LOG,
    'heat_ratio_wrt': ParamType.LOG,
    'pi_inf_wrt': ParamType.LOG,
    'pres_inf_wrt': ParamType.LOG,
    'cons_vars_wrt': ParamType.LOG,
    'prim_vars_wrt': ParamType.LOG,
    'c_wrt': ParamType.LOG,
    'omega_wrt': ParamType.LOG,
    'qbmm': ParamType.LOG,
    'qm_wrt': ParamType.LOG,
    'cf_wrt': ParamType.LOG,
    'sim_data': ParamType.LOG,
    'ib': ParamType.LOG,
    'num_ibs': ParamType.INT,
    'cfl_target': ParamType.REAL,
    't_save': ParamType.REAL,
    't_stop': ParamType.REAL,
    'n_start': ParamType.INT,
    'surface_tension': ParamType.LOG,
<<<<<<< HEAD
    'output_partial_domain': ParamType.LOG,
=======
    'bubbles_lagrange': ParamType.LOG,
>>>>>>> 06f4418d
})

for cmp_id in range(1,3+1):
    cmp = ["x", "y", "z"][cmp_id-1]

    POST_PROCESS[f'bc_{cmp}%beg'] = ParamType.INT
    POST_PROCESS[f'bc_{cmp}%end'] = ParamType.INT

    POST_PROCESS[f'{cmp}_output%beg'] = ParamType.REAL
    POST_PROCESS[f'{cmp}_output%end'] = ParamType.REAL

    for real_attr in ["mom_wrt", "vel_wrt", "flux_wrt", "omega_wrt"]:
        POST_PROCESS[f'{real_attr}({cmp_id})'] = ParamType.LOG

for cmp_id in range(100):
    POST_PROCESS[f'chem_wrt_Y({cmp_id})'] = ParamType.LOG
POST_PROCESS['chem_wrt_T'] = ParamType.LOG

for fl_id in range(1,10+1):
    for append, ty in [("schlieren_alpha", ParamType.REAL),
                       ("alpha_rho_wrt", ParamType.LOG),
                       ("alpha_wrt", ParamType.LOG), ("kappa_wrt", ParamType.LOG)]:
        POST_PROCESS[f'{append}({fl_id})'] = ty

    for real_attr in ["gamma", "pi_inf", "ss", "pv", "gamma_v", "M_v", "mu_v", "k_v", "cp_v",
                      "G", "mul0", "cv", "qv", "qvp" ]:
        POST_PROCESS[f"fluid_pp({fl_id})%{real_attr}"] = ParamType.REAL

IGNORE = ["cantera_file", "chemistry"]

ALL = COMMON.copy()
ALL.update(PRE_PROCESS)
ALL.update(SIMULATION)
ALL.update(POST_PROCESS)

CASE_OPTIMIZATION = [ "mapped_weno", "wenoz", "teno", "wenoz_q", "nb", "weno_order", "num_fluids" ]

_properties = { k: v.value for k, v in ALL.items() }

SCHEMA = {
    "type": "object",
    "properties": _properties,
    "additionalProperties": False
}


def get_input_dict_keys(target_name: str) -> list:
    result = {
        "pre_process"  : PRE_PROCESS,
        "simulation"   : SIMULATION,
        "post_process" : POST_PROCESS
    }.get(target_name, {}).keys()

    if not ARG("case_optimization") or target_name != "simulation":
        return result

    return [ x for x in result if x not in CASE_OPTIMIZATION ]


@cache
def get_validator():
    return fastjsonschema.compile(SCHEMA)<|MERGE_RESOLUTION|>--- conflicted
+++ resolved
@@ -383,11 +383,8 @@
     't_stop': ParamType.REAL,
     'n_start': ParamType.INT,
     'surface_tension': ParamType.LOG,
-<<<<<<< HEAD
     'output_partial_domain': ParamType.LOG,
-=======
     'bubbles_lagrange': ParamType.LOG,
->>>>>>> 06f4418d
 })
 
 for cmp_id in range(1,3+1):
