import fastjsonschema

from enum import Enum
from ..state import ARG
from functools import cache


class ParamType(Enum):
    INT = {"type": "integer"}
    REAL = {"type": "number"}
    LOG = {"enum": ["T", "F"]}
    STR = {"type": "string"}

    _ANALYTIC_INT = {"type": ["integer", "string"]}
    _ANALYTIC_REAL = {"type": ["number", "string"]}

    def analytic(self):
        if self == self.INT:
            return self._ANALYTIC_INT
        if self == self.REAL:
            return self._ANALYTIC_REAL
        return self.STR

COMMON = {
    'mhd': ParamType.LOG,
    'hypoelasticity': ParamType.LOG,
    'hyperelasticity': ParamType.LOG,
    'cyl_coord': ParamType.LOG,
    'pref': ParamType.REAL,
    'p': ParamType.INT,
    'parallel_io': ParamType.LOG,
    'poly_sigma': ParamType.REAL,
    'case_dir': ParamType.STR,
    'thermal': ParamType.INT,
    'polytropic': ParamType.LOG,
    'm': ParamType.INT,
    'mpp_lim': ParamType.LOG,
    'R0ref': ParamType.REAL,
    'num_fluids': ParamType.INT,
    'model_eqns': ParamType.INT,
    'nb': ParamType.REAL,
    'weno_order': ParamType.INT,
    'rhoref': ParamType.REAL,
    'bubbles_euler': ParamType.LOG,
    'n': ParamType.INT,
    'precision': ParamType.INT,
    'polydisperse': ParamType.LOG,
    'file_per_process': ParamType.LOG,
    'relax': ParamType.LOG,
    'relax_model': ParamType.INT,
    'sigma': ParamType.REAL,
    'adv_n': ParamType.LOG,
    'cfl_adap_dt': ParamType.LOG,
    'cfl_const_dt': ParamType.LOG,
    'chemistry': ParamType.LOG,
    'cantera_file': ParamType.STR,
    'Bx0': ParamType.REAL,
    'relativity': ParamType.LOG,
    'cont_damage': ParamType.LOG,
    'num_bc_patches': ParamType.INT,
    'igr': ParamType.LOG,
    'igr_order': ParamType.INT,
    'down_sample': ParamType.LOG,
    'recon_type': ParamType.INT,
    'muscl_order': ParamType.INT,
    'periodic_ibs': ParamType.LOG,
    'store_levelset': ParamType.LOG,
    'slab_domain_decomposition': ParamType.LOG,
}

PRE_PROCESS = COMMON.copy()
PRE_PROCESS.update({
    'old_grid': ParamType.LOG,
    'old_ic': ParamType.LOG,
    't_step_old': ParamType.INT,
    't_step_start': ParamType.INT,
    'mixlayer_vel_profile': ParamType.LOG,
    'mixlayer_vel_coef': ParamType.REAL,
    'mixlayer_domain': ParamType.REAL,
    'mixlayer_perturb': ParamType.LOG,
    'mixlayer_perturb_nk': ParamType.INT,
    'mixlayer_perturb_k0': ParamType.REAL,
    'perturb_flow': ParamType.LOG,
    'perturb_flow_fluid': ParamType.INT,
    'perturb_flow_mag': ParamType.REAL,
    'perturb_sph': ParamType.LOG,
    'perturb_sph_fluid': ParamType.INT,
    'fluid_rho': ParamType.REAL,
    'num_patches': ParamType.INT,
    'qbmm': ParamType.LOG,
    'dist_type': ParamType.INT,
    'sigR': ParamType.REAL,
    'sigV': ParamType.REAL,
    'rhoRV': ParamType.REAL,
    'palpha_eps': ParamType.REAL,
    'ptgalpha_eps': ParamType.REAL,
    'pi_fac': ParamType.REAL,
    'ib': ParamType.LOG,
    'num_ibs': ParamType.INT,
    'pre_stress': ParamType.LOG,
    'cfl_dt': ParamType.LOG,
    'n_start': ParamType.INT,
    'n_start_old': ParamType.INT,
    'surface_tension': ParamType.LOG,
    'elliptic_smoothing': ParamType.LOG,
    'elliptic_smoothing_iters': ParamType.INT,
    'viscous': ParamType.LOG,
    'bubbles_lagrange': ParamType.LOG,
    'simplex_perturb': ParamType.LOG,
    'fft_wrt': ParamType.LOG,
})

<<<<<<< HEAD
for ib_id in range(1, 1000+1):
=======
for var in ["R0ref", "p0ref", "rho0ref", "T0ref", "ss", "pv", "vd",
            "mu_l", "mu_v", "mu_g", "gam_v", "gam_g",
            "M_v", "M_g", "k_v", "k_g", "cp_v", "cp_g", "R_v", "R_g" ]:
    PRE_PROCESS[f"bub_pp%{var}"] = ParamType.REAL

for ib_id in range(1, 10+1):
>>>>>>> 49d4ae99
    for real_attr, ty in [("geometry", ParamType.INT), ("radius", ParamType.REAL),
                          ("theta", ParamType.REAL), ("slip", ParamType.LOG),
                          ("c", ParamType.REAL), ("p", ParamType.REAL),
                          ("t", ParamType.REAL), ("m", ParamType.REAL),
                          ("moving_ibm", ParamType.INT), ("mass", ParamType.REAL)]:
        PRE_PROCESS[f"patch_ib({ib_id})%{real_attr}"] = ty

    for dir_id in range(1, 4):
        PRE_PROCESS[f"patch_ib({ib_id})%vel({dir_id})"] = ParamType.REAL
        PRE_PROCESS[f"patch_ib({ib_id})%angles({dir_id})"] = ParamType.REAL
        PRE_PROCESS[f"patch_ib({ib_id})%angular_vel({dir_id})"] = ParamType.REAL

    for cmp_id, cmp in enumerate(["x", "y", "z"]):
        cmp_id += 1
        PRE_PROCESS[f'patch_ib({ib_id})%{cmp}_centroid'] = ParamType.REAL
        PRE_PROCESS[f'patch_ib({ib_id})%length_{cmp}'] = ParamType.REAL

    for real_attr_stl, ty_stl in [("filepath", ParamType.STR), ("spc", ParamType.INT),
                          ("threshold", ParamType.REAL)]:
        PRE_PROCESS[f"patch_ib({ib_id})%model_{real_attr_stl}"] = ty_stl

    for real_attr_stl2 in ["translate", "scale", "rotate"]:
        for j in range(1, 4):
            PRE_PROCESS[f"patch_ib({ib_id})%model_{real_attr_stl2}({j})"] = ParamType.REAL

for cmp in ["x", "y", "z"]:
    for prepend in ["domain%beg", "domain%end", "a", "b"]:
        PRE_PROCESS[f"{cmp}_{prepend}"] = ParamType.REAL

    for append, ty in [("stretch", ParamType.LOG), ("a", ParamType.REAL),
                       ("loops", ParamType.INT)]:
        PRE_PROCESS[f"{append}_{cmp}"] = ty

    PRE_PROCESS[f"bc_{cmp}%beg"] = ParamType.INT
    PRE_PROCESS[f"bc_{cmp}%end"] = ParamType.INT

for f_id in range(1, 10+1):
    PRE_PROCESS[f'fluid_rho({f_id})'] = ParamType.REAL

    for real_attr in ["gamma", "pi_inf", "G", "cv", "qv", "qvp" ]:
        PRE_PROCESS[f"fluid_pp({f_id})%{real_attr}"] = ParamType.REAL

    PRE_PROCESS[f"simplex_params%perturb_dens({f_id})"] = ParamType.LOG
    PRE_PROCESS[f"simplex_params%perturb_dens_freq({f_id})"] = ParamType.REAL
    PRE_PROCESS[f"simplex_params%perturb_dens_scale({f_id})"] = ParamType.REAL

    for dir in range(1, 3+1):
        PRE_PROCESS[f"simplex_params%perturb_dens_offset({f_id}, {dir})"] = ParamType.REAL

for bc_p_id in range(1, 10+1):
    for attribute in ["geometry","type","dir","loc"]:
        PRE_PROCESS[f"patch_bc({bc_p_id})%{attribute}"] = ParamType.INT

    for attribute in ["centroid","length"]:
        for d_id in range(1, 3+1):
            PRE_PROCESS[f"patch_bc({bc_p_id})%{attribute}({d_id})"] = ParamType.REAL

    PRE_PROCESS[f"patch_bc({bc_p_id})%radius"] = ParamType.REAL

for p_id in range(1, 10+1):
    for attribute, ty in [("geometry", ParamType.INT), ("smoothen", ParamType.LOG),
                      ("smooth_patch_id", ParamType.INT), ("hcid", ParamType.INT)]:
        PRE_PROCESS[f"patch_icpp({p_id})%{attribute}"] = ty

    for real_attr in ["radius",  "radii", "epsilon", "beta", "normal", "alpha_rho",
                      'non_axis_sym', "normal", "smooth_coeff", "rho", "vel",
                      "alpha", "gamma", "pi_inf", "r0", "v0", "p0", "m0", "cv",
                      "qv", "qvp"]:
        PRE_PROCESS[f"patch_icpp({p_id})%{real_attr}"] = ParamType.REAL

    for real_attr in range(2, 9+1):
        PRE_PROCESS[f"patch_icpp({p_id})%a({real_attr})"] = ParamType.REAL

    PRE_PROCESS[f"patch_icpp({p_id})%pres"] = ParamType.REAL.analytic()

    PRE_PROCESS[f"patch_icpp({p_id})%Bx"] = ParamType.REAL.analytic()
    PRE_PROCESS[f"patch_icpp({p_id})%By"] = ParamType.REAL.analytic()
    PRE_PROCESS[f"patch_icpp({p_id})%Bz"] = ParamType.REAL.analytic()

    for i in range(100):
        PRE_PROCESS[f"patch_icpp({p_id})%Y({i})"] = ParamType.REAL.analytic()

    PRE_PROCESS[f"patch_icpp({p_id})%model_filepath"] = ParamType.STR

    for real_attr in ["translate", "scale", "rotate"]:
        for j in range(1, 4):
            PRE_PROCESS[f"patch_icpp({p_id})%model_{real_attr}({j})"] = ParamType.REAL

    PRE_PROCESS[f"patch_icpp({p_id})%model_spc"] = ParamType.INT
    PRE_PROCESS[f"patch_icpp({p_id})%model_threshold"] = ParamType.REAL

    for cmp_id, cmp in enumerate(["x", "y", "z"]):
        cmp_id += 1
        PRE_PROCESS[f'patch_icpp({p_id})%{cmp}_centroid'] = ParamType.REAL
        PRE_PROCESS[f'patch_icpp({p_id})%length_{cmp}'] = ParamType.REAL

        for append in ["radii", "normal"]:
            PRE_PROCESS[f'patch_icpp({p_id})%{append}({cmp_id})'] = ParamType.REAL
        PRE_PROCESS[f'patch_icpp({p_id})%vel({cmp_id})'] = ParamType.REAL.analytic()

    for arho_id in range(1, 10+1):
        PRE_PROCESS[f'patch_icpp({p_id})%alpha({arho_id})'] = ParamType.REAL.analytic()
        PRE_PROCESS[f'patch_icpp({p_id})%alpha_rho({arho_id})'] = ParamType.REAL.analytic()

    for taue_id in range(1, 6+1):
        PRE_PROCESS[f'patch_icpp({p_id})%tau_e({taue_id})'] = ParamType.REAL.analytic()

    PRE_PROCESS[f'patch_icpp({p_id})%cf_val'] = ParamType.REAL.analytic()

    if p_id >= 2:
        PRE_PROCESS[f'patch_icpp({p_id})%alter_patch'] = ParamType.LOG

        for alter_id in range(1, p_id):
            PRE_PROCESS[f'patch_icpp({p_id})%alter_patch({alter_id})'] = ParamType.LOG

    PRE_PROCESS[f'patch_icpp({p_id})%cf_val'] = ParamType.REAL.analytic()

    for cmp in ["x", "y", "z"]:
        PRE_PROCESS[f'bc_{cmp}%beg'] = ParamType.INT
        PRE_PROCESS[f'bc_{cmp}%end'] = ParamType.INT
        PRE_PROCESS[f'bc_{cmp}%vb1'] = ParamType.REAL
        PRE_PROCESS[f'bc_{cmp}%vb2'] = ParamType.REAL
        PRE_PROCESS[f'bc_{cmp}%vb3'] = ParamType.REAL
        PRE_PROCESS[f'bc_{cmp}%ve1'] = ParamType.REAL
        PRE_PROCESS[f'bc_{cmp}%ve2'] = ParamType.REAL
        PRE_PROCESS[f'bc_{cmp}%ve3'] = ParamType.REAL
        PRE_PROCESS[f'bc_{cmp}%pres_in'] = ParamType.REAL
        PRE_PROCESS[f'bc_{cmp}%pres_out'] = ParamType.REAL
        PRE_PROCESS[f'bc_{cmp}%grcbc_in'] = ParamType.LOG
        PRE_PROCESS[f'bc_{cmp}%grcbc_out'] = ParamType.LOG
        PRE_PROCESS[f'bc_{cmp}%grcbc_vel_out'] = ParamType.LOG

        for int_id in range(1, 10+1):
            PRE_PROCESS[f"bc_{cmp}%alpha_rho_in({int_id})"] = ParamType.REAL
            PRE_PROCESS[f"bc_{cmp}%alpha_in({int_id})"] = ParamType.REAL

        for int_id in range(1, 3+1):
            PRE_PROCESS[f"bc_{cmp}%vel_in({int_id})"] = ParamType.REAL
            PRE_PROCESS[f"bc_{cmp}%vel_out({int_id})"] = ParamType.REAL

for d_id in range(1, 3+1):
    PRE_PROCESS[f"simplex_params%perturb_vel({d_id})"] = ParamType.LOG
    PRE_PROCESS[f"simplex_params%perturb_vel_freq({d_id})"] = ParamType.REAL
    PRE_PROCESS[f"simplex_params%perturb_vel_scale({d_id})"] = ParamType.REAL
    for dir in range(1, 3+1):
        PRE_PROCESS[f"simplex_params%perturb_vel_offset({d_id},{dir})"] = ParamType.REAL

# NOTE: Currently unused.
# for f_id in range(1, 10+1):
#     PRE_PROCESS.append(f"spec_pp({f_id})")


# Removed: 't_tol', 'alt_crv', 'regularization', 'lsq_deriv',
# Feel free to put them back if they are needed once more.
# Be sure to add them to the correct type set at the top of the file too!
SIMULATION = COMMON.copy()
SIMULATION.update({
    'run_time_info': ParamType.LOG,
    't_step_old': ParamType.INT,
    'dt': ParamType.REAL,
    't_step_start': ParamType.INT,
    't_step_stop': ParamType.INT,
    't_step_save': ParamType.INT,
    't_step_print': ParamType.INT,
    'time_stepper': ParamType.INT,
    'weno_eps': ParamType.REAL,
    'teno_CT': ParamType.REAL,
    'wenoz_q': ParamType.REAL,
    'mapped_weno': ParamType.LOG,
    'wenoz': ParamType.LOG,
    'teno': ParamType.LOG,
    'mp_weno': ParamType.LOG,
    'weno_avg': ParamType.LOG,
    'weno_Re_flux': ParamType.LOG,
    'riemann_solver': ParamType.INT,
    'wave_speeds': ParamType.INT,
    'avg_state': ParamType.INT,
    'prim_vars_wrt': ParamType.LOG,
    'alt_soundspeed': ParamType.LOG,
    'null_weights': ParamType.LOG,
    'mixture_err': ParamType.LOG,
    'fd_order': ParamType.INT,
    'num_probes': ParamType.INT,
    'probe_wrt': ParamType.LOG,
    'bubble_model': ParamType.INT,
    'acoustic_source': ParamType.LOG,
    'num_source': ParamType.INT,
    'qbmm': ParamType.LOG,
    'integral_wrt': ParamType.LOG,
    'num_integrals': ParamType.INT,
    'rdma_mpi': ParamType.LOG,
    'palpha_eps': ParamType.REAL,
    'ptgalpha_eps': ParamType.REAL,
    'pi_fac': ParamType.REAL,
    'adap_dt': ParamType.LOG,
    'adap_dt_tol': ParamType.REAL,
    'adap_dt_max_iters': ParamType.INT,
    'ib': ParamType.LOG,
    'num_ibs': ParamType.INT,
    'n_start': ParamType.INT,
    't_stop': ParamType.REAL,
    't_save': ParamType.REAL,
    'cfl_target': ParamType.REAL,
    'low_Mach': ParamType.INT,
    'surface_tension': ParamType.LOG,
    'viscous': ParamType.LOG,
    'bubbles_lagrange': ParamType.LOG,
    'num_bc_patches': ParamType.INT,
    'powell': ParamType.LOG,
    'tau_star': ParamType.REAL,
    'cont_damage_s': ParamType.REAL,
    'alpha_bar': ParamType.REAL,
    'num_igr_iters': ParamType.INT,
    'num_igr_warm_start_iters': ParamType.INT,
    'alf_factor': ParamType.REAL,
    'igr_iter_solver': ParamType.INT,
    'igr_pres_lim': ParamType.LOG,
    'recon_type': ParamType.INT,
    'muscl_order': ParamType.INT,
    'muscl_lim': ParamType.INT,
    'int_comp': ParamType.LOG,
    'ic_eps': ParamType.REAL,
    'ic_beta': ParamType.REAL,
    'nv_uvm_out_of_core': ParamType.LOG,
    'nv_uvm_igr_temps_on_gpu': ParamType.INT,
    'nv_uvm_pref_gpu': ParamType.LOG,
    'fft_wrt': ParamType.LOG,
    'compute_particle_drag': ParamType.LOG,
    'u_inf_ref': ParamType.REAL,
    'rho_inf_ref': ParamType.REAL,
    'P_inf_ref': ParamType.REAL,
    'periodic_forcing': ParamType.LOG,
    'mom_f_idx': ParamType.INT,
    'forcing_window': ParamType.INT, 
    'forcing_dt': ParamType.REAL, 
    'forcing_wrt': ParamType.LOG, 
    'particle_vf': ParamType.REAL,
    'volume_filtering_momentum_eqn': ParamType.LOG,
    't_step_stat_start': ParamType.INT,
    'filter_width': ParamType.REAL,
    'q_filtered_wrt': ParamType.LOG,
})

for var in [ 'heatTransfer_model', 'massTransfer_model', 'pressure_corrector',
             'write_bubbles', 'write_bubbles_stats' ]:
    SIMULATION[f'lag_params%{var}'] = ParamType.LOG

for var in [ 'solver_approach', 'cluster_type', 'smooth_type', 'nBubs_glb']:
    SIMULATION[f'lag_params%{var}'] = ParamType.INT

for var in [ 'epsilonb', 'valmaxvoid', 'charwidth',
            'c0', 'rho0', 'T0', 'x0', 'Thost' ]:
    SIMULATION[f'lag_params%{var}'] = ParamType.REAL

for var in [ 'diffusion', 'reactions' ]:
    SIMULATION[f'chem_params%{var}'] = ParamType.LOG

for var in [ 'gamma_method' ]:
    SIMULATION[f'chem_params%{var}'] = ParamType.INT

<<<<<<< HEAD
for ib_id in range(1, 1000+1):
=======
for var in ["R0ref", "p0ref", "rho0ref", "T0ref", "ss", "pv", "vd",
            "mu_l", "mu_v", "mu_g", "gam_v", "gam_g",
            "M_v", "M_g", "k_v", "k_g", "cp_v", "cp_g", "R_v", "R_g" ]:
    SIMULATION[f"bub_pp%{var}"] = ParamType.REAL

for ib_id in range(1, 10+1):
>>>>>>> 49d4ae99
    for real_attr, ty in [("geometry", ParamType.INT), ("radius", ParamType.REAL),
                          ("theta", ParamType.REAL), ("slip", ParamType.LOG),
                          ("c", ParamType.REAL), ("p", ParamType.REAL),
                          ("t", ParamType.REAL), ("m", ParamType.REAL),
                          ("moving_ibm", ParamType.INT), ("mass", ParamType.REAL)]:
        SIMULATION[f"patch_ib({ib_id})%{real_attr}"] = ty

    for dir_id in range(1, 4):
        SIMULATION[f"patch_ib({ib_id})%vel({dir_id})"] = ParamType.REAL
        SIMULATION[f"patch_ib({ib_id})%angles({dir_id})"] = ParamType.REAL
        SIMULATION[f"patch_ib({ib_id})%angular_vel({dir_id})"] = ParamType.REAL

    for cmp_id, cmp in enumerate(["x", "y", "z"]):
        cmp_id += 1
        SIMULATION[f'patch_ib({ib_id})%{cmp}_centroid'] = ParamType.REAL
        SIMULATION[f'patch_ib({ib_id})%length_{cmp}'] = ParamType.REAL

for cmp in ["x", "y", "z"]:
    SIMULATION[f'bc_{cmp}%beg'] = ParamType.INT
    SIMULATION[f'bc_{cmp}%end'] = ParamType.INT
    SIMULATION[f'bc_{cmp}%vb1'] = ParamType.REAL
    SIMULATION[f'bc_{cmp}%vb2'] = ParamType.REAL
    SIMULATION[f'bc_{cmp}%vb3'] = ParamType.REAL
    SIMULATION[f'bc_{cmp}%ve1'] = ParamType.REAL
    SIMULATION[f'bc_{cmp}%ve2'] = ParamType.REAL
    SIMULATION[f'bc_{cmp}%ve3'] = ParamType.REAL
    SIMULATION[f'bc_{cmp}%pres_in'] = ParamType.REAL
    SIMULATION[f'bc_{cmp}%pres_out'] = ParamType.REAL
    SIMULATION[f'bc_{cmp}%grcbc_in'] = ParamType.LOG
    SIMULATION[f'bc_{cmp}%grcbc_out'] = ParamType.LOG
    SIMULATION[f'bc_{cmp}%grcbc_vel_out'] = ParamType.LOG

    for int_id in range(1, 10+1):
        SIMULATION[f"bc_{cmp}%alpha_rho_in({int_id})"] = ParamType.REAL
        SIMULATION[f"bc_{cmp}%alpha_in({int_id})"] = ParamType.REAL

    for int_id in range(1, 3+1):
        SIMULATION[f"bc_{cmp}%vel_in({int_id})"] = ParamType.REAL
        SIMULATION[f"bc_{cmp}%vel_out({int_id})"] = ParamType.REAL

    for var in ["k", "w", "p", "g"]:
        SIMULATION[f'{var}_{cmp}'] = ParamType.REAL
    SIMULATION[f'bf_{cmp}'] = ParamType.LOG


    for prepend in ["domain%beg", "domain%end"]:
        SIMULATION[f"{cmp}_{prepend}"] = ParamType.REAL

for probe_id in range(1,10+1):
    for cmp in ["x", "y", "z"]:
        SIMULATION[f'probe({probe_id})%{cmp}'] = ParamType.REAL

for f_id in range(1,10+1):
    for real_attr in ["gamma", "pi_inf", "G", "cv", "qv", "qvp" ]:
        SIMULATION[f"fluid_pp({f_id})%{real_attr}"] = ParamType.REAL

    for re_id in [1, 2]:
        SIMULATION[f"fluid_pp({f_id})%Re({re_id})"] = ParamType.REAL

    for mono_id in range(1,4+1):
        for int_attr in ["pulse", "support", "num_elements", "element_on", "bb_num_freq"]:
            SIMULATION[f"acoustic({mono_id})%{int_attr}"] = ParamType.INT

        SIMULATION[f"acoustic({mono_id})%dipole"] = ParamType.LOG

        for real_attr in ["mag", "length", "height", "wavelength", "frequency",
                          "gauss_sigma_dist", "gauss_sigma_time", "npulse",
                          "dir", "delay", "foc_length", "aperture",
                          "element_spacing_angle", "element_polygon_ratio",
                          "rotate_angle", "bb_bandwidth", "bb_lowest_freq"]:
            SIMULATION[f"acoustic({mono_id})%{real_attr}"] = ParamType.REAL

        for cmp_id in range(1,3+1):
            SIMULATION[f"acoustic({mono_id})%loc({cmp_id})"] = ParamType.REAL

    for int_id in range(1,5+1):
        for cmp in ["x", "y", "z"]:
            SIMULATION[f"integral({int_id})%{cmp}min"] = ParamType.REAL
            SIMULATION[f"integral({int_id})%{cmp}max"] = ParamType.REAL

# Removed: 'fourier_modes%beg', 'fourier_modes%end'.
# Feel free to return them if they are needed once more.
POST_PROCESS = COMMON.copy()
POST_PROCESS.update({
    't_step_start': ParamType.INT,
    't_step_stop': ParamType.INT,
    't_step_save': ParamType.INT,
    'alt_soundspeed': ParamType.LOG,
    'mixture_err': ParamType.LOG,
    'format': ParamType.INT,
    'schlieren_wrt': ParamType.LOG,
    'schlieren_alpha': ParamType.REAL,
    'fd_order': ParamType.INT,
    'alpha_rho_wrt': ParamType.LOG,
    'rho_wrt': ParamType.LOG,
    'mom_wrt': ParamType.LOG,
    'vel_wrt': ParamType.LOG,
    'flux_lim': ParamType.INT,
    'flux_wrt': ParamType.LOG,
    'E_wrt': ParamType.LOG,
    'fft_wrt': ParamType.LOG,
    'pres_wrt': ParamType.LOG,
    'alpha_wrt': ParamType.LOG,
    'kappa_wrt': ParamType.LOG,
    'gamma_wrt': ParamType.LOG,
    'heat_ratio_wrt': ParamType.LOG,
    'pi_inf_wrt': ParamType.LOG,
    'pres_inf_wrt': ParamType.LOG,
    'cons_vars_wrt': ParamType.LOG,
    'prim_vars_wrt': ParamType.LOG,
    'c_wrt': ParamType.LOG,
    'omega_wrt': ParamType.LOG,
    'qbmm': ParamType.LOG,
    'qm_wrt': ParamType.LOG,
    'liutex_wrt': ParamType.LOG,
    'cf_wrt': ParamType.LOG,
    'sim_data': ParamType.LOG,
    'ib': ParamType.LOG,
    'num_ibs': ParamType.INT,
    'cfl_target': ParamType.REAL,
    't_save': ParamType.REAL,
    't_stop': ParamType.REAL,
    'n_start': ParamType.INT,
    'surface_tension': ParamType.LOG,
    'output_partial_domain': ParamType.LOG,
    'bubbles_lagrange': ParamType.LOG,
    'lag_header': ParamType.LOG,
    'lag_txt_wrt': ParamType.LOG,
    'lag_db_wrt': ParamType.LOG,
    'lag_id_wrt': ParamType.LOG,
    'lag_pos_wrt': ParamType.LOG,
    'lag_pos_prev_wrt': ParamType.LOG,
    'lag_vel_wrt': ParamType.LOG,
    'lag_rad_wrt': ParamType.LOG,
    'lag_rvel_wrt': ParamType.LOG,
    'lag_r0_wrt': ParamType.LOG,
    'lag_rmax_wrt': ParamType.LOG,
    'lag_rmin_wrt': ParamType.LOG,
    'lag_dphidt_wrt': ParamType.LOG,
    'lag_pres_wrt': ParamType.LOG,
    'lag_mv_wrt': ParamType.LOG,
    'lag_mg_wrt': ParamType.LOG,
    'lag_betaT_wrt': ParamType.LOG,
    'lag_betaC_wrt': ParamType.LOG,
    'q_filtered_wrt': ParamType.LOG,
})

for var in ["R0ref", "p0ref", "rho0ref", "T0ref", "ss", "pv", "vd",
            "mu_l", "mu_v", "mu_g", "gam_v", "gam_g",
            "M_v", "M_g", "k_v", "k_g", "cp_v", "cp_g", "R_v", "R_g" ]:
    POST_PROCESS[f"bub_pp%{var}"] = ParamType.REAL

for cmp in ["x", "y", "z"]:
    for prepend in ["domain%beg", "domain%end", "a", "b"]:
        PRE_PROCESS[f"{cmp}_{prepend}"] = ParamType.REAL

for cmp_id in range(1,3+1):
    cmp = ["x", "y", "z"][cmp_id-1]

    POST_PROCESS[f'bc_{cmp}%beg'] = ParamType.INT
    POST_PROCESS[f'bc_{cmp}%end'] = ParamType.INT

    POST_PROCESS[f'{cmp}_output%beg'] = ParamType.REAL
    POST_PROCESS[f'{cmp}_output%end'] = ParamType.REAL

    for real_attr in ["mom_wrt", "vel_wrt", "flux_wrt", "omega_wrt"]:
        POST_PROCESS[f'{real_attr}({cmp_id})'] = ParamType.LOG

for cmp_id in range(100):
    POST_PROCESS[f'chem_wrt_Y({cmp_id})'] = ParamType.LOG
POST_PROCESS['chem_wrt_T'] = ParamType.LOG

for fl_id in range(1,10+1):
    for append, ty in [("schlieren_alpha", ParamType.REAL), ("alpha_rho_wrt", ParamType.LOG),
                       ("alpha_wrt", ParamType.LOG), ("kappa_wrt", ParamType.LOG),
                       ("alpha_rho_e_wrt", ParamType.LOG)]:
        POST_PROCESS[f'{append}({fl_id})'] = ty

    for real_attr in ["gamma", "pi_inf", "G", "cv", "qv", "qvp" ]:
        POST_PROCESS[f"fluid_pp({fl_id})%{real_attr}"] = ParamType.REAL

IGNORE = ["cantera_file", "chemistry"]

ALL = COMMON.copy()
ALL.update(PRE_PROCESS)
ALL.update(SIMULATION)
ALL.update(POST_PROCESS)

CASE_OPTIMIZATION = [ "mapped_weno", "wenoz", "teno", "wenoz_q", "nb", "weno_order",
                     "num_fluids", "mhd", "relativity", "igr_order", "viscous",
                     "igr_iter_solver", "igr", "igr_pres_lim", "recon_type", "muscl_order", "muscl_lim" ]

_properties = { k: v.value for k, v in ALL.items() }

SCHEMA = {
    "type": "object",
    "properties": _properties,
    "additionalProperties": False
}


def get_input_dict_keys(target_name: str) -> list:
    result = {
        "pre_process"  : PRE_PROCESS,
        "simulation"   : SIMULATION,
        "post_process" : POST_PROCESS
    }.get(target_name, {}).keys()

    if not ARG("case_optimization") or target_name != "simulation":
        return result

    return [ x for x in result if x not in CASE_OPTIMIZATION ]


@cache
def get_validator():
    return fastjsonschema.compile(SCHEMA)<|MERGE_RESOLUTION|>--- conflicted
+++ resolved
@@ -110,16 +110,12 @@
     'fft_wrt': ParamType.LOG,
 })
 
-<<<<<<< HEAD
-for ib_id in range(1, 1000+1):
-=======
 for var in ["R0ref", "p0ref", "rho0ref", "T0ref", "ss", "pv", "vd",
             "mu_l", "mu_v", "mu_g", "gam_v", "gam_g",
             "M_v", "M_g", "k_v", "k_g", "cp_v", "cp_g", "R_v", "R_g" ]:
     PRE_PROCESS[f"bub_pp%{var}"] = ParamType.REAL
 
-for ib_id in range(1, 10+1):
->>>>>>> 49d4ae99
+for ib_id in range(1, 1000+1):
     for real_attr, ty in [("geometry", ParamType.INT), ("radius", ParamType.REAL),
                           ("theta", ParamType.REAL), ("slip", ParamType.LOG),
                           ("c", ParamType.REAL), ("p", ParamType.REAL),
@@ -380,16 +376,12 @@
 for var in [ 'gamma_method' ]:
     SIMULATION[f'chem_params%{var}'] = ParamType.INT
 
-<<<<<<< HEAD
-for ib_id in range(1, 1000+1):
-=======
 for var in ["R0ref", "p0ref", "rho0ref", "T0ref", "ss", "pv", "vd",
             "mu_l", "mu_v", "mu_g", "gam_v", "gam_g",
             "M_v", "M_g", "k_v", "k_g", "cp_v", "cp_g", "R_v", "R_g" ]:
     SIMULATION[f"bub_pp%{var}"] = ParamType.REAL
 
-for ib_id in range(1, 10+1):
->>>>>>> 49d4ae99
+for ib_id in range(1, 1000+1):
     for real_attr, ty in [("geometry", ParamType.INT), ("radius", ParamType.REAL),
                           ("theta", ParamType.REAL), ("slip", ParamType.LOG),
                           ("c", ParamType.REAL), ("p", ParamType.REAL),
