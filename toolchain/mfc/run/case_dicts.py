from enum import Enum
from ..state import ARG

class ParamType(Enum):
    INT = {"type": "integer"}
    REAL = {"type": "number"}
    LOG = {"enum": ["T", "F"]}
    STR = {"type": "string"}

    _ANALYTIC_INT = {"type": ["integer", "string"]}
    _ANALYTIC_REAL = {"type": ["number", "string"]}

    def analytic(self):
        if self == self.INT:
            return self._ANALYTIC_INT
        if self == self.REAL:
            return self._ANALYTIC_REAL
        return self.STR

COMMON = {
    'hypoelasticity': ParamType.LOG,
    'hyperelasticity': ParamType.LOG,
    'cyl_coord': ParamType.LOG,
    'pref': ParamType.REAL,
    'p': ParamType.INT,
    'parallel_io': ParamType.LOG,
    'Web': ParamType.REAL,
    'poly_sigma': ParamType.REAL,
    'case_dir': ParamType.STR,
    'thermal': ParamType.INT,
    'polytropic': ParamType.LOG,
    'm': ParamType.INT,
    'mpp_lim': ParamType.LOG,
    'R0ref': ParamType.REAL,
    'num_fluids': ParamType.INT,
    'model_eqns': ParamType.INT,
    'nb': ParamType.REAL,
    'weno_order': ParamType.INT,
    'rhoref': ParamType.REAL,
    'bubbles': ParamType.LOG,
    'Re_inv': ParamType.REAL,
    'n': ParamType.INT,
    'precision': ParamType.INT,
    'Ca': ParamType.REAL,
    'polydisperse': ParamType.LOG,
    'file_per_process': ParamType.LOG,
    'relax': ParamType.LOG,
    'relax_model': ParamType.INT,
    'sigma': ParamType.REAL,
    'adv_n': ParamType.LOG,
<<<<<<< HEAD
    'hyperelasticity': ParamType.LOG,
=======
    'cfl_adap_dt': ParamType.LOG,
    'cfl_const_dt': ParamType.LOG,
    'chemistry': ParamType.LOG,
    'cantera_file': ParamType.STR,
>>>>>>> 972a58a0
}

PRE_PROCESS = COMMON.copy()
PRE_PROCESS.update({
    'old_grid': ParamType.LOG,
    'old_ic': ParamType.LOG,
    't_step_old': ParamType.INT,
    't_step_start': ParamType.INT,
    'mixlayer_vel_profile': ParamType.LOG,
    'mixlayer_vel_coef': ParamType.REAL,
    'mixlayer_domain': ParamType.REAL,
    'mixlayer_perturb': ParamType.LOG,
    'perturb_flow': ParamType.LOG,
    'perturb_flow_fluid': ParamType.INT,
    'perturb_flow_mag': ParamType.REAL,
    'perturb_sph': ParamType.LOG,
    'perturb_sph_fluid': ParamType.INT,
    'fluid_rho': ParamType.REAL,
    'num_patches': ParamType.INT,
    'qbmm': ParamType.LOG,
    'dist_type': ParamType.INT,
    'R0_type': ParamType.INT,
    'sigR': ParamType.REAL,
    'sigV': ParamType.REAL,
    'rhoRV': ParamType.REAL,
    'palpha_eps': ParamType.REAL,
    'ptgalpha_eps': ParamType.REAL,
    'pi_fac': ParamType.REAL,
    'ib': ParamType.LOG,
    'num_ibs': ParamType.INT,
<<<<<<< HEAD
    'pre_stress': ParamType.LOG,
=======
    'cfl_dt': ParamType.LOG,
    'n_start': ParamType.INT,
    'n_start_old': ParamType.INT
>>>>>>> 972a58a0
})

for ib_id in range(1, 10+1):
    for real_attr, ty in [("geometry", ParamType.INT), ("radius", ParamType.REAL),
                          ("theta", ParamType.REAL), ("slip", ParamType.LOG),
                          ("c", ParamType.REAL), ("p", ParamType.REAL),
                          ("t", ParamType.REAL), ("m", ParamType.REAL)]:
        PRE_PROCESS[f"patch_ib({ib_id})%{real_attr}"] = ty

    for cmp_id, cmp in enumerate(["x", "y", "z"]):
        cmp_id += 1
        PRE_PROCESS[f'patch_ib({ib_id})%{cmp}_centroid'] = ParamType.REAL
        PRE_PROCESS[f'patch_ib({ib_id})%length_{cmp}'] = ParamType.REAL

for cmp in ["x", "y", "z"]:
    for prepend in ["domain%beg", "domain%end", "a", "b"]:
        PRE_PROCESS[f"{cmp}_{prepend}"] = ParamType.REAL

    for append, ty in [("stretch", ParamType.LOG), ("a", ParamType.REAL),
                       ("loops", ParamType.INT)]:
        PRE_PROCESS[f"{append}_{cmp}"] = ty

    PRE_PROCESS[f"bc_{cmp}%beg"] = ParamType.INT
    PRE_PROCESS[f"bc_{cmp}%end"] = ParamType.INT

for f_id in range(1, 10+1):
    PRE_PROCESS[f'fluid_rho({f_id})'] = ParamType.REAL

    for real_attr in ["gamma", "pi_inf", "mul0", "ss", "pv", "gamma_v", "M_v",
                      "mu_v", "k_v", "G", "cv", "qv", "qvp" ]:
        PRE_PROCESS[f"fluid_pp({f_id})%{real_attr}"] = ParamType.REAL

for p_id in range(1, 10+1):
    for attribute, ty in [("geometry", ParamType.INT), ("smoothen", ParamType.LOG),
                      ("smooth_patch_id", ParamType.INT), ("hcid", ParamType.INT)]:
        PRE_PROCESS[f"patch_icpp({p_id})%{attribute}"] = ty

    for real_attr in ["radius",  "radii", "epsilon", "beta", "normal", "alpha_rho", "a2",
                      "a3", "a4", "a5", "a6", "a7","a8", "a9", "a10", "a11", "a12",  'non_axis_sym',
                      "normal", "smooth_coeff", "rho", "vel", "alpha", "gamma",
                      "pi_inf", "r0", "v0", "p0", "m0", "cv", "qv", "qvp"]: 

        PRE_PROCESS[f"patch_icpp({p_id})%{real_attr}"] = ParamType.REAL
    PRE_PROCESS[f"patch_icpp({p_id})%pres"] = ParamType.REAL.analytic()

    for i in range(100):
        PRE_PROCESS[f"patch_icpp({p_id})%Y({i})"] = ParamType.REAL.analytic()

    PRE_PROCESS[f"patch_icpp({p_id})%model%filepath"] = ParamType.STR

    for real_attr in ["translate", "scale", "rotate"]:
        for j in range(1, 4):
            PRE_PROCESS[f"patch_icpp({p_id})%model%{real_attr}({j})"] = ParamType.REAL

    PRE_PROCESS[f"patch_icpp({p_id})%model%spc"] = ParamType.INT
    PRE_PROCESS[f"patch_icpp({p_id})%model%threshold"] = ParamType.REAL

    for cmp_id, cmp in enumerate(["x", "y", "z"]):
        cmp_id += 1
        PRE_PROCESS[f'patch_icpp({p_id})%{cmp}_centroid'] = ParamType.REAL
        PRE_PROCESS[f'patch_icpp({p_id})%length_{cmp}'] = ParamType.REAL

        for append in ["radii", "normal"]:
            PRE_PROCESS[f'patch_icpp({p_id})%{append}({cmp_id})'] = ParamType.REAL
        PRE_PROCESS[f'patch_icpp({p_id})%vel({cmp_id})'] = ParamType.REAL.analytic()

    for arho_id in range(1, 10+1):
        PRE_PROCESS[f'patch_icpp({p_id})%alpha({arho_id})'] = ParamType.REAL.analytic()
        PRE_PROCESS[f'patch_icpp({p_id})%alpha_rho({arho_id})'] = ParamType.REAL.analytic()

    for taue_id in range(1, 6+1):
        PRE_PROCESS[f'patch_icpp({p_id})%tau_e({taue_id})'] = ParamType.REAL.analytic()

    PRE_PROCESS[f'patch_icpp({p_id})%cf_val'] = ParamType.REAL.analytic()

    if p_id >= 2:
        PRE_PROCESS[f'patch_icpp({p_id})%alter_patch'] = ParamType.LOG

        for alter_id in range(1, p_id):
            PRE_PROCESS[f'patch_icpp({p_id})%alter_patch({alter_id})'] = ParamType.LOG

    PRE_PROCESS[f'patch_icpp({p_id})%cf_val'] = ParamType.REAL.analytic()

# NOTE: Currently unused.
# for f_id in range(1, 10+1):
#     PRE_PROCESS.append(f"spec_pp({f_id})")


# Removed: 't_tol', 'alt_crv', 'regularization', 'lsq_deriv',
# Feel free to put them back if they are needed once more.
# Be sure to add them to the correct type set at the top of the file too!
SIMULATION = COMMON.copy()
SIMULATION.update({
    'run_time_info': ParamType.LOG,
    't_step_old': ParamType.INT,
    'dt': ParamType.REAL,
    't_step_start': ParamType.INT,
    't_step_stop': ParamType.INT,
    't_step_save': ParamType.INT,
    't_step_print': ParamType.INT,
    'time_stepper': ParamType.INT,
    'weno_eps': ParamType.REAL,
    'teno_CT': ParamType.REAL,
    'mapped_weno': ParamType.LOG,
    'wenoz': ParamType.LOG,
    'teno': ParamType.LOG,
    'mp_weno': ParamType.LOG,
    'weno_avg': ParamType.LOG,
    'weno_Re_flux': ParamType.LOG,
    'riemann_solver': ParamType.INT,
    'wave_speeds': ParamType.INT,
    'avg_state': ParamType.INT,
    'prim_vars_wrt': ParamType.LOG,
    'alt_soundspeed': ParamType.LOG,
    'null_weights': ParamType.LOG,
    'mixture_err': ParamType.LOG,
    'fd_order': ParamType.INT,
    'num_probes': ParamType.INT,
    'probe_wrt': ParamType.LOG,
    'bubble_model': ParamType.INT,
    'acoustic_source': ParamType.LOG,
    'num_source': ParamType.INT,
    'qbmm': ParamType.LOG,
    'R0_type': ParamType.INT,
    'integral_wrt': ParamType.LOG,
    'num_integrals': ParamType.INT,
    'rdma_mpi': ParamType.LOG,
    'palpha_eps': ParamType.REAL,
    'ptgalpha_eps': ParamType.REAL,
    'pi_fac': ParamType.REAL,
    'adap_dt': ParamType.LOG,
    'ib': ParamType.LOG,
    'num_ibs': ParamType.INT,
    'n_start': ParamType.INT,
    't_stop': ParamType.REAL,
    't_save': ParamType.REAL,
    'cfl_target': ParamType.REAL,
    'low_Mach': ParamType.INT,
})

for var in [ 'advection', 'diffusion', 'reactions' ]:
    SIMULATION[f'chem_params%{var}'] = ParamType.LOG

for ib_id in range(1, 10+1):
    for real_attr, ty in [("geometry", ParamType.INT), ("radius", ParamType.REAL),
                          ("theta", ParamType.REAL), ("slip", ParamType.LOG),
                          ("c", ParamType.REAL), ("p", ParamType.REAL),
                          ("t", ParamType.REAL), ("m", ParamType.REAL)]:
        SIMULATION[f"patch_ib({ib_id})%{real_attr}"] = ty

    for cmp_id, cmp in enumerate(["x", "y", "z"]):
        cmp_id += 1
        SIMULATION[f'patch_ib({ib_id})%{cmp}_centroid'] = ParamType.REAL
        SIMULATION[f'patch_ib({ib_id})%length_{cmp}'] = ParamType.REAL

for cmp in ["x", "y", "z"]:
    SIMULATION[f'bc_{cmp}%beg'] = ParamType.INT
    SIMULATION[f'bc_{cmp}%end'] = ParamType.INT
    SIMULATION[f'bc_{cmp}%vb1'] = ParamType.REAL
    SIMULATION[f'bc_{cmp}%vb2'] = ParamType.REAL
    SIMULATION[f'bc_{cmp}%vb3'] = ParamType.REAL
    SIMULATION[f'bc_{cmp}%ve1'] = ParamType.REAL
    SIMULATION[f'bc_{cmp}%ve2'] = ParamType.REAL
    SIMULATION[f'bc_{cmp}%ve3'] = ParamType.REAL

    for var in ["k", "w", "p", "g"]:
        SIMULATION[f'{var}_{cmp}'] = ParamType.REAL
    SIMULATION[f'bf_{cmp}'] = ParamType.LOG


    for prepend in ["domain%beg", "domain%end"]:
        SIMULATION[f"{cmp}_{prepend}"] = ParamType.REAL

for probe_id in range(1,3+1):
    for cmp in ["x", "y", "z"]:
        SIMULATION[f'probe({probe_id})%{cmp}'] = ParamType.REAL

for f_id in range(1,10+1):
    for real_attr in ["gamma", "pi_inf", "mul0", "ss", "pv", "gamma_v", "M_v",
                      "mu_v", "k_v", "G", "cv", "qv", "qvp" ]:
        SIMULATION[f"fluid_pp({f_id})%{real_attr}"] = ParamType.REAL

    for re_id in [1, 2]:
        SIMULATION[f"fluid_pp({f_id})%Re({re_id})"] = ParamType.REAL

    for mono_id in range(1,4+1):
        for int_attr in ["pulse", "support", "num_elements", "element_on"]:
            SIMULATION[f"acoustic({mono_id})%{int_attr}"] = ParamType.INT

        SIMULATION[f"acoustic({mono_id})%dipole"] = ParamType.LOG

        for real_attr in ["mag", "length", "height", "wavelength", "frequency",
                          "gauss_sigma_dist", "gauss_sigma_time", "npulse",
                          "dir", "delay", "foc_length", "aperture",
                          "element_spacing_angle", "element_polygon_ratio",
                          "rotate_angle"]:
            SIMULATION[f"acoustic({mono_id})%{real_attr}"] = ParamType.REAL

        for cmp_id in range(1,3+1):
            SIMULATION[f"acoustic({mono_id})%loc({cmp_id})"] = ParamType.REAL

    for int_id in range(1,5+1):
        for cmp in ["x", "y", "z"]:
            SIMULATION[f"integral({int_id})%{cmp}min"] = ParamType.REAL
            SIMULATION[f"integral({int_id})%{cmp}max"] = ParamType.REAL

<<<<<<< HEAD
# Removed: 'fourier_modes%beg', 'fourier_modes%end', 'chem_wrt'
=======

# Removed: 'fourier_modes%beg', 'fourier_modes%end', 'chem_wrt_Y'
>>>>>>> 972a58a0
# Feel free to return them if they are needed once more.
POST_PROCESS = COMMON.copy()
POST_PROCESS.update({
    't_step_start': ParamType.INT,
    't_step_stop': ParamType.INT,
    't_step_save': ParamType.INT,
    'alt_soundspeed': ParamType.LOG,
    'mixture_err': ParamType.LOG,
    'format': ParamType.INT,
    'schlieren_wrt': ParamType.LOG,
    'schlieren_alpha': ParamType.REAL,
    'fd_order': ParamType.INT,
    'alpha_rho_wrt': ParamType.LOG,
    'rho_wrt': ParamType.LOG,
    'mom_wrt': ParamType.LOG,
    'vel_wrt': ParamType.LOG,
    'flux_lim': ParamType.INT,
    'flux_wrt': ParamType.LOG,
    'E_wrt': ParamType.LOG,
    'pres_wrt': ParamType.LOG,
    'alpha_wrt': ParamType.LOG,
    'kappa_wrt': ParamType.LOG,
    'gamma_wrt': ParamType.LOG,
    'heat_ratio_wrt': ParamType.LOG,
    'pi_inf_wrt': ParamType.LOG,
    'pres_inf_wrt': ParamType.LOG,
    'cons_vars_wrt': ParamType.LOG,
    'prim_vars_wrt': ParamType.LOG,
    'c_wrt': ParamType.LOG,
    'omega_wrt': ParamType.LOG,
    'qbmm': ParamType.LOG,
    'qm_wrt': ParamType.LOG,
    'cf_wrt': ParamType.LOG,
<<<<<<< HEAD
    'sim_data': ParamType.LOG,
    'ib': ParamType.LOG
=======
    'ib': ParamType.LOG,
    'cfl_target': ParamType.REAL,
    't_save': ParamType.REAL,
    't_stop': ParamType.REAL,
    'n_start': ParamType.INT,
>>>>>>> 972a58a0
})

for cmp_id in range(1,3+1):
    cmp = ["x", "y", "z"][cmp_id-1]

    POST_PROCESS[f'bc_{cmp}%beg'] = ParamType.INT
    POST_PROCESS[f'bc_{cmp}%end'] = ParamType.INT

    for real_attr in ["mom_wrt", "vel_wrt", "flux_wrt", "omega_wrt"]:
        POST_PROCESS[f'{real_attr}({cmp_id})'] = ParamType.LOG

# NOTE: `chem_wrt_Y` is missing
# for cmp_id in range(100):
#     POST_PROCESS.append(f'chem_wrt_Y({cmp_id})')

for fl_id in range(1,10+1):
    for append, ty in [("schlieren_alpha", ParamType.REAL),
                       ("alpha_rho_wrt", ParamType.LOG),
                       ("alpha_wrt", ParamType.LOG), ("kappa_wrt", ParamType.LOG)]:
        POST_PROCESS[f'{append}({fl_id})'] = ty

    for real_attr in ["gamma", "pi_inf", "ss", "pv", "gamma_v", "M_v", "mu_v", "k_v", "G", "mul0",
                      "cv", "qv", "qvp" ]:
        POST_PROCESS[f"fluid_pp({fl_id})%{real_attr}"] = ParamType.REAL

IGNORE = ["cantera_file", "chemistry"]

ALL = COMMON.copy()
ALL.update(PRE_PROCESS)
ALL.update(SIMULATION)
ALL.update(POST_PROCESS)

CASE_OPTIMIZATION = [ "mapped_weno", "wenoz", "teno", "nb", "weno_order", "num_fluids" ]

_properties = { k: v.value for k, v in ALL.items() }

SCHEMA = {
    "type": "object",
    "properties": _properties
}


def get_input_dict_keys(target_name: str) -> list:
    result = {
        "pre_process"  : PRE_PROCESS,
        "simulation"   : SIMULATION,
        "post_process" : POST_PROCESS
    }.get(target_name, {}).keys()

    if not ARG("case_optimization") or target_name != "simulation":
        return result

    return [ x for x in result if x not in CASE_OPTIMIZATION ]<|MERGE_RESOLUTION|>--- conflicted
+++ resolved
@@ -48,14 +48,11 @@
     'relax_model': ParamType.INT,
     'sigma': ParamType.REAL,
     'adv_n': ParamType.LOG,
-<<<<<<< HEAD
     'hyperelasticity': ParamType.LOG,
-=======
     'cfl_adap_dt': ParamType.LOG,
     'cfl_const_dt': ParamType.LOG,
     'chemistry': ParamType.LOG,
     'cantera_file': ParamType.STR,
->>>>>>> 972a58a0
 }
 
 PRE_PROCESS = COMMON.copy()
@@ -86,13 +83,10 @@
     'pi_fac': ParamType.REAL,
     'ib': ParamType.LOG,
     'num_ibs': ParamType.INT,
-<<<<<<< HEAD
     'pre_stress': ParamType.LOG,
-=======
     'cfl_dt': ParamType.LOG,
     'n_start': ParamType.INT,
     'n_start_old': ParamType.INT
->>>>>>> 972a58a0
 })
 
 for ib_id in range(1, 10+1):
@@ -299,12 +293,7 @@
             SIMULATION[f"integral({int_id})%{cmp}min"] = ParamType.REAL
             SIMULATION[f"integral({int_id})%{cmp}max"] = ParamType.REAL
 
-<<<<<<< HEAD
-# Removed: 'fourier_modes%beg', 'fourier_modes%end', 'chem_wrt'
-=======
-
 # Removed: 'fourier_modes%beg', 'fourier_modes%end', 'chem_wrt_Y'
->>>>>>> 972a58a0
 # Feel free to return them if they are needed once more.
 POST_PROCESS = COMMON.copy()
 POST_PROCESS.update({
@@ -338,16 +327,12 @@
     'qbmm': ParamType.LOG,
     'qm_wrt': ParamType.LOG,
     'cf_wrt': ParamType.LOG,
-<<<<<<< HEAD
     'sim_data': ParamType.LOG,
-    'ib': ParamType.LOG
-=======
     'ib': ParamType.LOG,
     'cfl_target': ParamType.REAL,
     't_save': ParamType.REAL,
     't_stop': ParamType.REAL,
     'n_start': ParamType.INT,
->>>>>>> 972a58a0
 })
 
 for cmp_id in range(1,3+1):
