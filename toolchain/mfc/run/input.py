import os, re, json, math, dataclasses

from ..printer import cons
from ..        import common, build
from ..state   import ARG, ARGS
from .         import case_dicts

QPVF_IDX_VARS = {
    'alpha_rho': 'contxb', 'vel'  : 'momxb',         'pres': 'E_idx', 
    'alpha':     'advxb',  'tau_e': 'stress_idx%beg'
}

@dataclasses.dataclass
class MFCInputFile:
    filename:     str
    case_dirpath: str
    case_dict:    dict

    def __get_ndims(self) -> int:
        return 1 + min(int(self.case_dict.get("n", 0)), 1) + min(int(self.case_dict.get("p", 0)), 1)

    def __is_ic_analytical(self, key: str, val: str) -> bool:
        if common.is_number(val) or not isinstance(val, str):
            return False

        for array in QPVF_IDX_VARS:
            if re.match(fr'^patch_icpp\([0-9]+\)%{array}', key):
                return True

        return False

    def generate_inp(self, target) -> None:
        target = build.get_target(target)

        cons.print(f"Generating [magenta]{target.name}.inp[/magenta]:")
        cons.indent()

        MASTER_KEYS: list = case_dicts.get_input_dict_keys(target.name)

        ignored = []

        # Create Fortran-style input file content string
        dict_str = ""
        for key, val in self.case_dict.items():
            if key in MASTER_KEYS:
                if self.__is_ic_analytical(key, val):
                    dict_str += f" {key} = 0d0\n"
                    ignored.append(key)
                    continue

                if not isinstance(val, str) or len(val) == 1:
                    dict_str += f"{key} = {val}\n"
                else:
                    dict_str += f"{key} = '{val}'\n"
            else:
                ignored.append(key)

            if key not in case_dicts.ALL:
                raise common.MFCException(f"MFCInputFile::dump: Case parameter '{key}' is not used by any MFC code. Please check your spelling or add it as a new parameter.")

        cons.print(f"[yellow]INFO:[/yellow] Forwarded {len(self.case_dict)-len(ignored)}/{len(self.case_dict)} parameters.")

        contents = f"&user_inputs\n{dict_str}&end/\n"

        # Save .inp input file
        common.file_write(f"{self.case_dirpath}/{target.name}.inp", contents)

        cons.unindent()

    def __save_fpp(self, target, contents: str) -> None:
        inc_dir = os.path.join(target.get_staging_dirpath(), "include", target.name)
        common.create_directory(inc_dir)

        fpp_path = os.path.join(inc_dir, "case.fpp")

        cons.print("Writing a (new) custom case.fpp file.")
        common.file_write(fpp_path, contents, True)

    # pylint: disable=too-many-locals
    def __get_pre_fpp(self, print: bool) -> str:
        DATA = {
            1: {'ptypes': [1, 15, 16],                         'sf_idx': 'i, 0, 0'},
            2: {'ptypes': [2,  3,  4,  5,  6,  7, 17, 18, 21], 'sf_idx': 'i, j, 0'},
            3: {'ptypes': [8,  9, 10, 11, 12, 13, 14, 19, 21], 'sf_idx': 'i, j, k'}
        }[self.__get_ndims()]

        patches = {}

        for key, val in self.case_dict.items():
            if not self.__is_ic_analytical(key, val):
                continue

            patch_id = re.search(r'[0-9]+', key).group(0)

            if patch_id not in patches:
                patches[patch_id] = []

            patches[patch_id].append((key, val))

        srcs = []

        for pid, items in patches.items():
            ptype = self.case_dict[f"patch_icpp({pid})%geometry"]

            if ptype not in DATA['ptypes']:
                raise common.MFCException(f"Patch #{pid} of type {ptype} cannot be analytically defined.")

            def rhs_replace(match):
                return {
                    'x': 'x_cc(i)', 'y': 'y_cc(j)', 'z': 'z_cc(k)',

                    'xc': f'patch_icpp({pid})%x_centroid', 'yc': f'patch_icpp({pid})%y_centroid', 'zc': f'patch_icpp({pid})%z_centroid',
                    'lx': f'patch_icpp({pid})%length_x',   'ly': f'patch_icpp({pid})%length_y',   'lz': f'patch_icpp({pid})%length_z',

                    'r':     f'patch_icpp({pid})%radius',  'eps':   f'patch_icpp({pid})%epsilon', 'beta':  f'patch_icpp({pid})%beta',
                    'tau_e': f'patch_icpp({pid})%tau_e',   'radii': f'patch_icpp({pid})%radii',

                    'e' : f'{math.e}', 'pi': f'{math.pi}',
                }.get(match.group(), match.group())

            lines = []
            for attribute, expr in items:
                if print:
                    cons.print(f"* Codegen: {attribute} = {expr}")

                varname  = re.findall(r"[a-zA-Z][a-zA-Z0-9_]*", attribute)[1]
                qpvf_idx = QPVF_IDX_VARS[varname][:]

                if len(re.findall(r"[0-9]+", attribute)) == 2:
                    idx = int(re.findall(r'[0-9]+', attribute)[1]) - 1
                    qpvf_idx = f"{qpvf_idx} + {idx}"

                lhs = f"q_prim_vf({qpvf_idx})%sf({DATA['sf_idx']})"
                rhs = re.sub(r"[a-zA-Z]+", rhs_replace, expr)

                lines.append(f"        {lhs} = {rhs}")

            srcs.append(f"""\
    if (patch_id == {pid}) then
{f'{chr(10)}'.join(lines)}
    end if\
""")

        content = f"""\
! This file was generated by MFC. It is only used when analytical patches are
! present in the input file. It is used to define the analytical patches with
! expressions that are evaluated at runtime from the input file.

#:def analytical()
{f'{chr(10)}{chr(10)}'.join(srcs)}
#:enddef
"""

        return content

    def __get_sim_fpp(self, print: bool) -> str:
        if ARG("case_optimization"):
            if print:
                cons.print("Case optimization is enabled.")

            nterms = 1

            bubble_model = int(self.case_dict.get("bubble_model", "-100"))

            if bubble_model == 2:
                nterms = 32
            elif bubble_model == 3:
                nterms = 7

            return f"""\
#:set MFC_CASE_OPTIMIZATION = {ARG("case_optimization")}
#:set weno_order            = {int(self.case_dict["weno_order"])}
#:set weno_polyn            = {int((self.case_dict["weno_order"] - 1) / 2)}
#:set nb                    = {int(self.case_dict.get("nb", 1))}
#:set num_dims              = {1 + min(int(self.case_dict.get("n", 0)), 1) + min(int(self.case_dict.get("p", 0)), 1)}
#:set nterms                = {nterms}
"""

        return """\
! This file is purposefully empty. It is only important for builds that make use
! of --case-optimization.
"""

    def __get_post_fpp(self, _) -> str:
        return """\
! This file is purposefully empty for all post-process builds.
"""

    def get_fpp(self, target, print = True) -> str:
        def _default(_) -> str:
            return ""

        result = {
            "pre_process"  : self.__get_pre_fpp,
            "simulation"   : self.__get_sim_fpp,
            "post_process" : self.__get_post_fpp,
<<<<<<< HEAD
        }.get(build.get_target(target).name, _default)()
        
=======
        }.get(build.get_target(target).name, _default)(print)

>>>>>>> ddb3edde
        return result

    def generate_fpp(self, target) -> None:
        if target.isDependency:
            return

        cons.print(f"Generating [magenta]case.fpp[/magenta].")
        cons.indent()

        self.__save_fpp(target, self.get_fpp(target))

        cons.unindent()

    # Generate case.fpp & [target.name].inp
    def generate(self, target) -> None:
        self.generate_inp(target)
        cons.print()
        self.generate_fpp(target)


# Load the input file
def load(empty_data: dict = None) -> MFCInputFile:
    if load.CACHED_MFCInputFile is not None:
        return load.CACHED_MFCInputFile

    if not ARG("input"):
        if empty_data is None:
            raise common.MFCException("Please provide an input file.")

        load.CACHED_MFCInputFile = MFCInputFile("empty.py", "empty.py", empty_data)
    else:
        filename: str = ARG("input").strip()

        cons.print(f"Acquiring [bold magenta]{filename}[/bold magenta]...")

        dirpath:    str  = os.path.abspath(os.path.dirname(filename))
        dictionary: dict = {}

        if not os.path.exists(filename):
            raise common.MFCException(f"Input file '{filename}' does not exist. Please check the path is valid.")

        if filename.endswith(".py"):
            (json_str, err) = common.get_py_program_output(filename, [json.dumps(ARGS())] + ARG("arguments"))

            if err != 0:
                raise common.MFCException(f"Input file {filename} terminated with a non-zero exit code. Please make sure running the file doesn't produce any errors.")
        elif filename.endswith(".json"):
            json_str = common.file_read(filename)
        else:
            raise common.MFCException("Unrecognized input file format. Only .py and .json files are supported. Please check the README and sample cases in the examples directory.")

        try:
            dictionary = json.loads(json_str)
        except Exception as exc:
            raise common.MFCException(f"Input file {filename} did not produce valid JSON. It should only print the case dictionary.\n\n{exc}\n")

        load.CACHED_MFCInputFile = MFCInputFile(filename, dirpath, dictionary)

    return load.CACHED_MFCInputFile


load.CACHED_MFCInputFile = None<|MERGE_RESOLUTION|>--- conflicted
+++ resolved
@@ -194,13 +194,8 @@
             "pre_process"  : self.__get_pre_fpp,
             "simulation"   : self.__get_sim_fpp,
             "post_process" : self.__get_post_fpp,
-<<<<<<< HEAD
-        }.get(build.get_target(target).name, _default)()
-        
-=======
         }.get(build.get_target(target).name, _default)(print)
 
->>>>>>> ddb3edde
         return result
 
     def generate_fpp(self, target) -> None:
