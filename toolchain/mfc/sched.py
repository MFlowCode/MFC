import time, typing, threading, dataclasses
import rich, rich.progress
import traceback

from .printer import cons

# Thresholds for long-running test notifications
# Interactive mode: dimension-aware thresholds
INTERACTIVE_THRESHOLDS = {
    1: 30.0,   # 1D: 30 seconds
    2: 60.0,   # 2D: 1 minute
    3: 120.0,  # 3D: 2 minutes
}

# Headless mode: fixed time-based thresholds (regardless of dimensionality)
HEADLESS_THRESHOLDS = (
  (2  * 60,  "[italic yellow]Still running[/italic yellow] (>2min)"),
  (10 * 60,  "[italic yellow]Still running[/italic yellow] (>10min)"),
  (30 * 60,  "[bold red]Still running[/bold red] (>30min, may be hanging)"),
)

class WorkerThread(threading.Thread):
    def __init__(self, *args, **kwargs):
        self.exc = None
        self.exc_info = None  # Store full exception information for better debugging
        self.completed_successfully = False  # Track if the target function completed

        threading.Thread.__init__(self, *args, **kwargs)

    def run(self):
        try:
            if self._target:
                self._target(*self._args, **self._kwargs)
                self.completed_successfully = True  # Mark as completed successfully
        except Exception as exc:
            self.exc = exc
            # Store the full traceback for better error reporting
            self.exc_info = traceback.format_exc()


@dataclasses.dataclass
class WorkerThreadHolder:  # pylint: disable=too-many-instance-attributes
    thread:  threading.Thread
    ppn:     int
    load:    float
<<<<<<< HEAD
    devices: typing.Optional[typing.Set[int]]
=======
    devices: typing.Set[int]
    task:    typing.Optional['Task'] = None
    start:   float = 0.0
    # Track which milestones we've already logged
    notified_interactive: bool = False  # First notification in interactive mode (time varies by dimensionality)
    notified_2m:  bool = False  # Headless mode: 2 minute milestone
    notified_10m: bool = False  # Headless mode: 10 minute milestone
    notified_30m: bool = False  # Headless mode: 30 minute milestone
>>>>>>> e2ce07d3


@dataclasses.dataclass
class Task:
    ppn:  int
    func: typing.Callable
    args: typing.List[typing.Any]
    load: float

<<<<<<< HEAD
def sched(tasks: typing.List[Task], nThreads: int, devices: typing.Optional[typing.Set[int]] = None) -> None:  # pylint: disable=too-many-locals,too-many-branches,too-many-statements
=======
def sched(tasks: typing.List[Task], nThreads: int, devices: typing.Set[int] = None) -> None:  # pylint: disable=too-many-locals,too-many-statements
>>>>>>> e2ce07d3
    nAvailable: int = nThreads
    threads:    typing.List[WorkerThreadHolder] = []

    sched.LOAD = { id: 0.0 for id in devices or [] }

    def get_case_dimensionality(case: typing.Any) -> int:
        """
        Determine if a test case is 1D, 2D, or 3D based on grid parameters.
        
        Grid parameters (m, n, p) represent the number of cells in x, y, z directions.
        Returns 3 if p != 0, 2 if n != 0, otherwise 1. Defaults to 1D if params unavailable.
        """
        if not hasattr(case, 'params'):
            return 1  # Default to 1D if we can't determine

        params = case.params
        p = params.get('p', 0)
        n = params.get('n', 0)

        if p != 0:
            return 3  # 3D
        if n != 0:
            return 2  # 2D
        return 1  # 1D

    def get_threshold_for_case(case: typing.Any) -> float:
        """
        Get the dimension-aware time threshold (in seconds) for interactive mode notifications.
        
        Returns 30s for 1D, 60s for 2D, 120s for 3D tests.
        """
        dim = get_case_dimensionality(case)
        return INTERACTIVE_THRESHOLDS.get(dim, INTERACTIVE_THRESHOLDS[1])

    def notify_long_running_threads(  # pylint: disable=too-many-branches
        progress: rich.progress.Progress,
        running_tracker: typing.Optional[rich.progress.TaskID],
        interactive: bool
    ) -> None:
        """
        Monitor and notify about long-running tests.

        In interactive mode: prints once when a test crosses its dimension-aware threshold
        and updates the live progress bar. In headless mode: prints milestone notifications
        at 2, 10, and 30 minutes.
        """
        now = time.time()
        long_running_for_progress = []

        for holder in threads:
            if not holder.thread.is_alive():
                continue

            elapsed = now - holder.start
            case = holder.task.args[0] if holder.task and holder.task.args else None
            case_uuid  = case.get_uuid() if hasattr(case, "get_uuid") else "unknown"
            case_trace = getattr(case, "trace", "")

            # --- interactive: dimension-aware thresholds ---
            if interactive:
                threshold = get_threshold_for_case(case)

                if elapsed >= threshold:
                    long_running_for_progress.append((case_uuid, case_trace))

                    # Print explicit line once when crossing threshold
                    if not holder.notified_interactive:
                        dim = get_case_dimensionality(case)
                        dim_label = f"{dim}D"
                        time_label = f"{int(threshold)}s" if threshold < 60 else f"{threshold/60:.0f}min"
                        cons.print(
                            f"  [italic yellow]Still running[/italic yellow] ({dim_label}, >{time_label}) "
                            f"[bold magenta]{case_uuid}[/bold magenta]  {case_trace}"
                        )
                        holder.notified_interactive = True

            # --- headless: milestone notifications at 2, 10, 30 minutes ---
            else:
                # 2 minutes
                if (not holder.notified_2m) and elapsed >= 2 * 60:
                    cons.print(
                        f"  {HEADLESS_THRESHOLDS[0][1]} "
                        f"[bold magenta]{case_uuid}[/bold magenta]  {case_trace}"
                    )
                    holder.notified_2m = True

                # 10 minutes
                if (not holder.notified_10m) and elapsed >= 10 * 60:
                    cons.print(
                        f"  {HEADLESS_THRESHOLDS[1][1]} "
                        f"[bold magenta]{case_uuid}[/bold magenta]  {case_trace}"
                    )
                    holder.notified_10m = True

                # 30 minutes
                if (not holder.notified_30m) and elapsed >= 30 * 60:
                    cons.print(
                        f"  {HEADLESS_THRESHOLDS[2][1]} "
                        f"[bold magenta]{case_uuid}[/bold magenta]  {case_trace}"
                    )
                    holder.notified_30m = True

        # update the interactive "Running" row
        if interactive and running_tracker is not None:
            if long_running_for_progress:
                summary = ", ".join(uuid for uuid, _ in long_running_for_progress[:5])
                if len(long_running_for_progress) > 5:
                    summary += f", +{len(long_running_for_progress) - 5} more"
                progress.update(running_tracker, description=f"Running (long): {summary}")
            else:
                progress.update(running_tracker, description="Running (long): none")

    def join_first_dead_thread(progress, complete_tracker, interactive: bool) -> None:
        nonlocal threads, nAvailable

        for threadID, threadHolder in enumerate(threads):
            # Check if thread is not alive OR if it's been running for too long
            thread_not_alive = not threadHolder.thread.is_alive()

            if thread_not_alive:
                # Properly join the thread with timeout to prevent infinite hangs
                try:
                    threadHolder.thread.join(timeout=30.0)  # 30 second timeout

                    # Double-check that thread actually finished joining
                    if threadHolder.thread.is_alive():
                        # Thread didn't finish within timeout - this is a serious issue
                        raise RuntimeError(f"Thread {threadID} failed to join within 30 seconds timeout. "
                                         f"Thread may be hung or in an inconsistent state.")

                except Exception as join_exc:
                    # Handle join-specific exceptions with more context
                    raise RuntimeError(f"Failed to join thread {threadID}: {join_exc}. "
                                     f"This may indicate a system threading issue or hung test case.") from join_exc

                # Check for and propagate any exceptions that occurred in the worker thread
                if threadHolder.thread.exc is not None:
                    # Unhandled exception - propagate with full traceback if available
                    if threadHolder.thread.exc_info:
                        error_msg = f"Worker thread {threadID} failed with unhandled exception:\n{threadHolder.thread.exc_info}"
                        raise RuntimeError(error_msg) from threadHolder.thread.exc
                    raise threadHolder.thread.exc

                # Print completion message for long-running tests in interactive mode
                if interactive and threadHolder.notified_interactive:
                    elapsed = time.time() - threadHolder.start
                    case = threadHolder.task.args[0] if threadHolder.task and threadHolder.task.args else None
                    case_uuid  = case.get_uuid() if hasattr(case, "get_uuid") else "unknown"
                    case_trace = getattr(case, "trace", "")
                    cons.print(
                        f"  [italic green]Completed[/italic green] (after {elapsed:.1f}s) "
                        f"[bold magenta]{case_uuid}[/bold magenta]  {case_trace}"
                    )

                nAvailable += threadHolder.ppn
                for device in threadHolder.devices or set():
                    sched.LOAD[device] -= threadHolder.load / threadHolder.ppn

                progress.advance(complete_tracker)

                del threads[threadID]

                break

    with rich.progress.Progress(console=cons.raw, transient=True) as progress:
        interactive      = cons.raw.is_terminal
        queue_tracker    = progress.add_task("Queued    ", total=len(tasks))
        complete_tracker = progress.add_task("Completed ", total=len(tasks))
        running_tracker  = progress.add_task("Running   ", total=None) if interactive else None

        # Queue Tests
        for task in tasks:
            # Wait until there are threads available
            while nAvailable < task.ppn:
                # This is important if "-j 1" is used (the default) since there
                # are test cases that require test.ppn=2
                if task.ppn > nThreads and nAvailable > 0:
                    break

                # Keep track of threads that are done
                join_first_dead_thread(progress, complete_tracker, interactive)

                # Notify about long-running threads
                notify_long_running_threads(progress, running_tracker, interactive)

                # Do not overwhelm this core with this loop
                time.sleep(0.05)

            # Launch Thread
            progress.advance(queue_tracker)

            use_devices = None
            # Use the least loaded devices
            if devices is not None:
                use_devices = set()
                for _ in range(task.ppn):
                    device = min(sched.LOAD.items(), key=lambda x: x[1])[0]
                    sched.LOAD[device] += task.load / task.ppn
                    use_devices.add(device)

            nAvailable -= task.ppn

            thread = WorkerThread(target=task.func, args=tuple(task.args) + (use_devices,))
            thread.start()

            threads.append(
                WorkerThreadHolder(
                    thread=thread,
                    ppn=task.ppn,
                    load=task.load,
                    devices=use_devices,
                    task=task,
                    start=time.time(),
                )
            )

        # Wait for the last tests to complete (MOVED INSIDE CONTEXT)
        while len(threads) != 0:
            # Keep track of threads that are done
            join_first_dead_thread(progress, complete_tracker, interactive)

            # Notify about long-running threads
            notify_long_running_threads(progress, running_tracker, interactive)

            # Do not overwhelm this core with this loop
            time.sleep(0.05)

sched.LOAD = {}<|MERGE_RESOLUTION|>--- conflicted
+++ resolved
@@ -43,10 +43,7 @@
     thread:  threading.Thread
     ppn:     int
     load:    float
-<<<<<<< HEAD
     devices: typing.Optional[typing.Set[int]]
-=======
-    devices: typing.Set[int]
     task:    typing.Optional['Task'] = None
     start:   float = 0.0
     # Track which milestones we've already logged
@@ -54,7 +51,6 @@
     notified_2m:  bool = False  # Headless mode: 2 minute milestone
     notified_10m: bool = False  # Headless mode: 10 minute milestone
     notified_30m: bool = False  # Headless mode: 30 minute milestone
->>>>>>> e2ce07d3
 
 
 @dataclasses.dataclass
@@ -64,11 +60,7 @@
     args: typing.List[typing.Any]
     load: float
 
-<<<<<<< HEAD
 def sched(tasks: typing.List[Task], nThreads: int, devices: typing.Optional[typing.Set[int]] = None) -> None:  # pylint: disable=too-many-locals,too-many-branches,too-many-statements
-=======
-def sched(tasks: typing.List[Task], nThreads: int, devices: typing.Set[int] = None) -> None:  # pylint: disable=too-many-locals,too-many-statements
->>>>>>> e2ce07d3
     nAvailable: int = nThreads
     threads:    typing.List[WorkerThreadHolder] = []
 
