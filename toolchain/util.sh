--- conflicted
+++ resolved
@@ -1,19 +1,11 @@
 #!/bin/bash
 
 if [ -t 1 ]; then
-<<<<<<< HEAD
     RED="\x1B[31m";    CYAN="\x1B[36m";    GREEN="\x1B[32m"; BROWN="\x1B[38;5;58m"
-    YELLOW="\x1B[33m"; MAGENTA="\x1B[35m"; COLOR_RESET="\033[m"
-
-    R=$RED;    C=$CYAN;    G=$GREEN; 	B=$BROWN
-    Y=$YELLOW; M=$MAGENTA; CR=$COLOR_RESET; W=$CR
-=======
-    RED="\x1B[31m";    CYAN="\x1B[36m";    GREEN="\x1B[32m"
     YELLOW="\x1B[33m"; MAGENTA="\x1B[35m"; BLUE="\x1B[34m"; COLOR_RESET="\033[m"
 
-    R=$RED;    C=$CYAN;    G=$GREEN
+    R=$RED;    C=$CYAN;    G=$GREEN; BR=$BROWN
     Y=$YELLOW; M=$MAGENTA; B=$BLUE; CR=$COLOR_RESET; W=$CR
->>>>>>> e4f04b7b
 fi
 
 log()   { echo -e  "$CYAN"mfc"$COLOR_RESET: $1$COLOR_RESET"; }
