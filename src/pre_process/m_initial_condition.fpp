--- conflicted
+++ resolved
@@ -175,12 +175,6 @@
         !!              primitive variables are converted to conservative ones.
     subroutine s_generate_initial_condition
 
-<<<<<<< HEAD
-        ! First, compute the temperature field from the conservative variables.
-        if (chemistry) call s_compute_q_T_sf(q_T_sf, q_cons_vf, idwint)
-
-=======
->>>>>>> 6aba752a
         ! Converting the conservative variables to the primitive ones given
         ! preexisting initial condition data files were read in on start-up
         if (old_ic) then
