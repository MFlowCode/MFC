!>
!! @file m_start_up.f90
!! @brief Contains module m_start_up

!> @brief This module contains subroutines that read, and check consistency
!!              of, the user provided inputs, grid and data. This module also allocates
!!                and initializes the relevant variables sets up the mpi decomposition and
!!                initial condition procedures.
module m_start_up

    use m_derived_types         !< Definitions of the derived types

    use m_global_parameters     !< Global parameters for the code

    use m_mpi_proxy             !< Message passing interface (MPI) module proxy

    use m_mpi_common

    use m_variables_conversion  !< Subroutines to change the state variables from
                                !! one form to another

    use m_grid                  !< Procedures to generate (non-)uniform grids

    use m_initial_condition     !< Procedures to generate initial condition

    use m_data_output           !< Procedures to write the grid data and the
                                !! conservative variables to files

    use m_compile_specific      !< Compile-specific procedures

    use m_ib_patches

    use m_icpp_patches

    use m_assign_variables

    use m_phase_change          !< Phase-change module

    use m_helper_basic          !< Functions to compare floating point numbers

    use m_helper

#ifdef MFC_MPI
    use mpi                     !< Message passing interface (MPI) module
#endif

    use m_check_patches

    use m_check_ib_patches

    use m_helper

    use m_checker_common

    use m_checker

    use m_boundary_common

    use m_boundary_conditions

    implicit none

    private; 
    public :: s_read_input_file, &
              s_check_input_file, &
              s_read_grid_data_files, &
              s_read_ic_data_files, &
              s_read_serial_grid_data_files, &
              s_read_serial_ic_data_files, &
              s_read_parallel_grid_data_files, &
              s_read_parallel_ic_data_files, &
              s_check_grid_data_files, &
              s_initialize_modules, &
              s_initialize_mpi_domain, &
              s_finalize_modules, &
              s_apply_initial_condition, &
              s_save_data, s_read_grid

    abstract interface

        impure subroutine s_read_abstract_grid_data_files

        end subroutine s_read_abstract_grid_data_files

        !! @param q_cons_vf Conservative variables
        !! @param ib_markers track if a cell is within the immersed boundary
        impure subroutine s_read_abstract_ic_data_files(q_cons_vf_in, ib_markers_in)

            import :: scalar_field, integer_field, sys_size, pres_field

            type(scalar_field), &
                dimension(sys_size), &
                intent(inout) :: q_cons_vf_in

            type(integer_field), &
                intent(inout) :: ib_markers_in

        end subroutine s_read_abstract_ic_data_files

    end interface

    character(LEN=path_len + name_len) :: proc_rank_dir !<
    !! Location of the folder associated with the rank of the local processor

    character(LEN=path_len + 2*name_len), private :: t_step_dir !<
    !! Possible location of time-step folder containing preexisting grid and/or
    !! conservative variables data to be used as starting point for pre-process

    procedure(s_read_abstract_grid_data_files), pointer :: s_read_grid_data_files => null()
    procedure(s_read_abstract_ic_data_files), pointer :: s_read_ic_data_files => null()

contains

    !>  Reads the configuration file pre_process.inp, in order to
        !!      populate the parameters in module m_global_parameters.f90
        !!      with the user provided inputs
    impure subroutine s_read_input_file

        character(LEN=name_len) :: file_loc  !<
            !! Generic string used to store the address of a particular file

        logical :: file_check !<
            !! Generic logical used for the purpose of asserting whether a file
            !! is or is not present in the designated location

        integer :: iostatus
            !! Integer to check iostat of file read

        character(len=1000) :: line

        ! Namelist for all of the parameters to be inputted by the user
        namelist /user_inputs/ case_dir, old_grid, old_ic, &
            t_step_old, t_step_start, m, n, p, x_domain, y_domain, z_domain, &
            stretch_x, stretch_y, stretch_z, a_x, a_y, &
            a_z, x_a, y_a, z_a, x_b, y_b, z_b, &
            model_eqns, num_fluids, mpp_lim, &
            weno_order, bc_x, bc_y, bc_z, num_patches, &
            hypoelasticity, mhd, patch_icpp, fluid_pp, precision, parallel_io, &
            mixlayer_vel_profile, mixlayer_vel_coef, &
            mixlayer_perturb, mixlayer_perturb_nk, mixlayer_perturb_k0, &
            pi_fac, perturb_flow, perturb_flow_fluid, perturb_flow_mag, &
            perturb_sph, perturb_sph_fluid, fluid_rho, &
            cyl_coord, loops_x, loops_y, loops_z, &
            rhoref, pref, bubbles_euler, R0ref, nb, &
            polytropic, thermal, Ca, Web, Re_inv, &
            polydisperse, poly_sigma, qbmm, &
            sigR, sigV, dist_type, rhoRV, &
            file_per_process, relax, relax_model, &
            palpha_eps, ptgalpha_eps, ib, num_ibs, patch_ib, &
            sigma, adv_n, cfl_adap_dt, cfl_const_dt, n_start, &
            n_start_old, surface_tension, hyperelasticity, pre_stress, &
            elliptic_smoothing, elliptic_smoothing_iters, &
            viscous, bubbles_lagrange, bc_x, bc_y, bc_z, num_bc_patches, &
<<<<<<< HEAD
            patch_bc, Bx0, relativity, cont_damage, igr, igr_order, &
            down_sample, recon_type, muscl_order, fft_wrt
=======
            patch_bc, Bx0, relativity, cont_damage, & 
            periodic_ibs, store_levelset, slab_domain_decomposition
>>>>>>> d3142618

        ! Inquiring the status of the pre_process.inp file
        file_loc = 'pre_process.inp'
        inquire (FILE=trim(file_loc), EXIST=file_check)

        ! Checking whether the input file is there. If it is, the input file
        ! is read. If not, the program is terminated.
        if (file_check) then
            open (1, FILE=trim(file_loc), FORM='formatted', &
                  STATUS='old', ACTION='read')
            read (1, NML=user_inputs, iostat=iostatus)
            if (iostatus /= 0) then
                backspace (1)
                read (1, fmt='(A)') line
                print *, 'Invalid line in namelist: '//trim(line)
                call s_mpi_abort('Invalid line in pre_process.inp. It is '// &
                                 'likely due to a datatype mismatch. Exiting.')
            end if
            close (1)

            call s_update_cell_bounds(cells_bounds, m, n, p)

            ! Store m,n,p into global m,n,p
            m_glb = m
            n_glb = n
            p_glb = p

            nGlobal = int(m_glb + 1, kind=8)*int(n_glb + 1, kind=8)*int(p_glb + 1, kind=8)

            if (cfl_adap_dt .or. cfl_const_dt) cfl_dt = .true.

            if (any((/bc_x%beg, bc_x%end, bc_y%beg, bc_y%end, bc_z%beg, bc_z%end/) == BC_DIRICHLET) .or. &
                num_bc_patches > 0) then
                bc_io = .true.
            end if

        else
            call s_mpi_abort('File pre_process.inp is missing. Exiting.')
        end if

    end subroutine s_read_input_file

    !>  Checking that the user inputs make sense, i.e. that the
    !!      individual choices are compatible with the code's options
    !!      and that the combination of these choices results into a
    !!      valid configuration for the pre-process
    impure subroutine s_check_input_file

        character(LEN=len_trim(case_dir)) :: file_loc !<
            !! Generic string used to store the address of a particular file

        logical :: dir_check !<
            !! Logical variable used to test the existence of folders

        ! Checking the existence of the case folder
        case_dir = adjustl(case_dir)

        file_loc = trim(case_dir)//'/.'

        call my_inquire(file_loc, dir_check)

        if (dir_check .neqv. .true.) then
            print '(A)', 'WARNING: Ensure that compiler flags/choices in Makefiles match your compiler! '
            print '(A)', 'WARNING: Ensure that preprocessor flags are enabled! '
            call s_mpi_abort('Unsupported choice for the value of case_dir.'// &
                             'Exiting.')
        end if

        call s_check_inputs_common()
        call s_check_inputs()

        ! Check all the patch properties
        call s_check_patches()

        if (ib) call s_check_ib_patches()

    end subroutine s_check_input_file

    !> The goal of this subroutine is to read in any preexisting
        !!      grid data as well as based on the imported grid, complete
        !!      the necessary global computational domain parameters.
    impure subroutine s_read_serial_grid_data_files

        ! Generic string used to store the address of a particular file
        character(LEN=len_trim(case_dir) + 3*name_len) :: file_loc

        ! Logical variable used to test the existence of folders
        logical :: dir_check

        ! Generic logical used for the purpose of asserting whether a file
        ! is or is not present in the designated location
        logical :: file_check

        ! Setting address of the local processor rank and time-step directory
        write (proc_rank_dir, '(A,I0)') '/p_all/p', proc_rank
        proc_rank_dir = trim(case_dir)//trim(proc_rank_dir)

        write (t_step_dir, '(A,I0)') '/', t_step_start
        t_step_dir = trim(proc_rank_dir)//trim(t_step_dir)

        ! Inquiring as to the existence of the time-step directory
        file_loc = trim(t_step_dir)//'/.'
        call my_inquire(file_loc, dir_check)

        ! If the time-step directory is missing, the pre-process exits
        if (dir_check .neqv. .true.) then
            call s_mpi_abort('Time-step folder '//trim(t_step_dir)// &
                             ' is missing. Exiting.')
        end if

        ! Reading the Grid Data File for the x-direction

        ! Checking whether x_cb.dat exists
        file_loc = trim(t_step_dir)//'/x_cb.dat'
        inquire (FILE=trim(file_loc), EXIST=file_check)

        ! If it exists, x_cb.dat is read
        if (file_check) then
            open (1, FILE=trim(file_loc), FORM='unformatted', &
                  STATUS='old', ACTION='read')
            read (1) x_cb(-1:m)
            close (1)
        else
            call s_mpi_abort('File x_cb.dat is missing in '// &
                             trim(t_step_dir)//'. Exiting.')
        end if

        ! Computing cell-center locations
        x_cc(0:m) = (x_cb(0:m) + x_cb(-1:(m - 1)))/2._wp

        ! Computing minimum cell-width
        dx = minval(x_cb(0:m) - x_cb(-1:m - 1))
        if (num_procs > 1) call s_mpi_reduce_min(dx)

        ! Setting locations of domain bounds
        x_domain%beg = x_cb(-1)
        x_domain%end = x_cb(m)

        ! Reading the Grid Data File for the y-direction

        if (n > 0) then

            ! Checking whether y_cb.dat exists
            file_loc = trim(t_step_dir)//'/y_cb.dat'
            inquire (FILE=trim(file_loc), EXIST=file_check)

            ! If it exists, y_cb.dat is read
            if (file_check) then
                open (1, FILE=trim(file_loc), FORM='unformatted', &
                      STATUS='old', ACTION='read')
                read (1) y_cb(-1:n)
                close (1)
            else
                call s_mpi_abort('File y_cb.dat is missing in '// &
                                 trim(t_step_dir)//'. Exiting.')
            end if

            ! Computing cell-center locations
            y_cc(0:n) = (y_cb(0:n) + y_cb(-1:(n - 1)))/2._wp

            ! Computing minimum cell-width
            dy = minval(y_cb(0:n) - y_cb(-1:n - 1))
            if (num_procs > 1) call s_mpi_reduce_min(dy)

            ! Setting locations of domain bounds
            y_domain%beg = y_cb(-1)
            y_domain%end = y_cb(n)

            ! Reading the Grid Data File for the z-direction
            if (p > 0) then

                ! Checking whether z_cb.dat exists
                file_loc = trim(t_step_dir)//'/z_cb.dat'
                inquire (FILE=trim(file_loc), EXIST=file_check)

                ! If it exists, z_cb.dat is read
                if (file_check) then
                    open (1, FILE=trim(file_loc), FORM='unformatted', &
                          STATUS='old', ACTION='read')
                    read (1) z_cb(-1:p)
                    close (1)
                else
                    call s_mpi_abort('File z_cb.dat is missing in '// &
                                     trim(t_step_dir)//'. Exiting.')
                end if

                ! Computing cell-center locations
                z_cc(0:p) = (z_cb(0:p) + z_cb(-1:(p - 1)))/2._wp

                ! Computing minimum cell-width
                dz = minval(z_cb(0:p) - z_cb(-1:p - 1))
                if (num_procs > 1) call s_mpi_reduce_min(dz)

                ! Setting locations of domain bounds
                z_domain%beg = z_cb(-1)
                z_domain%end = z_cb(p)

            end if

        end if

        ! If only the preexisting grid data files are read in and there will
        ! not be any preexisting initial condition data files imported, then
        ! the directory associated with the rank of the local processor may
        ! be cleaned to make room for the new pre-process data. In addition,
        ! the time-step directory that will contain the new grid and initial
        ! condition data are also generated.
        if (old_ic .neqv. .true.) then
            call s_delete_directory(trim(proc_rank_dir)//'/*')
            call s_create_directory(trim(proc_rank_dir)//'/0')
        end if

    end subroutine s_read_serial_grid_data_files

    !> Cell-boundary data are checked for consistency by looking
        !!      at the (non-)uniform cell-width distributions for all the
        !!      active coordinate directions and making sure that all of
        !!      the cell-widths are positively valued
    impure subroutine s_check_grid_data_files

        ! Cell-boundary Data Consistency Check in x-direction

        if (any(x_cb(0:m) - x_cb(-1:m - 1) <= 0._wp)) then
            call s_mpi_abort('x_cb.dat in '//trim(t_step_dir)// &
                             ' contains non-positive cell-spacings. Exiting.')
        end if

        ! Cell-boundary Data Consistency Check in y-direction

        if (n > 0) then

            if (any(y_cb(0:n) - y_cb(-1:n - 1) <= 0._wp)) then
                call s_mpi_abort('y_cb.dat in '//trim(t_step_dir)// &
                                 ' contains non-positive cell-spacings. '// &
                                 'Exiting.')
            end if

            ! Cell-boundary Data Consistency Check in z-direction

            if (p > 0) then

                if (any(z_cb(0:p) - z_cb(-1:p - 1) <= 0._wp)) then
                    call s_mpi_abort('z_cb.dat in '//trim(t_step_dir)// &
                                     ' contains non-positive cell-spacings'// &
                                     ' .Exiting.')
                end if

            end if

        end if

    end subroutine s_check_grid_data_files

    !> The goal of this subroutine is to read in any preexisting
        !!      initial condition data files so that they may be used by
        !!      the pre-process as a starting point in the creation of an
        !!      all new initial condition.
        !! @param q_cons_vf Conservative variables
        !! @param ib_markers track if a cell is within the immersed boundary
    impure subroutine s_read_serial_ic_data_files(q_cons_vf_in, ib_markers_in)

        type(scalar_field), &
            dimension(sys_size), &
            intent(inout) :: q_cons_vf_in

        type(integer_field), &
            intent(inout) :: ib_markers_in

        character(LEN=len_trim(case_dir) + 3*name_len) :: file_loc !<
        ! Generic string used to store the address of a particular file

        character(LEN= &
                  int(floor(log10(real(sys_size, wp)))) + 1) :: file_num !<
            !! Used to store the variable position, in character form, of the
            !! currently manipulated conservative variable file

        logical :: file_check !<
            !! Generic logical used for the purpose of asserting whether a file
            !! is or is not present in the designated location

        integer :: i, r !< Generic loop iterator

        ! Reading the Conservative Variables Data Files
        do i = 1, sys_size

            ! Checking whether data file associated with variable position
            ! of the currently manipulated conservative variable exists
            write (file_num, '(I0)') i
            file_loc = trim(t_step_dir)//'/q_cons_vf'// &
                       trim(file_num)//'.dat'
            inquire (FILE=trim(file_loc), EXIST=file_check)

            ! If it exists, the data file is read
            if (file_check) then
                open (1, FILE=trim(file_loc), FORM='unformatted', &
                      STATUS='old', ACTION='read')
                read (1) q_cons_vf_in(i)%sf
                close (1)
            else
                call s_mpi_abort('File q_cons_vf'//trim(file_num)// &
                                 '.dat is missing in '//trim(t_step_dir)// &
                                 '. Exiting.')
            end if

        end do

        !Read bubble variables pb and mv for non-polytropic qbmm
        if (qbmm .and. .not. polytropic) then
            do i = 1, nb
                do r = 1, nnode
                    ! Checking whether data file associated with variable position
                    ! of the currently manipulated bubble variable exists
                    write (file_num, '(I0)') sys_size + r + (i - 1)*nnode
                    file_loc = trim(t_step_dir)//'/pb'// &
                               trim(file_num)//'.dat'
                    inquire (FILE=trim(file_loc), EXIST=file_check)

                    ! If it exists, the data file is read
                    if (file_check) then
                        open (1, FILE=trim(file_loc), FORM='unformatted', &
                              STATUS='old', ACTION='read')
                        read (1) pb%sf(:, :, :, r, i)
                        close (1)
                    else
                        call s_mpi_abort('File pb'//trim(file_num)// &
                                         '.dat is missing in '//trim(t_step_dir)// &
                                         '. Exiting.')
                    end if
                end do

            end do

            do i = 1, nb
                do r = 1, 4
                    ! Checking whether data file associated with variable position
                    ! of the currently manipulated bubble variable exists
                    write (file_num, '(I0)') sys_size + r + (i - 1)*4
                    file_loc = trim(t_step_dir)//'/mv'// &
                               trim(file_num)//'.dat'
                    inquire (FILE=trim(file_loc), EXIST=file_check)

                    ! If it exists, the data file is read
                    if (file_check) then
                        open (1, FILE=trim(file_loc), FORM='unformatted', &
                              STATUS='old', ACTION='read')
                        read (1) mv%sf(:, :, :, r, i)
                        close (1)
                    else
                        call s_mpi_abort('File mv'//trim(file_num)// &
                                         '.dat is missing in '//trim(t_step_dir)// &
                                         '. Exiting.')
                    end if
                end do

            end do
        end if

        ! Reading the IB markers
        if (ib) then
            write (file_num, '(I0)') i
            file_loc = trim(t_step_dir)//'/ib.dat'
            inquire (FILE=trim(file_loc), EXIST=file_check)

            ! If it exists, the data file is read
            if (file_check) then
                open (1, FILE=trim(file_loc), FORM='unformatted', &
                      STATUS='old', ACTION='read')
                read (1) ib_markers_in%sf(0:m, 0:n, 0:p)
                close (1)
            else
                call s_mpi_abort('File ib.dat is missing in ' &
                                 //trim(t_step_dir)// &
                                 '. Exiting.')
            end if
        end if

        ! Since the preexisting grid and initial condition data files have
        ! been read in, the directory associated with the rank of the local
        ! process may be cleaned out to make room for new pre-process data.
        ! In addition, the time-step folder that will contain the new grid
        ! and initial condition data are also generated.
        call s_create_directory(trim(proc_rank_dir)//'/*')
        call s_create_directory(trim(proc_rank_dir)//'/0')

    end subroutine s_read_serial_ic_data_files

    !> Cell-boundary data are checked for consistency by looking
        !!      at the (non-)uniform cell-width distributions for all the
        !!      active coordinate directions and making sure that all of
        !!      the cell-widths are positively valued
    impure subroutine s_read_parallel_grid_data_files

#ifdef MFC_MPI

        real(wp), allocatable, dimension(:) :: x_cb_glb, y_cb_glb, z_cb_glb

        integer :: ifile, ierr, data_size
        integer, dimension(MPI_STATUS_SIZE) :: status

        character(LEN=path_len + 2*name_len) :: file_loc
        logical :: file_exist

        allocate (x_cb_glb(-1:m_glb))
        allocate (y_cb_glb(-1:n_glb))
        allocate (z_cb_glb(-1:p_glb))

        ! Read in cell boundary locations in x-direction
        file_loc = trim(case_dir)//'/restart_data'//trim(mpiiofs)//'x_cb.dat'
        inquire (FILE=trim(file_loc), EXIST=file_exist)

        if (file_exist) then
            data_size = m_glb + 2
            call MPI_FILE_OPEN(MPI_COMM_WORLD, file_loc, MPI_MODE_RDONLY, mpi_info_int, ifile, ierr)
            call MPI_FILE_READ_ALL(ifile, x_cb_glb, data_size, mpi_p, status, ierr)
            call MPI_FILE_CLOSE(ifile, ierr)
        else
            call s_mpi_abort('File '//trim(file_loc)//' is missing. Exiting. ')
        end if

        ! Assigning local cell boundary locations
        x_cb(-1:m) = x_cb_glb((start_idx(1) - 1):(start_idx(1) + m))
        ! Computing cell center locations
        x_cc(0:m) = (x_cb(0:m) + x_cb(-1:(m - 1)))/2._wp
        ! Computing minimum cell width
        dx = minval(x_cb(0:m) - x_cb(-1:(m - 1)))
        if (num_procs > 1) call s_mpi_reduce_min(dx)
        ! Setting locations of domain bounds
        x_domain%beg = x_cb(-1)
        x_domain%end = x_cb(m)

        if (n > 0) then
            ! Read in cell boundary locations in y-direction
            file_loc = trim(case_dir)//'/restart_data'//trim(mpiiofs)//'y_cb.dat'
            inquire (FILE=trim(file_loc), EXIST=file_exist)

            if (file_exist) then
                data_size = n_glb + 2
                call MPI_FILE_OPEN(MPI_COMM_WORLD, file_loc, MPI_MODE_RDONLY, mpi_info_int, ifile, ierr)
                call MPI_FILE_READ_ALL(ifile, y_cb_glb, data_size, mpi_p, status, ierr)
                call MPI_FILE_CLOSE(ifile, ierr)
            else
                call s_mpi_abort('File '//trim(file_loc)//' is missing. Exiting. ')
            end if

            ! Assigning local cell boundary locations
            y_cb(-1:n) = y_cb_glb((start_idx(2) - 1):(start_idx(2) + n))
            ! Computing cell center locations
            y_cc(0:n) = (y_cb(0:n) + y_cb(-1:(n - 1)))/2._wp
            ! Computing minimum cell width
            dy = minval(y_cb(0:n) - y_cb(-1:(n - 1)))
            if (num_procs > 1) call s_mpi_reduce_min(dy)
            ! Setting locations of domain bounds
            y_domain%beg = y_cb(-1)
            y_domain%end = y_cb(n)

            if (p > 0) then
                ! Read in cell boundary locations in z-direction
                file_loc = trim(case_dir)//'/restart_data'//trim(mpiiofs)//'z_cb.dat'
                inquire (FILE=trim(file_loc), EXIST=file_exist)

                if (file_exist) then
                    data_size = p_glb + 2
                    call MPI_FILE_OPEN(MPI_COMM_WORLD, file_loc, MPI_MODE_RDONLY, mpi_info_int, ifile, ierr)
                    call MPI_FILE_READ_ALL(ifile, z_cb_glb, data_size, mpi_p, status, ierr)
                    call MPI_FILE_CLOSE(ifile, ierr)
                else
                    call s_mpi_abort('File '//trim(file_loc)//' is missing. Exiting. ')
                end if

                ! Assigning local cell boundary locations
                z_cb(-1:p) = z_cb_glb((start_idx(3) - 1):(start_idx(3) + p))
                ! Computing cell center locations
                z_cc(0:p) = (z_cb(0:p) + z_cb(-1:(p - 1)))/2._wp
                ! Computing minimum cell width
                dz = minval(z_cb(0:p) - z_cb(-1:(p - 1)))
                if (num_procs > 1) call s_mpi_reduce_min(dz)
                ! Setting locations of domain bounds
                z_domain%beg = z_cb(-1)
                z_domain%end = z_cb(p)

            end if
        end if

        deallocate (x_cb_glb, y_cb_glb, z_cb_glb)

#endif

    end subroutine s_read_parallel_grid_data_files

    !> The goal of this subroutine is to read in any preexisting
        !!      initial condition data files so that they may be used by
        !!      the pre-process as a starting point in the creation of an
        !!      all new initial condition.
        !! @param q_cons_vf Conservative variables
        !! @param ib_markers track if a cell is within the immersed boundary
    impure subroutine s_read_parallel_ic_data_files(q_cons_vf_in, ib_markers_in)

        type(scalar_field), &
            dimension(sys_size), &
            intent(inout) :: q_cons_vf_in

        type(integer_field), &
            intent(inout) :: ib_markers_in

#ifdef MFC_MPI

        integer :: ifile, ierr, data_size
        integer, dimension(MPI_STATUS_SIZE) :: status
        integer(KIND=MPI_OFFSET_KIND) :: disp
        integer(KIND=MPI_OFFSET_KIND) :: m_MOK, n_MOK, p_MOK
        integer(KIND=MPI_OFFSET_KIND) :: WP_MOK, var_MOK, str_MOK
        integer(KIND=MPI_OFFSET_KIND) :: NVARS_MOK
        integer(KIND=MPI_OFFSET_KIND) :: MOK

        character(LEN=path_len + 2*name_len) :: file_loc
        logical :: file_exist

        integer :: i

        ! Open the file to read
        if (cfl_adap_dt) then
            write (file_loc, '(I0,A)') n_start, '.dat'
        else
            write (file_loc, '(I0,A)') t_step_start, '.dat'
        end if
        file_loc = trim(restart_dir)//trim(mpiiofs)//trim(file_loc)
        inquire (FILE=trim(file_loc), EXIST=file_exist)

        if (file_exist) then
            call MPI_FILE_OPEN(MPI_COMM_WORLD, file_loc, MPI_MODE_RDONLY, mpi_info_int, ifile, ierr)

            ! Initialize MPI data I/O
            if (ib) then
                call s_initialize_mpi_data(q_cons_vf_in, ib_markers_in, levelset, levelset_norm)
            else
                call s_initialize_mpi_data(q_cons_vf_in)
            end if

            ! Size of local arrays
            data_size = (m + 1)*(n + 1)*(p + 1)

            ! Resize some integers so MPI can read even the biggest files
            m_MOK = int(m_glb + 1, MPI_OFFSET_KIND)
            n_MOK = int(n_glb + 1, MPI_OFFSET_KIND)
            p_MOK = int(p_glb + 1, MPI_OFFSET_KIND)
            WP_MOK = int(8._wp, MPI_OFFSET_KIND)
            MOK = int(1._wp, MPI_OFFSET_KIND)
            str_MOK = int(name_len, MPI_OFFSET_KIND)
            NVARS_MOK = int(sys_size, MPI_OFFSET_KIND)

            ! Read the data for each variable
            do i = 1, sys_size
                var_MOK = int(i, MPI_OFFSET_KIND)

                ! Initial displacement to skip at beginning of file
                disp = m_MOK*max(MOK, n_MOK)*max(MOK, p_MOK)*WP_MOK*(var_MOK - 1)

                call MPI_FILE_SET_VIEW(ifile, disp, mpi_p, MPI_IO_DATA%view(i), &
                                       'native', mpi_info_int, ierr)
                call MPI_FILE_READ(ifile, MPI_IO_DATA%var(i)%sf, data_size, &
                                   mpi_p, status, ierr)
            end do

            if (qbmm .and. .not. polytropic) then
                do i = sys_size + 1, sys_size + 2*nb*4
                    var_MOK = int(i, MPI_OFFSET_KIND)

                    ! Initial displacement to skip at beginning of file
                    disp = m_MOK*max(MOK, n_MOK)*max(MOK, p_MOK)*WP_MOK*(var_MOK - 1)

                    call MPI_FILE_SET_VIEW(ifile, disp, mpi_p, MPI_IO_DATA%view(i), &
                                           'native', mpi_info_int, ierr)
                    call MPI_FILE_READ(ifile, MPI_IO_DATA%var(i)%sf, data_size, &
                                       mpi_p, status, ierr)
                end do
            end if

            call s_mpi_barrier()

            call MPI_FILE_CLOSE(ifile, ierr)

        else
            call s_mpi_abort('File '//trim(file_loc)//' is missing. Exiting. ')
        end if

        if (ib) then

            write (file_loc, '(A)') 'ib.dat'
            file_loc = trim(restart_dir)//trim(mpiiofs)//trim(file_loc)
            inquire (FILE=trim(file_loc), EXIST=file_exist)

            if (file_exist) then

                call MPI_FILE_OPEN(MPI_COMM_WORLD, file_loc, MPI_MODE_RDONLY, mpi_info_int, ifile, ierr)

                disp = 0

                call MPI_FILE_SET_VIEW(ifile, disp, MPI_INTEGER, MPI_IO_IB_DATA%view, &
                                       'native', mpi_info_int, ierr)
                call MPI_FILE_READ(ifile, MPI_IO_IB_DATA%var%sf, data_size, &
                                   MPI_INTEGER, status, ierr)

            else
                call s_mpi_abort('File '//trim(file_loc)//' is missing. Exiting.')
            end if

        end if

        call s_mpi_barrier()

#endif

    end subroutine s_read_parallel_ic_data_files

    impure subroutine s_initialize_modules
        ! Computation of parameters, allocation procedures, and/or any other tasks
        ! needed to properly setup the modules
        call s_initialize_global_parameters_module()
        !Quadrature weights and nodes for polydisperse simulations
        if (bubbles_euler .and. nb > 1) then
            call s_simpson(weight, R0)
        end if
        !Initialize variables for non-polytropic (Preston) model
        if (bubbles_euler .and. .not. polytropic) then
            call s_initialize_nonpoly()
        end if
        !Initialize pb based on surface tension for qbmm (polytropic)
        if (qbmm .and. polytropic .and. (.not. f_is_default(Web))) then
            pb0(:) = pref + 2._wp*fluid_pp(1)%ss/(R0(:)*R0ref)
            pb0(:) = pb0(:)/pref
            pref = 1._wp
        end if
        call s_initialize_mpi_common_module()
        call s_initialize_data_output_module()
        call s_initialize_variables_conversion_module()
        call s_initialize_grid_module()
        call s_initialize_initial_condition_module()
        call s_initialize_perturbation_module()
        call s_initialize_assign_variables_module()
        call s_initialize_boundary_common_module()
        if (relax) call s_initialize_phasechange_module()

        ! Create the D directory if it doesn't exit, to store
        ! the serial data files
        call s_create_directory('D')

        ! Associate pointers for serial or parallel I/O
        if (parallel_io .neqv. .true.) then
            s_generate_grid => s_generate_serial_grid
            s_read_grid_data_files => s_read_serial_grid_data_files
            s_read_ic_data_files => s_read_serial_ic_data_files
            s_write_data_files => s_write_serial_data_files
        else
            s_generate_grid => s_generate_parallel_grid
            s_read_grid_data_files => s_read_parallel_grid_data_files
            s_read_ic_data_files => s_read_parallel_ic_data_files
            s_write_data_files => s_write_parallel_data_files
        end if

    end subroutine s_initialize_modules

    impure subroutine s_read_grid()

        if (old_grid) then
            call s_read_grid_data_files()
            call s_check_grid_data_files()
        else
            if (parallel_io .neqv. .true.) then
                call s_generate_grid()
            else
                if (proc_rank == 0) call s_generate_grid()
                call s_mpi_barrier()
                call s_read_grid_data_files()
                call s_check_grid_data_files()
            end if
        end if

    end subroutine s_read_grid

    impure subroutine s_apply_initial_condition(start, finish)

        real(wp), intent(inout) :: start, finish

        ! Setting up the grid and the initial condition. If the grid is read in from
        ! preexisting grid data files, it is checked for consistency. If the grid is
        ! not read in, it is generated from scratch according to the inputs provided
        ! by the user. The initial condition may also be read in. It in turn is not
        ! checked for consistency since it WILL further be edited by the pre-process
        ! and also because it may be incomplete at the time it is read in. Finally,
        ! when the grid and initial condition are completely setup, they are written
        ! to their respective data files.

        ! Setting up grid and initial condition
        call cpu_time(start)

        if (old_ic) call s_read_ic_data_files(q_cons_vf, ib_markers)

        call s_generate_initial_condition()

        if (relax) then
            if (proc_rank == 0) then
                print *, 'initial condition might have been altered due to enforcement of &
&                pTg-equilirium (relax = "T" activated)'
            end if

            call s_infinite_relaxation_k(q_cons_vf)
        end if

        if (ib) then
            call s_write_data_files(q_cons_vf, q_prim_vf, bc_type, ib_markers, levelset, levelset_norm)
        else
            call s_write_data_files(q_cons_vf, q_prim_vf, bc_type)
        end if

        call cpu_time(finish)
    end subroutine s_apply_initial_condition

    impure subroutine s_save_data(proc_time, time_avg, time_final, file_exists)

        real(wp), dimension(:), intent(inout) :: proc_time
        real(wp), intent(inout) :: time_avg, time_final
        logical, intent(inout) :: file_exists

        call s_mpi_barrier()

        if (num_procs > 1) then
            call mpi_bcast_time_step_values(proc_time, time_avg)
        end if

        if (proc_rank == 0) then
            time_final = 0._wp
            if (num_procs == 1) then
                time_final = time_avg
                print *, "Elapsed Time", time_final
            else
                time_final = maxval(proc_time)
                print *, "Elapsed Time", time_final
            end if
            inquire (FILE='pre_time_data.dat', EXIST=file_exists)
            if (file_exists) then
                open (1, file='pre_time_data.dat', position='append', status='old')
                write (1, *) num_procs, time_final
                close (1)
            else
                open (1, file='pre_time_data.dat', status='new')
                write (1, *) num_procs, time_final
                close (1)
            end if
        end if
    end subroutine s_save_data

    impure subroutine s_initialize_mpi_domain
        ! Initialization of the MPI environment

        call s_mpi_initialize()

        ! Rank 0 processor assigns default values to user inputs prior to reading
        ! those in from the input file. Next, the user inputs are read in and their
        ! consistency is checked. The detection of any inconsistencies automatically
        ! leads to the termination of the pre-process.

        if (proc_rank == 0) then
            call s_assign_default_values_to_user_inputs()
            call s_read_input_file()
            call s_check_input_file()

            print '(" Pre-processing a ", I0, "x", I0, "x", I0, " case on ", I0, " rank(s)")', m, n, p, num_procs
        end if

        ! Broadcasting the user inputs to all of the processors and performing the
        ! parallel computational domain decomposition. Neither procedure has to be
        ! carried out if pre-process is in fact not truly executed in parallel.
        call s_mpi_bcast_user_inputs()
        call s_initialize_parallel_io()
        call s_mpi_decompose_computational_domain()
    end subroutine s_initialize_mpi_domain

    impure subroutine s_finalize_modules
        ! Disassociate pointers for serial and parallel I/O
        s_generate_grid => null()
        s_read_grid_data_files => null()
        s_read_ic_data_files => null()
        s_write_data_files => null()

        ! Deallocation procedures for the modules
        call s_finalize_mpi_common_module()
        call s_finalize_grid_module()
        call s_finalize_variables_conversion_module()
        call s_finalize_data_output_module()
        call s_finalize_global_parameters_module()
        call s_finalize_assign_variables_module()
        call s_finalize_perturbation_module()
        call s_finalize_boundary_common_module()
        if (relax) call s_finalize_relaxation_solver_module()

        ! Finalization of the MPI environment
        call s_mpi_finalize()
    end subroutine s_finalize_modules

end module m_start_up<|MERGE_RESOLUTION|>--- conflicted
+++ resolved
@@ -151,13 +151,9 @@
             n_start_old, surface_tension, hyperelasticity, pre_stress, &
             elliptic_smoothing, elliptic_smoothing_iters, &
             viscous, bubbles_lagrange, bc_x, bc_y, bc_z, num_bc_patches, &
-<<<<<<< HEAD
             patch_bc, Bx0, relativity, cont_damage, igr, igr_order, &
-            down_sample, recon_type, muscl_order, fft_wrt
-=======
-            patch_bc, Bx0, relativity, cont_damage, & 
+            down_sample, recon_type, muscl_order, fft_wrt, &
             periodic_ibs, store_levelset, slab_domain_decomposition
->>>>>>> d3142618
 
         ! Inquiring the status of the pre_process.inp file
         file_loc = 'pre_process.inp'
