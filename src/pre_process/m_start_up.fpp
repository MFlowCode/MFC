!>
!! @file m_start_up.f90
!! @brief Contains module m_start_up

!> @brief This module contains subroutines that read, and check consistency
!!              of, the user provided inputs, grid and data. This module also allocates
!!                and initializes the relevant variables sets up the mpi decomposition and
!!                initial condition procedures.
module m_start_up

    use m_derived_types         !< Definitions of the derived types

    use m_global_parameters     !< Global parameters for the code

    use m_mpi_proxy             !< Message passing interface (MPI) module proxy

    use m_mpi_common

    use m_variables_conversion  !< Subroutines to change the state variables from
                                !! one form to another

    use m_grid                  !< Procedures to generate (non-)uniform grids

    use m_initial_condition     !< Procedures to generate initial condition

    use m_data_output           !< Procedures to write the grid data and the
                                !! conservative variables to files

    use m_compile_specific      !< Compile-specific procedures

    use m_patches

    use m_assign_variables

    use m_phase_change          !< Phase-change module

    use m_helper_basic          !< Functions to compare floating point numbers

    use m_helper

#ifdef MFC_MPI
    use mpi                     !< Message passing interface (MPI) module
#endif

    use m_check_patches

    use m_check_ib_patches

    use m_helper

    use m_checker_common

    use m_checker

    use m_boundary_common

    use m_boundary_conditions

    implicit none

    private; 
    public :: s_read_input_file, &
              s_check_input_file, &
              s_read_grid_data_files, &
              s_read_ic_data_files, &
              s_read_serial_grid_data_files, &
              s_read_serial_ic_data_files, &
              s_read_parallel_grid_data_files, &
              s_read_parallel_ic_data_files, &
              s_check_grid_data_files, &
              s_initialize_modules, &
              s_initialize_mpi_domain, &
              s_finalize_modules, &
              s_apply_initial_condition, &
              s_save_data, s_read_grid

    abstract interface

        impure subroutine s_read_abstract_grid_data_files

        end subroutine s_read_abstract_grid_data_files

        !! @param q_cons_vf Conservative variables
        !! @param ib_markers track if a cell is within the immersed boundary
        impure subroutine s_read_abstract_ic_data_files(q_cons_vf, ib_markers)

            import :: scalar_field, integer_field, sys_size, pres_field

            type(scalar_field), &
                dimension(sys_size), &
                intent(inout) :: q_cons_vf

            type(integer_field), &
                intent(inout) :: ib_markers

        end subroutine s_read_abstract_ic_data_files

    end interface

    character(LEN=path_len + name_len) :: proc_rank_dir !<
    !! Location of the folder associated with the rank of the local processor

    character(LEN=path_len + 2*name_len), private :: t_step_dir !<
    !! Possible location of time-step folder containing preexisting grid and/or
    !! conservative variables data to be used as starting point for pre-process

    procedure(s_read_abstract_grid_data_files), pointer :: s_read_grid_data_files => null()
    procedure(s_read_abstract_ic_data_files), pointer :: s_read_ic_data_files => null()

contains

    !>  Reads the configuration file pre_process.inp, in order to
        !!      populate the parameters in module m_global_parameters.f90
        !!      with the user provided inputs
    impure subroutine s_read_input_file

        character(LEN=name_len) :: file_loc  !<
            !! Generic string used to store the address of a particular file

        logical :: file_check !<
            !! Generic logical used for the purpose of asserting whether a file
            !! is or is not present in the designated location

        integer :: iostatus
            !! Integer to check iostat of file read

        character(len=1000) :: line

        ! Namelist for all of the parameters to be inputted by the user
        namelist /user_inputs/ case_dir, old_grid, old_ic, &
            t_step_old, t_step_start, m, n, p, x_domain, y_domain, z_domain, &
            stretch_x, stretch_y, stretch_z, a_x, a_y, &
            a_z, x_a, y_a, z_a, x_b, y_b, z_b, &
            model_eqns, num_fluids, mpp_lim, &
            weno_order, bc_x, bc_y, bc_z, num_patches, &
            hypoelasticity, mhd, patch_icpp, fluid_pp, precision, parallel_io, &
            mixlayer_vel_profile, mixlayer_vel_coef, mixlayer_domain, &
            mixlayer_perturb, &
            pi_fac, perturb_flow, perturb_flow_fluid, perturb_flow_mag, &
            perturb_sph, perturb_sph_fluid, fluid_rho, &
            cyl_coord, loops_x, loops_y, loops_z, &
            rhoref, pref, bubbles_euler, R0ref, nb, &
            polytropic, thermal, Ca, Web, Re_inv, &
            polydisperse, poly_sigma, qbmm, &
            sigR, sigV, dist_type, rhoRV, R0_type, &
            file_per_process, relax, relax_model, &
            palpha_eps, ptgalpha_eps, ib, num_ibs, patch_ib, &
            sigma, adv_n, cfl_adap_dt, cfl_const_dt, n_start, &
            n_start_old, surface_tension, hyperelasticity, pre_stress, &
            elliptic_smoothing, elliptic_smoothing_iters, &
            viscous, bubbles_lagrange, bc_x, bc_y, bc_z, num_bc_patches, &
            patch_bc, Bx0, relativity, cont_damage

        ! Inquiring the status of the pre_process.inp file
        file_loc = 'pre_process.inp'
        inquire (FILE=trim(file_loc), EXIST=file_check)

        ! Checking whether the input file is there. If it is, the input file
        ! is read. If not, the program is terminated.
        if (file_check) then
            open (1, FILE=trim(file_loc), FORM='formatted', &
                  STATUS='old', ACTION='read')
            read (1, NML=user_inputs, iostat=iostatus)
            if (iostatus /= 0) then
                backspace (1)
                read (1, fmt='(A)') line
                print *, 'Invalid line in namelist: '//trim(line)
                call s_mpi_abort('Invalid line in pre_process.inp. It is '// &
                                 'likely due to a datatype mismatch. Exiting.')
            end if
            close (1)
            ! Store m,n,p into global m,n,p
            m_glb = m
            n_glb = n
            p_glb = p

            nGlobal = (m_glb + 1)*(n_glb + 1)*(p_glb + 1)

            if (cfl_adap_dt .or. cfl_const_dt) cfl_dt = .true.

            if (any((/bc_x%beg, bc_x%end, bc_y%beg, bc_y%end, bc_z%beg, bc_z%end/) == BC_DIRICHLET) .or. &
                num_bc_patches > 0) then
                bc_io = .true.
            end if

        else
            call s_mpi_abort('File pre_process.inp is missing. Exiting.')
        end if

    end subroutine s_read_input_file

    !>  Checking that the user inputs make sense, i.e. that the
    !!      individual choices are compatible with the code's options
    !!      and that the combination of these choices results into a
    !!      valid configuration for the pre-process
    impure subroutine s_check_input_file

        character(LEN=len_trim(case_dir)) :: file_loc !<
            !! Generic string used to store the address of a particular file

        logical :: dir_check !<
            !! Logical variable used to test the existence of folders

        ! Checking the existence of the case folder
        case_dir = adjustl(case_dir)

        file_loc = trim(case_dir)//'/.'

        call my_inquire(file_loc, dir_check)

        if (dir_check .neqv. .true.) then
            print '(A)', 'WARNING: Ensure that compiler flags/choices in Makefiles match your compiler! '
            print '(A)', 'WARNING: Ensure that preprocessor flags are enabled! '
            call s_mpi_abort('Unsupported choice for the value of case_dir.'// &
                             'Exiting.')
        end if

        call s_check_inputs_common()
        call s_check_inputs()

        ! Check all the patch properties
        call s_check_patches()

        if (ib) call s_check_ib_patches()

    end subroutine s_check_input_file

    !> The goal of this subroutine is to read in any preexisting
        !!      grid data as well as based on the imported grid, complete
        !!      the necessary global computational domain parameters.
    impure subroutine s_read_serial_grid_data_files

        ! Generic string used to store the address of a particular file
        character(LEN=len_trim(case_dir) + 3*name_len) :: file_loc

        ! Logical variable used to test the existence of folders
        logical :: dir_check

        ! Generic logical used for the purpose of asserting whether a file
        ! is or is not present in the designated location
        logical :: file_check

        ! Setting address of the local processor rank and time-step directory
        write (proc_rank_dir, '(A,I0)') '/p_all/p', proc_rank
        proc_rank_dir = trim(case_dir)//trim(proc_rank_dir)

        write (t_step_dir, '(A,I0)') '/', t_step_start
        t_step_dir = trim(proc_rank_dir)//trim(t_step_dir)

        ! Inquiring as to the existence of the time-step directory
        file_loc = trim(t_step_dir)//'/.'
        call my_inquire(file_loc, dir_check)

        ! If the time-step directory is missing, the pre-process exits
        if (dir_check .neqv. .true.) then
            call s_mpi_abort('Time-step folder '//trim(t_step_dir)// &
                             ' is missing. Exiting.')
        end if

        ! Reading the Grid Data File for the x-direction

        ! Checking whether x_cb.dat exists
        file_loc = trim(t_step_dir)//'/x_cb.dat'
        inquire (FILE=trim(file_loc), EXIST=file_check)

        ! If it exists, x_cb.dat is read
        if (file_check) then
            open (1, FILE=trim(file_loc), FORM='unformatted', &
                  STATUS='old', ACTION='read')
            read (1) x_cb(-1:m)
            close (1)
        else
            call s_mpi_abort('File x_cb.dat is missing in '// &
                             trim(t_step_dir)//'. Exiting.')
        end if

        ! Computing cell-center locations
        x_cc(0:m) = (x_cb(0:m) + x_cb(-1:(m - 1)))/2._wp

        ! Computing minimum cell-width
        dx = minval(x_cb(0:m) - x_cb(-1:m - 1))
        if (num_procs > 1) call s_mpi_reduce_min(dx)

        ! Setting locations of domain bounds
        x_domain%beg = x_cb(-1)
        x_domain%end = x_cb(m)

        ! Reading the Grid Data File for the y-direction

        if (n > 0) then

            ! Checking whether y_cb.dat exists
            file_loc = trim(t_step_dir)//'/y_cb.dat'
            inquire (FILE=trim(file_loc), EXIST=file_check)

            ! If it exists, y_cb.dat is read
            if (file_check) then
                open (1, FILE=trim(file_loc), FORM='unformatted', &
                      STATUS='old', ACTION='read')
                read (1) y_cb(-1:n)
                close (1)
            else
                call s_mpi_abort('File y_cb.dat is missing in '// &
                                 trim(t_step_dir)//'. Exiting.')
            end if

            ! Computing cell-center locations
            y_cc(0:n) = (y_cb(0:n) + y_cb(-1:(n - 1)))/2._wp

            ! Computing minimum cell-width
            dy = minval(y_cb(0:n) - y_cb(-1:n - 1))
            if (num_procs > 1) call s_mpi_reduce_min(dy)

            ! Setting locations of domain bounds
            y_domain%beg = y_cb(-1)
            y_domain%end = y_cb(n)

            ! Reading the Grid Data File for the z-direction
            if (p > 0) then

                ! Checking whether z_cb.dat exists
                file_loc = trim(t_step_dir)//'/z_cb.dat'
                inquire (FILE=trim(file_loc), EXIST=file_check)

                ! If it exists, z_cb.dat is read
                if (file_check) then
                    open (1, FILE=trim(file_loc), FORM='unformatted', &
                          STATUS='old', ACTION='read')
                    read (1) z_cb(-1:p)
                    close (1)
                else
                    call s_mpi_abort('File z_cb.dat is missing in '// &
                                     trim(t_step_dir)//'. Exiting.')
                end if

                ! Computing cell-center locations
                z_cc(0:p) = (z_cb(0:p) + z_cb(-1:(p - 1)))/2._wp

                ! Computing minimum cell-width
                dz = minval(z_cb(0:p) - z_cb(-1:p - 1))
                if (num_procs > 1) call s_mpi_reduce_min(dz)

                ! Setting locations of domain bounds
                z_domain%beg = z_cb(-1)
                z_domain%end = z_cb(p)

            end if

        end if

        ! If only the preexisting grid data files are read in and there will
        ! not be any preexisting initial condition data files imported, then
        ! the directory associated with the rank of the local processor may
        ! be cleaned to make room for the new pre-process data. In addition,
        ! the time-step directory that will contain the new grid and initial
        ! condition data are also generated.
        if (old_ic .neqv. .true.) then
            call s_delete_directory(trim(proc_rank_dir)//'/*')
            call s_create_directory(trim(proc_rank_dir)//'/0')
        end if

    end subroutine s_read_serial_grid_data_files

    !> Cell-boundary data are checked for consistency by looking
        !!      at the (non-)uniform cell-width distributions for all the
        !!      active coordinate directions and making sure that all of
        !!      the cell-widths are positively valued
    impure subroutine s_check_grid_data_files

        ! Cell-boundary Data Consistency Check in x-direction

        if (any(x_cb(0:m) - x_cb(-1:m - 1) <= 0._wp)) then
            call s_mpi_abort('x_cb.dat in '//trim(t_step_dir)// &
                             ' contains non-positive cell-spacings. Exiting.')
        end if

        ! Cell-boundary Data Consistency Check in y-direction

        if (n > 0) then

            if (any(y_cb(0:n) - y_cb(-1:n - 1) <= 0._wp)) then
                call s_mpi_abort('y_cb.dat in '//trim(t_step_dir)// &
                                 ' contains non-positive cell-spacings. '// &
                                 'Exiting.')
            end if

            ! Cell-boundary Data Consistency Check in z-direction

            if (p > 0) then

                if (any(z_cb(0:p) - z_cb(-1:p - 1) <= 0._wp)) then
                    call s_mpi_abort('z_cb.dat in '//trim(t_step_dir)// &
                                     ' contains non-positive cell-spacings'// &
                                     ' .Exiting.')
                end if

            end if

        end if

    end subroutine s_check_grid_data_files

    !> The goal of this subroutine is to read in any preexisting
        !!      initial condition data files so that they may be used by
        !!      the pre-process as a starting point in the creation of an
        !!      all new initial condition.
        !! @param q_cons_vf Conservative variables
        !! @param ib_markers track if a cell is within the immersed boundary
    impure subroutine s_read_serial_ic_data_files(q_cons_vf, ib_markers)

        type(scalar_field), &
            dimension(sys_size), &
            intent(inout) :: q_cons_vf

        type(integer_field), &
            intent(inout) :: ib_markers

        character(LEN=len_trim(case_dir) + 3*name_len) :: file_loc !<
        ! Generic string used to store the address of a particular file

        character(LEN= &
                  int(floor(log10(real(sys_size, wp)))) + 1) :: file_num !<
            !! Used to store the variable position, in character form, of the
            !! currently manipulated conservative variable file

        logical :: file_check !<
            !! Generic logical used for the purpose of asserting whether a file
            !! is or is not present in the designated location

        integer :: i, r !< Generic loop iterator

        ! Reading the Conservative Variables Data Files
        do i = 1, sys_size

            ! Checking whether data file associated with variable position
            ! of the currently manipulated conservative variable exists
            write (file_num, '(I0)') i
            file_loc = trim(t_step_dir)//'/q_cons_vf'// &
                       trim(file_num)//'.dat'
            inquire (FILE=trim(file_loc), EXIST=file_check)

            ! If it exists, the data file is read
            if (file_check) then
                open (1, FILE=trim(file_loc), FORM='unformatted', &
                      STATUS='old', ACTION='read')
                read (1) q_cons_vf(i)%sf
                close (1)
            else
                call s_mpi_abort('File q_cons_vf'//trim(file_num)// &
                                 '.dat is missing in '//trim(t_step_dir)// &
                                 '. Exiting.')
            end if

        end do

        !Read bubble variables pb and mv for non-polytropic qbmm
        if (qbmm .and. .not. polytropic) then
            do i = 1, nb
                do r = 1, nnode
                    ! Checking whether data file associated with variable position
                    ! of the currently manipulated bubble variable exists
                    write (file_num, '(I0)') sys_size + r + (i - 1)*nnode
                    file_loc = trim(t_step_dir)//'/pb'// &
                               trim(file_num)//'.dat'
                    inquire (FILE=trim(file_loc), EXIST=file_check)

                    ! If it exists, the data file is read
                    if (file_check) then
                        open (1, FILE=trim(file_loc), FORM='unformatted', &
                              STATUS='old', ACTION='read')
                        read (1) pb%sf(:, :, :, r, i)
                        close (1)
                    else
                        call s_mpi_abort('File pb'//trim(file_num)// &
                                         '.dat is missing in '//trim(t_step_dir)// &
                                         '. Exiting.')
                    end if
                end do

            end do

            do i = 1, nb
                do r = 1, 4
                    ! Checking whether data file associated with variable position
                    ! of the currently manipulated bubble variable exists
                    write (file_num, '(I0)') sys_size + r + (i - 1)*4
                    file_loc = trim(t_step_dir)//'/mv'// &
                               trim(file_num)//'.dat'
                    inquire (FILE=trim(file_loc), EXIST=file_check)

                    ! If it exists, the data file is read
                    if (file_check) then
                        open (1, FILE=trim(file_loc), FORM='unformatted', &
                              STATUS='old', ACTION='read')
                        read (1) mv%sf(:, :, :, r, i)
                        close (1)
                    else
                        call s_mpi_abort('File mv'//trim(file_num)// &
                                         '.dat is missing in '//trim(t_step_dir)// &
                                         '. Exiting.')
                    end if
                end do

            end do
        end if

        ! Reading the IB markers
        if (ib) then
            write (file_num, '(I0)') i
            file_loc = trim(t_step_dir)//'/ib.dat'
            inquire (FILE=trim(file_loc), EXIST=file_check)

            ! If it exists, the data file is read
            if (file_check) then
                open (1, FILE=trim(file_loc), FORM='unformatted', &
                      STATUS='old', ACTION='read')
                read (1) ib_markers%sf(0:m, 0:n, 0:p)
                close (1)
            else
                call s_mpi_abort('File ib.dat is missing in ' &
                                 //trim(t_step_dir)// &
                                 '. Exiting.')
            end if
        end if

        ! Since the preexisting grid and initial condition data files have
        ! been read in, the directory associated with the rank of the local
        ! process may be cleaned out to make room for new pre-process data.
        ! In addition, the time-step folder that will contain the new grid
        ! and initial condition data are also generated.
        call s_create_directory(trim(proc_rank_dir)//'/*')
        call s_create_directory(trim(proc_rank_dir)//'/0')

    end subroutine s_read_serial_ic_data_files

    !> Cell-boundary data are checked for consistency by looking
        !!      at the (non-)uniform cell-width distributions for all the
        !!      active coordinate directions and making sure that all of
        !!      the cell-widths are positively valued
    impure subroutine s_read_parallel_grid_data_files

#ifdef MFC_MPI

        real(wp), allocatable, dimension(:) :: x_cb_glb, y_cb_glb, z_cb_glb

        integer :: ifile, ierr, data_size
        integer, dimension(MPI_STATUS_SIZE) :: status

        character(LEN=path_len + 2*name_len) :: file_loc
        logical :: file_exist

        allocate (x_cb_glb(-1:m_glb))
        allocate (y_cb_glb(-1:n_glb))
        allocate (z_cb_glb(-1:p_glb))

        ! Read in cell boundary locations in x-direction
        file_loc = trim(case_dir)//'/restart_data'//trim(mpiiofs)//'x_cb.dat'
        inquire (FILE=trim(file_loc), EXIST=file_exist)

        if (file_exist) then
            data_size = m_glb + 2
            call MPI_FILE_OPEN(MPI_COMM_WORLD, file_loc, MPI_MODE_RDONLY, mpi_info_int, ifile, ierr)
            call MPI_FILE_READ_ALL(ifile, x_cb_glb, data_size, mpi_p, status, ierr)
            call MPI_FILE_CLOSE(ifile, ierr)
        else
            call s_mpi_abort('File '//trim(file_loc)//' is missing. Exiting. ')
        end if

        ! Assigning local cell boundary locations
        x_cb(-1:m) = x_cb_glb((start_idx(1) - 1):(start_idx(1) + m))
        ! Computing cell center locations
        x_cc(0:m) = (x_cb(0:m) + x_cb(-1:(m - 1)))/2._wp
        ! Computing minimum cell width
        dx = minval(x_cb(0:m) - x_cb(-1:(m - 1)))
        if (num_procs > 1) call s_mpi_reduce_min(dx)
        ! Setting locations of domain bounds
        x_domain%beg = x_cb(-1)
        x_domain%end = x_cb(m)

        if (n > 0) then
            ! Read in cell boundary locations in y-direction
            file_loc = trim(case_dir)//'/restart_data'//trim(mpiiofs)//'y_cb.dat'
            inquire (FILE=trim(file_loc), EXIST=file_exist)

            if (file_exist) then
                data_size = n_glb + 2
                call MPI_FILE_OPEN(MPI_COMM_WORLD, file_loc, MPI_MODE_RDONLY, mpi_info_int, ifile, ierr)
                call MPI_FILE_READ_ALL(ifile, y_cb_glb, data_size, mpi_p, status, ierr)
                call MPI_FILE_CLOSE(ifile, ierr)
            else
                call s_mpi_abort('File '//trim(file_loc)//' is missing. Exiting. ')
            end if

            ! Assigning local cell boundary locations
            y_cb(-1:n) = y_cb_glb((start_idx(2) - 1):(start_idx(2) + n))
            ! Computing cell center locations
            y_cc(0:n) = (y_cb(0:n) + y_cb(-1:(n - 1)))/2._wp
            ! Computing minimum cell width
            dy = minval(y_cb(0:n) - y_cb(-1:(n - 1)))
            if (num_procs > 1) call s_mpi_reduce_min(dy)
            ! Setting locations of domain bounds
            y_domain%beg = y_cb(-1)
            y_domain%end = y_cb(n)

            if (p > 0) then
                ! Read in cell boundary locations in z-direction
                file_loc = trim(case_dir)//'/restart_data'//trim(mpiiofs)//'z_cb.dat'
                inquire (FILE=trim(file_loc), EXIST=file_exist)

                if (file_exist) then
                    data_size = p_glb + 2
                    call MPI_FILE_OPEN(MPI_COMM_WORLD, file_loc, MPI_MODE_RDONLY, mpi_info_int, ifile, ierr)
                    call MPI_FILE_READ_ALL(ifile, z_cb_glb, data_size, mpi_p, status, ierr)
                    call MPI_FILE_CLOSE(ifile, ierr)
                else
                    call s_mpi_abort('File '//trim(file_loc)//' is missing. Exiting. ')
                end if

                ! Assigning local cell boundary locations
                z_cb(-1:p) = z_cb_glb((start_idx(3) - 1):(start_idx(3) + p))
                ! Computing cell center locations
                z_cc(0:p) = (z_cb(0:p) + z_cb(-1:(p - 1)))/2._wp
                ! Computing minimum cell width
                dz = minval(z_cb(0:p) - z_cb(-1:(p - 1)))
                if (num_procs > 1) call s_mpi_reduce_min(dz)
                ! Setting locations of domain bounds
                z_domain%beg = z_cb(-1)
                z_domain%end = z_cb(p)

            end if
        end if

        deallocate (x_cb_glb, y_cb_glb, z_cb_glb)

#endif

    end subroutine s_read_parallel_grid_data_files

    !> The goal of this subroutine is to read in any preexisting
        !!      initial condition data files so that they may be used by
        !!      the pre-process as a starting point in the creation of an
        !!      all new initial condition.
        !! @param q_cons_vf Conservative variables
        !! @param ib_markers track if a cell is within the immersed boundary
    impure subroutine s_read_parallel_ic_data_files(q_cons_vf, ib_markers)

        type(scalar_field), &
            dimension(sys_size), &
            intent(inout) :: q_cons_vf

        type(integer_field), &
            intent(inout) :: ib_markers

#ifdef MFC_MPI

        integer :: ifile, ierr, data_size
        integer, dimension(MPI_STATUS_SIZE) :: status
        integer(KIND=MPI_OFFSET_KIND) :: disp
        integer(KIND=MPI_OFFSET_KIND) :: m_MOK, n_MOK, p_MOK
        integer(KIND=MPI_OFFSET_KIND) :: WP_MOK, var_MOK, str_MOK
        integer(KIND=MPI_OFFSET_KIND) :: NVARS_MOK
        integer(KIND=MPI_OFFSET_KIND) :: MOK

        character(LEN=path_len + 2*name_len) :: file_loc
        logical :: file_exist

        integer :: i

        ! Open the file to read
        if (cfl_adap_dt) then
            write (file_loc, '(I0,A)') n_start, '.dat'
        else
            write (file_loc, '(I0,A)') t_step_start, '.dat'
        end if
        file_loc = trim(restart_dir)//trim(mpiiofs)//trim(file_loc)
        inquire (FILE=trim(file_loc), EXIST=file_exist)

        if (file_exist) then
            call MPI_FILE_OPEN(MPI_COMM_WORLD, file_loc, MPI_MODE_RDONLY, mpi_info_int, ifile, ierr)

            ! Initialize MPI data I/O
            if (ib) then
                call s_initialize_mpi_data(q_cons_vf, ib_markers, levelset, levelset_norm)
            else
                call s_initialize_mpi_data(q_cons_vf)
            end if

            ! Size of local arrays
            data_size = (m + 1)*(n + 1)*(p + 1)

            ! Resize some integers so MPI can read even the biggest files
            m_MOK = int(m_glb + 1, MPI_OFFSET_KIND)
            n_MOK = int(n_glb + 1, MPI_OFFSET_KIND)
            p_MOK = int(p_glb + 1, MPI_OFFSET_KIND)
            WP_MOK = int(8._wp, MPI_OFFSET_KIND)
            MOK = int(1._wp, MPI_OFFSET_KIND)
            str_MOK = int(name_len, MPI_OFFSET_KIND)
            NVARS_MOK = int(sys_size, MPI_OFFSET_KIND)

            ! Read the data for each variable
            do i = 1, sys_size
                var_MOK = int(i, MPI_OFFSET_KIND)

                ! Initial displacement to skip at beginning of file
                disp = m_MOK*max(MOK, n_MOK)*max(MOK, p_MOK)*WP_MOK*(var_MOK - 1)

                call MPI_FILE_SET_VIEW(ifile, disp, mpi_p, MPI_IO_DATA%view(i), &
                                       'native', mpi_info_int, ierr)
                call MPI_FILE_READ(ifile, MPI_IO_DATA%var(i)%sf, data_size, &
                                   mpi_p, status, ierr)
            end do

            if (qbmm .and. .not. polytropic) then
                do i = sys_size + 1, sys_size + 2*nb*4
                    var_MOK = int(i, MPI_OFFSET_KIND)

                    ! Initial displacement to skip at beginning of file
                    disp = m_MOK*max(MOK, n_MOK)*max(MOK, p_MOK)*WP_MOK*(var_MOK - 1)

                    call MPI_FILE_SET_VIEW(ifile, disp, mpi_p, MPI_IO_DATA%view(i), &
                                           'native', mpi_info_int, ierr)
                    call MPI_FILE_READ(ifile, MPI_IO_DATA%var(i)%sf, data_size, &
                                       mpi_p, status, ierr)
                end do
            end if

            call s_mpi_barrier()

            call MPI_FILE_CLOSE(ifile, ierr)

        else
            call s_mpi_abort('File '//trim(file_loc)//' is missing. Exiting. ')
        end if

        if (ib) then

            write (file_loc, '(A)') 'ib.dat'
            file_loc = trim(restart_dir)//trim(mpiiofs)//trim(file_loc)
            inquire (FILE=trim(file_loc), EXIST=file_exist)

            if (file_exist) then

                call MPI_FILE_OPEN(MPI_COMM_WORLD, file_loc, MPI_MODE_RDONLY, mpi_info_int, ifile, ierr)

                disp = 0

                call MPI_FILE_SET_VIEW(ifile, disp, MPI_INTEGER, MPI_IO_IB_DATA%view, &
                                       'native', mpi_info_int, ierr)
                call MPI_FILE_READ(ifile, MPI_IO_IB_DATA%var%sf, data_size, &
                                   MPI_INTEGER, status, ierr)

            else
                call s_mpi_abort('File '//trim(file_loc)//' is missing. Exiting.')
            end if

        end if

        call s_mpi_barrier()

#endif

    end subroutine s_read_parallel_ic_data_files

    impure subroutine s_initialize_modules
        ! Computation of parameters, allocation procedures, and/or any other tasks
        ! needed to properly setup the modules
        call s_initialize_global_parameters_module()
        !Quadrature weights and nodes for polydisperse simulations
        if (bubbles_euler .and. nb > 1) then
            call s_simpson(weight, R0)
        end if
        !Initialize variables for non-polytropic (Preston) model
        if (bubbles_euler .and. .not. polytropic) then
            call s_initialize_nonpoly()
        end if
        !Initialize pb based on surface tension for qbmm (polytropic)
        if (qbmm .and. polytropic .and. (.not. f_is_default(Web))) then
            pb0 = pref + 2._wp*fluid_pp(1)%ss/(R0*R0ref)
            pb0 = pb0/pref
            pref = 1._wp
        end if
        call s_initialize_mpi_common_module()
        call s_initialize_data_output_module()
        call s_initialize_variables_conversion_module()
        call s_initialize_grid_module()
        call s_initialize_initial_condition_module()
        call s_initialize_perturbation_module()
        call s_initialize_assign_variables_module()
        call s_initialize_boundary_common_module()
        if (relax) call s_initialize_phasechange_module()

        ! Create the D directory if it doesn't exit, to store
        ! the serial data files
        call s_create_directory('D')

        ! Associate pointers for serial or parallel I/O
        if (parallel_io .neqv. .true.) then
            s_generate_grid => s_generate_serial_grid
            s_read_grid_data_files => s_read_serial_grid_data_files
            s_read_ic_data_files => s_read_serial_ic_data_files
            s_write_data_files => s_write_serial_data_files
        else
            s_generate_grid => s_generate_parallel_grid
            s_read_grid_data_files => s_read_parallel_grid_data_files
            s_read_ic_data_files => s_read_parallel_ic_data_files
            s_write_data_files => s_write_parallel_data_files
        end if

    end subroutine s_initialize_modules

    impure subroutine s_read_grid()

        if (old_grid) then
            call s_read_grid_data_files()
            call s_check_grid_data_files()
        else
            if (parallel_io .neqv. .true.) then
                call s_generate_grid()
            else
                if (proc_rank == 0) call s_generate_grid()
                call s_mpi_barrier()
                call s_read_grid_data_files()
                call s_check_grid_data_files()
            end if
        end if

    end subroutine s_read_grid

<<<<<<< HEAD
    subroutine s_apply_initial_condition(start, finish)
=======
    impure subroutine s_apply_initial_condition(start, finish, proc_time, time_avg, time_final, file_exists)
>>>>>>> 2f8eef19

        real(wp), intent(inout) :: start, finish

        ! Setting up the grid and the initial condition. If the grid is read in from
        ! preexisting grid data files, it is checked for consistency. If the grid is
        ! not read in, it is generated from scratch according to the inputs provided
        ! by the user. The initial condition may also be read in. It in turn is not
        ! checked for consistency since it WILL further be edited by the pre-process
        ! and also because it may be incomplete at the time it is read in. Finally,
        ! when the grid and initial condition are completely setup, they are written
        ! to their respective data files.

        ! Setting up grid and initial condition
        call cpu_time(start)

        if (old_ic) call s_read_ic_data_files(q_cons_vf, ib_markers)

        call s_generate_initial_condition()

        if (relax) then
            if (proc_rank == 0) then
                print *, 'initial condition might have been altered due to enforcement of &
&                pTg-equilirium (relax = "T" activated)'
            end if

            call s_infinite_relaxation_k(q_cons_vf)
        end if

        call s_write_data_files(q_cons_vf, q_prim_vf, ib_markers, levelset, levelset_norm, bc_type)

        call cpu_time(finish)
    end subroutine s_apply_initial_condition

    impure subroutine s_save_data(proc_time, time_avg, time_final, file_exists)

        real(wp), dimension(:), intent(inout) :: proc_time
        real(wp), intent(inout) :: time_avg, time_final
        logical, intent(inout) :: file_exists

        call s_mpi_barrier()

        if (num_procs > 1) then
            call mpi_bcast_time_step_values(proc_time, time_avg)
        end if

        if (proc_rank == 0) then
            time_final = 0._wp
            if (num_procs == 1) then
                time_final = time_avg
                print *, "Elapsed Time", time_final
            else
                time_final = maxval(proc_time)
                print *, "Elapsed Time", time_final
            end if
            inquire (FILE='pre_time_data.dat', EXIST=file_exists)
            if (file_exists) then
                open (1, file='pre_time_data.dat', position='append', status='old')
                write (1, *) num_procs, time_final
                close (1)
            else
                open (1, file='pre_time_data.dat', status='new')
                write (1, *) num_procs, time_final
                close (1)
            end if
        end if
    end subroutine s_save_data

    impure subroutine s_initialize_mpi_domain
        ! Initialization of the MPI environment

        call s_mpi_initialize()

        ! Rank 0 processor assigns default values to user inputs prior to reading
        ! those in from the input file. Next, the user inputs are read in and their
        ! consistency is checked. The detection of any inconsistencies automatically
        ! leads to the termination of the pre-process.

        if (proc_rank == 0) then
            call s_assign_default_values_to_user_inputs()
            call s_read_input_file()
            call s_check_input_file()

            print '(" Pre-processing a ", I0, "x", I0, "x", I0, " case on ", I0, " rank(s)")', m, n, p, num_procs
        end if

        ! Broadcasting the user inputs to all of the processors and performing the
        ! parallel computational domain decomposition. Neither procedure has to be
        ! carried out if pre-process is in fact not truly executed in parallel.
        call s_mpi_bcast_user_inputs()
        call s_initialize_parallel_io()
        call s_mpi_decompose_computational_domain()
    end subroutine s_initialize_mpi_domain

    impure subroutine s_finalize_modules
        ! Disassociate pointers for serial and parallel I/O
        s_generate_grid => null()
        s_read_grid_data_files => null()
        s_read_ic_data_files => null()
        s_write_data_files => null()

        ! Deallocation procedures for the modules
        call s_finalize_mpi_common_module()
        call s_finalize_grid_module()
        call s_finalize_variables_conversion_module()
        call s_finalize_data_output_module()
        call s_finalize_global_parameters_module()
        call s_finalize_assign_variables_module()
        call s_finalize_perturbation_module()
        call s_finalize_boundary_common_module()
        if (relax) call s_finalize_relaxation_solver_module()

        ! Finalization of the MPI environment
        call s_mpi_finalize()
    end subroutine s_finalize_modules

end module m_start_up<|MERGE_RESOLUTION|>--- conflicted
+++ resolved
@@ -826,11 +826,7 @@
 
     end subroutine s_read_grid
 
-<<<<<<< HEAD
-    subroutine s_apply_initial_condition(start, finish)
-=======
-    impure subroutine s_apply_initial_condition(start, finish, proc_time, time_avg, time_final, file_exists)
->>>>>>> 2f8eef19
+    impure subroutine s_apply_initial_condition(start, finish)
 
         real(wp), intent(inout) :: start, finish
 
