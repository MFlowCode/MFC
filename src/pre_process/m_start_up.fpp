--- conflicted
+++ resolved
@@ -852,12 +852,9 @@
         call s_finalize_variables_conversion_module()
         call s_finalize_data_output_module()
         call s_finalize_global_parameters_module()
-<<<<<<< HEAD
-        call s_finialize_assign_variables_module()
+        call s_finalize_assign_variables_module()
         if (relax) call s_finalize_relaxation_solver_module()
-=======
-        call s_finalize_assign_variables_module()
->>>>>>> cf90cc06
+        
 
         ! Finalization of the MPI environment
         call s_mpi_finalize()
