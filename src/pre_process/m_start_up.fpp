!>
!! @file m_start_up.f90
!! @brief Contains module m_start_up

!> @brief This module contains subroutines that read, and check consistency
!!              of, the user provided inputs, grid and data. This module also allocates
!!                and initializes the relevant variables sets up the mpi decomposition and
!!                initial condition procedures.
module m_start_up

    use m_derived_types         !< Definitions of the derived types

    use m_global_parameters     !< Global parameters for the code

    use m_mpi_proxy             !< Message passing interface (MPI) module proxy

    use m_mpi_common

    use m_variables_conversion  !< Subroutines to change the state variables from
                                !! one form to another

    use m_grid                  !< Procedures to generate (non-)uniform grids

    use m_initial_condition     !< Procedures to generate initial condition

    use m_data_output           !< Procedures to write the grid data and the
                                !! conservative variables to files

    use m_compile_specific      !< Compile-specific procedures

    use m_patches

    use m_assign_variables

    use m_phase_change          !< Phase-change module

    use m_helper_basic          !< Functions to compare floating point numbers

    use m_helper

#ifdef MFC_MPI
    use mpi                     !< Message passing interface (MPI) module
#endif

    use m_check_patches

    use m_check_ib_patches

    use m_helper

    use m_checker_common

    use m_checker

    use m_boundary_common

    use m_boundary_conditions

    implicit none

    private; 
    public :: s_read_input_file, &
              s_check_input_file, &
              s_read_grid_data_files, &
              s_read_ic_data_files, &
              s_read_serial_grid_data_files, &
              s_read_serial_ic_data_files, &
              s_read_parallel_grid_data_files, &
              s_read_parallel_ic_data_files, &
              s_check_grid_data_files, &
              s_initialize_modules, &
              s_initialize_mpi_domain, &
              s_finalize_modules, &
              s_apply_initial_condition, &
              s_save_data, s_read_grid

    abstract interface

        impure subroutine s_read_abstract_grid_data_files

        end subroutine s_read_abstract_grid_data_files

        !! @param q_cons_vf Conservative variables
        !! @param ib_markers track if a cell is within the immersed boundary
        impure subroutine s_read_abstract_ic_data_files(q_cons_vf_in, ib_markers_in)

            import :: scalar_field, integer_field, sys_size, pres_field

            type(scalar_field), &
                dimension(sys_size), &
                intent(inout) :: q_cons_vf_in

            type(integer_field), &
                intent(inout) :: ib_markers_in

        end subroutine s_read_abstract_ic_data_files

    end interface

    character(LEN=path_len + name_len) :: proc_rank_dir !<
    !! Location of the folder associated with the rank of the local processor

    character(LEN=path_len + 2*name_len), private :: t_step_dir !<
    !! Possible location of time-step folder containing preexisting grid and/or
    !! conservative variables data to be used as starting point for pre-process

    procedure(s_read_abstract_grid_data_files), pointer :: s_read_grid_data_files => null()
    procedure(s_read_abstract_ic_data_files), pointer :: s_read_ic_data_files => null()

contains

    !>  Reads the configuration file pre_process.inp, in order to
        !!      populate the parameters in module m_global_parameters.f90
        !!      with the user provided inputs
    impure subroutine s_read_input_file

        character(LEN=name_len) :: file_loc  !<
            !! Generic string used to store the address of a particular file

        logical :: file_check !<
            !! Generic logical used for the purpose of asserting whether a file
            !! is or is not present in the designated location

        integer :: iostatus
            !! Integer to check iostat of file read

        character(len=1000) :: line

        ! Namelist for all of the parameters to be inputted by the user
        namelist /user_inputs/ case_dir, old_grid, old_ic, &
            t_step_old, t_step_start, m, n, p, x_domain, y_domain, z_domain, &
            stretch_x, stretch_y, stretch_z, a_x, a_y, &
            a_z, x_a, y_a, z_a, x_b, y_b, z_b, &
            model_eqns, num_fluids, mpp_lim, &
            weno_order, bc_x, bc_y, bc_z, num_patches, &
            hypoelasticity, mhd, patch_icpp, fluid_pp, precision, parallel_io, &
            mixlayer_vel_profile, mixlayer_vel_coef, &
            mixlayer_perturb, mixlayer_perturb_nk, mixlayer_perturb_k0, &
            pi_fac, perturb_flow, perturb_flow_fluid, perturb_flow_mag, &
            perturb_sph, perturb_sph_fluid, fluid_rho, &
            cyl_coord, loops_x, loops_y, loops_z, &
            rhoref, pref, bubbles_euler, R0ref, nb, &
            polytropic, thermal, Ca, Web, Re_inv, &
            polydisperse, poly_sigma, qbmm, &
            sigR, sigV, dist_type, rhoRV, &
            file_per_process, relax, relax_model, &
            palpha_eps, ptgalpha_eps, ib, num_ibs, patch_ib, &
            sigma, adv_n, cfl_adap_dt, cfl_const_dt, n_start, &
            n_start_old, surface_tension, hyperelasticity, pre_stress, &
            elliptic_smoothing, elliptic_smoothing_iters, &
            viscous, bubbles_lagrange, bc_x, bc_y, bc_z, num_bc_patches, &
<<<<<<< HEAD
            patch_bc, Bx0, relativity, cont_damage, fd_order, lag_params, &
            interface_file, normFac, normMag, g0, p0, igr, igr_order
=======
            patch_bc, Bx0, relativity, cont_damage, igr, igr_order, &
            down_sample, recon_type, muscl_order
>>>>>>> 88c0a115

        ! Inquiring the status of the pre_process.inp file
        file_loc = 'pre_process.inp'
        inquire (FILE=trim(file_loc), EXIST=file_check)

        ! Checking whether the input file is there. If it is, the input file
        ! is read. If not, the program is terminated.
        if (file_check) then
            open (1, FILE=trim(file_loc), FORM='formatted', &
                  STATUS='old', ACTION='read')
            read (1, NML=user_inputs, iostat=iostatus)
            if (iostatus /= 0) then
                backspace (1)
                read (1, fmt='(A)') line
                print *, 'Invalid line in namelist: '//trim(line)
                call s_mpi_abort('Invalid line in pre_process.inp. It is '// &
                                 'likely due to a datatype mismatch. Exiting.')
            end if
            close (1)

            call s_update_cell_bounds(cells_bounds, m, n, p)

            ! Store m,n,p into global m,n,p
            m_glb = m
            n_glb = n
            p_glb = p

            nGlobal = int(m_glb + 1, kind=8)*int(n_glb + 1, kind=8)*int(p_glb + 1, kind=8)

            if (cfl_adap_dt .or. cfl_const_dt) cfl_dt = .true.

            if (any((/bc_x%beg, bc_x%end, bc_y%beg, bc_y%end, bc_z%beg, bc_z%end/) == BC_DIRICHLET) .or. &
                num_bc_patches > 0) then
                bc_io = .true.
            end if

        else
            call s_mpi_abort('File pre_process.inp is missing. Exiting.')
        end if

    end subroutine s_read_input_file

    !>  Checking that the user inputs make sense, i.e. that the
    !!      individual choices are compatible with the code's options
    !!      and that the combination of these choices results into a
    !!      valid configuration for the pre-process
    impure subroutine s_check_input_file

        character(LEN=len_trim(case_dir)) :: file_loc !<
            !! Generic string used to store the address of a particular file

        logical :: dir_check !<
            !! Logical variable used to test the existence of folders

        ! Checking the existence of the case folder
        case_dir = adjustl(case_dir)

        file_loc = trim(case_dir)//'/.'

        call my_inquire(file_loc, dir_check)

        if (dir_check .neqv. .true.) then
            print '(A)', 'WARNING: Ensure that compiler flags/choices in Makefiles match your compiler! '
            print '(A)', 'WARNING: Ensure that preprocessor flags are enabled! '
            call s_mpi_abort('Unsupported choice for the value of case_dir.'// &
                             'Exiting.')
        end if

        call s_check_inputs_common()
        call s_check_inputs()

        ! Check all the patch properties
        call s_check_patches()

        if (ib) call s_check_ib_patches()

    end subroutine s_check_input_file

    !> The goal of this subroutine is to read in any preexisting
        !!      grid data as well as based on the imported grid, complete
        !!      the necessary global computational domain parameters.
    impure subroutine s_read_serial_grid_data_files

        ! Generic string used to store the address of a particular file
        character(LEN=len_trim(case_dir) + 3*name_len) :: file_loc

        ! Logical variable used to test the existence of folders
        logical :: dir_check

        ! Generic logical used for the purpose of asserting whether a file
        ! is or is not present in the designated location
        logical :: file_check

        ! Setting address of the local processor rank and time-step directory
        write (proc_rank_dir, '(A,I0)') '/p_all/p', proc_rank
        proc_rank_dir = trim(case_dir)//trim(proc_rank_dir)

        write (t_step_dir, '(A,I0)') '/', t_step_start
        t_step_dir = trim(proc_rank_dir)//trim(t_step_dir)

        ! Inquiring as to the existence of the time-step directory
        file_loc = trim(t_step_dir)//'/.'
        call my_inquire(file_loc, dir_check)

        ! If the time-step directory is missing, the pre-process exits
        if (dir_check .neqv. .true.) then
            call s_mpi_abort('Time-step folder '//trim(t_step_dir)// &
                             ' is missing. Exiting.')
        end if

        ! Reading the Grid Data File for the x-direction

        ! Checking whether x_cb.dat exists
        file_loc = trim(t_step_dir)//'/x_cb.dat'
        inquire (FILE=trim(file_loc), EXIST=file_check)

        ! If it exists, x_cb.dat is read
        if (file_check) then
            open (1, FILE=trim(file_loc), FORM='unformatted', &
                  STATUS='old', ACTION='read')
            read (1) x_cb(-1:m)
            close (1)
        else
            call s_mpi_abort('File x_cb.dat is missing in '// &
                             trim(t_step_dir)//'. Exiting.')
        end if

        ! Computing cell-center locations
        x_cc(0:m) = (x_cb(0:m) + x_cb(-1:(m - 1)))/2._wp

        ! Computing minimum cell-width
        dx = minval(x_cb(0:m) - x_cb(-1:m - 1))
        if (num_procs > 1) call s_mpi_reduce_min(dx)

        ! Setting locations of domain bounds
        x_domain%beg = x_cb(-1)
        x_domain%end = x_cb(m)

        ! Reading the Grid Data File for the y-direction

        if (n > 0) then

            ! Checking whether y_cb.dat exists
            file_loc = trim(t_step_dir)//'/y_cb.dat'
            inquire (FILE=trim(file_loc), EXIST=file_check)

            ! If it exists, y_cb.dat is read
            if (file_check) then
                open (1, FILE=trim(file_loc), FORM='unformatted', &
                      STATUS='old', ACTION='read')
                read (1) y_cb(-1:n)
                close (1)
            else
                call s_mpi_abort('File y_cb.dat is missing in '// &
                                 trim(t_step_dir)//'. Exiting.')
            end if

            ! Computing cell-center locations
            y_cc(0:n) = (y_cb(0:n) + y_cb(-1:(n - 1)))/2._wp

            ! Computing minimum cell-width
            dy = minval(y_cb(0:n) - y_cb(-1:n - 1))
            if (num_procs > 1) call s_mpi_reduce_min(dy)

            ! Setting locations of domain bounds
            y_domain%beg = y_cb(-1)
            y_domain%end = y_cb(n)

            ! Reading the Grid Data File for the z-direction
            if (p > 0) then

                ! Checking whether z_cb.dat exists
                file_loc = trim(t_step_dir)//'/z_cb.dat'
                inquire (FILE=trim(file_loc), EXIST=file_check)

                ! If it exists, z_cb.dat is read
                if (file_check) then
                    open (1, FILE=trim(file_loc), FORM='unformatted', &
                          STATUS='old', ACTION='read')
                    read (1) z_cb(-1:p)
                    close (1)
                else
                    call s_mpi_abort('File z_cb.dat is missing in '// &
                                     trim(t_step_dir)//'. Exiting.')
                end if

                ! Computing cell-center locations
                z_cc(0:p) = (z_cb(0:p) + z_cb(-1:(p - 1)))/2._wp

                ! Computing minimum cell-width
                dz = minval(z_cb(0:p) - z_cb(-1:p - 1))
                if (num_procs > 1) call s_mpi_reduce_min(dz)

                ! Setting locations of domain bounds
                z_domain%beg = z_cb(-1)
                z_domain%end = z_cb(p)

            end if

        end if

        ! If only the preexisting grid data files are read in and there will
        ! not be any preexisting initial condition data files imported, then
        ! the directory associated with the rank of the local processor may
        ! be cleaned to make room for the new pre-process data. In addition,
        ! the time-step directory that will contain the new grid and initial
        ! condition data are also generated.
        if (old_ic .neqv. .true.) then
            call s_delete_directory(trim(proc_rank_dir)//'/*')
            call s_create_directory(trim(proc_rank_dir)//'/0')
        end if

    end subroutine s_read_serial_grid_data_files

    !> Cell-boundary data are checked for consistency by looking
        !!      at the (non-)uniform cell-width distributions for all the
        !!      active coordinate directions and making sure that all of
        !!      the cell-widths are positively valued
    impure subroutine s_check_grid_data_files

        ! Cell-boundary Data Consistency Check in x-direction

        if (any(x_cb(0:m) - x_cb(-1:m - 1) <= 0._wp)) then
            call s_mpi_abort('x_cb.dat in '//trim(t_step_dir)// &
                             ' contains non-positive cell-spacings. Exiting.')
        end if

        ! Cell-boundary Data Consistency Check in y-direction

        if (n > 0) then

            if (any(y_cb(0:n) - y_cb(-1:n - 1) <= 0._wp)) then
                call s_mpi_abort('y_cb.dat in '//trim(t_step_dir)// &
                                 ' contains non-positive cell-spacings. '// &
                                 'Exiting.')
            end if

            ! Cell-boundary Data Consistency Check in z-direction

            if (p > 0) then

                if (any(z_cb(0:p) - z_cb(-1:p - 1) <= 0._wp)) then
                    call s_mpi_abort('z_cb.dat in '//trim(t_step_dir)// &
                                     ' contains non-positive cell-spacings'// &
                                     ' .Exiting.')
                end if

            end if

        end if

    end subroutine s_check_grid_data_files

    !> The goal of this subroutine is to read in any preexisting
        !!      initial condition data files so that they may be used by
        !!      the pre-process as a starting point in the creation of an
        !!      all new initial condition.
        !! @param q_cons_vf Conservative variables
        !! @param ib_markers track if a cell is within the immersed boundary
    impure subroutine s_read_serial_ic_data_files(q_cons_vf_in, ib_markers_in)

        type(scalar_field), &
            dimension(sys_size), &
            intent(inout) :: q_cons_vf_in

        type(integer_field), &
            intent(inout) :: ib_markers_in

        character(LEN=len_trim(case_dir) + 3*name_len) :: file_loc !<
        ! Generic string used to store the address of a particular file

        character(LEN= &
                  int(floor(log10(real(sys_size, wp)))) + 1) :: file_num !<
            !! Used to store the variable position, in character form, of the
            !! currently manipulated conservative variable file

        logical :: file_check !<
            !! Generic logical used for the purpose of asserting whether a file
            !! is or is not present in the designated location

        integer :: i, r !< Generic loop iterator

        ! Reading the Conservative Variables Data Files
        do i = 1, sys_size

            ! Checking whether data file associated with variable position
            ! of the currently manipulated conservative variable exists
            write (file_num, '(I0)') i
            file_loc = trim(t_step_dir)//'/q_cons_vf'// &
                       trim(file_num)//'.dat'
            inquire (FILE=trim(file_loc), EXIST=file_check)

            ! If it exists, the data file is read
            if (file_check) then
                open (1, FILE=trim(file_loc), FORM='unformatted', &
                      STATUS='old', ACTION='read')
                read (1) q_cons_vf_in(i)%sf
                close (1)
            else
                call s_mpi_abort('File q_cons_vf'//trim(file_num)// &
                                 '.dat is missing in '//trim(t_step_dir)// &
                                 '. Exiting.')
            end if

        end do

        !Read bubble variables pb and mv for non-polytropic qbmm
        if (qbmm .and. .not. polytropic) then
            do i = 1, nb
                do r = 1, nnode
                    ! Checking whether data file associated with variable position
                    ! of the currently manipulated bubble variable exists
                    write (file_num, '(I0)') sys_size + r + (i - 1)*nnode
                    file_loc = trim(t_step_dir)//'/pb'// &
                               trim(file_num)//'.dat'
                    inquire (FILE=trim(file_loc), EXIST=file_check)

                    ! If it exists, the data file is read
                    if (file_check) then
                        open (1, FILE=trim(file_loc), FORM='unformatted', &
                              STATUS='old', ACTION='read')
                        read (1) pb%sf(:, :, :, r, i)
                        close (1)
                    else
                        call s_mpi_abort('File pb'//trim(file_num)// &
                                         '.dat is missing in '//trim(t_step_dir)// &
                                         '. Exiting.')
                    end if
                end do

            end do

            do i = 1, nb
                do r = 1, 4
                    ! Checking whether data file associated with variable position
                    ! of the currently manipulated bubble variable exists
                    write (file_num, '(I0)') sys_size + r + (i - 1)*4
                    file_loc = trim(t_step_dir)//'/mv'// &
                               trim(file_num)//'.dat'
                    inquire (FILE=trim(file_loc), EXIST=file_check)

                    ! If it exists, the data file is read
                    if (file_check) then
                        open (1, FILE=trim(file_loc), FORM='unformatted', &
                              STATUS='old', ACTION='read')
                        read (1) mv%sf(:, :, :, r, i)
                        close (1)
                    else
                        call s_mpi_abort('File mv'//trim(file_num)// &
                                         '.dat is missing in '//trim(t_step_dir)// &
                                         '. Exiting.')
                    end if
                end do

            end do
        end if

        ! Reading the IB markers
        if (ib) then
            write (file_num, '(I0)') i
            file_loc = trim(t_step_dir)//'/ib.dat'
            inquire (FILE=trim(file_loc), EXIST=file_check)

            ! If it exists, the data file is read
            if (file_check) then
                open (1, FILE=trim(file_loc), FORM='unformatted', &
                      STATUS='old', ACTION='read')
                read (1) ib_markers_in%sf(0:m, 0:n, 0:p)
                close (1)
            else
                call s_mpi_abort('File ib.dat is missing in ' &
                                 //trim(t_step_dir)// &
                                 '. Exiting.')
            end if
        end if

        ! Since the preexisting grid and initial condition data files have
        ! been read in, the directory associated with the rank of the local
        ! process may be cleaned out to make room for new pre-process data.
        ! In addition, the time-step folder that will contain the new grid
        ! and initial condition data are also generated.
        call s_create_directory(trim(proc_rank_dir)//'/*')
        call s_create_directory(trim(proc_rank_dir)//'/0')

    end subroutine s_read_serial_ic_data_files

    !> Cell-boundary data are checked for consistency by looking
        !!      at the (non-)uniform cell-width distributions for all the
        !!      active coordinate directions and making sure that all of
        !!      the cell-widths are positively valued
    impure subroutine s_read_parallel_grid_data_files

#ifdef MFC_MPI

        real(wp), allocatable, dimension(:) :: x_cb_glb, y_cb_glb, z_cb_glb

        integer :: ifile, ierr, data_size
        integer, dimension(MPI_STATUS_SIZE) :: status

        character(LEN=path_len + 2*name_len) :: file_loc
        logical :: file_exist

        allocate (x_cb_glb(-1:m_glb))
        allocate (y_cb_glb(-1:n_glb))
        allocate (z_cb_glb(-1:p_glb))

        ! Read in cell boundary locations in x-direction
        file_loc = trim(case_dir)//'/restart_data'//trim(mpiiofs)//'x_cb.dat'
        inquire (FILE=trim(file_loc), EXIST=file_exist)

        if (file_exist) then
            data_size = m_glb + 2
            call MPI_FILE_OPEN(MPI_COMM_WORLD, file_loc, MPI_MODE_RDONLY, mpi_info_int, ifile, ierr)
            call MPI_FILE_READ_ALL(ifile, x_cb_glb, data_size, mpi_p, status, ierr)
            call MPI_FILE_CLOSE(ifile, ierr)
        else
            call s_mpi_abort('File '//trim(file_loc)//' is missing. Exiting. ')
        end if

        ! Assigning local cell boundary locations
        x_cb(-1:m) = x_cb_glb((start_idx(1) - 1):(start_idx(1) + m))
        ! Computing cell center locations
        x_cc(0:m) = (x_cb(0:m) + x_cb(-1:(m - 1)))/2._wp
        ! Computing minimum cell width
        dx = minval(x_cb(0:m) - x_cb(-1:(m - 1)))
        if (num_procs > 1) call s_mpi_reduce_min(dx)
        ! Setting locations of domain bounds
        x_domain%beg = x_cb(-1)
        x_domain%end = x_cb(m)

        if (n > 0) then
            ! Read in cell boundary locations in y-direction
            file_loc = trim(case_dir)//'/restart_data'//trim(mpiiofs)//'y_cb.dat'
            inquire (FILE=trim(file_loc), EXIST=file_exist)

            if (file_exist) then
                data_size = n_glb + 2
                call MPI_FILE_OPEN(MPI_COMM_WORLD, file_loc, MPI_MODE_RDONLY, mpi_info_int, ifile, ierr)
                call MPI_FILE_READ_ALL(ifile, y_cb_glb, data_size, mpi_p, status, ierr)
                call MPI_FILE_CLOSE(ifile, ierr)
            else
                call s_mpi_abort('File '//trim(file_loc)//' is missing. Exiting. ')
            end if

            ! Assigning local cell boundary locations
            y_cb(-1:n) = y_cb_glb((start_idx(2) - 1):(start_idx(2) + n))
            ! Computing cell center locations
            y_cc(0:n) = (y_cb(0:n) + y_cb(-1:(n - 1)))/2._wp
            ! Computing minimum cell width
            dy = minval(y_cb(0:n) - y_cb(-1:(n - 1)))
            if (num_procs > 1) call s_mpi_reduce_min(dy)
            ! Setting locations of domain bounds
            y_domain%beg = y_cb(-1)
            y_domain%end = y_cb(n)

            if (p > 0) then
                ! Read in cell boundary locations in z-direction
                file_loc = trim(case_dir)//'/restart_data'//trim(mpiiofs)//'z_cb.dat'
                inquire (FILE=trim(file_loc), EXIST=file_exist)

                if (file_exist) then
                    data_size = p_glb + 2
                    call MPI_FILE_OPEN(MPI_COMM_WORLD, file_loc, MPI_MODE_RDONLY, mpi_info_int, ifile, ierr)
                    call MPI_FILE_READ_ALL(ifile, z_cb_glb, data_size, mpi_p, status, ierr)
                    call MPI_FILE_CLOSE(ifile, ierr)
                else
                    call s_mpi_abort('File '//trim(file_loc)//' is missing. Exiting. ')
                end if

                ! Assigning local cell boundary locations
                z_cb(-1:p) = z_cb_glb((start_idx(3) - 1):(start_idx(3) + p))
                ! Computing cell center locations
                z_cc(0:p) = (z_cb(0:p) + z_cb(-1:(p - 1)))/2._wp
                ! Computing minimum cell width
                dz = minval(z_cb(0:p) - z_cb(-1:(p - 1)))
                if (num_procs > 1) call s_mpi_reduce_min(dz)
                ! Setting locations of domain bounds
                z_domain%beg = z_cb(-1)
                z_domain%end = z_cb(p)

            end if
        end if

        deallocate (x_cb_glb, y_cb_glb, z_cb_glb)

#endif

    end subroutine s_read_parallel_grid_data_files

    !> The goal of this subroutine is to read in any preexisting
        !!      initial condition data files so that they may be used by
        !!      the pre-process as a starting point in the creation of an
        !!      all new initial condition.
        !! @param q_cons_vf Conservative variables
        !! @param ib_markers track if a cell is within the immersed boundary
    impure subroutine s_read_parallel_ic_data_files(q_cons_vf_in, ib_markers_in)

        type(scalar_field), &
            dimension(sys_size), &
            intent(inout) :: q_cons_vf_in

        type(integer_field), &
            intent(inout) :: ib_markers_in

#ifdef MFC_MPI

        integer :: ifile, ierr, data_size
        integer, dimension(MPI_STATUS_SIZE) :: status
        integer(KIND=MPI_OFFSET_KIND) :: disp
        integer(KIND=MPI_OFFSET_KIND) :: m_MOK, n_MOK, p_MOK
        integer(KIND=MPI_OFFSET_KIND) :: WP_MOK, var_MOK, str_MOK
        integer(KIND=MPI_OFFSET_KIND) :: NVARS_MOK
        integer(KIND=MPI_OFFSET_KIND) :: MOK

        character(LEN=path_len + 2*name_len) :: file_loc
        logical :: file_exist

        integer :: i

        ! Open the file to read
        if (cfl_adap_dt) then
            write (file_loc, '(I0,A)') n_start, '.dat'
        else
            write (file_loc, '(I0,A)') t_step_start, '.dat'
        end if
        file_loc = trim(restart_dir)//trim(mpiiofs)//trim(file_loc)
        inquire (FILE=trim(file_loc), EXIST=file_exist)

        if (file_exist) then
            call MPI_FILE_OPEN(MPI_COMM_WORLD, file_loc, MPI_MODE_RDONLY, mpi_info_int, ifile, ierr)

            ! Initialize MPI data I/O
            if (ib) then
                call s_initialize_mpi_data(q_cons_vf_in, ib_markers_in, levelset, levelset_norm)
            else
                call s_initialize_mpi_data(q_cons_vf_in)
            end if

            ! Size of local arrays
            data_size = (m + 1)*(n + 1)*(p + 1)

            ! Resize some integers so MPI can read even the biggest files
            m_MOK = int(m_glb + 1, MPI_OFFSET_KIND)
            n_MOK = int(n_glb + 1, MPI_OFFSET_KIND)
            p_MOK = int(p_glb + 1, MPI_OFFSET_KIND)
            WP_MOK = int(8._wp, MPI_OFFSET_KIND)
            MOK = int(1._wp, MPI_OFFSET_KIND)
            str_MOK = int(name_len, MPI_OFFSET_KIND)
            NVARS_MOK = int(sys_size, MPI_OFFSET_KIND)

            ! Read the data for each variable
            do i = 1, sys_size
                var_MOK = int(i, MPI_OFFSET_KIND)

                ! Initial displacement to skip at beginning of file
                disp = m_MOK*max(MOK, n_MOK)*max(MOK, p_MOK)*WP_MOK*(var_MOK - 1)

                call MPI_FILE_SET_VIEW(ifile, disp, mpi_p, MPI_IO_DATA%view(i), &
                                       'native', mpi_info_int, ierr)
                call MPI_FILE_READ(ifile, MPI_IO_DATA%var(i)%sf, data_size, &
                                   mpi_p, status, ierr)
            end do

            if (qbmm .and. .not. polytropic) then
                do i = sys_size + 1, sys_size + 2*nb*4
                    var_MOK = int(i, MPI_OFFSET_KIND)

                    ! Initial displacement to skip at beginning of file
                    disp = m_MOK*max(MOK, n_MOK)*max(MOK, p_MOK)*WP_MOK*(var_MOK - 1)

                    call MPI_FILE_SET_VIEW(ifile, disp, mpi_p, MPI_IO_DATA%view(i), &
                                           'native', mpi_info_int, ierr)
                    call MPI_FILE_READ(ifile, MPI_IO_DATA%var(i)%sf, data_size, &
                                       mpi_p, status, ierr)
                end do
            end if

            call s_mpi_barrier()

            call MPI_FILE_CLOSE(ifile, ierr)

        else
            call s_mpi_abort('File '//trim(file_loc)//' is missing. Exiting. ')
        end if

        if (ib) then

            write (file_loc, '(A)') 'ib.dat'
            file_loc = trim(restart_dir)//trim(mpiiofs)//trim(file_loc)
            inquire (FILE=trim(file_loc), EXIST=file_exist)

            if (file_exist) then

                call MPI_FILE_OPEN(MPI_COMM_WORLD, file_loc, MPI_MODE_RDONLY, mpi_info_int, ifile, ierr)

                disp = 0

                call MPI_FILE_SET_VIEW(ifile, disp, MPI_INTEGER, MPI_IO_IB_DATA%view, &
                                       'native', mpi_info_int, ierr)
                call MPI_FILE_READ(ifile, MPI_IO_IB_DATA%var%sf, data_size, &
                                   MPI_INTEGER, status, ierr)

            else
                call s_mpi_abort('File '//trim(file_loc)//' is missing. Exiting.')
            end if

        end if

        call s_mpi_barrier()

#endif

    end subroutine s_read_parallel_ic_data_files

    impure subroutine s_initialize_modules
        ! Computation of parameters, allocation procedures, and/or any other tasks
        ! needed to properly setup the modules
        call s_initialize_global_parameters_module()
        !Quadrature weights and nodes for polydisperse simulations
        if (bubbles_euler .and. nb > 1) then
            call s_simpson(weight, R0)
        end if
        !Initialize variables for non-polytropic (Preston) model
        if (bubbles_euler .and. .not. polytropic) then
            call s_initialize_nonpoly()
        end if
        !Initialize pb based on surface tension for qbmm (polytropic)
        if (qbmm .and. polytropic .and. (.not. f_is_default(Web))) then
            pb0(:) = pref + 2._wp*fluid_pp(1)%ss/(R0(:)*R0ref)
            pb0(:) = pb0(:)/pref
            pref = 1._wp
        end if
        call s_initialize_mpi_common_module()
        call s_initialize_data_output_module()
        call s_initialize_variables_conversion_module()
        call s_initialize_grid_module()
        call s_initialize_initial_condition_module()
        call s_initialize_perturbation_module()
        call s_initialize_assign_variables_module()
        call s_initialize_boundary_common_module()
        if (relax) call s_initialize_phasechange_module()

        ! Create the D directory if it doesn't exit, to store
        ! the serial data files
        call s_create_directory('D')

        ! Associate pointers for serial or parallel I/O
        if (parallel_io .neqv. .true.) then
            s_generate_grid => s_generate_serial_grid
            s_read_grid_data_files => s_read_serial_grid_data_files
            s_read_ic_data_files => s_read_serial_ic_data_files
            s_write_data_files => s_write_serial_data_files
        else
            s_generate_grid => s_generate_parallel_grid
            s_read_grid_data_files => s_read_parallel_grid_data_files
            s_read_ic_data_files => s_read_parallel_ic_data_files
            s_write_data_files => s_write_parallel_data_files
        end if

    end subroutine s_initialize_modules

    impure subroutine s_read_grid()

        if (old_grid) then
            call s_read_grid_data_files()
            call s_check_grid_data_files()
        else
            if (parallel_io .neqv. .true.) then
                call s_generate_grid()
            else
                if (proc_rank == 0) call s_generate_grid()
                call s_mpi_barrier()
                call s_read_grid_data_files()
                call s_check_grid_data_files()
            end if
        end if

    end subroutine s_read_grid

    impure subroutine s_apply_initial_condition(start, finish)

        real(wp), intent(inout) :: start, finish

        ! Setting up the grid and the initial condition. If the grid is read in from
        ! preexisting grid data files, it is checked for consistency. If the grid is
        ! not read in, it is generated from scratch according to the inputs provided
        ! by the user. The initial condition may also be read in. It in turn is not
        ! checked for consistency since it WILL further be edited by the pre-process
        ! and also because it may be incomplete at the time it is read in. Finally,
        ! when the grid and initial condition are completely setup, they are written
        ! to their respective data files.

        ! Setting up grid and initial condition
        call cpu_time(start)

        if (old_ic) call s_read_ic_data_files(q_cons_vf, ib_markers)

        call s_generate_initial_condition()

        if (relax) then
            if (proc_rank == 0) then
                print *, 'initial condition might have been altered due to enforcement of &
&                pTg-equilirium (relax = "T" activated)'
            end if

            call s_infinite_relaxation_k(q_cons_vf)
        end if

        if (ib) then
            call s_write_data_files(q_cons_vf, q_prim_vf, bc_type, ib_markers, levelset, levelset_norm)
        else
            call s_write_data_files(q_cons_vf, q_prim_vf, bc_type)
        end if

        call cpu_time(finish)
    end subroutine s_apply_initial_condition

    impure subroutine s_save_data(proc_time, time_avg, time_final, file_exists)

        real(wp), dimension(:), intent(inout) :: proc_time
        real(wp), intent(inout) :: time_avg, time_final
        logical, intent(inout) :: file_exists

        call s_mpi_barrier()

        if (num_procs > 1) then
            call mpi_bcast_time_step_values(proc_time, time_avg)
        end if

        if (proc_rank == 0) then
            time_final = 0._wp
            if (num_procs == 1) then
                time_final = time_avg
                print *, "Elapsed Time", time_final
            else
                time_final = maxval(proc_time)
                print *, "Elapsed Time", time_final
            end if
            inquire (FILE='pre_time_data.dat', EXIST=file_exists)
            if (file_exists) then
                open (1, file='pre_time_data.dat', position='append', status='old')
                write (1, *) num_procs, time_final
                close (1)
            else
                open (1, file='pre_time_data.dat', status='new')
                write (1, *) num_procs, time_final
                close (1)
            end if
        end if
    end subroutine s_save_data

    impure subroutine s_initialize_mpi_domain
        ! Initialization of the MPI environment

        call s_mpi_initialize()

        ! Rank 0 processor assigns default values to user inputs prior to reading
        ! those in from the input file. Next, the user inputs are read in and their
        ! consistency is checked. The detection of any inconsistencies automatically
        ! leads to the termination of the pre-process.

        if (proc_rank == 0) then
            call s_assign_default_values_to_user_inputs()
            call s_read_input_file()
            call s_check_input_file()

            print '(" Pre-processing a ", I0, "x", I0, "x", I0, " case on ", I0, " rank(s)")', m, n, p, num_procs
        end if

        ! Broadcasting the user inputs to all of the processors and performing the
        ! parallel computational domain decomposition. Neither procedure has to be
        ! carried out if pre-process is in fact not truly executed in parallel.
        call s_mpi_bcast_user_inputs()
        call s_initialize_parallel_io()
        call s_mpi_decompose_computational_domain()
    end subroutine s_initialize_mpi_domain

    impure subroutine s_finalize_modules
        ! Disassociate pointers for serial and parallel I/O
        s_generate_grid => null()
        s_read_grid_data_files => null()
        s_read_ic_data_files => null()
        s_write_data_files => null()

        ! Deallocation procedures for the modules
        call s_finalize_mpi_common_module()
        call s_finalize_grid_module()
        call s_finalize_variables_conversion_module()
        call s_finalize_data_output_module()
        call s_finalize_global_parameters_module()
        call s_finalize_assign_variables_module()
        call s_finalize_perturbation_module()
        call s_finalize_boundary_common_module()
        if (relax) call s_finalize_relaxation_solver_module()

        ! Finalization of the MPI environment
        call s_mpi_finalize()
    end subroutine s_finalize_modules

end module m_start_up<|MERGE_RESOLUTION|>--- conflicted
+++ resolved
@@ -149,13 +149,9 @@
             n_start_old, surface_tension, hyperelasticity, pre_stress, &
             elliptic_smoothing, elliptic_smoothing_iters, &
             viscous, bubbles_lagrange, bc_x, bc_y, bc_z, num_bc_patches, &
-<<<<<<< HEAD
             patch_bc, Bx0, relativity, cont_damage, fd_order, lag_params, &
-            interface_file, normFac, normMag, g0, p0, igr, igr_order
-=======
-            patch_bc, Bx0, relativity, cont_damage, igr, igr_order, &
-            down_sample, recon_type, muscl_order
->>>>>>> 88c0a115
+            interface_file, normFac, normMag, g0, p0, igr, igr_order, &
+            igr, igr_order, down_sample, recon_type, muscl_order
 
         ! Inquiring the status of the pre_process.inp file
         file_loc = 'pre_process.inp'
