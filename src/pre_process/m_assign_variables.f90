!>
!! @file m_assign_variables.f90
!! @brief Contains module m_assign_variables
module m_assign_variables

    ! Dependencies =============================================================
    use m_derived_types         ! Definitions of the derived types

    use m_global_parameters     ! Global parameters for the code

    use m_variables_conversion  ! Subroutines to change the state variables from
    ! one form to another
    ! ==========================================================================

    implicit none


    type(scalar_field) :: alf_sum

    procedure(s_assign_patch_xxxxx_primitive_variables), &
    pointer :: s_assign_patch_primitive_variables => null() !<
    !! Depending on the multicomponent flow model, this variable is a pointer to
    !! either the subroutine s_assign_patch_mixture_primitive_variables, or the
    !! subroutine s_assign_patch_species_primitive_variables

    !> Abstract interface to the two subroutines that assign the patch primitive
    !! variables, either mixture or species, depending on the subroutine, to a
    !! particular cell in the computational domain
    abstract interface

        !> Skeleton of s_assign_patch_mixture_primitive_variables
        !!      and s_assign_patch_species_primitive_variables
        !! @param patch_id is the patch identifier
        !! @param j (x) cell index in which the mixture or species primitive variables from the indicated patch areassigned
        !! @param k (y,th) cell index in which the mixture or species primitive variables from the indicated patch areassigned
        !! @param l (z) cell index in which the mixture or species primitive variables from the indicated patch areassigned
        subroutine s_assign_patch_xxxxx_primitive_variables(patch_id, j, k, l, &
                                                eta, q_prim_vf, patch_id_fp)

            import :: scalar_field, sys_size, n, m, p, wp

            integer, intent(IN) :: patch_id
            integer, intent(IN) :: j, k, l
            integer, intent(INOUT), dimension(0:m, 0:n, 0:p) :: patch_id_fp
            type(scalar_field), dimension(1:sys_size) :: q_prim_vf
            real(wp) :: eta !<

        end subroutine s_assign_patch_xxxxx_primitive_variables

    end interface

    private; public :: s_initialize_assign_variables_module, &
        s_assign_patch_primitive_variables, &
        s_assign_patch_mixture_primitive_variables, &
        s_assign_patch_species_primitive_variables, &
        s_assign_patch_species_primitive_variables_bubbles, &
        s_finialize_assign_variables_module

contains

    subroutine s_initialize_assign_variables_module()

        allocate (alf_sum%sf(0:m, 0:n, 0:p))

        ! Depending on multicomponent flow model, the appropriate procedure
        ! for assignment of the patch mixture or species primitive variables
        ! to a cell in the domain is targeted by the procedure pointer

        if (model_eqns == 1) then        ! Gamma/pi_inf model
            s_assign_patch_primitive_variables => &
                s_assign_patch_mixture_primitive_variables
        else if (bubbles) then
            s_assign_patch_primitive_variables => &
                s_assign_patch_species_primitive_variables_bubbles
        else ! Volume fraction model
            s_assign_patch_primitive_variables => &
                s_assign_patch_species_primitive_variables
        end if
    
    end subroutine s_initialize_assign_variables_module

    !>  This subroutine assigns the mixture primitive variables
        !!              of the patch designated by the patch_id, to the cell that
        !!              is designated by the indexes (j,k,l). In addition, the
        !!              variable bookkeeping the patch identities in the entire
        !!              domain is updated with the new assignment. Note that if
        !!              the smoothing of the patch's boundaries is employed, the
        !!              ensuing primitive variables in the cell will be a type of
        !!              combination of the current patch's primitive variables
        !!              with those of the smoothing patch. The specific details
        !!              of the combination may be found in Shyue's work (1998).
        !! @param patch_id the patch identifier
        !! @param j  the x-dir node index
        !! @param k  the y-dir node index
        !! @param l  the z-dir node index
    subroutine s_assign_patch_mixture_primitive_variables(patch_id, j, k, l, &
                                         eta, q_prim_vf, patch_id_fp)

        !$acc routine seq
        integer, intent(IN) :: patch_id
        integer, intent(INOUT), dimension(0:m, 0:n, 0:p) :: patch_id_fp
        type(scalar_field), dimension(1:sys_size) :: q_prim_vf
        real(wp) :: eta !<

        integer, intent(IN) :: j, k, l

        real(wp) :: rho    !< density
        real(wp), dimension(int(E_idx - mom_idx%beg)) :: vel    !< velocity
        real(wp) :: pres   !< pressure
        real(wp) :: gamma  !< specific heat ratio function
        real(wp) :: x_centroid, y_centroid
        real(wp) :: epsilon, beta

        integer :: smooth_patch_id
        integer :: i !< generic loop operator

        ! Assigning the mixture primitive variables of a uniform state patch
        if (patch_icpp(patch_id)%geometry /= 6) then

            ! Transferring the identity of the smoothing patch
            smooth_patch_id = patch_icpp(patch_id)%smooth_patch_id

            ! Density
            q_prim_vf(1)%sf(j, k, l) = &
                eta*patch_icpp(patch_id)%rho &
                + (1._wp - eta)*patch_icpp(smooth_patch_id)%rho

            ! Velocity
            do i = 1, E_idx - mom_idx%beg
                q_prim_vf(i + 1)%sf(j, k, l) = &
                    1._wp/q_prim_vf(1)%sf(j, k, l)* &
                    (eta*patch_icpp(patch_id)%rho &
                     *patch_icpp(patch_id)%vel(i) &
                     + (1._wp - eta)*patch_icpp(smooth_patch_id)%rho &
                     *patch_icpp(smooth_patch_id)%vel(i))
            end do

            ! Specific heat ratio function
            q_prim_vf(gamma_idx)%sf(j, k, l) = &
                eta*patch_icpp(patch_id)%gamma &
                + (1._wp - eta)*patch_icpp(smooth_patch_id)%gamma

            ! Pressure
            q_prim_vf(E_idx)%sf(j, k, l) = &
                1._wp/q_prim_vf(gamma_idx)%sf(j, k, l)* &
                (eta*patch_icpp(patch_id)%gamma &
                 *patch_icpp(patch_id)%pres &
                 + (1._wp - eta)*patch_icpp(smooth_patch_id)%gamma &
                 *patch_icpp(smooth_patch_id)%pres)

            ! Liquid stiffness function
            q_prim_vf(pi_inf_idx)%sf(j, k, l) = &
                eta*patch_icpp(patch_id)%pi_inf &
                + (1._wp - eta)*patch_icpp(smooth_patch_id)%pi_inf

            ! Assigning mixture primitive variables of isentropic vortex patch
        else

            ! Transferring the centroid of the isentropic vortex patch, the
            ! amplitude of its disturbance and also its domain of influence
            x_centroid = patch_icpp(patch_id)%x_centroid
            y_centroid = patch_icpp(patch_id)%y_centroid
            epsilon = patch_icpp(patch_id)%epsilon
            beta = patch_icpp(patch_id)%beta

            ! Reference density, velocity, pressure and specific heat ratio
            ! function of the isentropic vortex patch
            rho = patch_icpp(patch_id)%rho
            vel = patch_icpp(patch_id)%vel
            pres = patch_icpp(patch_id)%pres
            gamma = patch_icpp(patch_id)%gamma

            ! Density
            q_prim_vf(1)%sf(j, k, 0) = &
                rho*(1._wp - (rho/pres)*(epsilon/(2._wp*pi))* &
                     (epsilon/(8._wp*beta*(gamma + 1._wp)*pi))* &
                     exp(2._wp*beta*(1._wp - (x_cc(j) - x_centroid)**2 &
                                   - (y_cc(k) - y_centroid)**2)) &
                     )**gamma

            ! Velocity
            q_prim_vf(2)%sf(j, k, 0) = &
                vel(1) - (y_cc(k) - y_centroid)*(epsilon/(2._wp*pi))* &
                exp(beta*(1._wp - (x_cc(j) - x_centroid)**2 &
                          - (y_cc(k) - y_centroid)**2))
            q_prim_vf(3)%sf(j, k, 0) = &
                vel(2) + (x_cc(j) - x_centroid)*(epsilon/(2._wp*pi))* &
                exp(beta*(1._wp - (x_cc(j) - x_centroid)**2 &
                          - (y_cc(k) - y_centroid)**2))

            ! Pressure
            q_prim_vf(4)%sf(j, k, 0) = &
                pres*(1._wp - (rho/pres)*(epsilon/(2._wp*pi))* &
                      (epsilon/(8._wp*beta*(gamma + 1._wp)*pi))* &
                      exp(2._wp*beta*(1._wp - (x_cc(j) - x_centroid)**2 &
                                    - (y_cc(k) - y_centroid)**2)) &
                      )**(gamma + 1._wp)

            ! Specific heat ratio function
            q_prim_vf(5)%sf(j, k, 0) = gamma

            ! Liquid stiffness function
            q_prim_vf(6)%sf(j, k, 0) = 0._wp

        end if

        ! Updating the patch identities bookkeeping variable
        if (1._wp - eta < (1._wp * (10._wp ** -(16)))) patch_id_fp(j, k, l) = patch_id

    end subroutine s_assign_patch_mixture_primitive_variables ! ------------

    !>  This subroutine assigns the species primitive variables. This follows
        !!  s_assign_patch_species_primitive_variables with adaptation for
        !!  ensemble-averaged bubble modeling
        !! @param patch_id the patch identifier
        !! @param j  the x-dir node index
        !! @param k  the y-dir node index
        !! @param l  the z-dir node index
    subroutine s_assign_patch_species_primitive_variables_bubbles(patch_id, j, k, l, &
                                                eta, q_prim_vf, patch_id_fp)

        !$acc routine seq
        integer, intent(IN) :: patch_id
        integer, intent(INOUT), dimension(0:m, 0:n, 0:p) :: patch_id_fp
        type(scalar_field), dimension(1:sys_size) :: q_prim_vf
        real(wp) :: eta !<
        integer, intent(IN) :: j, k, l

        ! Density, the specific heat ratio function and the liquid stiffness
        ! function, respectively, obtained from the combination of primitive
        ! variables of the current and smoothing patches
<<<<<<< HEAD
        real(wp) :: rho          !< density
        real(wp) :: gamma
        real(wp) :: lit_gamma    !< specific heat ratio
        real(wp) :: pi_inf       !< stiffness from SEOS
        real(wp) :: orig_rho
        real(wp) :: orig_gamma
        real(wp) :: orig_pi_inf
        real(wp) :: muR, muV

        real(wp), dimension(sys_size) :: orig_prim_vf !<
=======
        real(kind(0d0)) :: rho          !< density
        real(kind(0d0)) :: gamma
        real(kind(0d0)) :: lit_gamma    !< specific heat ratio
        real(kind(0d0)) :: pi_inf       !< stiffness from SEOS
        real(kind(0d0)) :: orig_rho
        real(kind(0d0)) :: orig_gamma
        real(kind(0d0)) :: orig_pi_inf
        real(kind(0d0)) :: muR, muV

        real(kind(0d0)), dimension(int(E_idx - mom_idx%beg)) :: vel    !< velocity
        real(kind(0d0)) :: pres   !< pressure
        real(kind(0d0)) :: x_centroid, y_centroid
        real(kind(0d0)) :: epsilon, beta

        real(kind(0d0)), dimension(sys_size) :: orig_prim_vf !<
>>>>>>> 1e101a56
            !! Vector to hold original values of cell for smoothing purposes

        integer :: i  !< Generic loop iterator
        integer :: smooth_patch_id

        ! Transferring the identity of the smoothing patch
        smooth_patch_id = patch_icpp(patch_id)%smooth_patch_id

        ! Transferring original primitive variables
        do i = 1, sys_size
            orig_prim_vf(i) = q_prim_vf(i)%sf(j, k, l)
        end do

        if (mpp_lim .and. bubbles) then
            !adjust volume fractions, according to modeled gas void fraction
            alf_sum%sf = 0._wp
            do i = adv_idx%beg, adv_idx%end - 1
                alf_sum%sf = alf_sum%sf + q_prim_vf(i)%sf
            end do

            do i = adv_idx%beg, adv_idx%end - 1
                q_prim_vf(i)%sf = q_prim_vf(i)%sf*(1._wp - q_prim_vf(alf_idx)%sf) &
                                  /alf_sum%sf
            end do
        end if

        ! Computing Mixture Variables from Original Primitive Variables
        ! call s_convert_species_to_mixture_variables( &
        call s_convert_to_mixture_variables( &
            q_prim_vf, j, k, l, &
            orig_rho, &
            orig_gamma, &
            orig_pi_inf)

        ! Computing Mixture Variables of Current Patch =====================

        ! Volume fraction(s)
        do i = adv_idx%beg, adv_idx%end
            q_prim_vf(i)%sf(j, k, l) = patch_icpp(patch_id)%alpha(i - E_idx)
        end do

        if (mpp_lim .and. bubbles) then
            !adjust volume fractions, according to modeled gas void fraction
            alf_sum%sf = 0._wp
            do i = adv_idx%beg, adv_idx%end - 1
                alf_sum%sf = alf_sum%sf + q_prim_vf(i)%sf
            end do

            do i = adv_idx%beg, adv_idx%end - 1
                q_prim_vf(i)%sf = q_prim_vf(i)%sf*(1._wp - q_prim_vf(alf_idx)%sf) &
                                  /alf_sum%sf
            end do
        end if

        ! Partial densities
        if (model_eqns /= 4) then
            do i = 1, cont_idx%end
                q_prim_vf(i)%sf(j, k, l) = patch_icpp(patch_id)%alpha_rho(i)
            end do
        end if

        ! Bubbles variables
        if (bubbles) then
            do i = 1, nb
                muR = R0(i)*patch_icpp(patch_id)%r0 ! = R0(i)
                muV = patch_icpp(patch_id)%v0 ! = 0

                if (qbmm) then
                    if (dist_type == 1) then
                        q_prim_vf(bub_idx%fullmom(i, 0, 0))%sf(j, k, l) = 1._wp
                        q_prim_vf(bub_idx%fullmom(i, 1, 0))%sf(j, k, l) = muR
                        q_prim_vf(bub_idx%fullmom(i, 0, 1))%sf(j, k, l) = muV
                        q_prim_vf(bub_idx%fullmom(i, 2, 0))%sf(j, k, l) = muR**2 + sigR**2
                        q_prim_vf(bub_idx%fullmom(i, 1, 1))%sf(j, k, l) = muR*muV + rhoRV*sigR*sigV
                        q_prim_vf(bub_idx%fullmom(i, 0, 2))%sf(j, k, l) = muV**2 + sigV**2
                    else if (dist_type == 2) then
                        q_prim_vf(bub_idx%fullmom(i, 0, 0))%sf(j, k, l) = 1._wp
                        q_prim_vf(bub_idx%fullmom(i, 1, 0))%sf(j, k, l) = exp((sigR**2)/2._wp)*muR
                        q_prim_vf(bub_idx%fullmom(i, 0, 1))%sf(j, k, l) = muV
                        q_prim_vf(bub_idx%fullmom(i, 2, 0))%sf(j, k, l) = exp((sigR**2)*2)*(muR**2)
                        q_prim_vf(bub_idx%fullmom(i, 1, 1))%sf(j, k, l) = exp((sigR**2)/2)*muR*muV
                        q_prim_vf(bub_idx%fullmom(i, 0, 2))%sf(j, k, l) = muV**2 + sigV**2
                    end if

                    if (j == 0 .and. k == 0 .and. l == 0) then
                        print *, 'moments @ (0,0,0): ', &
                            q_prim_vf(bub_idx%fullmom(i, 0, 0))%sf(j, k, l), &
                            q_prim_vf(bub_idx%fullmom(i, 1, 0))%sf(j, k, l), &
                            q_prim_vf(bub_idx%fullmom(i, 0, 1))%sf(j, k, l), &
                            q_prim_vf(bub_idx%fullmom(i, 2, 0))%sf(j, k, l), &
                            q_prim_vf(bub_idx%fullmom(i, 1, 1))%sf(j, k, l), &
                            q_prim_vf(bub_idx%fullmom(i, 0, 2))%sf(j, k, l)
                    end if
                else
                    q_prim_vf(bub_idx%rs(i))%sf(j, k, l) = muR
                    q_prim_vf(bub_idx%vs(i))%sf(j, k, l) = muV
                    if (.not. polytropic) then
                        q_prim_vf(bub_idx%ps(i))%sf(j, k, l) = patch_icpp(patch_id)%p0
                        q_prim_vf(bub_idx%ms(i))%sf(j, k, l) = patch_icpp(patch_id)%m0
                    end if
                end if
            end do
        end if
  
        ! Density and the specific heat ratio and liquid stiffness functions
        ! call s_convert_species_to_mixture_variables( &
        call s_convert_to_mixture_variables( &
            q_prim_vf, j, k, l, &
            patch_icpp(patch_id)%rho, &
            patch_icpp(patch_id)%gamma, &
            patch_icpp(patch_id)%pi_inf)

        ! ==================================================================

        ! Computing Mixture Variables of Smoothing Patch ===================

        if (model_eqns /= 4) then
            ! Partial densities
            do i = 1, cont_idx%end
                q_prim_vf(i)%sf(j, k, l) = patch_icpp(smooth_patch_id)%alpha_rho(i)
            end do
        end if

        ! Volume fraction(s)
        do i = adv_idx%beg, adv_idx%end
            q_prim_vf(i)%sf(j, k, l) = patch_icpp(smooth_patch_id)%alpha(i - E_idx)
        end do

        if (mpp_lim .and. bubbles) then
            !adjust volume fractions, according to modeled gas void fraction
            alf_sum%sf = 0._wp
            do i = adv_idx%beg, adv_idx%end - 1
                alf_sum%sf = alf_sum%sf + q_prim_vf(i)%sf
            end do

            do i = adv_idx%beg, adv_idx%end - 1
                q_prim_vf(i)%sf = q_prim_vf(i)%sf*(1._wp - q_prim_vf(alf_idx)%sf) &
                                  /alf_sum%sf
            end do
        end if

        ! Bubbles variables
        if (bubbles) then
            do i = 1, nb
                muR = R0(i)*patch_icpp(smooth_patch_id)%r0 ! = R0(i)
                muV = V0(i)*patch_icpp(smooth_patch_id)%v0 ! = 0
                if (qbmm) then
                    ! Initialize the moment set
                    if (dist_type == 1) then
                        q_prim_vf(bub_idx%fullmom(i, 0, 0))%sf(j, k, l) = 1._wp
                        q_prim_vf(bub_idx%fullmom(i, 1, 0))%sf(j, k, l) = muR
                        q_prim_vf(bub_idx%fullmom(i, 0, 1))%sf(j, k, l) = muV
                        q_prim_vf(bub_idx%fullmom(i, 2, 0))%sf(j, k, l) = muR**2 + sigR**2
                        q_prim_vf(bub_idx%fullmom(i, 1, 1))%sf(j, k, l) = muR*muV + rhoRV*sigR*sigV
                        q_prim_vf(bub_idx%fullmom(i, 0, 2))%sf(j, k, l) = muV**2 + sigV**2
                    else if (dist_type == 2) then
                        q_prim_vf(bub_idx%fullmom(i, 0, 0))%sf(j, k, l) = 1._wp
                        q_prim_vf(bub_idx%fullmom(i, 1, 0))%sf(j, k, l) = exp((sigR**2)/2._wp)*muR
                        q_prim_vf(bub_idx%fullmom(i, 0, 1))%sf(j, k, l) = muV
                        q_prim_vf(bub_idx%fullmom(i, 2, 0))%sf(j, k, l) = exp((sigR**2)*2._wp)*(muR**2)
                        q_prim_vf(bub_idx%fullmom(i, 1, 1))%sf(j, k, l) = exp((sigR**2)/2._wp)*muR*muV
                        q_prim_vf(bub_idx%fullmom(i, 0, 2))%sf(j, k, l) = muV**2 + sigV**2
                    end if
                else
                    q_prim_vf(bub_idx%rs(i))%sf(j, k, l) = muR
                    q_prim_vf(bub_idx%vs(i))%sf(j, k, l) = muV
                    if (.not. polytropic) then
                        q_prim_vf(bub_idx%ps(i))%sf(j, k, l) = patch_icpp(patch_id)%p0
                        q_prim_vf(bub_idx%ms(i))%sf(j, k, l) = patch_icpp(patch_id)%m0
                    end if
                end if
            end do
        end if

        ! Density and the specific heat ratio and liquid stiffness functions
        ! call s_convert_species_to_mixture_variables( &
        call s_convert_to_mixture_variables( &
            q_prim_vf, j, k, l, &
            patch_icpp(smooth_patch_id)%rho, &
            patch_icpp(smooth_patch_id)%gamma, &
            patch_icpp(smooth_patch_id)%pi_inf)

        ! ==================================================================

        ! Pressure
        q_prim_vf(E_idx)%sf(j, k, l) = &
            (eta*patch_icpp(patch_id)%pres &
             + (1._wp - eta)*orig_prim_vf(E_idx))

        ! Volume fractions \alpha
        do i = adv_idx%beg, adv_idx%end
            q_prim_vf(i)%sf(j, k, l) = &
                eta*patch_icpp(patch_id)%alpha(i - E_idx) &
                + (1._wp - eta)*orig_prim_vf(i)
        end do

        ! Elastic Shear Stress
        if (hypoelasticity) then
            do i = 1, (stress_idx%end - stress_idx%beg) + 1
                q_prim_vf(i + stress_idx%beg - 1)%sf(j, k, l) = &
                    (eta*patch_icpp(patch_id)%tau_e(i) &
                     + (1._wp - eta)*orig_prim_vf(i + stress_idx%beg - 1))
            end do
        end if

        if (mpp_lim .and. bubbles) then
            !adjust volume fractions, according to modeled gas void fraction
            alf_sum%sf = 0._wp
            do i = adv_idx%beg, adv_idx%end - 1
                alf_sum%sf = alf_sum%sf + q_prim_vf(i)%sf
            end do

            do i = adv_idx%beg, adv_idx%end - 1
                q_prim_vf(i)%sf = q_prim_vf(i)%sf*(1._wp - q_prim_vf(alf_idx)%sf) &
                                  /alf_sum%sf
            end do
        end if

        ! Partial densities \alpha \rho
        if (model_eqns /= 4) then
            !mixture density is an input
            do i = 1, cont_idx%end
                q_prim_vf(i)%sf(j, k, l) = &
                    eta*patch_icpp(patch_id)%alpha_rho(i) &
                    + (1._wp - eta)*orig_prim_vf(i)
            end do
        else
            !get mixture density from pressure via Tait EOS
            pi_inf = fluid_pp(1)%pi_inf
            gamma = fluid_pp(1)%gamma
            lit_gamma = (1._wp + gamma)/gamma

            ! \rho = (( p_l + pi_inf)/( p_ref + pi_inf))**(1/little_gam) * rhoref(1-alf)
            q_prim_vf(1)%sf(j, k, l) = &
                (((q_prim_vf(E_idx)%sf(j, k, l) + pi_inf)/(pref + pi_inf))**(1/lit_gamma))* &
                rhoref*(1 - q_prim_vf(alf_idx)%sf(j, k, l))
        end if

        ! Density and the specific heat ratio and liquid stiffness functions
        ! call s_convert_species_to_mixture_variables(q_prim_vf, j, k, l, &
        call s_convert_to_mixture_variables(q_prim_vf, j, k, l, &
                                                    rho, gamma, pi_inf)

        ! Velocity
        do i = 1, E_idx - mom_idx%beg
            q_prim_vf(i + cont_idx%end)%sf(j, k, l) = &
                (eta*patch_icpp(patch_id)%vel(i) &
                 + (1._wp - eta)*orig_prim_vf(i + cont_idx%end))
        end do

        ! Set streamwise velocity to hypertangent function of y
        if (vel_profile) then
            q_prim_vf(1 + cont_idx%end)%sf(j, k, l) = &
                (eta*patch_icpp(patch_id)%vel(1)*tanh(y_cc(k)) &
                + (1._wp - eta)*orig_prim_vf(1 + cont_idx%end))
        end if

        ! Smoothed bubble variables
        if (bubbles) then
            do i = 1, nb
                muR = R0(i)*patch_icpp(patch_id)%r0 ! = 1*R0(i)
                muV = V0(i)*patch_icpp(patch_id)%v0 ! = 1*V0(i)
                if (qbmm) then
                    ! Initialize the moment set
                    if (dist_type == 1) then
                        q_prim_vf(bub_idx%fullmom(i, 0, 0))%sf(j, k, l) = 1._wp
                        q_prim_vf(bub_idx%fullmom(i, 1, 0))%sf(j, k, l) = muR
                        q_prim_vf(bub_idx%fullmom(i, 0, 1))%sf(j, k, l) = muV
                        q_prim_vf(bub_idx%fullmom(i, 2, 0))%sf(j, k, l) = muR**2 + sigR**2
                        q_prim_vf(bub_idx%fullmom(i, 1, 1))%sf(j, k, l) = muR*muV + rhoRV*sigR*sigV
                        q_prim_vf(bub_idx%fullmom(i, 0, 2))%sf(j, k, l) = muV**2 + sigV**2
                    else if (dist_type == 2) then
                        q_prim_vf(bub_idx%fullmom(i, 0, 0))%sf(j, k, l) = 1._wp
                        q_prim_vf(bub_idx%fullmom(i, 1, 0))%sf(j, k, l) = exp((sigR**2)/2._wp)*muR
                        q_prim_vf(bub_idx%fullmom(i, 0, 1))%sf(j, k, l) = muV
                        q_prim_vf(bub_idx%fullmom(i, 2, 0))%sf(j, k, l) = exp((sigR**2)*2._wp)*(muR**2)
                        q_prim_vf(bub_idx%fullmom(i, 1, 1))%sf(j, k, l) = exp((sigR**2)/2._wp)*muR*muV
                        q_prim_vf(bub_idx%fullmom(i, 0, 2))%sf(j, k, l) = muV**2 + sigV**2
                    end if
                else
                    ! q_prim_vf(bub_idx%rs(i))%sf(j,k,l) = &
                    !     (eta * R0(i)*patch_icpp(patch_id)%r0 &
                    !     + (1._wp-eta)*orig_prim_vf(bub_idx%rs(i)))
                    ! q_prim_vf(bub_idx%vs(i))%sf(j,k,l) = &
                    !     (eta * V0(i)*patch_icpp(patch_id)%v0 &
                    !     + (1._wp-eta)*orig_prim_vf(bub_idx%vs(i)))
                    q_prim_vf(bub_idx%rs(i))%sf(j, k, l) = muR
                    q_prim_vf(bub_idx%vs(i))%sf(j, k, l) = muV

                    if (.not. polytropic) then
                        q_prim_vf(bub_idx%ps(i))%sf(j, k, l) = patch_icpp(patch_id)%p0
                        q_prim_vf(bub_idx%ms(i))%sf(j, k, l) = patch_icpp(patch_id)%m0
                    end if

                end if
            end do
        end if

        if (mpp_lim .and. bubbles) then
            !adjust volume fractions, according to modeled gas void fraction
            alf_sum%sf = 0._wp
            do i = adv_idx%beg, adv_idx%end - 1
                alf_sum%sf = alf_sum%sf + q_prim_vf(i)%sf
            end do

            do i = adv_idx%beg, adv_idx%end - 1
                q_prim_vf(i)%sf = q_prim_vf(i)%sf*(1._wp - q_prim_vf(alf_idx)%sf) &
                                  /alf_sum%sf
            end do
        end if

        if (bubbles .and. (.not. polytropic)) then
            do i = 1, nb
                if (q_prim_vf(bub_idx%ps(i))%sf(j, k, l) == dflt_real) then
                    q_prim_vf(bub_idx%ps(i))%sf(j, k, l) = pb0(i)
                    print *, 'setting to pb0'
                end if
                if (q_prim_vf(bub_idx%ms(i))%sf(j, k, l) == dflt_real) then
                    q_prim_vf(bub_idx%ms(i))%sf(j, k, l) = mass_v0(i)
                end if
            end do
        end if
      
        if (patch_icpp(patch_id)%geometry == 6) then
            x_centroid = patch_icpp(patch_id)%x_centroid
            y_centroid = patch_icpp(patch_id)%y_centroid
            epsilon = patch_icpp(patch_id)%epsilon
            beta = patch_icpp(patch_id)%beta

            ! Reference density, velocity, pressure and specific heat ratio
            ! function of the isentropic vortex patch
            rho = patch_icpp(patch_id)%rho
            vel = patch_icpp(patch_id)%vel
            pres = patch_icpp(patch_id)%pres
            gamma = patch_icpp(patch_id)%gamma

            ! Density
            q_prim_vf(1)%sf(j, k, 0) = &
                rho*(1d0 - (rho/pres)*(epsilon/(2d0*pi))* &
                     (epsilon/(8d0*beta*(gamma + 1d0)*pi))* &
                     exp(2d0*beta*(1d0 - (x_cc(j) - x_centroid)**2 &
                                   - (y_cc(k) - y_centroid)**2)) &
                     )**gamma

            ! Velocity
            q_prim_vf(2)%sf(j, k, 0) = &
                vel(1) - (y_cc(k) - y_centroid)*(epsilon/(2d0*pi))* &
                exp(beta*(1d0 - (x_cc(j) - x_centroid)**2 &
                          - (y_cc(k) - y_centroid)**2))
            q_prim_vf(3)%sf(j, k, 0) = &
                vel(2) + (x_cc(j) - x_centroid)*(epsilon/(2d0*pi))* &
                exp(beta*(1d0 - (x_cc(j) - x_centroid)**2 &
                          - (y_cc(k) - y_centroid)**2))

            ! Pressure
            q_prim_vf(4)%sf(j, k, 0) = &
                pres*(1d0 - (rho/pres)*(epsilon/(2d0*pi))* &
                      (epsilon/(8d0*beta*(gamma + 1d0)*pi))* &
                      exp(2d0*beta*(1d0 - (x_cc(j) - x_centroid)**2 &
                                    - (y_cc(k) - y_centroid)**2)) &
                      )**(gamma + 1d0)

        end if

        ! Updating the patch identities bookkeeping variable
        if (1._wp - eta < (1._wp * (10._wp ** -(16)))) patch_id_fp(j, k, l) = patch_id

    end subroutine s_assign_patch_species_primitive_variables_bubbles ! ------------

    !>      This subroutine assigns the species primitive variables
        !!              of the patch designated by the patch_id, to the cell that
        !!              is designated by the indexes (j,k,l). In addition, the
        !!              variable bookkeeping the patch identities in the entire
        !!              domain is updated with the new assignment. Note that if
        !!              the smoothing of the patch's boundaries is employed, the
        !!              ensuing primitive variables in the cell will be a type of
        !!              combination of the current patch's primitive variables
        !!              with those of the smoothing patch. The specific details
        !!              of the combination may be found in Shyue's work (1998).
        !! @param patch_id the patch identifier
        !! @param j  the x-dir node index
        !! @param k  the y-dir node index
        !! @param l  the z-dir node index
    subroutine s_assign_patch_species_primitive_variables(patch_id, j, k, l, &
                                            eta, q_prim_vf, patch_id_fp)

        !$acc routine seq
        integer, intent(IN) :: patch_id
        integer, intent(INOUT), dimension(0:m, 0:n, 0:p) :: patch_id_fp
        type(scalar_field), dimension(1:sys_size) :: q_prim_vf
<<<<<<< HEAD
        real(wp) :: eta !<
=======
        real(kind(0d0)) :: eta !<

>>>>>>> 1e101a56
        integer, intent(IN) :: j, k, l

        real(wp) :: rho
        real(wp) :: gamma
        real(wp) :: pi_inf
        real(wp) :: orig_rho
        real(wp) :: orig_gamma
        real(wp) :: orig_pi_inf !<
            !! Density, the specific heat ratio function and the liquid stiffness
            !! function, respectively, obtained from the combination of primitive
            !! variables of the current and smoothing patches

<<<<<<< HEAD
        real(wp), dimension(sys_size) :: orig_prim_vf !<
=======
        real(kind(0d0)), dimension(int(E_idx - mom_idx%beg)) :: vel    !< velocity
        real(kind(0d0)) :: pres   !< pressure
        real(kind(0d0)) :: x_centroid, y_centroid
        real(kind(0d0)) :: epsilon, beta

        real(kind(0d0)), dimension(sys_size) :: orig_prim_vf !<
>>>>>>> 1e101a56
        ! Vector to hold original values of cell for smoothing purposes

        integer :: smooth_patch_id

        integer :: i !< generic loop iterator

        ! Transferring the identity of the smoothing patch
        smooth_patch_id = patch_icpp(patch_id)%smooth_patch_id

        ! Transferring original primitive variables
        do i = 1, sys_size
            orig_prim_vf(i) = q_prim_vf(i)%sf(j, k, l)
        end do

        ! Computing Mixture Variables from Original Primitive Variables
        call s_convert_species_to_mixture_variables( &
            q_prim_vf, j, k, l, &
            orig_rho, &
            orig_gamma, &
            orig_pi_inf)

        ! Computing Mixture Variables of Current Patch =====================

        ! Partial densities
        do i = 1, cont_idx%end
            q_prim_vf(i)%sf(j, k, l) = patch_icpp(patch_id)%alpha_rho(i)
        end do

        ! Volume fraction(s)
        do i = adv_idx%beg, adv_idx%end
            q_prim_vf(i)%sf(j, k, l) = patch_icpp(patch_id)%alpha(i - E_idx)
        end do

        ! Density and the specific heat ratio and liquid stiffness functions
        call s_convert_species_to_mixture_variables( &
            q_prim_vf, j, k, l, &
            patch_icpp(patch_id)%rho, &
            patch_icpp(patch_id)%gamma, &
            patch_icpp(patch_id)%pi_inf)

        ! ==================================================================

        ! Computing Mixture Variables of Smoothing Patch ===================

        ! Partial densities
        do i = 1, cont_idx%end
            q_prim_vf(i)%sf(j, k, l) = &
                patch_icpp(smooth_patch_id)%alpha_rho(i)
        end do

        ! Volume fraction(s)
        do i = adv_idx%beg, adv_idx%end
            q_prim_vf(i)%sf(j, k, l) = &
                patch_icpp(smooth_patch_id)%alpha(i - E_idx)
        end do

        ! Density and the specific heat ratio and liquid stiffness functions
        call s_convert_species_to_mixture_variables( &
            q_prim_vf, j, k, l, &
            patch_icpp(smooth_patch_id)%rho, &
            patch_icpp(smooth_patch_id)%gamma, &
            patch_icpp(smooth_patch_id)%pi_inf)

        ! ==================================================================

        ! Partial densities
        do i = 1, cont_idx%end
            q_prim_vf(i)%sf(j, k, l) = &
                eta*patch_icpp(patch_id)%alpha_rho(i) &
                + (1._wp - eta)*orig_prim_vf(i)
        end do
        do i = adv_idx%beg, adv_idx%end
            q_prim_vf(i)%sf(j, k, l) = &
                eta*patch_icpp(patch_id)%alpha(i - E_idx) &
                + (1._wp - eta)*orig_prim_vf(i)
        end do

        ! Density and the specific heat ratio and liquid stiffness functions
        call s_convert_species_to_mixture_variables(q_prim_vf, j, k, l, &
                                                    rho, gamma, pi_inf)

        ! Velocity
        do i = 1, E_idx - mom_idx%beg
            q_prim_vf(i + cont_idx%end)%sf(j, k, l) = &
                (eta*patch_icpp(patch_id)%vel(i) &
                 + (1._wp - eta)*orig_prim_vf(i + cont_idx%end))
        end do

        ! Set streamwise velocity to hypertangent function of y
        if (vel_profile) then
            q_prim_vf(1 + cont_idx%end)%sf(j, k, l) = &
                (eta*patch_icpp(patch_id)%vel(1)*tanh(y_cc(k)) &
                + (1._wp - eta)*orig_prim_vf(1 + cont_idx%end))
        end if

        ! Pressure
        q_prim_vf(E_idx)%sf(j, k, l) = &
            (eta*patch_icpp(patch_id)%pres &
             + (1._wp - eta)*orig_prim_vf(E_idx))

        ! Elastic Shear Stress
        if (hypoelasticity) then
            do i = 1, (stress_idx%end - stress_idx%beg) + 1
                q_prim_vf(i + stress_idx%beg - 1)%sf(j, k, l) = &
                    (eta*patch_icpp(patch_id)%tau_e(i) &
                     + (1._wp - eta)*orig_prim_vf(i + stress_idx%beg - 1))
            end do
        end if

        ! Set partial pressures to mixture pressure
        if (model_eqns == 3) then
            do i = internalEnergies_idx%beg, internalEnergies_idx%end
                q_prim_vf(i)%sf(j, k, l) = q_prim_vf(E_idx)%sf(j, k, l)
            end do
        end if
        
        if (patch_icpp(patch_id)%geometry == 6) then
            x_centroid = patch_icpp(patch_id)%x_centroid
            y_centroid = patch_icpp(patch_id)%y_centroid
            epsilon = patch_icpp(patch_id)%epsilon
            beta = patch_icpp(patch_id)%beta

            ! Reference density, velocity, pressure and specific heat ratio
            ! function of the isentropic vortex patch
            rho = patch_icpp(patch_id)%rho
            vel = patch_icpp(patch_id)%vel
            pres = patch_icpp(patch_id)%pres
            gamma = patch_icpp(patch_id)%gamma

            ! Density
            q_prim_vf(1)%sf(j, k, 0) = &
                rho*(1d0 - (rho/pres)*(epsilon/(2d0*pi))* &
                     (epsilon/(8d0*beta*(gamma + 1d0)*pi))* &
                     exp(2d0*beta*(1d0 - (x_cc(j) - x_centroid)**2 &
                                   - (y_cc(k) - y_centroid)**2)) &
                     )**gamma

            ! Velocity
            q_prim_vf(2)%sf(j, k, 0) = &
                vel(1) - (y_cc(k) - y_centroid)*(epsilon/(2d0*pi))* &
                exp(beta*(1d0 - (x_cc(j) - x_centroid)**2 &
                          - (y_cc(k) - y_centroid)**2))
            q_prim_vf(3)%sf(j, k, 0) = &
                vel(2) + (x_cc(j) - x_centroid)*(epsilon/(2d0*pi))* &
                exp(beta*(1d0 - (x_cc(j) - x_centroid)**2 &
                          - (y_cc(k) - y_centroid)**2))

            ! Pressure
            q_prim_vf(4)%sf(j, k, 0) = &
                pres*(1d0 - (rho/pres)*(epsilon/(2d0*pi))* &
                      (epsilon/(8d0*beta*(gamma + 1d0)*pi))* &
                      exp(2d0*beta*(1d0 - (x_cc(j) - x_centroid)**2 &
                                    - (y_cc(k) - y_centroid)**2)) &
                      )**(gamma + 1d0)

        end if

        ! Updating the patch identities bookkeeping variable
        if (1._wp - eta < (1._wp * (10._wp ** -(16)))) patch_id_fp(j, k, l) = patch_id

    end subroutine s_assign_patch_species_primitive_variables ! ------------

    subroutine s_finialize_assign_variables_module

        ! Nullifying procedure pointer to the subroutine assigning either
        ! the patch mixture or species primitive variables to a cell in the
        ! computational domain
        s_assign_patch_primitive_variables => null()

    end subroutine s_finialize_assign_variables_module

end module<|MERGE_RESOLUTION|>--- conflicted
+++ resolved
@@ -229,7 +229,6 @@
         ! Density, the specific heat ratio function and the liquid stiffness
         ! function, respectively, obtained from the combination of primitive
         ! variables of the current and smoothing patches
-<<<<<<< HEAD
         real(wp) :: rho          !< density
         real(wp) :: gamma
         real(wp) :: lit_gamma    !< specific heat ratio
@@ -240,23 +239,12 @@
         real(wp) :: muR, muV
 
         real(wp), dimension(sys_size) :: orig_prim_vf !<
-=======
-        real(kind(0d0)) :: rho          !< density
-        real(kind(0d0)) :: gamma
-        real(kind(0d0)) :: lit_gamma    !< specific heat ratio
-        real(kind(0d0)) :: pi_inf       !< stiffness from SEOS
-        real(kind(0d0)) :: orig_rho
-        real(kind(0d0)) :: orig_gamma
-        real(kind(0d0)) :: orig_pi_inf
-        real(kind(0d0)) :: muR, muV
-
-        real(kind(0d0)), dimension(int(E_idx - mom_idx%beg)) :: vel    !< velocity
-        real(kind(0d0)) :: pres   !< pressure
-        real(kind(0d0)) :: x_centroid, y_centroid
-        real(kind(0d0)) :: epsilon, beta
+        real(wp), dimension(int(E_idx - mom_idx%beg)) :: vel    !< velocity
+        real(wp) :: pres   !< pressure
+        real(wp) :: x_centroid, y_centroid
+        real(wp) :: epsilon, beta
 
         real(kind(0d0)), dimension(sys_size) :: orig_prim_vf !<
->>>>>>> 1e101a56
             !! Vector to hold original values of cell for smoothing purposes
 
         integer :: i  !< Generic loop iterator
@@ -647,12 +635,7 @@
         integer, intent(IN) :: patch_id
         integer, intent(INOUT), dimension(0:m, 0:n, 0:p) :: patch_id_fp
         type(scalar_field), dimension(1:sys_size) :: q_prim_vf
-<<<<<<< HEAD
         real(wp) :: eta !<
-=======
-        real(kind(0d0)) :: eta !<
-
->>>>>>> 1e101a56
         integer, intent(IN) :: j, k, l
 
         real(wp) :: rho
@@ -665,16 +648,13 @@
             !! function, respectively, obtained from the combination of primitive
             !! variables of the current and smoothing patches
 
-<<<<<<< HEAD
         real(wp), dimension(sys_size) :: orig_prim_vf !<
-=======
-        real(kind(0d0)), dimension(int(E_idx - mom_idx%beg)) :: vel    !< velocity
-        real(kind(0d0)) :: pres   !< pressure
-        real(kind(0d0)) :: x_centroid, y_centroid
-        real(kind(0d0)) :: epsilon, beta
+        real(wp), dimension(int(E_idx - mom_idx%beg)) :: vel    !< velocity
+        real(wp) :: pres   !< pressure
+        real(wp) :: x_centroid, y_centroid
+        real(wp) :: epsilon, beta
 
         real(kind(0d0)), dimension(sys_size) :: orig_prim_vf !<
->>>>>>> 1e101a56
         ! Vector to hold original values of cell for smoothing purposes
 
         integer :: smooth_patch_id
