!>
!! @file m_compute_levelset.fpp
!! @brief Contains module m_compute_levelset

#:include 'macros.fpp'

!> @brief This module is used to handle all operations related to immersed
!!              boundary methods (IBMs)
module m_compute_levelset

    use m_derived_types        !< Definitions of the derived types

    use m_global_parameters    !< Definitions of the global parameters

    use m_mpi_proxy            !< Message passing interface (MPI) module proxy

    use m_helper_basic         !< Functions to compare floating point numbers

    implicit none

    private; public :: s_cylinder_levelset, s_circle_levelset, &
 s_airfoil_levelset, &
 s_3D_airfoil_levelset, &
 s_rectangle_levelset, &
 s_cuboid_levelset, &
 s_sphere_levelset

contains

<<<<<<< HEAD
    subroutine s_circle_levelset(levelset, levelset_norm, ib_patch_id)
=======
    pure subroutine s_circle_levelset(ib_patch_id, levelset, levelset_norm)
>>>>>>> 0a686485

        type(levelset_field), intent(INOUT), optional :: levelset
        type(levelset_norm_field), intent(INOUT), optional :: levelset_norm
        integer, intent(IN) :: ib_patch_id

        real(wp) :: radius, dist
        real(wp) :: x_centroid, y_centroid
        real(wp), dimension(3) :: dist_vec

        integer :: i, j !< Loop index variables

        radius = patch_ib(ib_patch_id)%radius
        x_centroid = patch_ib(ib_patch_id)%x_centroid
        y_centroid = patch_ib(ib_patch_id)%y_centroid

        do i = 0, m
            do j = 0, n

                dist_vec(1) = x_cc(i) - x_centroid
                dist_vec(2) = y_cc(j) - y_centroid
                dist_vec(3) = 0
                dist = sqrt(sum(dist_vec**2))
                levelset%sf(i, j, 0, ib_patch_id) = dist - radius
                if (f_approx_equal(dist, 0._wp)) then
                    levelset_norm%sf(i, j, 0, ib_patch_id, :) = 0
                else
                    levelset_norm%sf(i, j, 0, ib_patch_id, :) = &
                        dist_vec(:)/dist
                end if

            end do
        end do

    end subroutine s_circle_levelset

<<<<<<< HEAD
    subroutine s_airfoil_levelset(levelset, levelset_norm, ib_patch_id)
=======
    pure subroutine s_airfoil_levelset(ib_patch_id, levelset, levelset_norm)
>>>>>>> 0a686485

        type(levelset_field), intent(INOUT), optional :: levelset
        type(levelset_norm_field), intent(INOUT), optional :: levelset_norm
        integer, intent(IN) :: ib_patch_id

        real(wp) :: dist, global_dist
        integer :: global_id
        real(wp) :: x_centroid, y_centroid, x_act, y_act, theta
        real(wp), dimension(3) :: dist_vec

        integer :: i, j, k !< Loop index variables

        x_centroid = patch_ib(ib_patch_id)%x_centroid
        y_centroid = patch_ib(ib_patch_id)%y_centroid
        theta = pi*patch_ib(ib_patch_id)%theta/180._wp

        do i = 0, m
            do j = 0, n

                if (.not. f_is_default(patch_ib(ib_patch_id)%theta)) then
                    x_act = (x_cc(i) - x_centroid)*cos(theta) - (y_cc(j) - y_centroid)*sin(theta) + x_centroid
                    y_act = (x_cc(i) - x_centroid)*sin(theta) + (y_cc(j) - y_centroid)*cos(theta) + y_centroid
                else
                    x_act = x_cc(i)
                    y_act = y_cc(j)
                end if

                if (y_act >= y_centroid) then
                    do k = 1, Np
                        dist_vec(1) = x_cc(i) - airfoil_grid_u(k)%x
                        dist_vec(2) = y_cc(j) - airfoil_grid_u(k)%y
                        dist_vec(3) = 0
                        dist = sqrt(sum(dist_vec**2))
                        if (k == 1) then
                            global_dist = dist
                            global_id = k
                        else
                            if (dist < global_dist) then
                                global_dist = dist
                                global_id = k
                            end if
                        end if
                    end do
                    dist_vec(1) = x_cc(i) - airfoil_grid_u(global_id)%x
                    dist_vec(2) = y_cc(j) - airfoil_grid_u(global_id)%y
                    dist_vec(3) = 0
                    dist = global_dist
                else
                    do k = 1, Np
                        dist_vec(1) = x_cc(i) - airfoil_grid_l(k)%x
                        dist_vec(2) = y_cc(j) - airfoil_grid_l(k)%y
                        dist_vec(3) = 0
                        dist = sqrt(sum(dist_vec**2))
                        if (k == 1) then
                            global_dist = dist
                            global_id = k
                        else
                            if (dist < global_dist) then
                                global_dist = dist
                                global_id = k
                            end if
                        end if
                    end do
                    dist_vec(1) = x_cc(i) - airfoil_grid_l(global_id)%x
                    dist_vec(2) = y_cc(j) - airfoil_grid_l(global_id)%y
                    dist_vec(3) = 0
                    dist = global_dist
                end if

                levelset%sf(i, j, 0, ib_patch_id) = dist
                if (f_approx_equal(dist, 0._wp)) then
                    levelset_norm%sf(i, j, 0, ib_patch_id, :) = 0
                else
                    levelset_norm%sf(i, j, 0, ib_patch_id, :) = &
                        dist_vec(:)/dist
                end if

            end do
        end do

    end subroutine s_airfoil_levelset

<<<<<<< HEAD
    subroutine s_3D_airfoil_levelset(levelset, levelset_norm, ib_patch_id)
=======
    pure subroutine s_3D_airfoil_levelset(ib_patch_id, levelset, levelset_norm)
>>>>>>> 0a686485

        type(levelset_field), intent(INOUT), optional :: levelset
        type(levelset_norm_field), intent(INOUT), optional :: levelset_norm
        integer, intent(IN) :: ib_patch_id

        real(wp) :: dist, dist_surf, dist_side, global_dist
        integer :: global_id
        real(wp) :: x_centroid, y_centroid, z_centroid, lz, z_max, z_min, x_act, y_act, theta
        real(wp), dimension(3) :: dist_vec

        real(wp) :: length_z

        integer :: i, j, k, l !< Loop index variables

        x_centroid = patch_ib(ib_patch_id)%x_centroid
        y_centroid = patch_ib(ib_patch_id)%y_centroid
        z_centroid = patch_ib(ib_patch_id)%z_centroid
        lz = patch_ib(ib_patch_id)%length_z
        theta = pi*patch_ib(ib_patch_id)%theta/180._wp

        z_max = z_centroid + lz/2
        z_min = z_centroid - lz/2

        do l = 0, p
            do j = 0, n
                do i = 0, m

                    if (.not. f_is_default(patch_ib(ib_patch_id)%theta)) then
                        x_act = (x_cc(i) - x_centroid)*cos(theta) - (y_cc(j) - y_centroid)*sin(theta) + x_centroid
                        y_act = (x_cc(i) - x_centroid)*sin(theta) + (y_cc(j) - y_centroid)*cos(theta) + y_centroid
                    else
                        x_act = x_cc(i)
                        y_act = y_cc(j)
                    end if

                    if (y_act >= y_centroid) then
                        do k = 1, Np
                            dist_vec(1) = x_cc(i) - airfoil_grid_u(k)%x
                            dist_vec(2) = y_cc(j) - airfoil_grid_u(k)%y
                            dist_vec(3) = 0
                            dist_surf = sqrt(sum(dist_vec**2))
                            if (k == 1) then
                                global_dist = dist_surf
                                global_id = k
                            else
                                if (dist_surf < global_dist) then
                                    global_dist = dist_surf
                                    global_id = k
                                end if
                            end if
                        end do
                        dist_vec(1) = x_cc(i) - airfoil_grid_u(global_id)%x
                        dist_vec(2) = y_cc(j) - airfoil_grid_u(global_id)%y
                        dist_vec(3) = 0
                        dist_surf = global_dist
                    else
                        do k = 1, Np
                            dist_vec(1) = x_cc(i) - airfoil_grid_l(k)%x
                            dist_vec(2) = y_cc(j) - airfoil_grid_l(k)%y
                            dist_vec(3) = 0
                            dist_surf = sqrt(sum(dist_vec**2))
                            if (k == 1) then
                                global_dist = dist_surf
                                global_id = k
                            else
                                if (dist_surf < global_dist) then
                                    global_dist = dist_surf
                                    global_id = k
                                end if
                            end if
                        end do
                        dist_vec(1) = x_cc(i) - airfoil_grid_l(global_id)%x
                        dist_vec(2) = y_cc(j) - airfoil_grid_l(global_id)%y
                        dist_vec(3) = 0
                        dist_surf = global_dist
                    end if

                    dist_side = min(abs(z_cc(l) - z_min), abs(z_max - z_cc(l)))

                    if (dist_side < dist_surf) then
                        levelset%sf(i, j, l, ib_patch_id) = dist_side
                        if (f_approx_equal(dist_side, abs(z_cc(l) - z_min))) then
                            levelset_norm%sf(i, j, l, ib_patch_id, :) = (/0, 0, -1/)
                        else
                            levelset_norm%sf(i, j, l, ib_patch_id, :) = (/0, 0, 1/)
                        end if
                    else
                        levelset%sf(i, j, l, ib_patch_id) = dist_surf
                        if (f_approx_equal(dist, 0._wp)) then
                            levelset_norm%sf(i, j, l, ib_patch_id, :) = 0
                        else
                            levelset_norm%sf(i, j, l, ib_patch_id, :) = &
                                dist_vec(:)/dist_surf
                        end if
                    end if

                end do
            end do
        end do

    end subroutine s_3D_airfoil_levelset

    !>  Initialize IBM module
<<<<<<< HEAD
    subroutine s_rectangle_levelset(levelset, levelset_norm, ib_patch_id)
=======
    pure subroutine s_rectangle_levelset(ib_patch_id, levelset, levelset_norm)
>>>>>>> 0a686485

        type(levelset_field), intent(INOUT), optional :: levelset
        type(levelset_norm_field), intent(INOUT), optional :: levelset_norm

        integer, intent(in) :: ib_patch_id
        real(wp) :: top_right(2), bottom_left(2)
        real(wp) :: x, y, min_dist
        real(wp) :: side_dists(4)

        real(wp) :: x_centroid, y_centroid
        real(wp) :: length_x, length_y

        integer :: i, j, k !< Loop index variables
        integer :: idx !< Shortest path direction indicator

        length_x = patch_ib(ib_patch_id)%length_x
        length_y = patch_ib(ib_patch_id)%length_y
        x_centroid = patch_ib(ib_patch_id)%x_centroid
        y_centroid = patch_ib(ib_patch_id)%y_centroid

        top_right(1) = x_centroid + length_x/2
        top_right(2) = y_centroid + length_y/2

        bottom_left(1) = x_centroid - length_x/2
        bottom_left(2) = y_centroid - length_y/2

        do i = 0, m
            do j = 0, n

                x = x_cc(i)
                y = y_cc(j)

                if ((x > bottom_left(1) .and. x < top_right(1)) .or. &
                    (y > bottom_left(2) .and. y < top_right(2))) then

                    side_dists(1) = bottom_left(1) - x
                    side_dists(2) = x - top_right(1)
                    side_dists(3) = bottom_left(2) - y
                    side_dists(4) = y - top_right(2)
                    min_dist = initial_distance_buffer
                    idx = 1

                    do k = 1, 4
                        if (abs(side_dists(k)) < abs(min_dist)) then
                            idx = k
                            min_dist = side_dists(idx)
                        end if
                    end do

                    if (idx == 1) then
                        levelset%sf(i, j, 0, ib_patch_id) = side_dists(1)
                        if (f_approx_equal(side_dists(1), 0._wp)) then
                            levelset_norm%sf(i, j, 0, ib_patch_id, 1) = 0._wp
                        else
                            levelset_norm%sf(i, j, 0, ib_patch_id, 1) = side_dists(1)/ &
                                                                        abs(side_dists(1))
                        end if

                    else if (idx == 2) then
                        levelset%sf(i, j, 0, ib_patch_id) = side_dists(2)
                        if (f_approx_equal(side_dists(2), 0._wp)) then
                            levelset_norm%sf(i, j, 0, ib_patch_id, 1) = 0._wp
                        else
                            levelset_norm%sf(i, j, 0, ib_patch_id, 1) = -side_dists(2)/ &
                                                                        abs(side_dists(2))
                        end if

                    else if (idx == 3) then
                        levelset%sf(i, j, 0, ib_patch_id) = side_dists(3)
                        if (f_approx_equal(side_dists(3), 0._wp)) then

                            levelset_norm%sf(i, j, 0, ib_patch_id, 2) = 0._wp
                        else
                            levelset_norm%sf(i, j, 0, ib_patch_id, 2) = side_dists(3)/ &
                                                                        abs(side_dists(3))
                        end if

                    else if (idx == 4) then
                        levelset%sf(i, j, 0, ib_patch_id) = side_dists(4)
                        if (f_approx_equal(side_dists(4), 0._wp)) then

                            levelset_norm%sf(i, j, 0, ib_patch_id, 2) = 0._wp
                        else
                            levelset_norm%sf(i, j, 0, ib_patch_id, 2) = -side_dists(4)/ &
                                                                        abs(side_dists(4))
                        end if

                    end if

                end if

            end do
        end do

    end subroutine s_rectangle_levelset

<<<<<<< HEAD
    subroutine s_cuboid_levelset(levelset, levelset_norm, ib_patch_id)
=======
    pure subroutine s_cuboid_levelset(ib_patch_id, levelset, levelset_norm)
>>>>>>> 0a686485

        type(levelset_field), intent(INOUT), optional :: levelset
        type(levelset_norm_field), intent(INOUT), optional :: levelset_norm

        integer, intent(IN) :: ib_patch_id
        real(wp) :: Right, Left, Bottom, Top, Front, Back
        real(wp) :: x, y, z, min_dist
        real(wp) :: side_dists(6)

        real(wp) :: x_centroid, y_centroid, z_centroid
        real(wp) :: length_x, length_y, length_z

        integer :: i, j, k !< Loop index variables

        length_x = patch_ib(ib_patch_id)%length_x
        length_y = patch_ib(ib_patch_id)%length_y
        length_z = patch_ib(ib_patch_id)%length_z

        x_centroid = patch_ib(ib_patch_id)%x_centroid
        y_centroid = patch_ib(ib_patch_id)%y_centroid
        z_centroid = patch_ib(ib_patch_id)%z_centroid

        Right = x_centroid + length_x/2
        Left = x_centroid - length_x/2

        Top = y_centroid + length_y/2
        Bottom = y_centroid - length_y/2

        Front = z_centroid + length_z/2
        Back = z_centroid - length_z/2

        do i = 0, m
            do j = 0, n
                do k = 0, p

                    x = x_cc(i)
                    y = y_cc(j)
                    z = z_cc(k)

                    if ((x > Left .and. x < Right) .or. &
                        (y > Bottom .and. y < Top) .or. &
                        (z > Back .and. z < Front)) then

                        side_dists(1) = Left - x
                        side_dists(2) = x - Right
                        side_dists(3) = Bottom - y
                        side_dists(4) = y - Top
                        side_dists(5) = Back - z
                        side_dists(6) = z - Front

                        min_dist = minval(abs(side_dists))

                        if (f_approx_equal(min_dist, abs(side_dists(1)))) then
                            levelset%sf(i, j, k, ib_patch_id) = side_dists(1)
                            if (f_approx_equal(side_dists(1), 0._wp)) then
                                levelset_norm%sf(i, j, k, ib_patch_id, 1) = 0._wp
                            else
                                levelset_norm%sf(i, j, k, ib_patch_id, 1) = side_dists(1)/ &
                                                                            abs(side_dists(1))
                            end if

                        else if (f_approx_equal(min_dist, abs(side_dists(2)))) then
                            levelset%sf(i, j, k, ib_patch_id) = side_dists(2)
                            if (f_approx_equal(side_dists(2), 0._wp)) then
                                levelset_norm%sf(i, j, k, ib_patch_id, 1) = 0._wp
                            else
                                levelset_norm%sf(i, j, k, ib_patch_id, 1) = -side_dists(2)/ &
                                                                            abs(side_dists(2))
                            end if

                        else if (f_approx_equal(min_dist, abs(side_dists(3)))) then
                            levelset%sf(i, j, k, ib_patch_id) = side_dists(3)
                            if (f_approx_equal(side_dists(3), 0._wp)) then
                                levelset_norm%sf(i, j, k, ib_patch_id, 2) = 0._wp
                            else
                                levelset_norm%sf(i, j, k, ib_patch_id, 2) = side_dists(3)/ &
                                                                            abs(side_dists(3))
                            end if

                        else if (f_approx_equal(min_dist, abs(side_dists(4)))) then
                            levelset%sf(i, j, k, ib_patch_id) = side_dists(4)
                            if (f_approx_equal(side_dists(4), 0._wp)) then
                                levelset_norm%sf(i, j, k, ib_patch_id, 2) = 0._wp
                            else
                                levelset_norm%sf(i, j, k, ib_patch_id, 2) = -side_dists(4)/ &
                                                                            abs(side_dists(4))
                            end if

                        else if (f_approx_equal(min_dist, abs(side_dists(5)))) then
                            levelset%sf(i, j, k, ib_patch_id) = side_dists(5)
                            if (f_approx_equal(side_dists(5), 0._wp)) then
                                levelset_norm%sf(i, j, k, ib_patch_id, 3) = 0._wp
                            else
                                levelset_norm%sf(i, j, k, ib_patch_id, 3) = side_dists(5)/ &
                                                                            abs(side_dists(5))
                            end if

                        else if (f_approx_equal(min_dist, abs(side_dists(6)))) then
                            levelset%sf(i, j, k, ib_patch_id) = side_dists(6)
                            if (f_approx_equal(side_dists(6), 0._wp)) then
                                levelset_norm%sf(i, j, k, ib_patch_id, 3) = 0._wp
                            else
                                levelset_norm%sf(i, j, k, ib_patch_id, 3) = -side_dists(6)/ &
                                                                            abs(side_dists(6))
                            end if

                        end if

                    end if

                end do
            end do
        end do

    end subroutine s_cuboid_levelset

<<<<<<< HEAD
    subroutine s_sphere_levelset(levelset, levelset_norm, ib_patch_id)
=======
    pure subroutine s_sphere_levelset(ib_patch_id, levelset, levelset_norm)
>>>>>>> 0a686485

        type(levelset_field), intent(INOUT), optional :: levelset
        type(levelset_norm_field), intent(INOUT), optional :: levelset_norm
        integer, intent(IN) :: ib_patch_id

        real(wp) :: radius, dist
        real(wp) :: x_centroid, y_centroid, z_centroid
        real(wp), dimension(3) :: dist_vec

        integer :: i, j, k !< Loop index variables

        radius = patch_ib(ib_patch_id)%radius
        x_centroid = patch_ib(ib_patch_id)%x_centroid
        y_centroid = patch_ib(ib_patch_id)%y_centroid
        z_centroid = patch_ib(ib_patch_id)%z_centroid

        do i = 0, m
            do j = 0, n
                do k = 0, p
                    dist_vec(1) = x_cc(i) - x_centroid
                    dist_vec(2) = y_cc(j) - y_centroid
                    dist_vec(3) = z_cc(k) - z_centroid
                    dist = sqrt(sum(dist_vec**2))
                    levelset%sf(i, j, k, ib_patch_id) = dist - radius
                    if (f_approx_equal(dist, 0._wp)) then
                        levelset_norm%sf(i, j, k, ib_patch_id, :) = (/1, 0, 0/)
                    else
                        levelset_norm%sf(i, j, k, ib_patch_id, :) = &
                            dist_vec(:)/dist
                    end if
                end do
            end do
        end do

    end subroutine s_sphere_levelset

<<<<<<< HEAD
    subroutine s_cylinder_levelset(levelset, levelset_norm, ib_patch_id)
=======
    pure subroutine s_cylinder_levelset(ib_patch_id, levelset, levelset_norm)
>>>>>>> 0a686485

        type(levelset_field), intent(INOUT), optional :: levelset
        type(levelset_norm_field), intent(INOUT), optional :: levelset_norm
        integer, intent(IN) :: ib_patch_id

        real(wp) :: radius
        real(wp) :: x_centroid, y_centroid, z_centroid
        real(wp) :: length_x, length_y, length_z
        real(wp), dimension(3) :: pos_vec, centroid_vec, dist_sides_vec, dist_surface_vec
        real(wp) :: dist_side, dist_surface, side_pos
        type(bounds_info) :: boundary
        integer :: i, j, k !< Loop index variables

        radius = patch_ib(ib_patch_id)%radius
        x_centroid = patch_ib(ib_patch_id)%x_centroid
        y_centroid = patch_ib(ib_patch_id)%y_centroid
        z_centroid = patch_ib(ib_patch_id)%z_centroid
        length_x = patch_ib(ib_patch_id)%length_x
        length_y = patch_ib(ib_patch_id)%length_y
        length_z = patch_ib(ib_patch_id)%length_z

        if (.not. f_approx_equal(length_x, 0._wp)) then
            boundary%beg = x_centroid - 0.5_wp*length_x
            boundary%end = x_centroid + 0.5_wp*length_x
            dist_sides_vec = (/1, 0, 0/)
            dist_surface_vec = (/0, 1, 1/)
        else if (.not. f_approx_equal(length_y, 0._wp)) then
            boundary%beg = y_centroid - 0.5_wp*length_y
            boundary%end = y_centroid + 0.5_wp*length_y
            dist_sides_vec = (/0, 1, 0/)
            dist_surface_vec = (/1, 0, 1/)
        else if (.not. f_approx_equal(length_z, 0._wp)) then
            boundary%beg = z_centroid - 0.5_wp*length_z
            boundary%end = z_centroid + 0.5_wp*length_z
            dist_sides_vec = (/0, 0, 1/)
            dist_surface_vec = (/1, 1, 0/)
        end if

        do i = 0, m
            do j = 0, n
                do k = 0, p
                    pos_vec = [x_cc(i), y_cc(j), z_cc(k)]
                    centroid_vec = [x_centroid, y_centroid, z_centroid]
                    side_pos = dot_product(pos_vec, dist_sides_vec)
                    dist_side = min(abs(side_pos - boundary%beg), &
                                    abs(boundary%end - side_pos))

                    dist_surface = norm2((pos_vec - centroid_vec)*dist_surface_vec) &
                                   - radius

                    if (dist_side < abs(dist_surface)) then
                        levelset%sf(i, j, k, ib_patch_id) = -dist_side
                        if (f_approx_equal(dist_side, abs(side_pos - boundary%beg))) then
                            levelset_norm%sf(i, j, k, ib_patch_id, :) = -dist_sides_vec
                        else
                            levelset_norm%sf(i, j, k, ib_patch_id, :) = dist_sides_vec
                        end if
                    else
                        levelset%sf(i, j, k, ib_patch_id) = dist_surface

                        levelset_norm%sf(i, j, k, ib_patch_id, :) = &
                            (pos_vec - centroid_vec)*dist_surface_vec
                        levelset_norm%sf(i, j, k, ib_patch_id, :) = &
                            levelset_norm%sf(i, j, k, ib_patch_id, :)/ &
                            norm2(levelset_norm%sf(i, j, k, ib_patch_id, :))
                    end if
                end do
            end do
        end do

    end subroutine s_cylinder_levelset

end module m_compute_levelset<|MERGE_RESOLUTION|>--- conflicted
+++ resolved
@@ -27,11 +27,7 @@
 
 contains
 
-<<<<<<< HEAD
-    subroutine s_circle_levelset(levelset, levelset_norm, ib_patch_id)
-=======
-    pure subroutine s_circle_levelset(ib_patch_id, levelset, levelset_norm)
->>>>>>> 0a686485
+    subroutine s_circle_levelset(ib_patch_id, levelset, levelset_norm)
 
         type(levelset_field), intent(INOUT), optional :: levelset
         type(levelset_norm_field), intent(INOUT), optional :: levelset_norm
@@ -67,11 +63,7 @@
 
     end subroutine s_circle_levelset
 
-<<<<<<< HEAD
-    subroutine s_airfoil_levelset(levelset, levelset_norm, ib_patch_id)
-=======
-    pure subroutine s_airfoil_levelset(ib_patch_id, levelset, levelset_norm)
->>>>>>> 0a686485
+    subroutine s_airfoil_levelset(ib_patch_id, levelset, levelset_norm)
 
         type(levelset_field), intent(INOUT), optional :: levelset
         type(levelset_norm_field), intent(INOUT), optional :: levelset_norm
@@ -154,11 +146,7 @@
 
     end subroutine s_airfoil_levelset
 
-<<<<<<< HEAD
-    subroutine s_3D_airfoil_levelset(levelset, levelset_norm, ib_patch_id)
-=======
-    pure subroutine s_3D_airfoil_levelset(ib_patch_id, levelset, levelset_norm)
->>>>>>> 0a686485
+    subroutine s_3D_airfoil_levelset(ib_patch_id, levelset, levelset_norm)
 
         type(levelset_field), intent(INOUT), optional :: levelset
         type(levelset_norm_field), intent(INOUT), optional :: levelset_norm
@@ -262,11 +250,7 @@
     end subroutine s_3D_airfoil_levelset
 
     !>  Initialize IBM module
-<<<<<<< HEAD
-    subroutine s_rectangle_levelset(levelset, levelset_norm, ib_patch_id)
-=======
-    pure subroutine s_rectangle_levelset(ib_patch_id, levelset, levelset_norm)
->>>>>>> 0a686485
+    subroutine s_rectangle_levelset(ib_patch_id, levelset, levelset_norm)
 
         type(levelset_field), intent(INOUT), optional :: levelset
         type(levelset_norm_field), intent(INOUT), optional :: levelset_norm
@@ -363,11 +347,7 @@
 
     end subroutine s_rectangle_levelset
 
-<<<<<<< HEAD
-    subroutine s_cuboid_levelset(levelset, levelset_norm, ib_patch_id)
-=======
-    pure subroutine s_cuboid_levelset(ib_patch_id, levelset, levelset_norm)
->>>>>>> 0a686485
+    subroutine s_cuboid_levelset(ib_patch_id, levelset, levelset_norm)
 
         type(levelset_field), intent(INOUT), optional :: levelset
         type(levelset_norm_field), intent(INOUT), optional :: levelset_norm
@@ -484,11 +464,7 @@
 
     end subroutine s_cuboid_levelset
 
-<<<<<<< HEAD
-    subroutine s_sphere_levelset(levelset, levelset_norm, ib_patch_id)
-=======
-    pure subroutine s_sphere_levelset(ib_patch_id, levelset, levelset_norm)
->>>>>>> 0a686485
+    subroutine s_sphere_levelset(ib_patch_id, levelset, levelset_norm)
 
         type(levelset_field), intent(INOUT), optional :: levelset
         type(levelset_norm_field), intent(INOUT), optional :: levelset_norm
@@ -525,11 +501,7 @@
 
     end subroutine s_sphere_levelset
 
-<<<<<<< HEAD
-    subroutine s_cylinder_levelset(levelset, levelset_norm, ib_patch_id)
-=======
-    pure subroutine s_cylinder_levelset(ib_patch_id, levelset, levelset_norm)
->>>>>>> 0a686485
+    subroutine s_cylinder_levelset(ib_patch_id, levelset, levelset_norm)
 
         type(levelset_field), intent(INOUT), optional :: levelset
         type(levelset_norm_field), intent(INOUT), optional :: levelset_norm
