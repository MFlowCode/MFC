!>
!! @file m_perturbation.fpp
!! @brief Contains module m_perturbation

!> @brief This module contains subroutines that compute perturbations to the
!!              initial mean flow fields.
module m_perturbation

    use m_derived_types         ! Definitions of the derived types

    use m_global_parameters     ! Global parameters for the code

    use m_mpi_proxy              !< Message passing interface (MPI) module proxy

    use m_eigen_solver          ! Subroutines to solve eigenvalue problem for

    use m_boundary_common   ! Boundary conditions module

    use ieee_arithmetic

    implicit none

    integer :: mixlayer_nvar ! Number of variables in linear stability analysis solver for mixing layer
    integer, allocatable, dimension(:) :: mixlayer_var ! Index of variables in linear stability analysis solver
    integer :: nbp ! Number of grid cell boundary points in y-direction
    integer :: mixlayer_bc_fd ! Order of finite difference applied at the boundaries of mixing layer
    integer :: n_bc_skip ! Number of points skipped in the linear stability analysis due to the boundary condition

    real(wp), allocatable, dimension(:, :, :, :) :: q_prim_temp

contains

<<<<<<< HEAD
    subroutine s_initialize_perturbation_module()
=======
    impure subroutine s_initialize_perturbation_module()
>>>>>>> 8e94d0a5

        if (mixlayer_perturb) then
            mixlayer_bc_fd = 2
            nbp = n + 2
            if (model_eqns == 2 .and. num_fluids == 1) then
                n_bc_skip = mixlayer_bc_fd*2
                mixlayer_nvar = 5 ! 1 continuity + 3 momentum + 1 energy
                allocate (mixlayer_var(mixlayer_nvar))

                mixlayer_var(1) = contxb
                mixlayer_var(2) = momxb
                mixlayer_var(3) = momxb + 1
                mixlayer_var(4) = momxb + 2
                mixlayer_var(5) = momxb + 3
            end if
        end if

        if (elliptic_smoothing) then
            allocate (q_prim_temp(0:m, 0:n, 0:p, 1:sys_size))
        end if

    end subroutine s_initialize_perturbation_module

    impure subroutine s_perturb_sphere(q_prim_vf)
        type(scalar_field), dimension(sys_size), intent(inout) :: q_prim_vf
        integer :: i, j, k, l !< generic loop operators

        real(wp) :: perturb_alpha

        real(wp) :: rand_real
        call random_seed()

        do k = 0, p
            do j = 0, n
                do i = 0, m
                    call random_number(rand_real)

                    perturb_alpha = q_prim_vf(E_idx + perturb_sph_fluid)%sf(i, j, k)

                    ! Perturb partial density fields to match perturbed volume fraction fields
                    !    IF ((perturb_alpha >= 25e-2_wp) .AND. (perturb_alpha <= 75e-2_wp)) THEN
                    if ((perturb_alpha /= 0._wp) .and. (perturb_alpha /= 1._wp)) then

                        ! Derive new partial densities
                        do l = 1, num_fluids
                            q_prim_vf(l)%sf(i, j, k) = q_prim_vf(E_idx + l)%sf(i, j, k)*fluid_rho(l)
                        end do

                    end if
                end do
            end do
        end do

    end subroutine s_perturb_sphere

    impure subroutine s_perturb_surrounding_flow(q_prim_vf)
        type(scalar_field), dimension(sys_size), intent(inout) :: q_prim_vf
        integer :: i, j, k !<  generic loop iterators

        real(wp) :: perturb_alpha
        real(wp) :: rand_real
        call random_seed()

        ! Perturb partial density or velocity of surrounding flow by some random small amount of noise
        do k = 0, p
            do j = 0, n
                do i = 0, m
                    perturb_alpha = q_prim_vf(E_idx + perturb_flow_fluid)%sf(i, j, k)
                    call random_number(rand_real)
                    rand_real = rand_real*perturb_flow_mag
                    q_prim_vf(mom_idx%beg)%sf(i, j, k) = (1._wp + rand_real)*q_prim_vf(mom_idx%beg)%sf(i, j, k)
                    q_prim_vf(mom_idx%end)%sf(i, j, k) = rand_real*q_prim_vf(mom_idx%beg)%sf(i, j, k)
                    if (bubbles_euler) then
                        q_prim_vf(alf_idx)%sf(i, j, k) = (1._wp + rand_real)*q_prim_vf(alf_idx)%sf(i, j, k)
                    end if
                end do
            end do
        end do

    end subroutine s_perturb_surrounding_flow

    !>  This subroutine computes velocity perturbations for a temporal mixing
        !!              layer with hypertangent mean streamwise velocity profile
        !!              obtained from linear stability analysis. For a 2D case,
        !!              instability waves with spatial wavenumbers, (4,0), (2,0),
        !!              and (1,0) are superposed. For a 3D waves, (4,4), (4,-4),
        !!              (2,2), (2,-2), (1,1), (1,-1) areadded on top of 2D waves.
    impure subroutine s_superposition_instability_wave(q_prim_vf)
        type(scalar_field), dimension(sys_size), intent(inout) :: q_prim_vf
        real(wp), dimension(mixlayer_nvar, 0:m, 0:n, 0:p) :: wave, wave1, wave2, wave_tmp
        real(wp) :: uratio, Ldomain
        integer :: i, j, k, q

        uratio = 1._wp/patch_icpp(1)%vel(1)
        Ldomain = mixlayer_domain*patch_icpp(1)%length_y

        wave = 0._wp
        wave1 = 0._wp
        wave2 = 0._wp

        ! Compute 2D waves
        call s_instability_wave(2*pi*4.0_wp/Ldomain, 0._wp, wave_tmp, 0._wp)
        wave1 = wave1 + wave_tmp
        call s_instability_wave(2*pi*2.0_wp/Ldomain, 0._wp, wave_tmp, 0._wp)
        wave1 = wave1 + wave_tmp
        call s_instability_wave(2*pi*1.0_wp/Ldomain, 0._wp, wave_tmp, 0._wp)
        wave1 = wave1 + wave_tmp
        wave = wave1*0.05_wp

        if (p > 0) then
            ! Compute 3D waves with phase shifts.
            call s_instability_wave(2*pi*4.0_wp/Ldomain, 2*pi*4.0_wp/Ldomain, wave_tmp, 2*pi*11._wp/31._wp)
            wave2 = wave2 + wave_tmp
            call s_instability_wave(2*pi*2.0_wp/Ldomain, 2*pi*2.0_wp/Ldomain, wave_tmp, 2*pi*13._wp/31._wp)
            wave2 = wave2 + wave_tmp
            call s_instability_wave(2*pi*1.0_wp/Ldomain, 2*pi*1.0_wp/Ldomain, wave_tmp, 2*pi*17._wp/31._wp)
            wave2 = wave2 + wave_tmp
            call s_instability_wave(2*pi*4.0_wp/Ldomain, -2*pi*4.0_wp/Ldomain, wave_tmp, 2*pi*19._wp/31._wp)
            wave2 = wave2 + wave_tmp
            call s_instability_wave(2*pi*2.0_wp/Ldomain, -2*pi*2.0_wp/Ldomain, wave_tmp, 2*pi*23._wp/31._wp)
            wave2 = wave2 + wave_tmp
            call s_instability_wave(2*pi*1.0_wp/Ldomain, -2*pi*1.0_wp/Ldomain, wave_tmp, 2*pi*29._wp/31._wp)
            wave2 = wave2 + wave_tmp
            wave = wave + 0.15_wp*wave2
        end if

        ! Superpose velocity perturbuations (instability waves) to the velocity field
        do k = 0, p
            do j = 0, n
                do i = 0, m
                    q_prim_vf(contxb)%sf(i, j, k) = q_prim_vf(contxb)%sf(i, j, k) + wave(mixlayer_var(1), i, j, k) ! rho
                    q_prim_vf(momxb)%sf(i, j, k) = q_prim_vf(momxb)%sf(i, j, k) + wave(mixlayer_var(2), i, j, k)/uratio ! u
                    q_prim_vf(momxb + 1)%sf(i, j, k) = q_prim_vf(momxb + 1)%sf(i, j, k) + wave(mixlayer_var(3), i, j, k)/uratio ! v
                    if (p > 0) then
                        q_prim_vf(momxb + 2)%sf(i, j, k) = q_prim_vf(momxb + 2)%sf(i, j, k) + wave(mixlayer_var(4), i, j, k)/uratio ! w
                    end if
                    q_prim_vf(E_idx)%sf(i, j, k) = q_prim_vf(E_idx)%sf(i, j, k) + wave(mixlayer_var(5), i, j, k)/uratio**2 ! p

                    if (bubbles_euler .and. (.not. qbmm)) then
                        do q = 1, nb
                            call s_compute_equilibrium_state(q_prim_vf(E_idx)%sf(i, j, k), R0(q), q_prim_vf(bub_idx%rs(q))%sf(i, j, k))
                        end do
                    end if
                end do
            end do
        end do

    end subroutine s_superposition_instability_wave

    !>  This subroutine computes equilibrium bubble radius of the perturbed pressure field
    impure subroutine s_compute_equilibrium_state(fP, fR0, fR)
        real(wp), intent(in) :: fP, fR0
        real(wp), intent(inout) :: fR
        real(wp) :: f0, f1
        real(wp) :: gam_b
        integer :: ii

        gam_b = 1._wp + 1._wp/fluid_pp(num_fluids + 1)%gamma

        ! Loop
        ii = 1
        do while (.true.)

            f0 = (Ca + 2._wp/Web)*(fR0/fR)**(3._wp*gam_b) - 2._wp/(Web*fR) + 1._wp - Ca - fP
            f1 = -3._wp*gam_b*(Ca + 2._wp/Web)*(fR0/fR)**(3._wp*gam_b + 1._wp) + 2._wp/(Web*fR**2._wp)

            if (abs(f0) <= 1e-10_wp) then
                ! Converged
                exit
            else
                ! Update radius
                fR = fR - f0/f1
            end if

            ! Failed case
            if (ieee_is_nan(f0) .or. &
                ieee_is_nan(f1) .or. &
                ii > 1000 .or. &
                fR < 0._wp) then

                print *, "Failed to compute equilibrium radius"

                fR = fR0
                exit
            end if

            ii = ii + 1
        end do

    end subroutine s_compute_equilibrium_state

    !>  This subroutine computes instability waves for a given set of spatial
        !!              wavenumbers (alpha, beta) in x and z directions.
        !!              The eigenvalue problem is derived from the linearized
        !!              Euler equations with parallel mean flow assumption
        !!              (See Sandham 1989 PhD thesis for details).
    pure subroutine s_instability_wave(alpha, beta, wave, shift)
        real(wp), intent(in) :: alpha, beta !<  spatial wavenumbers
        real(wp), dimension(mixlayer_nvar, 0:m, 0:n, 0:p), intent(inout) :: wave !< instability wave
        real(wp), intent(in) :: shift !< phase shift
        real(wp), dimension(0:nbp - 1) :: u_mean !<  mean density and velocity profiles
        real(wp) :: rho_mean, p_mean !< mean density and pressure
        real(wp), dimension(0:nbp - 1, 0:nbp - 1) :: d !< differential operator in y dir
        real(wp) :: gam, pi_inf, mach, c1, adv
        real(wp) :: xratio, uratio
        integer :: j !<  generic loop iterators

        xratio = mixlayer_vel_coef
        uratio = 1._wp/patch_icpp(1)%vel(1)

        ! Set fluid flow properties
        if (bubbles_euler) then
            adv = patch_icpp(1)%alpha(num_fluids)
        else
            adv = 0._wp
        end if
        gam = 1._wp + 1._wp/fluid_pp(1)%gamma
        pi_inf = fluid_pp(1)%pi_inf*(gam - 1._wp)/gam*uratio**2
        rho_mean = patch_icpp(1)%alpha_rho(1)
        p_mean = patch_icpp(1)%pres*uratio**2
        c1 = sqrt((gam*(p_mean + pi_inf))/(rho_mean*(1._wp - adv)))
        mach = 1._wp/c1

        ! Assign mean profiles
        do j = 0, n + 1
            u_mean(j) = tanh(y_cb(j - 1)*xratio)
        end do

        ! Compute differential operator in y-dir
        ! based on 2nd order central difference
        d = 0._wp
        d(0, 0) = -1._wp/((y_cb(0) - y_cb(-1))*xratio)
        d(0, 1) = 1._wp/((y_cb(0) - y_cb(-1))*xratio)
        do j = 1, n
            d(j, j - 1) = -1._wp/((y_cb(j) - y_cb(j - 2))*xratio)
            d(j, j + 1) = 1._wp/((y_cb(j) - y_cb(j - 2))*xratio)
        end do
        d(n + 1, n) = -1._wp/((y_cb(n) - y_cb(n - 1))*xratio)
        d(n + 1, n + 1) = 1._wp/((y_cb(n) - y_cb(n - 1))*xratio)

        ! Compute
        call s_solve_linear_system(alpha, beta, u_mean, rho_mean, p_mean, d, gam, pi_inf, mach, wave, shift)

    end subroutine s_instability_wave

    !> This subroutine solves linear system from linear stability analysis and
        !!              generate instability waves for the given set of spatial
        !!              wave numbers and phase shift.
    pure subroutine s_solve_linear_system(alpha, beta, u_mean, rho_mean, p_mean, d, gam, pi_inf, mach, wave, shift)
        real(wp), intent(in) :: alpha, beta !<  spatial wavenumbers
        real(wp), dimension(0:nbp - 1), intent(in) :: u_mean !<  mean velocity profiles
        real(wp), intent(in) :: rho_mean, p_mean !< mean density and pressure
        real(wp), dimension(0:nbp - 1, 0:nbp - 1), intent(in) :: d !< differential operator in y dir
        real(wp), intent(in) :: gam, pi_inf, mach, shift
        real(wp), dimension(mixlayer_nvar, 0:m, 0:n, 0:p), intent(inout) :: wave

        real(wp), dimension(0:nbp - 1) :: drho_mean, du_mean !< y-derivatives of mean profiles
        real(wp), dimension(0:mixlayer_nvar*nbp - 1, 0:mixlayer_nvar*nbp - 1) :: ar, ai    !< matrices for eigenvalue problem
        real(wp), dimension(0:mixlayer_nvar*nbp - 1, 0:mixlayer_nvar*nbp - 1) :: br, bi, ci !< matrices for eigenvalue problem
        real(wp), dimension(0:mixlayer_nvar*n - n_bc_skip - 1, 0:mixlayer_nvar*n - n_bc_skip - 1) :: hr, hi    !< matrices for eigenvalue problem

        real(wp), dimension(0:mixlayer_nvar*n - n_bc_skip - 1, 0:mixlayer_nvar*n - n_bc_skip - 1) :: zr, zi !< eigenvectors
        real(wp), dimension(0:mixlayer_nvar*n - n_bc_skip - 1) :: wr, wi !< eigenvalues
        real(wp), dimension(0:mixlayer_nvar*n - n_bc_skip - 1) :: fv1, fv2, fv3 !< temporary memory

        integer :: ierr
        integer :: j, k !<  generic loop iterators
        integer :: ii, jj !< block matrix indices

        ! Compute y-derivatives of rho and u
        do j = 0, nbp - 1
            drho_mean(j) = 0
            du_mean(j) = 0
            do k = 0, nbp - 1
                drho_mean(j) = 0._wp
                du_mean(j) = du_mean(j) + d(j, k)*u_mean(k)
            end do
        end do

        ! Compute B and C, then A = B + C. Here, A is the matrix for the linear
        ! systems of equation (i.e. we are going to solve x for Ax = lambda x).
        ! Here, B includes components of A without differential operator, and
        ! C includes components of A with differential operator.
        br = 0._wp
        bi = 0._wp
        ci = 0._wp
        do j = 0, nbp - 1
            ii = mixlayer_var(1); jj = mixlayer_var(1); br((ii - 1)*nbp + j, (jj - 1)*nbp + j) = alpha*u_mean(j); 
            ii = mixlayer_var(1); jj = mixlayer_var(2); br((ii - 1)*nbp + j, (jj - 1)*nbp + j) = alpha*rho_mean; 
            ii = mixlayer_var(1); jj = mixlayer_var(3); bi((ii - 1)*nbp + j, (jj - 1)*nbp + j) = -drho_mean(j); 
            ii = mixlayer_var(1); jj = mixlayer_var(4); br((ii - 1)*nbp + j, (jj - 1)*nbp + j) = beta*rho_mean; 
            ii = mixlayer_var(2); jj = mixlayer_var(2); br((ii - 1)*nbp + j, (jj - 1)*nbp + j) = alpha*u_mean(j); 
            ii = mixlayer_var(2); jj = mixlayer_var(3); bi((ii - 1)*nbp + j, (jj - 1)*nbp + j) = -du_mean(j); 
            ii = mixlayer_var(2); jj = mixlayer_var(5); br((ii - 1)*nbp + j, (jj - 1)*nbp + j) = alpha/rho_mean; 
            ii = mixlayer_var(3); jj = mixlayer_var(3); br((ii - 1)*nbp + j, (jj - 1)*nbp + j) = alpha*u_mean(j); 
            ii = mixlayer_var(4); jj = mixlayer_var(4); br((ii - 1)*nbp + j, (jj - 1)*nbp + j) = alpha*u_mean(j); 
            ii = mixlayer_var(4); jj = mixlayer_var(5); br((ii - 1)*nbp + j, (jj - 1)*nbp + j) = beta/rho_mean; 
            ii = mixlayer_var(5); jj = mixlayer_var(2); br((ii - 1)*nbp + j, (jj - 1)*nbp + j) = gam*(p_mean + pi_inf)*alpha; 
            ii = mixlayer_var(5); jj = mixlayer_var(4); br((ii - 1)*nbp + j, (jj - 1)*nbp + j) = gam*(p_mean + pi_inf)*beta; 
            ii = mixlayer_var(5); jj = mixlayer_var(5); br((ii - 1)*nbp + j, (jj - 1)*nbp + j) = alpha*u_mean(j); 
            do k = 0, n + 1
                ii = mixlayer_var(1); jj = mixlayer_var(3); ci((ii - 1)*nbp + j, (jj - 1)*nbp + k) = -rho_mean*d(j, k); 
                ii = mixlayer_var(3); jj = mixlayer_var(5); ci((ii - 1)*nbp + j, (jj - 1)*nbp + k) = -d(j, k)/rho_mean; 
                ii = mixlayer_var(5); jj = mixlayer_var(3); ci((ii - 1)*nbp + j, (jj - 1)*nbp + k) = -gam*(p_mean + pi_inf)*d(j, k); 
            end do
        end do
        ar = br
        ai = bi + ci

        ! Apply BC to ar and ai matrices
        if (bc_y%beg == BC_CHAR_NR_SUB_BUFFER .and. bc_y%end == BC_CHAR_NR_SUB_BUFFER) then
            ! Nonreflecting subsonic buffer BC
            call s_instability_nonreflecting_subsonic_buffer_bc(ar, ai, hr, hi, rho_mean, mach)
        end if

        ! Compute eigenvalues and eigenvectors
        call cg(mixlayer_nvar*n - n_bc_skip, mixlayer_nvar*n - n_bc_skip, hr, hi, wr, wi, zr, zi, fv1, fv2, fv3, ierr)

        ! Generate instability wave
        call s_generate_wave(wr, wi, zr, zi, rho_mean, mach, alpha, beta, wave, shift)

    end subroutine s_solve_linear_system

    !> This subroutine applies non-reflecting subsonic buffer boundary condition
        !!              to the linear system of equations (i.e. matrix A).
    pure subroutine s_instability_nonreflecting_subsonic_buffer_bc(ar, ai, hr, hi, rho_mean, mach)
        real(wp), dimension(0:mixlayer_nvar*nbp - 1, 0:mixlayer_nvar*nbp - 1), intent(inout) :: ar, ai    !< matrices for eigenvalue problem
        real(wp), dimension(0:mixlayer_nvar*n - n_bc_skip - 1, 0:mixlayer_nvar*n - n_bc_skip - 1), intent(out) :: hr, hi    !< matrices for eigenvalue problem
        real(wp), intent(in) :: rho_mean !<  mean density profiles
        real(wp), intent(in) :: mach
        real(wp), dimension(0:mixlayer_nvar*n - 1, 0:mixlayer_nvar*n - 1) :: fr, fi    !< matrices for eigenvalue problem
        real(wp), dimension(0:mixlayer_nvar*n - n_bc_skip - 1, 0:mixlayer_nvar*n - 1) :: gr, gi    !< matrices for eigenvalue problem
        integer :: i, j, k, l, ii, jj

        ! Condition 1: v = 0 at BC - no action required here

        ! Condition 2: du/dy = 0 at BC
        do j = 0, mixlayer_nvar*nbp - 1
            ! at y_domain%beg
            ii = mixlayer_var(1)*nbp
            ar(j, ii + 1) = ar(j, ii + 1) + ar(j, ii)
            ai(j, ii + 1) = ai(j, ii + 1) + ai(j, ii)
            ! at y_domain%end
            ii = mixlayer_var(1)*nbp + nbp - 1
            ar(j, ii - 1) = ar(j, ii - 1) + ar(j, ii)
            ai(j, ii - 1) = ai(j, ii - 1) + ai(j, ii)
        end do

        ! Condition 3: dw/dy = 0 at BC
        do j = 0, mixlayer_nvar*nbp - 1
            ! at y_domain%beg
            ii = (mixlayer_var(3))*nbp
            ar(j, ii + 1) = ar(j, ii + 1) + ar(j, ii)
            ai(j, ii + 1) = ai(j, ii + 1) + ai(j, ii)
            ! at y_domain%end
            ii = (mixlayer_var(3))*nbp + nbp - 1
            ar(j, ii - 1) = ar(j, ii - 1) + ar(j, ii)
            ai(j, ii - 1) = ai(j, ii - 1) + ai(j, ii)
        end do

        ! Condition 4: dp/dy +- rho c dv/dy = 0 at BC
        do j = 0, mixlayer_nvar*nbp - 1
            ! at y_domain%beg
            ii = mixlayer_var(4)*nbp
            ar(j, ii + 1) = ar(j, ii + 1) + ar(j, ii)
            ai(j, ii + 1) = ai(j, ii + 1) + ai(j, ii)
            jj = mixlayer_var(2)*nbp
            ar(j, jj + 1) = ar(j, jj + 1) + ar(j, ii)*rho_mean/mach
            ai(j, jj + 1) = ai(j, jj + 1) + ai(j, ii)*rho_mean/mach
            ! at y_domain%end
            ii = mixlayer_var(4)*nbp + nbp - 1
            ar(j, ii - 1) = ar(j, ii - 1) + ar(j, ii)
            ai(j, ii - 1) = ai(j, ii - 1) + ai(j, ii)
            jj = mixlayer_var(2)*nbp + nbp - 1
            ar(j, jj - 1) = ar(j, jj - 1) - ar(j, ii)*rho_mean/mach
            ai(j, jj - 1) = ai(j, jj - 1) - ai(j, ii)*rho_mean/mach
        end do

        ! Condition 5: c^2 drho/dy +- dp/dy = 0 at BC
        do j = 0, mixlayer_nvar*nbp - 1
            ! at y_domain%beg
            ii = 0
            ar(j, ii + 1) = ar(j, ii + 1) + ar(j, ii)
            ai(j, ii + 1) = ai(j, ii + 1) + ai(j, ii)
            jj = mixlayer_var(2)*nbp
            ar(j, jj + 1) = ar(j, jj + 1) + ar(j, ii)*rho_mean*mach
            ai(j, jj + 1) = ai(j, jj + 1) + ai(j, ii)*rho_mean*mach
            ! at y_domain%end
            ii = nbp - 1
            ar(j, ii - 1) = ar(j, ii - 1) + ar(j, ii)
            ai(j, ii - 1) = ai(j, ii - 1) + ai(j, ii)
            jj = mixlayer_var(2)*nbp + nbp - 1
            ar(j, jj - 1) = ar(j, jj - 1) - ar(j, ii)*rho_mean*mach
            ai(j, jj - 1) = ai(j, jj - 1) - ai(j, ii)*rho_mean*mach
        end do

        ! Remove unnecessary rows of the matrix A (rho, u, v, w, p at the boundaries)
        fr = 0._wp
        fi = 0._wp
        do ii = 1, mixlayer_nvar
            do jj = 1, mixlayer_nvar
                do k = 0, n - 1
                    do l = 0, n - 1
                        fr((ii - 1)*n + k, (jj - 1)*n + l) = ar((ii - 1)*nbp + k + 1, (jj - 1)*nbp + l + 1)
                        fi((ii - 1)*n + k, (jj - 1)*n + l) = ai((ii - 1)*nbp + k + 1, (jj - 1)*nbp + l + 1)
                    end do
                end do
            end do
        end do

        gr = 0._wp
        gi = 0._wp
        do ii = 1, mixlayer_nvar
            do j = 0, mixlayer_nvar*n - 1
                if (ii <= mixlayer_var(2)) then
                    do k = 0, n - 1
                        gr((ii - 1)*n + k, j) = fr((ii - 1)*n + k, j)
                        gi((ii - 1)*n + k, j) = fi((ii - 1)*n + k, j)
                    end do
                elseif (ii == mixlayer_var(3)) then
                    do k = 0, n - n_bc_skip - 1
                        gr((ii - 1)*n + k, j) = fr((ii - 1)*n + k + mixlayer_bc_fd, j)
                        gi((ii - 1)*n + k, j) = fi((ii - 1)*n + k + mixlayer_bc_fd, j)
                    end do
                else
                    do k = 0, n - 1
                        gr((ii - 1)*n - n_bc_skip + k, j) = fr((ii - 1)*n + k, j)
                        gi((ii - 1)*n - n_bc_skip + k, j) = fi((ii - 1)*n + k, j)
                    end do
                end if
            end do
        end do

        hr = 0._wp
        hi = 0._wp
        do i = 0, mixlayer_nvar*n - n_bc_skip - 1
            do jj = 1, mixlayer_nvar
                if (jj <= mixlayer_var(2)) then
                    do k = 0, n - 1
                        hr(i, (jj - 1)*n + k) = gr(i, (jj - 1)*n + k)
                        hi(i, (jj - 1)*n + k) = gi(i, (jj - 1)*n + k)
                    end do
                elseif (jj == mixlayer_var(3)) then
                    do k = 0, n - n_bc_skip - 1
                        hr(i, (jj - 1)*n + k) = gr(i, (jj - 1)*n + k + mixlayer_bc_fd)
                        hi(i, (jj - 1)*n + k) = gi(i, (jj - 1)*n + k + mixlayer_bc_fd)
                    end do
                else
                    do k = 0, n - 1
                        hr(i, (jj - 1)*n - n_bc_skip + k) = gr(i, (jj - 1)*n + k)
                        hi(i, (jj - 1)*n - n_bc_skip + k) = gi(i, (jj - 1)*n + k)
                    end do
                end if
            end do
        end do

    end subroutine s_instability_nonreflecting_subsonic_buffer_bc

    !>  This subroutine generates an instability wave using the most unstable
        !!              eigenvalue and corresponding eigenvector among the
        !!              given set of eigenvalues and eigenvectors.
    pure subroutine s_generate_wave(wr, wi, zr, zi, rho_mean, mach, alpha, beta, wave, shift)
        real(wp), dimension(0:mixlayer_nvar*n - n_bc_skip - 1), intent(in) :: wr, wi !< eigenvalues
        real(wp), dimension(0:mixlayer_nvar*n - n_bc_skip - 1, 0:mixlayer_nvar*n - n_bc_skip - 1), intent(in) :: zr, zi !< eigenvectors
        real(wp), intent(in) :: rho_mean
        real(wp), dimension(mixlayer_nvar, 0:m, 0:n, 0:p), intent(inout) :: wave
        real(wp), intent(in) :: alpha, beta, mach, shift
        real(wp), dimension(0:mixlayer_nvar*n - n_bc_skip - 1) :: vr, vi, vnr, vni !< most unstable eigenvector
        real(wp), dimension(0:mixlayer_nvar*nbp - 1) :: xbr, xbi !< eigenvectors
        real(wp), dimension(0:mixlayer_nvar*(nbp - 1) - 1) :: xcr, xci !< eigenvectors
        real(wp) :: ang, norm
        real(wp) :: tr, ti, cr, ci !< temporary memory
        real(wp) :: xratio
        integer :: idx
        integer :: i, j, k

        xratio = mixlayer_vel_coef

        ! Find the most unstable eigenvalue and corresponding eigenvector
        k = 0
        do i = 1, mixlayer_nvar*n - n_bc_skip - 1
            if (wi(i) > wi(k)) then
                k = i
            end if
        end do
        vr = zr(:, k)
        vi = zi(:, k)

        ! Normalize the eigenvector by its component with the largest modulus.
        norm = 0._wp
        do i = 0, mixlayer_nvar*n - n_bc_skip - 1
            if (sqrt(vr(i)**2 + vi(i)**2) > norm) then
                idx = i
                norm = sqrt(vr(i)**2 + vi(i)**2)
            end if
        end do

        tr = vr(idx)
        ti = vi(idx)
        do i = 0, mixlayer_nvar*n - n_bc_skip - 1
            call cdiv(vr(i), vi(i), tr, ti, cr, ci)
            vnr(i) = cr
            vni(i) = ci
        end do

        ! Reassign missing values at boundaries based on the boundary condition
        xbr = 0._wp
        xbi = 0._wp
        do i = 1, mixlayer_nvar
            if (i <= mixlayer_var(2)) then
                do k = 0, n - 1
                    xbr((i - 1)*nbp + k + 1) = vnr((i - 1)*n + k)
                    xbi((i - 1)*nbp + k + 1) = vni((i - 1)*n + k)
                end do
            elseif (i == mixlayer_var(3)) then
                do k = 0, n - n_bc_skip - 1
                    xbr((i - 1)*nbp + mixlayer_bc_fd + k + 1) = vnr((i - 1)*n + k)
                    xbi((i - 1)*nbp + mixlayer_bc_fd + k + 1) = vni((i - 1)*n + k)
                end do
            else
                do k = 0, n - 1
                    xbr((i - 1)*nbp + k + 1) = vnr((i - 1)*n - n_bc_skip + k)
                    xbi((i - 1)*nbp + k + 1) = vni((i - 1)*n - n_bc_skip + k)
                end do
            end if
        end do

        ! rho at boundaries
        xbr(0) = xbr(1) + xbr(mixlayer_var(2)*nbp + 1)*rho_mean*mach
        xbi(0) = xbi(1) + xbi(mixlayer_var(2)*nbp + 1)*rho_mean*mach
        xbr(nbp - 1) = xbr(n) - xbr(mixlayer_var(2)*nbp + n)*rho_mean*mach
        xbi(nbp - 1) = xbi(n) - xbi(mixlayer_var(2)*nbp + n)*rho_mean*mach

        ! u at boundaries
        xbr(mixlayer_var(1)*nbp) = xbr(mixlayer_var(1)*nbp + 1)
        xbi(mixlayer_var(1)*nbp) = xbi(mixlayer_var(1)*nbp + 1)
        xbr(mixlayer_var(1)*nbp + nbp - 1) = xbr(mixlayer_var(1)*nbp + n)
        xbi(mixlayer_var(1)*nbp + nbp - 1) = xbi(mixlayer_var(1)*nbp + n)

        ! w at boundaries
        xbr((mixlayer_var(3))*nbp + 0) = xbr((mixlayer_var(3))*nbp + 1)
        xbi((mixlayer_var(3))*nbp + 0) = xbi((mixlayer_var(3))*nbp + 1)
        xbr((mixlayer_var(3))*nbp + nbp - 1) = xbr((mixlayer_var(3))*nbp + n)
        xbi((mixlayer_var(3))*nbp + nbp - 1) = xbi((mixlayer_var(3))*nbp + n)

        ! p at boundaries
        xbr(mixlayer_var(4)*nbp + 0) = xbr(mixlayer_var(4)*nbp + 1) + xbr(mixlayer_var(2)*nbp + 1)*rho_mean/mach
        xbi(mixlayer_var(4)*nbp + 0) = xbi(mixlayer_var(4)*nbp + 1) + xbi(mixlayer_var(2)*nbp + 1)*rho_mean/mach
        xbr(mixlayer_var(4)*nbp + nbp - 1) = xbr(mixlayer_var(4)*nbp + n) - xbr(mixlayer_var(2)*nbp + n)*rho_mean/mach
        xbi(mixlayer_var(4)*nbp + nbp - 1) = xbi(mixlayer_var(4)*nbp + n) - xbi(mixlayer_var(2)*nbp + n)*rho_mean/mach

        ! Compute average to get cell-centered values
        xcr = 0._wp
        xci = 0._wp
        do i = 1, mixlayer_nvar
            do k = 0, n
                xcr((i - 1)*(nbp - 1) + k) = 5e-1_wp*(xbr((i - 1)*nbp + k) + xbr((i - 1)*nbp + k + 1))
                xci((i - 1)*(nbp - 1) + k) = 5e-1_wp*(xbi((i - 1)*nbp + k) + xbi((i - 1)*nbp + k + 1))
            end do
        end do

        ! Generate instability waves in x- and z-directions with phase shifts
        ! wave = Re(eigfunc * exp(i*(alpha*x + beta*z)))
        do i = 0, m
            do j = 0, n
                do k = 0, p
                    if (beta == 0) then
                        ang = alpha*(x_cc(i)*xratio)
                    else
                        ang = alpha*(x_cc(i)*xratio) + beta*(z_cc(k)*xratio) + shift
                    end if
                    wave(mixlayer_var(1), i, j, k) = xcr(j)*cos(ang) - xci(j)*sin(ang) ! rho
                    wave(mixlayer_var(2), i, j, k) = xcr(mixlayer_var(1)*(nbp - 1) + j)*cos(ang) - xci(mixlayer_var(1)*(nbp - 1) + j)*sin(ang) ! u
                    wave(mixlayer_var(3), i, j, k) = xcr(mixlayer_var(2)*(nbp - 1) + j)*cos(ang) - xci(mixlayer_var(2)*(nbp - 1) + j)*sin(ang) ! v
                    wave(mixlayer_var(4), i, j, k) = xcr(mixlayer_var(3)*(nbp - 1) + j)*cos(ang) - xci(mixlayer_var(3)*(nbp - 1) + j)*sin(ang) ! w
                    wave(mixlayer_var(5), i, j, k) = xcr(mixlayer_var(4)*(nbp - 1) + j)*cos(ang) - xci(mixlayer_var(4)*(nbp - 1) + j)*sin(ang) ! p
                end do
            end do
        end do

    end subroutine s_generate_wave

    impure subroutine s_elliptic_smoothing(q_prim_vf, bc_type)

        type(scalar_field), dimension(sys_size), intent(inout) :: q_prim_vf
        type(integer_field), dimension(1:num_dims, -1:1), intent(in) :: bc_type
        integer :: i, j, k, l, q

        do q = 1, elliptic_smoothing_iters

            ! Communication of buffer regions and apply boundary conditions
            call s_populate_variables_buffers(bc_type, q_prim_vf, pb%sf, mv%sf)

            ! Perform smoothing and store in temp array
            if (n == 0) then
                do j = 0, m
                    do i = 1, sys_size
                        q_prim_temp(j, 0, 0, i) = (1._wp/4._wp)* &
                                                  (q_prim_vf(i)%sf(j + 1, 0, 0) + q_prim_vf(i)%sf(j - 1, 0, 0) + &
                                                   2._wp*q_prim_vf(i)%sf(j, 0, 0))
                    end do
                end do
            else if (p == 0) then
                do k = 0, n
                    do j = 0, m
                        do i = 1, sys_size
                            q_prim_temp(j, k, 0, i) = (1._wp/8._wp)* &
                                                      (q_prim_vf(i)%sf(j + 1, k, 0) + q_prim_vf(i)%sf(j - 1, k, 0) + &
                                                       q_prim_vf(i)%sf(j, k + 1, 0) + q_prim_vf(i)%sf(j, k - 1, 0) + &
                                                       4._wp*q_prim_vf(i)%sf(j, k, 0))
                        end do
                    end do
                end do
            else
                do l = 0, p
                    do k = 0, n
                        do j = 0, m
                            do i = 1, sys_size
                                q_prim_temp(j, k, l, i) = (1._wp/12._wp)* &
                                                          (q_prim_vf(i)%sf(j + 1, k, l) + q_prim_vf(i)%sf(j - 1, k, l) + &
                                                           q_prim_vf(i)%sf(j, k + 1, l) + q_prim_vf(i)%sf(j, k - 1, l) + &
                                                           q_prim_vf(i)%sf(j, k, l + 1) + q_prim_vf(i)%sf(j, k, l - 1) + &
                                                           6._wp*q_prim_vf(i)%sf(j, k, l))
                            end do
                        end do
                    end do
                end do
            end if

            ! Copy smoothed data back to array of scalar fields
            do l = 0, p
                do k = 0, n
                    do j = 0, m
                        do i = 1, sys_size
                            q_prim_vf(i)%sf(j, k, l) = q_prim_temp(j, k, l, i)
                        end do
                    end do
                end do
            end do
        end do

    end subroutine s_elliptic_smoothing

    impure subroutine s_finalize_perturbation_module()

        if (elliptic_smoothing) then
            deallocate (q_prim_temp)
        end if

    end subroutine s_finalize_perturbation_module

end module m_perturbation<|MERGE_RESOLUTION|>--- conflicted
+++ resolved
@@ -30,11 +30,7 @@
 
 contains
 
-<<<<<<< HEAD
-    subroutine s_initialize_perturbation_module()
-=======
     impure subroutine s_initialize_perturbation_module()
->>>>>>> 8e94d0a5
 
         if (mixlayer_perturb) then
             mixlayer_bc_fd = 2
