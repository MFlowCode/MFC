!>
!! @file m_perturbation.fpp
!! @brief Contains module m_perturbation

!> @brief This module contains subroutines that compute perturbations to the
!!              initial mean flow fields.
module m_perturbation

    use m_derived_types         ! Definitions of the derived types

    use m_global_parameters     ! Global parameters for the code

    use m_mpi_proxy              !< Message passing interface (MPI) module proxy

    use m_eigen_solver          ! Subroutines to solve eigenvalue problem for

    use m_boundary_common   ! Boundary conditions module

    use m_helper_basic           !< Functions to compare floating point numbers

    use ieee_arithmetic

    implicit none

    integer :: mixlayer_nvar ! Number of variables in linear stability analysis solver for mixing layer
    integer, allocatable, dimension(:) :: mixlayer_var ! Index of variables in linear stability analysis solver
    integer :: nbp ! Number of grid cell boundary points in y-direction
    integer :: mixlayer_bc_fd ! Order of finite difference applied at the boundaries of mixing layer
    integer :: n_bc_skip ! Number of points skipped in the linear stability analysis due to the boundary condition

    real(wp), allocatable, dimension(:, :, :, :) :: q_prim_temp

contains

    impure subroutine s_initialize_perturbation_module()

        if (mixlayer_perturb) then
            mixlayer_bc_fd = 2
            nbp = n + 2
            if (model_eqns == 2 .and. num_fluids == 1) then
                n_bc_skip = mixlayer_bc_fd*2
                mixlayer_nvar = 5 ! 1 continuity + 3 momentum + 1 energy
                allocate (mixlayer_var(mixlayer_nvar))

                mixlayer_var(1) = contxb
                mixlayer_var(2) = momxb
                mixlayer_var(3) = momxb + 1
                mixlayer_var(4) = momxb + 2
                mixlayer_var(5) = momxb + 3
            end if
        end if

        if (elliptic_smoothing) then
            allocate (q_prim_temp(0:m, 0:n, 0:p, 1:sys_size))
        end if

    end subroutine s_initialize_perturbation_module

    impure subroutine s_perturb_sphere(q_prim_vf)
        type(scalar_field), dimension(sys_size), intent(inout) :: q_prim_vf
        integer :: i, j, k, l !< generic loop operators

        real(wp) :: perturb_alpha

        real(wp) :: rand_real
        call random_seed()

        do k = 0, p
            do j = 0, n
                do i = 0, m
                    call random_number(rand_real)

                    perturb_alpha = q_prim_vf(E_idx + perturb_sph_fluid)%sf(i, j, k)

                    ! Perturb partial density fields to match perturbed volume fraction fields
<<<<<<< HEAD
                    !    IF ((perturb_alpha >= 25.e-2_wp) .AND. (perturb_alpha <= 75.e-2_wp)) THEN
=======
                    !    IF ((perturb_alpha >= 25e-2_wp) .AND. (perturb_alpha <= 75e-2_wp)) THEN
>>>>>>> 82b2dea8
                    if ((.not. f_approx_equal(perturb_alpha, 0._wp)) .and. (.not. f_approx_equal(perturb_alpha, 1._wp))) then

                        ! Derive new partial densities
                        do l = 1, num_fluids
                            q_prim_vf(l)%sf(i, j, k) = q_prim_vf(E_idx + l)%sf(i, j, k)*fluid_rho(l)
                        end do

                    end if
                end do
            end do
        end do

    end subroutine s_perturb_sphere

    impure subroutine s_perturb_surrounding_flow(q_prim_vf)
        type(scalar_field), dimension(sys_size), intent(inout) :: q_prim_vf
        integer :: i, j, k !<  generic loop iterators

        real(wp) :: perturb_alpha
        real(wp) :: rand_real
        call random_seed()

        ! Perturb partial density or velocity of surrounding flow by some random small amount of noise
        do k = 0, p
            do j = 0, n
                do i = 0, m
                    perturb_alpha = q_prim_vf(E_idx + perturb_flow_fluid)%sf(i, j, k)
                    call random_number(rand_real)
                    rand_real = rand_real*perturb_flow_mag
                    q_prim_vf(mom_idx%beg)%sf(i, j, k) = (1._wp + rand_real)*q_prim_vf(mom_idx%beg)%sf(i, j, k)
                    q_prim_vf(mom_idx%end)%sf(i, j, k) = rand_real*q_prim_vf(mom_idx%beg)%sf(i, j, k)
                    if (bubbles_euler) then
                        q_prim_vf(alf_idx)%sf(i, j, k) = (1._wp + rand_real)*q_prim_vf(alf_idx)%sf(i, j, k)
                    end if
                end do
            end do
        end do

    end subroutine s_perturb_surrounding_flow

    !>  This subroutine computes velocity perturbations for a temporal mixing
        !!              layer with hypertangent mean streamwise velocity profile
        !!              obtained from linear stability analysis. For a 2D case,
        !!              instability waves with spatial wavenumbers, (4,0), (2,0),
        !!              and (1,0) are superposed. For a 3D waves, (4,4), (4,-4),
        !!              (2,2), (2,-2), (1,1), (1,-1) areadded on top of 2D waves.
    impure subroutine s_superposition_instability_wave(q_prim_vf)
        type(scalar_field), dimension(sys_size), intent(inout) :: q_prim_vf
        real(wp), dimension(mixlayer_nvar, 0:m, 0:n, 0:p) :: wave, wave1, wave2, wave_tmp
        real(wp) :: uratio, Ldomain
        integer :: i, j, k, q

        uratio = 1._wp/patch_icpp(1)%vel(1)
        Ldomain = mixlayer_domain*patch_icpp(1)%length_y

        wave = 0._wp
        wave1 = 0._wp
        wave2 = 0._wp

        ! Compute 2D waves
        call s_instability_wave(2*pi*4.0_wp/Ldomain, 0._wp, wave_tmp, 0._wp)
        wave1 = wave1 + wave_tmp
        call s_instability_wave(2*pi*2.0_wp/Ldomain, 0._wp, wave_tmp, 0._wp)
        wave1 = wave1 + wave_tmp
        call s_instability_wave(2*pi*1.0_wp/Ldomain, 0._wp, wave_tmp, 0._wp)
        wave1 = wave1 + wave_tmp
        wave = wave1*0.05_wp

        if (p > 0) then
            ! Compute 3D waves with phase shifts.
            call s_instability_wave(2*pi*4.0_wp/Ldomain, 2*pi*4.0_wp/Ldomain, wave_tmp, 2*pi*11._wp/31._wp)
            wave2 = wave2 + wave_tmp
            call s_instability_wave(2*pi*2.0_wp/Ldomain, 2*pi*2.0_wp/Ldomain, wave_tmp, 2*pi*13._wp/31._wp)
            wave2 = wave2 + wave_tmp
            call s_instability_wave(2*pi*1.0_wp/Ldomain, 2*pi*1.0_wp/Ldomain, wave_tmp, 2*pi*17._wp/31._wp)
            wave2 = wave2 + wave_tmp
            call s_instability_wave(2*pi*4.0_wp/Ldomain, -2*pi*4.0_wp/Ldomain, wave_tmp, 2*pi*19._wp/31._wp)
            wave2 = wave2 + wave_tmp
            call s_instability_wave(2*pi*2.0_wp/Ldomain, -2*pi*2.0_wp/Ldomain, wave_tmp, 2*pi*23._wp/31._wp)
            wave2 = wave2 + wave_tmp
            call s_instability_wave(2*pi*1.0_wp/Ldomain, -2*pi*1.0_wp/Ldomain, wave_tmp, 2*pi*29._wp/31._wp)
            wave2 = wave2 + wave_tmp
            wave = wave + 0.15_wp*wave2
        end if

        ! Superpose velocity perturbuations (instability waves) to the velocity field
        do k = 0, p
            do j = 0, n
                do i = 0, m
                    q_prim_vf(contxb)%sf(i, j, k) = q_prim_vf(contxb)%sf(i, j, k) + wave(mixlayer_var(1), i, j, k) ! rho
                    q_prim_vf(momxb)%sf(i, j, k) = q_prim_vf(momxb)%sf(i, j, k) + wave(mixlayer_var(2), i, j, k)/uratio ! u
                    q_prim_vf(momxb + 1)%sf(i, j, k) = q_prim_vf(momxb + 1)%sf(i, j, k) + wave(mixlayer_var(3), i, j, k)/uratio ! v
                    if (p > 0) then
                        q_prim_vf(momxb + 2)%sf(i, j, k) = q_prim_vf(momxb + 2)%sf(i, j, k) + wave(mixlayer_var(4), i, j, k)/uratio ! w
                    end if
                    q_prim_vf(E_idx)%sf(i, j, k) = q_prim_vf(E_idx)%sf(i, j, k) + wave(mixlayer_var(5), i, j, k)/uratio**2 ! p

                    if (bubbles_euler .and. (.not. qbmm)) then
                        do q = 1, nb
                            call s_compute_equilibrium_state(q_prim_vf(E_idx)%sf(i, j, k), R0(q), q_prim_vf(bub_idx%rs(q))%sf(i, j, k))
                        end do
                    end if
                end do
            end do
        end do

    end subroutine s_superposition_instability_wave

    !>  This subroutine computes equilibrium bubble radius of the perturbed pressure field
    impure subroutine s_compute_equilibrium_state(fP, fR0, fR)
        real(wp), intent(in) :: fP, fR0
        real(wp), intent(inout) :: fR
        real(wp) :: f0, f1
        real(wp) :: gam_b
        integer :: ii

        gam_b = 1._wp + 1._wp/fluid_pp(num_fluids + 1)%gamma

        ! Loop
        ii = 1
        do while (.true.)

            f0 = (Ca + 2._wp/Web)*(fR0/fR)**(3._wp*gam_b) - 2._wp/(Web*fR) + 1._wp - Ca - fP
            f1 = -3._wp*gam_b*(Ca + 2._wp/Web)*(fR0/fR)**(3._wp*gam_b + 1._wp) + 2._wp/(Web*fR**2._wp)

            if (abs(f0) <= 1.e-10_wp) then
                ! Converged
                exit
            else
                ! Update radius
                fR = fR - f0/f1
            end if

            ! Failed case
            if (ieee_is_nan(f0) .or. &
                ieee_is_nan(f1) .or. &
                ii > 1000 .or. &
                fR < 0._wp) then

                print *, "Failed to compute equilibrium radius"

                fR = fR0
                exit
            end if

            ii = ii + 1
        end do

    end subroutine s_compute_equilibrium_state

    !>  This subroutine computes instability waves for a given set of spatial
        !!              wavenumbers (alpha, beta) in x and z directions.
        !!              The eigenvalue problem is derived from the linearized
        !!              Euler equations with parallel mean flow assumption
        !!              (See Sandham 1989 PhD thesis for details).
    pure subroutine s_instability_wave(alpha, beta, wave, shift)
        real(wp), intent(in) :: alpha, beta !<  spatial wavenumbers
        real(wp), dimension(mixlayer_nvar, 0:m, 0:n, 0:p), intent(inout) :: wave !< instability wave
        real(wp), intent(in) :: shift !< phase shift
        real(wp), dimension(0:nbp - 1) :: u_mean !<  mean density and velocity profiles
        real(wp) :: rho_mean, p_mean !< mean density and pressure
        real(wp), dimension(0:nbp - 1, 0:nbp - 1) :: d !< differential operator in y dir
        real(wp) :: gam, pi_inf, mach, c1, adv
        real(wp) :: xratio, uratio
        integer :: j !<  generic loop iterators

        xratio = mixlayer_vel_coef
        uratio = 1._wp/patch_icpp(1)%vel(1)

        ! Set fluid flow properties
        if (bubbles_euler) then
            adv = patch_icpp(1)%alpha(num_fluids)
        else
            adv = 0._wp
        end if
        gam = 1._wp + 1._wp/fluid_pp(1)%gamma
        pi_inf = fluid_pp(1)%pi_inf*(gam - 1._wp)/gam*uratio**2
        rho_mean = patch_icpp(1)%alpha_rho(1)
        p_mean = patch_icpp(1)%pres*uratio**2
        c1 = sqrt((gam*(p_mean + pi_inf))/(rho_mean*(1._wp - adv)))
        mach = 1._wp/c1

        ! Assign mean profiles
        do j = 0, n + 1
            u_mean(j) = tanh(y_cb(j - 1)*xratio)
        end do

        ! Compute differential operator in y-dir
        ! based on 2nd order central difference
        d = 0._wp
        d(0, 0) = -1._wp/((y_cb(0) - y_cb(-1))*xratio)
        d(0, 1) = 1._wp/((y_cb(0) - y_cb(-1))*xratio)
        do j = 1, n
            d(j, j - 1) = -1._wp/((y_cb(j) - y_cb(j - 2))*xratio)
            d(j, j + 1) = 1._wp/((y_cb(j) - y_cb(j - 2))*xratio)
        end do
        d(n + 1, n) = -1._wp/((y_cb(n) - y_cb(n - 1))*xratio)
        d(n + 1, n + 1) = 1._wp/((y_cb(n) - y_cb(n - 1))*xratio)

        ! Compute
        call s_solve_linear_system(alpha, beta, u_mean, rho_mean, p_mean, d, gam, pi_inf, mach, wave, shift)

    end subroutine s_instability_wave

    !> This subroutine solves linear system from linear stability analysis and
        !!              generate instability waves for the given set of spatial
        !!              wave numbers and phase shift.
    pure subroutine s_solve_linear_system(alpha, beta, u_mean, rho_mean, p_mean, d, gam, pi_inf, mach, wave, shift)
        real(wp), intent(in) :: alpha, beta !<  spatial wavenumbers
        real(wp), dimension(0:nbp - 1), intent(in) :: u_mean !<  mean velocity profiles
        real(wp), intent(in) :: rho_mean, p_mean !< mean density and pressure
        real(wp), dimension(0:nbp - 1, 0:nbp - 1), intent(in) :: d !< differential operator in y dir
        real(wp), intent(in) :: gam, pi_inf, mach, shift
        real(wp), dimension(mixlayer_nvar, 0:m, 0:n, 0:p), intent(inout) :: wave

        real(wp), dimension(0:nbp - 1) :: drho_mean, du_mean !< y-derivatives of mean profiles
        real(wp), dimension(0:mixlayer_nvar*nbp - 1, 0:mixlayer_nvar*nbp - 1) :: ar, ai    !< matrices for eigenvalue problem
        real(wp), dimension(0:mixlayer_nvar*nbp - 1, 0:mixlayer_nvar*nbp - 1) :: br, bi, ci !< matrices for eigenvalue problem
        real(wp), dimension(0:mixlayer_nvar*n - n_bc_skip - 1, 0:mixlayer_nvar*n - n_bc_skip - 1) :: hr, hi    !< matrices for eigenvalue problem

        real(wp), dimension(0:mixlayer_nvar*n - n_bc_skip - 1, 0:mixlayer_nvar*n - n_bc_skip - 1) :: zr, zi !< eigenvectors
        real(wp), dimension(0:mixlayer_nvar*n - n_bc_skip - 1) :: wr, wi !< eigenvalues
        real(wp), dimension(0:mixlayer_nvar*n - n_bc_skip - 1) :: fv1, fv2, fv3 !< temporary memory

        integer :: ierr
        integer :: j, k !<  generic loop iterators
        integer :: ii, jj !< block matrix indices

        ! Compute y-derivatives of rho and u
        do j = 0, nbp - 1
            drho_mean(j) = 0
            du_mean(j) = 0
            do k = 0, nbp - 1
                drho_mean(j) = 0._wp
                du_mean(j) = du_mean(j) + d(j, k)*u_mean(k)
            end do
        end do

        ! Compute B and C, then A = B + C. Here, A is the matrix for the linear
        ! systems of equation (i.e. we are going to solve x for Ax = lambda x).
        ! Here, B includes components of A without differential operator, and
        ! C includes components of A with differential operator.
        br = 0._wp
        bi = 0._wp
        ci = 0._wp
        do j = 0, nbp - 1
            ii = mixlayer_var(1); jj = mixlayer_var(1); br((ii - 1)*nbp + j, (jj - 1)*nbp + j) = alpha*u_mean(j); 
            ii = mixlayer_var(1); jj = mixlayer_var(2); br((ii - 1)*nbp + j, (jj - 1)*nbp + j) = alpha*rho_mean; 
            ii = mixlayer_var(1); jj = mixlayer_var(3); bi((ii - 1)*nbp + j, (jj - 1)*nbp + j) = -drho_mean(j); 
            ii = mixlayer_var(1); jj = mixlayer_var(4); br((ii - 1)*nbp + j, (jj - 1)*nbp + j) = beta*rho_mean; 
            ii = mixlayer_var(2); jj = mixlayer_var(2); br((ii - 1)*nbp + j, (jj - 1)*nbp + j) = alpha*u_mean(j); 
            ii = mixlayer_var(2); jj = mixlayer_var(3); bi((ii - 1)*nbp + j, (jj - 1)*nbp + j) = -du_mean(j); 
            ii = mixlayer_var(2); jj = mixlayer_var(5); br((ii - 1)*nbp + j, (jj - 1)*nbp + j) = alpha/rho_mean; 
            ii = mixlayer_var(3); jj = mixlayer_var(3); br((ii - 1)*nbp + j, (jj - 1)*nbp + j) = alpha*u_mean(j); 
            ii = mixlayer_var(4); jj = mixlayer_var(4); br((ii - 1)*nbp + j, (jj - 1)*nbp + j) = alpha*u_mean(j); 
            ii = mixlayer_var(4); jj = mixlayer_var(5); br((ii - 1)*nbp + j, (jj - 1)*nbp + j) = beta/rho_mean; 
            ii = mixlayer_var(5); jj = mixlayer_var(2); br((ii - 1)*nbp + j, (jj - 1)*nbp + j) = gam*(p_mean + pi_inf)*alpha; 
            ii = mixlayer_var(5); jj = mixlayer_var(4); br((ii - 1)*nbp + j, (jj - 1)*nbp + j) = gam*(p_mean + pi_inf)*beta; 
            ii = mixlayer_var(5); jj = mixlayer_var(5); br((ii - 1)*nbp + j, (jj - 1)*nbp + j) = alpha*u_mean(j); 
            do k = 0, n + 1
                ii = mixlayer_var(1); jj = mixlayer_var(3); ci((ii - 1)*nbp + j, (jj - 1)*nbp + k) = -rho_mean*d(j, k); 
                ii = mixlayer_var(3); jj = mixlayer_var(5); ci((ii - 1)*nbp + j, (jj - 1)*nbp + k) = -d(j, k)/rho_mean; 
                ii = mixlayer_var(5); jj = mixlayer_var(3); ci((ii - 1)*nbp + j, (jj - 1)*nbp + k) = -gam*(p_mean + pi_inf)*d(j, k); 
            end do
        end do
        ar = br
        ai = bi + ci

        ! Apply BC to ar and ai matrices
        if (bc_y%beg == BC_CHAR_NR_SUB_BUFFER .and. bc_y%end == BC_CHAR_NR_SUB_BUFFER) then
            ! Nonreflecting subsonic buffer BC
            call s_instability_nonreflecting_subsonic_buffer_bc(ar, ai, hr, hi, rho_mean, mach)
        end if

        ! Compute eigenvalues and eigenvectors
        call cg(mixlayer_nvar*n - n_bc_skip, mixlayer_nvar*n - n_bc_skip, hr, hi, wr, wi, zr, zi, fv1, fv2, fv3, ierr)

        ! Generate instability wave
        call s_generate_wave(wi, zr, zi, rho_mean, mach, alpha, beta, wave, shift)

    end subroutine s_solve_linear_system

    !> This subroutine applies non-reflecting subsonic buffer boundary condition
        !!              to the linear system of equations (i.e. matrix A).
    pure subroutine s_instability_nonreflecting_subsonic_buffer_bc(ar, ai, hr, hi, rho_mean, mach)
        real(wp), dimension(0:mixlayer_nvar*nbp - 1, 0:mixlayer_nvar*nbp - 1), intent(inout) :: ar, ai    !< matrices for eigenvalue problem
        real(wp), dimension(0:mixlayer_nvar*n - n_bc_skip - 1, 0:mixlayer_nvar*n - n_bc_skip - 1), intent(out) :: hr, hi    !< matrices for eigenvalue problem
        real(wp), intent(in) :: rho_mean !<  mean density profiles
        real(wp), intent(in) :: mach
        real(wp), dimension(0:mixlayer_nvar*n - 1, 0:mixlayer_nvar*n - 1) :: fr, fi    !< matrices for eigenvalue problem
        real(wp), dimension(0:mixlayer_nvar*n - n_bc_skip - 1, 0:mixlayer_nvar*n - 1) :: gr, gi    !< matrices for eigenvalue problem
        integer :: i, j, k, l, ii, jj

        ! Condition 1: v = 0 at BC - no action required here

        ! Condition 2: du/dy = 0 at BC
        do j = 0, mixlayer_nvar*nbp - 1
            ! at y_domain%beg
            ii = mixlayer_var(1)*nbp
            ar(j, ii + 1) = ar(j, ii + 1) + ar(j, ii)
            ai(j, ii + 1) = ai(j, ii + 1) + ai(j, ii)
            ! at y_domain%end
            ii = mixlayer_var(1)*nbp + nbp - 1
            ar(j, ii - 1) = ar(j, ii - 1) + ar(j, ii)
            ai(j, ii - 1) = ai(j, ii - 1) + ai(j, ii)
        end do

        ! Condition 3: dw/dy = 0 at BC
        do j = 0, mixlayer_nvar*nbp - 1
            ! at y_domain%beg
            ii = (mixlayer_var(3))*nbp
            ar(j, ii + 1) = ar(j, ii + 1) + ar(j, ii)
            ai(j, ii + 1) = ai(j, ii + 1) + ai(j, ii)
            ! at y_domain%end
            ii = (mixlayer_var(3))*nbp + nbp - 1
            ar(j, ii - 1) = ar(j, ii - 1) + ar(j, ii)
            ai(j, ii - 1) = ai(j, ii - 1) + ai(j, ii)
        end do

        ! Condition 4: dp/dy +- rho c dv/dy = 0 at BC
        do j = 0, mixlayer_nvar*nbp - 1
            ! at y_domain%beg
            ii = mixlayer_var(4)*nbp
            ar(j, ii + 1) = ar(j, ii + 1) + ar(j, ii)
            ai(j, ii + 1) = ai(j, ii + 1) + ai(j, ii)
            jj = mixlayer_var(2)*nbp
            ar(j, jj + 1) = ar(j, jj + 1) + ar(j, ii)*rho_mean/mach
            ai(j, jj + 1) = ai(j, jj + 1) + ai(j, ii)*rho_mean/mach
            ! at y_domain%end
            ii = mixlayer_var(4)*nbp + nbp - 1
            ar(j, ii - 1) = ar(j, ii - 1) + ar(j, ii)
            ai(j, ii - 1) = ai(j, ii - 1) + ai(j, ii)
            jj = mixlayer_var(2)*nbp + nbp - 1
            ar(j, jj - 1) = ar(j, jj - 1) - ar(j, ii)*rho_mean/mach
            ai(j, jj - 1) = ai(j, jj - 1) - ai(j, ii)*rho_mean/mach
        end do

        ! Condition 5: c^2 drho/dy +- dp/dy = 0 at BC
        do j = 0, mixlayer_nvar*nbp - 1
            ! at y_domain%beg
            ii = 0
            ar(j, ii + 1) = ar(j, ii + 1) + ar(j, ii)
            ai(j, ii + 1) = ai(j, ii + 1) + ai(j, ii)
            jj = mixlayer_var(2)*nbp
            ar(j, jj + 1) = ar(j, jj + 1) + ar(j, ii)*rho_mean*mach
            ai(j, jj + 1) = ai(j, jj + 1) + ai(j, ii)*rho_mean*mach
            ! at y_domain%end
            ii = nbp - 1
            ar(j, ii - 1) = ar(j, ii - 1) + ar(j, ii)
            ai(j, ii - 1) = ai(j, ii - 1) + ai(j, ii)
            jj = mixlayer_var(2)*nbp + nbp - 1
            ar(j, jj - 1) = ar(j, jj - 1) - ar(j, ii)*rho_mean*mach
            ai(j, jj - 1) = ai(j, jj - 1) - ai(j, ii)*rho_mean*mach
        end do

        ! Remove unnecessary rows of the matrix A (rho, u, v, w, p at the boundaries)
        fr = 0._wp
        fi = 0._wp
        do ii = 1, mixlayer_nvar
            do jj = 1, mixlayer_nvar
                do k = 0, n - 1
                    do l = 0, n - 1
                        fr((ii - 1)*n + k, (jj - 1)*n + l) = ar((ii - 1)*nbp + k + 1, (jj - 1)*nbp + l + 1)
                        fi((ii - 1)*n + k, (jj - 1)*n + l) = ai((ii - 1)*nbp + k + 1, (jj - 1)*nbp + l + 1)
                    end do
                end do
            end do
        end do

        gr = 0._wp
        gi = 0._wp
        do ii = 1, mixlayer_nvar
            do j = 0, mixlayer_nvar*n - 1
                if (ii <= mixlayer_var(2)) then
                    do k = 0, n - 1
                        gr((ii - 1)*n + k, j) = fr((ii - 1)*n + k, j)
                        gi((ii - 1)*n + k, j) = fi((ii - 1)*n + k, j)
                    end do
                elseif (ii == mixlayer_var(3)) then
                    do k = 0, n - n_bc_skip - 1
                        gr((ii - 1)*n + k, j) = fr((ii - 1)*n + k + mixlayer_bc_fd, j)
                        gi((ii - 1)*n + k, j) = fi((ii - 1)*n + k + mixlayer_bc_fd, j)
                    end do
                else
                    do k = 0, n - 1
                        gr((ii - 1)*n - n_bc_skip + k, j) = fr((ii - 1)*n + k, j)
                        gi((ii - 1)*n - n_bc_skip + k, j) = fi((ii - 1)*n + k, j)
                    end do
                end if
            end do
        end do

        hr = 0._wp
        hi = 0._wp
        do i = 0, mixlayer_nvar*n - n_bc_skip - 1
            do jj = 1, mixlayer_nvar
                if (jj <= mixlayer_var(2)) then
                    do k = 0, n - 1
                        hr(i, (jj - 1)*n + k) = gr(i, (jj - 1)*n + k)
                        hi(i, (jj - 1)*n + k) = gi(i, (jj - 1)*n + k)
                    end do
                elseif (jj == mixlayer_var(3)) then
                    do k = 0, n - n_bc_skip - 1
                        hr(i, (jj - 1)*n + k) = gr(i, (jj - 1)*n + k + mixlayer_bc_fd)
                        hi(i, (jj - 1)*n + k) = gi(i, (jj - 1)*n + k + mixlayer_bc_fd)
                    end do
                else
                    do k = 0, n - 1
                        hr(i, (jj - 1)*n - n_bc_skip + k) = gr(i, (jj - 1)*n + k)
                        hi(i, (jj - 1)*n - n_bc_skip + k) = gi(i, (jj - 1)*n + k)
                    end do
                end if
            end do
        end do

    end subroutine s_instability_nonreflecting_subsonic_buffer_bc

    !>  This subroutine generates an instability wave using the most unstable
        !!              eigenvalue and corresponding eigenvector among the
        !!              given set of eigenvalues and eigenvectors.
    pure subroutine s_generate_wave(wi, zr, zi, rho_mean, mach, alpha, beta, wave, shift)
        real(wp), dimension(0:mixlayer_nvar*n - n_bc_skip - 1), intent(in) :: wi !< eigenvalues
        real(wp), dimension(0:mixlayer_nvar*n - n_bc_skip - 1, 0:mixlayer_nvar*n - n_bc_skip - 1), intent(in) :: zr, zi !< eigenvectors
        real(wp), intent(in) :: rho_mean
        real(wp), dimension(mixlayer_nvar, 0:m, 0:n, 0:p), intent(inout) :: wave
        real(wp), intent(in) :: alpha, beta, mach, shift
        real(wp), dimension(0:mixlayer_nvar*n - n_bc_skip - 1) :: vr, vi, vnr, vni !< most unstable eigenvector
        real(wp), dimension(0:mixlayer_nvar*nbp - 1) :: xbr, xbi !< eigenvectors
        real(wp), dimension(0:mixlayer_nvar*(nbp - 1) - 1) :: xcr, xci !< eigenvectors
        real(wp) :: ang, norm
        real(wp) :: tr, ti, cr, ci !< temporary memory
        real(wp) :: xratio
        integer :: idx
        integer :: i, j, k

        xratio = mixlayer_vel_coef

        ! Find the most unstable eigenvalue and corresponding eigenvector
        k = 0
        do i = 1, mixlayer_nvar*n - n_bc_skip - 1
            if (wi(i) > wi(k)) then
                k = i
            end if
        end do
        vr = zr(:, k)
        vi = zi(:, k)

        ! Normalize the eigenvector by its component with the largest modulus.
        norm = 0._wp
        do i = 0, mixlayer_nvar*n - n_bc_skip - 1
            if (sqrt(vr(i)**2 + vi(i)**2) > norm) then
                idx = i
                norm = sqrt(vr(i)**2 + vi(i)**2)
            end if
        end do

        tr = vr(idx)
        ti = vi(idx)
        do i = 0, mixlayer_nvar*n - n_bc_skip - 1
            call cdiv(vr(i), vi(i), tr, ti, cr, ci)
            vnr(i) = cr
            vni(i) = ci
        end do

        ! Reassign missing values at boundaries based on the boundary condition
        xbr = 0._wp
        xbi = 0._wp
        do i = 1, mixlayer_nvar
            if (i <= mixlayer_var(2)) then
                do k = 0, n - 1
                    xbr((i - 1)*nbp + k + 1) = vnr((i - 1)*n + k)
                    xbi((i - 1)*nbp + k + 1) = vni((i - 1)*n + k)
                end do
            elseif (i == mixlayer_var(3)) then
                do k = 0, n - n_bc_skip - 1
                    xbr((i - 1)*nbp + mixlayer_bc_fd + k + 1) = vnr((i - 1)*n + k)
                    xbi((i - 1)*nbp + mixlayer_bc_fd + k + 1) = vni((i - 1)*n + k)
                end do
            else
                do k = 0, n - 1
                    xbr((i - 1)*nbp + k + 1) = vnr((i - 1)*n - n_bc_skip + k)
                    xbi((i - 1)*nbp + k + 1) = vni((i - 1)*n - n_bc_skip + k)
                end do
            end if
        end do

        ! rho at boundaries
        xbr(0) = xbr(1) + xbr(mixlayer_var(2)*nbp + 1)*rho_mean*mach
        xbi(0) = xbi(1) + xbi(mixlayer_var(2)*nbp + 1)*rho_mean*mach
        xbr(nbp - 1) = xbr(n) - xbr(mixlayer_var(2)*nbp + n)*rho_mean*mach
        xbi(nbp - 1) = xbi(n) - xbi(mixlayer_var(2)*nbp + n)*rho_mean*mach

        ! u at boundaries
        xbr(mixlayer_var(1)*nbp) = xbr(mixlayer_var(1)*nbp + 1)
        xbi(mixlayer_var(1)*nbp) = xbi(mixlayer_var(1)*nbp + 1)
        xbr(mixlayer_var(1)*nbp + nbp - 1) = xbr(mixlayer_var(1)*nbp + n)
        xbi(mixlayer_var(1)*nbp + nbp - 1) = xbi(mixlayer_var(1)*nbp + n)

        ! w at boundaries
        xbr((mixlayer_var(3))*nbp + 0) = xbr((mixlayer_var(3))*nbp + 1)
        xbi((mixlayer_var(3))*nbp + 0) = xbi((mixlayer_var(3))*nbp + 1)
        xbr((mixlayer_var(3))*nbp + nbp - 1) = xbr((mixlayer_var(3))*nbp + n)
        xbi((mixlayer_var(3))*nbp + nbp - 1) = xbi((mixlayer_var(3))*nbp + n)

        ! p at boundaries
        xbr(mixlayer_var(4)*nbp + 0) = xbr(mixlayer_var(4)*nbp + 1) + xbr(mixlayer_var(2)*nbp + 1)*rho_mean/mach
        xbi(mixlayer_var(4)*nbp + 0) = xbi(mixlayer_var(4)*nbp + 1) + xbi(mixlayer_var(2)*nbp + 1)*rho_mean/mach
        xbr(mixlayer_var(4)*nbp + nbp - 1) = xbr(mixlayer_var(4)*nbp + n) - xbr(mixlayer_var(2)*nbp + n)*rho_mean/mach
        xbi(mixlayer_var(4)*nbp + nbp - 1) = xbi(mixlayer_var(4)*nbp + n) - xbi(mixlayer_var(2)*nbp + n)*rho_mean/mach

        ! Compute average to get cell-centered values
        xcr = 0._wp
        xci = 0._wp
        do i = 1, mixlayer_nvar
            do k = 0, n
                xcr((i - 1)*(nbp - 1) + k) = 5.e-1_wp*(xbr((i - 1)*nbp + k) + xbr((i - 1)*nbp + k + 1))
                xci((i - 1)*(nbp - 1) + k) = 5.e-1_wp*(xbi((i - 1)*nbp + k) + xbi((i - 1)*nbp + k + 1))
            end do
        end do

        ! Generate instability waves in x- and z-directions with phase shifts
        ! wave = Re(eigfunc * exp(i*(alpha*x + beta*z)))
        do i = 0, m
            do j = 0, n
                do k = 0, p
                    if (f_approx_equal(beta, 0._wp)) then
                        ang = alpha*(x_cc(i)*xratio)
                    else
                        ang = alpha*(x_cc(i)*xratio) + beta*(z_cc(k)*xratio) + shift
                    end if
                    wave(mixlayer_var(1), i, j, k) = xcr(j)*cos(ang) - xci(j)*sin(ang) ! rho
                    wave(mixlayer_var(2), i, j, k) = xcr(mixlayer_var(1)*(nbp - 1) + j)*cos(ang) - xci(mixlayer_var(1)*(nbp - 1) + j)*sin(ang) ! u
                    wave(mixlayer_var(3), i, j, k) = xcr(mixlayer_var(2)*(nbp - 1) + j)*cos(ang) - xci(mixlayer_var(2)*(nbp - 1) + j)*sin(ang) ! v
                    wave(mixlayer_var(4), i, j, k) = xcr(mixlayer_var(3)*(nbp - 1) + j)*cos(ang) - xci(mixlayer_var(3)*(nbp - 1) + j)*sin(ang) ! w
                    wave(mixlayer_var(5), i, j, k) = xcr(mixlayer_var(4)*(nbp - 1) + j)*cos(ang) - xci(mixlayer_var(4)*(nbp - 1) + j)*sin(ang) ! p
                end do
            end do
        end do

    end subroutine s_generate_wave

    impure subroutine s_elliptic_smoothing(q_prim_vf, bc_type)

        type(scalar_field), dimension(sys_size), intent(inout) :: q_prim_vf
        type(integer_field), dimension(1:num_dims, -1:1), intent(in) :: bc_type
        integer :: i, j, k, l, q

        do q = 1, elliptic_smoothing_iters

            ! Communication of buffer regions and apply boundary conditions
            call s_populate_variables_buffers(bc_type, q_prim_vf, pb%sf, mv%sf)

            ! Perform smoothing and store in temp array
            if (n == 0) then
                do j = 0, m
                    do i = 1, sys_size
                        q_prim_temp(j, 0, 0, i) = (1._wp/4._wp)* &
                                                  (q_prim_vf(i)%sf(j + 1, 0, 0) + q_prim_vf(i)%sf(j - 1, 0, 0) + &
                                                   2._wp*q_prim_vf(i)%sf(j, 0, 0))
                    end do
                end do
            else if (p == 0) then
                do k = 0, n
                    do j = 0, m
                        do i = 1, sys_size
                            q_prim_temp(j, k, 0, i) = (1._wp/8._wp)* &
                                                      (q_prim_vf(i)%sf(j + 1, k, 0) + q_prim_vf(i)%sf(j - 1, k, 0) + &
                                                       q_prim_vf(i)%sf(j, k + 1, 0) + q_prim_vf(i)%sf(j, k - 1, 0) + &
                                                       4._wp*q_prim_vf(i)%sf(j, k, 0))
                        end do
                    end do
                end do
            else
                do l = 0, p
                    do k = 0, n
                        do j = 0, m
                            do i = 1, sys_size
                                q_prim_temp(j, k, l, i) = (1._wp/12._wp)* &
                                                          (q_prim_vf(i)%sf(j + 1, k, l) + q_prim_vf(i)%sf(j - 1, k, l) + &
                                                           q_prim_vf(i)%sf(j, k + 1, l) + q_prim_vf(i)%sf(j, k - 1, l) + &
                                                           q_prim_vf(i)%sf(j, k, l + 1) + q_prim_vf(i)%sf(j, k, l - 1) + &
                                                           6._wp*q_prim_vf(i)%sf(j, k, l))
                            end do
                        end do
                    end do
                end do
            end if

            ! Copy smoothed data back to array of scalar fields
            do l = 0, p
                do k = 0, n
                    do j = 0, m
                        do i = 1, sys_size
                            q_prim_vf(i)%sf(j, k, l) = q_prim_temp(j, k, l, i)
                        end do
                    end do
                end do
            end do
        end do

    end subroutine s_elliptic_smoothing

    impure subroutine s_finalize_perturbation_module()

        if (elliptic_smoothing) then
            deallocate (q_prim_temp)
        end if

    end subroutine s_finalize_perturbation_module

end module m_perturbation<|MERGE_RESOLUTION|>--- conflicted
+++ resolved
@@ -73,11 +73,7 @@
                     perturb_alpha = q_prim_vf(E_idx + perturb_sph_fluid)%sf(i, j, k)
 
                     ! Perturb partial density fields to match perturbed volume fraction fields
-<<<<<<< HEAD
-                    !    IF ((perturb_alpha >= 25.e-2_wp) .AND. (perturb_alpha <= 75.e-2_wp)) THEN
-=======
                     !    IF ((perturb_alpha >= 25e-2_wp) .AND. (perturb_alpha <= 75e-2_wp)) THEN
->>>>>>> 82b2dea8
                     if ((.not. f_approx_equal(perturb_alpha, 0._wp)) .and. (.not. f_approx_equal(perturb_alpha, 1._wp))) then
 
                         ! Derive new partial densities
