!>
!! @file m_perturbation.fpp
!! @brief Contains module m_perturbation

!> @brief This module contains subroutines that compute perturbations to the
!!              initial mean flow fields.
module m_perturbation

    use m_derived_types         ! Definitions of the derived types

    use m_global_parameters     ! Global parameters for the code

    use m_mpi_proxy              !< Message passing interface (MPI) module proxy

    use m_boundary_common   ! Boundary conditions module

<<<<<<< HEAD
    use m_helper
=======
    use m_helper_basic           !< Functions to compare floating point numbers
>>>>>>> 59d0c090

    use ieee_arithmetic

    implicit none

    real(wp), allocatable, dimension(:, :, :, :) :: q_prim_temp

contains

    impure subroutine s_initialize_perturbation_module()

        if (elliptic_smoothing) then
            allocate (q_prim_temp(0:m, 0:n, 0:p, 1:sys_size))
        end if

    end subroutine s_initialize_perturbation_module

    impure subroutine s_perturb_sphere(q_prim_vf)
        type(scalar_field), dimension(sys_size), intent(inout) :: q_prim_vf
        integer :: i, j, k, l !< generic loop operators

        real(wp) :: perturb_alpha

        real(wp) :: rand_real
        call random_seed()

        do k = 0, p
            do j = 0, n
                do i = 0, m
                    call random_number(rand_real)

                    perturb_alpha = q_prim_vf(E_idx + perturb_sph_fluid)%sf(i, j, k)

                    ! Perturb partial density fields to match perturbed volume fraction fields
                    !    IF ((perturb_alpha >= 25e-2_wp) .AND. (perturb_alpha <= 75e-2_wp)) THEN
                    if ((.not. f_approx_equal(perturb_alpha, 0._wp)) .and. (.not. f_approx_equal(perturb_alpha, 1._wp))) then

                        ! Derive new partial densities
                        do l = 1, num_fluids
                            q_prim_vf(l)%sf(i, j, k) = q_prim_vf(E_idx + l)%sf(i, j, k)*fluid_rho(l)
                        end do

                    end if
                end do
            end do
        end do

    end subroutine s_perturb_sphere

    impure subroutine s_perturb_surrounding_flow(q_prim_vf)
        type(scalar_field), dimension(sys_size), intent(inout) :: q_prim_vf
        integer :: i, j, k !<  generic loop iterators

        real(wp) :: perturb_alpha
        real(wp) :: rand_real
        call random_seed()

        ! Perturb partial density or velocity of surrounding flow by some random small amount of noise
        do k = 0, p
            do j = 0, n
                do i = 0, m
                    perturb_alpha = q_prim_vf(E_idx + perturb_flow_fluid)%sf(i, j, k)
                    call random_number(rand_real)
                    rand_real = rand_real*perturb_flow_mag
                    q_prim_vf(mom_idx%beg)%sf(i, j, k) = (1._wp + rand_real)*q_prim_vf(mom_idx%beg)%sf(i, j, k)
                    q_prim_vf(mom_idx%end)%sf(i, j, k) = rand_real*q_prim_vf(mom_idx%beg)%sf(i, j, k)
                    if (bubbles_euler) then
                        q_prim_vf(alf_idx)%sf(i, j, k) = (1._wp + rand_real)*q_prim_vf(alf_idx)%sf(i, j, k)
                    end if
                end do
            end do
        end do
    end subroutine s_perturb_surrounding_flow

<<<<<<< HEAD
=======
    !>  This subroutine computes velocity perturbations for a temporal mixing
        !!              layer with hypertangent mean streamwise velocity profile
        !!              obtained from linear stability analysis. For a 2D case,
        !!              instability waves with spatial wavenumbers, (4,0), (2,0),
        !!              and (1,0) are superposed. For a 3D waves, (4,4), (4,-4),
        !!              (2,2), (2,-2), (1,1), (1,-1) areadded on top of 2D waves.
    impure subroutine s_superposition_instability_wave(q_prim_vf)
        type(scalar_field), dimension(sys_size), intent(inout) :: q_prim_vf
        real(wp), dimension(mixlayer_nvar, 0:m, 0:n, 0:p) :: wave, wave1, wave2, wave_tmp
        real(wp) :: uratio, Ldomain
        integer :: i, j, k, q

        uratio = 1._wp/patch_icpp(1)%vel(1)
        Ldomain = mixlayer_domain*patch_icpp(1)%length_y

        wave = 0._wp
        wave1 = 0._wp
        wave2 = 0._wp

        ! Compute 2D waves
        call s_instability_wave(2*pi*4.0_wp/Ldomain, 0._wp, wave_tmp, 0._wp)
        wave1 = wave1 + wave_tmp
        call s_instability_wave(2*pi*2.0_wp/Ldomain, 0._wp, wave_tmp, 0._wp)
        wave1 = wave1 + wave_tmp
        call s_instability_wave(2*pi*1.0_wp/Ldomain, 0._wp, wave_tmp, 0._wp)
        wave1 = wave1 + wave_tmp
        wave = wave1*0.05_wp

        if (p > 0) then
            ! Compute 3D waves with phase shifts.
            call s_instability_wave(2*pi*4.0_wp/Ldomain, 2*pi*4.0_wp/Ldomain, wave_tmp, 2*pi*11._wp/31._wp)
            wave2 = wave2 + wave_tmp
            call s_instability_wave(2*pi*2.0_wp/Ldomain, 2*pi*2.0_wp/Ldomain, wave_tmp, 2*pi*13._wp/31._wp)
            wave2 = wave2 + wave_tmp
            call s_instability_wave(2*pi*1.0_wp/Ldomain, 2*pi*1.0_wp/Ldomain, wave_tmp, 2*pi*17._wp/31._wp)
            wave2 = wave2 + wave_tmp
            call s_instability_wave(2*pi*4.0_wp/Ldomain, -2*pi*4.0_wp/Ldomain, wave_tmp, 2*pi*19._wp/31._wp)
            wave2 = wave2 + wave_tmp
            call s_instability_wave(2*pi*2.0_wp/Ldomain, -2*pi*2.0_wp/Ldomain, wave_tmp, 2*pi*23._wp/31._wp)
            wave2 = wave2 + wave_tmp
            call s_instability_wave(2*pi*1.0_wp/Ldomain, -2*pi*1.0_wp/Ldomain, wave_tmp, 2*pi*29._wp/31._wp)
            wave2 = wave2 + wave_tmp
            wave = wave + 0.15_wp*wave2
        end if

        ! Superpose velocity perturbuations (instability waves) to the velocity field
        do k = 0, p
            do j = 0, n
                do i = 0, m
                    q_prim_vf(contxb)%sf(i, j, k) = q_prim_vf(contxb)%sf(i, j, k) + wave(mixlayer_var(1), i, j, k) ! rho
                    q_prim_vf(momxb)%sf(i, j, k) = q_prim_vf(momxb)%sf(i, j, k) + wave(mixlayer_var(2), i, j, k)/uratio ! u
                    q_prim_vf(momxb + 1)%sf(i, j, k) = q_prim_vf(momxb + 1)%sf(i, j, k) + wave(mixlayer_var(3), i, j, k)/uratio ! v
                    if (p > 0) then
                        q_prim_vf(momxb + 2)%sf(i, j, k) = q_prim_vf(momxb + 2)%sf(i, j, k) + wave(mixlayer_var(4), i, j, k)/uratio ! w
                    end if
                    q_prim_vf(E_idx)%sf(i, j, k) = q_prim_vf(E_idx)%sf(i, j, k) + wave(mixlayer_var(5), i, j, k)/uratio**2 ! p

                    if (bubbles_euler .and. (.not. qbmm)) then
                        do q = 1, nb
                            call s_compute_equilibrium_state(q_prim_vf(E_idx)%sf(i, j, k), R0(q), q_prim_vf(bub_idx%rs(q))%sf(i, j, k))
                        end do
                    end if
                end do
            end do
        end do

    end subroutine s_superposition_instability_wave

    !>  This subroutine computes equilibrium bubble radius of the perturbed pressure field
    impure subroutine s_compute_equilibrium_state(fP, fR0, fR)
        real(wp), intent(in) :: fP, fR0
        real(wp), intent(inout) :: fR
        real(wp) :: f0, f1
        real(wp) :: gam_b
        integer :: ii

        gam_b = 1._wp + 1._wp/fluid_pp(num_fluids + 1)%gamma

        ! Loop
        ii = 1
        do while (.true.)

            f0 = (Ca + 2._wp/Web)*(fR0/fR)**(3._wp*gam_b) - 2._wp/(Web*fR) + 1._wp - Ca - fP
            f1 = -3._wp*gam_b*(Ca + 2._wp/Web)*(fR0/fR)**(3._wp*gam_b + 1._wp) + 2._wp/(Web*fR**2._wp)

            if (abs(f0) <= 1.e-10_wp) then
                ! Converged
                exit
            else
                ! Update radius
                fR = fR - f0/f1
            end if

            ! Failed case
            if (ieee_is_nan(f0) .or. &
                ieee_is_nan(f1) .or. &
                ii > 1000 .or. &
                fR < 0._wp) then

                print *, "Failed to compute equilibrium radius"

                fR = fR0
                exit
            end if

            ii = ii + 1
        end do

    end subroutine s_compute_equilibrium_state

    !>  This subroutine computes instability waves for a given set of spatial
        !!              wavenumbers (alpha, beta) in x and z directions.
        !!              The eigenvalue problem is derived from the linearized
        !!              Euler equations with parallel mean flow assumption
        !!              (See Sandham 1989 PhD thesis for details).
    pure subroutine s_instability_wave(alpha, beta, wave, shift)
        real(wp), intent(in) :: alpha, beta !<  spatial wavenumbers
        real(wp), dimension(mixlayer_nvar, 0:m, 0:n, 0:p), intent(inout) :: wave !< instability wave
        real(wp), intent(in) :: shift !< phase shift
        real(wp), dimension(0:nbp - 1) :: u_mean !<  mean density and velocity profiles
        real(wp) :: rho_mean, p_mean !< mean density and pressure
        real(wp), dimension(0:nbp - 1, 0:nbp - 1) :: d !< differential operator in y dir
        real(wp) :: gam, pi_inf, mach, c1, adv
        real(wp) :: xratio, uratio
        integer :: j !<  generic loop iterators

        xratio = mixlayer_vel_coef
        uratio = 1._wp/patch_icpp(1)%vel(1)

        ! Set fluid flow properties
        if (bubbles_euler) then
            adv = patch_icpp(1)%alpha(num_fluids)
        else
            adv = 0._wp
        end if
        gam = 1._wp + 1._wp/fluid_pp(1)%gamma
        pi_inf = fluid_pp(1)%pi_inf*(gam - 1._wp)/gam*uratio**2
        rho_mean = patch_icpp(1)%alpha_rho(1)
        p_mean = patch_icpp(1)%pres*uratio**2
        c1 = sqrt((gam*(p_mean + pi_inf))/(rho_mean*(1._wp - adv)))
        mach = 1._wp/c1

        ! Assign mean profiles
        do j = 0, n + 1
            u_mean(j) = tanh(y_cb(j - 1)*xratio)
        end do

        ! Compute differential operator in y-dir
        ! based on 2nd order central difference
        d = 0._wp
        d(0, 0) = -1._wp/((y_cb(0) - y_cb(-1))*xratio)
        d(0, 1) = 1._wp/((y_cb(0) - y_cb(-1))*xratio)
        do j = 1, n
            d(j, j - 1) = -1._wp/((y_cb(j) - y_cb(j - 2))*xratio)
            d(j, j + 1) = 1._wp/((y_cb(j) - y_cb(j - 2))*xratio)
        end do
        d(n + 1, n) = -1._wp/((y_cb(n) - y_cb(n - 1))*xratio)
        d(n + 1, n + 1) = 1._wp/((y_cb(n) - y_cb(n - 1))*xratio)

        ! Compute
        call s_solve_linear_system(alpha, beta, u_mean, rho_mean, p_mean, d, gam, pi_inf, mach, wave, shift)

    end subroutine s_instability_wave

    !> This subroutine solves linear system from linear stability analysis and
        !!              generate instability waves for the given set of spatial
        !!              wave numbers and phase shift.
    pure subroutine s_solve_linear_system(alpha, beta, u_mean, rho_mean, p_mean, d, gam, pi_inf, mach, wave, shift)
        real(wp), intent(in) :: alpha, beta !<  spatial wavenumbers
        real(wp), dimension(0:nbp - 1), intent(in) :: u_mean !<  mean velocity profiles
        real(wp), intent(in) :: rho_mean, p_mean !< mean density and pressure
        real(wp), dimension(0:nbp - 1, 0:nbp - 1), intent(in) :: d !< differential operator in y dir
        real(wp), intent(in) :: gam, pi_inf, mach, shift
        real(wp), dimension(mixlayer_nvar, 0:m, 0:n, 0:p), intent(inout) :: wave

        real(wp), dimension(0:nbp - 1) :: drho_mean, du_mean !< y-derivatives of mean profiles
        real(wp), dimension(0:mixlayer_nvar*nbp - 1, 0:mixlayer_nvar*nbp - 1) :: ar, ai    !< matrices for eigenvalue problem
        real(wp), dimension(0:mixlayer_nvar*nbp - 1, 0:mixlayer_nvar*nbp - 1) :: br, bi, ci !< matrices for eigenvalue problem
        real(wp), dimension(0:mixlayer_nvar*n - n_bc_skip - 1, 0:mixlayer_nvar*n - n_bc_skip - 1) :: hr, hi    !< matrices for eigenvalue problem

        real(wp), dimension(0:mixlayer_nvar*n - n_bc_skip - 1, 0:mixlayer_nvar*n - n_bc_skip - 1) :: zr, zi !< eigenvectors
        real(wp), dimension(0:mixlayer_nvar*n - n_bc_skip - 1) :: wr, wi !< eigenvalues
        real(wp), dimension(0:mixlayer_nvar*n - n_bc_skip - 1) :: fv1, fv2, fv3 !< temporary memory

        integer :: ierr
        integer :: j, k !<  generic loop iterators
        integer :: ii, jj !< block matrix indices

        ! Compute y-derivatives of rho and u
        do j = 0, nbp - 1
            drho_mean(j) = 0
            du_mean(j) = 0
            do k = 0, nbp - 1
                drho_mean(j) = 0._wp
                du_mean(j) = du_mean(j) + d(j, k)*u_mean(k)
            end do
        end do

        ! Compute B and C, then A = B + C. Here, A is the matrix for the linear
        ! systems of equation (i.e. we are going to solve x for Ax = lambda x).
        ! Here, B includes components of A without differential operator, and
        ! C includes components of A with differential operator.
        br = 0._wp
        bi = 0._wp
        ci = 0._wp
        do j = 0, nbp - 1
            ii = mixlayer_var(1); jj = mixlayer_var(1); br((ii - 1)*nbp + j, (jj - 1)*nbp + j) = alpha*u_mean(j); 
            ii = mixlayer_var(1); jj = mixlayer_var(2); br((ii - 1)*nbp + j, (jj - 1)*nbp + j) = alpha*rho_mean; 
            ii = mixlayer_var(1); jj = mixlayer_var(3); bi((ii - 1)*nbp + j, (jj - 1)*nbp + j) = -drho_mean(j); 
            ii = mixlayer_var(1); jj = mixlayer_var(4); br((ii - 1)*nbp + j, (jj - 1)*nbp + j) = beta*rho_mean; 
            ii = mixlayer_var(2); jj = mixlayer_var(2); br((ii - 1)*nbp + j, (jj - 1)*nbp + j) = alpha*u_mean(j); 
            ii = mixlayer_var(2); jj = mixlayer_var(3); bi((ii - 1)*nbp + j, (jj - 1)*nbp + j) = -du_mean(j); 
            ii = mixlayer_var(2); jj = mixlayer_var(5); br((ii - 1)*nbp + j, (jj - 1)*nbp + j) = alpha/rho_mean; 
            ii = mixlayer_var(3); jj = mixlayer_var(3); br((ii - 1)*nbp + j, (jj - 1)*nbp + j) = alpha*u_mean(j); 
            ii = mixlayer_var(4); jj = mixlayer_var(4); br((ii - 1)*nbp + j, (jj - 1)*nbp + j) = alpha*u_mean(j); 
            ii = mixlayer_var(4); jj = mixlayer_var(5); br((ii - 1)*nbp + j, (jj - 1)*nbp + j) = beta/rho_mean; 
            ii = mixlayer_var(5); jj = mixlayer_var(2); br((ii - 1)*nbp + j, (jj - 1)*nbp + j) = gam*(p_mean + pi_inf)*alpha; 
            ii = mixlayer_var(5); jj = mixlayer_var(4); br((ii - 1)*nbp + j, (jj - 1)*nbp + j) = gam*(p_mean + pi_inf)*beta; 
            ii = mixlayer_var(5); jj = mixlayer_var(5); br((ii - 1)*nbp + j, (jj - 1)*nbp + j) = alpha*u_mean(j); 
            do k = 0, n + 1
                ii = mixlayer_var(1); jj = mixlayer_var(3); ci((ii - 1)*nbp + j, (jj - 1)*nbp + k) = -rho_mean*d(j, k); 
                ii = mixlayer_var(3); jj = mixlayer_var(5); ci((ii - 1)*nbp + j, (jj - 1)*nbp + k) = -d(j, k)/rho_mean; 
                ii = mixlayer_var(5); jj = mixlayer_var(3); ci((ii - 1)*nbp + j, (jj - 1)*nbp + k) = -gam*(p_mean + pi_inf)*d(j, k); 
            end do
        end do
        ar = br
        ai = bi + ci

        ! Apply BC to ar and ai matrices
        if (bc_y%beg == BC_CHAR_NR_SUB_BUFFER .and. bc_y%end == BC_CHAR_NR_SUB_BUFFER) then
            ! Nonreflecting subsonic buffer BC
            call s_instability_nonreflecting_subsonic_buffer_bc(ar, ai, hr, hi, rho_mean, mach)
        end if

        ! Compute eigenvalues and eigenvectors
        call cg(mixlayer_nvar*n - n_bc_skip, mixlayer_nvar*n - n_bc_skip, hr, hi, wr, wi, zr, zi, fv1, fv2, fv3, ierr)

        ! Generate instability wave
        call s_generate_wave(wi, zr, zi, rho_mean, mach, alpha, beta, wave, shift)

    end subroutine s_solve_linear_system

    !> This subroutine applies non-reflecting subsonic buffer boundary condition
        !!              to the linear system of equations (i.e. matrix A).
    pure subroutine s_instability_nonreflecting_subsonic_buffer_bc(ar, ai, hr, hi, rho_mean, mach)
        real(wp), dimension(0:mixlayer_nvar*nbp - 1, 0:mixlayer_nvar*nbp - 1), intent(inout) :: ar, ai    !< matrices for eigenvalue problem
        real(wp), dimension(0:mixlayer_nvar*n - n_bc_skip - 1, 0:mixlayer_nvar*n - n_bc_skip - 1), intent(out) :: hr, hi    !< matrices for eigenvalue problem
        real(wp), intent(in) :: rho_mean !<  mean density profiles
        real(wp), intent(in) :: mach
        real(wp), dimension(0:mixlayer_nvar*n - 1, 0:mixlayer_nvar*n - 1) :: fr, fi    !< matrices for eigenvalue problem
        real(wp), dimension(0:mixlayer_nvar*n - n_bc_skip - 1, 0:mixlayer_nvar*n - 1) :: gr, gi    !< matrices for eigenvalue problem
        integer :: i, j, k, l, ii, jj

        ! Condition 1: v = 0 at BC - no action required here

        ! Condition 2: du/dy = 0 at BC
        do j = 0, mixlayer_nvar*nbp - 1
            ! at y_domain%beg
            ii = mixlayer_var(1)*nbp
            ar(j, ii + 1) = ar(j, ii + 1) + ar(j, ii)
            ai(j, ii + 1) = ai(j, ii + 1) + ai(j, ii)
            ! at y_domain%end
            ii = mixlayer_var(1)*nbp + nbp - 1
            ar(j, ii - 1) = ar(j, ii - 1) + ar(j, ii)
            ai(j, ii - 1) = ai(j, ii - 1) + ai(j, ii)
        end do

        ! Condition 3: dw/dy = 0 at BC
        do j = 0, mixlayer_nvar*nbp - 1
            ! at y_domain%beg
            ii = (mixlayer_var(3))*nbp
            ar(j, ii + 1) = ar(j, ii + 1) + ar(j, ii)
            ai(j, ii + 1) = ai(j, ii + 1) + ai(j, ii)
            ! at y_domain%end
            ii = (mixlayer_var(3))*nbp + nbp - 1
            ar(j, ii - 1) = ar(j, ii - 1) + ar(j, ii)
            ai(j, ii - 1) = ai(j, ii - 1) + ai(j, ii)
        end do

        ! Condition 4: dp/dy +- rho c dv/dy = 0 at BC
        do j = 0, mixlayer_nvar*nbp - 1
            ! at y_domain%beg
            ii = mixlayer_var(4)*nbp
            ar(j, ii + 1) = ar(j, ii + 1) + ar(j, ii)
            ai(j, ii + 1) = ai(j, ii + 1) + ai(j, ii)
            jj = mixlayer_var(2)*nbp
            ar(j, jj + 1) = ar(j, jj + 1) + ar(j, ii)*rho_mean/mach
            ai(j, jj + 1) = ai(j, jj + 1) + ai(j, ii)*rho_mean/mach
            ! at y_domain%end
            ii = mixlayer_var(4)*nbp + nbp - 1
            ar(j, ii - 1) = ar(j, ii - 1) + ar(j, ii)
            ai(j, ii - 1) = ai(j, ii - 1) + ai(j, ii)
            jj = mixlayer_var(2)*nbp + nbp - 1
            ar(j, jj - 1) = ar(j, jj - 1) - ar(j, ii)*rho_mean/mach
            ai(j, jj - 1) = ai(j, jj - 1) - ai(j, ii)*rho_mean/mach
        end do

        ! Condition 5: c^2 drho/dy +- dp/dy = 0 at BC
        do j = 0, mixlayer_nvar*nbp - 1
            ! at y_domain%beg
            ii = 0
            ar(j, ii + 1) = ar(j, ii + 1) + ar(j, ii)
            ai(j, ii + 1) = ai(j, ii + 1) + ai(j, ii)
            jj = mixlayer_var(2)*nbp
            ar(j, jj + 1) = ar(j, jj + 1) + ar(j, ii)*rho_mean*mach
            ai(j, jj + 1) = ai(j, jj + 1) + ai(j, ii)*rho_mean*mach
            ! at y_domain%end
            ii = nbp - 1
            ar(j, ii - 1) = ar(j, ii - 1) + ar(j, ii)
            ai(j, ii - 1) = ai(j, ii - 1) + ai(j, ii)
            jj = mixlayer_var(2)*nbp + nbp - 1
            ar(j, jj - 1) = ar(j, jj - 1) - ar(j, ii)*rho_mean*mach
            ai(j, jj - 1) = ai(j, jj - 1) - ai(j, ii)*rho_mean*mach
        end do

        ! Remove unnecessary rows of the matrix A (rho, u, v, w, p at the boundaries)
        fr = 0._wp
        fi = 0._wp
        do ii = 1, mixlayer_nvar
            do jj = 1, mixlayer_nvar
                do k = 0, n - 1
                    do l = 0, n - 1
                        fr((ii - 1)*n + k, (jj - 1)*n + l) = ar((ii - 1)*nbp + k + 1, (jj - 1)*nbp + l + 1)
                        fi((ii - 1)*n + k, (jj - 1)*n + l) = ai((ii - 1)*nbp + k + 1, (jj - 1)*nbp + l + 1)
                    end do
                end do
            end do
        end do

        gr = 0._wp
        gi = 0._wp
        do ii = 1, mixlayer_nvar
            do j = 0, mixlayer_nvar*n - 1
                if (ii <= mixlayer_var(2)) then
                    do k = 0, n - 1
                        gr((ii - 1)*n + k, j) = fr((ii - 1)*n + k, j)
                        gi((ii - 1)*n + k, j) = fi((ii - 1)*n + k, j)
                    end do
                elseif (ii == mixlayer_var(3)) then
                    do k = 0, n - n_bc_skip - 1
                        gr((ii - 1)*n + k, j) = fr((ii - 1)*n + k + mixlayer_bc_fd, j)
                        gi((ii - 1)*n + k, j) = fi((ii - 1)*n + k + mixlayer_bc_fd, j)
                    end do
                else
                    do k = 0, n - 1
                        gr((ii - 1)*n - n_bc_skip + k, j) = fr((ii - 1)*n + k, j)
                        gi((ii - 1)*n - n_bc_skip + k, j) = fi((ii - 1)*n + k, j)
                    end do
                end if
            end do
        end do

        hr = 0._wp
        hi = 0._wp
        do i = 0, mixlayer_nvar*n - n_bc_skip - 1
            do jj = 1, mixlayer_nvar
                if (jj <= mixlayer_var(2)) then
                    do k = 0, n - 1
                        hr(i, (jj - 1)*n + k) = gr(i, (jj - 1)*n + k)
                        hi(i, (jj - 1)*n + k) = gi(i, (jj - 1)*n + k)
                    end do
                elseif (jj == mixlayer_var(3)) then
                    do k = 0, n - n_bc_skip - 1
                        hr(i, (jj - 1)*n + k) = gr(i, (jj - 1)*n + k + mixlayer_bc_fd)
                        hi(i, (jj - 1)*n + k) = gi(i, (jj - 1)*n + k + mixlayer_bc_fd)
                    end do
                else
                    do k = 0, n - 1
                        hr(i, (jj - 1)*n - n_bc_skip + k) = gr(i, (jj - 1)*n + k)
                        hi(i, (jj - 1)*n - n_bc_skip + k) = gi(i, (jj - 1)*n + k)
                    end do
                end if
            end do
        end do

    end subroutine s_instability_nonreflecting_subsonic_buffer_bc

    !>  This subroutine generates an instability wave using the most unstable
        !!              eigenvalue and corresponding eigenvector among the
        !!              given set of eigenvalues and eigenvectors.
    pure subroutine s_generate_wave(wi, zr, zi, rho_mean, mach, alpha, beta, wave, shift)
        real(wp), dimension(0:mixlayer_nvar*n - n_bc_skip - 1), intent(in) :: wi !< eigenvalues
        real(wp), dimension(0:mixlayer_nvar*n - n_bc_skip - 1, 0:mixlayer_nvar*n - n_bc_skip - 1), intent(in) :: zr, zi !< eigenvectors
        real(wp), intent(in) :: rho_mean
        real(wp), dimension(mixlayer_nvar, 0:m, 0:n, 0:p), intent(inout) :: wave
        real(wp), intent(in) :: alpha, beta, mach, shift
        real(wp), dimension(0:mixlayer_nvar*n - n_bc_skip - 1) :: vr, vi, vnr, vni !< most unstable eigenvector
        real(wp), dimension(0:mixlayer_nvar*nbp - 1) :: xbr, xbi !< eigenvectors
        real(wp), dimension(0:mixlayer_nvar*(nbp - 1) - 1) :: xcr, xci !< eigenvectors
        real(wp) :: ang, norm
        real(wp) :: tr, ti, cr, ci !< temporary memory
        real(wp) :: xratio
        integer :: idx
        integer :: i, j, k

        xratio = mixlayer_vel_coef

        ! Find the most unstable eigenvalue and corresponding eigenvector
        k = 0
        do i = 1, mixlayer_nvar*n - n_bc_skip - 1
            if (wi(i) > wi(k)) then
                k = i
            end if
        end do
        vr = zr(:, k)
        vi = zi(:, k)

        ! Normalize the eigenvector by its component with the largest modulus.
        norm = 0._wp
        do i = 0, mixlayer_nvar*n - n_bc_skip - 1
            if (sqrt(vr(i)**2 + vi(i)**2) > norm) then
                idx = i
                norm = sqrt(vr(i)**2 + vi(i)**2)
            end if
        end do

        tr = vr(idx)
        ti = vi(idx)
        do i = 0, mixlayer_nvar*n - n_bc_skip - 1
            call cdiv(vr(i), vi(i), tr, ti, cr, ci)
            vnr(i) = cr
            vni(i) = ci
        end do

        ! Reassign missing values at boundaries based on the boundary condition
        xbr = 0._wp
        xbi = 0._wp
        do i = 1, mixlayer_nvar
            if (i <= mixlayer_var(2)) then
                do k = 0, n - 1
                    xbr((i - 1)*nbp + k + 1) = vnr((i - 1)*n + k)
                    xbi((i - 1)*nbp + k + 1) = vni((i - 1)*n + k)
                end do
            elseif (i == mixlayer_var(3)) then
                do k = 0, n - n_bc_skip - 1
                    xbr((i - 1)*nbp + mixlayer_bc_fd + k + 1) = vnr((i - 1)*n + k)
                    xbi((i - 1)*nbp + mixlayer_bc_fd + k + 1) = vni((i - 1)*n + k)
                end do
            else
                do k = 0, n - 1
                    xbr((i - 1)*nbp + k + 1) = vnr((i - 1)*n - n_bc_skip + k)
                    xbi((i - 1)*nbp + k + 1) = vni((i - 1)*n - n_bc_skip + k)
                end do
            end if
        end do

        ! rho at boundaries
        xbr(0) = xbr(1) + xbr(mixlayer_var(2)*nbp + 1)*rho_mean*mach
        xbi(0) = xbi(1) + xbi(mixlayer_var(2)*nbp + 1)*rho_mean*mach
        xbr(nbp - 1) = xbr(n) - xbr(mixlayer_var(2)*nbp + n)*rho_mean*mach
        xbi(nbp - 1) = xbi(n) - xbi(mixlayer_var(2)*nbp + n)*rho_mean*mach

        ! u at boundaries
        xbr(mixlayer_var(1)*nbp) = xbr(mixlayer_var(1)*nbp + 1)
        xbi(mixlayer_var(1)*nbp) = xbi(mixlayer_var(1)*nbp + 1)
        xbr(mixlayer_var(1)*nbp + nbp - 1) = xbr(mixlayer_var(1)*nbp + n)
        xbi(mixlayer_var(1)*nbp + nbp - 1) = xbi(mixlayer_var(1)*nbp + n)

        ! w at boundaries
        xbr((mixlayer_var(3))*nbp + 0) = xbr((mixlayer_var(3))*nbp + 1)
        xbi((mixlayer_var(3))*nbp + 0) = xbi((mixlayer_var(3))*nbp + 1)
        xbr((mixlayer_var(3))*nbp + nbp - 1) = xbr((mixlayer_var(3))*nbp + n)
        xbi((mixlayer_var(3))*nbp + nbp - 1) = xbi((mixlayer_var(3))*nbp + n)

        ! p at boundaries
        xbr(mixlayer_var(4)*nbp + 0) = xbr(mixlayer_var(4)*nbp + 1) + xbr(mixlayer_var(2)*nbp + 1)*rho_mean/mach
        xbi(mixlayer_var(4)*nbp + 0) = xbi(mixlayer_var(4)*nbp + 1) + xbi(mixlayer_var(2)*nbp + 1)*rho_mean/mach
        xbr(mixlayer_var(4)*nbp + nbp - 1) = xbr(mixlayer_var(4)*nbp + n) - xbr(mixlayer_var(2)*nbp + n)*rho_mean/mach
        xbi(mixlayer_var(4)*nbp + nbp - 1) = xbi(mixlayer_var(4)*nbp + n) - xbi(mixlayer_var(2)*nbp + n)*rho_mean/mach

        ! Compute average to get cell-centered values
        xcr = 0._wp
        xci = 0._wp
        do i = 1, mixlayer_nvar
            do k = 0, n
                xcr((i - 1)*(nbp - 1) + k) = 5.e-1_wp*(xbr((i - 1)*nbp + k) + xbr((i - 1)*nbp + k + 1))
                xci((i - 1)*(nbp - 1) + k) = 5.e-1_wp*(xbi((i - 1)*nbp + k) + xbi((i - 1)*nbp + k + 1))
            end do
        end do

        ! Generate instability waves in x- and z-directions with phase shifts
        ! wave = Re(eigfunc * exp(i*(alpha*x + beta*z)))
        do i = 0, m
            do j = 0, n
                do k = 0, p
                    if (f_approx_equal(beta, 0._wp)) then
                        ang = alpha*(x_cc(i)*xratio)
                    else
                        ang = alpha*(x_cc(i)*xratio) + beta*(z_cc(k)*xratio) + shift
                    end if
                    wave(mixlayer_var(1), i, j, k) = xcr(j)*cos(ang) - xci(j)*sin(ang) ! rho
                    wave(mixlayer_var(2), i, j, k) = xcr(mixlayer_var(1)*(nbp - 1) + j)*cos(ang) - xci(mixlayer_var(1)*(nbp - 1) + j)*sin(ang) ! u
                    wave(mixlayer_var(3), i, j, k) = xcr(mixlayer_var(2)*(nbp - 1) + j)*cos(ang) - xci(mixlayer_var(2)*(nbp - 1) + j)*sin(ang) ! v
                    wave(mixlayer_var(4), i, j, k) = xcr(mixlayer_var(3)*(nbp - 1) + j)*cos(ang) - xci(mixlayer_var(3)*(nbp - 1) + j)*sin(ang) ! w
                    wave(mixlayer_var(5), i, j, k) = xcr(mixlayer_var(4)*(nbp - 1) + j)*cos(ang) - xci(mixlayer_var(4)*(nbp - 1) + j)*sin(ang) ! p
                end do
            end do
        end do

    end subroutine s_generate_wave

>>>>>>> 59d0c090
    impure subroutine s_elliptic_smoothing(q_prim_vf, bc_type)

        type(scalar_field), dimension(sys_size), intent(inout) :: q_prim_vf
        type(integer_field), dimension(1:num_dims, -1:1), intent(in) :: bc_type
        integer :: i, j, k, l, q

        do q = 1, elliptic_smoothing_iters

            ! Communication of buffer regions and apply boundary conditions
            call s_populate_variables_buffers(bc_type, q_prim_vf, pb%sf, mv%sf)

            ! Perform smoothing and store in temp array
            if (n == 0) then
                do j = 0, m
                    do i = 1, sys_size
                        q_prim_temp(j, 0, 0, i) = (1._wp/4._wp)* &
                                                  (q_prim_vf(i)%sf(j + 1, 0, 0) + q_prim_vf(i)%sf(j - 1, 0, 0) + &
                                                   2._wp*q_prim_vf(i)%sf(j, 0, 0))
                    end do
                end do
            else if (p == 0) then
                do k = 0, n
                    do j = 0, m
                        do i = 1, sys_size
                            q_prim_temp(j, k, 0, i) = (1._wp/8._wp)* &
                                                      (q_prim_vf(i)%sf(j + 1, k, 0) + q_prim_vf(i)%sf(j - 1, k, 0) + &
                                                       q_prim_vf(i)%sf(j, k + 1, 0) + q_prim_vf(i)%sf(j, k - 1, 0) + &
                                                       4._wp*q_prim_vf(i)%sf(j, k, 0))
                        end do
                    end do
                end do
            else
                do l = 0, p
                    do k = 0, n
                        do j = 0, m
                            do i = 1, sys_size
                                q_prim_temp(j, k, l, i) = (1._wp/12._wp)* &
                                                          (q_prim_vf(i)%sf(j + 1, k, l) + q_prim_vf(i)%sf(j - 1, k, l) + &
                                                           q_prim_vf(i)%sf(j, k + 1, l) + q_prim_vf(i)%sf(j, k - 1, l) + &
                                                           q_prim_vf(i)%sf(j, k, l + 1) + q_prim_vf(i)%sf(j, k, l - 1) + &
                                                           6._wp*q_prim_vf(i)%sf(j, k, l))
                            end do
                        end do
                    end do
                end do
            end if

            ! Copy smoothed data back to array of scalar fields
            do l = 0, p
                do k = 0, n
                    do j = 0, m
                        do i = 1, sys_size
                            q_prim_vf(i)%sf(j, k, l) = q_prim_temp(j, k, l, i)
                        end do
                    end do
                end do
            end do
        end do

    end subroutine s_elliptic_smoothing

    !>  This subroutine computes velocity perturbations for a temporal mixing
        !!              layer with a hyperbolic tangent mean streamwise velocity
        !!              profile, using an inverter version of the spectrum-based
        !!              synthetic turbulence generation method proposed by
        !!              Guo et al. (2023, JFM).
    subroutine s_perturb_mixlayer(q_prim_vf)
        type(scalar_field), dimension(sys_size), intent(inout) :: q_prim_vf
        real(wp), dimension(mixlayer_perturb_nk) :: k, Ek
        real(wp), dimension(3, 3) :: Rij, Lmat
        real(wp), dimension(3) :: velfluc, sig_tmp, sig, khat, xi
        real(wp) :: dk, alpha, Eksum, q, uu0, phi
        integer :: i, j, l, r, ierr

        ! Initialize parameters
        dk = 1._wp/mixlayer_perturb_nk

        ! Compute prescribed energy spectra
        Eksum = 0_wp
        do i = 1, mixlayer_perturb_nk
            k(i) = dk*i
            Ek(i) = (k(i)/mixlayer_perturb_k0)**4._wp*exp(-2._wp*(k(i)/mixlayer_perturb_k0)**2._wp)
            Eksum = Eksum + Ek(i)
        end do

        ! Main loop
        do r = 0, n
            ! Compute prescribed Reynolds stress tensor with about half
            ! magnitude of its self-similar value
            Rij(:, :) = 0_wp
            uu0 = patch_icpp(1)%vel(1)**2._wp &
                  *(1_wp - tanh(y_cc(r)*mixlayer_vel_coef)**2._wp)
            Rij(1, 1) = 0.05_wp*uu0
            Rij(2, 2) = 0.03_wp*uu0
            Rij(3, 3) = 0.03_wp*uu0
            Rij(1, 2) = -0.02_wp*uu0
            Rij(2, 1) = Rij(1, 2)

            ! Cholesky decomposition for inhomogeneity and anisotropy
            Lmat = 0._wp
            Lmat(1, 1) = sqrt(Rij(1, 1))
            if (abs(Lmat(1, 1)) < sgm_eps) Lmat(1, 1) = sgm_eps
            Lmat(2, 1) = Rij(2, 1)/Lmat(1, 1)
            Lmat(2, 2) = sqrt(Rij(2, 2) - Lmat(2, 1)**2_wp)
            if (abs(Lmat(2, 2)) < sgm_eps) Lmat(2, 2) = sgm_eps
            Lmat(3, 1) = Rij(3, 1)/Lmat(1, 1)
            Lmat(3, 2) = (Rij(3, 2) - Lmat(3, 1)*Lmat(2, 1))/Lmat(2, 2)
            Lmat(3, 3) = sqrt(Rij(3, 3) - Lmat(3, 1)**2_wp - Lmat(3, 2)**2_wp)

            ! Compute perturbation for each Fourier component
            do i = 1, mixlayer_perturb_nk
                ! Generate random numbers for unit wavevector khat,
                ! random unit vector xi, and random mode phase phi
                if (proc_rank == 0) then
                    call s_generate_random_perturbation(khat, xi, phi, i, y_cc(r))
                end if

#ifdef MFC_MPI
                call MPI_BCAST(khat, 3, mpi_p, 0, MPI_COMM_WORLD, ierr)
                call MPI_BCAST(xi, 3, mpi_p, 0, MPI_COMM_WORLD, ierr)
                call MPI_BCAST(phi, 1, mpi_p, 0, MPI_COMM_WORLD, ierr)
#endif

                ! Compute mode direction by two-time cross product
                sig_tmp = f_cross(xi, khat)
                sig_tmp = sig_tmp/sqrt(sum(sig_tmp**2))
                sig = f_cross(khat, sig_tmp)

                ! Compute perturbation for each grid
                do l = 0, p
                    do j = 0, m
                        q = sqrt(Ek(i)/Eksum)
                        alpha = k(i)*(khat(1)*x_cc(j) + khat(2)*y_cc(r) + khat(3)*z_cc(l)) + 2_wp*pi*phi
                        velfluc = 2_wp*q*sig*cos(alpha)
                        velfluc = matmul(Lmat, velfluc)
                        q_prim_vf(momxb)%sf(j, r, l) = q_prim_vf(momxb)%sf(j, r, l) + velfluc(1)
                        q_prim_vf(momxb + 1)%sf(j, r, l) = q_prim_vf(momxb + 1)%sf(j, r, l) + velfluc(2)
                        q_prim_vf(momxb + 2)%sf(j, r, l) = q_prim_vf(momxb + 2)%sf(j, r, l) + velfluc(3)
                    end do
                end do
            end do
        end do

    end subroutine s_perturb_mixlayer

    subroutine s_generate_random_perturbation(khat, xi, phi, ik, yloc)
        integer, intent(in) :: ik
        real(wp), intent(in) :: yloc
        real(wp), dimension(3), intent(out) :: khat, xi
        real(wp), intent(out) :: phi
        real(wp) :: theta, eta
        integer :: seed, kfac, yfac

        kfac = ik*amplifier
        yfac = nint((sin(yloc) + 1_wp)*amplifier)
        seed = nint(0.5_wp*modmul(kfac) + 0.5_wp*modmul(yfac))

        call s_prng(theta, seed)
        call s_prng(eta, seed)
        khat = f_unit_vector(theta, eta)

        call s_prng(theta, seed)
        call s_prng(eta, seed)
        xi = f_unit_vector(theta, eta)

        call s_prng(phi, seed)

    end subroutine s_generate_random_perturbation

    ! Generate a random unit vector (spherical distribution)
    function f_unit_vector(theta, eta) result(vec)
        real(wp), intent(in) :: theta, eta
        real(wp) :: zeta, xi
        real(wp), dimension(3) :: vec

        xi = 2.0_wp*pi*theta
        zeta = acos(2.0_wp*eta - 1.0_wp)
        vec(1) = sin(zeta)*cos(xi)
        vec(2) = sin(zeta)*sin(xi)
        vec(3) = cos(zeta)

    end function f_unit_vector

    !>  This function generates a pseudo-random number between 0 and 1 based on
    !!  linear congruential generator.
    subroutine s_prng(var, seed)
        integer, intent(inout) :: seed
        real(wp), intent(out) :: var
        integer :: i

        seed = mod(modmul(seed), modulus)
        var = seed/real(modulus, wp)

    end subroutine s_prng

    function modmul(a) result(val)
        integer, intent(in) :: a
        integer :: xint, val
        real(wp) :: x

        x = (multiplier/real(modulus, wp))*a + (increment/real(modulus, wp))
        xint = floor(x)
        val = nint((x - xint)*modulus)

    end function modmul

    impure subroutine s_finalize_perturbation_module()

        if (elliptic_smoothing) then
            deallocate (q_prim_temp)
        end if

    end subroutine s_finalize_perturbation_module

end module m_perturbation<|MERGE_RESOLUTION|>--- conflicted
+++ resolved
@@ -14,11 +14,7 @@
 
     use m_boundary_common   ! Boundary conditions module
 
-<<<<<<< HEAD
     use m_helper
-=======
-    use m_helper_basic           !< Functions to compare floating point numbers
->>>>>>> 59d0c090
 
     use ieee_arithmetic
 
@@ -93,510 +89,6 @@
         end do
     end subroutine s_perturb_surrounding_flow
 
-<<<<<<< HEAD
-=======
-    !>  This subroutine computes velocity perturbations for a temporal mixing
-        !!              layer with hypertangent mean streamwise velocity profile
-        !!              obtained from linear stability analysis. For a 2D case,
-        !!              instability waves with spatial wavenumbers, (4,0), (2,0),
-        !!              and (1,0) are superposed. For a 3D waves, (4,4), (4,-4),
-        !!              (2,2), (2,-2), (1,1), (1,-1) areadded on top of 2D waves.
-    impure subroutine s_superposition_instability_wave(q_prim_vf)
-        type(scalar_field), dimension(sys_size), intent(inout) :: q_prim_vf
-        real(wp), dimension(mixlayer_nvar, 0:m, 0:n, 0:p) :: wave, wave1, wave2, wave_tmp
-        real(wp) :: uratio, Ldomain
-        integer :: i, j, k, q
-
-        uratio = 1._wp/patch_icpp(1)%vel(1)
-        Ldomain = mixlayer_domain*patch_icpp(1)%length_y
-
-        wave = 0._wp
-        wave1 = 0._wp
-        wave2 = 0._wp
-
-        ! Compute 2D waves
-        call s_instability_wave(2*pi*4.0_wp/Ldomain, 0._wp, wave_tmp, 0._wp)
-        wave1 = wave1 + wave_tmp
-        call s_instability_wave(2*pi*2.0_wp/Ldomain, 0._wp, wave_tmp, 0._wp)
-        wave1 = wave1 + wave_tmp
-        call s_instability_wave(2*pi*1.0_wp/Ldomain, 0._wp, wave_tmp, 0._wp)
-        wave1 = wave1 + wave_tmp
-        wave = wave1*0.05_wp
-
-        if (p > 0) then
-            ! Compute 3D waves with phase shifts.
-            call s_instability_wave(2*pi*4.0_wp/Ldomain, 2*pi*4.0_wp/Ldomain, wave_tmp, 2*pi*11._wp/31._wp)
-            wave2 = wave2 + wave_tmp
-            call s_instability_wave(2*pi*2.0_wp/Ldomain, 2*pi*2.0_wp/Ldomain, wave_tmp, 2*pi*13._wp/31._wp)
-            wave2 = wave2 + wave_tmp
-            call s_instability_wave(2*pi*1.0_wp/Ldomain, 2*pi*1.0_wp/Ldomain, wave_tmp, 2*pi*17._wp/31._wp)
-            wave2 = wave2 + wave_tmp
-            call s_instability_wave(2*pi*4.0_wp/Ldomain, -2*pi*4.0_wp/Ldomain, wave_tmp, 2*pi*19._wp/31._wp)
-            wave2 = wave2 + wave_tmp
-            call s_instability_wave(2*pi*2.0_wp/Ldomain, -2*pi*2.0_wp/Ldomain, wave_tmp, 2*pi*23._wp/31._wp)
-            wave2 = wave2 + wave_tmp
-            call s_instability_wave(2*pi*1.0_wp/Ldomain, -2*pi*1.0_wp/Ldomain, wave_tmp, 2*pi*29._wp/31._wp)
-            wave2 = wave2 + wave_tmp
-            wave = wave + 0.15_wp*wave2
-        end if
-
-        ! Superpose velocity perturbuations (instability waves) to the velocity field
-        do k = 0, p
-            do j = 0, n
-                do i = 0, m
-                    q_prim_vf(contxb)%sf(i, j, k) = q_prim_vf(contxb)%sf(i, j, k) + wave(mixlayer_var(1), i, j, k) ! rho
-                    q_prim_vf(momxb)%sf(i, j, k) = q_prim_vf(momxb)%sf(i, j, k) + wave(mixlayer_var(2), i, j, k)/uratio ! u
-                    q_prim_vf(momxb + 1)%sf(i, j, k) = q_prim_vf(momxb + 1)%sf(i, j, k) + wave(mixlayer_var(3), i, j, k)/uratio ! v
-                    if (p > 0) then
-                        q_prim_vf(momxb + 2)%sf(i, j, k) = q_prim_vf(momxb + 2)%sf(i, j, k) + wave(mixlayer_var(4), i, j, k)/uratio ! w
-                    end if
-                    q_prim_vf(E_idx)%sf(i, j, k) = q_prim_vf(E_idx)%sf(i, j, k) + wave(mixlayer_var(5), i, j, k)/uratio**2 ! p
-
-                    if (bubbles_euler .and. (.not. qbmm)) then
-                        do q = 1, nb
-                            call s_compute_equilibrium_state(q_prim_vf(E_idx)%sf(i, j, k), R0(q), q_prim_vf(bub_idx%rs(q))%sf(i, j, k))
-                        end do
-                    end if
-                end do
-            end do
-        end do
-
-    end subroutine s_superposition_instability_wave
-
-    !>  This subroutine computes equilibrium bubble radius of the perturbed pressure field
-    impure subroutine s_compute_equilibrium_state(fP, fR0, fR)
-        real(wp), intent(in) :: fP, fR0
-        real(wp), intent(inout) :: fR
-        real(wp) :: f0, f1
-        real(wp) :: gam_b
-        integer :: ii
-
-        gam_b = 1._wp + 1._wp/fluid_pp(num_fluids + 1)%gamma
-
-        ! Loop
-        ii = 1
-        do while (.true.)
-
-            f0 = (Ca + 2._wp/Web)*(fR0/fR)**(3._wp*gam_b) - 2._wp/(Web*fR) + 1._wp - Ca - fP
-            f1 = -3._wp*gam_b*(Ca + 2._wp/Web)*(fR0/fR)**(3._wp*gam_b + 1._wp) + 2._wp/(Web*fR**2._wp)
-
-            if (abs(f0) <= 1.e-10_wp) then
-                ! Converged
-                exit
-            else
-                ! Update radius
-                fR = fR - f0/f1
-            end if
-
-            ! Failed case
-            if (ieee_is_nan(f0) .or. &
-                ieee_is_nan(f1) .or. &
-                ii > 1000 .or. &
-                fR < 0._wp) then
-
-                print *, "Failed to compute equilibrium radius"
-
-                fR = fR0
-                exit
-            end if
-
-            ii = ii + 1
-        end do
-
-    end subroutine s_compute_equilibrium_state
-
-    !>  This subroutine computes instability waves for a given set of spatial
-        !!              wavenumbers (alpha, beta) in x and z directions.
-        !!              The eigenvalue problem is derived from the linearized
-        !!              Euler equations with parallel mean flow assumption
-        !!              (See Sandham 1989 PhD thesis for details).
-    pure subroutine s_instability_wave(alpha, beta, wave, shift)
-        real(wp), intent(in) :: alpha, beta !<  spatial wavenumbers
-        real(wp), dimension(mixlayer_nvar, 0:m, 0:n, 0:p), intent(inout) :: wave !< instability wave
-        real(wp), intent(in) :: shift !< phase shift
-        real(wp), dimension(0:nbp - 1) :: u_mean !<  mean density and velocity profiles
-        real(wp) :: rho_mean, p_mean !< mean density and pressure
-        real(wp), dimension(0:nbp - 1, 0:nbp - 1) :: d !< differential operator in y dir
-        real(wp) :: gam, pi_inf, mach, c1, adv
-        real(wp) :: xratio, uratio
-        integer :: j !<  generic loop iterators
-
-        xratio = mixlayer_vel_coef
-        uratio = 1._wp/patch_icpp(1)%vel(1)
-
-        ! Set fluid flow properties
-        if (bubbles_euler) then
-            adv = patch_icpp(1)%alpha(num_fluids)
-        else
-            adv = 0._wp
-        end if
-        gam = 1._wp + 1._wp/fluid_pp(1)%gamma
-        pi_inf = fluid_pp(1)%pi_inf*(gam - 1._wp)/gam*uratio**2
-        rho_mean = patch_icpp(1)%alpha_rho(1)
-        p_mean = patch_icpp(1)%pres*uratio**2
-        c1 = sqrt((gam*(p_mean + pi_inf))/(rho_mean*(1._wp - adv)))
-        mach = 1._wp/c1
-
-        ! Assign mean profiles
-        do j = 0, n + 1
-            u_mean(j) = tanh(y_cb(j - 1)*xratio)
-        end do
-
-        ! Compute differential operator in y-dir
-        ! based on 2nd order central difference
-        d = 0._wp
-        d(0, 0) = -1._wp/((y_cb(0) - y_cb(-1))*xratio)
-        d(0, 1) = 1._wp/((y_cb(0) - y_cb(-1))*xratio)
-        do j = 1, n
-            d(j, j - 1) = -1._wp/((y_cb(j) - y_cb(j - 2))*xratio)
-            d(j, j + 1) = 1._wp/((y_cb(j) - y_cb(j - 2))*xratio)
-        end do
-        d(n + 1, n) = -1._wp/((y_cb(n) - y_cb(n - 1))*xratio)
-        d(n + 1, n + 1) = 1._wp/((y_cb(n) - y_cb(n - 1))*xratio)
-
-        ! Compute
-        call s_solve_linear_system(alpha, beta, u_mean, rho_mean, p_mean, d, gam, pi_inf, mach, wave, shift)
-
-    end subroutine s_instability_wave
-
-    !> This subroutine solves linear system from linear stability analysis and
-        !!              generate instability waves for the given set of spatial
-        !!              wave numbers and phase shift.
-    pure subroutine s_solve_linear_system(alpha, beta, u_mean, rho_mean, p_mean, d, gam, pi_inf, mach, wave, shift)
-        real(wp), intent(in) :: alpha, beta !<  spatial wavenumbers
-        real(wp), dimension(0:nbp - 1), intent(in) :: u_mean !<  mean velocity profiles
-        real(wp), intent(in) :: rho_mean, p_mean !< mean density and pressure
-        real(wp), dimension(0:nbp - 1, 0:nbp - 1), intent(in) :: d !< differential operator in y dir
-        real(wp), intent(in) :: gam, pi_inf, mach, shift
-        real(wp), dimension(mixlayer_nvar, 0:m, 0:n, 0:p), intent(inout) :: wave
-
-        real(wp), dimension(0:nbp - 1) :: drho_mean, du_mean !< y-derivatives of mean profiles
-        real(wp), dimension(0:mixlayer_nvar*nbp - 1, 0:mixlayer_nvar*nbp - 1) :: ar, ai    !< matrices for eigenvalue problem
-        real(wp), dimension(0:mixlayer_nvar*nbp - 1, 0:mixlayer_nvar*nbp - 1) :: br, bi, ci !< matrices for eigenvalue problem
-        real(wp), dimension(0:mixlayer_nvar*n - n_bc_skip - 1, 0:mixlayer_nvar*n - n_bc_skip - 1) :: hr, hi    !< matrices for eigenvalue problem
-
-        real(wp), dimension(0:mixlayer_nvar*n - n_bc_skip - 1, 0:mixlayer_nvar*n - n_bc_skip - 1) :: zr, zi !< eigenvectors
-        real(wp), dimension(0:mixlayer_nvar*n - n_bc_skip - 1) :: wr, wi !< eigenvalues
-        real(wp), dimension(0:mixlayer_nvar*n - n_bc_skip - 1) :: fv1, fv2, fv3 !< temporary memory
-
-        integer :: ierr
-        integer :: j, k !<  generic loop iterators
-        integer :: ii, jj !< block matrix indices
-
-        ! Compute y-derivatives of rho and u
-        do j = 0, nbp - 1
-            drho_mean(j) = 0
-            du_mean(j) = 0
-            do k = 0, nbp - 1
-                drho_mean(j) = 0._wp
-                du_mean(j) = du_mean(j) + d(j, k)*u_mean(k)
-            end do
-        end do
-
-        ! Compute B and C, then A = B + C. Here, A is the matrix for the linear
-        ! systems of equation (i.e. we are going to solve x for Ax = lambda x).
-        ! Here, B includes components of A without differential operator, and
-        ! C includes components of A with differential operator.
-        br = 0._wp
-        bi = 0._wp
-        ci = 0._wp
-        do j = 0, nbp - 1
-            ii = mixlayer_var(1); jj = mixlayer_var(1); br((ii - 1)*nbp + j, (jj - 1)*nbp + j) = alpha*u_mean(j); 
-            ii = mixlayer_var(1); jj = mixlayer_var(2); br((ii - 1)*nbp + j, (jj - 1)*nbp + j) = alpha*rho_mean; 
-            ii = mixlayer_var(1); jj = mixlayer_var(3); bi((ii - 1)*nbp + j, (jj - 1)*nbp + j) = -drho_mean(j); 
-            ii = mixlayer_var(1); jj = mixlayer_var(4); br((ii - 1)*nbp + j, (jj - 1)*nbp + j) = beta*rho_mean; 
-            ii = mixlayer_var(2); jj = mixlayer_var(2); br((ii - 1)*nbp + j, (jj - 1)*nbp + j) = alpha*u_mean(j); 
-            ii = mixlayer_var(2); jj = mixlayer_var(3); bi((ii - 1)*nbp + j, (jj - 1)*nbp + j) = -du_mean(j); 
-            ii = mixlayer_var(2); jj = mixlayer_var(5); br((ii - 1)*nbp + j, (jj - 1)*nbp + j) = alpha/rho_mean; 
-            ii = mixlayer_var(3); jj = mixlayer_var(3); br((ii - 1)*nbp + j, (jj - 1)*nbp + j) = alpha*u_mean(j); 
-            ii = mixlayer_var(4); jj = mixlayer_var(4); br((ii - 1)*nbp + j, (jj - 1)*nbp + j) = alpha*u_mean(j); 
-            ii = mixlayer_var(4); jj = mixlayer_var(5); br((ii - 1)*nbp + j, (jj - 1)*nbp + j) = beta/rho_mean; 
-            ii = mixlayer_var(5); jj = mixlayer_var(2); br((ii - 1)*nbp + j, (jj - 1)*nbp + j) = gam*(p_mean + pi_inf)*alpha; 
-            ii = mixlayer_var(5); jj = mixlayer_var(4); br((ii - 1)*nbp + j, (jj - 1)*nbp + j) = gam*(p_mean + pi_inf)*beta; 
-            ii = mixlayer_var(5); jj = mixlayer_var(5); br((ii - 1)*nbp + j, (jj - 1)*nbp + j) = alpha*u_mean(j); 
-            do k = 0, n + 1
-                ii = mixlayer_var(1); jj = mixlayer_var(3); ci((ii - 1)*nbp + j, (jj - 1)*nbp + k) = -rho_mean*d(j, k); 
-                ii = mixlayer_var(3); jj = mixlayer_var(5); ci((ii - 1)*nbp + j, (jj - 1)*nbp + k) = -d(j, k)/rho_mean; 
-                ii = mixlayer_var(5); jj = mixlayer_var(3); ci((ii - 1)*nbp + j, (jj - 1)*nbp + k) = -gam*(p_mean + pi_inf)*d(j, k); 
-            end do
-        end do
-        ar = br
-        ai = bi + ci
-
-        ! Apply BC to ar and ai matrices
-        if (bc_y%beg == BC_CHAR_NR_SUB_BUFFER .and. bc_y%end == BC_CHAR_NR_SUB_BUFFER) then
-            ! Nonreflecting subsonic buffer BC
-            call s_instability_nonreflecting_subsonic_buffer_bc(ar, ai, hr, hi, rho_mean, mach)
-        end if
-
-        ! Compute eigenvalues and eigenvectors
-        call cg(mixlayer_nvar*n - n_bc_skip, mixlayer_nvar*n - n_bc_skip, hr, hi, wr, wi, zr, zi, fv1, fv2, fv3, ierr)
-
-        ! Generate instability wave
-        call s_generate_wave(wi, zr, zi, rho_mean, mach, alpha, beta, wave, shift)
-
-    end subroutine s_solve_linear_system
-
-    !> This subroutine applies non-reflecting subsonic buffer boundary condition
-        !!              to the linear system of equations (i.e. matrix A).
-    pure subroutine s_instability_nonreflecting_subsonic_buffer_bc(ar, ai, hr, hi, rho_mean, mach)
-        real(wp), dimension(0:mixlayer_nvar*nbp - 1, 0:mixlayer_nvar*nbp - 1), intent(inout) :: ar, ai    !< matrices for eigenvalue problem
-        real(wp), dimension(0:mixlayer_nvar*n - n_bc_skip - 1, 0:mixlayer_nvar*n - n_bc_skip - 1), intent(out) :: hr, hi    !< matrices for eigenvalue problem
-        real(wp), intent(in) :: rho_mean !<  mean density profiles
-        real(wp), intent(in) :: mach
-        real(wp), dimension(0:mixlayer_nvar*n - 1, 0:mixlayer_nvar*n - 1) :: fr, fi    !< matrices for eigenvalue problem
-        real(wp), dimension(0:mixlayer_nvar*n - n_bc_skip - 1, 0:mixlayer_nvar*n - 1) :: gr, gi    !< matrices for eigenvalue problem
-        integer :: i, j, k, l, ii, jj
-
-        ! Condition 1: v = 0 at BC - no action required here
-
-        ! Condition 2: du/dy = 0 at BC
-        do j = 0, mixlayer_nvar*nbp - 1
-            ! at y_domain%beg
-            ii = mixlayer_var(1)*nbp
-            ar(j, ii + 1) = ar(j, ii + 1) + ar(j, ii)
-            ai(j, ii + 1) = ai(j, ii + 1) + ai(j, ii)
-            ! at y_domain%end
-            ii = mixlayer_var(1)*nbp + nbp - 1
-            ar(j, ii - 1) = ar(j, ii - 1) + ar(j, ii)
-            ai(j, ii - 1) = ai(j, ii - 1) + ai(j, ii)
-        end do
-
-        ! Condition 3: dw/dy = 0 at BC
-        do j = 0, mixlayer_nvar*nbp - 1
-            ! at y_domain%beg
-            ii = (mixlayer_var(3))*nbp
-            ar(j, ii + 1) = ar(j, ii + 1) + ar(j, ii)
-            ai(j, ii + 1) = ai(j, ii + 1) + ai(j, ii)
-            ! at y_domain%end
-            ii = (mixlayer_var(3))*nbp + nbp - 1
-            ar(j, ii - 1) = ar(j, ii - 1) + ar(j, ii)
-            ai(j, ii - 1) = ai(j, ii - 1) + ai(j, ii)
-        end do
-
-        ! Condition 4: dp/dy +- rho c dv/dy = 0 at BC
-        do j = 0, mixlayer_nvar*nbp - 1
-            ! at y_domain%beg
-            ii = mixlayer_var(4)*nbp
-            ar(j, ii + 1) = ar(j, ii + 1) + ar(j, ii)
-            ai(j, ii + 1) = ai(j, ii + 1) + ai(j, ii)
-            jj = mixlayer_var(2)*nbp
-            ar(j, jj + 1) = ar(j, jj + 1) + ar(j, ii)*rho_mean/mach
-            ai(j, jj + 1) = ai(j, jj + 1) + ai(j, ii)*rho_mean/mach
-            ! at y_domain%end
-            ii = mixlayer_var(4)*nbp + nbp - 1
-            ar(j, ii - 1) = ar(j, ii - 1) + ar(j, ii)
-            ai(j, ii - 1) = ai(j, ii - 1) + ai(j, ii)
-            jj = mixlayer_var(2)*nbp + nbp - 1
-            ar(j, jj - 1) = ar(j, jj - 1) - ar(j, ii)*rho_mean/mach
-            ai(j, jj - 1) = ai(j, jj - 1) - ai(j, ii)*rho_mean/mach
-        end do
-
-        ! Condition 5: c^2 drho/dy +- dp/dy = 0 at BC
-        do j = 0, mixlayer_nvar*nbp - 1
-            ! at y_domain%beg
-            ii = 0
-            ar(j, ii + 1) = ar(j, ii + 1) + ar(j, ii)
-            ai(j, ii + 1) = ai(j, ii + 1) + ai(j, ii)
-            jj = mixlayer_var(2)*nbp
-            ar(j, jj + 1) = ar(j, jj + 1) + ar(j, ii)*rho_mean*mach
-            ai(j, jj + 1) = ai(j, jj + 1) + ai(j, ii)*rho_mean*mach
-            ! at y_domain%end
-            ii = nbp - 1
-            ar(j, ii - 1) = ar(j, ii - 1) + ar(j, ii)
-            ai(j, ii - 1) = ai(j, ii - 1) + ai(j, ii)
-            jj = mixlayer_var(2)*nbp + nbp - 1
-            ar(j, jj - 1) = ar(j, jj - 1) - ar(j, ii)*rho_mean*mach
-            ai(j, jj - 1) = ai(j, jj - 1) - ai(j, ii)*rho_mean*mach
-        end do
-
-        ! Remove unnecessary rows of the matrix A (rho, u, v, w, p at the boundaries)
-        fr = 0._wp
-        fi = 0._wp
-        do ii = 1, mixlayer_nvar
-            do jj = 1, mixlayer_nvar
-                do k = 0, n - 1
-                    do l = 0, n - 1
-                        fr((ii - 1)*n + k, (jj - 1)*n + l) = ar((ii - 1)*nbp + k + 1, (jj - 1)*nbp + l + 1)
-                        fi((ii - 1)*n + k, (jj - 1)*n + l) = ai((ii - 1)*nbp + k + 1, (jj - 1)*nbp + l + 1)
-                    end do
-                end do
-            end do
-        end do
-
-        gr = 0._wp
-        gi = 0._wp
-        do ii = 1, mixlayer_nvar
-            do j = 0, mixlayer_nvar*n - 1
-                if (ii <= mixlayer_var(2)) then
-                    do k = 0, n - 1
-                        gr((ii - 1)*n + k, j) = fr((ii - 1)*n + k, j)
-                        gi((ii - 1)*n + k, j) = fi((ii - 1)*n + k, j)
-                    end do
-                elseif (ii == mixlayer_var(3)) then
-                    do k = 0, n - n_bc_skip - 1
-                        gr((ii - 1)*n + k, j) = fr((ii - 1)*n + k + mixlayer_bc_fd, j)
-                        gi((ii - 1)*n + k, j) = fi((ii - 1)*n + k + mixlayer_bc_fd, j)
-                    end do
-                else
-                    do k = 0, n - 1
-                        gr((ii - 1)*n - n_bc_skip + k, j) = fr((ii - 1)*n + k, j)
-                        gi((ii - 1)*n - n_bc_skip + k, j) = fi((ii - 1)*n + k, j)
-                    end do
-                end if
-            end do
-        end do
-
-        hr = 0._wp
-        hi = 0._wp
-        do i = 0, mixlayer_nvar*n - n_bc_skip - 1
-            do jj = 1, mixlayer_nvar
-                if (jj <= mixlayer_var(2)) then
-                    do k = 0, n - 1
-                        hr(i, (jj - 1)*n + k) = gr(i, (jj - 1)*n + k)
-                        hi(i, (jj - 1)*n + k) = gi(i, (jj - 1)*n + k)
-                    end do
-                elseif (jj == mixlayer_var(3)) then
-                    do k = 0, n - n_bc_skip - 1
-                        hr(i, (jj - 1)*n + k) = gr(i, (jj - 1)*n + k + mixlayer_bc_fd)
-                        hi(i, (jj - 1)*n + k) = gi(i, (jj - 1)*n + k + mixlayer_bc_fd)
-                    end do
-                else
-                    do k = 0, n - 1
-                        hr(i, (jj - 1)*n - n_bc_skip + k) = gr(i, (jj - 1)*n + k)
-                        hi(i, (jj - 1)*n - n_bc_skip + k) = gi(i, (jj - 1)*n + k)
-                    end do
-                end if
-            end do
-        end do
-
-    end subroutine s_instability_nonreflecting_subsonic_buffer_bc
-
-    !>  This subroutine generates an instability wave using the most unstable
-        !!              eigenvalue and corresponding eigenvector among the
-        !!              given set of eigenvalues and eigenvectors.
-    pure subroutine s_generate_wave(wi, zr, zi, rho_mean, mach, alpha, beta, wave, shift)
-        real(wp), dimension(0:mixlayer_nvar*n - n_bc_skip - 1), intent(in) :: wi !< eigenvalues
-        real(wp), dimension(0:mixlayer_nvar*n - n_bc_skip - 1, 0:mixlayer_nvar*n - n_bc_skip - 1), intent(in) :: zr, zi !< eigenvectors
-        real(wp), intent(in) :: rho_mean
-        real(wp), dimension(mixlayer_nvar, 0:m, 0:n, 0:p), intent(inout) :: wave
-        real(wp), intent(in) :: alpha, beta, mach, shift
-        real(wp), dimension(0:mixlayer_nvar*n - n_bc_skip - 1) :: vr, vi, vnr, vni !< most unstable eigenvector
-        real(wp), dimension(0:mixlayer_nvar*nbp - 1) :: xbr, xbi !< eigenvectors
-        real(wp), dimension(0:mixlayer_nvar*(nbp - 1) - 1) :: xcr, xci !< eigenvectors
-        real(wp) :: ang, norm
-        real(wp) :: tr, ti, cr, ci !< temporary memory
-        real(wp) :: xratio
-        integer :: idx
-        integer :: i, j, k
-
-        xratio = mixlayer_vel_coef
-
-        ! Find the most unstable eigenvalue and corresponding eigenvector
-        k = 0
-        do i = 1, mixlayer_nvar*n - n_bc_skip - 1
-            if (wi(i) > wi(k)) then
-                k = i
-            end if
-        end do
-        vr = zr(:, k)
-        vi = zi(:, k)
-
-        ! Normalize the eigenvector by its component with the largest modulus.
-        norm = 0._wp
-        do i = 0, mixlayer_nvar*n - n_bc_skip - 1
-            if (sqrt(vr(i)**2 + vi(i)**2) > norm) then
-                idx = i
-                norm = sqrt(vr(i)**2 + vi(i)**2)
-            end if
-        end do
-
-        tr = vr(idx)
-        ti = vi(idx)
-        do i = 0, mixlayer_nvar*n - n_bc_skip - 1
-            call cdiv(vr(i), vi(i), tr, ti, cr, ci)
-            vnr(i) = cr
-            vni(i) = ci
-        end do
-
-        ! Reassign missing values at boundaries based on the boundary condition
-        xbr = 0._wp
-        xbi = 0._wp
-        do i = 1, mixlayer_nvar
-            if (i <= mixlayer_var(2)) then
-                do k = 0, n - 1
-                    xbr((i - 1)*nbp + k + 1) = vnr((i - 1)*n + k)
-                    xbi((i - 1)*nbp + k + 1) = vni((i - 1)*n + k)
-                end do
-            elseif (i == mixlayer_var(3)) then
-                do k = 0, n - n_bc_skip - 1
-                    xbr((i - 1)*nbp + mixlayer_bc_fd + k + 1) = vnr((i - 1)*n + k)
-                    xbi((i - 1)*nbp + mixlayer_bc_fd + k + 1) = vni((i - 1)*n + k)
-                end do
-            else
-                do k = 0, n - 1
-                    xbr((i - 1)*nbp + k + 1) = vnr((i - 1)*n - n_bc_skip + k)
-                    xbi((i - 1)*nbp + k + 1) = vni((i - 1)*n - n_bc_skip + k)
-                end do
-            end if
-        end do
-
-        ! rho at boundaries
-        xbr(0) = xbr(1) + xbr(mixlayer_var(2)*nbp + 1)*rho_mean*mach
-        xbi(0) = xbi(1) + xbi(mixlayer_var(2)*nbp + 1)*rho_mean*mach
-        xbr(nbp - 1) = xbr(n) - xbr(mixlayer_var(2)*nbp + n)*rho_mean*mach
-        xbi(nbp - 1) = xbi(n) - xbi(mixlayer_var(2)*nbp + n)*rho_mean*mach
-
-        ! u at boundaries
-        xbr(mixlayer_var(1)*nbp) = xbr(mixlayer_var(1)*nbp + 1)
-        xbi(mixlayer_var(1)*nbp) = xbi(mixlayer_var(1)*nbp + 1)
-        xbr(mixlayer_var(1)*nbp + nbp - 1) = xbr(mixlayer_var(1)*nbp + n)
-        xbi(mixlayer_var(1)*nbp + nbp - 1) = xbi(mixlayer_var(1)*nbp + n)
-
-        ! w at boundaries
-        xbr((mixlayer_var(3))*nbp + 0) = xbr((mixlayer_var(3))*nbp + 1)
-        xbi((mixlayer_var(3))*nbp + 0) = xbi((mixlayer_var(3))*nbp + 1)
-        xbr((mixlayer_var(3))*nbp + nbp - 1) = xbr((mixlayer_var(3))*nbp + n)
-        xbi((mixlayer_var(3))*nbp + nbp - 1) = xbi((mixlayer_var(3))*nbp + n)
-
-        ! p at boundaries
-        xbr(mixlayer_var(4)*nbp + 0) = xbr(mixlayer_var(4)*nbp + 1) + xbr(mixlayer_var(2)*nbp + 1)*rho_mean/mach
-        xbi(mixlayer_var(4)*nbp + 0) = xbi(mixlayer_var(4)*nbp + 1) + xbi(mixlayer_var(2)*nbp + 1)*rho_mean/mach
-        xbr(mixlayer_var(4)*nbp + nbp - 1) = xbr(mixlayer_var(4)*nbp + n) - xbr(mixlayer_var(2)*nbp + n)*rho_mean/mach
-        xbi(mixlayer_var(4)*nbp + nbp - 1) = xbi(mixlayer_var(4)*nbp + n) - xbi(mixlayer_var(2)*nbp + n)*rho_mean/mach
-
-        ! Compute average to get cell-centered values
-        xcr = 0._wp
-        xci = 0._wp
-        do i = 1, mixlayer_nvar
-            do k = 0, n
-                xcr((i - 1)*(nbp - 1) + k) = 5.e-1_wp*(xbr((i - 1)*nbp + k) + xbr((i - 1)*nbp + k + 1))
-                xci((i - 1)*(nbp - 1) + k) = 5.e-1_wp*(xbi((i - 1)*nbp + k) + xbi((i - 1)*nbp + k + 1))
-            end do
-        end do
-
-        ! Generate instability waves in x- and z-directions with phase shifts
-        ! wave = Re(eigfunc * exp(i*(alpha*x + beta*z)))
-        do i = 0, m
-            do j = 0, n
-                do k = 0, p
-                    if (f_approx_equal(beta, 0._wp)) then
-                        ang = alpha*(x_cc(i)*xratio)
-                    else
-                        ang = alpha*(x_cc(i)*xratio) + beta*(z_cc(k)*xratio) + shift
-                    end if
-                    wave(mixlayer_var(1), i, j, k) = xcr(j)*cos(ang) - xci(j)*sin(ang) ! rho
-                    wave(mixlayer_var(2), i, j, k) = xcr(mixlayer_var(1)*(nbp - 1) + j)*cos(ang) - xci(mixlayer_var(1)*(nbp - 1) + j)*sin(ang) ! u
-                    wave(mixlayer_var(3), i, j, k) = xcr(mixlayer_var(2)*(nbp - 1) + j)*cos(ang) - xci(mixlayer_var(2)*(nbp - 1) + j)*sin(ang) ! v
-                    wave(mixlayer_var(4), i, j, k) = xcr(mixlayer_var(3)*(nbp - 1) + j)*cos(ang) - xci(mixlayer_var(3)*(nbp - 1) + j)*sin(ang) ! w
-                    wave(mixlayer_var(5), i, j, k) = xcr(mixlayer_var(4)*(nbp - 1) + j)*cos(ang) - xci(mixlayer_var(4)*(nbp - 1) + j)*sin(ang) ! p
-                end do
-            end do
-        end do
-
-    end subroutine s_generate_wave
-
->>>>>>> 59d0c090
     impure subroutine s_elliptic_smoothing(q_prim_vf, bc_type)
 
         type(scalar_field), dimension(sys_size), intent(inout) :: q_prim_vf
