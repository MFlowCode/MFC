--- conflicted
+++ resolved
@@ -99,13 +99,8 @@
                     rand_real = rand_real*perturb_flow_mag
                     q_prim_vf(mom_idx%beg)%sf(i, j, k) = (1._wp + rand_real)*q_prim_vf(mom_idx%beg)%sf(i, j, k)
                     q_prim_vf(mom_idx%end)%sf(i, j, k) = rand_real*q_prim_vf(mom_idx%beg)%sf(i, j, k)
-<<<<<<< HEAD
                     if (bubbles_euler) then
-                        q_prim_vf(alf_idx)%sf(i, j, k) = (1.d0 + rand_real)*q_prim_vf(alf_idx)%sf(i, j, k)
-=======
-                    if (bubbles) then
                         q_prim_vf(alf_idx)%sf(i, j, k) = (1._wp + rand_real)*q_prim_vf(alf_idx)%sf(i, j, k)
->>>>>>> 108805c7
                     end if
                 end do
             end do
