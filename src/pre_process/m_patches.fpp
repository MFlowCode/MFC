!>
!! @file m_patches.fpp
!! @brief Contains module m_patches

#:include 'case.fpp'
#:include '1dHardcodedIC.fpp'
#:include '2dHardcodedIC.fpp'
#:include '3dHardcodedIC.fpp'
#:include 'macros.fpp'

module m_patches

    ! Dependencies =============================================================
    use m_model                 ! Subroutine(s) related to STL files

    use m_derived_types         ! Definitions of the derived types

    use m_global_parameters     !< Definitions of the global parameters

    use m_helper_basic          !< Functions to compare floating point numbers

    use m_helper

    use m_mpi_common

    use m_assign_variables

    use m_mpi_common
    ! ==========================================================================

    implicit none

    private; 
    public :: s_line_segment, &
              s_spiral, &
              s_circle, &
              s_airfoil, &
              s_3D_airfoil, &
              s_varcircle, &
              s_3dvarcircle, &
              s_ellipse, &
              s_ellipsoid, &
              s_rectangle, &
              s_sweep_line, &
              s_2D_TaylorGreen_vortex, &
              s_1D_analytical, &
              s_1d_bubble_pulse, &
              s_2D_analytical, &
              s_3D_analytical, &
              s_spherical_harmonic, &
              s_sphere, &
              s_cuboid, &
              s_cylinder, &
              s_sweep_plane, &
              s_model

    real(wp) :: x_centroid, y_centroid, z_centroid
    real(wp) :: length_x, length_y, length_z

    integer :: smooth_patch_id
    real(wp) :: smooth_coeff !<
    !! These variables are analogous in both meaning and use to the similarly
    !! named components in the ic_patch_parameters type (see m_derived_types.f90
    !! for additional details). They are employed as a means to more concisely
    !! perform the actions necessary to lay out a particular patch on the grid.

    real(wp) :: eta !<
    !! In the case that smoothing of patch boundaries is enabled and the boundary
    !! between two adjacent patches is to be smeared out, this variable's purpose
    !! is to act as a pseudo volume fraction to indicate the contribution of each
    !! patch toward the composition of a cell's fluid state.

    real(wp) :: cart_y, cart_z
    real(wp) :: sph_phi !<
    !! Variables to be used to hold cell locations in Cartesian coordinates if
    !! 3D simulation is using cylindrical coordinates

    type(bounds_info) :: x_boundary, y_boundary, z_boundary  !<
    !! These variables combine the centroid and length parameters associated with
    !! a particular patch to yield the locations of the patch boundaries in the
    !! x-, y- and z-coordinate directions. They are used as a means to concisely
    !! perform the actions necessary to lay out a particular patch on the grid.

    character(len=5) :: istr ! string to store int to string result for error checking

contains
    !>          The line segment patch is a 1D geometry that may be used,
    !!              for example, in creating a Riemann problem. The geometry
    !!              of the patch is well-defined when its centroid and length
    !!              in the x-coordinate direction are provided. Note that the
    !!              line segment patch DOES NOT allow for the smearing of its
    !!              boundaries.
    !! @param patch_id patch identifier
    !! @param patch_id_fp Array to track patch ids
    !! @param q_prim_vf Array of primitive variables
    subroutine s_line_segment(patch_id, patch_id_fp, q_prim_vf)

        integer, intent(in) :: patch_id
        integer, dimension(0:m, 0:n, 0:p), intent(inout) :: patch_id_fp
        type(scalar_field), dimension(1:sys_size), intent(inout) :: q_prim_vf

        real(wp) :: pi_inf, gamma, lit_gamma

        integer :: i, j, k !< Generic loop operators

        pi_inf = fluid_pp(1)%pi_inf
        gamma = fluid_pp(1)%gamma
        lit_gamma = (1._wp + gamma)/gamma

        ! Transferring the line segment's centroid and length information
        x_centroid = patch_icpp(patch_id)%x_centroid
        length_x = patch_icpp(patch_id)%length_x

        ! Computing the beginning and end x-coordinates of the line segment
        ! based on its centroid and length
        x_boundary%beg = x_centroid - 0.5_wp*length_x
        x_boundary%end = x_centroid + 0.5_wp*length_x

        ! Since the line segment patch does not allow for its boundaries to
        ! be smoothed out, the pseudo volume fraction is set to 1 to ensure
        ! that only the current patch contributes to the fluid state in the
        ! cells that this patch covers.
        eta = 1._wp

        ! Checking whether the line segment covers a particular cell in the
        ! domain and verifying whether the current patch has the permission
        ! to write to that cell. If both queries check out, the primitive
        ! variables of the current patch are assigned to this cell.
        do i = 0, m
            if (x_boundary%beg <= x_cc(i) .and. &
                x_boundary%end >= x_cc(i) .and. &
                patch_icpp(patch_id)%alter_patch(patch_id_fp(i, 0, 0))) then

                call s_assign_patch_primitive_variables(patch_id, i, 0, 0, &
                                                        eta, q_prim_vf, patch_id_fp)

                @:analytical()

                ! Updating the patch identities bookkeeping variable
                if (1._wp - eta < 1e-16_wp) patch_id_fp(i, 0, 0) = patch_id

            end if
        end do

    end subroutine s_line_segment

    !>  The spiral patch is a 2D geometry that may be used, The geometry
        !!              of the patch is well-defined when its centroid and radius
        !!              are provided. Note that the circular patch DOES allow for
        !!              the smoothing of its boundary.
        !! @param patch_id patch identifier
        !! @param patch_id_fp Array to track patch ids
        !! @param q_prim_vf Array of primitive variables
    subroutine s_spiral(patch_id, patch_id_fp, q_prim_vf)

        integer, intent(in) :: patch_id
        integer, dimension(0:m, 0:n, 0:p), intent(inout) :: patch_id_fp
        type(scalar_field), dimension(1:sys_size), intent(inout) :: q_prim_vf

        integer :: i, j, k !< Generic loop iterators
        real(wp) :: th, thickness, nturns, mya
        real(wp) :: spiral_x_min, spiral_x_max, spiral_y_min, spiral_y_max

        ! Transferring the circular patch's radius, centroid, smearing patch
        ! identity and smearing coefficient information
        x_centroid = patch_icpp(patch_id)%x_centroid
        y_centroid = patch_icpp(patch_id)%y_centroid
        mya = patch_icpp(patch_id)%radius
        thickness = patch_icpp(patch_id)%length_x
        nturns = patch_icpp(patch_id)%length_y

        !
        logic_grid = 0
        do k = 0, int(m*91*nturns)
            th = k/real(int(m*91._wp*nturns))*nturns*2._wp*pi

            spiral_x_min = minval((/f_r(th, 0.0_wp, mya)*cos(th), &
                                    f_r(th, thickness, mya)*cos(th)/))
            spiral_y_min = minval((/f_r(th, 0.0_wp, mya)*sin(th), &
                                    f_r(th, thickness, mya)*sin(th)/))

            spiral_x_max = maxval((/f_r(th, 0.0_wp, mya)*cos(th), &
                                    f_r(th, thickness, mya)*cos(th)/))
            spiral_y_max = maxval((/f_r(th, 0.0_wp, mya)*sin(th), &
                                    f_r(th, thickness, mya)*sin(th)/))

            do j = 0, n; do i = 0, m; 
                    if ((x_cc(i) > spiral_x_min) .and. (x_cc(i) < spiral_x_max) .and. &
                        (y_cc(j) > spiral_y_min) .and. (y_cc(j) < spiral_y_max)) then
                        logic_grid(i, j, 0) = 1
                    end if
                end do; end do
        end do

        do j = 0, n
            do i = 0, m
                if ((logic_grid(i, j, 0) == 1)) then
                    call s_assign_patch_primitive_variables(patch_id, i, j, 0, &
                                                            eta, q_prim_vf, patch_id_fp)

                    @:analytical()

                    ! Updating the patch identities bookkeeping variable
                    if (1._wp - eta < 1e-16_wp) patch_id_fp(i, j, 0) = patch_id
                end if
            end do
        end do

    end subroutine s_spiral

    !> The circular patch is a 2D geometry that may be used, for
        !!              example, in creating a bubble or a droplet. The geometry
        !!              of the patch is well-defined when its centroid and radius
        !!              are provided. Note that the circular patch DOES allow for
        !!              the smoothing of its boundary.
        !! @param patch_id is the patch identifier
        !! @param patch_id_fp Array to track patch ids
        !! @param q_prim_vf Array of primitive variables
        !! @param ib True if this patch is an immersed boundary
    subroutine s_circle(patch_id, patch_id_fp, q_prim_vf, ib)

        integer, intent(in) :: patch_id
        integer, dimension(0:m, 0:n, 0:p), intent(inout) :: patch_id_fp
        type(scalar_field), dimension(1:sys_size), intent(inout) :: q_prim_vf
        logical, optional, intent(in) :: ib

        real(wp) :: radius

        integer :: i, j, k !< Generic loop iterators

        ! Transferring the circular patch's radius, centroid, smearing patch
        ! identity and smearing coefficient information

        if (present(ib)) then
            x_centroid = patch_ib(patch_id)%x_centroid
            y_centroid = patch_ib(patch_id)%y_centroid
            radius = patch_ib(patch_id)%radius
        else
            x_centroid = patch_icpp(patch_id)%x_centroid
            y_centroid = patch_icpp(patch_id)%y_centroid
            radius = patch_icpp(patch_id)%radius
            smooth_patch_id = patch_icpp(patch_id)%smooth_patch_id
            smooth_coeff = patch_icpp(patch_id)%smooth_coeff
        end if

        ! Initializing the pseudo volume fraction value to 1. The value will
        ! be modified as the patch is laid out on the grid, but only in the
        ! case that smoothing of the circular patch's boundary is enabled.
        eta = 1._wp

        ! Checking whether the circle covers a particular cell in the domain
        ! and verifying whether the current patch has permission to write to
        ! that cell. If both queries check out, the primitive variables of
        ! the current patch are assigned to this cell.

        do j = 0, n
            do i = 0, m

                if (.not. present(ib) .and. patch_icpp(patch_id)%smoothen) then

                    eta = tanh(smooth_coeff/min(dx, dy)* &
                               (sqrt((x_cc(i) - x_centroid)**2 &
                                     + (y_cc(j) - y_centroid)**2) &
                                - radius))*(-0.5_wp) + 0.5_wp

                end if

                if (present(ib) .and. ((x_cc(i) - x_centroid)**2 &
                                       + (y_cc(j) - y_centroid)**2 <= radius**2)) &
                    then

                    patch_id_fp(i, j, 0) = patch_id
                else
                    if (((x_cc(i) - x_centroid)**2 &
                         + (y_cc(j) - y_centroid)**2 <= radius**2 &
                         .and. &
                         patch_icpp(patch_id)%alter_patch(patch_id_fp(i, j, 0))) &
                        .or. &
                        (.not. ib .and. patch_id_fp(i, j, 0) == smooth_patch_id)) &
                        then

                        call s_assign_patch_primitive_variables(patch_id, i, j, 0, &
                                                                eta, q_prim_vf, patch_id_fp)

                        @:analytical()
                    end if
                end if
            end do
        end do

    end subroutine s_circle

    !! @param patch_id is the patch identifier
    !! @param patch_id_fp Array to track patch ids
    !! @param q_prim_vf Array of primitive variables
    !! @param ib True if this patch is an immersed boundary
    subroutine s_airfoil(patch_id, patch_id_fp, q_prim_vf, ib)

        integer, intent(in) :: patch_id
        integer, dimension(0:m, 0:n, 0:p), intent(inout) :: patch_id_fp
        type(scalar_field), dimension(1:sys_size), intent(inout) :: q_prim_vf
        logical, optional, intent(in) :: ib

        real(wp) :: x0, y0, f, x_act, y_act, ca, pa, ma, ta, theta, xa, ya, yt, xu, yu, xl, yl, xc, yc, dycdxc, sin_c, cos_c
        integer :: i, j, k, l
        integer :: Np1, Np2

        if (.not. present(ib)) return
        x0 = patch_ib(patch_id)%x_centroid
        y0 = patch_ib(patch_id)%y_centroid
        ca = patch_ib(patch_id)%c
        pa = patch_ib(patch_id)%p
        ma = patch_ib(patch_id)%m
        ta = patch_ib(patch_id)%t
        theta = pi*patch_ib(patch_id)%theta/180._wp

        Np1 = int((pa*ca/dx)*20)
        Np2 = int(((ca - pa*ca)/dx)*20)
        Np = Np1 + Np2 + 1

        allocate (airfoil_grid_u(1:Np))
        allocate (airfoil_grid_l(1:Np))

        airfoil_grid_u(1)%x = x0
        airfoil_grid_u(1)%y = y0

        airfoil_grid_l(1)%x = x0
        airfoil_grid_l(1)%y = y0

        eta = 1._wp

        do i = 1, Np1 + Np2 - 1
            if (i <= Np1) then
                xc = x0 + i*(pa*ca/Np1)
                xa = (xc - x0)/ca
                yc = (ma/pa**2)*(2*pa*xa - xa**2)
                dycdxc = (2*ma/pa**2)*(pa - xa)
            else
                xc = x0 + pa*ca + (i - Np1)*((ca - pa*ca)/Np2)
                xa = (xc - x0)/ca
                yc = (ma/(1 - pa)**2)*(1 - 2*pa + 2*pa*xa - xa**2)
                dycdxc = (2*ma/(1 - pa)**2)*(pa - xa)
            end if

            yt = (5._wp*ta)*(0.2969*xa**0.5_wp - 0.126*xa - 0.3516*xa**2._wp + 0.2843*xa**3 - 0.1015*xa**4)
            sin_c = dycdxc/(1 + dycdxc**2)**0.5
            cos_c = 1/(1 + dycdxc**2)**0.5

            xu = xa - yt*sin_c
            yu = yc + yt*cos_c

            xl = xa + yt*sin_c
            yl = yc - yt*cos_c

            xu = xu*ca + x0
            yu = yu*ca + y0

            xl = xl*ca + x0
            yl = yl*ca + y0

            airfoil_grid_u(i + 1)%x = xu
            airfoil_grid_u(i + 1)%y = yu

            airfoil_grid_l(i + 1)%x = xl
            airfoil_grid_l(i + 1)%y = yl

        end do

        airfoil_grid_u(Np)%x = x0 + ca
        airfoil_grid_u(Np)%y = y0

        airfoil_grid_l(Np)%x = x0 + ca
        airfoil_grid_l(Np)%y = y0

        do j = 0, n
            do i = 0, m

                if (.not. f_is_default(patch_ib(patch_id)%theta)) then
                    x_act = (x_cc(i) - x0)*cos(theta) - (y_cc(j) - y0)*sin(theta) + x0
                    y_act = (x_cc(i) - x0)*sin(theta) + (y_cc(j) - y0)*cos(theta) + y0
                else
                    x_act = x_cc(i)
                    y_act = y_cc(j)
                end if

                if (x_act >= x0 .and. x_act <= x0 + ca) then
                    xa = (x_act - x0)/ca
                    if (xa <= pa) then
                        yc = (ma/pa**2)*(2*pa*xa - xa**2)
                        dycdxc = (2*ma/pa**2)*(pa - xa)
                    else
                        yc = (ma/(1 - pa)**2)*(1 - 2*pa + 2*pa*xa - xa**2)
                        dycdxc = (2*ma/(1 - pa)**2)*(pa - xa)
                    end if
                    if (y_act >= y0) then
                        k = 1
                        do while (airfoil_grid_u(k)%x < x_act)
                            k = k + 1
                        end do
                        if (airfoil_grid_u(k)%x == x_act) then
                            if (y_act <= airfoil_grid_u(k)%y) then
                                !!IB
                                !call s_assign_patch_primitive_variables(patch_id, i, j, 0, &
                                !eta, q_prim_vf, patch_id_fp)
                                patch_id_fp(i, j, 0) = patch_id
                            end if
                        else
                            f = (airfoil_grid_u(k)%x - x_act)/(airfoil_grid_u(k)%x - airfoil_grid_u(k - 1)%x)
                            if (y_act <= ((1._wp - f)*airfoil_grid_u(k)%y + f*airfoil_grid_u(k - 1)%y)) then
                                !!IB
                                !call s_assign_patch_primitive_variables(patch_id, i, j, 0, &
                                !eta, q_prim_vf, patch_id_fp)
                                patch_id_fp(i, j, 0) = patch_id
                            end if
                        end if
                    else
                        k = 1
                        do while (airfoil_grid_l(k)%x < x_act)
                            k = k + 1
                        end do
                        if (airfoil_grid_l(k)%x == x_act) then
                            if (y_act >= airfoil_grid_l(k)%y) then
                                !!IB
                                !call s_assign_patch_primitive_variables(patch_id, i, j, 0, &
                                !eta, q_prim_vf, patch_id_fp)
                                patch_id_fp(i, j, 0) = patch_id
                            end if
                        else
                            f = (airfoil_grid_l(k)%x - x_act)/(airfoil_grid_l(k)%x - airfoil_grid_l(k - 1)%x)

                            if (y_act >= ((1._wp - f)*airfoil_grid_l(k)%y + f*airfoil_grid_l(k - 1)%y)) then
                                   !!IB
                                !call s_assign_patch_primitive_variables(patch_id, i, j, 0, &
                                !eta, q_prim_vf, patch_id_fp)
                                patch_id_fp(i, j, 0) = patch_id
                            end if
                        end if
                    end if
                end if
            end do
        end do

        if (.not. f_is_default(patch_ib(patch_id)%theta)) then
            do i = 1, Np
                airfoil_grid_l(i)%x = (airfoil_grid_l(i)%x - x0)*cos(theta) + (airfoil_grid_l(i)%y - y0)*sin(theta) + x0
                airfoil_grid_l(i)%y = -1._wp*(airfoil_grid_l(i)%x - x0)*sin(theta) + (airfoil_grid_l(i)%y - y0)*cos(theta) + y0

                airfoil_grid_u(i)%x = (airfoil_grid_u(i)%x - x0)*cos(theta) + (airfoil_grid_u(i)%y - y0)*sin(theta) + x0
                airfoil_grid_u(i)%y = -1._wp*(airfoil_grid_u(i)%x - x0)*sin(theta) + (airfoil_grid_u(i)%y - y0)*cos(theta) + y0
            end do
        end if

    end subroutine s_airfoil

    !! @param patch_id is the patch identifier
    !! @param patch_id_fp Array to track patch ids
    !! @param q_prim_vf Array of primitive variables
    !! @param ib True if this patch is an immersed boundary
    subroutine s_3D_airfoil(patch_id, patch_id_fp, q_prim_vf, ib)

        integer, intent(in) :: patch_id
        integer, dimension(0:m, 0:n, 0:p), intent(inout) :: patch_id_fp
        type(scalar_field), dimension(1:sys_size), intent(inout) :: q_prim_vf
        logical, optional, intent(in) :: ib

        real(wp) :: x0, y0, z0, lz, z_max, z_min, f, x_act, y_act, ca, pa, ma, ta, theta, xa, ya, yt, xu, yu, xl, yl, xc, yc, dycdxc, sin_c, cos_c
        integer :: i, j, k, l
        integer :: Np1, Np2

        if (.not. present(ib)) return
        x0 = patch_ib(patch_id)%x_centroid
        y0 = patch_ib(patch_id)%y_centroid
        z0 = patch_ib(patch_id)%z_centroid
        lz = patch_ib(patch_id)%length_z
        ca = patch_ib(patch_id)%c
        pa = patch_ib(patch_id)%p
        ma = patch_ib(patch_id)%m
        ta = patch_ib(patch_id)%t
        theta = pi*patch_ib(patch_id)%theta/180._wp

        Np1 = int((pa*ca/dx)*20)
        Np2 = int(((ca - pa*ca)/dx)*20)
        Np = Np1 + Np2 + 1

        allocate (airfoil_grid_u(1:Np))
        allocate (airfoil_grid_l(1:Np))

        airfoil_grid_u(1)%x = x0
        airfoil_grid_u(1)%y = y0

        airfoil_grid_l(1)%x = x0
        airfoil_grid_l(1)%y = y0

        z_max = z0 + lz/2
        z_min = z0 - lz/2

        eta = 1._wp

        do i = 1, Np1 + Np2 - 1
            if (i <= Np1) then
                xc = x0 + i*(pa*ca/Np1)
                xa = (xc - x0)/ca
                yc = (ma/pa**2)*(2*pa*xa - xa**2)
                dycdxc = (2*ma/pa**2)*(pa - xa)
            else
                xc = x0 + pa*ca + (i - Np1)*((ca - pa*ca)/Np2)
                xa = (xc - x0)/ca
                yc = (ma/(1 - pa)**2)*(1 - 2*pa + 2*pa*xa - xa**2)
                dycdxc = (2*ma/(1 - pa)**2)*(pa - xa)
            end if

            yt = (5._wp*ta)*(0.2969*xa**0.5_wp - 0.126*xa - 0.3516*xa**2._wp + 0.2843*xa**3 - 0.1015*xa**4)
            sin_c = dycdxc/(1 + dycdxc**2)**0.5
            cos_c = 1/(1 + dycdxc**2)**0.5

            xu = xa - yt*sin_c
            yu = yc + yt*cos_c

            xl = xa + yt*sin_c
            yl = yc - yt*cos_c

            xu = xu*ca + x0
            yu = yu*ca + y0

            xl = xl*ca + x0
            yl = yl*ca + y0

            airfoil_grid_u(i + 1)%x = xu
            airfoil_grid_u(i + 1)%y = yu

            airfoil_grid_l(i + 1)%x = xl
            airfoil_grid_l(i + 1)%y = yl

        end do

        airfoil_grid_u(Np)%x = x0 + ca
        airfoil_grid_u(Np)%y = y0

        airfoil_grid_l(Np)%x = x0 + ca
        airfoil_grid_l(Np)%y = y0

        do l = 0, p
            if (z_cc(l) >= z_min .and. z_cc(l) <= z_max) then
                do j = 0, n
                    do i = 0, m

                        if (.not. f_is_default(patch_ib(patch_id)%theta)) then
                            x_act = (x_cc(i) - x0)*cos(theta) - (y_cc(j) - y0)*sin(theta) + x0
                            y_act = (x_cc(i) - x0)*sin(theta) + (y_cc(j) - y0)*cos(theta) + y0
                        else
                            x_act = x_cc(i)
                            y_act = y_cc(j)
                        end if

                        if (x_act >= x0 .and. x_act <= x0 + ca) then
                            xa = (x_act - x0)/ca
                            if (xa <= pa) then
                                yc = (ma/pa**2)*(2*pa*xa - xa**2)
                                dycdxc = (2*ma/pa**2)*(pa - xa)
                            else
                                yc = (ma/(1 - pa)**2)*(1 - 2*pa + 2*pa*xa - xa**2)
                                dycdxc = (2*ma/(1 - pa)**2)*(pa - xa)
                            end if
                            if (y_act >= y0) then
                                k = 1
                                do while (airfoil_grid_u(k)%x < x_act)
                                    k = k + 1
                                end do
                                if (airfoil_grid_u(k)%x == x_act) then
                                    if (y_act <= airfoil_grid_u(k)%y) then
                                        !!IB
                                        !call s_assign_patch_primitive_variables(patch_id, i, j, 0, &
                                        !eta, q_prim_vf, patch_id_fp)
                                        patch_id_fp(i, j, l) = patch_id
                                    end if
                                else
                                    f = (airfoil_grid_u(k)%x - x_act)/(airfoil_grid_u(k)%x - airfoil_grid_u(k - 1)%x)
                                    if (y_act <= ((1._wp - f)*airfoil_grid_u(k)%y + f*airfoil_grid_u(k - 1)%y)) then
                                        !!IB
                                        !call s_assign_patch_primitive_variables(patch_id, i, j, 0, &
                                        !eta, q_prim_vf, patch_id_fp)
                                        patch_id_fp(i, j, l) = patch_id
                                    end if
                                end if
                            else
                                k = 1
                                do while (airfoil_grid_l(k)%x < x_act)
                                    k = k + 1
                                end do
                                if (airfoil_grid_l(k)%x == x_act) then
                                    if (y_act >= airfoil_grid_l(k)%y) then
                                        !!IB
                                        !call s_assign_patch_primitive_variables(patch_id, i, j, 0, &
                                        !eta, q_prim_vf, patch_id_fp)
                                        patch_id_fp(i, j, l) = patch_id
                                    end if
                                else
                                    f = (airfoil_grid_l(k)%x - x_act)/(airfoil_grid_l(k)%x - airfoil_grid_l(k - 1)%x)

                                    if (y_act >= ((1._wp - f)*airfoil_grid_l(k)%y + f*airfoil_grid_l(k - 1)%y)) then
                                           !!IB
                                        !call s_assign_patch_primitive_variables(patch_id, i, j, 0, &
                                        !eta, q_prim_vf, patch_id_fp)
                                        patch_id_fp(i, j, l) = patch_id
                                    end if
                                end if
                            end if
                        end if
                    end do
                end do
            end if
        end do

        if (.not. f_is_default(patch_ib(patch_id)%theta)) then
            do i = 1, Np
                airfoil_grid_l(i)%x = (airfoil_grid_l(i)%x - x0)*cos(theta) + (airfoil_grid_l(i)%y - y0)*sin(theta) + x0
                airfoil_grid_l(i)%y = -1._wp*(airfoil_grid_l(i)%x - x0)*sin(theta) + (airfoil_grid_l(i)%y - y0)*cos(theta) + y0

                airfoil_grid_u(i)%x = (airfoil_grid_u(i)%x - x0)*cos(theta) + (airfoil_grid_u(i)%y - y0)*sin(theta) + x0
                airfoil_grid_u(i)%y = -1._wp*(airfoil_grid_u(i)%x - x0)*sin(theta) + (airfoil_grid_u(i)%y - y0)*cos(theta) + y0
            end do
        end if

    end subroutine s_3D_airfoil

    !>  The varcircle patch is a 2D geometry that may be used
        !!             . It  generatres an annulus
        !! @param patch_id is the patch identifier
        !! @param patch_id_fp Array to track patch ids
        !! @param q_prim_vf Array of primitive variables
    subroutine s_varcircle(patch_id, patch_id_fp, q_prim_vf)

        ! Patch identifier
        integer, intent(in) :: patch_id
        integer, dimension(0:m, 0:n, 0:p), intent(inout) :: patch_id_fp
        type(scalar_field), dimension(1:sys_size), intent(inout) :: q_prim_vf

        ! Generic loop iterators
        integer :: i, j, k
        real(wp) :: radius, myr, thickness

        ! Transferring the circular patch's radius, centroid, smearing patch
        ! identity and smearing coefficient information
        x_centroid = patch_icpp(patch_id)%x_centroid
        y_centroid = patch_icpp(patch_id)%y_centroid
        radius = patch_icpp(patch_id)%radius
        smooth_patch_id = patch_icpp(patch_id)%smooth_patch_id
        smooth_coeff = patch_icpp(patch_id)%smooth_coeff
        thickness = patch_icpp(patch_id)%epsilon

        ! Initializing the pseudo volume fraction value to 1. The value will
        ! be modified as the patch is laid out on the grid, but only in the
        ! case that smoothing of the circular patch's boundary is enabled.
        eta = 1._wp

        ! Checking whether the circle covers a particular cell in the domain
        ! and verifying whether the current patch has permission to write to
        ! that cell. If both queries check out, the primitive variables of
        ! the current patch are assigned to this cell.
        do j = 0, n
            do i = 0, m
                myr = sqrt((x_cc(i) - x_centroid)**2 &
                           + (y_cc(j) - y_centroid)**2)

                if (myr <= radius + thickness/2._wp .and. &
                    myr >= radius - thickness/2._wp .and. &
                    patch_icpp(patch_id)%alter_patch(patch_id_fp(i, j, 0))) then

                    call s_assign_patch_primitive_variables(patch_id, i, j, 0, &
                                                            eta, q_prim_vf, patch_id_fp)

                    @:analytical()

                    ! Updating the patch identities bookkeeping variable
                    if (1._wp - eta < 1e-16_wp) patch_id_fp(i, j, 0) = patch_id

                    q_prim_vf(alf_idx)%sf(i, j, 0) = patch_icpp(patch_id)%alpha(1)* &
                                                     exp(-0.5_wp*((myr - radius)**2._wp)/(thickness/3._wp)**2._wp)
                end if

            end do
        end do

    end subroutine s_varcircle

    !! @param patch_id is the patch identifier
    !! @param patch_id_fp Array to track patch ids
    !! @param q_prim_vf Array of primitive variables
    subroutine s_3dvarcircle(patch_id, patch_id_fp, q_prim_vf)

        ! Patch identifier
        integer, intent(in) :: patch_id
        integer, dimension(0:m, 0:n, 0:p), intent(inout) :: patch_id_fp
        type(scalar_field), dimension(1:sys_size), intent(inout) :: q_prim_vf

        ! Generic loop iterators
        integer :: i, j, k
        real(wp) :: radius, myr, thickness

        ! Transferring the circular patch's radius, centroid, smearing patch
        ! identity and smearing coefficient information
        x_centroid = patch_icpp(patch_id)%x_centroid
        y_centroid = patch_icpp(patch_id)%y_centroid
        z_centroid = patch_icpp(patch_id)%z_centroid
        length_z = patch_icpp(patch_id)%length_z
        radius = patch_icpp(patch_id)%radius
        smooth_patch_id = patch_icpp(patch_id)%smooth_patch_id
        smooth_coeff = patch_icpp(patch_id)%smooth_coeff
        thickness = patch_icpp(patch_id)%epsilon

        ! Initializing the pseudo volume fraction value to 1. The value will
        ! be modified as the patch is laid out on the grid, but only in the
        ! case that smoothing of the circular patch's boundary is enabled.
        eta = 1._wp

        ! write for all z

        ! Checking whether the circle covers a particular cell in the domain
        ! and verifying whether the current patch has permission to write to
        ! that cell. If both queries check out, the primitive variables of
        ! the current patch are assigned to this cell.
        do k = 0, p
            do j = 0, n
                do i = 0, m
                    myr = sqrt((x_cc(i) - x_centroid)**2 &
                               + (y_cc(j) - y_centroid)**2)

                    if (myr <= radius + thickness/2._wp .and. &
                        myr >= radius - thickness/2._wp .and. &
                        patch_icpp(patch_id)%alter_patch(patch_id_fp(i, j, k))) then

                        call s_assign_patch_primitive_variables(patch_id, i, j, k, &
                                                                eta, q_prim_vf, patch_id_fp)

                        @:analytical()

                        ! Updating the patch identities bookkeeping variable
                        if (1._wp - eta < 1e-16_wp) patch_id_fp(i, j, k) = patch_id

                        q_prim_vf(alf_idx)%sf(i, j, k) = patch_icpp(patch_id)%alpha(1)* &
                                                         exp(-0.5_wp*((myr - radius)**2._wp)/(thickness/3._wp)**2._wp)
                    end if

                end do
            end do
        end do

    end subroutine s_3dvarcircle

    !> The elliptical patch is a 2D geometry. The geometry of
        !!      the patch is well-defined when its centroid and radii
        !!      are provided. Note that the elliptical patch DOES allow
        !!      for the smoothing of its boundary
        !! @param patch_id is the patch identifier
        !! @param patch_id_fp Array to track patch ids
        !! @param q_prim_vf Array of primitive variables
    subroutine s_ellipse(patch_id, patch_id_fp, q_prim_vf)

        integer, intent(in) :: patch_id
        integer, dimension(0:m, 0:n, 0:p), intent(inout) :: patch_id_fp
        type(scalar_field), dimension(1:sys_size), intent(inout) :: q_prim_vf

        integer :: i, j, k !< Generic loop operators
        real(wp) :: a, b

        ! Transferring the elliptical patch's radii, centroid, smearing
        ! patch identity, and smearing coefficient information
        x_centroid = patch_icpp(patch_id)%x_centroid
        y_centroid = patch_icpp(patch_id)%y_centroid
        a = patch_icpp(patch_id)%radii(1)
        b = patch_icpp(patch_id)%radii(2)
        smooth_patch_id = patch_icpp(patch_id)%smooth_patch_id
        smooth_coeff = patch_icpp(patch_id)%smooth_coeff

        ! Initializing the pseudo volume fraction value to 1. The value
        ! be modified as the patch is laid out on the grid, but only in
        ! the case that smoothing of the elliptical patch's boundary is
        ! enabled.
        eta = 1._wp

        ! Checking whether the ellipse covers a particular cell in the
        ! domain and verifying whether the current patch has permission
        ! to write to that cell. If both queries check out, the primitive
        ! variables of the current patch are assigned to this cell.
        do j = 0, n
            do i = 0, m

                if (patch_icpp(patch_id)%smoothen) then
                    eta = tanh(smooth_coeff/min(dx, dy)* &
                               (sqrt(((x_cc(i) - x_centroid)/a)**2 + &
                                     ((y_cc(j) - y_centroid)/b)**2) &
                                - 1._wp))*(-0.5_wp) + 0.5_wp
                end if

                if ((((x_cc(i) - x_centroid)/a)**2 + &
                     ((y_cc(j) - y_centroid)/b)**2 <= 1._wp &
                     .and. &
                     patch_icpp(patch_id)%alter_patch(patch_id_fp(i, j, 0))) &
                    .or. &
                    patch_id_fp(i, j, 0) == smooth_patch_id) &
                    then

                    call s_assign_patch_primitive_variables(patch_id, i, j, 0, &
                                                            eta, q_prim_vf, patch_id_fp)

                    @:analytical()

                    ! Updating the patch identities bookkeeping variable
                    if (1._wp - eta < 1e-16_wp) patch_id_fp(i, j, 0) = patch_id
                end if
            end do
        end do

    end subroutine s_ellipse

    !> The ellipsoidal patch is a 3D geometry. The geometry of
        !!       the patch is well-defined when its centroid and radii
        !!       are provided. Note that the ellipsoidal patch DOES allow
        !!       for the smoothing of its boundary
        !! @param patch_id is the patch identifier
        !! @param patch_id_fp Array to track patch ids
        !! @param q_prim_vf Array of primitive variables
    subroutine s_ellipsoid(patch_id, patch_id_fp, q_prim_vf)

        ! Patch identifier
        integer, intent(in) :: patch_id
        integer, dimension(0:m, 0:n, 0:p), intent(inout) :: patch_id_fp
        type(scalar_field), dimension(1:sys_size), intent(inout) :: q_prim_vf

        ! Generic loop iterators
        integer :: i, j, k
        real(wp) :: a, b, c

        ! Transferring the ellipsoidal patch's radii, centroid, smearing
        ! patch identity, and smearing coefficient information
        x_centroid = patch_icpp(patch_id)%x_centroid
        y_centroid = patch_icpp(patch_id)%y_centroid
        z_centroid = patch_icpp(patch_id)%z_centroid
        a = patch_icpp(patch_id)%radii(1)
        b = patch_icpp(patch_id)%radii(2)
        c = patch_icpp(patch_id)%radii(3)
        smooth_patch_id = patch_icpp(patch_id)%smooth_patch_id
        smooth_coeff = patch_icpp(patch_id)%smooth_coeff

        ! Initializing the pseudo volume fraction value to 1. The value
        ! be modified as the patch is laid out on the grid, but only in
        ! the case that smoothing of the ellipsoidal patch's boundary is
        ! enabled.
        eta = 1._wp

        ! Checking whether the ellipsoid covers a particular cell in the
        ! domain and verifying whether the current patch has permission
        ! to write to that cell. If both queries check out, the primitive
        ! variables of the current patch are assigned to this cell.
        do k = 0, p
            do j = 0, n
                do i = 0, m

                    if (grid_geometry == 3) then
                        call s_convert_cylindrical_to_cartesian_coord(y_cc(j), z_cc(k))
                    else
                        cart_y = y_cc(j)
                        cart_z = z_cc(k)
                    end if

                    if (patch_icpp(patch_id)%smoothen) then
                        eta = tanh(smooth_coeff/min(dx, dy, dz)* &
                                   (sqrt(((x_cc(i) - x_centroid)/a)**2 + &
                                         ((cart_y - y_centroid)/b)**2 + &
                                         ((cart_z - z_centroid)/c)**2) &
                                    - 1._wp))*(-0.5_wp) + 0.5_wp
                    end if

                    if ((((x_cc(i) - x_centroid)/a)**2 + &
                         ((cart_y - y_centroid)/b)**2 + &
                         ((cart_z - z_centroid)/c)**2 <= 1._wp &
                         .and. &
                         patch_icpp(patch_id)%alter_patch(patch_id_fp(i, j, k))) &
                        .or. &
                        patch_id_fp(i, j, k) == smooth_patch_id) &
                        then

                        call s_assign_patch_primitive_variables(patch_id, i, j, k, &
                                                                eta, q_prim_vf, patch_id_fp)

                        @:analytical()

                        ! Updating the patch identities bookkeeping variable
                        if (1._wp - eta < 1e-16_wp) patch_id_fp(i, j, k) = patch_id
                    end if
                end do
            end do
        end do

    end subroutine s_ellipsoid

    !> The rectangular patch is a 2D geometry that may be used,
        !!              for example, in creating a solid boundary, or pre-/post-
        !!              shock region, in alignment with the axes of the Cartesian
        !!              coordinate system. The geometry of such a patch is well-
        !!              defined when its centroid and lengths in the x- and y-
        !!              coordinate directions are provided. Please note that the
        !!              rectangular patch DOES NOT allow for the smoothing of its
        !!              boundaries.
        !! @param patch_id is the patch identifier
        !! @param patch_id_fp Array to track patch ids
        !! @param q_prim_vf Array of primitive variables
        !! @param ib True if this patch is an immersed boundary
    subroutine s_rectangle(patch_id, patch_id_fp, q_prim_vf, ib)

        integer, intent(in) :: patch_id
        integer, dimension(0:m, 0:n, 0:p), intent(inout) :: patch_id_fp
        type(scalar_field), dimension(1:sys_size), intent(inout) :: q_prim_vf
        logical, optional, intent(in) :: ib !< True if this patch is an immersed boundary

        integer :: i, j, k !< generic loop iterators
        real(wp) :: pi_inf, gamma, lit_gamma !< Equation of state parameters

        pi_inf = fluid_pp(1)%pi_inf
        gamma = fluid_pp(1)%gamma
        lit_gamma = (1._wp + gamma)/gamma

        ! Transferring the rectangle's centroid and length information
        if (present(ib)) then
            x_centroid = patch_ib(patch_id)%x_centroid
            y_centroid = patch_ib(patch_id)%y_centroid
            length_x = patch_ib(patch_id)%length_x
            length_y = patch_ib(patch_id)%length_y
        else
            x_centroid = patch_icpp(patch_id)%x_centroid
            y_centroid = patch_icpp(patch_id)%y_centroid
            length_x = patch_icpp(patch_id)%length_x
            length_y = patch_icpp(patch_id)%length_y
        end if

        ! Computing the beginning and the end x- and y-coordinates of the
        ! rectangle based on its centroid and lengths
        x_boundary%beg = x_centroid - 0.5_wp*length_x
        x_boundary%end = x_centroid + 0.5_wp*length_x
        y_boundary%beg = y_centroid - 0.5_wp*length_y
        y_boundary%end = y_centroid + 0.5_wp*length_y

        ! Since the rectangular patch does not allow for its boundaries to
        ! be smoothed out, the pseudo volume fraction is set to 1 to ensure
        ! that only the current patch contributes to the fluid state in the
        ! cells that this patch covers.
        eta = 1._wp

        ! Checking whether the rectangle covers a particular cell in the
        ! domain and verifying whether the current patch has the permission
        ! to write to that cell. If both queries check out, the primitive
        ! variables of the current patch are assigned to this cell.
        do j = 0, n
            do i = 0, m
                if (x_boundary%beg <= x_cc(i) .and. &
                    x_boundary%end >= x_cc(i) .and. &
                    y_boundary%beg <= y_cc(j) .and. &
                    y_boundary%end >= y_cc(j)) then
                    if (present(ib)) then
                        ! Updating the patch identities bookkeeping variable
                        patch_id_fp(i, j, 0) = patch_id
                    else
                        if (patch_icpp(patch_id)%alter_patch(patch_id_fp(i, j, 0))) &
                            then

                            call s_assign_patch_primitive_variables(patch_id, i, j, 0, &
                                                                    eta, q_prim_vf, patch_id_fp)

                            @:analytical()

<<<<<<< HEAD
                        if ((q_prim_vf(1)%sf(i, j, 0) < 1.e-10_wp) .and. (model_eqns == 4)) then
                            !zero density, reassign according to Tait EOS
                            q_prim_vf(1)%sf(i, j, 0) = &
                                (((q_prim_vf(E_idx)%sf(i, j, 0) + pi_inf)/(pref + pi_inf))**(1._wp/lit_gamma))* &
                                rhoref*(1._wp - q_prim_vf(alf_idx)%sf(i, j, 0))
                        end if

                        ! Updating the patch identities bookkeeping variable
                        if (1._wp - eta < 1e-16_wp) patch_id_fp(i, j, 0) = patch_id
=======
                            if ((q_prim_vf(1)%sf(i, j, 0) < 1.e-10) .and. (model_eqns == 4)) then
                                !zero density, reassign according to Tait EOS
                                q_prim_vf(1)%sf(i, j, 0) = &
                                    (((q_prim_vf(E_idx)%sf(i, j, 0) + pi_inf)/(pref + pi_inf))**(1d0/lit_gamma))* &
                                    rhoref*(1d0 - q_prim_vf(alf_idx)%sf(i, j, 0))
                            end if

                            ! Updating the patch identities bookkeeping variable
                            if (1d0 - eta < 1d-16) patch_id_fp(i, j, 0) = patch_id
>>>>>>> a3d39dfe

                        end if
                    end if
                end if
<<<<<<< HEAD

                if (ib .and. x_boundary%beg <= x_cc(i) .and. &
                    x_boundary%end >= x_cc(i) .and. &
                    y_boundary%beg <= y_cc(j) .and. &
                    y_boundary%end >= y_cc(j)) &
                    then

                    ! Updating the patch identities bookkeeping variable
                    if (1._wp - eta < 1e-16_wp) patch_id_fp(i, j, 0) = patch_id

                end if

=======
>>>>>>> a3d39dfe
            end do
        end do

    end subroutine s_rectangle

    !> The swept line patch is a 2D geometry that may be used,
        !!      for example, in creating a solid boundary, or pre-/post-
        !!      shock region, at an angle with respect to the axes of the
        !!      Cartesian coordinate system. The geometry of the patch is
        !!      well-defined when its centroid and normal vector, aimed
        !!      in the sweep direction, are provided. Note that the sweep
        !!      line patch DOES allow the smoothing of its boundary.
        !! @param patch_id is the patch identifier
        !! @param patch_id_fp Array to track patch ids
        !! @param q_prim_vf Array of primitive variables
    subroutine s_sweep_line(patch_id, patch_id_fp, q_prim_vf)

        integer, intent(in) :: patch_id
        integer, dimension(0:m, 0:n, 0:p), intent(inout) :: patch_id_fp
        type(scalar_field), dimension(1:sys_size), intent(inout) :: q_prim_vf

        integer :: i, j, k !< Generic loop operators
        real(wp) :: a, b, c

        ! Transferring the centroid information of the line to be swept
        x_centroid = patch_icpp(patch_id)%x_centroid
        y_centroid = patch_icpp(patch_id)%y_centroid
        smooth_patch_id = patch_icpp(patch_id)%smooth_patch_id
        smooth_coeff = patch_icpp(patch_id)%smooth_coeff

        ! Obtaining coefficients of the equation describing the sweep line
        a = patch_icpp(patch_id)%normal(1)
        b = patch_icpp(patch_id)%normal(2)
        c = -a*x_centroid - b*y_centroid

        ! Initializing the pseudo volume fraction value to 1. The value will
        ! be modified as the patch is laid out on the grid, but only in the
        ! case that smoothing of the sweep line patch's boundary is enabled.
        eta = 1._wp

        ! Checking whether the region swept by the line covers a particular
        ! cell in the domain and verifying whether the current patch has the
        ! permission to write to that cell. If both queries check out, the
        ! primitive variables of the current patch are written to this cell.
        do j = 0, n
            do i = 0, m

                if (patch_icpp(patch_id)%smoothen) then
                    eta = 5e-1_wp + 5e-1_wp*tanh(smooth_coeff/min(dx, dy) &
                                                 *(a*x_cc(i) + b*y_cc(j) + c) &
                                                 /sqrt(a**2 + b**2))
                end if

                if ((a*x_cc(i) + b*y_cc(j) + c >= 0._wp &
                     .and. &
                     patch_icpp(patch_id)%alter_patch(patch_id_fp(i, j, 0))) &
                    .or. &
                    patch_id_fp(i, j, 0) == smooth_patch_id) &
                    then
                    call s_assign_patch_primitive_variables(patch_id, i, j, 0, &
                                                            eta, q_prim_vf, patch_id_fp)

                    @:analytical()

                    ! Updating the patch identities bookkeeping variable
                    if (1._wp - eta < 1e-16_wp) patch_id_fp(i, j, 0) = patch_id
                end if

            end do
        end do

    end subroutine s_sweep_line

    !> The Taylor Green vortex is 2D decaying vortex that may be used,
        !!              for example, to verify the effects of viscous attenuation.
        !!              Geometry of the patch is well-defined when its centroid
        !!              are provided.
        !! @param patch_id is the patch identifier
        !! @param patch_id_fp Array to track patch ids
        !! @param q_prim_vf Array of primitive variables
    subroutine s_2D_TaylorGreen_Vortex(patch_id, patch_id_fp, q_prim_vf)

        integer, intent(in) :: patch_id
        integer, dimension(0:m, 0:n, 0:p), intent(inout) :: patch_id_fp
        type(scalar_field), dimension(1:sys_size), intent(inout) :: q_prim_vf

        integer :: i, j, k !< generic loop iterators
        real(wp) :: pi_inf, gamma, lit_gamma !< equation of state parameters
        real(wp) :: L0, U0 !< Taylor Green Vortex parameters

        pi_inf = fluid_pp(1)%pi_inf
        gamma = fluid_pp(1)%gamma
        lit_gamma = (1._wp + gamma)/gamma

        ! Transferring the patch's centroid and length information
        x_centroid = patch_icpp(patch_id)%x_centroid
        y_centroid = patch_icpp(patch_id)%y_centroid
        length_x = patch_icpp(patch_id)%length_x
        length_y = patch_icpp(patch_id)%length_y

        ! Computing the beginning and the end x- and y-coordinates
        ! of the patch based on its centroid and lengths
        x_boundary%beg = x_centroid - 0.5_wp*length_x
        x_boundary%end = x_centroid + 0.5_wp*length_x
        y_boundary%beg = y_centroid - 0.5_wp*length_y
        y_boundary%end = y_centroid + 0.5_wp*length_y

        ! Since the patch doesn't allow for its boundaries to be
        ! smoothed out, the pseudo volume fraction is set to 1 to
        ! ensure that only the current patch contributes to the fluid
        ! state in the cells that this patch covers.
        eta = 1._wp
        ! U0 is the characteristic velocity of the vortex
        U0 = patch_icpp(patch_id)%vel(1)
        ! L0 is the characteristic length of the vortex
        L0 = patch_icpp(patch_id)%vel(2)
        ! Checking whether the patch covers a particular cell in the
        ! domain and verifying whether the current patch has the
        ! permission to write to that cell. If both queries check out,
        ! the primitive variables of the current patch are assigned
        ! to this cell.
        do j = 0, n
            do i = 0, m
                if (x_boundary%beg <= x_cc(i) .and. &
                    x_boundary%end >= x_cc(i) .and. &
                    y_boundary%beg <= y_cc(j) .and. &
                    y_boundary%end >= y_cc(j) .and. &
                    patch_icpp(patch_id)%alter_patch(patch_id_fp(i, j, 0))) then

                    call s_assign_patch_primitive_variables(patch_id, i, j, 0, &
                                                            eta, q_prim_vf, patch_id_fp)

                    @:analytical()

                    ! Updating the patch identities bookkeeping variable
                    if (1._wp - eta < 1e-16_wp) patch_id_fp(i, j, 0) = patch_id

                    ! Assign Parameters =========================================================
                    q_prim_vf(mom_idx%beg)%sf(i, j, 0) = U0*sin(x_cc(i)/L0)*cos(y_cc(j)/L0)
                    q_prim_vf(mom_idx%end)%sf(i, j, 0) = -U0*cos(x_cc(i)/L0)*sin(y_cc(j)/L0)
                    q_prim_vf(E_idx)%sf(i, j, 0) = patch_icpp(patch_id)%pres + (cos(2*x_cc(i))/L0 + &
                                                                                cos(2*y_cc(j))/L0)* &
                                                   (q_prim_vf(1)%sf(i, j, 0)*U0*U0)/16
                    ! ================================================================================

                end if
            end do
        end do

    end subroutine s_2D_TaylorGreen_Vortex

    !>  This patch assigns the primitive variables as analytical
        !!  functions such that the code can be verified.
        !! @param patch_id is the patch identifier
        !! @param patch_id_fp Array to track patch ids
        !! @param q_prim_vf Array of primitive variables
    subroutine s_1D_analytical(patch_id, patch_id_fp, q_prim_vf)

        ! Patch identifier
        integer, intent(in) :: patch_id
        integer, dimension(0:m, 0:n, 0:p), intent(inout) :: patch_id_fp
        type(scalar_field), dimension(1:sys_size), intent(inout) :: q_prim_vf

        ! Generic loop iterators
        integer :: i, j, k
        ! Placeholders for the cell boundary values
        real(wp) :: a, b, c, d, pi_inf, gamma, lit_gamma

        @:Hardcoded1DVariables()

        pi_inf = fluid_pp(1)%pi_inf
        gamma = fluid_pp(1)%gamma
        lit_gamma = (1._wp + gamma)/gamma

        ! Transferring the patch's centroid and length information
        x_centroid = patch_icpp(patch_id)%x_centroid
        length_x = patch_icpp(patch_id)%length_x

        ! Computing the beginning and the end x- and y-coordinates
        ! of the patch based on its centroid and lengths
        x_boundary%beg = x_centroid - 0.5_wp*length_x
        x_boundary%end = x_centroid + 0.5_wp*length_x

        ! Since the patch doesn't allow for its boundaries to be
        ! smoothed out, the pseudo volume fraction is set to 1 to
        ! ensure that only the current patch contributes to the fluid
        ! state in the cells that this patch covers.
        eta = 1._wp

        ! Checking whether the line segment covers a particular cell in the
        ! domain and verifying whether the current patch has the permission
        ! to write to that cell. If both queries check out, the primitive
        ! variables of the current patch are assigned to this cell.
        do i = 0, m
            if (x_boundary%beg <= x_cc(i) .and. &
                x_boundary%end >= x_cc(i) .and. &
                patch_icpp(patch_id)%alter_patch(patch_id_fp(i, 0, 0))) then

                call s_assign_patch_primitive_variables(patch_id, i, 0, 0, &
                                                        eta, q_prim_vf, patch_id_fp)

                @:Hardcoded1D()

                ! Updating the patch identities bookkeeping variable
                if (1._wp - eta < 1e-16_wp) patch_id_fp(i, 0, 0) = patch_id

            end if
        end do

    end subroutine s_1D_analytical

        !! @param patch_id is the patch identifier
        !! @param patch_id_fp Array to track patch ids
        !! @param q_prim_vf Array of primitive variables
    subroutine s_1d_bubble_pulse(patch_id, patch_id_fp, q_prim_vf)
        ! Description: This patch assigns the primitive variables as analytical
        !       functions such that the code can be verified.

        ! Patch identifier
        integer, intent(in) :: patch_id
        integer, intent(inout), dimension(0:m, 0:n, 0:p) :: patch_id_fp
        type(scalar_field), dimension(1:sys_size), intent(inout) :: q_prim_vf

        ! Generic loop iterators
        integer :: i, j, k
        ! Placeholders for the cell boundary values
        real(wp) :: fac, a, b, c, d, pi_inf, gamma, lit_gamma

        pi_inf = fluid_pp(1)%pi_inf
        gamma = fluid_pp(1)%gamma
        lit_gamma = (1._wp + gamma)/gamma

        ! Transferring the patch's centroid and length information
        x_centroid = patch_icpp(patch_id)%x_centroid
        length_x = patch_icpp(patch_id)%length_x

        ! Computing the beginning and the end x- and y-coordinates
        ! of the patch based on its centroid and lengths
        x_boundary%beg = x_centroid - 0.5_wp*length_x
        x_boundary%end = x_centroid + 0.5_wp*length_x

        ! Since the patch doesn't allow for its boundaries to be
        ! smoothed out, the pseudo volume fraction is set to 1 to
        ! ensure that only the current patch contributes to the fluid
        ! state in the cells that this patch covers.
        eta = 1._wp

        ! Checking whether the line segment covers a particular cell in the
        ! domain and verifying whether the current patch has the permission
        ! to write to that cell. If both queries check out, the primitive
        ! variables of the current patch are assigned to this cell.
        do i = 0, m
            if (x_boundary%beg <= x_cc(i) .and. &
                x_boundary%end >= x_cc(i) .and. &
                patch_icpp(patch_id)%alter_patch(patch_id_fp(i, 0, 0))) then

                call s_assign_patch_primitive_variables(patch_id, i, 0, 0, &
                                                        eta, q_prim_vf, patch_id_fp)

                @:analytical()

            end if
        end do

    end subroutine s_1D_bubble_pulse

    !>  This patch assigns the primitive variables as analytical
        !!  functions such that the code can be verified.
        !! @param patch_id is the patch identifier
        !! @param patch_id_fp Array to track patch ids
        !! @param q_prim_vf Array of primitive variables
    subroutine s_2D_analytical(patch_id, patch_id_fp, q_prim_vf)

        integer, intent(in) :: patch_id
        integer, dimension(0:m, 0:n, 0:p), intent(inout) :: patch_id_fp
        type(scalar_field), dimension(1:sys_size), intent(inout) :: q_prim_vf

        integer :: i, j, k !< generic loop iterators
        real(wp) :: a, b, c, d !< placeholderrs for the cell boundary values
        real(wp) :: pi_inf, gamma, lit_gamma !< equation of state parameters
        real(wp) :: l, U0 !< Taylor Green Vortex parameters

        @:Hardcoded2DVariables()

        pi_inf = fluid_pp(1)%pi_inf
        gamma = fluid_pp(1)%gamma
        lit_gamma = (1._wp + gamma)/gamma

        ! Transferring the patch's centroid and length information
        x_centroid = patch_icpp(patch_id)%x_centroid
        y_centroid = patch_icpp(patch_id)%y_centroid
        length_x = patch_icpp(patch_id)%length_x
        length_y = patch_icpp(patch_id)%length_y

        ! Computing the beginning and the end x- and y-coordinates
        ! of the patch based on its centroid and lengths
        x_boundary%beg = x_centroid - 0.5_wp*length_x
        x_boundary%end = x_centroid + 0.5_wp*length_x
        y_boundary%beg = y_centroid - 0.5_wp*length_y
        y_boundary%end = y_centroid + 0.5_wp*length_y

        ! Since the patch doesn't allow for its boundaries to be
        ! smoothed out, the pseudo volume fraction is set to 1 to
        ! ensure that only the current patch contributes to the fluid
        ! state in the cells that this patch covers.
        eta = 1._wp
        l = 1._wp
        U0 = 0.1
        ! Checking whether the patch covers a particular cell in the
        ! domain and verifying whether the current patch has the
        ! permission to write to that cell. If both queries check out,
        ! the primitive variables of the current patch are assigned
        ! to this cell.

        do j = 0, n
            do i = 0, m
                if (x_boundary%beg <= x_cc(i) .and. &
                    x_boundary%end >= x_cc(i) .and. &
                    y_boundary%beg <= y_cc(j) .and. &
                    y_boundary%end >= y_cc(j) .and. &
                    patch_icpp(patch_id)%alter_patch(patch_id_fp(i, j, 0))) then

                    call s_assign_patch_primitive_variables(patch_id, i, j, 0, &
                                                            eta, q_prim_vf, patch_id_fp)

                    @:Hardcoded2D()
                    ! Updating the patch identities bookkeeping variable
                    if (1._wp - eta < 1e-16_wp) patch_id_fp(i, j, 0) = patch_id

                end if
            end do
        end do

    end subroutine s_2D_analytical

    !> This patch assigns the primitive variables as analytical
        !!      functions such that the code can be verified.
        !! @param patch_id is the patch identifier
        !! @param patch_id_fp Array to track patch ids
        !! @param q_prim_vf Array of primitive variables
    subroutine s_3D_analytical(patch_id, patch_id_fp, q_prim_vf)

        integer, intent(in) :: patch_id
        integer, dimension(0:m, 0:n, 0:p), intent(inout) :: patch_id_fp
        type(scalar_field), dimension(1:sys_size), intent(inout) :: q_prim_vf

        integer :: i, j, k !< generic loop iterators
        real(wp) :: pi_inf, gamma, lit_gamma !< equation of state parameters

        @:Hardcoded3DVariables()

        pi_inf = fluid_pp(1)%pi_inf
        gamma = fluid_pp(1)%gamma
        lit_gamma = (1._wp + gamma)/gamma

        ! Transferring the patch's centroid and length information
        x_centroid = patch_icpp(patch_id)%x_centroid
        y_centroid = patch_icpp(patch_id)%y_centroid
        z_centroid = patch_icpp(patch_id)%z_centroid
        length_x = patch_icpp(patch_id)%length_x
        length_y = patch_icpp(patch_id)%length_y
        length_z = patch_icpp(patch_id)%length_z

        ! Computing the beginning and the end x-, y- and z-coordinates of
        ! the patch based on its centroid and lengths
        x_boundary%beg = x_centroid - 0.5_wp*length_x
        x_boundary%end = x_centroid + 0.5_wp*length_x
        y_boundary%beg = y_centroid - 0.5_wp*length_y
        y_boundary%end = y_centroid + 0.5_wp*length_y
        z_boundary%beg = z_centroid - 0.5_wp*length_z
        z_boundary%end = z_centroid + 0.5_wp*length_z

        ! Since the analytical patch does not allow for its boundaries to get
        ! smoothed out, the pseudo volume fraction is set to 1 to make sure
        ! that only the current patch contributes to the fluid state in the
        ! cells that this patch covers.
        eta = 1._wp

        ! Checking whether the patch covers a particular cell in the domain
        ! and verifying whether the current patch has permission to write to
        ! to that cell. If both queries check out, the primitive variables
        ! of the current patch are assigned to this cell.
        do k = 0, p
            do j = 0, n
                do i = 0, m

                    if (grid_geometry == 3) then
                        call s_convert_cylindrical_to_cartesian_coord(y_cc(j), z_cc(k))
                    else
                        cart_y = y_cc(j)
                        cart_z = z_cc(k)
                    end if

                    if (x_boundary%beg <= x_cc(i) .and. &
                        x_boundary%end >= x_cc(i) .and. &
                        y_boundary%beg <= cart_y .and. &
                        y_boundary%end >= cart_y .and. &
                        z_boundary%beg <= cart_z .and. &
                        z_boundary%end >= cart_z &
                        .and. &
                        patch_icpp(patch_id)%alter_patch(patch_id_fp(i, j, k))) &
                        then

                        call s_assign_patch_primitive_variables(patch_id, i, j, k, &
                                                                eta, q_prim_vf, patch_id_fp)

                        @:Hardcoded3D()

                        ! Updating the patch identities bookkeeping variable
                        if (1._wp - eta < 1e-16_wp) patch_id_fp(i, j, k) = patch_id

                    end if

                end do
            end do
        end do

    end subroutine s_3D_analytical

    !> This patch generates the shape of the spherical harmonics
        !!      as a perturbation to a perfect sphere
        !! @param patch_id is the patch identifier
        !! @param patch_id_fp Array to track patch ids
        !! @param q_prim_vf Array of primitive variables
    subroutine s_spherical_harmonic(patch_id, patch_id_fp, q_prim_vf)

        integer, intent(in) :: patch_id
        integer, dimension(0:m, 0:n, 0:p), intent(inout) :: patch_id_fp
        type(scalar_field), dimension(1:sys_size), intent(inout) :: q_prim_vf

        integer :: i, j, k !< generic loop iterators
        real(wp) :: radius, epsilon, beta
        complex(wp) :: cmplx_i = (0._wp, 1._wp)
        complex(wp) :: H

        ! Transferring the patch's centroid and radius information
        x_centroid = patch_icpp(patch_id)%x_centroid
        y_centroid = patch_icpp(patch_id)%y_centroid
        z_centroid = patch_icpp(patch_id)%z_centroid
        radius = patch_icpp(patch_id)%radius
        epsilon = patch_icpp(patch_id)%epsilon
        beta = patch_icpp(patch_id)%beta

        ! Since the analytical patch does not allow for its boundaries to get
        ! smoothed out, the pseudo volume fraction is set to 1 to make sure
        ! that only the current patch contributes to the fluid state in the
        ! cells that this patch covers.
        eta = 1._wp

        ! Checking whether the patch covers a particular cell in the domain
        ! and verifying whether the current patch has permission to write to
        ! to that cell. If both queries check out, the primitive variables
        ! of the current patch are assigned to this cell.
        do k = 0, p
            do j = 0, n
                do i = 0, m

                    if (grid_geometry == 3) then
                        call s_convert_cylindrical_to_cartesian_coord(y_cc(j), z_cc(k))
                    else
                        cart_y = y_cc(j)
                        cart_z = z_cc(k)
                    end if

                    if (((x_cc(i) - x_centroid)**2 &
                         + (cart_y - y_centroid)**2 &
                         + (cart_z - z_centroid)**2 <= radius**2 &
                         .and. &
                         patch_icpp(patch_id)%alter_patch(patch_id_fp(i, j, k)))) &
                        then

                        call s_convert_cylindrical_to_spherical_coord(x_cc(i), y_cc(j))

                        if (epsilon == 1._wp) then
                            if (beta == 0._wp) then
                                H = 5e-1_wp*sqrt(3._wp/pi)*cos(sph_phi)
                            elseif (beta == 1._wp) then
                                H = -5e-1_wp*sqrt(3._wp/(2._wp*pi))*exp(cmplx_i*z_cc(k))*sin(sph_phi)
                            end if
                        elseif (epsilon == 2._wp) then
                            if (beta == 0._wp) then
                                H = 25e-2_wp*sqrt(5._wp/pi)*(3._wp*cos(sph_phi)**2 - 1._wp)
                            elseif (beta == 1._wp) then
                                H = -5e-1_wp*sqrt(15._wp/(2._wp*pi))*exp(cmplx_i*z_cc(k))*sin(sph_phi)*cos(sph_phi)
                            elseif (beta == 2._wp) then
                                H = 25e-2_wp*sqrt(15._wp/(2._wp*pi))*exp(2._wp*cmplx_i*z_cc(k))*sin(sph_phi)**2
                            end if
                        elseif (epsilon == 3._wp) then
                            if (beta == 0._wp) then
                                H = 25e-2_wp*sqrt(7._wp/pi)*(5._wp*cos(sph_phi)**3._wp - 3._wp*cos(sph_phi))
                            elseif (beta == 1._wp) then
                                H = -125e-3_wp*sqrt(21._wp/pi)*exp(cmplx_i*z_cc(k))*sin(sph_phi)* &
                                    (5._wp*cos(sph_phi)**2 - 1._wp)
                            elseif (beta == 2._wp) then
                                H = 25e-2_wp*sqrt(105._wp/(2._wp*pi))*exp(2._wp*cmplx_i*z_cc(k))* &
                                    sin(sph_phi)**2*cos(sph_phi)
                            elseif (beta == 3._wp) then
                                H = -125e-3_wp*sqrt(35._wp/pi)*exp(3._wp*cmplx_i*z_cc(k))*sin(sph_phi)**3._wp
                            end if
                        elseif (epsilon == 4._wp) then
                            if (beta == 0._wp) then
                                H = 3._wp/16._wp*sqrt(1._wp/pi)*(35._wp*cos(sph_phi)**4._wp - &
                                                                 3e1_wp*cos(sph_phi)**2 + 3._wp)
                            elseif (beta == 1._wp) then
                                H = -3._wp/8._wp*sqrt(5._wp/pi)*exp(cmplx_i*z_cc(k))* &
                                    sin(sph_phi)*(7._wp*cos(sph_phi)**3._wp - 3._wp*cos(sph_phi))
                            elseif (beta == 2._wp) then
                                H = 3._wp/8._wp*sqrt(5._wp/(2._wp*pi))*exp(2._wp*cmplx_i*z_cc(k))* &
                                    sin(sph_phi)**2*(7._wp*cos(sph_phi)**2 - 1._wp)
                            elseif (beta == 3._wp) then
                                H = -3._wp/8._wp*sqrt(35._wp/pi)*exp(3._wp*cmplx_i*z_cc(k))* &
                                    sin(sph_phi)**3._wp*cos(sph_phi)
                            elseif (beta == 4._wp) then
                                H = 3._wp/16._wp*sqrt(35._wp/(2._wp*pi))*exp(4._wp*cmplx_i*z_cc(k))* &
                                    sin(sph_phi)**4._wp
                            end if
                        elseif (epsilon == 5._wp) then
                            if (beta == 0._wp) then
                                H = 1._wp/16._wp*sqrt(11._wp/pi)*(63._wp*cos(sph_phi)**5._wp - &
                                                                  7e1_wp*cos(sph_phi)**3._wp + 15._wp*cos(sph_phi))
                            elseif (beta == 1._wp) then
                                H = -1._wp/16._wp*sqrt(165._wp/(2._wp*pi))*exp(cmplx_i*z_cc(k))* &
                                    sin(sph_phi)*(21._wp*cos(sph_phi)**4._wp - 14._wp*cos(sph_phi)**2 + 1._wp)
                            elseif (beta == 2._wp) then
                                H = 125e-3_wp*sqrt(1155._wp/(2._wp*pi))*exp(2._wp*cmplx_i*z_cc(k))* &
                                    sin(sph_phi)**2*(3._wp*cos(sph_phi)**3._wp - cos(sph_phi))
                            elseif (beta == 3._wp) then
                                H = -1._wp/32._wp*sqrt(385._wp/pi)*exp(3._wp*cmplx_i*z_cc(k))* &
                                    sin(sph_phi)**3._wp*(9._wp*cos(sph_phi)**2 - 1._wp)
                            elseif (beta == 4._wp) then
                                H = 3._wp/16._wp*sqrt(385._wp/(2._wp*pi))*exp(4._wp*cmplx_i*z_cc(k))* &
                                    sin(sph_phi)**4._wp*cos(sph_phi)
                            elseif (beta == 5._wp) then
                                H = -3._wp/32._wp*sqrt(77._wp/pi)*exp(5._wp*cmplx_i*z_cc(k))* &
                                    sin(sph_phi)**5._wp
                            end if
                        end if

                        q_prim_vf(adv_idx%beg)%sf(i, j, k) = 1._wp - abs(real(H, wp))

                    end if

                end do
            end do
        end do

    end subroutine s_spherical_harmonic

    !>          The spherical patch is a 3D geometry that may be used,
        !!              for example, in creating a bubble or a droplet. The patch
        !!              geometry is well-defined when its centroid and radius are
        !!              provided. Please note that the spherical patch DOES allow
        !!              for the smoothing of its boundary.
        !! @param patch_id is the patch identifier
        !! @param patch_id_fp Array to track patch ids
        !! @param q_prim_vf Array of primitive variables
        !! @param ib True if this patch is an immersed boundary
    subroutine s_sphere(patch_id, patch_id_fp, q_prim_vf, ib)

        integer, intent(in) :: patch_id
        integer, dimension(0:m, 0:n, 0:p), intent(inout) :: patch_id_fp
        type(scalar_field), dimension(1:sys_size), intent(inout) :: q_prim_vf
        logical, optional, intent(in) :: ib   !< True if this patch is an immersed boundary

        ! Generic loop iterators
        integer :: i, j, k !< generic loop iterators
        real(wp) :: radius

        real(wp) :: radius_pressure, pressure_bubble, pressure_inf !<
            !! Variables to initialize the pressure field that corresponds to the
            !! bubble-collapse test case found in Tiwari et al. (2013)

        ! Transferring spherical patch's radius, centroid, smoothing patch
        ! identity and smoothing coefficient information
        if (present(ib)) then
            x_centroid = patch_ib(patch_id)%x_centroid
            y_centroid = patch_ib(patch_id)%y_centroid
            z_centroid = patch_ib(patch_id)%z_centroid
            radius = patch_ib(patch_id)%radius
        else
            x_centroid = patch_icpp(patch_id)%x_centroid
            y_centroid = patch_icpp(patch_id)%y_centroid
            z_centroid = patch_icpp(patch_id)%z_centroid
            radius = patch_icpp(patch_id)%radius
            smooth_patch_id = patch_icpp(patch_id)%smooth_patch_id
            smooth_coeff = patch_icpp(patch_id)%smooth_coeff
        end if

        ! Initializing the pseudo volume fraction value to 1. The value will
        ! be modified as the patch is laid out on the grid, but only in the
        ! case that smoothing of the spherical patch's boundary is enabled.
        eta = 1._wp

        ! Checking whether the sphere covers a particular cell in the domain
        ! and verifying whether the current patch has permission to write to
        ! that cell. If both queries check out, the primitive variables of
        ! the current patch are assigned to this cell.
        do k = 0, p
            do j = 0, n
                do i = 0, m

                    if (grid_geometry == 3) then
                        call s_convert_cylindrical_to_cartesian_coord(y_cc(j), z_cc(k))
                    else
                        cart_y = y_cc(j)
                        cart_z = z_cc(k)
                    end if

<<<<<<< HEAD
                    if (.not. ib .and. patch_icpp(patch_id)%smoothen) then

                        eta = tanh(smooth_coeff/min(dx, dy, dz)* &
                                   (sqrt((x_cc(i) - x_centroid)**2 &
                                         + (cart_y - y_centroid)**2 &
                                         + (cart_z - z_centroid)**2) &
                                    - radius))*(-0.5_wp) + 0.5_wp
=======
                    if ((x_cc(i) - x_centroid)**2 &
                        + (cart_y - y_centroid)**2 &
                        + (cart_z - z_centroid)**2 <= radius**2) &
                        then
>>>>>>> a3d39dfe

                        if (present(ib)) then
                            ! Updating the patch identities bookkeeping variable
                            patch_id_fp(i, j, k) = patch_id
                        else
                            if (patch_icpp(patch_id)%alter_patch(patch_id_fp(i, j, k)) .or. &
                                patch_id_fp(i, j, k) == smooth_patch_id) then

                                call s_assign_patch_primitive_variables(patch_id, i, j, k, &
                                                                        eta, q_prim_vf, patch_id_fp)

                                @:analytical()
                            end if

                            if (patch_icpp(patch_id)%smoothen) then
                                eta = tanh(smooth_coeff/min(dx, dy, dz)* &
                                           (sqrt((x_cc(i) - x_centroid)**2 &
                                                 + (cart_y - y_centroid)**2 &
                                                 + (cart_z - z_centroid)**2) &
                                            - radius))*(-0.5d0) + 0.5d0
                            end if
                        end if
                    end if

                end do
            end do
        end do

    end subroutine s_sphere

    !> The cuboidal patch is a 3D geometry that may be used, for
        !!              example, in creating a solid boundary, or pre-/post-shock
        !!              region, which is aligned with the axes of the Cartesian
        !!              coordinate system. The geometry of such a patch is well-
        !!              defined when its centroid and lengths in the x-, y- and
        !!              z-coordinate directions are provided. Please notice that
        !!              the cuboidal patch DOES NOT allow for the smearing of its
        !!              boundaries.
        !! @param patch_id is the patch identifier
        !! @param patch_id_fp Array to track patch ids
        !! @param q_prim_vf Array of primitive variables
    subroutine s_cuboid(patch_id, patch_id_fp, q_prim_vf, ib)

        integer, intent(in) :: patch_id
        logical, optional, intent(in) :: ib
        integer, dimension(0:m, 0:n, 0:p), intent(inout) :: patch_id_fp
        type(scalar_field), dimension(1:sys_size), intent(inout) :: q_prim_vf

        integer :: i, j, k !< Generic loop iterators

        ! Transferring the cuboid's centroid and length information
        if (present(ib)) then
            x_centroid = patch_ib(patch_id)%x_centroid
            y_centroid = patch_ib(patch_id)%y_centroid
            z_centroid = patch_ib(patch_id)%z_centroid
            length_x = patch_ib(patch_id)%length_x
            length_y = patch_ib(patch_id)%length_y
            length_z = patch_ib(patch_id)%length_z
        else
            x_centroid = patch_icpp(patch_id)%x_centroid
            y_centroid = patch_icpp(patch_id)%y_centroid
            z_centroid = patch_icpp(patch_id)%z_centroid
            length_x = patch_icpp(patch_id)%length_x
            length_y = patch_icpp(patch_id)%length_y
            length_z = patch_icpp(patch_id)%length_z
        end if

        ! Computing the beginning and the end x-, y- and z-coordinates of
        ! the cuboid based on its centroid and lengths
        x_boundary%beg = x_centroid - 0.5_wp*length_x
        x_boundary%end = x_centroid + 0.5_wp*length_x
        y_boundary%beg = y_centroid - 0.5_wp*length_y
        y_boundary%end = y_centroid + 0.5_wp*length_y
        z_boundary%beg = z_centroid - 0.5_wp*length_z
        z_boundary%end = z_centroid + 0.5_wp*length_z

        ! Since the cuboidal patch does not allow for its boundaries to get
        ! smoothed out, the pseudo volume fraction is set to 1 to make sure
        ! that only the current patch contributes to the fluid state in the
        ! cells that this patch covers.
        eta = 1._wp

        ! Checking whether the cuboid covers a particular cell in the domain
        ! and verifying whether the current patch has permission to write to
        ! to that cell. If both queries check out, the primitive variables
        ! of the current patch are assigned to this cell.
        do k = 0, p
            do j = 0, n
                do i = 0, m

                    if (grid_geometry == 3) then
                        call s_convert_cylindrical_to_cartesian_coord(y_cc(j), z_cc(k))
                    else
                        cart_y = y_cc(j)
                        cart_z = z_cc(k)
                    end if

                    if (x_boundary%beg <= x_cc(i) .and. &
                        x_boundary%end >= x_cc(i) .and. &
                        y_boundary%beg <= cart_y .and. &
                        y_boundary%end >= cart_y .and. &
                        z_boundary%beg <= cart_z .and. &
                        z_boundary%end >= cart_z) then

                        if (present(ib)) then
                            ! Updating the patch identities bookkeeping variable
                            patch_id_fp(i, j, k) = patch_id
                        else
                            if (patch_icpp(patch_id)%alter_patch(patch_id_fp(i, j, k))) then

                                call s_assign_patch_primitive_variables(patch_id, i, j, k, &
                                                                        eta, q_prim_vf, patch_id_fp)

<<<<<<< HEAD
                        ! Updating the patch identities bookkeeping variable
                        if (1._wp - eta < 1e-16_wp) patch_id_fp(i, j, k) = patch_id
=======
                                @:analytical()
>>>>>>> a3d39dfe

                                ! Updating the patch identities bookkeeping variable
                                if (1d0 - eta < 1d-16) patch_id_fp(i, j, k) = patch_id

                            end if
                        end if
                    end if
                end do
            end do
        end do

    end subroutine s_cuboid

    !> The cylindrical patch is a 3D geometry that may be used,
        !!              for example, in setting up a cylindrical solid boundary
        !!              confinement, like a blood vessel. The geometry of this
        !!              patch is well-defined when the centroid, the radius and
        !!              the length along the cylinder's axis, parallel to the x-,
        !!              y- or z-coordinate direction, are provided. Please note
        !!              that the cylindrical patch DOES allow for the smoothing
        !!              of its lateral boundary.
        !! @param patch_id is the patch identifier
        !! @param patch_id_fp Array to track patch ids
        !! @param q_prim_vf Array of primitive variables
        !! @param ib True if this patch is an immersed boundary
    subroutine s_cylinder(patch_id, patch_id_fp, q_prim_vf, ib)

        integer, intent(in) :: patch_id
        integer, dimension(0:m, 0:n, 0:p), intent(inout) :: patch_id_fp
        type(scalar_field), dimension(1:sys_size), intent(inout) :: q_prim_vf
        logical, optional, intent(in) :: ib   !< True if this patch is an immersed boundary

        integer :: i, j, k !< Generic loop iterators
        real(wp) :: radius

        ! Transferring the cylindrical patch's centroid, length, radius,
        ! smoothing patch identity and smoothing coefficient information

        if (present(ib)) then
            x_centroid = patch_ib(patch_id)%x_centroid
            y_centroid = patch_ib(patch_id)%y_centroid
            z_centroid = patch_ib(patch_id)%z_centroid
            length_x = patch_ib(patch_id)%length_x
            length_y = patch_ib(patch_id)%length_y
            length_z = patch_ib(patch_id)%length_z
            radius = patch_ib(patch_id)%radius
        else
            x_centroid = patch_icpp(patch_id)%x_centroid
            y_centroid = patch_icpp(patch_id)%y_centroid
            z_centroid = patch_icpp(patch_id)%z_centroid
            length_x = patch_icpp(patch_id)%length_x
            length_y = patch_icpp(patch_id)%length_y
            length_z = patch_icpp(patch_id)%length_z
            radius = patch_icpp(patch_id)%radius
            smooth_patch_id = patch_icpp(patch_id)%smooth_patch_id
            smooth_coeff = patch_icpp(patch_id)%smooth_coeff
        end if

        ! Computing the beginning and the end x-, y- and z-coordinates of
        ! the cylinder based on its centroid and lengths
        x_boundary%beg = x_centroid - 0.5_wp*length_x
        x_boundary%end = x_centroid + 0.5_wp*length_x
        y_boundary%beg = y_centroid - 0.5_wp*length_y
        y_boundary%end = y_centroid + 0.5_wp*length_y
        z_boundary%beg = z_centroid - 0.5_wp*length_z
        z_boundary%end = z_centroid + 0.5_wp*length_z

        ! Initializing the pseudo volume fraction value to 1. The value will
        ! be modified as the patch is laid out on the grid, but only in the
        ! case that smearing of the cylindrical patch's boundary is enabled.
        eta = 1._wp

        ! Checking whether the cylinder covers a particular cell in the
        ! domain and verifying whether the current patch has the permission
        ! to write to that cell. If both queries check out, the primitive
        ! variables of the current patch are assigned to this cell.
        do k = 0, p
            do j = 0, n
                do i = 0, m

                    if (grid_geometry == 3) then
                        call s_convert_cylindrical_to_cartesian_coord(y_cc(j), z_cc(k))
                    else
                        cart_y = y_cc(j)
                        cart_z = z_cc(k)
                    end if

<<<<<<< HEAD
                    if (.not. ib .and. patch_icpp(patch_id)%smoothen) then

                        if (.not. f_is_default(length_x)) then
                            eta = tanh(smooth_coeff/min(dy, dz)* &
                                       (sqrt((cart_y - y_centroid)**2 &
                                             + (cart_z - z_centroid)**2) &
                                        - radius))*(-0.5_wp) + 0.5_wp
                        elseif (.not. f_is_default(length_y)) then
                            eta = tanh(smooth_coeff/min(dx, dz)* &
                                       (sqrt((x_cc(i) - x_centroid)**2 &
                                             + (cart_z - z_centroid)**2) &
                                        - radius))*(-0.5_wp) + 0.5_wp
                        else
                            eta = tanh(smooth_coeff/min(dx, dy)* &
                                       (sqrt((x_cc(i) - x_centroid)**2 &
                                             + (cart_y - y_centroid)**2) &
                                        - radius))*(-0.5_wp) + 0.5_wp
                        end if
=======
                    if ((.not. f_is_default(length_x) .and. &
                         (cart_y - y_centroid)**2 &
                         + (cart_z - z_centroid)**2 <= radius**2 .and. &
                         x_boundary%beg <= x_cc(i) .and. &
                         x_boundary%end >= x_cc(i)) &
                        .or. &
                        (.not. f_is_default(length_y) .and. &
                         (x_cc(i) - x_centroid)**2 &
                         + (cart_z - z_centroid)**2 <= radius**2 .and. &
                         y_boundary%beg <= cart_y .and. &
                         y_boundary%end >= cart_y) &
                        .or. &
                        (.not. f_is_default(length_z) .and. &
                         (x_cc(i) - x_centroid)**2 &
                         + (cart_y - y_centroid)**2 <= radius**2 .and. &
                         z_boundary%beg <= cart_z .and. &
                         z_boundary%end >= cart_z)) then
>>>>>>> a3d39dfe

                        if (present(ib)) then
                            ! Updating the patch identities bookkeeping variable
                            patch_id_fp(i, j, k) = patch_id
                        else
                            if (patch_icpp(patch_id)%alter_patch(patch_id_fp(i, j, k)) &
                                .or. patch_id_fp(i, j, k) == smooth_patch_id) then

                                call s_assign_patch_primitive_variables(patch_id, i, j, k, &
                                                                        eta, q_prim_vf, patch_id_fp)

                                @:analytical()

                                ! Updating the patch identities bookkeeping variable
                                if (1d0 - eta < 1d-16) patch_id_fp(i, j, k) = patch_id
                            end if

<<<<<<< HEAD
                            ! Updating the patch identities bookkeeping variable
                            if (1._wp - eta < 1e-16_wp) patch_id_fp(i, j, k) = patch_id
=======
                            if (patch_icpp(patch_id)%smoothen) then
                                if (.not. f_is_default(length_x)) then
                                    eta = tanh(smooth_coeff/min(dy, dz)* &
                                               (sqrt((cart_y - y_centroid)**2 &
                                                     + (cart_z - z_centroid)**2) &
                                                - radius))*(-0.5d0) + 0.5d0
                                elseif (.not. f_is_default(length_y)) then
                                    eta = tanh(smooth_coeff/min(dx, dz)* &
                                               (sqrt((x_cc(i) - x_centroid)**2 &
                                                     + (cart_z - z_centroid)**2) &
                                                - radius))*(-0.5d0) + 0.5d0
                                else
                                    eta = tanh(smooth_coeff/min(dx, dy)* &
                                               (sqrt((x_cc(i) - x_centroid)**2 &
                                                     + (cart_y - y_centroid)**2) &
                                                - radius))*(-0.5d0) + 0.5d0
                                end if
                            end if
>>>>>>> a3d39dfe
                        end if
                    end if
                end do
            end do
        end do

    end subroutine s_cylinder

    !>      The swept plane patch is a 3D geometry that may be used,
        !!              for example, in creating a solid boundary, or pre-/post-
        !!              shock region, at an angle with respect to the axes of the
        !!              Cartesian coordinate system. The geometry of the patch is
        !!              well-defined when its centroid and normal vector, aimed
        !!              in the sweep direction, are provided. Note that the sweep
        !!              plane patch DOES allow the smoothing of its boundary.
        !! @param patch_id is the patch identifier
        !! @param patch_id_fp Array to track patch ids
        !! @param q_prim_vf Primitive variables
    subroutine s_sweep_plane(patch_id, patch_id_fp, q_prim_vf)

        integer, intent(in) :: patch_id
        integer, dimension(0:m, 0:n, 0:p), intent(inout) :: patch_id_fp
        type(scalar_field), dimension(1:sys_size), intent(inout) :: q_prim_vf

        integer :: i, j, k !< Generic loop iterators
        real(wp) :: a, b, c, d

        ! Transferring the centroid information of the plane to be swept
        x_centroid = patch_icpp(patch_id)%x_centroid
        y_centroid = patch_icpp(patch_id)%y_centroid
        z_centroid = patch_icpp(patch_id)%z_centroid
        smooth_patch_id = patch_icpp(patch_id)%smooth_patch_id
        smooth_coeff = patch_icpp(patch_id)%smooth_coeff

        ! Obtaining coefficients of the equation describing the sweep plane
        a = patch_icpp(patch_id)%normal(1)
        b = patch_icpp(patch_id)%normal(2)
        c = patch_icpp(patch_id)%normal(3)
        d = -a*x_centroid - b*y_centroid - c*z_centroid

        ! Initializing the pseudo volume fraction value to 1. The value will
        ! be modified as the patch is laid out on the grid, but only in the
        ! case that smearing of the sweep plane patch's boundary is enabled.
        eta = 1._wp

        ! Checking whether the region swept by the plane covers a particular
        ! cell in the domain and verifying whether the current patch has the
        ! permission to write to that cell. If both queries check out, the
        ! primitive variables of the current patch are written to this cell.
        do k = 0, p
            do j = 0, n
                do i = 0, m

                    if (grid_geometry == 3) then
                        call s_convert_cylindrical_to_cartesian_coord(y_cc(j), z_cc(k))
                    else
                        cart_y = y_cc(j)
                        cart_z = z_cc(k)
                    end if

                    if (patch_icpp(patch_id)%smoothen) then
                        eta = 5e-1_wp + 5e-1_wp*tanh(smooth_coeff/min(dx, dy, dz) &
                                                     *(a*x_cc(i) + &
                                                       b*cart_y + &
                                                       c*cart_z + d) &
                                                     /sqrt(a**2 + b**2 + c**2))
                    end if

                    if ((a*x_cc(i) + b*cart_y + c*cart_z + d >= 0._wp &
                         .and. &
                         patch_icpp(patch_id)%alter_patch(patch_id_fp(i, j, k))) &
                        .or. &
                        patch_id_fp(i, j, k) == smooth_patch_id) &
                        then

                        call s_assign_patch_primitive_variables(patch_id, i, j, k, &
                                                                eta, q_prim_vf, patch_id_fp)

                        @:analytical()

                        ! Updating the patch identities bookkeeping variable
                        if (1._wp - eta < 1e-16_wp) patch_id_fp(i, j, k) = patch_id
                    end if

                end do
            end do
        end do

    end subroutine s_sweep_plane

    !> The STL patch is a 2/3D geometry that is imported from an STL file.
    !! @param patch_id is the patch identifier
    !! @param patch_id_fp Array to track patch ids
    !! @param q_prim_vf Primitive variables
    !! @param ib True if this patch is an immersed boundary
    !! @param STL_levelset STL levelset
    !! @param STL_levelset_norm STL levelset normals
    subroutine s_model(patch_id, patch_id_fp, q_prim_vf, ib, STL_levelset, STL_levelset_norm)

        integer, intent(in) :: patch_id
        integer, dimension(0:m, 0:n, 0:p), intent(inout) :: patch_id_fp
        type(scalar_field), dimension(1:sys_size), intent(inout) :: q_prim_vf

        ! Variables for IBM+STL
        type(levelset_field), optional, intent(inout) :: STL_levelset !< Levelset determined by models
        type(levelset_norm_field), optional, intent(inout) :: STL_levelset_norm !< Levelset_norm determined by models
        logical, optional, intent(in) :: ib   !< True if this patch is an immersed boundary
        real(kind(0d0)) :: normals(1:3) !< Boundary normal buffer
        integer :: boundary_vertex_count, boundary_edge_count, total_vertices !< Boundary vertex
        real(kind(0d0)), allocatable, dimension(:, :, :) :: boundary_v !< Boundary vertex buffer
        real(kind(0d0)), allocatable, dimension(:, :) :: interpolated_boundary_v !< Interpolated vertex buffer
        real(kind(0d0)) :: distance !< Levelset distance buffer
        logical :: interpolate !< Logical variable to determine whether or not the model should be interpolated

        integer :: i, j, k !< Generic loop iterators

        type(t_bbox) :: bbox
        type(t_model) :: model
        type(ic_model_parameters) :: params

        t_vec3 :: point

        real(wp) :: grid_mm(1:3, 1:2)

        integer :: cell_num
        integer :: ncells

        t_mat4x4 :: transform

        if (present(ib) .and. proc_rank == 0) then
            print *, " * Reading model: "//trim(patch_ib(patch_id)%model_filepath)
        else if (proc_rank == 0) then
            print *, " * Reading model: "//trim(patch_icpp(patch_id)%model_filepath)
        end if

        if (present(ib)) then
            model = f_model_read(patch_ib(patch_id)%model_filepath)
            params%scale(:) = patch_ib(patch_id)%model_scale(:)
            params%translate(:) = patch_ib(patch_id)%model_translate(:)
            params%rotate(:) = patch_ib(patch_id)%model_rotate(:)
            params%spc = patch_ib(patch_id)%model_spc
            params%threshold = patch_ib(patch_id)%model_threshold
        else
            model = f_model_read(patch_icpp(patch_id)%model_filepath)
            params%scale(:) = patch_icpp(patch_id)%model_scale(:)
            params%translate(:) = patch_icpp(patch_id)%model_translate(:)
            params%rotate(:) = patch_icpp(patch_id)%model_rotate(:)
            params%spc = patch_icpp(patch_id)%model_spc
            params%threshold = patch_icpp(patch_id)%model_threshold
        end if

        if (proc_rank == 0) then
            print *, " * Transforming model..."
        end if

        transform = f_create_transform_matrix(params)
        call s_transform_model(model, transform)

        bbox = f_create_bbox(model)

        ! Show the number of vertices in the original STL model
        if (proc_rank == 0) then
            print *, ' * Number of input model vertices:', 3*model%ntrs
        end if

        call f_check_boundary(model, boundary_v, boundary_vertex_count, boundary_edge_count)

        ! Check if the model needs interpolation
        if (p > 0) then
            call f_check_interpolation_3D(model, (/dx, dy, dz/), interpolate)
        else
            call f_check_interpolation_2D(boundary_v, boundary_edge_count, (/dx, dy, dz/), interpolate)
        end if

        ! Show the number of edges and boundary edges in 2D STL models
        if (proc_rank == 0 .and. p == 0) then
            print *, ' * Number of 2D model boundary edges:', boundary_edge_count
        end if

        ! Interpolate the STL model along the edges (2D) and on triangle facets (3D)
        if (interpolate) then
            if (proc_rank == 0) then
                print *, ' * Interpolating STL vertices...'
            end if

            if (p > 0) then
                call f_interpolate_3D(model, (/dx, dy, dz/), interpolated_boundary_v, total_vertices)
            else
                call f_interpolate_2D(boundary_v, boundary_edge_count, (/dx, dy, dz/), interpolated_boundary_v, total_vertices)
            end if

            if (proc_rank == 0) then
                print *, ' * Total number of interpolated boundary vertices:', total_vertices
            end if
        end if

        if (proc_rank == 0) then
            write (*, "(A, 3(2X, F20.10))") "    > Model:  Min:", bbox%min(1:3)
            write (*, "(A, 3(2X, F20.10))") "    >         Cen:", (bbox%min(1:3) + bbox%max(1:3))/2._wp
            write (*, "(A, 3(2X, F20.10))") "    >         Max:", bbox%max(1:3)

            !call s_model_write("__out__.stl", model)
            !call s_model_write("__out__.obj", model)

            grid_mm(1, :) = (/minval(x_cc) - 0e5_wp*dx, maxval(x_cc) + 0e5_wp*dx/)
            grid_mm(2, :) = (/minval(y_cc) - 0e5_wp*dy, maxval(y_cc) + 0e5_wp*dy/)

            if (p > 0) then
                grid_mm(3, :) = (/minval(z_cc) - 0e5_wp*dz, maxval(z_cc) + 0e5_wp*dz/)
            else
                grid_mm(3, :) = (/0._wp, 0._wp/)
            end if

            write (*, "(A, 3(2X, F20.10))") "    > Domain: Min:", grid_mm(:, 1)
            write (*, "(A, 3(2X, F20.10))") "    >         Cen:", (grid_mm(:, 1) + grid_mm(:, 2))/2._wp
            write (*, "(A, 3(2X, F20.10))") "    >         Max:", grid_mm(:, 2)
        end if

        ncells = (m + 1)*(n + 1)*(p + 1)
        do i = 0, m; do j = 0, n; do k = 0, p

                    cell_num = i*(n + 1)*(p + 1) + j*(p + 1) + (k + 1)
                    if (proc_rank == 0 .and. mod(cell_num, ncells/100) == 0) then
                        write (*, "(A, I3, A)", advance="no") &
                            char(13)//"  * Generating grid: ", &
                            nint(100*real(cell_num)/ncells), "%"
                    end if

                    point = (/x_cc(i), y_cc(j), 0._wp/)
                    if (p > 0) then
                        point(3) = z_cc(k)
                    end if

                    if (grid_geometry == 3) then
                        point = f_convert_cyl_to_cart(point)
                    end if

                    if (present(ib)) then
                        eta = f_model_is_inside(model, point, (/dx, dy, dz/), patch_ib(patch_id)%model_spc)
                    else
                        eta = f_model_is_inside(model, point, (/dx, dy, dz/), patch_icpp(patch_id)%model_spc)
                    end if

<<<<<<< HEAD
                    if (patch_icpp(patch_id)%smoothen) then
                        if (eta > patch_icpp(patch_id)%model%threshold) then
                            eta = 1._wp
                        end if
                    else
                        if (eta > patch_icpp(patch_id)%model%threshold) then
                            eta = 1._wp
                        else
                            eta = 0._wp
                        end if
                    end if
=======
                    if (present(ib)) then
                        ! Reading STL boundary vertices and compute the levelset and levelset_norm
                        if (eta > patch_ib(patch_id)%model_threshold) then
                            patch_id_fp(i, j, k) = patch_id
                        end if

                        ! 3D models
                        if (p > 0) then

                            ! Get the boundary normals and shortest distance between the cell center and the model boundary
                            call f_distance_normals_3D(model, point, normals, distance)

                            ! Get the shortest distance between the cell center and the interpolated model boundary
                            if (interpolate) then
                                STL_levelset%sf(i, j, k, patch_id) = f_interpolated_distance(interpolated_boundary_v, &
                                                                                             total_vertices, &
                                                                                             point, &
                                                                                             (/dx, dy, dz/))
                            else
                                STL_levelset%sf(i, j, k, patch_id) = distance
                            end if

                            ! Correct the sign of the levelset
                            if (patch_id_fp(i, j, k) > 0) then
                                STL_levelset%sf(i, j, k, patch_id) = -abs(STL_levelset%sf(i, j, k, patch_id))
                            end if

                            ! Correct the sign of the levelset_norm
                            if (patch_id_fp(i, j, k) == 0) then
                                normals(1:3) = -normals(1:3)
                            end if

                            ! Assign the levelset_norm
                            STL_levelset_norm%sf(i, j, k, patch_id, 1:3) = normals(1:3)
                        else
                            ! 2D models
                            if (interpolate) then
                                ! Get the shortest distance between the cell center and the model boundary
                                STL_levelset%sf(i, j, 0, patch_id) = f_interpolated_distance(interpolated_boundary_v, &
                                                                                             total_vertices, &
                                                                                             point, &
                                                                                             (/dx, dy, dz/))
                            else
                                ! Get the shortest distance between the cell center and the interpolated model boundary
                                STL_levelset%sf(i, j, 0, patch_id) = f_distance(boundary_v, &
                                                                                boundary_vertex_count, &
                                                                                boundary_edge_count, &
                                                                                point, &
                                                                                (/dx, dy, dz/))
                            end if
>>>>>>> a3d39dfe

                            ! Correct the sign of the levelset
                            if (patch_id_fp(i, j, k) > 0) then
                                STL_levelset%sf(i, j, 0, patch_id) = -abs(STL_levelset%sf(i, j, 0, patch_id))
                            end if

                            ! Get the boundary normals
                            call f_normals(boundary_v, &
                                            boundary_vertex_count, &
                                            boundary_edge_count, &
                                            point, &
                                            & (/dx, dy, dz/), normals)

                            ! Correct the sign of the levelset_norm
                            if (patch_id_fp(i, j, k) == 0) then
                                normals(1:3) = -normals(1:3)
                            end if

                            ! Assign the levelset_norm
                            STL_levelset_norm%sf(i, j, k, patch_id, 1:3) = normals(1:3)

                        end if
                    else
                        if (patch_icpp(patch_id)%smoothen) then
                            if (eta > patch_icpp(patch_id)%model_threshold) then
                                eta = 1d0
                            end if
                        else
                            if (eta > patch_icpp(patch_id)%model_threshold) then
                                eta = 1d0
                            else
                                eta = 0d0
                            end if
                        end if
                        call s_assign_patch_primitive_variables(patch_id, i, j, k, &
                                                                eta, q_prim_vf, patch_id_fp)

                        ! Note: Should probably use *eta* to compute primitive variables
                        ! if defining them analytically.
                        @:analytical()
                    end if
                end do; end do; end do

        if (proc_rank == 0) then
            print *, ""
            print *, " * Cleaning up..."
        end if

        call s_model_free(model)

    end subroutine s_model

    subroutine s_convert_cylindrical_to_cartesian_coord(cyl_y, cyl_z)
        !$acc routine seq

        real(wp), intent(in) :: cyl_y, cyl_z

        cart_y = cyl_y*sin(cyl_z)
        cart_z = cyl_y*cos(cyl_z)

    end subroutine s_convert_cylindrical_to_cartesian_coord

    function f_convert_cyl_to_cart(cyl) result(cart)

        !$acc routine seq

        t_vec3, intent(in) :: cyl
        t_vec3 :: cart

        cart = (/cyl(1), &
                 cyl(2)*sin(cyl(3)), &
                 cyl(2)*cos(cyl(3))/)

    end function f_convert_cyl_to_cart

    subroutine s_convert_cylindrical_to_spherical_coord(cyl_x, cyl_y)
        !$acc routine seq

        real(wp), intent(IN) :: cyl_x, cyl_y

        sph_phi = atan(cyl_y/cyl_x)

    end subroutine s_convert_cylindrical_to_spherical_coord

    !> Archimedes spiral function
    !! @param myth Angle
    !! @param offset Thickness
    !! @param a Starting position
    function f_r(myth, offset, a)
        !$acc routine seq
        real(wp), intent(in) :: myth, offset, a
        real(wp) :: b
        real(wp) :: f_r

        !r(th) = a + b*th

        b = 2._wp*a/(2._wp*pi)
        f_r = a + b*myth + offset
    end function f_r

end module m_patches<|MERGE_RESOLUTION|>--- conflicted
+++ resolved
@@ -968,46 +968,20 @@
 
                             @:analytical()
 
-<<<<<<< HEAD
-                        if ((q_prim_vf(1)%sf(i, j, 0) < 1.e-10_wp) .and. (model_eqns == 4)) then
-                            !zero density, reassign according to Tait EOS
-                            q_prim_vf(1)%sf(i, j, 0) = &
-                                (((q_prim_vf(E_idx)%sf(i, j, 0) + pi_inf)/(pref + pi_inf))**(1._wp/lit_gamma))* &
-                                rhoref*(1._wp - q_prim_vf(alf_idx)%sf(i, j, 0))
-                        end if
-
-                        ! Updating the patch identities bookkeeping variable
-                        if (1._wp - eta < 1e-16_wp) patch_id_fp(i, j, 0) = patch_id
-=======
+
                             if ((q_prim_vf(1)%sf(i, j, 0) < 1.e-10) .and. (model_eqns == 4)) then
                                 !zero density, reassign according to Tait EOS
                                 q_prim_vf(1)%sf(i, j, 0) = &
-                                    (((q_prim_vf(E_idx)%sf(i, j, 0) + pi_inf)/(pref + pi_inf))**(1d0/lit_gamma))* &
-                                    rhoref*(1d0 - q_prim_vf(alf_idx)%sf(i, j, 0))
+                                    (((q_prim_vf(E_idx)%sf(i, j, 0) + pi_inf)/(pref + pi_inf))**(1._wp/lit_gamma))* &
+                                    rhoref*(1._wp - q_prim_vf(alf_idx)%sf(i, j, 0))
                             end if
 
                             ! Updating the patch identities bookkeeping variable
-                            if (1d0 - eta < 1d-16) patch_id_fp(i, j, 0) = patch_id
->>>>>>> a3d39dfe
+                            if (1._wp - eta < 1e-16_wp) patch_id_fp(i, j, 0) = patch_id
 
                         end if
                     end if
                 end if
-<<<<<<< HEAD
-
-                if (ib .and. x_boundary%beg <= x_cc(i) .and. &
-                    x_boundary%end >= x_cc(i) .and. &
-                    y_boundary%beg <= y_cc(j) .and. &
-                    y_boundary%end >= y_cc(j)) &
-                    then
-
-                    ! Updating the patch identities bookkeeping variable
-                    if (1._wp - eta < 1e-16_wp) patch_id_fp(i, j, 0) = patch_id
-
-                end if
-
-=======
->>>>>>> a3d39dfe
             end do
         end do
 
@@ -1616,20 +1590,10 @@
                         cart_z = z_cc(k)
                     end if
 
-<<<<<<< HEAD
-                    if (.not. ib .and. patch_icpp(patch_id)%smoothen) then
-
-                        eta = tanh(smooth_coeff/min(dx, dy, dz)* &
-                                   (sqrt((x_cc(i) - x_centroid)**2 &
-                                         + (cart_y - y_centroid)**2 &
-                                         + (cart_z - z_centroid)**2) &
-                                    - radius))*(-0.5_wp) + 0.5_wp
-=======
                     if ((x_cc(i) - x_centroid)**2 &
                         + (cart_y - y_centroid)**2 &
                         + (cart_z - z_centroid)**2 <= radius**2) &
                         then
->>>>>>> a3d39dfe
 
                         if (present(ib)) then
                             ! Updating the patch identities bookkeeping variable
@@ -1649,7 +1613,7 @@
                                            (sqrt((x_cc(i) - x_centroid)**2 &
                                                  + (cart_y - y_centroid)**2 &
                                                  + (cart_z - z_centroid)**2) &
-                                            - radius))*(-0.5d0) + 0.5d0
+                                            - radius))*(-0.5_wp) + 0.5_wp
                             end if
                         end if
                     end if
@@ -1743,15 +1707,11 @@
                                 call s_assign_patch_primitive_variables(patch_id, i, j, k, &
                                                                         eta, q_prim_vf, patch_id_fp)
 
-<<<<<<< HEAD
-                        ! Updating the patch identities bookkeeping variable
-                        if (1._wp - eta < 1e-16_wp) patch_id_fp(i, j, k) = patch_id
-=======
+
                                 @:analytical()
->>>>>>> a3d39dfe
 
                                 ! Updating the patch identities bookkeeping variable
-                                if (1d0 - eta < 1d-16) patch_id_fp(i, j, k) = patch_id
+                                if (1._wp - eta < 1e-16_wp) patch_id_fp(i, j, k) = patch_id
 
                             end if
                         end if
@@ -1836,26 +1796,7 @@
                         cart_z = z_cc(k)
                     end if
 
-<<<<<<< HEAD
-                    if (.not. ib .and. patch_icpp(patch_id)%smoothen) then
-
-                        if (.not. f_is_default(length_x)) then
-                            eta = tanh(smooth_coeff/min(dy, dz)* &
-                                       (sqrt((cart_y - y_centroid)**2 &
-                                             + (cart_z - z_centroid)**2) &
-                                        - radius))*(-0.5_wp) + 0.5_wp
-                        elseif (.not. f_is_default(length_y)) then
-                            eta = tanh(smooth_coeff/min(dx, dz)* &
-                                       (sqrt((x_cc(i) - x_centroid)**2 &
-                                             + (cart_z - z_centroid)**2) &
-                                        - radius))*(-0.5_wp) + 0.5_wp
-                        else
-                            eta = tanh(smooth_coeff/min(dx, dy)* &
-                                       (sqrt((x_cc(i) - x_centroid)**2 &
-                                             + (cart_y - y_centroid)**2) &
-                                        - radius))*(-0.5_wp) + 0.5_wp
-                        end if
-=======
+
                     if ((.not. f_is_default(length_x) .and. &
                          (cart_y - y_centroid)**2 &
                          + (cart_z - z_centroid)**2 <= radius**2 .and. &
@@ -1873,7 +1814,6 @@
                          + (cart_y - y_centroid)**2 <= radius**2 .and. &
                          z_boundary%beg <= cart_z .and. &
                          z_boundary%end >= cart_z)) then
->>>>>>> a3d39dfe
 
                         if (present(ib)) then
                             ! Updating the patch identities bookkeeping variable
@@ -1888,32 +1828,28 @@
                                 @:analytical()
 
                                 ! Updating the patch identities bookkeeping variable
-                                if (1d0 - eta < 1d-16) patch_id_fp(i, j, k) = patch_id
-                            end if
-
-<<<<<<< HEAD
-                            ! Updating the patch identities bookkeeping variable
-                            if (1._wp - eta < 1e-16_wp) patch_id_fp(i, j, k) = patch_id
-=======
+                                if (1._wp - eta < 1e-16_wp) patch_id_fp(i, j, k) = patch_id
+                            end if
+
+
                             if (patch_icpp(patch_id)%smoothen) then
                                 if (.not. f_is_default(length_x)) then
                                     eta = tanh(smooth_coeff/min(dy, dz)* &
                                                (sqrt((cart_y - y_centroid)**2 &
                                                      + (cart_z - z_centroid)**2) &
-                                                - radius))*(-0.5d0) + 0.5d0
+                                                - radius))*(-0.5_wp) + 0.5_wp
                                 elseif (.not. f_is_default(length_y)) then
                                     eta = tanh(smooth_coeff/min(dx, dz)* &
                                                (sqrt((x_cc(i) - x_centroid)**2 &
                                                      + (cart_z - z_centroid)**2) &
-                                                - radius))*(-0.5d0) + 0.5d0
+                                                - radius))*(-0.5_wp) + 0.5_wp
                                 else
                                     eta = tanh(smooth_coeff/min(dx, dy)* &
                                                (sqrt((x_cc(i) - x_centroid)**2 &
                                                      + (cart_y - y_centroid)**2) &
-                                                - radius))*(-0.5d0) + 0.5d0
+                                                - radius))*(-0.5_wp) + 0.5_wp
                                 end if
                             end if
->>>>>>> a3d39dfe
                         end if
                     end if
                 end do
@@ -2021,11 +1957,11 @@
         type(levelset_field), optional, intent(inout) :: STL_levelset !< Levelset determined by models
         type(levelset_norm_field), optional, intent(inout) :: STL_levelset_norm !< Levelset_norm determined by models
         logical, optional, intent(in) :: ib   !< True if this patch is an immersed boundary
-        real(kind(0d0)) :: normals(1:3) !< Boundary normal buffer
+        real(wp) :: normals(1:3) !< Boundary normal buffer
         integer :: boundary_vertex_count, boundary_edge_count, total_vertices !< Boundary vertex
-        real(kind(0d0)), allocatable, dimension(:, :, :) :: boundary_v !< Boundary vertex buffer
-        real(kind(0d0)), allocatable, dimension(:, :) :: interpolated_boundary_v !< Interpolated vertex buffer
-        real(kind(0d0)) :: distance !< Levelset distance buffer
+        real(wp), allocatable, dimension(:, :, :) :: boundary_v !< Boundary vertex buffer
+        real(wp), allocatable, dimension(:, :) :: interpolated_boundary_v !< Interpolated vertex buffer
+        real(wp) :: distance !< Levelset distance buffer
         logical :: interpolate !< Logical variable to determine whether or not the model should be interpolated
 
         integer :: i, j, k !< Generic loop iterators
@@ -2157,19 +2093,6 @@
                         eta = f_model_is_inside(model, point, (/dx, dy, dz/), patch_icpp(patch_id)%model_spc)
                     end if
 
-<<<<<<< HEAD
-                    if (patch_icpp(patch_id)%smoothen) then
-                        if (eta > patch_icpp(patch_id)%model%threshold) then
-                            eta = 1._wp
-                        end if
-                    else
-                        if (eta > patch_icpp(patch_id)%model%threshold) then
-                            eta = 1._wp
-                        else
-                            eta = 0._wp
-                        end if
-                    end if
-=======
                     if (present(ib)) then
                         ! Reading STL boundary vertices and compute the levelset and levelset_norm
                         if (eta > patch_ib(patch_id)%model_threshold) then
@@ -2220,7 +2143,6 @@
                                                                                 point, &
                                                                                 (/dx, dy, dz/))
                             end if
->>>>>>> a3d39dfe
 
                             ! Correct the sign of the levelset
                             if (patch_id_fp(i, j, k) > 0) then
@@ -2246,13 +2168,13 @@
                     else
                         if (patch_icpp(patch_id)%smoothen) then
                             if (eta > patch_icpp(patch_id)%model_threshold) then
-                                eta = 1d0
+                                eta = 1._wp
                             end if
                         else
                             if (eta > patch_icpp(patch_id)%model_threshold) then
-                                eta = 1d0
+                                eta = 1._wp
                             else
-                                eta = 0d0
+                                eta = 0._wp
                             end if
                         end if
                         call s_assign_patch_primitive_variables(patch_id, i, j, k, &
