--- conflicted
+++ resolved
@@ -131,13 +131,8 @@
                     call s_cylinder(i, ib_markers_sf, q_prim_vf, ib)
                     call s_cylinder_levelset(i, levelset, levelset_norm)
                 elseif (patch_ib(i)%geometry == 11) then
-<<<<<<< HEAD
-                    call s_3D_airfoil(i, ib_markers_sf, ib)
-                    call s_3D_airfoil_levelset(levelset, levelset_norm, i)
-=======
                     call s_3D_airfoil(i, ib_markers_sf, q_prim_vf, ib)
                     call s_3D_airfoil_levelset(i, levelset, levelset_norm)
->>>>>>> 1bf4e9a9
                     ! STL+IBM patch
                 elseif (patch_ib(i)%geometry == 12) then
                     call s_model(i, ib_markers_sf, q_prim_vf, ib, levelset, levelset_norm)
@@ -204,13 +199,8 @@
                     call s_rectangle(i, ib_markers_sf, q_prim_vf, ib)
                     call s_rectangle_levelset(i, levelset, levelset_norm)
                 elseif (patch_ib(i)%geometry == 4) then
-<<<<<<< HEAD
-                    call s_airfoil(i, ib_markers_sf, ib)
-                    call s_airfoil_levelset(levelset, levelset_norm, i)
-=======
                     call s_airfoil(i, ib_markers_sf, q_prim_vf, ib)
                     call s_airfoil_levelset(i, levelset, levelset_norm)
->>>>>>> 1bf4e9a9
                     ! STL+IBM patch
                 elseif (patch_ib(i)%geometry == 5) then
                     call s_model(i, ib_markers_sf, q_prim_vf, ib, levelset, levelset_norm)
