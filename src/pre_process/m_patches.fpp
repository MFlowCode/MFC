!>
!! @file m_patches.fpp
!! @brief Contains module m_patches

#:include 'case.fpp'
#:include '1dHardcodedIC.fpp'
#:include '2dHardcodedIC.fpp'
#:include '3dHardcodedIC.fpp'
#:include 'macros.fpp'

module m_patches

    ! Dependencies =============================================================
    use m_model                 ! Subroutine(s) related to STL files

    use m_derived_types         ! Definitions of the derived types

    use m_global_parameters     !< Definitions of the global parameters

    use m_helper_basic          !< Functions to compare floating point numbers

    use m_helper

    use m_mpi_common

    use m_assign_variables

    use m_mpi_common
    ! ==========================================================================

    implicit none

    private; 
    public :: s_line_segment, &
              s_spiral, &
              s_circle, &
              s_airfoil, &
              s_3D_airfoil, &
              s_varcircle, &
              s_3dvarcircle, &
              s_ellipse, &
              s_ellipsoid, &
              s_rectangle, &
              s_sweep_line, &
              s_2D_TaylorGreen_vortex, &
              s_1D_analytical, &
              s_1d_bubble_pulse, &
              s_2D_analytical, &
              s_3D_analytical, &
              s_spherical_harmonic, &
              s_sphere, &
              s_cuboid, &
              s_cylinder, &
              s_sweep_plane, &
              s_model

    real(wp) :: x_centroid, y_centroid, z_centroid
    real(wp) :: length_x, length_y, length_z

    integer :: smooth_patch_id
    real(wp) :: smooth_coeff !<
    !! These variables are analogous in both meaning and use to the similarly
    !! named components in the ic_patch_parameters type (see m_derived_types.f90
    !! for additional details). They are employed as a means to more concisely
    !! perform the actions necessary to lay out a particular patch on the grid.

    real(wp) :: eta !<
    !! In the case that smoothing of patch boundaries is enabled and the boundary
    !! between two adjacent patches is to be smeared out, this variable's purpose
    !! is to act as a pseudo volume fraction to indicate the contribution of each
    !! patch toward the composition of a cell's fluid state.

<<<<<<< HEAD
    real(kind(0d0)) :: r_cyl, theta_cyl, x_cart, y_cart, z_cart
    real(kind(0d0)) :: cart_x, cart_y, cart_z
    real(kind(0d0)) :: sph_phi !<
=======
    real(wp) :: cart_y, cart_z
    real(wp) :: sph_phi !<
>>>>>>> 143f710a
    !! Variables to be used to hold cell locations in Cartesian coordinates if
    !! 3D simulation is using cylindrical coordinates

    type(bounds_info) :: x_boundary, y_boundary, z_boundary  !<
    !! These variables combine the centroid and length parameters associated with
    !! a particular patch to yield the locations of the patch boundaries in the
    !! x-, y- and z-coordinate directions. They are used as a means to concisely
    !! perform the actions necessary to lay out a particular patch on the grid.

    character(len=5) :: istr ! string to store int to string result for error checking

contains
    !>          The line segment patch is a 1D geometry that may be used,
    !!              for example, in creating a Riemann problem. The geometry
    !!              of the patch is well-defined when its centroid and length
    !!              in the x-coordinate direction are provided. Note that the
    !!              line segment patch DOES NOT allow for the smearing of its
    !!              boundaries.
    !! @param patch_id patch identifier
    !! @param patch_id_fp Array to track patch ids
    !! @param q_prim_vf Array of primitive variables
    subroutine s_line_segment(patch_id, patch_id_fp, q_prim_vf)

        integer, intent(in) :: patch_id
        integer, dimension(0:m, 0:n, 0:p), intent(inout) :: patch_id_fp
        type(scalar_field), dimension(1:sys_size), intent(inout) :: q_prim_vf

        real(wp) :: pi_inf, gamma, lit_gamma

        integer :: i, j, k !< Generic loop operators

        pi_inf = fluid_pp(1)%pi_inf
        gamma = fluid_pp(1)%gamma
        lit_gamma = (1._wp + gamma)/gamma

        ! Transferring the line segment's centroid and length information
        x_centroid = patch_icpp(patch_id)%x_centroid
        length_x = patch_icpp(patch_id)%length_x

        ! Computing the beginning and end x-coordinates of the line segment
        ! based on its centroid and length
        x_boundary%beg = x_centroid - 0.5_wp*length_x
        x_boundary%end = x_centroid + 0.5_wp*length_x

        ! Since the line segment patch does not allow for its boundaries to
        ! be smoothed out, the pseudo volume fraction is set to 1 to ensure
        ! that only the current patch contributes to the fluid state in the
        ! cells that this patch covers.
        eta = 1._wp

        ! Checking whether the line segment covers a particular cell in the
        ! domain and verifying whether the current patch has the permission
        ! to write to that cell. If both queries check out, the primitive
        ! variables of the current patch are assigned to this cell.
        do i = 0, m
            if (x_boundary%beg <= x_cc(i) .and. &
                x_boundary%end >= x_cc(i) .and. &
                patch_icpp(patch_id)%alter_patch(patch_id_fp(i, 0, 0))) then

                call s_assign_patch_primitive_variables(patch_id, i, 0, 0, &
                                                        eta, q_prim_vf, patch_id_fp)

                @:analytical()

                ! Updating the patch identities bookkeeping variable
                if (1._wp - eta < 1e-16_wp) patch_id_fp(i, 0, 0) = patch_id

            end if
        end do

    end subroutine s_line_segment

    !>  The spiral patch is a 2D geometry that may be used, The geometry
        !!              of the patch is well-defined when its centroid and radius
        !!              are provided. Note that the circular patch DOES allow for
        !!              the smoothing of its boundary.
        !! @param patch_id patch identifier
        !! @param patch_id_fp Array to track patch ids
        !! @param q_prim_vf Array of primitive variables
    subroutine s_spiral(patch_id, patch_id_fp, q_prim_vf)

        integer, intent(in) :: patch_id
        integer, dimension(0:m, 0:n, 0:p), intent(inout) :: patch_id_fp
        type(scalar_field), dimension(1:sys_size), intent(inout) :: q_prim_vf

        integer :: i, j, k !< Generic loop iterators
        real(wp) :: th, thickness, nturns, mya
        real(wp) :: spiral_x_min, spiral_x_max, spiral_y_min, spiral_y_max

        ! Transferring the circular patch's radius, centroid, smearing patch
        ! identity and smearing coefficient information
        x_centroid = patch_icpp(patch_id)%x_centroid
        y_centroid = patch_icpp(patch_id)%y_centroid
        mya = patch_icpp(patch_id)%radius
        thickness = patch_icpp(patch_id)%length_x
        nturns = patch_icpp(patch_id)%length_y

        !
        logic_grid = 0
        do k = 0, int(m*91*nturns)
            th = k/real(int(m*91._wp*nturns))*nturns*2._wp*pi

            spiral_x_min = minval((/f_r(th, 0.0_wp, mya)*cos(th), &
                                    f_r(th, thickness, mya)*cos(th)/))
            spiral_y_min = minval((/f_r(th, 0.0_wp, mya)*sin(th), &
                                    f_r(th, thickness, mya)*sin(th)/))

            spiral_x_max = maxval((/f_r(th, 0.0_wp, mya)*cos(th), &
                                    f_r(th, thickness, mya)*cos(th)/))
            spiral_y_max = maxval((/f_r(th, 0.0_wp, mya)*sin(th), &
                                    f_r(th, thickness, mya)*sin(th)/))

            do j = 0, n; do i = 0, m; 
                    if ((x_cc(i) > spiral_x_min) .and. (x_cc(i) < spiral_x_max) .and. &
                        (y_cc(j) > spiral_y_min) .and. (y_cc(j) < spiral_y_max)) then
                        logic_grid(i, j, 0) = 1
                    end if
                end do; end do
        end do

        do j = 0, n
            do i = 0, m
                if ((logic_grid(i, j, 0) == 1)) then
                    call s_assign_patch_primitive_variables(patch_id, i, j, 0, &
                                                            eta, q_prim_vf, patch_id_fp)

                    @:analytical()

                    ! Updating the patch identities bookkeeping variable
                    if (1._wp - eta < 1e-16_wp) patch_id_fp(i, j, 0) = patch_id
                end if
            end do
        end do

    end subroutine s_spiral

    !> The circular patch is a 2D geometry that may be used, for
        !!              example, in creating a bubble or a droplet. The geometry
        !!              of the patch is well-defined when its centroid and radius
        !!              are provided. Note that the circular patch DOES allow for
        !!              the smoothing of its boundary.
        !! @param patch_id is the patch identifier
        !! @param patch_id_fp Array to track patch ids
        !! @param q_prim_vf Array of primitive variables
        !! @param ib True if this patch is an immersed boundary
    subroutine s_circle(patch_id, patch_id_fp, q_prim_vf, ib)

        integer, intent(in) :: patch_id
        integer, dimension(0:m, 0:n, 0:p), intent(inout) :: patch_id_fp
        type(scalar_field), dimension(1:sys_size), intent(inout) :: q_prim_vf
        logical, optional, intent(in) :: ib

        real(wp) :: radius

        integer :: i, j, k !< Generic loop iterators

        ! Transferring the circular patch's radius, centroid, smearing patch
        ! identity and smearing coefficient information

        if (present(ib)) then
            x_centroid = patch_ib(patch_id)%x_centroid
            y_centroid = patch_ib(patch_id)%y_centroid
            radius = patch_ib(patch_id)%radius
        else
            x_centroid = patch_icpp(patch_id)%x_centroid
            y_centroid = patch_icpp(patch_id)%y_centroid
            radius = patch_icpp(patch_id)%radius
            smooth_patch_id = patch_icpp(patch_id)%smooth_patch_id
            smooth_coeff = patch_icpp(patch_id)%smooth_coeff
        end if

        ! Initializing the pseudo volume fraction value to 1. The value will
        ! be modified as the patch is laid out on the grid, but only in the
        ! case that smoothing of the circular patch's boundary is enabled.
        eta = 1._wp

        ! Checking whether the circle covers a particular cell in the domain
        ! and verifying whether the current patch has permission to write to
        ! that cell. If both queries check out, the primitive variables of
        ! the current patch are assigned to this cell.

        do j = 0, n
            do i = 0, m

                if (.not. present(ib) .and. patch_icpp(patch_id)%smoothen) then

                    eta = tanh(smooth_coeff/min(dx, dy)* &
                               (sqrt((x_cc(i) - x_centroid)**2 &
                                     + (y_cc(j) - y_centroid)**2) &
                                - radius))*(-0.5_wp) + 0.5_wp

                end if

                if (present(ib) .and. ((x_cc(i) - x_centroid)**2 &
                                       + (y_cc(j) - y_centroid)**2 <= radius**2)) &
                    then

                    patch_id_fp(i, j, 0) = patch_id
                else
                    if (((x_cc(i) - x_centroid)**2 &
                         + (y_cc(j) - y_centroid)**2 <= radius**2 &
                         .and. &
                         patch_icpp(patch_id)%alter_patch(patch_id_fp(i, j, 0))) &
                        .or. &
                        (.not. present(ib) .and. patch_id_fp(i, j, 0) == smooth_patch_id)) &
                        then

                        call s_assign_patch_primitive_variables(patch_id, i, j, 0, &
                                                                eta, q_prim_vf, patch_id_fp)

                        @:analytical()
                    end if
                end if
            end do
        end do

    end subroutine s_circle

    !! @param patch_id is the patch identifier
    !! @param patch_id_fp Array to track patch ids
    !! @param q_prim_vf Array of primitive variables
    !! @param ib True if this patch is an immersed boundary
    subroutine s_airfoil(patch_id, patch_id_fp, q_prim_vf, ib)

        integer, intent(in) :: patch_id
        integer, dimension(0:m, 0:n, 0:p), intent(inout) :: patch_id_fp
        type(scalar_field), dimension(1:sys_size), intent(inout) :: q_prim_vf
        logical, optional, intent(in) :: ib

        real(wp) :: x0, y0, f, x_act, y_act, ca, pa, ma, ta, theta, xa, ya, yt, xu, yu, xl, yl, xc, yc, dycdxc, sin_c, cos_c
        integer :: i, j, k, l
        integer :: Np1, Np2

        if (.not. present(ib)) return
        x0 = patch_ib(patch_id)%x_centroid
        y0 = patch_ib(patch_id)%y_centroid
        ca = patch_ib(patch_id)%c
        pa = patch_ib(patch_id)%p
        ma = patch_ib(patch_id)%m
        ta = patch_ib(patch_id)%t
        theta = pi*patch_ib(patch_id)%theta/180._wp

        Np1 = int((pa*ca/dx)*20)
        Np2 = int(((ca - pa*ca)/dx)*20)
        Np = Np1 + Np2 + 1

        allocate (airfoil_grid_u(1:Np))
        allocate (airfoil_grid_l(1:Np))

        airfoil_grid_u(1)%x = x0
        airfoil_grid_u(1)%y = y0

        airfoil_grid_l(1)%x = x0
        airfoil_grid_l(1)%y = y0

        eta = 1._wp

        do i = 1, Np1 + Np2 - 1
            if (i <= Np1) then
                xc = x0 + i*(pa*ca/Np1)
                xa = (xc - x0)/ca
                yc = (ma/pa**2)*(2*pa*xa - xa**2)
                dycdxc = (2*ma/pa**2)*(pa - xa)
            else
                xc = x0 + pa*ca + (i - Np1)*((ca - pa*ca)/Np2)
                xa = (xc - x0)/ca
                yc = (ma/(1 - pa)**2)*(1 - 2*pa + 2*pa*xa - xa**2)
                dycdxc = (2*ma/(1 - pa)**2)*(pa - xa)
            end if

            yt = (5._wp*ta)*(0.2969_wp*xa**0.5_wp - 0.126_wp*xa - 0.3516_wp*xa**2._wp + 0.2843_wp*xa**3 - 0.1015_wp*xa**4)
            sin_c = dycdxc/(1 + dycdxc**2)**0.5_wp
            cos_c = 1/(1 + dycdxc**2)**0.5_wp

            xu = xa - yt*sin_c
            yu = yc + yt*cos_c

            xl = xa + yt*sin_c
            yl = yc - yt*cos_c

            xu = xu*ca + x0
            yu = yu*ca + y0

            xl = xl*ca + x0
            yl = yl*ca + y0

            airfoil_grid_u(i + 1)%x = xu
            airfoil_grid_u(i + 1)%y = yu

            airfoil_grid_l(i + 1)%x = xl
            airfoil_grid_l(i + 1)%y = yl

        end do

        airfoil_grid_u(Np)%x = x0 + ca
        airfoil_grid_u(Np)%y = y0

        airfoil_grid_l(Np)%x = x0 + ca
        airfoil_grid_l(Np)%y = y0

        do j = 0, n
            do i = 0, m

                if (.not. f_is_default(patch_ib(patch_id)%theta)) then
                    x_act = (x_cc(i) - x0)*cos(theta) - (y_cc(j) - y0)*sin(theta) + x0
                    y_act = (x_cc(i) - x0)*sin(theta) + (y_cc(j) - y0)*cos(theta) + y0
                else
                    x_act = x_cc(i)
                    y_act = y_cc(j)
                end if

                if (x_act >= x0 .and. x_act <= x0 + ca) then
                    xa = (x_act - x0)/ca
                    if (xa <= pa) then
                        yc = (ma/pa**2)*(2*pa*xa - xa**2)
                        dycdxc = (2*ma/pa**2)*(pa - xa)
                    else
                        yc = (ma/(1 - pa)**2)*(1 - 2*pa + 2*pa*xa - xa**2)
                        dycdxc = (2*ma/(1 - pa)**2)*(pa - xa)
                    end if
                    if (y_act >= y0) then
                        k = 1
                        do while (airfoil_grid_u(k)%x < x_act)
                            k = k + 1
                        end do
                        if (airfoil_grid_u(k)%x == x_act) then
                            if (y_act <= airfoil_grid_u(k)%y) then
                                !!IB
                                !call s_assign_patch_primitive_variables(patch_id, i, j, 0, &
                                !eta, q_prim_vf, patch_id_fp)
                                patch_id_fp(i, j, 0) = patch_id
                            end if
                        else
                            f = (airfoil_grid_u(k)%x - x_act)/(airfoil_grid_u(k)%x - airfoil_grid_u(k - 1)%x)
                            if (y_act <= ((1._wp - f)*airfoil_grid_u(k)%y + f*airfoil_grid_u(k - 1)%y)) then
                                !!IB
                                !call s_assign_patch_primitive_variables(patch_id, i, j, 0, &
                                !eta, q_prim_vf, patch_id_fp)
                                patch_id_fp(i, j, 0) = patch_id
                            end if
                        end if
                    else
                        k = 1
                        do while (airfoil_grid_l(k)%x < x_act)
                            k = k + 1
                        end do
                        if (airfoil_grid_l(k)%x == x_act) then
                            if (y_act >= airfoil_grid_l(k)%y) then
                                !!IB
                                !call s_assign_patch_primitive_variables(patch_id, i, j, 0, &
                                !eta, q_prim_vf, patch_id_fp)
                                patch_id_fp(i, j, 0) = patch_id
                            end if
                        else
                            f = (airfoil_grid_l(k)%x - x_act)/(airfoil_grid_l(k)%x - airfoil_grid_l(k - 1)%x)

                            if (y_act >= ((1._wp - f)*airfoil_grid_l(k)%y + f*airfoil_grid_l(k - 1)%y)) then
                                   !!IB
                                !call s_assign_patch_primitive_variables(patch_id, i, j, 0, &
                                !eta, q_prim_vf, patch_id_fp)
                                patch_id_fp(i, j, 0) = patch_id
                            end if
                        end if
                    end if
                end if
            end do
        end do

        if (.not. f_is_default(patch_ib(patch_id)%theta)) then
            do i = 1, Np
                airfoil_grid_l(i)%x = (airfoil_grid_l(i)%x - x0)*cos(theta) + (airfoil_grid_l(i)%y - y0)*sin(theta) + x0
                airfoil_grid_l(i)%y = -1._wp*(airfoil_grid_l(i)%x - x0)*sin(theta) + (airfoil_grid_l(i)%y - y0)*cos(theta) + y0

                airfoil_grid_u(i)%x = (airfoil_grid_u(i)%x - x0)*cos(theta) + (airfoil_grid_u(i)%y - y0)*sin(theta) + x0
                airfoil_grid_u(i)%y = -1._wp*(airfoil_grid_u(i)%x - x0)*sin(theta) + (airfoil_grid_u(i)%y - y0)*cos(theta) + y0
            end do
        end if

    end subroutine s_airfoil

    !! @param patch_id is the patch identifier
    !! @param patch_id_fp Array to track patch ids
    !! @param q_prim_vf Array of primitive variables
    !! @param ib True if this patch is an immersed boundary
    subroutine s_3D_airfoil(patch_id, patch_id_fp, q_prim_vf, ib)

        integer, intent(in) :: patch_id
        integer, dimension(0:m, 0:n, 0:p), intent(inout) :: patch_id_fp
        type(scalar_field), dimension(1:sys_size), intent(inout) :: q_prim_vf
        logical, optional, intent(in) :: ib

        real(wp) :: x0, y0, z0, lz, z_max, z_min, f, x_act, y_act, ca, pa, ma, ta, theta, xa, ya, yt, xu, yu, xl, yl, xc, yc, dycdxc, sin_c, cos_c
        integer :: i, j, k, l
        integer :: Np1, Np2

        if (.not. present(ib)) return
        x0 = patch_ib(patch_id)%x_centroid
        y0 = patch_ib(patch_id)%y_centroid
        z0 = patch_ib(patch_id)%z_centroid
        lz = patch_ib(patch_id)%length_z
        ca = patch_ib(patch_id)%c
        pa = patch_ib(patch_id)%p
        ma = patch_ib(patch_id)%m
        ta = patch_ib(patch_id)%t
        theta = pi*patch_ib(patch_id)%theta/180._wp

        Np1 = int((pa*ca/dx)*20)
        Np2 = int(((ca - pa*ca)/dx)*20)
        Np = Np1 + Np2 + 1

        allocate (airfoil_grid_u(1:Np))
        allocate (airfoil_grid_l(1:Np))

        airfoil_grid_u(1)%x = x0
        airfoil_grid_u(1)%y = y0

        airfoil_grid_l(1)%x = x0
        airfoil_grid_l(1)%y = y0

        z_max = z0 + lz/2
        z_min = z0 - lz/2

        eta = 1._wp

        do i = 1, Np1 + Np2 - 1
            if (i <= Np1) then
                xc = x0 + i*(pa*ca/Np1)
                xa = (xc - x0)/ca
                yc = (ma/pa**2)*(2*pa*xa - xa**2)
                dycdxc = (2*ma/pa**2)*(pa - xa)
            else
                xc = x0 + pa*ca + (i - Np1)*((ca - pa*ca)/Np2)
                xa = (xc - x0)/ca
                yc = (ma/(1 - pa)**2)*(1 - 2*pa + 2*pa*xa - xa**2)
                dycdxc = (2*ma/(1 - pa)**2)*(pa - xa)
            end if

            yt = (5._wp*ta)*(0.2969_wp*xa**0.5_wp - 0.126_wp*xa - 0.3516_wp*xa**2._wp + 0.2843_wp*xa**3 - 0.1015_wp*xa**4)
            sin_c = dycdxc/(1 + dycdxc**2)**0.5_wp
            cos_c = 1/(1 + dycdxc**2)**0.5_wp

            xu = xa - yt*sin_c
            yu = yc + yt*cos_c

            xl = xa + yt*sin_c
            yl = yc - yt*cos_c

            xu = xu*ca + x0
            yu = yu*ca + y0

            xl = xl*ca + x0
            yl = yl*ca + y0

            airfoil_grid_u(i + 1)%x = xu
            airfoil_grid_u(i + 1)%y = yu

            airfoil_grid_l(i + 1)%x = xl
            airfoil_grid_l(i + 1)%y = yl

        end do

        airfoil_grid_u(Np)%x = x0 + ca
        airfoil_grid_u(Np)%y = y0

        airfoil_grid_l(Np)%x = x0 + ca
        airfoil_grid_l(Np)%y = y0

        do l = 0, p
            if (z_cc(l) >= z_min .and. z_cc(l) <= z_max) then
                do j = 0, n
                    do i = 0, m

                        if (.not. f_is_default(patch_ib(patch_id)%theta)) then
                            x_act = (x_cc(i) - x0)*cos(theta) - (y_cc(j) - y0)*sin(theta) + x0
                            y_act = (x_cc(i) - x0)*sin(theta) + (y_cc(j) - y0)*cos(theta) + y0
                        else
                            x_act = x_cc(i)
                            y_act = y_cc(j)
                        end if

                        if (x_act >= x0 .and. x_act <= x0 + ca) then
                            xa = (x_act - x0)/ca
                            if (xa <= pa) then
                                yc = (ma/pa**2)*(2*pa*xa - xa**2)
                                dycdxc = (2*ma/pa**2)*(pa - xa)
                            else
                                yc = (ma/(1 - pa)**2)*(1 - 2*pa + 2*pa*xa - xa**2)
                                dycdxc = (2*ma/(1 - pa)**2)*(pa - xa)
                            end if
                            if (y_act >= y0) then
                                k = 1
                                do while (airfoil_grid_u(k)%x < x_act)
                                    k = k + 1
                                end do
                                if (airfoil_grid_u(k)%x == x_act) then
                                    if (y_act <= airfoil_grid_u(k)%y) then
                                        !!IB
                                        !call s_assign_patch_primitive_variables(patch_id, i, j, 0, &
                                        !eta, q_prim_vf, patch_id_fp)
                                        patch_id_fp(i, j, l) = patch_id
                                    end if
                                else
                                    f = (airfoil_grid_u(k)%x - x_act)/(airfoil_grid_u(k)%x - airfoil_grid_u(k - 1)%x)
                                    if (y_act <= ((1._wp - f)*airfoil_grid_u(k)%y + f*airfoil_grid_u(k - 1)%y)) then
                                        !!IB
                                        !call s_assign_patch_primitive_variables(patch_id, i, j, 0, &
                                        !eta, q_prim_vf, patch_id_fp)
                                        patch_id_fp(i, j, l) = patch_id
                                    end if
                                end if
                            else
                                k = 1
                                do while (airfoil_grid_l(k)%x < x_act)
                                    k = k + 1
                                end do
                                if (airfoil_grid_l(k)%x == x_act) then
                                    if (y_act >= airfoil_grid_l(k)%y) then
                                        !!IB
                                        !call s_assign_patch_primitive_variables(patch_id, i, j, 0, &
                                        !eta, q_prim_vf, patch_id_fp)
                                        patch_id_fp(i, j, l) = patch_id
                                    end if
                                else
                                    f = (airfoil_grid_l(k)%x - x_act)/(airfoil_grid_l(k)%x - airfoil_grid_l(k - 1)%x)

                                    if (y_act >= ((1._wp - f)*airfoil_grid_l(k)%y + f*airfoil_grid_l(k - 1)%y)) then
                                           !!IB
                                        !call s_assign_patch_primitive_variables(patch_id, i, j, 0, &
                                        !eta, q_prim_vf, patch_id_fp)
                                        patch_id_fp(i, j, l) = patch_id
                                    end if
                                end if
                            end if
                        end if
                    end do
                end do
            end if
        end do

        if (.not. f_is_default(patch_ib(patch_id)%theta)) then
            do i = 1, Np
                airfoil_grid_l(i)%x = (airfoil_grid_l(i)%x - x0)*cos(theta) + (airfoil_grid_l(i)%y - y0)*sin(theta) + x0
                airfoil_grid_l(i)%y = -1._wp*(airfoil_grid_l(i)%x - x0)*sin(theta) + (airfoil_grid_l(i)%y - y0)*cos(theta) + y0

                airfoil_grid_u(i)%x = (airfoil_grid_u(i)%x - x0)*cos(theta) + (airfoil_grid_u(i)%y - y0)*sin(theta) + x0
                airfoil_grid_u(i)%y = -1._wp*(airfoil_grid_u(i)%x - x0)*sin(theta) + (airfoil_grid_u(i)%y - y0)*cos(theta) + y0
            end do
        end if

    end subroutine s_3D_airfoil

    !>  The varcircle patch is a 2D geometry that may be used
        !!             . It  generatres an annulus
        !! @param patch_id is the patch identifier
        !! @param patch_id_fp Array to track patch ids
        !! @param q_prim_vf Array of primitive variables
    subroutine s_varcircle(patch_id, patch_id_fp, q_prim_vf)

        ! Patch identifier
        integer, intent(in) :: patch_id
        integer, dimension(0:m, 0:n, 0:p), intent(inout) :: patch_id_fp
        type(scalar_field), dimension(1:sys_size), intent(inout) :: q_prim_vf

        ! Generic loop iterators
        integer :: i, j, k
        real(wp) :: radius, myr, thickness

        ! Transferring the circular patch's radius, centroid, smearing patch
        ! identity and smearing coefficient information
        x_centroid = patch_icpp(patch_id)%x_centroid
        y_centroid = patch_icpp(patch_id)%y_centroid
        radius = patch_icpp(patch_id)%radius
        smooth_patch_id = patch_icpp(patch_id)%smooth_patch_id
        smooth_coeff = patch_icpp(patch_id)%smooth_coeff
        thickness = patch_icpp(patch_id)%epsilon

        ! Initializing the pseudo volume fraction value to 1. The value will
        ! be modified as the patch is laid out on the grid, but only in the
        ! case that smoothing of the circular patch's boundary is enabled.
        eta = 1._wp

        ! Checking whether the circle covers a particular cell in the domain
        ! and verifying whether the current patch has permission to write to
        ! that cell. If both queries check out, the primitive variables of
        ! the current patch are assigned to this cell.
        do j = 0, n
            do i = 0, m
                myr = sqrt((x_cc(i) - x_centroid)**2 &
                           + (y_cc(j) - y_centroid)**2)

                if (myr <= radius + thickness/2._wp .and. &
                    myr >= radius - thickness/2._wp .and. &
                    patch_icpp(patch_id)%alter_patch(patch_id_fp(i, j, 0))) then

                    call s_assign_patch_primitive_variables(patch_id, i, j, 0, &
                                                            eta, q_prim_vf, patch_id_fp)

                    @:analytical()

                    ! Updating the patch identities bookkeeping variable
                    if (1._wp - eta < 1e-16_wp) patch_id_fp(i, j, 0) = patch_id

                    q_prim_vf(alf_idx)%sf(i, j, 0) = patch_icpp(patch_id)%alpha(1)* &
                                                     exp(-0.5_wp*((myr - radius)**2._wp)/(thickness/3._wp)**2._wp)
                end if

            end do
        end do

    end subroutine s_varcircle

    !! @param patch_id is the patch identifier
    !! @param patch_id_fp Array to track patch ids
    !! @param q_prim_vf Array of primitive variables
    subroutine s_3dvarcircle(patch_id, patch_id_fp, q_prim_vf)

        ! Patch identifier
        integer, intent(in) :: patch_id
        integer, dimension(0:m, 0:n, 0:p), intent(inout) :: patch_id_fp
        type(scalar_field), dimension(1:sys_size), intent(inout) :: q_prim_vf

        ! Generic loop iterators
        integer :: i, j, k
        real(wp) :: radius, myr, thickness

        ! Transferring the circular patch's radius, centroid, smearing patch
        ! identity and smearing coefficient information
        x_centroid = patch_icpp(patch_id)%x_centroid
        y_centroid = patch_icpp(patch_id)%y_centroid
        z_centroid = patch_icpp(patch_id)%z_centroid
        length_z = patch_icpp(patch_id)%length_z
        radius = patch_icpp(patch_id)%radius
        smooth_patch_id = patch_icpp(patch_id)%smooth_patch_id
        smooth_coeff = patch_icpp(patch_id)%smooth_coeff
        thickness = patch_icpp(patch_id)%epsilon

        ! Initializing the pseudo volume fraction value to 1. The value will
        ! be modified as the patch is laid out on the grid, but only in the
        ! case that smoothing of the circular patch's boundary is enabled.
        eta = 1._wp

        ! write for all z

        ! Checking whether the circle covers a particular cell in the domain
        ! and verifying whether the current patch has permission to write to
        ! that cell. If both queries check out, the primitive variables of
        ! the current patch are assigned to this cell.
        do k = 0, p
            do j = 0, n
                do i = 0, m
                    myr = sqrt((x_cc(i) - x_centroid)**2 &
                               + (y_cc(j) - y_centroid)**2)

                    if (myr <= radius + thickness/2._wp .and. &
                        myr >= radius - thickness/2._wp .and. &
                        patch_icpp(patch_id)%alter_patch(patch_id_fp(i, j, k))) then

                        call s_assign_patch_primitive_variables(patch_id, i, j, k, &
                                                                eta, q_prim_vf, patch_id_fp)

                        @:analytical()

                        ! Updating the patch identities bookkeeping variable
                        if (1._wp - eta < 1e-16_wp) patch_id_fp(i, j, k) = patch_id

                        q_prim_vf(alf_idx)%sf(i, j, k) = patch_icpp(patch_id)%alpha(1)* &
                                                         exp(-0.5_wp*((myr - radius)**2._wp)/(thickness/3._wp)**2._wp)
                    end if

                end do
            end do
        end do

    end subroutine s_3dvarcircle

    !> The elliptical patch is a 2D geometry. The geometry of
        !!      the patch is well-defined when its centroid and radii
        !!      are provided. Note that the elliptical patch DOES allow
        !!      for the smoothing of its boundary
        !! @param patch_id is the patch identifier
        !! @param patch_id_fp Array to track patch ids
        !! @param q_prim_vf Array of primitive variables
    subroutine s_ellipse(patch_id, patch_id_fp, q_prim_vf)

        integer, intent(in) :: patch_id
        integer, dimension(0:m, 0:n, 0:p), intent(inout) :: patch_id_fp
        type(scalar_field), dimension(1:sys_size), intent(inout) :: q_prim_vf

        integer :: i, j, k !< Generic loop operators
        real(wp) :: a, b

        ! Transferring the elliptical patch's radii, centroid, smearing
        ! patch identity, and smearing coefficient information
        x_centroid = patch_icpp(patch_id)%x_centroid
        y_centroid = patch_icpp(patch_id)%y_centroid
        a = patch_icpp(patch_id)%radii(1)
        b = patch_icpp(patch_id)%radii(2)
        smooth_patch_id = patch_icpp(patch_id)%smooth_patch_id
        smooth_coeff = patch_icpp(patch_id)%smooth_coeff

        ! Initializing the pseudo volume fraction value to 1. The value
        ! be modified as the patch is laid out on the grid, but only in
        ! the case that smoothing of the elliptical patch's boundary is
        ! enabled.
        eta = 1._wp

        ! Checking whether the ellipse covers a particular cell in the
        ! domain and verifying whether the current patch has permission
        ! to write to that cell. If both queries check out, the primitive
        ! variables of the current patch are assigned to this cell.
        do j = 0, n
            do i = 0, m

                if (patch_icpp(patch_id)%smoothen) then
                    eta = tanh(smooth_coeff/min(dx, dy)* &
                               (sqrt(((x_cc(i) - x_centroid)/a)**2 + &
                                     ((y_cc(j) - y_centroid)/b)**2) &
                                - 1._wp))*(-0.5_wp) + 0.5_wp
                end if
                print *, "a :", a, "b :", b
                if ((((x_cc(i) - x_centroid)/a)**2 + &
                     ((y_cc(j) - y_centroid)/b)**2 <= 1._wp &
                     .and. &
                     patch_icpp(patch_id)%alter_patch(patch_id_fp(i, j, 0))) &
                    .or. &
                    patch_id_fp(i, j, 0) == smooth_patch_id) &
                    then

                    call s_assign_patch_primitive_variables(patch_id, i, j, 0, &
                                                            eta, q_prim_vf, patch_id_fp)

                    @:analytical()

                    ! Updating the patch identities bookkeeping variable
                    if (1._wp - eta < 1e-16_wp) patch_id_fp(i, j, 0) = patch_id
                end if
            end do
        end do

    end subroutine s_ellipse

    !> The ellipsoidal patch is a 3D geometry. The geometry of
        !!       the patch is well-defined when its centroid and radii
        !!       are provided. Note that the ellipsoidal patch DOES allow
        !!       for the smoothing of its boundary
        !! @param patch_id is the patch identifier
        !! @param patch_id_fp Array to track patch ids
        !! @param q_prim_vf Array of primitive variables
    subroutine s_ellipsoid(patch_id, patch_id_fp, q_prim_vf)

        ! Patch identifier
        integer, intent(in) :: patch_id
        integer, dimension(0:m, 0:n, 0:p), intent(inout) :: patch_id_fp
        type(scalar_field), dimension(1:sys_size), intent(inout) :: q_prim_vf

        ! Generic loop iterators
        integer :: i, j, k
        real(wp) :: a, b, c

        ! Transferring the ellipsoidal patch's radii, centroid, smearing
        ! patch identity, and smearing coefficient information
        x_centroid = patch_icpp(patch_id)%x_centroid
        y_centroid = patch_icpp(patch_id)%y_centroid
        z_centroid = patch_icpp(patch_id)%z_centroid
        a = patch_icpp(patch_id)%radii(1)
        b = patch_icpp(patch_id)%radii(2)
        c = patch_icpp(patch_id)%radii(3)
        smooth_patch_id = patch_icpp(patch_id)%smooth_patch_id
        smooth_coeff = patch_icpp(patch_id)%smooth_coeff

        ! Initializing the pseudo volume fraction value to 1. The value
        ! be modified as the patch is laid out on the grid, but only in
        ! the case that smoothing of the ellipsoidal patch's boundary is
        ! enabled.
        eta = 1._wp

        ! Checking whether the ellipsoid covers a particular cell in the
        ! domain and verifying whether the current patch has permission
        ! to write to that cell. If both queries check out, the primitive
        ! variables of the current patch are assigned to this cell.
        do k = 0, p
            do j = 0, n
                do i = 0, m

                    if (grid_geometry == 3) then
                        call s_convert_cylindrical_to_cartesian_coord(y_cc(j), z_cc(k))
                    else
                        cart_y = y_cc(j)
                        cart_z = z_cc(k)
                    end if

                    if (patch_icpp(patch_id)%smoothen) then
                        eta = tanh(smooth_coeff/min(dx, dy, dz)* &
                                   (sqrt(((x_cc(i) - x_centroid)/a)**2 + &
                                         ((cart_y - y_centroid)/b)**2 + &
                                         ((cart_z - z_centroid)/c)**2) &
                                    - 1._wp))*(-0.5_wp) + 0.5_wp
                    end if

                    if ((((x_cc(i) - x_centroid)/a)**2 + &
                         ((cart_y - y_centroid)/b)**2 + &
                         ((cart_z - z_centroid)/c)**2 <= 1._wp &
                         .and. &
                         patch_icpp(patch_id)%alter_patch(patch_id_fp(i, j, k))) &
                        .or. &
                        patch_id_fp(i, j, k) == smooth_patch_id) &
                        then

                        call s_assign_patch_primitive_variables(patch_id, i, j, k, &
                                                                eta, q_prim_vf, patch_id_fp)

                        @:analytical()

                        ! Updating the patch identities bookkeeping variable
                        if (1._wp - eta < 1e-16_wp) patch_id_fp(i, j, k) = patch_id
                    end if
                end do
            end do
        end do

    end subroutine s_ellipsoid

    !> The rectangular patch is a 2D geometry that may be used,
        !!              for example, in creating a solid boundary, or pre-/post-
        !!              shock region, in alignment with the axes of the Cartesian
        !!              coordinate system. The geometry of such a patch is well-
        !!              defined when its centroid and lengths in the x- and y-
        !!              coordinate directions are provided. Please note that the
        !!              rectangular patch DOES NOT allow for the smoothing of its
        !!              boundaries.
        !! @param patch_id is the patch identifier
        !! @param patch_id_fp Array to track patch ids
        !! @param q_prim_vf Array of primitive variables
        !! @param ib True if this patch is an immersed boundary
    subroutine s_rectangle(patch_id, patch_id_fp, q_prim_vf, ib)

        integer, intent(in) :: patch_id
        integer, dimension(0:m, 0:n, 0:p), intent(inout) :: patch_id_fp
        type(scalar_field), dimension(1:sys_size), intent(inout) :: q_prim_vf
        logical, optional, intent(in) :: ib !< True if this patch is an immersed boundary

        integer :: i, j, k !< generic loop iterators
        real(wp) :: pi_inf, gamma, lit_gamma !< Equation of state parameters

        pi_inf = fluid_pp(1)%pi_inf
        gamma = fluid_pp(1)%gamma
        lit_gamma = (1._wp + gamma)/gamma

        ! Transferring the rectangle's centroid and length information
        if (present(ib)) then
            x_centroid = patch_ib(patch_id)%x_centroid
            y_centroid = patch_ib(patch_id)%y_centroid
            length_x = patch_ib(patch_id)%length_x
            length_y = patch_ib(patch_id)%length_y
        else
            x_centroid = patch_icpp(patch_id)%x_centroid
            y_centroid = patch_icpp(patch_id)%y_centroid
            length_x = patch_icpp(patch_id)%length_x
            length_y = patch_icpp(patch_id)%length_y
        end if

        ! Computing the beginning and the end x- and y-coordinates of the
        ! rectangle based on its centroid and lengths
        x_boundary%beg = x_centroid - 0.5_wp*length_x
        x_boundary%end = x_centroid + 0.5_wp*length_x
        y_boundary%beg = y_centroid - 0.5_wp*length_y
        y_boundary%end = y_centroid + 0.5_wp*length_y

        ! Since the rectangular patch does not allow for its boundaries to
        ! be smoothed out, the pseudo volume fraction is set to 1 to ensure
        ! that only the current patch contributes to the fluid state in the
        ! cells that this patch covers.
        eta = 1._wp

        ! Checking whether the rectangle covers a particular cell in the
        ! domain and verifying whether the current patch has the permission
        ! to write to that cell. If both queries check out, the primitive
        ! variables of the current patch are assigned to this cell.
        do j = 0, n
            do i = 0, m
                if (x_boundary%beg <= x_cc(i) .and. &
                    x_boundary%end >= x_cc(i) .and. &
                    y_boundary%beg <= y_cc(j) .and. &
                    y_boundary%end >= y_cc(j)) then
                    if (present(ib)) then
                        ! Updating the patch identities bookkeeping variable
                        patch_id_fp(i, j, 0) = patch_id
                    else
                        if (patch_icpp(patch_id)%alter_patch(patch_id_fp(i, j, 0))) &
                            then

                            call s_assign_patch_primitive_variables(patch_id, i, j, 0, &
                                                                    eta, q_prim_vf, patch_id_fp)

                            @:analytical()

                            if ((q_prim_vf(1)%sf(i, j, 0) < 1.e-10) .and. (model_eqns == 4)) then
                                !zero density, reassign according to Tait EOS
                                q_prim_vf(1)%sf(i, j, 0) = &
                                    (((q_prim_vf(E_idx)%sf(i, j, 0) + pi_inf)/(pref + pi_inf))**(1._wp/lit_gamma))* &
                                    rhoref*(1._wp - q_prim_vf(alf_idx)%sf(i, j, 0))
                            end if

                            ! Updating the patch identities bookkeeping variable
                            if (1._wp - eta < 1e-16_wp) patch_id_fp(i, j, 0) = patch_id

                        end if
                    end if
                end if
            end do
        end do

    end subroutine s_rectangle

    !> The swept line patch is a 2D geometry that may be used,
        !!      for example, in creating a solid boundary, or pre-/post-
        !!      shock region, at an angle with respect to the axes of the
        !!      Cartesian coordinate system. The geometry of the patch is
        !!      well-defined when its centroid and normal vector, aimed
        !!      in the sweep direction, are provided. Note that the sweep
        !!      line patch DOES allow the smoothing of its boundary.
        !! @param patch_id is the patch identifier
        !! @param patch_id_fp Array to track patch ids
        !! @param q_prim_vf Array of primitive variables
    subroutine s_sweep_line(patch_id, patch_id_fp, q_prim_vf)

        integer, intent(in) :: patch_id
        integer, dimension(0:m, 0:n, 0:p), intent(inout) :: patch_id_fp
        type(scalar_field), dimension(1:sys_size), intent(inout) :: q_prim_vf

        integer :: i, j, k !< Generic loop operators
        real(wp) :: a, b, c

        ! Transferring the centroid information of the line to be swept
        x_centroid = patch_icpp(patch_id)%x_centroid
        y_centroid = patch_icpp(patch_id)%y_centroid
        smooth_patch_id = patch_icpp(patch_id)%smooth_patch_id
        smooth_coeff = patch_icpp(patch_id)%smooth_coeff

        ! Obtaining coefficients of the equation describing the sweep line
        a = patch_icpp(patch_id)%normal(1)
        b = patch_icpp(patch_id)%normal(2)
        c = -a*x_centroid - b*y_centroid

        ! Initializing the pseudo volume fraction value to 1. The value will
        ! be modified as the patch is laid out on the grid, but only in the
        ! case that smoothing of the sweep line patch's boundary is enabled.
        eta = 1._wp

        ! Checking whether the region swept by the line covers a particular
        ! cell in the domain and verifying whether the current patch has the
        ! permission to write to that cell. If both queries check out, the
        ! primitive variables of the current patch are written to this cell.
        do j = 0, n
            do i = 0, m

                if (patch_icpp(patch_id)%smoothen) then
                    eta = 5e-1_wp + 5e-1_wp*tanh(smooth_coeff/min(dx, dy) &
                                                 *(a*x_cc(i) + b*y_cc(j) + c) &
                                                 /sqrt(a**2 + b**2))
                end if

                if ((a*x_cc(i) + b*y_cc(j) + c >= 0._wp &
                     .and. &
                     patch_icpp(patch_id)%alter_patch(patch_id_fp(i, j, 0))) &
                    .or. &
                    patch_id_fp(i, j, 0) == smooth_patch_id) &
                    then
                    call s_assign_patch_primitive_variables(patch_id, i, j, 0, &
                                                            eta, q_prim_vf, patch_id_fp)

                    @:analytical()

                    ! Updating the patch identities bookkeeping variable
                    if (1._wp - eta < 1e-16_wp) patch_id_fp(i, j, 0) = patch_id
                end if

            end do
        end do

    end subroutine s_sweep_line

    !> The Taylor Green vortex is 2D decaying vortex that may be used,
        !!              for example, to verify the effects of viscous attenuation.
        !!              Geometry of the patch is well-defined when its centroid
        !!              are provided.
        !! @param patch_id is the patch identifier
        !! @param patch_id_fp Array to track patch ids
        !! @param q_prim_vf Array of primitive variables
    subroutine s_2D_TaylorGreen_Vortex(patch_id, patch_id_fp, q_prim_vf)

        integer, intent(in) :: patch_id
        integer, dimension(0:m, 0:n, 0:p), intent(inout) :: patch_id_fp
        type(scalar_field), dimension(1:sys_size), intent(inout) :: q_prim_vf

        integer :: i, j, k !< generic loop iterators
        real(wp) :: pi_inf, gamma, lit_gamma !< equation of state parameters
        real(wp) :: L0, U0 !< Taylor Green Vortex parameters

        pi_inf = fluid_pp(1)%pi_inf
        gamma = fluid_pp(1)%gamma
        lit_gamma = (1._wp + gamma)/gamma

        ! Transferring the patch's centroid and length information
        x_centroid = patch_icpp(patch_id)%x_centroid
        y_centroid = patch_icpp(patch_id)%y_centroid
        length_x = patch_icpp(patch_id)%length_x
        length_y = patch_icpp(patch_id)%length_y

        ! Computing the beginning and the end x- and y-coordinates
        ! of the patch based on its centroid and lengths
        x_boundary%beg = x_centroid - 0.5_wp*length_x
        x_boundary%end = x_centroid + 0.5_wp*length_x
        y_boundary%beg = y_centroid - 0.5_wp*length_y
        y_boundary%end = y_centroid + 0.5_wp*length_y

        ! Since the patch doesn't allow for its boundaries to be
        ! smoothed out, the pseudo volume fraction is set to 1 to
        ! ensure that only the current patch contributes to the fluid
        ! state in the cells that this patch covers.
        eta = 1._wp
        ! U0 is the characteristic velocity of the vortex
        U0 = patch_icpp(patch_id)%vel(1)
        ! L0 is the characteristic length of the vortex
        L0 = patch_icpp(patch_id)%vel(2)
        ! Checking whether the patch covers a particular cell in the
        ! domain and verifying whether the current patch has the
        ! permission to write to that cell. If both queries check out,
        ! the primitive variables of the current patch are assigned
        ! to this cell.
        do j = 0, n
            do i = 0, m
                if (x_boundary%beg <= x_cc(i) .and. &
                    x_boundary%end >= x_cc(i) .and. &
                    y_boundary%beg <= y_cc(j) .and. &
                    y_boundary%end >= y_cc(j) .and. &
                    patch_icpp(patch_id)%alter_patch(patch_id_fp(i, j, 0))) then

                    call s_assign_patch_primitive_variables(patch_id, i, j, 0, &
                                                            eta, q_prim_vf, patch_id_fp)

                    @:analytical()

                    ! Updating the patch identities bookkeeping variable
                    if (1._wp - eta < 1e-16_wp) patch_id_fp(i, j, 0) = patch_id

                    ! Assign Parameters =========================================================
                    q_prim_vf(mom_idx%beg)%sf(i, j, 0) = U0*sin(x_cc(i)/L0)*cos(y_cc(j)/L0)
                    q_prim_vf(mom_idx%end)%sf(i, j, 0) = -U0*cos(x_cc(i)/L0)*sin(y_cc(j)/L0)
                    q_prim_vf(E_idx)%sf(i, j, 0) = patch_icpp(patch_id)%pres + (cos(2*x_cc(i))/L0 + &
                                                                                cos(2*y_cc(j))/L0)* &
                                                   (q_prim_vf(1)%sf(i, j, 0)*U0*U0)/16
                    ! ================================================================================

                end if
            end do
        end do

    end subroutine s_2D_TaylorGreen_Vortex

    !>  This patch assigns the primitive variables as analytical
        !!  functions such that the code can be verified.
        !! @param patch_id is the patch identifier
        !! @param patch_id_fp Array to track patch ids
        !! @param q_prim_vf Array of primitive variables
    subroutine s_1D_analytical(patch_id, patch_id_fp, q_prim_vf)

        ! Patch identifier
        integer, intent(in) :: patch_id
        integer, dimension(0:m, 0:n, 0:p), intent(inout) :: patch_id_fp
        type(scalar_field), dimension(1:sys_size), intent(inout) :: q_prim_vf

        ! Generic loop iterators
        integer :: i, j, k
        ! Placeholders for the cell boundary values
        real(wp) :: a, b, c, d, pi_inf, gamma, lit_gamma

        @:Hardcoded1DVariables()

        pi_inf = fluid_pp(1)%pi_inf
        gamma = fluid_pp(1)%gamma
        lit_gamma = (1._wp + gamma)/gamma

        ! Transferring the patch's centroid and length information
        x_centroid = patch_icpp(patch_id)%x_centroid
        length_x = patch_icpp(patch_id)%length_x

        ! Computing the beginning and the end x- and y-coordinates
        ! of the patch based on its centroid and lengths
        x_boundary%beg = x_centroid - 0.5_wp*length_x
        x_boundary%end = x_centroid + 0.5_wp*length_x

        ! Since the patch doesn't allow for its boundaries to be
        ! smoothed out, the pseudo volume fraction is set to 1 to
        ! ensure that only the current patch contributes to the fluid
        ! state in the cells that this patch covers.
        eta = 1._wp

        ! Checking whether the line segment covers a particular cell in the
        ! domain and verifying whether the current patch has the permission
        ! to write to that cell. If both queries check out, the primitive
        ! variables of the current patch are assigned to this cell.
        do i = 0, m
            if (x_boundary%beg <= x_cc(i) .and. &
                x_boundary%end >= x_cc(i) .and. &
                patch_icpp(patch_id)%alter_patch(patch_id_fp(i, 0, 0))) then

                call s_assign_patch_primitive_variables(patch_id, i, 0, 0, &
                                                        eta, q_prim_vf, patch_id_fp)

                @:Hardcoded1D()

                ! Updating the patch identities bookkeeping variable
                if (1._wp - eta < 1e-16_wp) patch_id_fp(i, 0, 0) = patch_id

            end if
        end do

    end subroutine s_1D_analytical

        !! @param patch_id is the patch identifier
        !! @param patch_id_fp Array to track patch ids
        !! @param q_prim_vf Array of primitive variables
    subroutine s_1d_bubble_pulse(patch_id, patch_id_fp, q_prim_vf)
        ! Description: This patch assigns the primitive variables as analytical
        !       functions such that the code can be verified.

        ! Patch identifier
        integer, intent(in) :: patch_id
        integer, intent(inout), dimension(0:m, 0:n, 0:p) :: patch_id_fp
        type(scalar_field), dimension(1:sys_size), intent(inout) :: q_prim_vf

        ! Generic loop iterators
        integer :: i, j, k
        ! Placeholders for the cell boundary values
        real(wp) :: fac, a, b, c, d, pi_inf, gamma, lit_gamma

        pi_inf = fluid_pp(1)%pi_inf
        gamma = fluid_pp(1)%gamma
        lit_gamma = (1._wp + gamma)/gamma

        ! Transferring the patch's centroid and length information
        x_centroid = patch_icpp(patch_id)%x_centroid
        length_x = patch_icpp(patch_id)%length_x

        ! Computing the beginning and the end x- and y-coordinates
        ! of the patch based on its centroid and lengths
        x_boundary%beg = x_centroid - 0.5_wp*length_x
        x_boundary%end = x_centroid + 0.5_wp*length_x

        ! Since the patch doesn't allow for its boundaries to be
        ! smoothed out, the pseudo volume fraction is set to 1 to
        ! ensure that only the current patch contributes to the fluid
        ! state in the cells that this patch covers.
        eta = 1._wp

        ! Checking whether the line segment covers a particular cell in the
        ! domain and verifying whether the current patch has the permission
        ! to write to that cell. If both queries check out, the primitive
        ! variables of the current patch are assigned to this cell.
        do i = 0, m
            if (x_boundary%beg <= x_cc(i) .and. &
                x_boundary%end >= x_cc(i) .and. &
                patch_icpp(patch_id)%alter_patch(patch_id_fp(i, 0, 0))) then

                call s_assign_patch_primitive_variables(patch_id, i, 0, 0, &
                                                        eta, q_prim_vf, patch_id_fp)

                @:analytical()

            end if
        end do

    end subroutine s_1D_bubble_pulse

    !>  This patch assigns the primitive variables as analytical
        !!  functions such that the code can be verified.
        !! @param patch_id is the patch identifier
        !! @param patch_id_fp Array to track patch ids
        !! @param q_prim_vf Array of primitive variables
    subroutine s_2D_analytical(patch_id, patch_id_fp, q_prim_vf)

        integer, intent(in) :: patch_id
        integer, dimension(0:m, 0:n, 0:p), intent(inout) :: patch_id_fp
        type(scalar_field), dimension(1:sys_size), intent(inout) :: q_prim_vf

        integer :: i, j, k !< generic loop iterators
        real(wp) :: a, b, c, d !< placeholderrs for the cell boundary values
        real(wp) :: pi_inf, gamma, lit_gamma !< equation of state parameters
        real(wp) :: l, U0 !< Taylor Green Vortex parameters

        @:Hardcoded2DVariables()

        pi_inf = fluid_pp(1)%pi_inf
        gamma = fluid_pp(1)%gamma
        lit_gamma = (1._wp + gamma)/gamma

        ! Transferring the patch's centroid and length information
        x_centroid = patch_icpp(patch_id)%x_centroid
        y_centroid = patch_icpp(patch_id)%y_centroid
        length_x = patch_icpp(patch_id)%length_x
        length_y = patch_icpp(patch_id)%length_y

        ! Computing the beginning and the end x- and y-coordinates
        ! of the patch based on its centroid and lengths
        x_boundary%beg = x_centroid - 0.5_wp*length_x
        x_boundary%end = x_centroid + 0.5_wp*length_x
        y_boundary%beg = y_centroid - 0.5_wp*length_y
        y_boundary%end = y_centroid + 0.5_wp*length_y

        ! Since the patch doesn't allow for its boundaries to be
        ! smoothed out, the pseudo volume fraction is set to 1 to
        ! ensure that only the current patch contributes to the fluid
        ! state in the cells that this patch covers.
        eta = 1._wp
        l = 1._wp
        U0 = 0.1_wp
        ! Checking whether the patch covers a particular cell in the
        ! domain and verifying whether the current patch has the
        ! permission to write to that cell. If both queries check out,
        ! the primitive variables of the current patch are assigned
        ! to this cell.

        do j = 0, n
            do i = 0, m
                if (x_boundary%beg <= x_cc(i) .and. &
                    x_boundary%end >= x_cc(i) .and. &
                    y_boundary%beg <= y_cc(j) .and. &
                    y_boundary%end >= y_cc(j) .and. &
                    patch_icpp(patch_id)%alter_patch(patch_id_fp(i, j, 0))) then

                    call s_assign_patch_primitive_variables(patch_id, i, j, 0, &
                                                            eta, q_prim_vf, patch_id_fp)

                    @:Hardcoded2D()
                    ! Updating the patch identities bookkeeping variable
                    if (1._wp - eta < 1e-16_wp) patch_id_fp(i, j, 0) = patch_id

                end if
            end do
        end do

    end subroutine s_2D_analytical

    !> This patch assigns the primitive variables as analytical
        !!      functions such that the code can be verified.
        !! @param patch_id is the patch identifier
        !! @param patch_id_fp Array to track patch ids
        !! @param q_prim_vf Array of primitive variables
    subroutine s_3D_analytical(patch_id, patch_id_fp, q_prim_vf)

        integer, intent(in) :: patch_id
        integer, dimension(0:m, 0:n, 0:p), intent(inout) :: patch_id_fp
        type(scalar_field), dimension(1:sys_size), intent(inout) :: q_prim_vf

        integer :: i, j, k !< generic loop iterators
        real(wp) :: pi_inf, gamma, lit_gamma !< equation of state parameters

        @:Hardcoded3DVariables()

        pi_inf = fluid_pp(1)%pi_inf
        gamma = fluid_pp(1)%gamma
        lit_gamma = (1._wp + gamma)/gamma

        ! Transferring the patch's centroid and length information
        x_centroid = patch_icpp(patch_id)%x_centroid
        y_centroid = patch_icpp(patch_id)%y_centroid
        z_centroid = patch_icpp(patch_id)%z_centroid
        length_x = patch_icpp(patch_id)%length_x
        length_y = patch_icpp(patch_id)%length_y
        length_z = patch_icpp(patch_id)%length_z

        ! Computing the beginning and the end x-, y- and z-coordinates of
        ! the patch based on its centroid and lengths
        x_boundary%beg = x_centroid - 0.5_wp*length_x
        x_boundary%end = x_centroid + 0.5_wp*length_x
        y_boundary%beg = y_centroid - 0.5_wp*length_y
        y_boundary%end = y_centroid + 0.5_wp*length_y
        z_boundary%beg = z_centroid - 0.5_wp*length_z
        z_boundary%end = z_centroid + 0.5_wp*length_z

        ! Since the analytical patch does not allow for its boundaries to get
        ! smoothed out, the pseudo volume fraction is set to 1 to make sure
        ! that only the current patch contributes to the fluid state in the
        ! cells that this patch covers.
        eta = 1._wp

        ! Checking whether the patch covers a particular cell in the domain
        ! and verifying whether the current patch has permission to write to
        ! to that cell. If both queries check out, the primitive variables
        ! of the current patch are assigned to this cell.
        do k = 0, p
            do j = 0, n
                do i = 0, m

                    if (grid_geometry == 3) then
                        call s_convert_cylindrical_to_cartesian_coord(y_cc(j), z_cc(k))
                    else
                        cart_y = y_cc(j)
                        cart_z = z_cc(k)
                    end if

                    if (x_boundary%beg <= x_cc(i) .and. &
                        x_boundary%end >= x_cc(i) .and. &
                        y_boundary%beg <= cart_y .and. &
                        y_boundary%end >= cart_y .and. &
                        z_boundary%beg <= cart_z .and. &
                        z_boundary%end >= cart_z &
                        .and. &
                        patch_icpp(patch_id)%alter_patch(patch_id_fp(i, j, k))) &
                        then

                        call s_assign_patch_primitive_variables(patch_id, i, j, k, &
                                                                eta, q_prim_vf, patch_id_fp)

                        @:Hardcoded3D()

                        ! Updating the patch identities bookkeeping variable
                        if (1._wp - eta < 1e-16_wp) patch_id_fp(i, j, k) = patch_id

                    end if

                end do
            end do
        end do

    end subroutine s_3D_analytical

    !> This patch generates the shape of the spherical harmonics
        !!      as a perturbation to a perfect sphere
        !! @param patch_id is the patch identifier
        !! @param patch_id_fp Array to track patch ids
        !! @param q_prim_vf Array of primitive variables
    subroutine s_spherical_harmonic(patch_id, patch_id_fp, q_prim_vf)

        integer, intent(IN) :: patch_id
        integer, intent(INOUT), dimension(0:m, 0:n, 0:p) :: patch_id_fp
        type(scalar_field), dimension(1:sys_size) :: q_prim_vf

        real(kind(0d0)) :: r, x_p, P2, P3, P4, P5, P6, P7, P8, P9, P10, P11, P12, eps, phi
        real(kind(0d0)) :: a2, a3, a4, a5, a6, a7, a8, a9, a10, a11, a12
        real(kind(0d0)) :: radius, x_centroid, y_centroid, z_centroid, eta, smooth_coeff
        logical :: non_axis_sym

        integer :: i, j, k !< generic loop iterators
<<<<<<< HEAD
=======
        real(wp) :: radius, epsilon, beta
        complex(wp) :: cmplx_i = (0._wp, 1._wp)
        complex(wp) :: H
>>>>>>> 143f710a

        ! Transferring the patch's centroid and radius information
        x_centroid = patch_icpp(patch_id)%x_centroid
        y_centroid = patch_icpp(patch_id)%y_centroid
        z_centroid = patch_icpp(patch_id)%z_centroid
        smooth_patch_id = patch_icpp(patch_id)%smooth_patch_id
        smooth_coeff = patch_icpp(patch_id)%smooth_coeff
        radius = patch_icpp(patch_id)%radius
        a2 = patch_icpp(patch_id)%a2
        a3 = patch_icpp(patch_id)%a3
        a4 = patch_icpp(patch_id)%a4
        a5 = patch_icpp(patch_id)%a5
        a6 = patch_icpp(patch_id)%a6
        a7 = patch_icpp(patch_id)%a7
        a8 = patch_icpp(patch_id)%a8
        a9 = patch_icpp(patch_id)%a9
        a10 = patch_icpp(patch_id)%a10
        a11 = patch_icpp(patch_id)%a11
        a12 = patch_icpp(patch_id)%a12
        non_axis_sym = patch_icpp(patch_id)%non_axis_sym

        ! Since the analytical patch does not allow for its boundaries to get
        ! smoothed out, the pseudo volume fraction is set to 1 to make sure
        ! that only the current patch contributes to the fluid state in the
        ! cells that this patch covers.
<<<<<<< HEAD
        eta = 1d0
        eps = 1.d-32
=======
        eta = 1._wp
>>>>>>> 143f710a

        ! Checking whether the patch covers a particular cell in the domain
        ! and verifying whether the current patch has permission to write to
        ! to that cell. If both queries check out, the primitive variables
        ! of the current patch are assigned to this cell.
        if (p > 0 .and. .not. non_axis_sym) then
            do k = 0, p
                do j = 0, n
                    do i = 0, m
                        if (grid_geometry == 3) then
                            call s_convert_cylindrical_to_cartesian_coord(y_cc(j), z_cc(k))
                        else
                            cart_y = y_cc(j)
                            cart_z = z_cc(k)
                        end if

                        r = dsqrt((x_cc(i) - x_centroid)**2 + (cart_y - y_centroid)**2 + (cart_z - z_centroid)**2) + eps
                        if (x_cc(i) - x_centroid <= 0) then
                            x_p = -dabs(x_cc(i) - x_centroid + eps)/r
                        else
                            x_p = dabs(x_cc(i) - x_centroid + eps)/r
                        end if

                        P2 = unassociated_legendre(x_p, 2)
                        P3 = unassociated_legendre(x_p, 3)
                        P4 = unassociated_legendre(x_p, 4)
                        P5 = unassociated_legendre(x_p, 5)
                        P6 = unassociated_legendre(x_p, 6)
                        P7 = unassociated_legendre(x_p, 7)
                        if ((x_cc(i) - x_centroid >= 0 &
                             .and. &
                             r - a2*P2 - a3*P3 - a4*P4 - a5*P5 - a6*P6 - a7*P7 <= radius &
                             .and. &
                             patch_icpp(patch_id)%alter_patch(patch_id_fp(i, j, k))) .or. &
                            (patch_id_fp(i, j, k) == smooth_patch_id)) &
                            then
                            if (patch_icpp(patch_id)%smoothen) then
                                eta = tanh(smooth_coeff/min(dx, dy, dz)* &
                                           ((r - a2*P2 - a3*P3 - a4*P4 - a5*P5 - a6*P6 - a7*P7) &
                                            - radius))*(-0.5d0) + 0.5d0
                            end if

                            call s_assign_patch_primitive_variables(patch_id, i, j, k, &
                                                                    eta, q_prim_vf, patch_id_fp)
                        end if

                    end do
                end do
            end do

        else if (p == 0) then
            do j = 0, n
                do i = 0, m

                    if (non_axis_sym) then
                        phi = atan(((y_cc(j) - y_centroid) + eps)/((x_cc(i) - x_centroid) + eps))
                        r = dsqrt((x_cc(i) - x_centroid)**2d0 + (y_cc(j) - y_centroid)**2d0) + eps
                        x_p = (eps)/r
                        P2 = spherical_harmonic_func(x_p, phi, 2, 2)
                        P3 = spherical_harmonic_func(x_p, phi, 3, 3)
                        P4 = spherical_harmonic_func(x_p, phi, 4, 4)
                        P5 = spherical_harmonic_func(x_p, phi, 5, 5)
                        P6 = spherical_harmonic_func(x_p, phi, 6, 6)
                        P7 = spherical_harmonic_func(x_p, phi, 7, 7)
                        P8 = spherical_harmonic_func(x_p, phi, 8, 8)
                        P9 = spherical_harmonic_func(x_p, phi, 9, 9)
                        !  P10 = spherical_harmonic_func(x_p, phi, 10, 10)
                        !  P11 = spherical_harmonic_func(x_p, phi, 11, 11)
                        !  P12 = spherical_harmonic_func(x_p, phi, 12, 12)
                    else
                        r = dsqrt((x_cc(i) - x_centroid)**2d0 + (y_cc(j) - y_centroid)**2d0) + eps
                        x_p = dabs(x_cc(i) - x_centroid + eps)/r
                        P2 = unassociated_legendre(x_p, 2)
                        P3 = unassociated_legendre(x_p, 3)
                        P4 = unassociated_legendre(x_p, 4)
                        P5 = unassociated_legendre(x_p, 5)
                        P6 = unassociated_legendre(x_p, 6)
                        P7 = unassociated_legendre(x_p, 7)
                        P8 = unassociated_legendre(x_p, 8)
                        P9 = unassociated_legendre(x_p, 9)
                    end if

                    if (x_cc(i) - x_centroid >= 0 &
                        .and. &
                        r - a2*P2 - a3*P3 - a4*P4 - a5*P5 - a6*P6 - a7*P7 - a8*P8 - a9*P9 <= radius .and. &
                        patch_icpp(patch_id)%alter_patch(patch_id_fp(i, j, 0))) &
                        then
                        call s_assign_patch_primitive_variables(patch_id, i, j, 0, &
                                                                eta, q_prim_vf, patch_id_fp)

<<<<<<< HEAD
                    elseif (x_cc(i) - x_centroid < 0 &
                            .and. &
                            r - a2*P2 + a3*P3 - a4*P4 + a5*P5 - a6*P6 + a7*P7 - a8*P8 + a9*P9 <= radius &
                            .and. &
                            patch_icpp(patch_id)%alter_patch(patch_id_fp(i, j, 0))) &
                        then
                        call s_assign_patch_primitive_variables(patch_id, i, j, 0, &
                                                                eta, q_prim_vf, patch_id_fp)
=======
                        call s_convert_cylindrical_to_spherical_coord(x_cc(i), y_cc(j))

                        if (epsilon == 1._wp) then
                            if (beta == 0._wp) then
                                H = 5e-1_wp*sqrt(3._wp/pi)*cos(sph_phi)
                            elseif (beta == 1._wp) then
                                H = -5e-1_wp*sqrt(3._wp/(2._wp*pi))*exp(cmplx_i*z_cc(k))*sin(sph_phi)
                            end if
                        elseif (epsilon == 2._wp) then
                            if (beta == 0._wp) then
                                H = 25e-2_wp*sqrt(5._wp/pi)*(3._wp*cos(sph_phi)**2 - 1._wp)
                            elseif (beta == 1._wp) then
                                H = -5e-1_wp*sqrt(15._wp/(2._wp*pi))*exp(cmplx_i*z_cc(k))*sin(sph_phi)*cos(sph_phi)
                            elseif (beta == 2._wp) then
                                H = 25e-2_wp*sqrt(15._wp/(2._wp*pi))*exp(2._wp*cmplx_i*z_cc(k))*sin(sph_phi)**2
                            end if
                        elseif (epsilon == 3._wp) then
                            if (beta == 0._wp) then
                                H = 25e-2_wp*sqrt(7._wp/pi)*(5._wp*cos(sph_phi)**3._wp - 3._wp*cos(sph_phi))
                            elseif (beta == 1._wp) then
                                H = -125e-3_wp*sqrt(21._wp/pi)*exp(cmplx_i*z_cc(k))*sin(sph_phi)* &
                                    (5._wp*cos(sph_phi)**2 - 1._wp)
                            elseif (beta == 2._wp) then
                                H = 25e-2_wp*sqrt(105._wp/(2._wp*pi))*exp(2._wp*cmplx_i*z_cc(k))* &
                                    sin(sph_phi)**2*cos(sph_phi)
                            elseif (beta == 3._wp) then
                                H = -125e-3_wp*sqrt(35._wp/pi)*exp(3._wp*cmplx_i*z_cc(k))*sin(sph_phi)**3._wp
                            end if
                        elseif (epsilon == 4._wp) then
                            if (beta == 0._wp) then
                                H = 3._wp/16._wp*sqrt(1._wp/pi)*(35._wp*cos(sph_phi)**4._wp - &
                                                                 3e1_wp*cos(sph_phi)**2 + 3._wp)
                            elseif (beta == 1._wp) then
                                H = -3._wp/8._wp*sqrt(5._wp/pi)*exp(cmplx_i*z_cc(k))* &
                                    sin(sph_phi)*(7._wp*cos(sph_phi)**3._wp - 3._wp*cos(sph_phi))
                            elseif (beta == 2._wp) then
                                H = 3._wp/8._wp*sqrt(5._wp/(2._wp*pi))*exp(2._wp*cmplx_i*z_cc(k))* &
                                    sin(sph_phi)**2*(7._wp*cos(sph_phi)**2 - 1._wp)
                            elseif (beta == 3._wp) then
                                H = -3._wp/8._wp*sqrt(35._wp/pi)*exp(3._wp*cmplx_i*z_cc(k))* &
                                    sin(sph_phi)**3._wp*cos(sph_phi)
                            elseif (beta == 4._wp) then
                                H = 3._wp/16._wp*sqrt(35._wp/(2._wp*pi))*exp(4._wp*cmplx_i*z_cc(k))* &
                                    sin(sph_phi)**4._wp
                            end if
                        elseif (epsilon == 5._wp) then
                            if (beta == 0._wp) then
                                H = 1._wp/16._wp*sqrt(11._wp/pi)*(63._wp*cos(sph_phi)**5._wp - &
                                                                  7e1_wp*cos(sph_phi)**3._wp + 15._wp*cos(sph_phi))
                            elseif (beta == 1._wp) then
                                H = -1._wp/16._wp*sqrt(165._wp/(2._wp*pi))*exp(cmplx_i*z_cc(k))* &
                                    sin(sph_phi)*(21._wp*cos(sph_phi)**4._wp - 14._wp*cos(sph_phi)**2 + 1._wp)
                            elseif (beta == 2._wp) then
                                H = 125e-3_wp*sqrt(1155._wp/(2._wp*pi))*exp(2._wp*cmplx_i*z_cc(k))* &
                                    sin(sph_phi)**2*(3._wp*cos(sph_phi)**3._wp - cos(sph_phi))
                            elseif (beta == 3._wp) then
                                H = -1._wp/32._wp*sqrt(385._wp/pi)*exp(3._wp*cmplx_i*z_cc(k))* &
                                    sin(sph_phi)**3._wp*(9._wp*cos(sph_phi)**2 - 1._wp)
                            elseif (beta == 4._wp) then
                                H = 3._wp/16._wp*sqrt(385._wp/(2._wp*pi))*exp(4._wp*cmplx_i*z_cc(k))* &
                                    sin(sph_phi)**4._wp*cos(sph_phi)
                            elseif (beta == 5._wp) then
                                H = -3._wp/32._wp*sqrt(77._wp/pi)*exp(5._wp*cmplx_i*z_cc(k))* &
                                    sin(sph_phi)**5._wp
                            end if
                        end if

                        q_prim_vf(adv_idx%beg)%sf(i, j, k) = 1._wp - abs(real(H, wp))
>>>>>>> 143f710a

                    end if
                end do
            end do
        end if

    end subroutine s_spherical_harmonic

        !! This function generates the unassociated legendre poynomials with input
    ! mode number and evaluates them at input x

    recursive function unassociated_legendre(x, l) result(P)
        integer, intent(in) :: l
        real(kind(0d0)), intent(in) :: x
        real(kind(0d0)) :: P

        if (l == 0) then
            P = 1d0
        else if (l == 1) then
            P = x
        else
            P = ((2*l - 1)*x*unassociated_legendre(x, l - 1) - (l - 1)*unassociated_legendre(x, l - 2))/l
        end if

    end function unassociated_legendre

        !! This function generated the spherical harmonic function valu, Y,
    !based on inputs of x, phi, l and m

    recursive function spherical_harmonic_func(x, phi, l, m) result(Y)
        integer, intent(in) :: l, m
        real(kind(0d0)), intent(in) :: x, phi
        real(kind(0d0)) :: Y, prefactor, pi

        pi = acos(-1d0)
        prefactor = sqrt((2*l + 1)/(4*pi)*factorial(l - m)/factorial(l + m)); 
        if (m == 0) then
            Y = prefactor*associated_legendre(x, l, m); 
        elseif (m > 0) then
            Y = (-1d0)**m*sqrt(2d0)*prefactor*associated_legendre(x, l, m)*cos(m*phi); 
        end if
    end function spherical_harmonic_func

        !! This function generates the associated legendre polynomials evaluated
    !at x with inputs l and m

    recursive function associated_legendre(x, l, m) result(P)
        integer, intent(in) :: l, m
        real(kind(0d0)), intent(in) :: x
        real(kind(0d0)) :: P

        if (m <= 0 .and. l <= 0) then
            P = 1; 
        elseif (l == 1 .and. m <= 0) then
            P = x; 
        elseif (l == 1 .and. m == 1) then
            P = -(1 - x**2)**(1/2); 
        elseif (m == l) then
            P = (-1)**l*double_factorial(2*l - 1)*(1 - x**2)**(l/2); 
        elseif (m == l - 1) then
            P = x*(2*l - 1)*associated_legendre(x, l - 1, l - 1); 
        else
            P = ((2*l - 1)*x*associated_legendre(x, l - 1, m) - (l + m - 1)*associated_legendre(x, l - 2, m))/(l - m); 
        end if

    end function associated_legendre

        !! This function calculates the double factorial value of an integer

    recursive function double_factorial(n) result(R)
        integer, intent(in) :: n
        integer, parameter :: int64_kind = selected_int_kind(18) ! 18 bytes for 64-bit integer
        integer(kind=int64_kind) :: R

        if (n <= 0) then
            R = 1
        else if (n == 1) then
            R = 1
        else
            R = n*double_factorial(n - 2)
        end if

    end function double_factorial

        !! The following function calculates the factorial value of an integer

    recursive function factorial(n) result(R)
        integer, intent(in) :: n
        integer, parameter :: int64_kind = selected_int_kind(18) ! 18 bytes for 64-bit integer
        integer(kind=int64_kind) :: R

        if (n == 0) then
            R = 1
        else
            R = n*factorial(n - 1)
        end if

    end function factorial

    !>          The spherical patch is a 3D geometry that may be used,
        !!              for example, in creating a bubble or a droplet. The patch
        !!              geometry is well-defined when its centroid and radius are
        !!              provided. Please note that the spherical patch DOES allow
        !!              for the smoothing of its boundary.
        !! @param patch_id is the patch identifier
        !! @param patch_id_fp Array to track patch ids
        !! @param q_prim_vf Array of primitive variables
        !! @param ib True if this patch is an immersed boundary
    subroutine s_sphere(patch_id, patch_id_fp, q_prim_vf, ib)

        integer, intent(in) :: patch_id
        integer, dimension(0:m, 0:n, 0:p), intent(inout) :: patch_id_fp
        type(scalar_field), dimension(1:sys_size), intent(inout) :: q_prim_vf
        logical, optional, intent(in) :: ib   !< True if this patch is an immersed boundary

        ! Generic loop iterators
        integer :: i, j, k !< generic loop iterators
        real(wp) :: radius

        real(wp) :: radius_pressure, pressure_bubble, pressure_inf !<
            !! Variables to initialize the pressure field that corresponds to the
            !! bubble-collapse test case found in Tiwari et al. (2013)

        ! Transferring spherical patch's radius, centroid, smoothing patch
        ! identity and smoothing coefficient information
        if (present(ib)) then
            x_centroid = patch_ib(patch_id)%x_centroid
            y_centroid = patch_ib(patch_id)%y_centroid
            z_centroid = patch_ib(patch_id)%z_centroid
            radius = patch_ib(patch_id)%radius
        else
            x_centroid = patch_icpp(patch_id)%x_centroid
            y_centroid = patch_icpp(patch_id)%y_centroid
            z_centroid = patch_icpp(patch_id)%z_centroid
            radius = patch_icpp(patch_id)%radius
            smooth_patch_id = patch_icpp(patch_id)%smooth_patch_id
            smooth_coeff = patch_icpp(patch_id)%smooth_coeff
        end if

        ! Initializing the pseudo volume fraction value to 1. The value will
        ! be modified as the patch is laid out on the grid, but only in the
        ! case that smoothing of the spherical patch's boundary is enabled.
        eta = 1._wp

        ! Checking whether the sphere covers a particular cell in the domain
        ! and verifying whether the current patch has permission to write to
        ! that cell. If both queries check out, the primitive variables of
        ! the current patch are assigned to this cell.
        do k = 0, p
            do j = 0, n
                do i = 0, m

                    if (grid_geometry == 3) then
                        call s_convert_cylindrical_to_cartesian_coord(y_cc(j), z_cc(k))
                    else
                        cart_y = y_cc(j)
                        cart_z = z_cc(k)
                    end if

                    if ((x_cc(i) - x_centroid)**2 &
                        + (cart_y - y_centroid)**2 &
                        + (cart_z - z_centroid)**2 <= radius**2) &
                        then

                        if (present(ib)) then
                            ! Updating the patch identities bookkeeping variable
                            patch_id_fp(i, j, k) = patch_id
                        else
                            if (patch_icpp(patch_id)%alter_patch(patch_id_fp(i, j, k)) .or. &
                                patch_id_fp(i, j, k) == smooth_patch_id) then

                                call s_assign_patch_primitive_variables(patch_id, i, j, k, &
                                                                        eta, q_prim_vf, patch_id_fp)

                                @:analytical()
                            end if

                            if (patch_icpp(patch_id)%smoothen) then
                                eta = tanh(smooth_coeff/min(dx, dy, dz)* &
                                           (sqrt((x_cc(i) - x_centroid)**2 &
                                                 + (cart_y - y_centroid)**2 &
                                                 + (cart_z - z_centroid)**2) &
                                            - radius))*(-0.5_wp) + 0.5_wp
                            end if
                        end if
                    end if

                end do
            end do
        end do

    end subroutine s_sphere

    !> The cuboidal patch is a 3D geometry that may be used, for
        !!              example, in creating a solid boundary, or pre-/post-shock
        !!              region, which is aligned with the axes of the Cartesian
        !!              coordinate system. The geometry of such a patch is well-
        !!              defined when its centroid and lengths in the x-, y- and
        !!              z-coordinate directions are provided. Please notice that
        !!              the cuboidal patch DOES NOT allow for the smearing of its
        !!              boundaries.
        !! @param patch_id is the patch identifier
        !! @param patch_id_fp Array to track patch ids
        !! @param q_prim_vf Array of primitive variables
    subroutine s_cuboid(patch_id, patch_id_fp, q_prim_vf, ib)

        integer, intent(in) :: patch_id
        logical, optional, intent(in) :: ib
        integer, dimension(0:m, 0:n, 0:p), intent(inout) :: patch_id_fp
        type(scalar_field), dimension(1:sys_size), intent(inout) :: q_prim_vf

        integer :: i, j, k !< Generic loop iterators

        ! Transferring the cuboid's centroid and length information
        if (present(ib)) then
            x_centroid = patch_ib(patch_id)%x_centroid
            y_centroid = patch_ib(patch_id)%y_centroid
            z_centroid = patch_ib(patch_id)%z_centroid
            length_x = patch_ib(patch_id)%length_x
            length_y = patch_ib(patch_id)%length_y
            length_z = patch_ib(patch_id)%length_z
        else
            x_centroid = patch_icpp(patch_id)%x_centroid
            y_centroid = patch_icpp(patch_id)%y_centroid
            z_centroid = patch_icpp(patch_id)%z_centroid
            length_x = patch_icpp(patch_id)%length_x
            length_y = patch_icpp(patch_id)%length_y
            length_z = patch_icpp(patch_id)%length_z
        end if

        ! Computing the beginning and the end x-, y- and z-coordinates of
        ! the cuboid based on its centroid and lengths
        x_boundary%beg = x_centroid - 0.5_wp*length_x
        x_boundary%end = x_centroid + 0.5_wp*length_x
        y_boundary%beg = y_centroid - 0.5_wp*length_y
        y_boundary%end = y_centroid + 0.5_wp*length_y
        z_boundary%beg = z_centroid - 0.5_wp*length_z
        z_boundary%end = z_centroid + 0.5_wp*length_z

        ! Since the cuboidal patch does not allow for its boundaries to get
        ! smoothed out, the pseudo volume fraction is set to 1 to make sure
        ! that only the current patch contributes to the fluid state in the
        ! cells that this patch covers.
        eta = 1._wp

        ! Checking whether the cuboid covers a particular cell in the domain
        ! and verifying whether the current patch has permission to write to
        ! to that cell. If both queries check out, the primitive variables
        ! of the current patch are assigned to this cell.
        do k = 0, p
            do j = 0, n
                do i = 0, m

                    if (grid_geometry == 3) then
                        call s_convert_cylindrical_to_cartesian_coord(y_cc(j), z_cc(k))
                    else
                        cart_y = y_cc(j)
                        cart_z = z_cc(k)
                    end if

                    if (x_boundary%beg <= x_cc(i) .and. &
                        x_boundary%end >= x_cc(i) .and. &
                        y_boundary%beg <= cart_y .and. &
                        y_boundary%end >= cart_y .and. &
                        z_boundary%beg <= cart_z .and. &
                        z_boundary%end >= cart_z) then

                        if (present(ib)) then
                            ! Updating the patch identities bookkeeping variable
                            patch_id_fp(i, j, k) = patch_id
                        else
                            if (patch_icpp(patch_id)%alter_patch(patch_id_fp(i, j, k))) then

                                call s_assign_patch_primitive_variables(patch_id, i, j, k, &
                                                                        eta, q_prim_vf, patch_id_fp)

                                @:analytical()

                                ! Updating the patch identities bookkeeping variable
                                if (1._wp - eta < 1e-16_wp) patch_id_fp(i, j, k) = patch_id

                            end if
                        end if
                    end if
                end do
            end do
        end do

    end subroutine s_cuboid

    !> The cylindrical patch is a 3D geometry that may be used,
        !!              for example, in setting up a cylindrical solid boundary
        !!              confinement, like a blood vessel. The geometry of this
        !!              patch is well-defined when the centroid, the radius and
        !!              the length along the cylinder's axis, parallel to the x-,
        !!              y- or z-coordinate direction, are provided. Please note
        !!              that the cylindrical patch DOES allow for the smoothing
        !!              of its lateral boundary.
        !! @param patch_id is the patch identifier
        !! @param patch_id_fp Array to track patch ids
        !! @param q_prim_vf Array of primitive variables
        !! @param ib True if this patch is an immersed boundary
    subroutine s_cylinder(patch_id, patch_id_fp, q_prim_vf, ib)

        integer, intent(in) :: patch_id
        integer, dimension(0:m, 0:n, 0:p), intent(inout) :: patch_id_fp
        type(scalar_field), dimension(1:sys_size), intent(inout) :: q_prim_vf
        logical, optional, intent(in) :: ib   !< True if this patch is an immersed boundary

        integer :: i, j, k !< Generic loop iterators
        real(wp) :: radius

        ! Transferring the cylindrical patch's centroid, length, radius,
        ! smoothing patch identity and smoothing coefficient information

        if (present(ib)) then
            x_centroid = patch_ib(patch_id)%x_centroid
            y_centroid = patch_ib(patch_id)%y_centroid
            z_centroid = patch_ib(patch_id)%z_centroid
            length_x = patch_ib(patch_id)%length_x
            length_y = patch_ib(patch_id)%length_y
            length_z = patch_ib(patch_id)%length_z
            radius = patch_ib(patch_id)%radius
        else
            x_centroid = patch_icpp(patch_id)%x_centroid
            y_centroid = patch_icpp(patch_id)%y_centroid
            z_centroid = patch_icpp(patch_id)%z_centroid
            length_x = patch_icpp(patch_id)%length_x
            length_y = patch_icpp(patch_id)%length_y
            length_z = patch_icpp(patch_id)%length_z
            radius = patch_icpp(patch_id)%radius
            smooth_patch_id = patch_icpp(patch_id)%smooth_patch_id
            smooth_coeff = patch_icpp(patch_id)%smooth_coeff
        end if

        ! Computing the beginning and the end x-, y- and z-coordinates of
        ! the cylinder based on its centroid and lengths
        x_boundary%beg = x_centroid - 0.5_wp*length_x
        x_boundary%end = x_centroid + 0.5_wp*length_x
        y_boundary%beg = y_centroid - 0.5_wp*length_y
        y_boundary%end = y_centroid + 0.5_wp*length_y
        z_boundary%beg = z_centroid - 0.5_wp*length_z
        z_boundary%end = z_centroid + 0.5_wp*length_z

        ! Initializing the pseudo volume fraction value to 1. The value will
        ! be modified as the patch is laid out on the grid, but only in the
        ! case that smearing of the cylindrical patch's boundary is enabled.
        eta = 1._wp

        ! Checking whether the cylinder covers a particular cell in the
        ! domain and verifying whether the current patch has the permission
        ! to write to that cell. If both queries check out, the primitive
        ! variables of the current patch are assigned to this cell.
        do k = 0, p
            do j = 0, n
                do i = 0, m

                    if (grid_geometry == 3) then
                        call s_convert_cylindrical_to_cartesian_coord(y_cc(j), z_cc(k))
                    else
                        cart_y = y_cc(j)
                        cart_z = z_cc(k)
                    end if

                    if ((.not. f_is_default(length_x) .and. &
                         (cart_y - y_centroid)**2 &
                         + (cart_z - z_centroid)**2 <= radius**2 .and. &
                         x_boundary%beg <= x_cc(i) .and. &
                         x_boundary%end >= x_cc(i)) &
                        .or. &
                        (.not. f_is_default(length_y) .and. &
                         (x_cc(i) - x_centroid)**2 &
                         + (cart_z - z_centroid)**2 <= radius**2 .and. &
                         y_boundary%beg <= cart_y .and. &
                         y_boundary%end >= cart_y) &
                        .or. &
                        (.not. f_is_default(length_z) .and. &
                         (x_cc(i) - x_centroid)**2 &
                         + (cart_y - y_centroid)**2 <= radius**2 .and. &
                         z_boundary%beg <= cart_z .and. &
                         z_boundary%end >= cart_z)) then

                        if (present(ib)) then
                            ! Updating the patch identities bookkeeping variable
                            patch_id_fp(i, j, k) = patch_id
                        else
                            if (patch_icpp(patch_id)%alter_patch(patch_id_fp(i, j, k)) &
                                .or. patch_id_fp(i, j, k) == smooth_patch_id) then

                                call s_assign_patch_primitive_variables(patch_id, i, j, k, &
                                                                        eta, q_prim_vf, patch_id_fp)

                                @:analytical()

                                ! Updating the patch identities bookkeeping variable
                                if (1._wp - eta < 1e-16_wp) patch_id_fp(i, j, k) = patch_id
                            end if

                            if (patch_icpp(patch_id)%smoothen) then
                                if (.not. f_is_default(length_x)) then
                                    eta = tanh(smooth_coeff/min(dy, dz)* &
                                               (sqrt((cart_y - y_centroid)**2 &
                                                     + (cart_z - z_centroid)**2) &
                                                - radius))*(-0.5_wp) + 0.5_wp
                                elseif (.not. f_is_default(length_y)) then
                                    eta = tanh(smooth_coeff/min(dx, dz)* &
                                               (sqrt((x_cc(i) - x_centroid)**2 &
                                                     + (cart_z - z_centroid)**2) &
                                                - radius))*(-0.5_wp) + 0.5_wp
                                else
                                    eta = tanh(smooth_coeff/min(dx, dy)* &
                                               (sqrt((x_cc(i) - x_centroid)**2 &
                                                     + (cart_y - y_centroid)**2) &
                                                - radius))*(-0.5_wp) + 0.5_wp
                                end if
                            end if
                        end if
                    end if
                end do
            end do
        end do

    end subroutine s_cylinder

    !>      The swept plane patch is a 3D geometry that may be used,
        !!              for example, in creating a solid boundary, or pre-/post-
        !!              shock region, at an angle with respect to the axes of the
        !!              Cartesian coordinate system. The geometry of the patch is
        !!              well-defined when its centroid and normal vector, aimed
        !!              in the sweep direction, are provided. Note that the sweep
        !!              plane patch DOES allow the smoothing of its boundary.
        !! @param patch_id is the patch identifier
        !! @param patch_id_fp Array to track patch ids
        !! @param q_prim_vf Primitive variables
    subroutine s_sweep_plane(patch_id, patch_id_fp, q_prim_vf)

        integer, intent(in) :: patch_id
        integer, dimension(0:m, 0:n, 0:p), intent(inout) :: patch_id_fp
        type(scalar_field), dimension(1:sys_size), intent(inout) :: q_prim_vf

        integer :: i, j, k !< Generic loop iterators
        real(wp) :: a, b, c, d

        ! Transferring the centroid information of the plane to be swept
        x_centroid = patch_icpp(patch_id)%x_centroid
        y_centroid = patch_icpp(patch_id)%y_centroid
        z_centroid = patch_icpp(patch_id)%z_centroid
        smooth_patch_id = patch_icpp(patch_id)%smooth_patch_id
        smooth_coeff = patch_icpp(patch_id)%smooth_coeff

        ! Obtaining coefficients of the equation describing the sweep plane
        a = patch_icpp(patch_id)%normal(1)
        b = patch_icpp(patch_id)%normal(2)
        c = patch_icpp(patch_id)%normal(3)
        d = -a*x_centroid - b*y_centroid - c*z_centroid

        ! Initializing the pseudo volume fraction value to 1. The value will
        ! be modified as the patch is laid out on the grid, but only in the
        ! case that smearing of the sweep plane patch's boundary is enabled.
        eta = 1._wp

        ! Checking whether the region swept by the plane covers a particular
        ! cell in the domain and verifying whether the current patch has the
        ! permission to write to that cell. If both queries check out, the
        ! primitive variables of the current patch are written to this cell.
        do k = 0, p
            do j = 0, n
                do i = 0, m

                    if (grid_geometry == 3) then
                        call s_convert_cylindrical_to_cartesian_coord(y_cc(j), z_cc(k))
                    else
                        cart_y = y_cc(j)
                        cart_z = z_cc(k)
                    end if

                    if (patch_icpp(patch_id)%smoothen) then
                        eta = 5e-1_wp + 5e-1_wp*tanh(smooth_coeff/min(dx, dy, dz) &
                                                     *(a*x_cc(i) + &
                                                       b*cart_y + &
                                                       c*cart_z + d) &
                                                     /sqrt(a**2 + b**2 + c**2))
                    end if

                    if ((a*x_cc(i) + b*cart_y + c*cart_z + d >= 0._wp &
                         .and. &
                         patch_icpp(patch_id)%alter_patch(patch_id_fp(i, j, k))) &
                        .or. &
                        patch_id_fp(i, j, k) == smooth_patch_id) &
                        then

                        call s_assign_patch_primitive_variables(patch_id, i, j, k, &
                                                                eta, q_prim_vf, patch_id_fp)

                        @:analytical()

                        ! Updating the patch identities bookkeeping variable
                        if (1._wp - eta < 1e-16_wp) patch_id_fp(i, j, k) = patch_id
                    end if

                end do
            end do
        end do

    end subroutine s_sweep_plane

    !> The STL patch is a 2/3D geometry that is imported from an STL file.
    !! @param patch_id is the patch identifier
    !! @param patch_id_fp Array to track patch ids
    !! @param q_prim_vf Primitive variables
    !! @param ib True if this patch is an immersed boundary
    !! @param STL_levelset STL levelset
    !! @param STL_levelset_norm STL levelset normals
    subroutine s_model(patch_id, patch_id_fp, q_prim_vf, ib, STL_levelset, STL_levelset_norm)

        integer, intent(in) :: patch_id
        integer, dimension(0:m, 0:n, 0:p), intent(inout) :: patch_id_fp
        type(scalar_field), dimension(1:sys_size), intent(inout) :: q_prim_vf

        ! Variables for IBM+STL
        type(levelset_field), optional, intent(inout) :: STL_levelset !< Levelset determined by models
        type(levelset_norm_field), optional, intent(inout) :: STL_levelset_norm !< Levelset_norm determined by models
        logical, optional, intent(in) :: ib   !< True if this patch is an immersed boundary
        real(wp) :: normals(1:3) !< Boundary normal buffer
        integer :: boundary_vertex_count, boundary_edge_count, total_vertices !< Boundary vertex
        real(wp), allocatable, dimension(:, :, :) :: boundary_v !< Boundary vertex buffer
        real(wp), allocatable, dimension(:, :) :: interpolated_boundary_v !< Interpolated vertex buffer
        real(wp) :: distance !< Levelset distance buffer
        logical :: interpolate !< Logical variable to determine whether or not the model should be interpolated

        integer :: i, j, k !< Generic loop iterators

        type(t_bbox) :: bbox
        type(t_model) :: model
        type(ic_model_parameters) :: params

        t_vec3 :: point

        real(wp) :: grid_mm(1:3, 1:2)

        integer :: cell_num
        integer :: ncells

        t_mat4x4 :: transform

        if (present(ib) .and. proc_rank == 0) then
            print *, " * Reading model: "//trim(patch_ib(patch_id)%model_filepath)
        else if (proc_rank == 0) then
            print *, " * Reading model: "//trim(patch_icpp(patch_id)%model_filepath)
        end if

        if (present(ib)) then
            model = f_model_read(patch_ib(patch_id)%model_filepath)
            params%scale(:) = patch_ib(patch_id)%model_scale(:)
            params%translate(:) = patch_ib(patch_id)%model_translate(:)
            params%rotate(:) = patch_ib(patch_id)%model_rotate(:)
            params%spc = patch_ib(patch_id)%model_spc
            params%threshold = patch_ib(patch_id)%model_threshold
        else
            model = f_model_read(patch_icpp(patch_id)%model_filepath)
            params%scale(:) = patch_icpp(patch_id)%model_scale(:)
            params%translate(:) = patch_icpp(patch_id)%model_translate(:)
            params%rotate(:) = patch_icpp(patch_id)%model_rotate(:)
            params%spc = patch_icpp(patch_id)%model_spc
            params%threshold = patch_icpp(patch_id)%model_threshold
        end if

        if (proc_rank == 0) then
            print *, " * Transforming model..."
        end if

        transform = f_create_transform_matrix(params)
        call s_transform_model(model, transform)

        bbox = f_create_bbox(model)

        ! Show the number of vertices in the original STL model
        if (proc_rank == 0) then
            print *, ' * Number of input model vertices:', 3*model%ntrs
        end if

        call f_check_boundary(model, boundary_v, boundary_vertex_count, boundary_edge_count)

        ! Check if the model needs interpolation
        if (p > 0) then
            call f_check_interpolation_3D(model, (/dx, dy, dz/), interpolate)
        else
            call f_check_interpolation_2D(boundary_v, boundary_edge_count, (/dx, dy, dz/), interpolate)
        end if

        ! Show the number of edges and boundary edges in 2D STL models
        if (proc_rank == 0 .and. p == 0) then
            print *, ' * Number of 2D model boundary edges:', boundary_edge_count
        end if

        ! Interpolate the STL model along the edges (2D) and on triangle facets (3D)
        if (interpolate) then
            if (proc_rank == 0) then
                print *, ' * Interpolating STL vertices...'
            end if

            if (p > 0) then
                call f_interpolate_3D(model, (/dx, dy, dz/), interpolated_boundary_v, total_vertices)
            else
                call f_interpolate_2D(boundary_v, boundary_edge_count, (/dx, dy, dz/), interpolated_boundary_v, total_vertices)
            end if

            if (proc_rank == 0) then
                print *, ' * Total number of interpolated boundary vertices:', total_vertices
            end if
        end if

        if (proc_rank == 0) then
            write (*, "(A, 3(2X, F20.10))") "    > Model:  Min:", bbox%min(1:3)
            write (*, "(A, 3(2X, F20.10))") "    >         Cen:", (bbox%min(1:3) + bbox%max(1:3))/2._wp
            write (*, "(A, 3(2X, F20.10))") "    >         Max:", bbox%max(1:3)

            !call s_model_write("__out__.stl", model)
            !call s_model_write("__out__.obj", model)

            grid_mm(1, :) = (/minval(x_cc) - 0e5_wp*dx, maxval(x_cc) + 0e5_wp*dx/)
            grid_mm(2, :) = (/minval(y_cc) - 0e5_wp*dy, maxval(y_cc) + 0e5_wp*dy/)

            if (p > 0) then
                grid_mm(3, :) = (/minval(z_cc) - 0e5_wp*dz, maxval(z_cc) + 0e5_wp*dz/)
            else
                grid_mm(3, :) = (/0._wp, 0._wp/)
            end if

            write (*, "(A, 3(2X, F20.10))") "    > Domain: Min:", grid_mm(:, 1)
            write (*, "(A, 3(2X, F20.10))") "    >         Cen:", (grid_mm(:, 1) + grid_mm(:, 2))/2._wp
            write (*, "(A, 3(2X, F20.10))") "    >         Max:", grid_mm(:, 2)
        end if

        ncells = (m + 1)*(n + 1)*(p + 1)
        do i = 0, m; do j = 0, n; do k = 0, p

                    cell_num = i*(n + 1)*(p + 1) + j*(p + 1) + (k + 1)
                    if (proc_rank == 0 .and. mod(cell_num, ncells/100) == 0) then
                        write (*, "(A, I3, A)", advance="no") &
                            char(13)//"  * Generating grid: ", &
                            nint(100*real(cell_num)/ncells), "%"
                    end if

                    point = (/x_cc(i), y_cc(j), 0._wp/)
                    if (p > 0) then
                        point(3) = z_cc(k)
                    end if

                    if (grid_geometry == 3) then
                        point = f_convert_cyl_to_cart(point)
                    end if

                    if (present(ib)) then
                        eta = f_model_is_inside(model, point, (/dx, dy, dz/), patch_ib(patch_id)%model_spc)
                    else
                        eta = f_model_is_inside(model, point, (/dx, dy, dz/), patch_icpp(patch_id)%model_spc)
                    end if

                    if (present(ib)) then
                        ! Reading STL boundary vertices and compute the levelset and levelset_norm
                        if (eta > patch_ib(patch_id)%model_threshold) then
                            patch_id_fp(i, j, k) = patch_id
                        end if

                        ! 3D models
                        if (p > 0) then

                            ! Get the boundary normals and shortest distance between the cell center and the model boundary
                            call f_distance_normals_3D(model, point, normals, distance)

                            ! Get the shortest distance between the cell center and the interpolated model boundary
                            if (interpolate) then
                                STL_levelset%sf(i, j, k, patch_id) = f_interpolated_distance(interpolated_boundary_v, &
                                                                                             total_vertices, &
                                                                                             point, &
                                                                                             (/dx, dy, dz/))
                            else
                                STL_levelset%sf(i, j, k, patch_id) = distance
                            end if

                            ! Correct the sign of the levelset
                            if (patch_id_fp(i, j, k) > 0) then
                                STL_levelset%sf(i, j, k, patch_id) = -abs(STL_levelset%sf(i, j, k, patch_id))
                            end if

                            ! Correct the sign of the levelset_norm
                            if (patch_id_fp(i, j, k) == 0) then
                                normals(1:3) = -normals(1:3)
                            end if

                            ! Assign the levelset_norm
                            STL_levelset_norm%sf(i, j, k, patch_id, 1:3) = normals(1:3)
                        else
                            ! 2D models
                            if (interpolate) then
                                ! Get the shortest distance between the cell center and the model boundary
                                STL_levelset%sf(i, j, 0, patch_id) = f_interpolated_distance(interpolated_boundary_v, &
                                                                                             total_vertices, &
                                                                                             point, &
                                                                                             (/dx, dy, dz/))
                            else
                                ! Get the shortest distance between the cell center and the interpolated model boundary
                                STL_levelset%sf(i, j, 0, patch_id) = f_distance(boundary_v, &
                                                                                boundary_vertex_count, &
                                                                                boundary_edge_count, &
                                                                                point, &
                                                                                (/dx, dy, dz/))
                            end if

                            ! Correct the sign of the levelset
                            if (patch_id_fp(i, j, k) > 0) then
                                STL_levelset%sf(i, j, 0, patch_id) = -abs(STL_levelset%sf(i, j, 0, patch_id))
                            end if

                            ! Get the boundary normals
                            call f_normals(boundary_v, &
                                            boundary_vertex_count, &
                                            boundary_edge_count, &
                                            point, &
                                            & (/dx, dy, dz/), normals)

                            ! Correct the sign of the levelset_norm
                            if (patch_id_fp(i, j, k) == 0) then
                                normals(1:3) = -normals(1:3)
                            end if

                            ! Assign the levelset_norm
                            STL_levelset_norm%sf(i, j, k, patch_id, 1:3) = normals(1:3)

                        end if
                    else
                        if (patch_icpp(patch_id)%smoothen) then
                            if (eta > patch_icpp(patch_id)%model_threshold) then
                                eta = 1._wp
                            end if
                        else
                            if (eta > patch_icpp(patch_id)%model_threshold) then
                                eta = 1._wp
                            else
                                eta = 0._wp
                            end if
                        end if
                        call s_assign_patch_primitive_variables(patch_id, i, j, k, &
                                                                eta, q_prim_vf, patch_id_fp)

                        ! Note: Should probably use *eta* to compute primitive variables
                        ! if defining them analytically.
                        @:analytical()
                    end if
                end do; end do; end do

        if (proc_rank == 0) then
            print *, ""
            print *, " * Cleaning up..."
        end if

        call s_model_free(model)

    end subroutine s_model

    subroutine s_convert_cylindrical_to_cartesian_coord(cyl_y, cyl_z)
        !$acc routine seq

        real(wp), intent(in) :: cyl_y, cyl_z

        cart_y = cyl_y*sin(cyl_z)
        cart_z = cyl_y*cos(cyl_z)

    end subroutine s_convert_cylindrical_to_cartesian_coord

    function f_convert_cyl_to_cart(cyl) result(cart)

        !$acc routine seq

        t_vec3, intent(in) :: cyl
        t_vec3 :: cart

        cart = (/cyl(1), &
                 cyl(2)*sin(cyl(3)), &
                 cyl(2)*cos(cyl(3))/)

    end function f_convert_cyl_to_cart

    subroutine s_convert_cylindrical_to_spherical_coord(cyl_x, cyl_y)
        !$acc routine seq

        real(wp), intent(IN) :: cyl_x, cyl_y

        sph_phi = atan(cyl_y/cyl_x)

    end subroutine s_convert_cylindrical_to_spherical_coord

    !> Archimedes spiral funcreal(kind(0d0)) :: theta_cc, r, x_p, P2, P3, P4, P5, P6, P7tion
    !! @param myth Angle
    !! @param offset Thickness
    !! @param a Starting position
    function f_r(myth, offset, a)
        !$acc routine seq
        real(wp), intent(in) :: myth, offset, a
        real(wp) :: b
        real(wp) :: f_r

        !r(th) = a + b*th

        b = 2._wp*a/(2._wp*pi)
        f_r = a + b*myth + offset
    end function f_r

end module m_patches<|MERGE_RESOLUTION|>--- conflicted
+++ resolved
@@ -70,14 +70,9 @@
     !! is to act as a pseudo volume fraction to indicate the contribution of each
     !! patch toward the composition of a cell's fluid state.
 
-<<<<<<< HEAD
-    real(kind(0d0)) :: r_cyl, theta_cyl, x_cart, y_cart, z_cart
-    real(kind(0d0)) :: cart_x, cart_y, cart_z
-    real(kind(0d0)) :: sph_phi !<
-=======
+    real(wp) :: r_cyl, theta_cyl, x_cart, y_cart, z_cart
     real(wp) :: cart_y, cart_z
     real(wp) :: sph_phi !<
->>>>>>> 143f710a
     !! Variables to be used to hold cell locations in Cartesian coordinates if
     !! 3D simulation is using cylindrical coordinates
 
@@ -1423,12 +1418,9 @@
         logical :: non_axis_sym
 
         integer :: i, j, k !< generic loop iterators
-<<<<<<< HEAD
-=======
         real(wp) :: radius, epsilon, beta
         complex(wp) :: cmplx_i = (0._wp, 1._wp)
         complex(wp) :: H
->>>>>>> 143f710a
 
         ! Transferring the patch's centroid and radius information
         x_centroid = patch_icpp(patch_id)%x_centroid
@@ -1454,12 +1446,8 @@
         ! smoothed out, the pseudo volume fraction is set to 1 to make sure
         ! that only the current patch contributes to the fluid state in the
         ! cells that this patch covers.
-<<<<<<< HEAD
-        eta = 1d0
         eps = 1.d-32
-=======
         eta = 1._wp
->>>>>>> 143f710a
 
         ! Checking whether the patch covers a particular cell in the domain
         ! and verifying whether the current patch has permission to write to
@@ -1550,16 +1538,6 @@
                         call s_assign_patch_primitive_variables(patch_id, i, j, 0, &
                                                                 eta, q_prim_vf, patch_id_fp)
 
-<<<<<<< HEAD
-                    elseif (x_cc(i) - x_centroid < 0 &
-                            .and. &
-                            r - a2*P2 + a3*P3 - a4*P4 + a5*P5 - a6*P6 + a7*P7 - a8*P8 + a9*P9 <= radius &
-                            .and. &
-                            patch_icpp(patch_id)%alter_patch(patch_id_fp(i, j, 0))) &
-                        then
-                        call s_assign_patch_primitive_variables(patch_id, i, j, 0, &
-                                                                eta, q_prim_vf, patch_id_fp)
-=======
                         call s_convert_cylindrical_to_spherical_coord(x_cc(i), y_cc(j))
 
                         if (epsilon == 1._wp) then
@@ -1628,7 +1606,6 @@
                         end if
 
                         q_prim_vf(adv_idx%beg)%sf(i, j, k) = 1._wp - abs(real(H, wp))
->>>>>>> 143f710a
 
                     end if
                 end do
