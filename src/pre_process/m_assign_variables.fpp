!>
!! @file m_assign_variables.f90
!! @brief Contains module m_assign_variables

#:include 'case.fpp'

module m_assign_variables

    ! Dependencies =============================================================
    use m_derived_types         ! Definitions of the derived types

    use m_global_parameters     ! Global parameters for the code

    use m_variables_conversion  ! Subroutines to change the state variables from

    use m_helper_basic          !< Functions to compare floating point numbers

    use m_thermochem, only: num_species, gas_constant, get_mixture_molecular_weight

    ! one form to another
    ! ==========================================================================

    implicit none

    public :: s_perturb_primitive

    type(scalar_field) :: alf_sum

    procedure(s_assign_patch_xxxxx_primitive_variables), &
        pointer :: s_assign_patch_primitive_variables => null() !<
    !! Depending on the multicomponent flow model, this variable is a pointer to
    !! either the subroutine s_assign_patch_mixture_primitive_variables, or the
    !! subroutine s_assign_patch_species_primitive_variables

    !> Abstract interface to the two subroutines that assign the patch primitive
    !! variables, either mixture or species, depending on the subroutine, to a
    !! particular cell in the computational domain
    abstract interface

        !> Skeleton of s_assign_patch_mixture_primitive_variables
        !!      and s_assign_patch_species_primitive_variables
        !! @param patch_id is the patch identifier
        !! @param j (x) cell index in which the mixture or species primitive variables from the indicated patch areassigned
        !! @param k (y,th) cell index in which the mixture or species primitive variables from the indicated patch areassigned
        !! @param l (z) cell index in which the mixture or species primitive variables from the indicated patch areassigned
        !! @param eta pseudo volume fraction
        !! @param q_prim_vf Primitive variables
        !! @param patch_id_fp Array to track patch ids
        subroutine s_assign_patch_xxxxx_primitive_variables(patch_id, j, k, l, &
                                                            eta, q_prim_vf, patch_id_fp)

            import :: scalar_field, sys_size, n, m, p, wp

            integer, intent(in) :: patch_id
            integer, intent(in) :: j, k, l
            real(wp), intent(in) :: eta
            type(scalar_field), dimension(1:sys_size), intent(inout) :: q_prim_vf
            integer, dimension(0:m, 0:n, 0:p), intent(inout) :: patch_id_fp

        end subroutine s_assign_patch_xxxxx_primitive_variables

    end interface

    private; 
    public :: s_initialize_assign_variables_module, &
              s_assign_patch_primitive_variables, &
              s_assign_patch_mixture_primitive_variables, &
              s_assign_patch_species_primitive_variables, &
              s_finalize_assign_variables_module

contains

    subroutine s_initialize_assign_variables_module

        allocate (alf_sum%sf(0:m, 0:n, 0:p))

        ! Depending on multicomponent flow model, the appropriate procedure
        ! for assignment of the patch mixture or species primitive variables
        ! to a cell in the domain is targeted by the procedure pointer

        if (model_eqns == 1) then        ! Gamma/pi_inf model
            s_assign_patch_primitive_variables => &
                s_assign_patch_mixture_primitive_variables
        else ! Volume fraction model
            s_assign_patch_primitive_variables => &
                s_assign_patch_species_primitive_variables
        end if

    end subroutine s_initialize_assign_variables_module

    !>  This subroutine assigns the mixture primitive variables
        !!              of the patch designated by the patch_id, to the cell that
        !!              is designated by the indexes (j,k,l). In addition, the
        !!              variable bookkeeping the patch identities in the entire
        !!              domain is updated with the new assignment. Note that if
        !!              the smoothing of the patch's boundaries is employed, the
        !!              ensuing primitive variables in the cell will be a type of
        !!              combination of the current patch's primitive variables
        !!              with those of the smoothing patch. The specific details
        !!              of the combination may be found in Shyue's work (1998).
        !! @param patch_id the patch identifier
        !! @param j the x-dir node index
        !! @param k the y-dir node index
        !! @param l the z-dir node index
        !! @param eta pseudo volume fraction
        !! @param q_prim_vf Primitive variables
        !! @param patch_id_fp Array to track patch ids
    subroutine s_assign_patch_mixture_primitive_variables(patch_id, j, k, l, &
                                                          eta, q_prim_vf, patch_id_fp)
        !$acc routine seq

        integer, intent(in) :: patch_id
        integer, intent(in) :: j, k, l
        real(wp), intent(in) :: eta
        type(scalar_field), dimension(1:sys_size), intent(inout) :: q_prim_vf
        integer, dimension(0:m, 0:n, 0:p), intent(inout) :: patch_id_fp

        real(wp) :: rho    !< density
        real(wp), dimension(int(E_idx - mom_idx%beg)) :: vel    !< velocity
        real(wp) :: pres   !< pressure
        real(wp) :: gamma  !< specific heat ratio function
        real(wp) :: x_centroid, y_centroid
        real(wp) :: epsilon, beta
        real(wp) :: Ys(1:num_species)
        real(wp) :: mean_molecular_weight

        integer :: smooth_patch_id
        integer :: i !< generic loop operator

        ! Assigning the mixture primitive variables of a uniform state patch

        ! Transferring the identity of the smoothing patch
        smooth_patch_id = patch_icpp(patch_id)%smooth_patch_id

        ! Density
        q_prim_vf(1)%sf(j, k, l) = &
            eta*patch_icpp(patch_id)%rho &
            + (1._wp - eta)*patch_icpp(smooth_patch_id)%rho

        ! Velocity
        do i = 1, E_idx - mom_idx%beg
            q_prim_vf(i + 1)%sf(j, k, l) = &
                1._wp/q_prim_vf(1)%sf(j, k, l)* &
                (eta*patch_icpp(patch_id)%rho &
                 *patch_icpp(patch_id)%vel(i) &
                 + (1._wp - eta)*patch_icpp(smooth_patch_id)%rho &
                 *patch_icpp(smooth_patch_id)%vel(i))
        end do

        ! Specific heat ratio function
        q_prim_vf(gamma_idx)%sf(j, k, l) = &
            eta*patch_icpp(patch_id)%gamma &
            + (1._wp - eta)*patch_icpp(smooth_patch_id)%gamma

        ! Pressure
        q_prim_vf(E_idx)%sf(j, k, l) = &
            1._wp/q_prim_vf(gamma_idx)%sf(j, k, l)* &
            (eta*patch_icpp(patch_id)%gamma &
             *patch_icpp(patch_id)%pres &
             + (1._wp - eta)*patch_icpp(smooth_patch_id)%gamma &
             *patch_icpp(smooth_patch_id)%pres)

        ! Liquid stiffness function
        q_prim_vf(pi_inf_idx)%sf(j, k, l) = &
            eta*patch_icpp(patch_id)%pi_inf &
            + (1._wp - eta)*patch_icpp(smooth_patch_id)%pi_inf

        ! Species Concentrations
        if (chemistry) then
            block
                real(wp) :: sum, term

                ! Accumulating the species concentrations
                sum = 0._wp
                do i = 1, num_species
                    term = &
                        eta*patch_icpp(patch_id)%Y(i) &
                        + (1._wp - eta)*patch_icpp(smooth_patch_id)%Y(i)
                    q_prim_vf(chemxb + i - 1)%sf(j, k, l) = term
                    sum = sum + term
                end do

                sum = max(sum, verysmall)

                ! Normalizing the species concentrations
                do i = 1, num_species
                    q_prim_vf(chemxb + i - 1)%sf(j, k, l) = &
                        q_prim_vf(chemxb + i - 1)%sf(j, k, l)/sum
                    Ys(i) = q_prim_vf(chemxb + i - 1)%sf(j, k, l)
                end do
            end block
        end if

        ! Updating the patch identities bookkeeping variable
        if (1._wp - eta < 1e-16_wp) patch_id_fp(j, k, l) = patch_id

    end subroutine s_assign_patch_mixture_primitive_variables

    !Stable perturbation in pressure (Ando)
    !! @param j the x-dir node index
    !! @param k the y-dir node index
    !! @param l the z-dir node index
    !! @param q_prim_vf Primitive variables
    subroutine s_perturb_primitive(j, k, l, q_prim_vf)

        integer, intent(in) :: j, k, l
        type(scalar_field), dimension(1:sys_size), intent(inout) :: q_prim_vf

        integer :: i
        real(wp) :: pres_mag, loc, n_tait, B_tait, p0
        real(wp) :: R3bar, n0, ratio, nH, vfH, velH, rhoH, deno

        p0 = 101325
        pres_mag = 1e-1_wp
        loc = x_cc(177)
        n_tait = fluid_pp(1)%gamma
        B_tait = fluid_pp(1)%pi_inf

        n_tait = 1._wp/n_tait + 1._wp
        B_tait = B_tait*(n_tait - 1._wp)/n_tait

        if (j < 177) then
            q_prim_vf(E_idx)%sf(j, k, l) = 0.5_wp*q_prim_vf(E_idx)%sf(j, k, l)
        end if

        if (qbmm) then
            do i = 1, nb
                q_prim_vf(bubxb + 1 + (i - 1)*nmom)%sf(j, k, l) = q_prim_vf(bubxb + 1 + (i - 1)*nmom)%sf(j, k, l)*((p0 - fluid_pp(1)%pv)/(q_prim_vf(E_idx)%sf(j, k, l)*p0 - fluid_pp(1)%pv))**(1/3._wp)
            end do
        end if

        R3bar = 0._wp

        if (qbmm) then
            do i = 1, nb
                R3bar = R3bar + weight(i)*0.5_wp*(q_prim_vf(bubxb + 1 + (i - 1)*nmom)%sf(j, k, l))**3._wp
                R3bar = R3bar + weight(i)*0.5_wp*(q_prim_vf(bubxb + 1 + (i - 1)*nmom)%sf(j, k, l))**3._wp
            end do
        else
            do i = 1, nb
                if (polytropic) then
                    R3bar = R3bar + weight(i)*(q_prim_vf(bubxb + (i - 1)*2)%sf(j, k, l))**3._wp
                else
                    R3bar = R3bar + weight(i)*(q_prim_vf(bubxb + (i - 1)*4)%sf(j, k, l))**3._wp
                end if
            end do
        end if

        n0 = 3._wp*q_prim_vf(alf_idx)%sf(j, k, l)/(4._wp*pi*R3bar)

        ratio = ((1._wp + B_tait)/(q_prim_vf(E_idx)%sf(j, k, l) + B_tait))**(1._wp/n_tait)

        nH = n0/((1._wp - q_prim_vf(alf_idx)%sf(j, k, l))*ratio + (4._wp*pi/3._wp)*n0*R3bar)
        vfH = (4._wp*pi/3._wp)*nH*R3bar
        rhoH = (1._wp - vfH)/ratio
        deno = 1._wp - (1._wp - q_prim_vf(alf_idx)%sf(j, k, l))/rhoH

        if (deno == 0._wp) then
            velH = 0._wp
        else
            velH = (q_prim_vf(E_idx)%sf(j, k, l) - 1._wp)/(1._wp - q_prim_vf(alf_idx)%sf(j, k, l))/deno
            velH = sqrt(velH)
            velH = velH*deno
        end if

        do i = cont_idx%beg, cont_idx%end
            q_prim_vf(i)%sf(j, k, l) = rhoH
        end do

        do i = mom_idx%beg, mom_idx%end
            q_prim_vf(i)%sf(j, k, l) = velH
        end do

        q_prim_vf(alf_idx)%sf(j, k, l) = vfH

    end subroutine s_perturb_primitive

    !>  This subroutine assigns the species primitive variables. This follows
        !!  s_assign_patch_species_primitive_variables with adaptation for
        !!  ensemble-averaged bubble modeling
        !! @param patch_id the patch identifier
        !! @param j the x-dir node index
        !! @param k the y-dir node index
        !! @param l the z-dir node index
        !! @param eta pseudo volume fraction
        !! @param q_prim_vf Primitive variables
        !! @param patch_id_fp Array to track patch ids
    subroutine s_assign_patch_species_primitive_variables(patch_id, j, k, l, &
                                                          eta, q_prim_vf, patch_id_fp)
        !$acc routine seq

        integer, intent(in) :: patch_id
        integer, intent(in) :: j, k, l
        real(wp), intent(in) :: eta
        integer, dimension(0:m, 0:n, 0:p), intent(inout) :: patch_id_fp
        type(scalar_field), dimension(1:sys_size), intent(inout) :: q_prim_vf

        ! Density, the specific heat ratio function and the liquid stiffness
        ! function, respectively, obtained from the combination of primitive
        ! variables of the current and smoothing patches
        real(wp) :: rho         !< density
        real(wp) :: gamma
        real(wp) :: lit_gamma   !< specific heat ratio
        real(wp) :: pi_inf      !< stiffness from SEOS
        real(wp) :: qv          !< reference energy from SEOS
        real(wp) :: orig_rho
        real(wp) :: orig_gamma
        real(wp) :: orig_pi_inf
        real(wp) :: orig_qv
        real(wp) :: muR, muV
        real(wp) :: R3bar
        real(wp) :: rcoord, theta, phi, xi_sph
        real(wp), dimension(3) :: xi_cart

        real(wp), dimension(int(E_idx - mom_idx%beg)) :: vel    !< velocity
        real(wp) :: pres   !< pressure
        real(wp) :: x_centroid, y_centroid
        real(wp) :: epsilon, beta

        real(wp) :: Ys(1:num_species)
        real(wp) :: mean_molecular_weight

        real(wp), dimension(sys_size) :: orig_prim_vf !<
            !! Vector to hold original values of cell for smoothing purposes

        integer :: i  !< Generic loop iterator
        integer :: smooth_patch_id

        ! Transferring the identity of the smoothing patch
        smooth_patch_id = patch_icpp(patch_id)%smooth_patch_id

        ! Transferring original primitive variables
        do i = 1, sys_size
            orig_prim_vf(i) = q_prim_vf(i)%sf(j, k, l)
        end do

        if (mpp_lim .and. bubbles) then
            !adjust volume fractions, according to modeled gas void fraction
            alf_sum%sf = 0._wp
            do i = adv_idx%beg, adv_idx%end - 1
                alf_sum%sf = alf_sum%sf + q_prim_vf(i)%sf
            end do

            do i = adv_idx%beg, adv_idx%end - 1
                q_prim_vf(i)%sf = q_prim_vf(i)%sf*(1._wp - q_prim_vf(alf_idx)%sf) &
                                  /alf_sum%sf
            end do
        end if

        ! Computing Mixture Variables from Original Primitive Variables
        ! call s_convert_species_to_mixture_variables( &
        call s_convert_to_mixture_variables( &
            q_prim_vf, j, k, l, &
            orig_rho, &
            orig_gamma, &
            orig_pi_inf, orig_qv)

        ! Computing Mixture Variables of Current Patch =====================

        ! Volume fraction(s)
        do i = adv_idx%beg, adv_idx%end
            q_prim_vf(i)%sf(j, k, l) = patch_icpp(patch_id)%alpha(i - E_idx)
        end do

        if (mpp_lim .and. bubbles) then
            !adjust volume fractions, according to modeled gas void fraction
            alf_sum%sf = 0._wp
            do i = adv_idx%beg, adv_idx%end - 1
                alf_sum%sf = alf_sum%sf + q_prim_vf(i)%sf
            end do

            do i = adv_idx%beg, adv_idx%end - 1
                q_prim_vf(i)%sf = q_prim_vf(i)%sf*(1._wp - q_prim_vf(alf_idx)%sf) &
                                  /alf_sum%sf
            end do
        end if

        ! Partial densities
        if (model_eqns /= 4) then
            do i = 1, cont_idx%end
                q_prim_vf(i)%sf(j, k, l) = patch_icpp(patch_id)%alpha_rho(i)
            end do
        end if

        ! Density and the specific heat ratio and liquid stiffness functions
        ! call s_convert_species_to_mixture_variables( &
        call s_convert_to_mixture_variables( &
            q_prim_vf, j, k, l, &
            patch_icpp(patch_id)%rho, &
            patch_icpp(patch_id)%gamma, &
            patch_icpp(patch_id)%pi_inf, &
            patch_icpp(patch_id)%qv)

        ! ==================================================================

        ! Computing Mixture Variables of Smoothing Patch ===================

        if (model_eqns /= 4) then
            ! Partial densities
            do i = 1, cont_idx%end
                q_prim_vf(i)%sf(j, k, l) = patch_icpp(smooth_patch_id)%alpha_rho(i)
            end do
        end if

        ! Volume fraction(s)
        do i = adv_idx%beg, adv_idx%end
            q_prim_vf(i)%sf(j, k, l) = patch_icpp(smooth_patch_id)%alpha(i - E_idx)
        end do

        if (mpp_lim .and. bubbles) then
            !adjust volume fractions, according to modeled gas void fraction
            alf_sum%sf = 0._wp
            do i = adv_idx%beg, adv_idx%end - 1
                alf_sum%sf = alf_sum%sf + q_prim_vf(i)%sf
            end do

            do i = adv_idx%beg, adv_idx%end - 1
                q_prim_vf(i)%sf = q_prim_vf(i)%sf*(1._wp - q_prim_vf(alf_idx)%sf) &
                                  /alf_sum%sf
            end do
        end if

        ! Bubbles variables
        if (bubbles) then
            do i = 1, nb
                muR = R0(i)*patch_icpp(smooth_patch_id)%r0 ! = R0(i)
                muV = V0(i)*patch_icpp(smooth_patch_id)%v0 ! = 0
                if (qbmm) then
                    ! Initialize the moment set
                    if (dist_type == 1) then
                        q_prim_vf(bub_idx%fullmom(i, 0, 0))%sf(j, k, l) = 1._wp
                        q_prim_vf(bub_idx%fullmom(i, 1, 0))%sf(j, k, l) = muR
                        q_prim_vf(bub_idx%fullmom(i, 0, 1))%sf(j, k, l) = muV
                        q_prim_vf(bub_idx%fullmom(i, 2, 0))%sf(j, k, l) = muR**2 + sigR**2
                        q_prim_vf(bub_idx%fullmom(i, 1, 1))%sf(j, k, l) = muR*muV + rhoRV*sigR*sigV
                        q_prim_vf(bub_idx%fullmom(i, 0, 2))%sf(j, k, l) = muV**2 + sigV**2
                    else if (dist_type == 2) then
                        q_prim_vf(bub_idx%fullmom(i, 0, 0))%sf(j, k, l) = 1._wp
                        q_prim_vf(bub_idx%fullmom(i, 1, 0))%sf(j, k, l) = exp((sigR**2)/2._wp)*muR
                        q_prim_vf(bub_idx%fullmom(i, 0, 1))%sf(j, k, l) = muV
                        q_prim_vf(bub_idx%fullmom(i, 2, 0))%sf(j, k, l) = exp((sigR**2)*2._wp)*(muR**2)
                        q_prim_vf(bub_idx%fullmom(i, 1, 1))%sf(j, k, l) = exp((sigR**2)/2._wp)*muR*muV
                        q_prim_vf(bub_idx%fullmom(i, 0, 2))%sf(j, k, l) = muV**2 + sigV**2
                    end if
                else
                    q_prim_vf(bub_idx%rs(i))%sf(j, k, l) = muR
                    q_prim_vf(bub_idx%vs(i))%sf(j, k, l) = muV
                    if (.not. polytropic) then
                        q_prim_vf(bub_idx%ps(i))%sf(j, k, l) = patch_icpp(patch_id)%p0
                        q_prim_vf(bub_idx%ms(i))%sf(j, k, l) = patch_icpp(patch_id)%m0
                    end if
                end if
            end do

            if (adv_n) then
                ! Initialize number density
                R3bar = 0._wp
                do i = 1, nb
                    R3bar = R3bar + weight(i)*(q_prim_vf(bub_idx%rs(i))%sf(j, k, l))**3._wp
                end do
                q_prim_vf(n_idx)%sf(j, k, l) = 3*q_prim_vf(alf_idx)%sf(j, k, l)/(4*pi*R3bar)
            end if
        end if

        ! Density and the specific heat ratio and liquid stiffness functions
        ! call s_convert_species_to_mixture_variables( &
        call s_convert_to_mixture_variables( &
            q_prim_vf, j, k, l, &
            patch_icpp(smooth_patch_id)%rho, &
            patch_icpp(smooth_patch_id)%gamma, &
            patch_icpp(smooth_patch_id)%pi_inf, &
            patch_icpp(smooth_patch_id)%qv)

        ! ==================================================================

        ! Pressure
        q_prim_vf(E_idx)%sf(j, k, l) = &
            (eta*patch_icpp(patch_id)%pres &
             + (1._wp - eta)*orig_prim_vf(E_idx))

        ! Volume fractions \alpha
        do i = adv_idx%beg, adv_idx%end
            q_prim_vf(i)%sf(j, k, l) = &
                eta*patch_icpp(patch_id)%alpha(i - E_idx) &
                + (1._wp - eta)*orig_prim_vf(i)
        end do

        ! Elastic Shear Stress
        if (elasticity) then
            do i = 1, (stress_idx%end - stress_idx%beg) + 1
                q_prim_vf(i + stress_idx%beg - 1)%sf(j, k, l) = &
                    (eta*patch_icpp(patch_id)%tau_e(i) &
                     + (1._wp - eta)*orig_prim_vf(i + stress_idx%beg - 1))
            end do
        end if

        ! Elastic Shear Stress
<<<<<<< HEAD
        if (hyperelasticity .and. .not. pre_stress) then
            xi_cart(1) = x_cc(j)
            if (p > 0) then
               xi_cart(2) = y_cc(k)
               xi_cart(3) = z_cc(l)
            elseif (n > 0) then
               xi_cart(2) = y_cc(k)
=======
        if (hyperelasticity) then

            if (pre_stress) then ! pre stressed initial condition in spatial domain
                rcoord = sqrt((x_cc(j)**2 + y_cc(k)**2 + z_cc(l)**2))
                theta = atan2(y_cc(k), x_cc(j))
                phi = atan2(sqrt(x_cc(j)**2 + y_cc(k)**2), z_cc(l))
                !spherical coord, assuming Rmax=1
                xi_sph = (rcoord**3 - R0ref**3 + 1_wp)**(1_wp/3_wp)
                xi_cart(1) = xi_sph*sin(phi)*cos(theta)
                xi_cart(2) = xi_sph*sin(phi)*sin(theta)
                xi_cart(3) = xi_sph*cos(phi)
            else
                xi_cart(1) = x_cc(j)
                xi_cart(2) = y_cc(k)
                xi_cart(3) = z_cc(l)
>>>>>>> 29c132ef
            end if

            ! assigning the reference map to the q_prim vector field
            do i = 1, num_dims
<<<<<<< HEAD
               q_prim_vf(i + xibeg - 1)%sf(j, k, l) = eta*xi_cart(i) + &
                                                       (1d0 - eta)*orig_prim_vf(i + xibeg - 1)
            end do
=======
                q_prim_vf(i + xibeg - 1)%sf(j, k, l) = eta*xi_cart(i) + &
                                                       (1_wp - eta)*orig_prim_vf(i + xibeg - 1)
            end do

>>>>>>> 29c132ef
        end if

        if (mpp_lim .and. bubbles) then
            !adjust volume fractions, according to modeled gas void fraction
            alf_sum%sf = 0._wp
            do i = adv_idx%beg, adv_idx%end - 1
                alf_sum%sf = alf_sum%sf + q_prim_vf(i)%sf
            end do

            do i = adv_idx%beg, adv_idx%end - 1
                q_prim_vf(i)%sf = q_prim_vf(i)%sf*(1._wp - q_prim_vf(alf_idx)%sf) &
                                  /alf_sum%sf
            end do
        end if

        ! Partial densities \alpha \rho
        if (model_eqns /= 4) then
            !mixture density is an input
            do i = 1, cont_idx%end
                q_prim_vf(i)%sf(j, k, l) = &
                    eta*patch_icpp(patch_id)%alpha_rho(i) &
                    + (1._wp - eta)*orig_prim_vf(i)
            end do
        else
            !get mixture density from pressure via Tait EOS
            pi_inf = fluid_pp(1)%pi_inf
            gamma = fluid_pp(1)%gamma
            lit_gamma = (1._wp + gamma)/gamma

            ! \rho = (( p_l + pi_inf)/( p_ref + pi_inf))**(1/little_gam) * rhoref(1-alf)
            q_prim_vf(1)%sf(j, k, l) = &
                (((q_prim_vf(E_idx)%sf(j, k, l) + pi_inf)/(pref + pi_inf))**(1/lit_gamma))* &
                rhoref*(1 - q_prim_vf(alf_idx)%sf(j, k, l))
        end if

        ! Density and the specific heat ratio and liquid stiffness functions
        ! call s_convert_species_to_mixture_variables(q_prim_vf, j, k, l, &
        call s_convert_to_mixture_variables(q_prim_vf, j, k, l, &
                                            rho, gamma, pi_inf, qv)

        ! Velocity
        do i = 1, E_idx - mom_idx%beg
            q_prim_vf(i + cont_idx%end)%sf(j, k, l) = &
                (eta*patch_icpp(patch_id)%vel(i) &
                 + (1._wp - eta)*orig_prim_vf(i + cont_idx%end))
        end do

        ! Species Concentrations
        if (chemistry) then
            block
                real(wp) :: sum, term

                ! Accumulating the species concentrations
                sum = 0._wp
                do i = 1, num_species
                    term = &
                        eta*patch_icpp(patch_id)%Y(i) &
                        + (1._wp - eta)*patch_icpp(smooth_patch_id)%Y(i)
                    q_prim_vf(chemxb + i - 1)%sf(j, k, l) = term
                    sum = sum + term
                end do

                if (sum < verysmall) then
                    sum = 1._wp
                end if

                ! Normalizing the species concentrations
                do i = 1, num_species
                    q_prim_vf(chemxb + i - 1)%sf(j, k, l) = &
                        q_prim_vf(chemxb + i - 1)%sf(j, k, l)/sum
                    Ys(i) = q_prim_vf(chemxb + i - 1)%sf(j, k, l)
                end do
            end block
        end if

        ! Set streamwise velocity to hyperbolic tangent function of y
        if (mixlayer_vel_profile) then
            q_prim_vf(1 + cont_idx%end)%sf(j, k, l) = &
                (eta*patch_icpp(patch_id)%vel(1)*tanh(y_cc(k)*mixlayer_vel_coef) &
                 + (1._wp - eta)*orig_prim_vf(1 + cont_idx%end))
        end if

        ! Set partial pressures to mixture pressure for the 6-eqn model
        if (model_eqns == 3) then
            do i = internalEnergies_idx%beg, internalEnergies_idx%end
                q_prim_vf(i)%sf(j, k, l) = q_prim_vf(E_idx)%sf(j, k, l)
            end do
        end if

        ! Smoothed bubble variables
        if (bubbles) then
            do i = 1, nb
                muR = R0(i)*patch_icpp(patch_id)%r0 ! = 1*R0(i)
                muV = V0(i)*patch_icpp(patch_id)%v0 ! = 1*V0(i)
                if (qbmm) then
                    ! Initialize the moment set
                    if (dist_type == 1) then
                        q_prim_vf(bub_idx%fullmom(i, 0, 0))%sf(j, k, l) = 1._wp
                        q_prim_vf(bub_idx%fullmom(i, 1, 0))%sf(j, k, l) = muR
                        q_prim_vf(bub_idx%fullmom(i, 0, 1))%sf(j, k, l) = muV
                        q_prim_vf(bub_idx%fullmom(i, 2, 0))%sf(j, k, l) = muR**2 + sigR**2
                        q_prim_vf(bub_idx%fullmom(i, 1, 1))%sf(j, k, l) = muR*muV + rhoRV*sigR*sigV
                        q_prim_vf(bub_idx%fullmom(i, 0, 2))%sf(j, k, l) = muV**2 + sigV**2
                    else if (dist_type == 2) then
                        q_prim_vf(bub_idx%fullmom(i, 0, 0))%sf(j, k, l) = 1._wp
                        q_prim_vf(bub_idx%fullmom(i, 1, 0))%sf(j, k, l) = exp((sigR**2)/2._wp)*muR
                        q_prim_vf(bub_idx%fullmom(i, 0, 1))%sf(j, k, l) = muV
                        q_prim_vf(bub_idx%fullmom(i, 2, 0))%sf(j, k, l) = exp((sigR**2)*2._wp)*(muR**2)
                        q_prim_vf(bub_idx%fullmom(i, 1, 1))%sf(j, k, l) = exp((sigR**2)/2._wp)*muR*muV
                        q_prim_vf(bub_idx%fullmom(i, 0, 2))%sf(j, k, l) = muV**2 + sigV**2
                    end if
                else
                    ! q_prim_vf(bub_idx%rs(i))%sf(j,k,l) = &
                    !     (eta * R0(i)*patch_icpp(patch_id)%r0 &
                    !     + (1._wp-eta)*orig_prim_vf(bub_idx%rs(i)))
                    ! q_prim_vf(bub_idx%vs(i))%sf(j,k,l) = &
                    !     (eta * V0(i)*patch_icpp(patch_id)%v0 &
                    !     + (1._wp-eta)*orig_prim_vf(bub_idx%vs(i)))
                    q_prim_vf(bub_idx%rs(i))%sf(j, k, l) = muR
                    q_prim_vf(bub_idx%vs(i))%sf(j, k, l) = muV

                    if (.not. polytropic) then
                        q_prim_vf(bub_idx%ps(i))%sf(j, k, l) = patch_icpp(patch_id)%p0
                        q_prim_vf(bub_idx%ms(i))%sf(j, k, l) = patch_icpp(patch_id)%m0
                    end if

                end if
            end do

            if (adv_n) then
                ! Initialize number density
                R3bar = 0._wp
                do i = 1, nb
                    R3bar = R3bar + weight(i)*(q_prim_vf(bub_idx%rs(i))%sf(j, k, l))**3._wp
                end do
                q_prim_vf(n_idx)%sf(j, k, l) = 3*q_prim_vf(alf_idx)%sf(j, k, l)/(4*pi*R3bar)
            end if
        end if

        if (mpp_lim .and. bubbles) then
            !adjust volume fractions, according to modeled gas void fraction
            alf_sum%sf = 0._wp
            do i = adv_idx%beg, adv_idx%end - 1
                alf_sum%sf = alf_sum%sf + q_prim_vf(i)%sf
            end do

            do i = adv_idx%beg, adv_idx%end - 1
                q_prim_vf(i)%sf = q_prim_vf(i)%sf*(1._wp - q_prim_vf(alf_idx)%sf) &
                                  /alf_sum%sf
            end do
        end if

        if (bubbles .and. (.not. polytropic) .and. (.not. qbmm)) then
            do i = 1, nb
                if (f_is_default(q_prim_vf(bub_idx%ps(i))%sf(j, k, l))) then
                    q_prim_vf(bub_idx%ps(i))%sf(j, k, l) = pb0(i)
                    ! print *, 'setting to pb0'
                end if
                if (f_is_default(q_prim_vf(bub_idx%ms(i))%sf(j, k, l))) then
                    q_prim_vf(bub_idx%ms(i))%sf(j, k, l) = mass_v0(i)
                end if
            end do
        end if

        if (surface_tension) then
            q_prim_vf(c_idx)%sf(j, k, l) = eta*patch_icpp(patch_id)%cf_val + &
                                           (1._wp - eta)*patch_icpp(smooth_patch_id)%cf_val
        end if

        ! Updating the patch identities bookkeeping variable
        if (1._wp - eta < 1e-16_wp) patch_id_fp(j, k, l) = patch_id

    end subroutine s_assign_patch_species_primitive_variables

    subroutine s_finalize_assign_variables_module

        ! Nullifying procedure pointer to the subroutine assigning either
        ! the patch mixture or species primitive variables to a cell in the
        ! computational domain
        s_assign_patch_primitive_variables => null()

    end subroutine s_finalize_assign_variables_module

end module<|MERGE_RESOLUTION|>--- conflicted
+++ resolved
@@ -495,7 +495,6 @@
         end if
 
         ! Elastic Shear Stress
-<<<<<<< HEAD
         if (hyperelasticity .and. .not. pre_stress) then
             xi_cart(1) = x_cc(j)
             if (p > 0) then
@@ -503,37 +502,13 @@
                xi_cart(3) = z_cc(l)
             elseif (n > 0) then
                xi_cart(2) = y_cc(k)
-=======
-        if (hyperelasticity) then
-
-            if (pre_stress) then ! pre stressed initial condition in spatial domain
-                rcoord = sqrt((x_cc(j)**2 + y_cc(k)**2 + z_cc(l)**2))
-                theta = atan2(y_cc(k), x_cc(j))
-                phi = atan2(sqrt(x_cc(j)**2 + y_cc(k)**2), z_cc(l))
-                !spherical coord, assuming Rmax=1
-                xi_sph = (rcoord**3 - R0ref**3 + 1_wp)**(1_wp/3_wp)
-                xi_cart(1) = xi_sph*sin(phi)*cos(theta)
-                xi_cart(2) = xi_sph*sin(phi)*sin(theta)
-                xi_cart(3) = xi_sph*cos(phi)
-            else
-                xi_cart(1) = x_cc(j)
-                xi_cart(2) = y_cc(k)
-                xi_cart(3) = z_cc(l)
->>>>>>> 29c132ef
             end if
 
             ! assigning the reference map to the q_prim vector field
             do i = 1, num_dims
-<<<<<<< HEAD
-               q_prim_vf(i + xibeg - 1)%sf(j, k, l) = eta*xi_cart(i) + &
-                                                       (1d0 - eta)*orig_prim_vf(i + xibeg - 1)
-            end do
-=======
                 q_prim_vf(i + xibeg - 1)%sf(j, k, l) = eta*xi_cart(i) + &
                                                        (1_wp - eta)*orig_prim_vf(i + xibeg - 1)
             end do
-
->>>>>>> 29c132ef
         end if
 
         if (mpp_lim .and. bubbles) then
