--- conflicted
+++ resolved
@@ -493,10 +493,7 @@
                      + (1._wp - eta)*orig_prim_vf(i + stress_idx%beg - 1))
             end do
         end if
-
-<<<<<<< HEAD
-        if (mpp_lim .and. bubbles_euler) then
-=======
+        
         ! Elastic Shear Stress
         if (hyperelasticity) then
 
@@ -520,11 +517,9 @@
                 q_prim_vf(i + xibeg - 1)%sf(j, k, l) = eta*xi_cart(i) + &
                                                        (1_wp - eta)*orig_prim_vf(i + xibeg - 1)
             end do
-
-        end if
-
-        if (mpp_lim .and. bubbles) then
->>>>>>> 1d58b45f
+        end if
+
+        if (mpp_lim .and. bubbles_euler) then
             !adjust volume fractions, according to modeled gas void fraction
             alf_sum%sf = 0._wp
             do i = adv_idx%beg, adv_idx%end - 1
