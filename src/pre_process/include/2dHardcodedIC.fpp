#:def Hardcoded2DVariables()
    ! Place any declaration of intermediate variables here
    real(wp) :: eps
    real(wp) :: r, rmax, gam, umax, p0
    real(wp) :: rhoH, rhoL, pRef, pInt, h, lam, wl, amp, intH, intL, alph
    real(wp) :: factor

<<<<<<< HEAD
    eps = 1e-9_wp
=======
    eps = 1.e-9_wp

>>>>>>> 59d0c090
#:enddef

#:def Hardcoded2D()

    select case (patch_icpp(patch_id)%hcid) ! 2D_hardcoded_ic example case

    case (200)
        if (y_cc(j) <= (-x_cc(i)**3 + 1)**(1._wp/3._wp)) then
            ! Volume Fractions
            q_prim_vf(advxb)%sf(i, j, 0) = eps
            q_prim_vf(advxe)%sf(i, j, 0) = 1._wp - eps
            ! Denssities
            q_prim_vf(contxb)%sf(i, j, 0) = eps*1000._wp
            q_prim_vf(contxe)%sf(i, j, 0) = (1._wp - eps)*1._wp
            ! Pressure
            q_prim_vf(E_idx)%sf(i, j, 0) = 1000._wp
        end if
    case (202) ! Gresho vortex (Gouasmi et al 2022 JCP)
        r = ((x_cc(i) - 0.5_wp)**2 + (y_cc(j) - 0.5_wp)**2)**0.5_wp
        rmax = 0.2_wp

        gam = 1._wp + 1._wp/fluid_pp(1)%gamma
        umax = 2*pi*rmax*patch_icpp(patch_id)%vel(2)
        p0 = umax**2*(1._wp/(gam*patch_icpp(patch_id)%vel(2)**2) - 0.5_wp)

        if (r < rmax) then
            q_prim_vf(momxb)%sf(i, j, 0) = -(y_cc(j) - 0.5_wp)*umax/rmax
            q_prim_vf(momxe)%sf(i, j, 0) = (x_cc(i) - 0.5_wp)*umax/rmax
            q_prim_vf(E_idx)%sf(i, j, 0) = p0 + umax**2*((r/rmax)**2._wp/2._wp)
        else if (r < 2*rmax) then
            q_prim_vf(momxb)%sf(i, j, 0) = -((y_cc(j) - 0.5_wp)/r)*umax*(2._wp - r/rmax)
            q_prim_vf(momxe)%sf(i, j, 0) = ((x_cc(i) - 0.5_wp)/r)*umax*(2._wp - r/rmax)
            q_prim_vf(E_idx)%sf(i, j, 0) = p0 + umax**2*((r/rmax)**2/2._wp + 4*(1 - (r/rmax) + log(r/rmax)))
        else
            q_prim_vf(momxb)%sf(i, j, 0) = 0._wp
            q_prim_vf(momxe)%sf(i, j, 0) = 0._wp
            q_prim_vf(E_idx)%sf(i, j, 0) = p0 + umax**2*(-2 + 4*log(2._wp))
        end if
    case (203) ! Gresho vortex (Gouasmi et al 2022 JCP) with density correction
        r = ((x_cc(i) - 0.5_wp)**2._wp + (y_cc(j) - 0.5_wp)**2)**0.5_wp
        rmax = 0.2_wp

        gam = 1._wp + 1._wp/fluid_pp(1)%gamma
        umax = 2*pi*rmax*patch_icpp(patch_id)%vel(2)
        p0 = umax**2*(1._wp/(gam*patch_icpp(patch_id)%vel(2)**2) - 0.5_wp)

        if (r < rmax) then
            q_prim_vf(momxb)%sf(i, j, 0) = -(y_cc(j) - 0.5_wp)*umax/rmax
            q_prim_vf(momxe)%sf(i, j, 0) = (x_cc(i) - 0.5_wp)*umax/rmax
            q_prim_vf(E_idx)%sf(i, j, 0) = p0 + umax**2*((r/rmax)**2._wp/2._wp)
        else if (r < 2*rmax) then
            q_prim_vf(momxb)%sf(i, j, 0) = -((y_cc(j) - 0.5_wp)/r)*umax*(2._wp - r/rmax)
            q_prim_vf(momxe)%sf(i, j, 0) = ((x_cc(i) - 0.5_wp)/r)*umax*(2._wp - r/rmax)
            q_prim_vf(E_idx)%sf(i, j, 0) = p0 + umax**2*((r/rmax)**2/2._wp + 4._wp*(1._wp - (r/rmax) + log(r/rmax)))
        else
            q_prim_vf(momxb)%sf(i, j, 0) = 0._wp
            q_prim_vf(momxe)%sf(i, j, 0) = 0._wp
            q_prim_vf(E_idx)%sf(i, j, 0) = p0 + umax**2._wp*(-2._wp + 4*log(2._wp))
        end if

        q_prim_vf(contxb)%sf(i, j, 0) = q_prim_vf(E_idx)%sf(i, j, 0)**(1._wp/gam)
    case (204) ! Rayleigh-Taylor instability
        rhoH = 3._wp
        rhoL = 1._wp
        pRef = 1.e5_wp
        pInt = pRef
        h = 0.7_wp
        lam = 0.2_wp
        wl = 2._wp*pi/lam
        amp = 0.05_wp/wl

        intH = amp*sin(2._wp*pi*x_cc(i)/lam - pi/2._wp) + h

        alph = 0.5_wp*(1._wp + tanh((y_cc(j) - intH)/2.5e-3_wp))

        if (alph < eps) alph = eps
        if (alph > 1._wp - eps) alph = 1._wp - eps

        if (y_cc(j) > intH) then
            q_prim_vf(advxb)%sf(i, j, 0) = alph
            q_prim_vf(advxe)%sf(i, j, 0) = 1._wp - alph
            q_prim_vf(contxb)%sf(i, j, 0) = alph*rhoH
            q_prim_vf(contxe)%sf(i, j, 0) = (1._wp - alph)*rhoL
            q_prim_vf(E_idx)%sf(i, j, 0) = pref + rhoH*9.81_wp*(1.2_wp - y_cc(j))
        else
            q_prim_vf(advxb)%sf(i, j, 0) = alph
            q_prim_vf(advxe)%sf(i, j, 0) = 1._wp - alph
            q_prim_vf(contxb)%sf(i, j, 0) = alph*rhoH
            q_prim_vf(contxe)%sf(i, j, 0) = (1._wp - alph)*rhoL
            pInt = pref + rhoH*9.81_wp*(1.2_wp - intH)
            q_prim_vf(E_idx)%sf(i, j, 0) = pInt + rhoL*9.81_wp*(intH - y_cc(j))
        end if

    case (205) ! 2D lung wave interaction problem
        h = 0.0_wp           !non dim origin y
        lam = 1.0_wp         !non dim lambda
        amp = patch_icpp(patch_id)%a(2)         !to be changed later!       !non dim amplitude

        intH = amp*sin(2*pi*x_cc(i)/lam - pi/2) + h

        if (y_cc(j) > intH) then
            q_prim_vf(contxb)%sf(i, j, 0) = patch_icpp(1)%alpha_rho(1)
            q_prim_vf(contxe)%sf(i, j, 0) = patch_icpp(1)%alpha_rho(2)
            q_prim_vf(E_idx)%sf(i, j, 0) = patch_icpp(1)%pres
            q_prim_vf(advxb)%sf(i, j, 0) = patch_icpp(1)%alpha(1)
            q_prim_vf(advxe)%sf(i, j, 0) = patch_icpp(1)%alpha(2)
        end if

    case (206) ! 2D lung wave interaction problem - horizontal domain
        h = 0.0_wp           !non dim origin y
        lam = 1.0_wp         !non dim lambda
        amp = patch_icpp(patch_id)%a(2)

        intL = amp*sin(2*pi*y_cc(j)/lam - pi/2) + h

        if (x_cc(i) > intL) then        !this is the liquid
            q_prim_vf(contxb)%sf(i, j, 0) = patch_icpp(1)%alpha_rho(1)
            q_prim_vf(contxe)%sf(i, j, 0) = patch_icpp(1)%alpha_rho(2)
            q_prim_vf(E_idx)%sf(i, j, 0) = patch_icpp(1)%pres
            q_prim_vf(advxb)%sf(i, j, 0) = patch_icpp(1)%alpha(1)
            q_prim_vf(advxe)%sf(i, j, 0) = patch_icpp(1)%alpha(2)
        end if

    case (250) ! MHD Orszag-Tang vortex
        ! gamma = 5/3
        !   rho = 25/(36*pi)
        !     p = 5/(12*pi)
        !     v = (-sin(2*pi*y), sin(2*pi*x), 0)
        !     B = (-sin(2*pi*y)/sqrt(4*pi), sin(4*pi*x)/sqrt(4*pi), 0)

        q_prim_vf(momxb)%sf(i, j, 0) = -sin(2._wp*pi*y_cc(j))
        q_prim_vf(momxb + 1)%sf(i, j, 0) = sin(2._wp*pi*x_cc(i))

        q_prim_vf(B_idx%beg)%sf(i, j, 0) = -sin(2._wp*pi*y_cc(j))/sqrt(4._wp*pi)
        q_prim_vf(B_idx%beg + 1)%sf(i, j, 0) = sin(4._wp*pi*x_cc(i))/sqrt(4._wp*pi)

    case (251) ! RMHD Cylindrical Blast Wave [Mignone, 2006: Section 4.3.1]

        if (x_cc(i)**2 + y_cc(j)**2 < 0.08_wp**2) then
            q_prim_vf(contxb)%sf(i, j, 0) = 0.01
            q_prim_vf(E_idx)%sf(i, j, 0) = 1.0
        elseif (x_cc(i)**2 + y_cc(j)**2 <= 1._wp**2) then
            ! Linear interpolation between r=0.08 and r=1.0
            factor = (1.0_wp - sqrt(x_cc(i)**2 + y_cc(j)**2))/(1.0_wp - 0.08_wp)
            q_prim_vf(contxb)%sf(i, j, 0) = 0.01_wp*factor + 1.e-4_wp*(1.0_wp - factor)
            q_prim_vf(E_idx)%sf(i, j, 0) = 1.0_wp*factor + 3.e-5_wp*(1.0_wp - factor)
        else
            q_prim_vf(contxb)%sf(i, j, 0) = 1.e-4_wp
            q_prim_vf(E_idx)%sf(i, j, 0) = 3.e-5_wp
        end if

    case (270)
        ! This hardcoded case extrudes a 1D profile to initialize a 2D simulation domain
        @: HardcodedReadValues()

    case default
        if (proc_rank == 0) then
            call s_int_to_str(patch_id, iStr)
            call s_mpi_abort("Invalid hcid specified for patch "//trim(iStr))
        end if

    end select

#:enddef<|MERGE_RESOLUTION|>--- conflicted
+++ resolved
@@ -4,13 +4,8 @@
     real(wp) :: r, rmax, gam, umax, p0
     real(wp) :: rhoH, rhoL, pRef, pInt, h, lam, wl, amp, intH, intL, alph
     real(wp) :: factor
-
-<<<<<<< HEAD
-    eps = 1e-9_wp
-=======
+    
     eps = 1.e-9_wp
-
->>>>>>> 59d0c090
 #:enddef
 
 #:def Hardcoded2D()
