--- conflicted
+++ resolved
@@ -90,9 +90,6 @@
         ! This hardcoded case extrudes a 2D profile to initialize a 3D simulation domain
         @: HardcodedReadValues()
 
-<<<<<<< HEAD
-        ! Put your variable assignments here
-=======
     case (380)
         ! This is patch is hard-coded for test suite optimization used in the
         ! 3D_TaylorGreenVortex case:
@@ -103,7 +100,6 @@
             q_prim_vf(momxb + 1)%sf(i, j, k) = -37.6636429464809*cos(x_cc(i)/1)*sin(y_cc(j)/1)*sin(z_cc(k)/1)
         end if
 
->>>>>>> df321c83
     case default
         call s_int_to_str(patch_id, iStr)
         call s_mpi_abort("Invalid hcid specified for patch "//trim(iStr))
