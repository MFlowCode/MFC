--- conflicted
+++ resolved
@@ -103,19 +103,11 @@
         integer :: i, j, k, l, r, c !< Generic loop iterator
         integer :: t_step
 
-<<<<<<< HEAD
         real(wp), dimension(nb) :: nRtmp         !< Temporary bubble concentration
         real(wp) :: nbub                         !< Temporary bubble number density
         real(wp) :: gamma, lit_gamma, pi_inf, qv !< Temporary EOS params
         real(wp) :: rho                          !< Temporary density
-        real(wp) :: pres                         !< Temporary pressure
-=======
-        real(kind(0d0)), dimension(nb) :: nRtmp         !< Temporary bubble concentration
-        real(kind(0d0)) :: nbub                         !< Temporary bubble number density
-        real(kind(0d0)) :: gamma, lit_gamma, pi_inf, qv !< Temporary EOS params
-        real(kind(0d0)) :: rho                          !< Temporary density
-        real(kind(0d0)) :: pres, Temp                         !< Temporary pressure
->>>>>>> 6bad3796
+        real(wp) :: pres, Temp                         !< Temporary pressure
 
         real(wp) :: nR3
         real(wp) :: ntmp
@@ -283,13 +275,8 @@
                             call s_compute_pressure( &
                                 q_cons_vf(E_idx)%sf(j, 0, 0), &
                                 q_cons_vf(alf_idx)%sf(j, 0, 0), &
-<<<<<<< HEAD
                                 0.5_wp*(q_cons_vf(mom_idx%beg)%sf(j, 0, 0)**2._wp)/rho, &
-                                pi_inf, gamma, rho, qv, rhoYks, pres)
-=======
-                                0.5d0*(q_cons_vf(mom_idx%beg)%sf(j, 0, 0)**2.d0)/rho, &
                                 pi_inf, gamma, rho, qv, rhoYks, pres, Temp)
->>>>>>> 6bad3796
                             write (2, FMT) x_cb(j), pres
                         else if ((i >= bub_idx%beg) .and. (i <= bub_idx%end) .and. bubbles) then
 
