!>
!! @file m_data_output.f90
!! @brief Contains module m_data_output

!> @brief This module takes care of writing the grid and initial condition
!!              data files into the "0" time-step directory located in the folder
!!              associated with the rank of the local processor, which is a sub-
!!              directory of the case folder specified by the user in the input
!!              file pre_process.inp.
module m_data_output

    use m_derived_types         !< Definitions of the derived types

    use m_global_parameters     !< Global parameters for the code

    use m_helper

    use m_mpi_proxy             !< Message passing interface (MPI) module proxy

#ifdef MFC_MPI
    use mpi                     !< Message passing interface (MPI) module
#endif

    use m_compile_specific

    use m_variables_conversion

    use m_helper

    use m_delay_file_access

    use m_boundary_common

    use m_boundary_conditions

    use m_thermochem, only: species_names

    implicit none

    private; 
    public :: s_write_serial_data_files, &
              s_write_parallel_data_files, &
              s_write_data_files, &
              s_initialize_data_output_module, &
              s_finalize_data_output_module

    abstract interface

        !>  Interface for the conservative data
        !! @param q_cons_vf Conservative variables
        !! @param ib_markers track if a cell is within the immersed boundary
        !! @param levelset closest distance from every cell to the IB
        !! @param levelset_norm normalized vector from every cell to the closest point to the IB
        impure subroutine s_write_abstract_data_files(q_cons_vf, q_prim_vf, ib_markers, levelset, levelset_norm, bc_type)

            import :: scalar_field, integer_field, sys_size, m, n, p, &
                pres_field, levelset_field, levelset_norm_field, num_dims

            ! Conservative variables
            type(scalar_field), &
                dimension(sys_size), &
                intent(in) :: q_cons_vf, q_prim_vf

            type(integer_field), &
                dimension(1:num_dims, -1:1), &
                intent(in) :: bc_type

            ! IB markers
            type(integer_field), &
                intent(in) :: ib_markers

            ! Levelset
            type(levelset_field), &
                intent(IN) :: levelset

            ! Levelset Norm
            type(levelset_norm_field), &
                intent(IN) :: levelset_norm

        end subroutine s_write_abstract_data_files
    end interface

    character(LEN=path_len + 2*name_len), private :: t_step_dir !<
    !! Time-step folder into which grid and initial condition data will be placed

    character(LEN=path_len + 2*name_len), public :: restart_dir !<
    !! Restart data folder

    procedure(s_write_abstract_data_files), pointer :: s_write_data_files => null()

contains

    !>  Writes grid and initial condition data files to the "0"
        !!  time-step directory in the local processor rank folder
        !! @param q_cons_vf Conservative variables
        !! @param ib_markers track if a cell is within the immersed boundary
        !! @param levelset closest distance from every cell to the IB
        !! @param levelset_norm normalized vector from every cell to the closest point to the IB
    impure subroutine s_write_serial_data_files(q_cons_vf, q_prim_vf, ib_markers, levelset, levelset_norm, bc_type)
        type(scalar_field), &
            dimension(sys_size), &
            intent(in) :: q_cons_vf, q_prim_vf

        ! BC types
        type(integer_field), &
            dimension(1:num_dims, -1:1), &
            intent(in) :: bc_type

        ! IB markers
        type(integer_field), &
            intent(in) :: ib_markers

        ! Levelset
        type(levelset_field), &
            intent(IN) :: levelset

        ! Levelset Norm
        type(levelset_norm_field), &
            intent(IN) :: levelset_norm

        logical :: file_exist !< checks if file exists

        character(LEN=15) :: FMT
        character(LEN=3) :: status

        character(LEN= &
                  int(floor(log10(real(sys_size, wp)))) + 1) :: file_num !< Used to store
            !! the number, in character form, of the currently
            !! manipulated conservative variable data file

        character(LEN=len_trim(t_step_dir) + name_len) :: file_loc !<
            !! Generic string used to store the address of a particular file

        integer :: i, j, k, l, r, c !< Generic loop iterator
        integer :: t_step

        real(wp), dimension(nb) :: nRtmp         !< Temporary bubble concentration
        real(wp) :: nbub                         !< Temporary bubble number density
        real(wp) :: gamma, lit_gamma, pi_inf, qv !< Temporary EOS params
        real(wp) :: rho                          !< Temporary density
        real(wp) :: pres, T                         !< Temporary pressure

        real(wp) :: rhoYks(1:num_species) !< Temporary species mass fractions

        real(wp) :: pres_mag

        pres_mag = 0._wp

        T = dflt_T_guess

        t_step = 0

        ! Outputting the Locations of the Cell-boundaries

        if (old_grid) then
            status = 'old'
        else
            status = 'new'
        end if

        if (bc_io) then
<<<<<<< HEAD
            if (igr) then
                call s_write_serial_boundary_condition_files(q_cons_vf, bc_type, t_step_dir, old_grid)
            else
                call s_write_serial_boundary_condition_files(q_prim_vf, bc_type, t_step_dir, old_grid)
            end if
=======
            call s_write_serial_boundary_condition_files(q_prim_vf, bc_type, t_step_dir, old_grid)
>>>>>>> 8e94d0a5
        end if

        ! x-coordinate direction
        file_loc = trim(t_step_dir)//'/x_cb.dat'
        open (1, FILE=trim(file_loc), FORM='unformatted', STATUS=status)
        write (1) x_cb(-1:m)
        close (1)

        ! y- and z-coordinate directions
        if (n > 0) then
            ! y-coordinate direction
            file_loc = trim(t_step_dir)//'/y_cb.dat'
            open (1, FILE=trim(file_loc), FORM='unformatted', &
                  STATUS=status)
            write (1) y_cb(-1:n)
            close (1)

            ! z-coordinate direction
            if (p > 0) then
                file_loc = trim(t_step_dir)//'/z_cb.dat'
                open (1, FILE=trim(file_loc), FORM='unformatted', &
                      STATUS=status)
                write (1) z_cb(-1:p)
                close (1)
            end if
        end if

        ! Outputting IB Markers
        file_loc = trim(t_step_dir)//'/ib.dat'

        open (1, FILE=trim(file_loc), FORM='unformatted', STATUS=status)
        write (1) ib_markers%sf
        close (1)

        if (ib) then
            do i = 1, num_ibs
                if (patch_ib(i)%geometry == 4) then

                    file_loc = trim(t_step_dir)//'/airfoil_u.dat'

                    open (1, FILE=trim(file_loc), FORM='unformatted', STATUS=status)
                    write (1) airfoil_grid_u(1:Np)
                    close (1)

                    file_loc = trim(t_step_dir)//'/airfoil_l.dat'

                    open (1, FILE=trim(file_loc), FORM='unformatted', STATUS=status)
                    write (1) airfoil_grid_l(1:Np)
                    close (1)
                end if
            end do
        end if

        ! Outtputting Levelset Info
        file_loc = trim(t_step_dir)//'/levelset.dat'

        open (1, FILE=trim(file_loc), FORM='unformatted', STATUS=status)
        write (1) levelset%sf
        close (1)

        file_loc = trim(t_step_dir)//'/levelset_norm.dat'

        open (1, FILE=trim(file_loc), FORM='unformatted', STATUS=status)
        write (1) levelset_norm%sf
        close (1)

        ! Outputting Conservative Variables
        do i = 1, sys_size
            write (file_num, '(I0)') i
            file_loc = trim(t_step_dir)//'/q_cons_vf'//trim(file_num) &
                       //'.dat'
            open (1, FILE=trim(file_loc), FORM='unformatted', &
                  STATUS=status)
            write (1) q_cons_vf(i)%sf(0:m, 0:n, 0:p)
            close (1)
        end do

        !Outputting pb and mv for non-polytropic qbmm
        if (qbmm .and. .not. polytropic) then
            do i = 1, nb
                do r = 1, nnode
                    write (file_num, '(I0)') r + (i - 1)*nnode + sys_size
                    file_loc = trim(t_step_dir)//'/pb'//trim(file_num) &
                               //'.dat'
                    open (1, FILE=trim(file_loc), FORM='unformatted', &
                          STATUS=status)
                    write (1) pb%sf(:, :, :, r, i)
                    close (1)
                end do
            end do

            do i = 1, nb
                do r = 1, nnode
                    write (file_num, '(I0)') r + (i - 1)*nnode + sys_size
                    file_loc = trim(t_step_dir)//'/mv'//trim(file_num) &
                               //'.dat'
                    open (1, FILE=trim(file_loc), FORM='unformatted', &
                          STATUS=status)
                    write (1) mv%sf(:, :, :, r, i)
                    close (1)
                end do
            end do
        end if

        gamma = fluid_pp(1)%gamma
        lit_gamma = 1._wp/fluid_pp(1)%gamma + 1._wp
        pi_inf = fluid_pp(1)%pi_inf
        qv = fluid_pp(1)%qv

        if (precision == 1) then
            FMT = "(2F30.3)"
        else
            FMT = "(2F40.14)"
        end if

        write (t_step_dir, '(A,I0,A,I0)') trim(case_dir)//'/D'
        file_loc = trim(t_step_dir)//'/.'

        inquire (FILE=trim(file_loc), EXIST=file_exist)

        if (.not. file_exist) call s_create_directory(trim(t_step_dir))

        if (cfl_dt) t_step = n_start

        !1D
        if (n == 0 .and. p == 0) then
            if (model_eqns == 2) then
                do i = 1, sys_size
                    write (file_loc, '(A,I0,A,I2.2,A,I6.6,A)') trim(t_step_dir)//'/prim.', i, '.', proc_rank, '.', t_step, '.dat'

                    open (2, FILE=trim(file_loc))
                    do j = 0, m

                        if (chemistry) then
                            do c = 1, num_species
                                rhoYks(c) = q_cons_vf(chemxb + c - 1)%sf(j, 0, 0)
                            end do
                        end if

                        call s_convert_to_mixture_variables(q_cons_vf, j, 0, 0, rho, gamma, pi_inf, qv)

                        lit_gamma = 1._wp/gamma + 1._wp

                        if ((i >= chemxb) .and. (i <= chemxe)) then
                            write (2, FMT) x_cb(j), q_cons_vf(i)%sf(j, 0, 0)/rho
                        else if (((i >= cont_idx%beg) .and. (i <= cont_idx%end)) &
                                 .or. &
                                 ((i >= adv_idx%beg) .and. (i <= adv_idx%end)) &
                                 .or. &
                                 ((i >= chemxb) .and. (i <= chemxe)) &
                                 ) then
                            write (2, FMT) x_cb(j), q_cons_vf(i)%sf(j, 0, 0)
                        else if (i == mom_idx%beg) then !u
                            write (2, FMT) x_cb(j), q_cons_vf(mom_idx%beg)%sf(j, 0, 0)/rho
                        else if (i == stress_idx%beg) then !tau_e
                            write (2, FMT) x_cb(j), q_cons_vf(stress_idx%beg)%sf(j, 0, 0)/rho
                        else if (i == E_idx) then !p
                            if (mhd) then
                                pres_mag = 0.5_wp*(Bx0**2 + q_cons_vf(B_idx%beg)%sf(j, 0, 0)**2 + q_cons_vf(B_idx%beg + 1)%sf(j, 0, 0)**2)
                            end if

                            call s_compute_pressure( &
                                q_cons_vf(E_idx)%sf(j, 0, 0), &
                                q_cons_vf(alf_idx)%sf(j, 0, 0), &
                                0.5_wp*(q_cons_vf(mom_idx%beg)%sf(j, 0, 0)**2._wp)/rho, &
                                pi_inf, gamma, rho, qv, rhoYks, pres, T, pres_mag=pres_mag)
                            write (2, FMT) x_cb(j), pres
                        else if (mhd) then
                            if (i == mom_idx%beg + 1) then ! v
                                write (2, FMT) x_cb(j), q_cons_vf(mom_idx%beg + 1)%sf(j, 0, 0)/rho
                            else if (i == mom_idx%beg + 2) then ! w
                                write (2, FMT) x_cb(j), q_cons_vf(mom_idx%beg + 2)%sf(j, 0, 0)/rho
                            else if (i == B_idx%beg) then ! By
                                write (2, FMT) x_cb(j), q_cons_vf(B_idx%beg)%sf(j, 0, 0)/rho
                            else if (i == B_idx%beg + 1) then ! Bz
                                write (2, FMT) x_cb(j), q_cons_vf(B_idx%beg + 1)%sf(j, 0, 0)/rho
                            end if
                        else if ((i >= bub_idx%beg) .and. (i <= bub_idx%end) .and. bubbles_euler) then

                            if (qbmm) then
                                nbub = q_cons_vf(bubxb)%sf(j, 0, 0)
                            else
                                if (adv_n) then
                                    nbub = q_cons_vf(n_idx)%sf(j, 0, 0)
                                else
                                    do k = 1, nb
                                        nRtmp(k) = q_cons_vf(bub_idx%rs(k))%sf(j, 0, 0)
                                    end do

                                    call s_comp_n_from_cons(q_cons_vf(alf_idx)%sf(j, 0, 0), nRtmp, nbub, weight)
                                end if
                            end if
                            write (2, FMT) x_cb(j), q_cons_vf(i)%sf(j, 0, 0)/nbub
                        else if (i == n_idx .and. adv_n .and. bubbles_euler) then
                            write (2, FMT) x_cb(j), q_cons_vf(i)%sf(j, 0, 0)
                        else if (i == damage_idx) then
                            write (2, FMT) x_cb(j), q_cons_vf(i)%sf(j, 0, 0)
                        end if
                    end do
                    close (2)
                end do
            end if

            do i = 1, sys_size
                write (file_loc, '(A,I0,A,I2.2,A,I6.6,A)') trim(t_step_dir)//'/cons.', i, '.', proc_rank, '.', t_step, '.dat'

                open (2, FILE=trim(file_loc))
                do j = 0, m
                    write (2, FMT) x_cb(j), q_cons_vf(i)%sf(j, 0, 0)
                end do
                close (2)
            end do

            if (qbmm .and. .not. polytropic) then
                do i = 1, nb
                    do r = 1, nnode
                        write (file_loc, '(A,I0,A,I0,A,I2.2,A,I6.6,A)') trim(t_step_dir)//'/pres.', i, '.', r, '.', proc_rank, '.', t_step, '.dat'

                        open (2, FILE=trim(file_loc))
                        do j = 0, m
                            write (2, FMT) x_cb(j), pb%sf(j, 0, 0, r, i)
                        end do
                        close (2)
                    end do
                end do
                do i = 1, nb
                    do r = 1, nnode
                        write (file_loc, '(A,I0,A,I0,A,I2.2,A,I6.6,A)') trim(t_step_dir)//'/mv.', i, '.', r, '.', proc_rank, '.', t_step, '.dat'

                        open (2, FILE=trim(file_loc))
                        do j = 0, m
                            write (2, FMT) x_cb(j), mv%sf(j, 0, 0, r, i)
                        end do
                        close (2)
                    end do
                end do
            end if
        end if

        if (precision == 1) then
            FMT = "(3F30.7)"
        else
            FMT = "(3F40.14)"
        end if

        ! 2D
        if ((n > 0) .and. (p == 0)) then
            do i = 1, sys_size
                write (file_loc, '(A,I0,A,I2.2,A,I6.6,A)') trim(t_step_dir)//'/cons.', i, '.', proc_rank, '.', t_step, '.dat'
                open (2, FILE=trim(file_loc))
                do j = 0, m
                    do k = 0, n
                        write (2, FMT) x_cb(j), y_cb(k), q_cons_vf(i)%sf(j, k, 0)
                    end do
                    write (2, *)
                end do
                close (2)
            end do
            if (qbmm .and. .not. polytropic) then
                do i = 1, nb
                    do r = 1, nnode
                        write (file_loc, '(A,I0,A,I0,A,I2.2,A,I6.6,A)') trim(t_step_dir)//'/pres.', i, '.', r, '.', proc_rank, '.', t_step, '.dat'

                        open (2, FILE=trim(file_loc))
                        do j = 0, m
                            do k = 0, n
                                write (2, FMT) x_cb(j), y_cb(k), pb%sf(j, k, 0, r, i)
                            end do
                        end do
                        close (2)
                    end do
                end do
                do i = 1, nb
                    do r = 1, nnode
                        write (file_loc, '(A,I0,A,I0,A,I2.2,A,I6.6,A)') trim(t_step_dir)//'/mv.', i, '.', r, '.', proc_rank, '.', t_step, '.dat'

                        open (2, FILE=trim(file_loc))
                        do j = 0, m
                            do k = 0, n
                                write (2, FMT) x_cb(j), y_cb(k), mv%sf(j, k, 0, r, i)
                            end do
                        end do
                        close (2)
                    end do
                end do
            end if
        end if

        if (precision == 1) then
            FMT = "(4F30.7)"
        else
            FMT = "(4F40.14)"
        end if

        ! 3D
        if (p > 0) then
            do i = 1, sys_size
                write (file_loc, '(A,I0,A,I2.2,A,I6.6,A)') trim(t_step_dir)//'/cons.', i, '.', proc_rank, '.', t_step, '.dat'
                open (2, FILE=trim(file_loc))
                do j = 0, m
                    do k = 0, n
                        do l = 0, p
                            write (2, FMT) x_cb(j), y_cb(k), z_cb(l), q_cons_vf(i)%sf(j, k, l)
                        end do
                        write (2, *)
                    end do
                    write (2, *)
                end do
                close (2)
            end do
            if (qbmm .and. .not. polytropic) then
                do i = 1, nb
                    do r = 1, nnode
                        write (file_loc, '(A,I0,A,I0,A,I2.2,A,I6.6,A)') trim(t_step_dir)//'/pres.', i, '.', r, '.', proc_rank, '.', t_step, '.dat'

                        open (2, FILE=trim(file_loc))
                        do j = 0, m
                            do k = 0, n
                                do l = 0, p
                                    write (2, FMT) x_cb(j), y_cb(k), z_cb(l), pb%sf(j, k, l, r, i)
                                end do
                            end do
                        end do
                        close (2)
                    end do
                end do
                do i = 1, nb
                    do r = 1, nnode
                        write (file_loc, '(A,I0,A,I0,A,I2.2,A,I6.6,A)') trim(t_step_dir)//'/mv.', i, '.', r, '.', proc_rank, '.', t_step, '.dat'

                        open (2, FILE=trim(file_loc))
                        do j = 0, m
                            do k = 0, n
                                do l = 0, p
                                    write (2, FMT) x_cb(j), y_cb(k), z_cb(l), mv%sf(j, k, l, r, i)
                                end do
                            end do
                        end do
                        close (2)
                    end do
                end do
            end if
        end if

        if (ib) then

            ! Write IB Markers
            write (file_loc, '(A,I2.2,A)') trim(t_step_dir)//'/ib_markers.', proc_rank, '.dat'
            open (2, FILE=trim(file_loc))
            do j = 0, m
                do k = 0, n
                    do l = 0, p
                        if (p > 0) then
                            write (2, FMT) x_cc(j), y_cc(k), z_cc(l), real(ib_markers%sf(j, k, l))
                        else
                            write (2, FMT) x_cc(j), y_cc(k), real(ib_markers%sf(j, k, l))
                        end if
                    end do
                end do
            end do

            close (2)

            do i = 1, num_ibs
                if (patch_ib(i)%geometry == 4) then

                    write (file_loc, '(A,I2.2,A)') trim(t_step_dir)//'/airfoil_u.', proc_rank, '.dat'
                    open (2, FILE=trim(file_loc))
                    do j = 1, Np
                        write (2, FMT) airfoil_grid_u(j)%x, airfoil_grid_u(j)%y
                    end do
                    close (2)

                    write (file_loc, '(A,I2.2,A)') trim(t_step_dir)//'/airfoil_l.', proc_rank, '.dat'
                    open (2, FILE=trim(file_loc))
                    do j = 1, Np
                        write (2, FMT) airfoil_grid_l(j)%x, airfoil_grid_l(j)%y
                    end do
                    close (2)

                    print *, "Np", Np
                end if
            end do
        end if

    end subroutine s_write_serial_data_files

    !> Writes grid and initial condition data files in parallel to the "0"
        !!  time-step directory in the local processor rank folder
        !! @param q_cons_vf Conservative variables
        !! @param ib_markers track if a cell is within the immersed boundary
        !! @param levelset closest distance from every cell to the IB
        !! @param levelset_norm normalized vector from every cell to the closest point to the IB
    impure subroutine s_write_parallel_data_files(q_cons_vf, q_prim_vf, ib_markers, levelset, levelset_norm, bc_type)

        ! Conservative variables
        type(scalar_field), &
            dimension(sys_size), &
            intent(in) :: q_cons_vf, q_prim_vf

        type(integer_field), &
            dimension(1:num_dims, -1:1), &
            intent(in) :: bc_type

        ! IB markers
        type(integer_field), &
            intent(in) :: ib_markers

        ! Levelset
        type(levelset_field), &
            intent(IN) :: levelset

        ! Levelset Norm
        type(levelset_norm_field), &
            intent(IN) :: levelset_norm

#ifdef MFC_MPI

        integer :: ifile, ierr, data_size
        integer, dimension(MPI_STATUS_SIZE) :: status
        integer(KIND=MPI_OFFSET_KIND) :: disp
        integer(KIND=MPI_OFFSET_KIND) :: m_MOK, n_MOK, p_MOK
        integer(KIND=MPI_OFFSET_KIND) :: WP_MOK, var_MOK, str_MOK
        integer(KIND=MPI_OFFSET_KIND) :: NVARS_MOK
        integer(KIND=MPI_OFFSET_KIND) :: MOK

        character(LEN=path_len + 2*name_len) :: file_loc
        logical :: file_exist, dir_check

        ! Generic loop iterator
        integer :: i

        if (file_per_process) then
            if (proc_rank == 0) then
                file_loc = trim(case_dir)//'/restart_data/lustre_0'
                call my_inquire(file_loc, dir_check)
                if (dir_check .neqv. .true.) then
                    call s_create_directory(trim(file_loc))
                end if
                call s_create_directory(trim(file_loc))
            end if
            call s_mpi_barrier()
            call DelayFileAccess(proc_rank)

            ! Initialize MPI data I/O
            if (ib) then
                call s_initialize_mpi_data(q_cons_vf, ib_markers, &
                                           levelset, levelset_norm)
            else
                call s_initialize_mpi_data(q_cons_vf)
            end if

            ! Open the file to write all flow variables
            if (cfl_dt) then
                write (file_loc, '(I0,A,i7.7,A)') n_start, '_', proc_rank, '.dat'
            else
                write (file_loc, '(I0,A,i7.7,A)') t_step_start, '_', proc_rank, '.dat'
            end if
            file_loc = trim(restart_dir)//'/lustre_0'//trim(mpiiofs)//trim(file_loc)
            inquire (FILE=trim(file_loc), EXIST=file_exist)
            if (file_exist .and. proc_rank == 0) then
                call MPI_FILE_DELETE(file_loc, mpi_info_int, ierr)
            end if
            if (file_exist) call MPI_FILE_DELETE(file_loc, mpi_info_int, ierr)
            call MPI_FILE_OPEN(MPI_COMM_SELF, file_loc, ior(MPI_MODE_WRONLY, MPI_MODE_CREATE), &
                               mpi_info_int, ifile, ierr)

            ! Size of local arrays
            data_size = (m + 1)*(n + 1)*(p + 1)

            ! Resize some integers so MPI can write even the biggest files
            m_MOK = int(m_glb + 1, MPI_OFFSET_KIND)
            n_MOK = int(n_glb + 1, MPI_OFFSET_KIND)
            p_MOK = int(p_glb + 1, MPI_OFFSET_KIND)
            WP_MOK = int(8._wp, MPI_OFFSET_KIND)
            MOK = int(1._wp, MPI_OFFSET_KIND)
            str_MOK = int(name_len, MPI_OFFSET_KIND)
            NVARS_MOK = int(sys_size, MPI_OFFSET_KIND)

            ! Write the data for each variable
            if (bubbles_euler) then
                do i = 1, sys_size! adv_idx%end
                    var_MOK = int(i, MPI_OFFSET_KIND)

                    call MPI_FILE_WRITE_ALL(ifile, MPI_IO_DATA%var(i)%sf, data_size, &
                                            mpi_p, status, ierr)
                end do
                !Additional variables pb and mv for non-polytropic qbmm
                if (qbmm .and. .not. polytropic) then
                    do i = sys_size + 1, sys_size + 2*nb*nnode
                        var_MOK = int(i, MPI_OFFSET_KIND)

                        call MPI_FILE_WRITE_ALL(ifile, MPI_IO_DATA%var(i)%sf, data_size, &
                                                mpi_p, status, ierr)
                    end do
                end if
            else
                do i = 1, sys_size !TODO: check if this is right
                    !            do i = 1, adv_idx%end
                    var_MOK = int(i, MPI_OFFSET_KIND)

                    call MPI_FILE_WRITE_ALL(ifile, MPI_IO_DATA%var(i)%sf, data_size, &
                                            mpi_p, status, ierr)
                end do
            end if

            call MPI_FILE_CLOSE(ifile, ierr)

        else
            ! Initialize MPI data I/O
            if (ib) then
                call s_initialize_mpi_data(q_cons_vf, ib_markers, &
                                           levelset, levelset_norm)
            else
                call s_initialize_mpi_data(q_cons_vf)
            end if

            ! Open the file to write all flow variables
            if (cfl_dt) then
                write (file_loc, '(I0,A)') n_start, '.dat'
            else
                write (file_loc, '(I0,A)') t_step_start, '.dat'
            end if
            file_loc = trim(restart_dir)//trim(mpiiofs)//trim(file_loc)
            inquire (FILE=trim(file_loc), EXIST=file_exist)
            if (file_exist .and. proc_rank == 0) then
                call MPI_FILE_DELETE(file_loc, mpi_info_int, ierr)
            end if
            call MPI_FILE_OPEN(MPI_COMM_WORLD, file_loc, ior(MPI_MODE_WRONLY, MPI_MODE_CREATE), &
                               mpi_info_int, ifile, ierr)

            ! Size of local arrays
            data_size = (m + 1)*(n + 1)*(p + 1)

            ! Resize some integers so MPI can write even the biggest files
            m_MOK = int(m_glb + 1, MPI_OFFSET_KIND)
            n_MOK = int(n_glb + 1, MPI_OFFSET_KIND)
            p_MOK = int(p_glb + 1, MPI_OFFSET_KIND)
            WP_MOK = int(8._wp, MPI_OFFSET_KIND)
            MOK = int(1._wp, MPI_OFFSET_KIND)
            str_MOK = int(name_len, MPI_OFFSET_KIND)
            NVARS_MOK = int(sys_size, MPI_OFFSET_KIND)

            ! Write the data for each variable
            if (bubbles_euler) then
                do i = 1, sys_size! adv_idx%end
                    var_MOK = int(i, MPI_OFFSET_KIND)

                    ! Initial displacement to skip at beginning of file
                    disp = m_MOK*max(MOK, n_MOK)*max(MOK, p_MOK)*WP_MOK*(var_MOK - 1)

                    call MPI_FILE_SET_VIEW(ifile, disp, mpi_p, MPI_IO_DATA%view(i), &
                                           'native', mpi_info_int, ierr)
                    call MPI_FILE_WRITE_ALL(ifile, MPI_IO_DATA%var(i)%sf, data_size, &
                                            mpi_p, status, ierr)
                end do
                !Additional variables pb and mv for non-polytropic qbmm
                if (qbmm .and. .not. polytropic) then
                    do i = sys_size + 1, sys_size + 2*nb*nnode
                        var_MOK = int(i, MPI_OFFSET_KIND)

                        ! Initial displacement to skip at beginning of file
                        disp = m_MOK*max(MOK, n_MOK)*max(MOK, p_MOK)*WP_MOK*(var_MOK - 1)

                        call MPI_FILE_SET_VIEW(ifile, disp, mpi_p, MPI_IO_DATA%view(i), &
                                               'native', mpi_info_int, ierr)
                        call MPI_FILE_WRITE_ALL(ifile, MPI_IO_DATA%var(i)%sf, data_size, &
                                                mpi_p, status, ierr)
                    end do
                end if
            else
                do i = 1, sys_size !TODO: check if this is right
                    !            do i = 1, adv_idx%end
                    var_MOK = int(i, MPI_OFFSET_KIND)

                    ! Initial displacement to skip at beginning of file
                    disp = m_MOK*max(MOK, n_MOK)*max(MOK, p_MOK)*WP_MOK*(var_MOK - 1)

                    call MPI_FILE_SET_VIEW(ifile, disp, mpi_p, MPI_IO_DATA%view(i), &
                                           'native', mpi_info_int, ierr)
                    call MPI_FILE_WRITE_ALL(ifile, MPI_IO_DATA%var(i)%sf, data_size, &
                                            mpi_p, status, ierr)
                end do

            end if

            call MPI_FILE_CLOSE(ifile, ierr)
        end if

        ! IB Markers
        if (ib) then

            write (file_loc, '(A)') 'ib.dat'
            file_loc = trim(restart_dir)//trim(mpiiofs)//trim(file_loc)
            inquire (FILE=trim(file_loc), EXIST=file_exist)
            if (file_exist .and. proc_rank == 0) then
                call MPI_FILE_DELETE(file_loc, mpi_info_int, ierr)
            end if
            call MPI_FILE_OPEN(MPI_COMM_WORLD, file_loc, ior(MPI_MODE_WRONLY, MPI_MODE_CREATE), &
                               mpi_info_int, ifile, ierr)

            ! Initial displacement to skip at beginning of file
            disp = 0

            call MPI_FILE_SET_VIEW(ifile, disp, MPI_INTEGER, MPI_IO_IB_DATA%view, &
                                   'native', mpi_info_int, ierr)
            call MPI_FILE_WRITE_ALL(ifile, MPI_IO_IB_DATA%var%sf, data_size, &
                                    MPI_INTEGER, status, ierr)

            call MPI_FILE_CLOSE(ifile, ierr)

            ! Levelset
            write (file_loc, '(A)') 'levelset.dat'
            file_loc = trim(restart_dir)//trim(mpiiofs)//trim(file_loc)
            inquire (FILE=trim(file_loc), EXIST=file_exist)
            if (file_exist .and. proc_rank == 0) then
                call MPI_FILE_DELETE(file_loc, mpi_info_int, ierr)
            end if
            call MPI_FILE_OPEN(MPI_COMM_WORLD, file_loc, ior(MPI_MODE_WRONLY, MPI_MODE_CREATE), &
                               mpi_info_int, ifile, ierr)

            ! Initial displacement to skip at beginning of file
            disp = 0

            call MPI_FILE_SET_VIEW(ifile, disp, mpi_p, MPI_IO_levelset_DATA%view, &
                                   'native', mpi_info_int, ierr)
            call MPI_FILE_WRITE_ALL(ifile, MPI_IO_levelset_DATA%var%sf, data_size*num_ibs, &
                                    mpi_p, status, ierr)

            call MPI_FILE_CLOSE(ifile, ierr)

            ! Levelset Norm
            write (file_loc, '(A)') 'levelset_norm.dat'
            file_loc = trim(restart_dir)//trim(mpiiofs)//trim(file_loc)
            inquire (FILE=trim(file_loc), EXIST=file_exist)
            if (file_exist .and. proc_rank == 0) then
                call MPI_FILE_DELETE(file_loc, mpi_info_int, ierr)
            end if
            call MPI_FILE_OPEN(MPI_COMM_WORLD, file_loc, ior(MPI_MODE_WRONLY, MPI_MODE_CREATE), &
                               mpi_info_int, ifile, ierr)

            ! Initial displacement to skip at beginning of file
            disp = 0

            call MPI_FILE_SET_VIEW(ifile, disp, mpi_p, MPI_IO_levelsetnorm_DATA%view, &
                                   'native', mpi_info_int, ierr)
            call MPI_FILE_WRITE_ALL(ifile, MPI_IO_levelsetnorm_DATA%var%sf, data_size*num_ibs*3, &
                                    mpi_p, status, ierr)

            call MPI_FILE_CLOSE(ifile, ierr)
        end if

        if (ib) then

            do i = 1, num_ibs

                if (patch_ib(i)%geometry == 4) then

                    write (file_loc, '(A)') 'airfoil_l.dat'
                    file_loc = trim(restart_dir)//trim(mpiiofs)//trim(file_loc)
                    inquire (FILE=trim(file_loc), EXIST=file_exist)
                    if (file_exist .and. proc_rank == 0) then
                        call MPI_FILE_DELETE(file_loc, mpi_info_int, ierr)
                    end if
                    call MPI_FILE_OPEN(MPI_COMM_WORLD, file_loc, ior(MPI_MODE_WRONLY, MPI_MODE_CREATE), &
                                       mpi_info_int, ifile, ierr)

                    ! Initial displacement to skip at beginning of file
                    disp = 0

                    call MPI_FILE_SET_VIEW(ifile, disp, mpi_p, MPI_IO_airfoil_IB_DATA%view(1), &
                                           'native', mpi_info_int, ierr)
                    call MPI_FILE_WRITE_ALL(ifile, MPI_IO_airfoil_IB_DATA%var(1:Np), 3*Np, &
                                            mpi_p, status, ierr)

                    call MPI_FILE_CLOSE(ifile, ierr)

                    write (file_loc, '(A)') 'airfoil_u.dat'
                    file_loc = trim(restart_dir)//trim(mpiiofs)//trim(file_loc)
                    inquire (FILE=trim(file_loc), EXIST=file_exist)
                    if (file_exist .and. proc_rank == 0) then
                        call MPI_FILE_DELETE(file_loc, mpi_info_int, ierr)
                    end if
                    call MPI_FILE_OPEN(MPI_COMM_WORLD, file_loc, ior(MPI_MODE_WRONLY, MPI_MODE_CREATE), &
                                       mpi_info_int, ifile, ierr)

                    ! Initial displacement to skip at beginning of file
                    disp = 0

                    call MPI_FILE_SET_VIEW(ifile, disp, mpi_p, MPI_IO_airfoil_IB_DATA%view(2), &
                                           'native', mpi_info_int, ierr)
                    call MPI_FILE_WRITE_ALL(ifile, MPI_IO_airfoil_IB_DATA%var(Np + 1:2*Np), 3*Np, &
                                            mpi_p, status, ierr)

                    call MPI_FILE_CLOSE(ifile, ierr)
                end if
            end do

        end if
#endif

        if (bc_io) then
            if (igr) then
                call s_write_parallel_boundary_condition_files(q_cons_vf, bc_type)
            else
                call s_write_parallel_boundary_condition_files(q_prim_vf, bc_type)
            end if
        end if

    end subroutine s_write_parallel_data_files

    !> Computation of parameters, allocation procedures, and/or
        !!              any other tasks needed to properly setup the module
    impure subroutine s_initialize_data_output_module
        ! Generic string used to store the address of a particular file
        character(LEN=len_trim(case_dir) + 2*name_len) :: file_loc
        character(len=15) :: temp
        character(LEN=1), dimension(3), parameter :: coord = (/'x', 'y', 'z'/)

        ! Generic logical used to check the existence of directories
        logical :: dir_check
        integer :: i

        if (parallel_io .neqv. .true.) then
            ! Setting the address of the time-step directory
            write (t_step_dir, '(A,I0,A)') '/p_all/p', proc_rank, '/0'
            t_step_dir = trim(case_dir)//trim(t_step_dir)

            ! Checking the existence of the time-step directory, removing it, if
            ! it exists, and creating a new copy. Note that if preexisting grid
            ! and/or initial condition data are to be read in from the very same
            ! location, then the above described steps are not executed here but
            ! rather in the module m_start_up.f90.
            if (old_grid .neqv. .true.) then

                file_loc = trim(t_step_dir)//'/'

                call my_inquire(file_loc, dir_check)

                if (dir_check) call s_delete_directory(trim(t_step_dir))

                call s_create_directory(trim(t_step_dir))

            end if

            s_write_data_files => s_write_serial_data_files
        else
            write (restart_dir, '(A)') '/restart_data'
            restart_dir = trim(case_dir)//trim(restart_dir)

            if ((old_grid .neqv. .true.) .and. (proc_rank == 0)) then

                file_loc = trim(restart_dir)//'/'
                call my_inquire(file_loc, dir_check)

                if (dir_check) call s_delete_directory(trim(restart_dir))
                call s_create_directory(trim(restart_dir))
            end if

            call s_mpi_barrier()

            s_write_data_files => s_write_parallel_data_files

        end if

        open (1, FILE='indices.dat', STATUS='unknown')

        write (1, '(A)') "Warning: The creation of file is currently experimental."
        write (1, '(A)') "This file may contain errors and not support all features."

        write (1, '(A3,A20,A20)') "#", "Conservative", "Primitive"
        write (1, '(A)') "    "
        do i = contxb, contxe
            write (temp, '(I0)') i - contxb + 1
            write (1, '(I3,A20,A20)') i, "\alpha_{"//trim(temp)//"} \rho_{"//trim(temp)//"}", "\alpha_{"//trim(temp)//"} \rho"
        end do
        do i = momxb, momxe
            write (1, '(I3,A20,A20)') i, "\rho u_"//coord(i - momxb + 1), "u_"//coord(i - momxb + 1)
        end do
        do i = E_idx, E_idx
            write (1, '(I3,A20,A20)') i, "\rho U", "p"
        end do
        do i = advxb, advxe
            write (temp, '(I0)') i - contxb + 1
            write (1, '(I3,A20,A20)') i, "\alpha_{"//trim(temp)//"}", "\alpha_{"//trim(temp)//"}"
        end do
        if (chemistry) then
            do i = 1, num_species
                write (1, '(I3,A20,A20)') chemxb + i - 1, "Y_{"//trim(species_names(i))//"} \rho", "Y_{"//trim(species_names(i))//"}"
            end do
        end if

        write (1, '(A)') ""
        if (momxb /= 0) write (1, '("[",I2,",",I2,"]",A)') momxb, momxe, " Momentum"
        if (E_idx /= 0) write (1, '("[",I2,",",I2,"]",A)') E_idx, E_idx, " Energy/Pressure"
        if (advxb /= 0) write (1, '("[",I2,",",I2,"]",A)') advxb, advxe, " Advection"
        if (contxb /= 0) write (1, '("[",I2,",",I2,"]",A)') contxb, contxe, " Continuity"
        if (bubxb /= 0) write (1, '("[",I2,",",I2,"]",A)') bubxb, bubxe, " Bubbles_euler"
        if (strxb /= 0) write (1, '("[",I2,",",I2,"]",A)') strxb, strxe, " Stress"
        if (intxb /= 0) write (1, '("[",I2,",",I2,"]",A)') intxb, intxe, " Internal Energies"
        if (chemxb /= 0) write (1, '("[",I2,",",I2,"]",A)') chemxb, chemxe, " Chemistry"

        close (1)

    end subroutine s_initialize_data_output_module

    !> Resets s_write_data_files pointer
    impure subroutine s_finalize_data_output_module

        s_write_data_files => null()

    end subroutine s_finalize_data_output_module

end module m_data_output<|MERGE_RESOLUTION|>--- conflicted
+++ resolved
@@ -159,15 +159,11 @@
         end if
 
         if (bc_io) then
-<<<<<<< HEAD
             if (igr) then
                 call s_write_serial_boundary_condition_files(q_cons_vf, bc_type, t_step_dir, old_grid)
             else
                 call s_write_serial_boundary_condition_files(q_prim_vf, bc_type, t_step_dir, old_grid)
             end if
-=======
-            call s_write_serial_boundary_condition_files(q_prim_vf, bc_type, t_step_dir, old_grid)
->>>>>>> 8e94d0a5
         end if
 
         ! x-coordinate direction
