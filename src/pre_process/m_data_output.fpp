--- conflicted
+++ resolved
@@ -837,17 +837,10 @@
                 ! Initial displacement to skip at beginning of file
                 disp = 0
 
-<<<<<<< HEAD
                 call MPI_FILE_SET_VIEW(ifile, disp, mpi_p, MPI_IO_levelset_DATA%view, &
                                        'native', mpi_info_int, ierr)
                 call MPI_FILE_WRITE_ALL(ifile, MPI_IO_levelset_DATA%var%sf, data_size*num_ibs, &
                                         mpi_p, status, ierr)
-=======
-            call MPI_FILE_SET_VIEW(ifile, disp, mpi_io_p, MPI_IO_levelset_DATA%view, &
-                                   'native', mpi_info_int, ierr)
-            call MPI_FILE_WRITE_ALL(ifile, MPI_IO_levelset_DATA%var%sf, data_size*num_ibs*mpi_io_type, &
-                                    mpi_io_p, status, ierr)
->>>>>>> 49d4ae99
 
                 call MPI_FILE_CLOSE(ifile, ierr)
 
@@ -864,17 +857,10 @@
                 ! Initial displacement to skip at beginning of file
                 disp = 0
 
-<<<<<<< HEAD
                 call MPI_FILE_SET_VIEW(ifile, disp, mpi_p, MPI_IO_levelsetnorm_DATA%view, &
                                        'native', mpi_info_int, ierr)
                 call MPI_FILE_WRITE_ALL(ifile, MPI_IO_levelsetnorm_DATA%var%sf, data_size*num_ibs*3, &
                                         mpi_p, status, ierr)
-=======
-            call MPI_FILE_SET_VIEW(ifile, disp, mpi_io_p, MPI_IO_levelsetnorm_DATA%view, &
-                                   'native', mpi_info_int, ierr)
-            call MPI_FILE_WRITE_ALL(ifile, MPI_IO_levelsetnorm_DATA%var%sf, data_size*num_ibs*3*mpi_io_type, &
-                                    mpi_io_p, status, ierr)
->>>>>>> 49d4ae99
 
                 call MPI_FILE_CLOSE(ifile, ierr)
             end if
