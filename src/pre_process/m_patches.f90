!>
!! @file m_patches.f90
!! @brief Contains module m_patches
module m_patches

    ! Dependencies =============================================================
    
    use m_derived_types        !< Definitions of the derived types

    use m_global_parameters    !< Definitions of the global parameters

    use m_helper

    use m_assign_variables
    ! ==========================================================================

    implicit none

    private; public :: s_line_segment, &
        s_spiral, &
        s_circle, &
        s_varcircle, &
        s_3dvarcircle, &
        s_ellipse, &
        s_ellipsoid, &
        s_rectangle, &
        s_sweep_line, &
        s_isentropic_vortex, &
        s_2D_TaylorGreen_vortex, &
        s_1D_analytical, &
        s_1d_bubble_pulse, &
        s_2D_analytical, &
        s_3D_analytical, &
        s_spherical_harmonic, &
        s_sphere, &
        s_cuboid, &
        s_cylinder, &
        s_sweep_plane


    real(wp) :: x_centroid, y_centroid, z_centroid
    real(wp) :: length_x, length_y, length_z

    integer :: smooth_patch_id
    real(wp) :: smooth_coeff !<
    !! These variables are analogous in both meaning and use to the similarly
    !! named components in the ic_patch_parameters type (see m_derived_types.f90
    !! for additional details). They are employed as a means to more concisely
    !! perform the actions necessary to lay out a particular patch on the grid.

    real(wp) :: eta !<
    !! In the case that smoothing of patch boundaries is enabled and the boundary
    !! between two adjacent patches is to be smeared out, this variable's purpose
    !! is to act as a pseudo volume fraction to indicate the contribution of each
    !! patch toward the composition of a cell's fluid state.

    real(wp) :: cart_y, cart_z
    real(wp) :: sph_phi !<
    !! Variables to be used to hold cell locations in Cartesian coordinates if
    !! 3D simulation is using cylindrical coordinates

    type(bounds_info) :: x_boundary, y_boundary, z_boundary  !<
    !! These variables combine the centroid and length parameters associated with
    !! a particular patch to yield the locations of the patch boundaries in the
    !! x-, y- and z-coordinate directions. They are used as a means to concisely
    !! perform the actions necessary to lay out a particular patch on the grid.

contains
    !>          The line segment patch is a 1D geometry that may be used,
    !!              for example, in creating a Riemann problem. The geometry
    !!              of the patch is well-defined when its centroid and length
    !!              in the x-coordinate direction are provided. Note that the
    !!              line segment patch DOES NOT allow for the smearing of its
    !!              boundaries.
    !! @param patch_id patch identifier
    subroutine s_line_segment(patch_id, patch_id_fp, q_prim_vf) ! ----------------------------------

        integer, intent(IN) :: patch_id
        integer, intent(INOUT), dimension(0:m, 0:n, 0:p) :: patch_id_fp
        type(scalar_field), dimension(1:sys_size) :: q_prim_vf

        real(wp) :: pi_inf, gamma, lit_gamma

        integer :: i, j  !< Generic loop operators

        pi_inf = fluid_pp(1)%pi_inf
        gamma = fluid_pp(1)%gamma
        lit_gamma = (1._wp + gamma)/gamma

        ! Transferring the line segment's centroid and length information
        x_centroid = patch_icpp(patch_id)%x_centroid
        length_x = patch_icpp(patch_id)%length_x

        ! Computing the beginning and end x-coordinates of the line segment
        ! based on its centroid and length
        x_boundary%beg = x_centroid - 0.5_wp*length_x
        x_boundary%end = x_centroid + 0.5_wp*length_x

        ! Since the line segment patch does not allow for its boundaries to
        ! be smoothed out, the pseudo volume fraction is set to 1 to ensure
        ! that only the current patch contributes to the fluid state in the
        ! cells that this patch covers.
        eta = 1._wp

        ! Checking whether the line segment covers a particular cell in the
        ! domain and verifying whether the current patch has the permission
        ! to write to that cell. If both queries check out, the primitive
        ! variables of the current patch are assigned to this cell.
        do i = 0, m
            if (x_boundary%beg <= x_cc(i) .and. &
                x_boundary%end >= x_cc(i) .and. &
                patch_icpp(patch_id)%alter_patch(patch_id_fp(i, 0, 0))) then

                call s_assign_patch_primitive_variables(patch_id, i, 0, 0, &
                                            eta, q_prim_vf, patch_id_fp)

                !IF ( (q_prim_vf(1)%sf(i,0,0) < 1.e-12) .AND. (model_eqns .NE. 4)) THEN
                !    !zero density, reassign according to Tait EOS
                !    q_prim_vf(1)%sf(i,0,0) = &
                !        (((q_prim_vf(E_idx)%sf(i,0,0) + pi_inf)/(pref + pi_inf))**(1._wp/lit_gamma)) * &
                !        rhoref*(1._wp-q_prim_vf(alf_idx)%sf(i,0,0))
                !END IF
            end if
        end do

    end subroutine s_line_segment ! ----------------------------------------

    !>  The spiral patch is a 2D geometry that may be used, The geometry
        !!              of the patch is well-defined when its centroid and radius
        !!              are provided. Note that the circular patch DOES allow for
        !!              the smoothing of its boundary.
        !!  @param patch_id patch identifier
    subroutine s_spiral(patch_id, patch_id_fp, q_prim_vf) ! ----------------------------------------

        integer, intent(IN) :: patch_id
        integer, intent(INOUT), dimension(0:m, 0:n, 0:p) :: patch_id_fp
        type(scalar_field), dimension(1:sys_size) :: q_prim_vf

        integer :: i, j, k !< Generic loop iterators
        real(wp) :: th, thickness, nturns, mya
        real(wp) :: spiral_x_min, spiral_x_max, spiral_y_min, spiral_y_max

        ! Transferring the circular patch's radius, centroid, smearing patch
        ! identity and smearing coefficient information
        x_centroid = patch_icpp(patch_id)%x_centroid
        y_centroid = patch_icpp(patch_id)%y_centroid
        mya = patch_icpp(patch_id)%radius
        thickness = patch_icpp(patch_id)%length_x
        nturns = patch_icpp(patch_id)%length_y

    !
        logic_grid = 0
        do k = 0, int(m*91*nturns)
            th = k/real(int(m*91._wp*nturns))*nturns*2._wp*pi

            spiral_x_min = minval((/f_r(th, 0.0_wp, mya)*cos(th), &
                                    f_r(th, thickness, mya)*cos(th)/))
            spiral_y_min = minval((/f_r(th, 0.0_wp, mya)*sin(th), &
                                    f_r(th, thickness, mya)*sin(th)/))

            spiral_x_max = maxval((/f_r(th, 0.0_wp, mya)*cos(th), &
                                    f_r(th, thickness, mya)*cos(th)/))
            spiral_y_max = maxval((/f_r(th, 0.0_wp, mya)*sin(th), &
                                    f_r(th, thickness, mya)*sin(th)/))

            do j = 0, n; do i = 0, m; 
                    if ((x_cc(i) > spiral_x_min) .and. (x_cc(i) < spiral_x_max) .and. &
                        (y_cc(j) > spiral_y_min) .and. (y_cc(j) < spiral_y_max)) then
                        logic_grid(i, j, 0) = 1
                    end if
                end do; end do
        end do

        do j = 0, n
            do i = 0, m
                if ((logic_grid(i, j, 0) == 1)) then
                    call s_assign_patch_primitive_variables(patch_id, i, j, 0, &
                                                    eta, q_prim_vf, patch_id_fp)
                end if
            end do
        end do

    end subroutine s_spiral ! ----------------------------------------------

    !> The circular patch is a 2D geometry that may be used, for
        !!              example, in creating a bubble or a droplet. The geometry
        !!              of the patch is well-defined when its centroid and radius
        !!              are provided. Note that the circular patch DOES allow for
        !!              the smoothing of its boundary.
        !! @param patch_id is the patch identifier
    subroutine s_circle(patch_id, patch_id_fp, q_prim_vf) ! ----------------------------------------

        integer, intent(IN) :: patch_id
        integer, intent(INOUT), dimension(0:m, 0:n, 0:p) :: patch_id_fp
        type(scalar_field), dimension(1:sys_size) :: q_prim_vf
        real(wp) :: radius

        integer :: i, j !< Generic loop iterators

        ! Transferring the circular patch's radius, centroid, smearing patch
        ! identity and smearing coefficient information
        x_centroid = patch_icpp(patch_id)%x_centroid
        y_centroid = patch_icpp(patch_id)%y_centroid
        radius = patch_icpp(patch_id)%radius
        smooth_patch_id = patch_icpp(patch_id)%smooth_patch_id
        smooth_coeff = patch_icpp(patch_id)%smooth_coeff

        ! Initializing the pseudo volume fraction value to 1. The value will
        ! be modified as the patch is laid out on the grid, but only in the
        ! case that smoothing of the circular patch's boundary is enabled.
        eta = 1._wp

        ! Checking whether the circle covers a particular cell in the domain
        ! and verifying whether the current patch has permission to write to
        ! that cell. If both queries check out, the primitive variables of
        ! the current patch are assigned to this cell.
        do j = 0, n
            do i = 0, m

                if (patch_icpp(patch_id)%smoothen) then

                    eta = tanh(smooth_coeff/min(dx, dy)* &
                            (sqrt((x_cc(i) - x_centroid)**2 &
                                    + (y_cc(j) - y_centroid)**2) &
                                - radius))*(-0.5_wp) + 0.5_wp

                end if

                if (((x_cc(i) - x_centroid)**2 &
                    + (y_cc(j) - y_centroid)**2 <= radius**2 &
                    .and. &
                    patch_icpp(patch_id)%alter_patch(patch_id_fp(i, j, 0))) &
                    .or. &
                    patch_id_fp(i, j, 0) == smooth_patch_id) &
                    then
                    call s_assign_patch_primitive_variables(patch_id, i, j, 0, &
                                                eta, q_prim_vf, patch_id_fp)
                end if

            end do
        end do

    end subroutine s_circle ! ----------------------------------------------

    !>             The varcircle patch is a 2D geometry that may be used
        !!             . It  generatres an annulus
        !! @param patch_id is the patch identifier
    subroutine s_varcircle(patch_id, patch_id_fp, q_prim_vf) ! ----------------------------------------

        ! Patch identifier
        integer, intent(IN) :: patch_id
        integer, intent(INOUT), dimension(0:m, 0:n, 0:p) :: patch_id_fp
        type(scalar_field), dimension(1:sys_size) :: q_prim_vf
        real(wp) :: radius

        ! Generic loop iterators
        integer :: i, j

        real(wp) :: myr, thickness

        ! Transferring the circular patch's radius, centroid, smearing patch
        ! identity and smearing coefficient information
        x_centroid = patch_icpp(patch_id)%x_centroid
        y_centroid = patch_icpp(patch_id)%y_centroid
        radius = patch_icpp(patch_id)%radius
        smooth_patch_id = patch_icpp(patch_id)%smooth_patch_id
        smooth_coeff = patch_icpp(patch_id)%smooth_coeff
        thickness = patch_icpp(patch_id)%epsilon

        ! Initializing the pseudo volume fraction value to 1. The value will
        ! be modified as the patch is laid out on the grid, but only in the
        ! case that smoothing of the circular patch's boundary is enabled.
        eta = 1._wp

        ! Checking whether the circle covers a particular cell in the domain
        ! and verifying whether the current patch has permission to write to
        ! that cell. If both queries check out, the primitive variables of
        ! the current patch are assigned to this cell.
        do j = 0, n
            do i = 0, m
                myr = sqrt((x_cc(i) - x_centroid)**2 &
                            + (y_cc(j) - y_centroid)**2)

                if (myr <= radius + thickness/2._wp .and. &
                    myr >= radius - thickness/2._wp .and. &
                    patch_icpp(patch_id)%alter_patch(patch_id_fp(i, j, 0))) then

                    call s_assign_patch_primitive_variables(patch_id, i, j, 0, &
                                                    eta, q_prim_vf, patch_id_fp)

                    q_prim_vf(alf_idx)%sf(i, j, 0) = patch_icpp(patch_id)%alpha(1)* &
                                                    exp(-0.5_wp*((myr - radius)**2._wp)/(thickness/3._wp)**2._wp)
                end if

            end do
        end do

    end subroutine s_varcircle ! ----------------------------------------------

    subroutine s_3dvarcircle(patch_id, patch_id_fp, q_prim_vf) ! ----------------------------------------

        ! Patch identifier
        integer, intent(IN) :: patch_id
        integer, intent(INOUT), dimension(0:m, 0:n, 0:p) :: patch_id_fp
        type(scalar_field), dimension(1:sys_size) :: q_prim_vf
        real(wp) :: radius

        ! Generic loop iterators
        integer :: i, j, k

        real(wp) :: myr, thickness

        ! Transferring the circular patch's radius, centroid, smearing patch
        ! identity and smearing coefficient information
        x_centroid = patch_icpp(patch_id)%x_centroid
        y_centroid = patch_icpp(patch_id)%y_centroid
        z_centroid = patch_icpp(patch_id)%z_centroid
        length_z = patch_icpp(patch_id)%length_z
        radius = patch_icpp(patch_id)%radius
        smooth_patch_id = patch_icpp(patch_id)%smooth_patch_id
        smooth_coeff = patch_icpp(patch_id)%smooth_coeff
        thickness = patch_icpp(patch_id)%epsilon

        ! Initializing the pseudo volume fraction value to 1. The value will
        ! be modified as the patch is laid out on the grid, but only in the
        ! case that smoothing of the circular patch's boundary is enabled.
        eta = 1._wp

        ! write for all z

        ! Checking whether the circle covers a particular cell in the domain
        ! and verifying whether the current patch has permission to write to
        ! that cell. If both queries check out, the primitive variables of
        ! the current patch are assigned to this cell.
        do k = 0, p
            do j = 0, n
                do i = 0, m
                    myr = sqrt((x_cc(i) - x_centroid)**2 &
                                + (y_cc(j) - y_centroid)**2)

                    if (myr <= radius + thickness/2._wp .and. &
                        myr >= radius - thickness/2._wp .and. &
                        patch_icpp(patch_id)%alter_patch(patch_id_fp(i, j, k))) then

                        call s_assign_patch_primitive_variables(patch_id, i, j, k, &
                                                    eta, q_prim_vf, patch_id_fp)

                        q_prim_vf(alf_idx)%sf(i, j, k) = patch_icpp(patch_id)%alpha(1)* &
                                                        exp(-0.5_wp*((myr - radius)**2._wp)/(thickness/3._wp)**2._wp)
                    end if

                end do
            end do
        end do

    end subroutine s_3dvarcircle ! ----------------------------------------------

    !>      The elliptical patch is a 2D geometry. The geometry of
        !!      the patch is well-defined when its centroid and radii
        !!      are provided. Note that the elliptical patch DOES allow
        !!      for the smoothing of its boundary
        !! @param patch_id is the patch identifier
    subroutine s_ellipse(patch_id, patch_id_fp, q_prim_vf) ! ---------------------------------------

        integer, intent(IN) :: patch_id
        integer, intent(INOUT), dimension(0:m, 0:n, 0:p) :: patch_id_fp
        type(scalar_field), dimension(1:sys_size) :: q_prim_vf
        real(wp) :: a, b

        integer :: i, j !< Generic loop operators

        ! Transferring the elliptical patch's radii, centroid, smearing
        ! patch identity, and smearing coefficient information
        x_centroid = patch_icpp(patch_id)%x_centroid
        y_centroid = patch_icpp(patch_id)%y_centroid
        a = patch_icpp(patch_id)%radii(1)
        b = patch_icpp(patch_id)%radii(2)
        smooth_patch_id = patch_icpp(patch_id)%smooth_patch_id
        smooth_coeff = patch_icpp(patch_id)%smooth_coeff

        ! Initializing the pseudo volume fraction value to 1. The value
        ! be modified as the patch is laid out on the grid, but only in
        ! the case that smoothing of the elliptical patch's boundary is
        ! enabled.
        eta = 1._wp

        ! Checking whether the ellipse covers a particular cell in the
        ! domain and verifying whether the current patch has permission
        ! to write to that cell. If both queries check out, the primitive
        ! variables of the current patch are assigned to this cell.
        do j = 0, n
            do i = 0, m

                if (patch_icpp(patch_id)%smoothen) then
                    eta = tanh(smooth_coeff/min(dx, dy)* &
                            (sqrt(((x_cc(i) - x_centroid)/a)**2 + &
                                    ((y_cc(j) - y_centroid)/b)**2) &
                                - 1._wp))*(-0.5_wp) + 0.5_wp
                end if

                if ((((x_cc(i) - x_centroid)/a)**2 + &
                    ((y_cc(j) - y_centroid)/b)**2 <= 1._wp &
                    .and. &
                    patch_icpp(patch_id)%alter_patch(patch_id_fp(i, j, 0))) &
                    .or. &
                    patch_id_fp(i, j, 0) == smooth_patch_id) &
                    then

                    call s_assign_patch_primitive_variables(patch_id, i, j, 0, &
                                                    eta, q_prim_vf, patch_id_fp)
                end if
            end do
        end do

    end subroutine s_ellipse ! ---------------------------------------------

    !>      The ellipsoidal patch is a 3D geometry. The geometry of
        !!       the patch is well-defined when its centroid and radii
        !!       are provided. Note that the ellipsoidal patch DOES allow
        !!       for the smoothing of its boundary
        !! @param patch_id is the patch identifier
    subroutine s_ellipsoid(patch_id, patch_id_fp, q_prim_vf) ! -------------------------------------

        ! Patch identifier
        integer, intent(IN) :: patch_id
        integer, intent(INOUT), dimension(0:m, 0:n, 0:p) :: patch_id_fp
        type(scalar_field), dimension(1:sys_size) :: q_prim_vf
        real(wp) :: a, b, c

        ! Generic loop iterators
        integer :: i, j, k

        ! Transferring the ellipsoidal patch's radii, centroid, smearing
        ! patch identity, and smearing coefficient information
        x_centroid = patch_icpp(patch_id)%x_centroid
        y_centroid = patch_icpp(patch_id)%y_centroid
        z_centroid = patch_icpp(patch_id)%z_centroid
        a = patch_icpp(patch_id)%radii(1)
        b = patch_icpp(patch_id)%radii(2)
        c = patch_icpp(patch_id)%radii(3)
        smooth_patch_id = patch_icpp(patch_id)%smooth_patch_id
        smooth_coeff = patch_icpp(patch_id)%smooth_coeff

        ! Initializing the pseudo volume fraction value to 1. The value
        ! be modified as the patch is laid out on the grid, but only in
        ! the case that smoothing of the ellipsoidal patch's boundary is
        ! enabled.
        eta = 1._wp

        ! Checking whether the ellipsoid covers a particular cell in the
        ! domain and verifying whether the current patch has permission
        ! to write to that cell. If both queries check out, the primitive
        ! variables of the current patch are assigned to this cell.
        do k = 0, p
            do j = 0, n
                do i = 0, m

                    if (grid_geometry == 3) then
                        call s_convert_cylindrical_to_cartesian_coord(y_cc(j), z_cc(k))
                    else
                        cart_y = y_cc(j)
                        cart_z = z_cc(k)
                    end if

                    if (patch_icpp(patch_id)%smoothen) then
                        eta = tanh(smooth_coeff/min(dx, dy, dz)* &
                                (sqrt(((x_cc(i) - x_centroid)/a)**2 + &
                                        ((cart_y - y_centroid)/b)**2 + &
                                        ((cart_z - z_centroid)/c)**2) &
                                    - 1._wp))*(-0.5_wp) + 0.5_wp
                    end if

                    if ((((x_cc(i) - x_centroid)/a)**2 + &
                        ((cart_y - y_centroid)/b)**2 + &
                        ((cart_z - z_centroid)/c)**2 <= 1._wp &
                        .and. &
                        patch_icpp(patch_id)%alter_patch(patch_id_fp(i, j, k))) &
                        .or. &
                        patch_id_fp(i, j, k) == smooth_patch_id) &
                        then

                        call s_assign_patch_primitive_variables(patch_id, i, j, k, &
                                                     eta, q_prim_vf, patch_id_fp)
                    end if
                end do
            end do
        end do

    end subroutine s_ellipsoid ! -------------------------------------------

    !>      The rectangular patch is a 2D geometry that may be used,
        !!              for example, in creating a solid boundary, or pre-/post-
        !!              shock region, in alignment with the axes of the Cartesian
        !!              coordinate system. The geometry of such a patch is well-
        !!              defined when its centroid and lengths in the x- and y-
        !!              coordinate directions are provided. Please note that the
        !!              rectangular patch DOES NOT allow for the smoothing of its
        !!              boundaries.
        !! @param patch_id is the patch identifier
    subroutine s_rectangle(patch_id, patch_id_fp, q_prim_vf) ! -------------------------------------

        integer, intent(IN) :: patch_id
        integer, intent(INOUT), dimension(0:m, 0:n, 0:p) :: patch_id_fp
        type(scalar_field), dimension(1:sys_size) :: q_prim_vf

        real(wp) :: pi_inf, gamma, lit_gamma !< Equation of state parameters

        integer :: i, j !< generic loop iterators
        
        pi_inf = fluid_pp(1)%pi_inf
        gamma = fluid_pp(1)%gamma
        lit_gamma = (1._wp + gamma)/gamma

        ! Transferring the rectangle's centroid and length information
        x_centroid = patch_icpp(patch_id)%x_centroid
        y_centroid = patch_icpp(patch_id)%y_centroid
        length_x = patch_icpp(patch_id)%length_x
        length_y = patch_icpp(patch_id)%length_y

        ! Computing the beginning and the end x- and y-coordinates of the
        ! rectangle based on its centroid and lengths
        x_boundary%beg = x_centroid - 0.5_wp*length_x
        x_boundary%end = x_centroid + 0.5_wp*length_x
        y_boundary%beg = y_centroid - 0.5_wp*length_y
        y_boundary%end = y_centroid + 0.5_wp*length_y

        ! Since the rectangular patch does not allow for its boundaries to
        ! be smoothed out, the pseudo volume fraction is set to 1 to ensure
        ! that only the current patch contributes to the fluid state in the
        ! cells that this patch covers.
        eta = 1._wp

        ! Checking whether the rectangle covers a particular cell in the
        ! domain and verifying whether the current patch has the permission
        ! to write to that cell. If both queries check out, the primitive
        ! variables of the current patch are assigned to this cell.
        do j = 0, n
            do i = 0, m
                if (x_boundary%beg <= x_cc(i) .and. &
                    x_boundary%end >= x_cc(i) .and. &
                    y_boundary%beg <= y_cc(j) .and. &
                    y_boundary%end >= y_cc(j) &
                    .and. &
                    patch_icpp(patch_id)%alter_patch(patch_id_fp(i, j, 0))) &
                    then

                    call s_assign_patch_primitive_variables(patch_id, i, j, 0, &
                                                    eta, q_prim_vf, patch_id_fp)

                    if ((q_prim_vf(1)%sf(i, j, 0) < 1.e-10) .and. (model_eqns == 4)) then
                        !zero density, reassign according to Tait EOS
                        q_prim_vf(1)%sf(i, j, 0) = &
                            (((q_prim_vf(E_idx)%sf(i, j, 0) + pi_inf)/(pref + pi_inf))**(1._wp/lit_gamma))* &
                            rhoref*(1._wp - q_prim_vf(alf_idx)%sf(i, j, 0))
                    end if
                end if
            end do
        end do

    end subroutine s_rectangle ! -------------------------------------------

    !>  The swept line patch is a 2D geometry that may be used,
        !!      for example, in creating a solid boundary, or pre-/post-
        !!      shock region, at an angle with respect to the axes of the
        !!      Cartesian coordinate system. The geometry of the patch is
        !!      well-defined when its centroid and normal vector, aimed
        !!      in the sweep direction, are provided. Note that the sweep
        !!      line patch DOES allow the smoothing of its boundary.
        !! @param patch_id is the patch identifier
    subroutine s_sweep_line(patch_id, patch_id_fp, q_prim_vf) ! ------------------------------------

        integer, intent(IN) :: patch_id
        integer, intent(INOUT), dimension(0:m, 0:n, 0:p) :: patch_id_fp
        type(scalar_field), dimension(1:sys_size) :: q_prim_vf
        real(wp) :: a, b, c

        integer :: i, j !< Generic loop operators

        ! Transferring the centroid information of the line to be swept
        x_centroid = patch_icpp(patch_id)%x_centroid
        y_centroid = patch_icpp(patch_id)%y_centroid
        smooth_patch_id = patch_icpp(patch_id)%smooth_patch_id
        smooth_coeff = patch_icpp(patch_id)%smooth_coeff

        ! Obtaining coefficients of the equation describing the sweep line
        a = patch_icpp(patch_id)%normal(1)
        b = patch_icpp(patch_id)%normal(2)
        c = -a*x_centroid - b*y_centroid

        ! Initializing the pseudo volume fraction value to 1. The value will
        ! be modified as the patch is laid out on the grid, but only in the
        ! case that smoothing of the sweep line patch's boundary is enabled.
        eta = 1._wp

        ! Checking whether the region swept by the line covers a particular
        ! cell in the domain and verifying whether the current patch has the
        ! permission to write to that cell. If both queries check out, the
        ! primitive variables of the current patch are written to this cell.
        do j = 0, n
            do i = 0, m

                if (patch_icpp(patch_id)%smoothen) then
                    eta = (5._wp * (10._wp ** -(1))) + (5._wp * (10._wp ** -(1)))*tanh(smooth_coeff/min(dx, dy) &
                                        *(a*x_cc(i) + b*y_cc(j) + c) &
                                        /sqrt(a**2 + b**2))
                end if

                if ((a*x_cc(i) + b*y_cc(j) + c >= 0._wp &
                    .and. &
                    patch_icpp(patch_id)%alter_patch(patch_id_fp(i, j, 0))) &
                    .or. &
                    patch_id_fp(i, j, 0) == smooth_patch_id) &
                    then
                    call s_assign_patch_primitive_variables(patch_id, i, j, 0, &
                                                      eta, q_prim_vf, patch_id_fp)

                end if

            end do
        end do

    end subroutine s_sweep_line ! ------------------------------------------

    !> The isentropic vortex is a 2D geometry that may be used,
        !!              for example, to generate an isentropic flow disturbance.
        !!              Geometry of the patch is well-defined when its centroid
        !!              and radius are provided. Notice that the patch DOES NOT
        !!              allow for the smoothing of its boundary.
        !! @param patch_id is the patch identifier
    subroutine s_isentropic_vortex(patch_id, patch_id_fp, q_prim_vf) ! ----------------------------

        ! Patch identifier
        integer, intent(IN) :: patch_id
        integer, intent(INOUT), dimension(0:m, 0:n, 0:p) :: patch_id_fp
        type(scalar_field), dimension(1:sys_size) :: q_prim_vf

        ! Generic loop iterators
        integer :: i, j
        real(wp) :: radius

        ! Transferring isentropic vortex patch's centroid and radius info
        x_centroid = patch_icpp(patch_id)%x_centroid
        y_centroid = patch_icpp(patch_id)%y_centroid
        radius = patch_icpp(patch_id)%radius

        ! Since the isentropic vortex patch does not allow for its boundary
        ! to get smoothed, the pseudo volume fraction is set to 1 to ensure
        ! that only the current patch contributes to the fluid state in the
        ! cells that this patch covers.
        eta = 1._wp

        ! Verifying whether the isentropic vortex includes a particular cell
        ! and verifying whether the current patch has permission to write to
        ! that cell. If both queries work out the primitive variables of the
        ! the current patch are assigned to this cell.
        do j = 0, n
            do i = 0, m

                if ((x_cc(i) - x_centroid)**2 &
                    + (y_cc(j) - y_centroid)**2 <= radius**2 &
                    .and. &
                    patch_icpp(patch_id)%alter_patch(patch_id_fp(i, j, 0))) &
                    then

                    call s_assign_patch_primitive_variables(patch_id, &
                                                            i, j, 0, &
                                            eta, q_prim_vf, patch_id_fp)

                end if

            end do
        end do

    end subroutine s_isentropic_vortex ! -----------------------------------
    
    !> The Taylor Green vortex is 2D decaying vortex that may be used,
        !!              for example, to verify the effects of viscous attenuation.
        !!              Geometry of the patch is well-defined when its centroid
        !!              are provided.
        !! @param patch_id is the patch identifier
    subroutine s_2D_TaylorGreen_Vortex(patch_id, patch_id_fp, q_prim_vf) ! ----------------------------

        integer, intent(IN) :: patch_id
        integer, intent(INOUT), dimension(0:m, 0:n, 0:p) :: patch_id_fp
        type(scalar_field), dimension(1:sys_size) :: q_prim_vf

        real(kind(0d0)) :: pi_inf, gamma, lit_gamma !< equation of state parameters
        real(kind(0d0)) :: L0, U0 !< Taylor Green Vortex parameters

        integer :: i, j !< generic loop iterators

        pi_inf = fluid_pp(1)%pi_inf
        gamma = fluid_pp(1)%gamma
        lit_gamma = (1d0 + gamma)/gamma

        ! Transferring the patch's centroid and length information
        x_centroid = patch_icpp(patch_id)%x_centroid
        y_centroid = patch_icpp(patch_id)%y_centroid
        length_x = patch_icpp(patch_id)%length_x
        length_y = patch_icpp(patch_id)%length_y

        ! Computing the beginning and the end x- and y-coordinates
        ! of the patch based on its centroid and lengths
        x_boundary%beg = x_centroid - 0.5d0*length_x
        x_boundary%end = x_centroid + 0.5d0*length_x
        y_boundary%beg = y_centroid - 0.5d0*length_y
        y_boundary%end = y_centroid + 0.5d0*length_y

        ! Since the patch doesn't allow for its boundaries to be
        ! smoothed out, the pseudo volume fraction is set to 1 to
        ! ensure that only the current patch contributes to the fluid
        ! state in the cells that this patch covers.
        eta = 1d0
        ! U0 is the characteristic velocity of the vortex
        U0 = patch_icpp(patch_id)%vel(1) 
        ! L0 is the characteristic length of the vortex
        L0 = patch_icpp(patch_id)%vel(2)
        ! Checking whether the patch covers a particular cell in the
        ! domain and verifying whether the current patch has the
        ! permission to write to that cell. If both queries check out,
        ! the primitive variables of the current patch are assigned
        ! to this cell.
        do j = 0, n
            do i = 0, m
                if (x_boundary%beg <= x_cc(i) .and. &
                    x_boundary%end >= x_cc(i) .and. &
                    y_boundary%beg <= y_cc(j) .and. &
                    y_boundary%end >= y_cc(j) .and. &
                    patch_icpp(patch_id)%alter_patch(patch_id_fp(i, j, 0))) then

                    call s_assign_patch_primitive_variables(patch_id, i, j, 0, &
                                                    eta, q_prim_vf, patch_id_fp)

                    ! Assign Parameters =========================================================
                    q_prim_vf(mom_idx%beg  )%sf(i,j,0) = U0*SIN(x_cc(i)/L0)*COS(y_cc(j)/L0)
                    q_prim_vf(mom_idx%end  )%sf(i,j,0) = -U0*COS(x_cc(i)/L0)*SIN(y_cc(j)/L0)
                    q_prim_vf(E_idx        )%sf(i,j,0) = patch_icpp(patch_id)%pres + (COS(2*x_cc(i))/L0 + &
                                                            COS(2*y_cc(j))/L0)* &
                                                            (q_prim_vf(1)%sf(i,j,0)*U0*U0)/16
                    ! ================================================================================

                end if
            end do
        end do

    end subroutine s_2D_TaylorGreen_Vortex ! -----------------------------------

    !>  This patch assigns the primitive variables as analytical
        !!  functions such that the code can be verified.
        !!  @param patch_id is the patch identifier
    subroutine s_1D_analytical(patch_id, patch_id_fp, q_prim_vf) ! ---------------------------------

        ! Patch identifier
        integer, intent(IN) :: patch_id
        integer, intent(INOUT), dimension(0:m, 0:n, 0:p) :: patch_id_fp
        type(scalar_field), dimension(1:sys_size) :: q_prim_vf

        ! Placeholders for the cell boundary values
        real(wp) :: a, b, c, d, pi_inf, gamma, lit_gamma

        ! Generic loop iterators
        integer :: i, j

        pi_inf = fluid_pp(1)%pi_inf
        gamma = fluid_pp(1)%gamma
        lit_gamma = (1._wp + gamma)/gamma

        ! Transferring the patch's centroid and length information
        x_centroid = patch_icpp(patch_id)%x_centroid
        length_x = patch_icpp(patch_id)%length_x

        ! Computing the beginning and the end x- and y-coordinates
        ! of the patch based on its centroid and lengths
        x_boundary%beg = x_centroid - 0.5_wp*length_x
        x_boundary%end = x_centroid + 0.5_wp*length_x

        ! Since the patch doesn't allow for its boundaries to be
        ! smoothed out, the pseudo volume fraction is set to 1 to
        ! ensure that only the current patch contributes to the fluid
        ! state in the cells that this patch covers.
        eta = 1._wp

        ! Checking whether the line segment covers a particular cell in the
        ! domain and verifying whether the current patch has the permission
        ! to write to that cell. If both queries check out, the primitive
        ! variables of the current patch are assigned to this cell.
        do i = 0, m
            if (x_boundary%beg <= x_cc(i) .and. &
                x_boundary%end >= x_cc(i) .and. &
                patch_icpp(patch_id)%alter_patch(patch_id_fp(i, 0, 0))) then

                call s_assign_patch_primitive_variables(patch_id, i, 0, 0, &
                                                eta, q_prim_vf, patch_id_fp)

                !what variables to alter
                !bump in pressure
                q_prim_vf(E_idx)%sf(i, 0, 0) = q_prim_vf(E_idx)%sf(i, 0, 0)* &
                                            (1._wp + 0.2_wp*exp(-1._wp*((x_cb(i) - x_centroid)**2._wp)/(2._wp*0.005_wp)))

                !bump in void fraction
                !q_prim_vf(adv_idx%beg)%sf(i,0,0) = q_prim_vf(adv_idx%beg)%sf(i,0,0) * &
                !    ( 1._wp + 0.2_wp*exp(-1._wp*((x_cb(i)-x_centroid)**2._wp)/(2._wp*0.005_wp)) )

                !bump in R(x)
                !q_prim_vf(adv_idx%end+1)%sf(i,0,0) = q_prim_vf(adv_idx%end+1)%sf(i,0,0) * &
                !    ( 1._wp + 0.2_wp*exp(-1._wp*((x_cb(i)-x_centroid)**2._wp)/(2._wp*0.005_wp)) )

                !IF (model_eqns == 4) THEN
                !reassign density
                !IF (num_fluids == 1) THEN
                ! q_prim_vf(1)%sf(i, 0, 0) = &
                !     (((q_prim_vf(E_idx)%sf(i, 0, 0) + pi_inf)/(pref + pi_inf))**(1._wp/lit_gamma))* &
                !     rhoref*(1._wp - q_prim_vf(alf_idx)%sf(i, 0, 0))
                !END IF
                !ELSE IF (model_eqns == 2) THEN
                !can manually adjust density here
                !q_prim_vf(1)%sf(i,0,0) = q_prim_vf(1)%sf(i,0,0) * &
                !    ( 1._wp + 0.2_wp*exp(-1._wp*((x_cb(i)-x_centroid)**2._wp)/(2._wp*0.005_wp)) )
                !END IF
            end if
        end do

    end subroutine s_1D_analytical ! ---------------------------------------

    subroutine s_1d_bubble_pulse(patch_id, patch_id_fp, q_prim_vf) ! ---------------------------------
        ! Description: This patch assigns the primitive variables as analytical
        !       functions such that the code can be verified.

        ! Patch identifier
        integer, intent(IN) :: patch_id
        integer, intent(INOUT), dimension(0:m, 0:n, 0:p) :: patch_id_fp
        type(scalar_field), dimension(1:sys_size) :: q_prim_vf

        ! Placeholders for the cell boundary values
        real(wp) :: fac, a, b, c, d, pi_inf, gamma, lit_gamma

        ! Generic loop iterators
        integer :: i, j

        pi_inf = fluid_pp(1)%pi_inf
        gamma = fluid_pp(1)%gamma
        lit_gamma = (1._wp + gamma)/gamma

        ! Transferring the patch's centroid and length information
        x_centroid = patch_icpp(patch_id)%x_centroid
        length_x = patch_icpp(patch_id)%length_x

        ! Computing the beginning and the end x- and y-coordinates
        ! of the patch based on its centroid and lengths
        x_boundary%beg = x_centroid - 0.5_wp*length_x
        x_boundary%end = x_centroid + 0.5_wp*length_x

        ! Since the patch doesn't allow for its boundaries to be
        ! smoothed out, the pseudo volume fraction is set to 1 to
        ! ensure that only the current patch contributes to the fluid
        ! state in the cells that this patch covers.
        eta = 1._wp

        ! Checking whether the line segment covers a particular cell in the
        ! domain and verifying whether the current patch has the permission
        ! to write to that cell. If both queries check out, the primitive
        ! variables of the current patch are assigned to this cell.
        do i = 0, m
            if (x_boundary%beg <= x_cc(i) .and. &
                x_boundary%end >= x_cc(i) .and. &
                patch_icpp(patch_id)%alter_patch(patch_id_fp(i, 0, 0))) then

                call s_assign_patch_primitive_variables(patch_id, i, 0, 0, &
                                                eta, q_prim_vf, patch_id_fp)

                !what variables to alter
                !sinusoid in pressure
                q_prim_vf(E_idx)%sf(i, 0, 0) = q_prim_vf(E_idx)%sf(i, 0, 0)* &
                                            (1._wp + 0.1_wp*sin(-1._wp*(x_cb(i) - x_centroid)*2._wp*pi/length_x))

                !bump in void fraction
                !q_prim_vf(adv_idx%beg)%sf(i,0,0) = q_prim_vf(adv_idx%beg)%sf(i,0,0) * &
                !    ( 1._wp + 0.2_wp*exp(-1._wp*((x_cb(i)-x_centroid)**2._wp)/(2._wp*0.005_wp)) )

                !bump in R(x)
                !q_prim_vf(adv_idx%end+1)%sf(i,0,0) = q_prim_vf(adv_idx%end+1)%sf(i,0,0) * &
                !    ( 1._wp + 0.2_wp*exp(-1._wp*((x_cb(i)-x_centroid)**2._wp)/(2._wp*0.005_wp)) )

                !IF (model_eqns == 4) THEN
                !reassign density
                !IF (num_fluids == 1) THEN
                q_prim_vf(1)%sf(i, 0, 0) = &
                    (((q_prim_vf(E_idx)%sf(i, 0, 0) + pi_inf)/(pref + pi_inf))**(1._wp/lit_gamma))* &
                    rhoref*(1._wp - q_prim_vf(alf_idx)%sf(i, 0, 0))
                !END IF
                !ELSE IF (model_eqns == 2) THEN
                !can manually adjust density here
                !q_prim_vf(1)%sf(i,0,0) = q_prim_vf(1)%sf(i,0,0) * &
                !    ( 1._wp + 0.2_wp*exp(-1._wp*((x_cb(i)-x_centroid)**2._wp)/(2._wp*0.005_wp)) )
                !END IF
            end if
        end do

    end subroutine s_1D_bubble_pulse ! ---------------------------------------

    !>  This patch assigns the primitive variables as analytical
        !!  functions such that the code can be verified.
        !!  @param patch_id is the patch identifier
    subroutine s_2D_analytical(patch_id, patch_id_fp, q_prim_vf) ! ---------------------------------

        integer, intent(IN) :: patch_id
        integer, intent(INOUT), dimension(0:m, 0:n, 0:p) :: patch_id_fp
        type(scalar_field), dimension(1:sys_size) :: q_prim_vf

<<<<<<< HEAD
        real(wp) :: a, b, c, d !< placeholderrs for the cell boundary values
        real(wp) :: pi_inf, gamma, lit_gamma !< equation of state parameters
=======
        real(kind(0d0)) :: a, b, c, d !< placeholderrs for the cell boundary values
        real(kind(0d0)) :: pi_inf, gamma, lit_gamma !< equation of state parameters
        real(kind(0d0)) :: l, U0 !< Taylor Green Vortex parameters
>>>>>>> 1e101a56

        integer :: i, j !< generic loop iterators

        pi_inf = fluid_pp(1)%pi_inf
        gamma = fluid_pp(1)%gamma
        lit_gamma = (1._wp + gamma)/gamma

        ! Transferring the patch's centroid and length information
        x_centroid = patch_icpp(patch_id)%x_centroid
        y_centroid = patch_icpp(patch_id)%y_centroid
        length_x = patch_icpp(patch_id)%length_x
        length_y = patch_icpp(patch_id)%length_y

        ! Computing the beginning and the end x- and y-coordinates
        ! of the patch based on its centroid and lengths
        x_boundary%beg = x_centroid - 0.5_wp*length_x
        x_boundary%end = x_centroid + 0.5_wp*length_x
        y_boundary%beg = y_centroid - 0.5_wp*length_y
        y_boundary%end = y_centroid + 0.5_wp*length_y

        ! Since the patch doesn't allow for its boundaries to be
        ! smoothed out, the pseudo volume fraction is set to 1 to
        ! ensure that only the current patch contributes to the fluid
        ! state in the cells that this patch covers.
<<<<<<< HEAD
        eta = 1._wp

=======
        eta = 1d0
        l = 1d0
        U0 = 0.1
>>>>>>> 1e101a56
        ! Checking whether the patch covers a particular cell in the
        ! domain and verifying whether the current patch has the
        ! permission to write to that cell. If both queries check out,
        ! the primitive variables of the current patch are assigned
        ! to this cell.
        do j = 0, n
            do i = 0, m
                if (x_boundary%beg <= x_cc(i) .and. &
                    x_boundary%end >= x_cc(i) .and. &
                    y_boundary%beg <= y_cc(j) .and. &
                    y_boundary%end >= y_cc(j) .and. &
                    patch_icpp(patch_id)%alter_patch(patch_id_fp(i, j, 0))) then

                    call s_assign_patch_primitive_variables(patch_id, i, j, 0, &
                                                    eta, q_prim_vf, patch_id_fp)

                    !what variables to alter
                    !x-y bump in pressure
<<<<<<< HEAD
                    q_prim_vf(E_idx)%sf(i, j, 0) = q_prim_vf(E_idx)%sf(i, j, 0)* &
                            (1._wp + 0.2_wp*exp(-1._wp*((x_cb(i) - x_centroid)**2._wp + (y_cb(j) - y_centroid)**2._wp)/(2._wp*0.005_wp)))
=======
                    !q_prim_vf(E_idx)%sf(i, j, 0) = q_prim_vf(E_idx)%sf(i, j, 0)* &
                            !(1d0 + 0.2d0*dexp(-1d0*((x_cb(i) - x_centroid)**2.d0 + (y_cb(j) - y_centroid)**2.d0)/(2.d0*0.005d0)))
>>>>>>> 1e101a56

                    !x-bump
                    !q_prim_vf(E_idx)%sf(i, j, 0) = q_prim_vf(E_idx)%sf(i, j, 0)* &
                    !(1._wp + 0.2_wp*exp(-1._wp*((x_cb(i) - x_centroid)**2._wp)/(2._wp*0.005_wp)))

                    !bump in void fraction
                    !q_prim_vf(adv_idx%beg)%sf(i,j,0) = q_prim_vf(adv_idx%beg)%sf(i,j,0) * &
                    !    ( 1._wp + 0.2_wp*exp(-1._wp*((x_cb(i)-x_centroid)**2._wp + (y_cb(j)-y_centroid)**2._wp)/(2._wp*0.005_wp)) )

                    !bump in R(x)
                    !q_prim_vf(adv_idx%end+1)%sf(i,j,0) = q_prim_vf(adv_idx%end+1)%sf(i,j,0) * &
                    !    ( 1._wp + 0.2_wp*exp(-1._wp*((x_cb(i)-x_centroid)**2._wp + (y_cb(j)-y_centroid)**2._wp)/(2._wp*0.005_wp)) )

                    !reassign density
                    !q_prim_vf(1)%sf(i, j, 0) = &
                    !(((q_prim_vf(E_idx)%sf(i, j, 0) + pi_inf)/(pref + pi_inf))**(1._wp/lit_gamma))* &
                    !rhoref*(1._wp - q_prim_vf(alf_idx)%sf(i, j, 0))

                    ! ================================================================================

                    ! Sinusoidal initial condition for all flow variables =============================

                    ! Cell-center values
    !                        a = 0._wp
    !                        b = 0._wp
    !                        c = 0._wp
    !                        d = 0._wp
    !                        q_prim_vf(adv_idx%beg)%sf(i,j,0) = SIN(x_cc(i)) * SIN(y_cc(j))
    !                        q_prim_vf(1)%sf(i,j,0) = q_prim_vf(adv_idx%beg)%sf(i,j,0) * 1._wp
    !                        q_prim_vf(cont_idx%end)%sf(i,j,0) = (1._wp - q_prim_vf(adv_idx%beg)%sf(i,j,0)) * 1._wp
    !                        q_prim_vf(mom_idx%beg)%sf(i,j,0) = SIN(x_cc(i))
    !                        q_prim_vf(mom_idx%end)%sf(i,j,0) = SIN(y_cc(j))
    !                        q_prim_vf(E_idx)%sf(i,j,0) = 1._wp

                    ! Cell-average values
    !                       a = x_cc(i) - (5._wp * (10._wp ** -(1)))*dx ! x-beg
    !                       b = x_cc(i) + (5._wp * (10._wp ** -(1)))*dx ! x-end
    !                       c = y_cc(j) - (5._wp * (10._wp ** -(1)))*dy ! y-beg
    !                       d = y_cc(j) + (5._wp * (10._wp ** -(1)))*dy ! y-end
    !                       q_prim_vf(adv_idx%beg)%sf(i,j,0) = 1._wp/((b-a)*(d-c)) * &
    !                               (COS(a)*COS(c) - COS(a)*COS(d) - COS(b)*COS(c) + COS(b)*COS(d))
    !                       q_prim_vf(1)%sf(i,j,0) = q_prim_vf(adv_idx%beg)%sf(i,j,0) * 1._wp
    !                       q_prim_vf(cont_idx%end)%sf(i,j,0) = (1._wp - q_prim_vf(adv_idx%beg)%sf(i,j,0)) * 1._wp
    !                       q_prim_vf(mom_idx%beg)%sf(i,j,0) = (COS(a) - COS(b))/(b-a)
    !                       q_prim_vf(mom_idx%end)%sf(i,j,0) = (COS(c) - COS(d))/(d-c)
    !                       q_prim_vf(E_idx)%sf(i,j,0) = 1._wp
                    ! ================================================================================
                   
                    ! Initial pressure profile smearing for bubble collapse case of Tiwari (2013) ====
                    !IF((       (x_cc(i))**2                     &
                    !         + (y_cc(j))**2 <= 1._wp**2)) THEN
                    !         q_prim_vf(E_idx)%sf(i,j,0) = (1._wp * (10._wp ** 5)) / 25._wp
                    !ELSE
                    !    q_prim_vf(E_idx)%sf(i,j,0) = (1._wp * (10._wp ** 5)) + 1._wp/SQRT(x_cc(i)**2+y_cc(j)**2) &
                    !                                    * (((1._wp * (10._wp ** 5))/25._wp) - (1._wp * (10._wp ** 5)))
                    !END IF
                    ! ================================================================================

                    ! Taylor Green Vortex===============================================
                    ! q_prim_vf(mom_idx%beg  )%sf(i,j,0) = U0*SIN(x_cc(i)/l)*COS(y_cc(j)/l)
                    ! q_prim_vf(mom_idx%end  )%sf(i,j,0) = -U0*COS(x_cc(i)/l)*SIN(y_cc(j)/l)
                    ! q_prim_vf(E_idx        )%sf(i,j,0) = 100000d0 + (COS(2*x_cc(i))/l + COS(2*y_cc(j))/l)* &
                    !                                         (q_prim_vf(1)%sf(i,j,0)*U0*U0)/16
                    ! ================================================================================

                end if
            end do
        end do

    end subroutine s_2D_analytical ! ---------------------------------------

    !>      This patch assigns the primitive variables as analytical
        !!      functions such that the code can be verified.
        !!      @param patch_id is the patch identifier
    subroutine s_3D_analytical(patch_id, patch_id_fp, q_prim_vf) ! ---------------------------------

        integer, intent(IN) :: patch_id
        integer, intent(INOUT), dimension(0:m, 0:n, 0:p) :: patch_id_fp
        type(scalar_field), dimension(1:sys_size) :: q_prim_vf
        real(wp) :: pi_inf, gamma, lit_gamma !< equation of state parameters

        integer :: i, j, k !< generic loop iterators

        pi_inf = fluid_pp(1)%pi_inf
        gamma = fluid_pp(1)%gamma
        lit_gamma = (1._wp + gamma)/gamma

        ! Transferring the patch's centroid and length information
        x_centroid = patch_icpp(patch_id)%x_centroid
        y_centroid = patch_icpp(patch_id)%y_centroid
        z_centroid = patch_icpp(patch_id)%z_centroid
        length_x = patch_icpp(patch_id)%length_x
        length_y = patch_icpp(patch_id)%length_y
        length_z = patch_icpp(patch_id)%length_z

        ! Computing the beginning and the end x-, y- and z-coordinates of
        ! the patch based on its centroid and lengths
        x_boundary%beg = x_centroid - 0.5_wp*length_x
        x_boundary%end = x_centroid + 0.5_wp*length_x
        y_boundary%beg = y_centroid - 0.5_wp*length_y
        y_boundary%end = y_centroid + 0.5_wp*length_y
        z_boundary%beg = z_centroid - 0.5_wp*length_z
        z_boundary%end = z_centroid + 0.5_wp*length_z

        ! Since the analytical patch does not allow for its boundaries to get
        ! smoothed out, the pseudo volume fraction is set to 1 to make sure
        ! that only the current patch contributes to the fluid state in the
        ! cells that this patch covers.
        eta = 1._wp

        ! Checking whether the patch covers a particular cell in the domain
        ! and verifying whether the current patch has permission to write to
        ! to that cell. If both queries check out, the primitive variables
        ! of the current patch are assigned to this cell.
        do k = 0, p
            do j = 0, n
                do i = 0, m

                    if (grid_geometry == 3) then
                        call s_convert_cylindrical_to_cartesian_coord(y_cc(j), z_cc(k))
                    else
                        cart_y = y_cc(j)
                        cart_z = z_cc(k)
                    end if

                    if (x_boundary%beg <= x_cc(i) .and. &
                        x_boundary%end >= x_cc(i) .and. &
                        y_boundary%beg <= cart_y .and. &
                        y_boundary%end >= cart_y .and. &
                        z_boundary%beg <= cart_z .and. &
                        z_boundary%end >= cart_z &
                        .and. &
                        patch_icpp(patch_id)%alter_patch(patch_id_fp(i, j, k))) &
                        then

                        call s_assign_patch_primitive_variables(patch_id, i, j, k, &
                                                    eta, q_prim_vf, patch_id_fp)

                        !gaussian ball
                        !what variables to alter
                        !bump in pressure
                        q_prim_vf(E_idx)%sf(i, j, k) = q_prim_vf(E_idx)%sf(i, j, k)* &
                                                    (1._wp + 0.2_wp*exp(-1._wp* &
                                                                        ((x_cb(i) - x_centroid)**2._wp + &
                                                                        (y_cb(j) - y_centroid)**2._wp + &
                                                                        (z_cb(k) - z_centroid)**2._wp) &
                                                                        /(2._wp*0.5_wp)))

                        !bump in void fraction
                        !                       q_prim_vf(adv_idx%beg)%sf(i, j, k) = q_prim_vf(adv_idx%beg)%sf(i, j, k)* &
                        !                                                           (1._wp + 0.2_wp*exp(-1._wp* &
                        !                                                                           ((x_cb(i) - x_centroid)**2._wp + (y_cb(j) - y_centroid)**2._wp + (z_cb(k) - z_centroid)**2._wp) &
                        !                                                                          /(2._wp*0.005_wp)))

                        !bump in R(x)
                        !       q_prim_vf(adv_idx%end + 1)%sf(i, j, k) = q_prim_vf(adv_idx%end + 1)%sf(i, j, k)* &
                        !                                               (1._wp + 0.2_wp*exp(-1._wp* &
                        !                                                                               ((x_cb(i) - x_centroid)**2._wp + (y_cb(j) - y_centroid)**2._wp + (z_cb(k) - z_centroid)**2._wp) &
    !                                                                                  /(2._wp*0.005_wp)))

                        !reassign density
                        !         q_prim_vf(1)%sf(i, j, k) = &
                        !             (((q_prim_vf(E_idx)%sf(i, j, k) + pi_inf)/(pref + pi_inf))**(1._wp/lit_gamma))* &
                        !            rhoref*(1._wp - q_prim_vf(E_idx + 1)%sf(i, j, k))

                        ! ================================================================================

                        ! Constant x-velocity in cylindrical grid ========================================
    !                        q_prim_vf(cont_idx%beg )%sf(i,j,k) = 1._wp
    !                        q_prim_vf(cont_idx%end )%sf(i,j,k) = 0._wp
    !                        q_prim_vf(mom_idx%beg  )%sf(i,j,k) = 0._wp
    !                        q_prim_vf(mom_idx%beg+1)%sf(i,j,k) = COS(z_cc(k))
    !                        q_prim_vf(mom_idx%end  )%sf(i,j,k) = -SIN(z_cc(k))
    !                        q_prim_vf(E_idx        )%sf(i,j,k) = 1._wp
    !                        q_prim_vf(adv_idx%beg  )%sf(i,j,k) = 1._wp
                        ! ================================================================================

                        ! Couette flow in cylindrical grid ===============================================
                        !q_prim_vf(cont_idx%beg )%sf(i,j,k) = 1._wp
                        !q_prim_vf(cont_idx%end )%sf(i,j,k) = 0._wp
                        !q_prim_vf(mom_idx%beg  )%sf(i,j,k) = 0._wp
                        !q_prim_vf(mom_idx%beg+1)%sf(i,j,k) = y_cc(j)*COS(z_cc(k))*SIN(z_cc(k))
                        !q_prim_vf(mom_idx%end  )%sf(i,j,k) = -y_cc(j)*SIN(z_cc(k))**2
                        !q_prim_vf(E_idx        )%sf(i,j,k) = 1._wp
                        !q_prim_vf(adv_idx%beg  )%sf(i,j,k) = 1._wp
                        ! ================================================================================

                    end if

                end do
            end do
        end do

    end subroutine s_3D_analytical ! ---------------------------------------

    !>      This patch generates the shape of the spherical harmonics
        !!      as a perturbation to a perfect sphere
        !!      @param patch_id is the patch identifier
    subroutine s_spherical_harmonic(patch_id, patch_id_fp, q_prim_vf) ! ----------------------------

        integer, intent(IN) :: patch_id
        integer, intent(INOUT), dimension(0:m, 0:n, 0:p) :: patch_id_fp
        type(scalar_field), dimension(1:sys_size) :: q_prim_vf

        real(wp) :: epsilon, beta
        real(wp) :: radius

        integer :: i, j, k !< generic loop iterators

        complex(wp) :: cmplx_i = (0._wp, 1._wp)
        complex(wp) :: H

        ! Transferring the patch's centroid and radius information
        x_centroid = patch_icpp(patch_id)%x_centroid
        y_centroid = patch_icpp(patch_id)%y_centroid
        z_centroid = patch_icpp(patch_id)%z_centroid
        radius = patch_icpp(patch_id)%radius
        epsilon = patch_icpp(patch_id)%epsilon
        beta = patch_icpp(patch_id)%beta

        ! Since the analytical patch does not allow for its boundaries to get
        ! smoothed out, the pseudo volume fraction is set to 1 to make sure
        ! that only the current patch contributes to the fluid state in the
        ! cells that this patch covers.
        eta = 1._wp

        ! Checking whether the patch covers a particular cell in the domain
        ! and verifying whether the current patch has permission to write to
        ! to that cell. If both queries check out, the primitive variables
        ! of the current patch are assigned to this cell.
        do k = 0, p
            do j = 0, n
                do i = 0, m

                    if (grid_geometry == 3) then
                        call s_convert_cylindrical_to_cartesian_coord(y_cc(j), z_cc(k))
                    else
                        cart_y = y_cc(j)
                        cart_z = z_cc(k)
                    end if

                    if (((x_cc(i) - x_centroid)**2 &
                        + (cart_y - y_centroid)**2 &
                        + (cart_z - z_centroid)**2 <= radius**2 &
                        .and. &
                        patch_icpp(patch_id)%alter_patch(patch_id_fp(i, j, k)))) &
                        then

                        call s_convert_cylindrical_to_spherical_coord(x_cc(i), y_cc(j))

                        if (epsilon == 1._wp) then
                            if (beta == 0._wp) then
                                H = (5._wp * (10._wp ** -(1)))*sqrt(3._wp/pi)*cos(sph_phi)
                            elseif (beta == 1._wp) then
                                H = (-5._wp * (10._wp ** -(1)))*sqrt(3._wp/(2._wp*pi))*exp(cmplx_i*z_cc(k))*sin(sph_phi)
                            end if
                        elseif (epsilon == 2._wp) then
                            if (beta == 0._wp) then
                                H = (25._wp * (10._wp ** -(2)))*sqrt(5._wp/pi)*(3._wp*cos(sph_phi)**2 - 1._wp)
                            elseif (beta == 1._wp) then
                                H = (-5._wp * (10._wp ** -(1)))*sqrt(15._wp/(2._wp*pi))*exp(cmplx_i*z_cc(k))*sin(sph_phi)*cos(sph_phi)
                            elseif (beta == 2._wp) then
                                H = (25._wp * (10._wp ** -(2)))*sqrt(15._wp/(2._wp*pi))*exp(2._wp*cmplx_i*z_cc(k))*sin(sph_phi)**2
                            end if
                        elseif (epsilon == 3._wp) then
                            if (beta == 0._wp) then
                                H = (25._wp * (10._wp ** -(2)))*sqrt(7._wp/pi)*(5._wp*cos(sph_phi)**3._wp - 3._wp*cos(sph_phi))
                            elseif (beta == 1._wp) then
                                H = (-125._wp * (10._wp ** -(3)))*sqrt(21._wp/pi)*exp(cmplx_i*z_cc(k))*sin(sph_phi)* &
                                    (5._wp*cos(sph_phi)**2 - 1._wp)
                            elseif (beta == 2._wp) then
                                H = (25._wp * (10._wp ** -(2)))*sqrt(105._wp/(2._wp*pi))*exp(2._wp*cmplx_i*z_cc(k))* &
                                    sin(sph_phi)**2*cos(sph_phi)
                            elseif (beta == 3._wp) then
                                H = (-125._wp * (10._wp ** -(3)))*sqrt(35._wp/pi)*exp(3._wp*cmplx_i*z_cc(k))*sin(sph_phi)**3._wp
                            end if
                        elseif (epsilon == 4._wp) then
                            if (beta == 0._wp) then
                                H = 3._wp/16._wp*sqrt(1._wp/pi)*(35._wp*cos(sph_phi)**4._wp - &
                                                        (3._wp * (10._wp ** 1))*cos(sph_phi)**2 + 3._wp)
                            elseif (beta == 1._wp) then
                                H = -3._wp/8._wp*sqrt(5._wp/pi)*exp(cmplx_i*z_cc(k))* &
                                    sin(sph_phi)*(7._wp*cos(sph_phi)**3._wp - 3._wp*cos(sph_phi))
                            elseif (beta == 2._wp) then
                                H = 3._wp/8._wp*sqrt(5._wp/(2._wp*pi))*exp(2._wp*cmplx_i*z_cc(k))* &
                                    sin(sph_phi)**2*(7._wp*cos(sph_phi)**2 - 1._wp)
                            elseif (beta == 3._wp) then
                                H = -3._wp/8._wp*sqrt(35._wp/pi)*exp(3._wp*cmplx_i*z_cc(k))* &
                                    sin(sph_phi)**3._wp*cos(sph_phi)
                            elseif (beta == 4._wp) then
                                H = 3._wp/16._wp*sqrt(35._wp/(2._wp*pi))*exp(4._wp*cmplx_i*z_cc(k))* &
                                    sin(sph_phi)**4._wp
                            end if
                        elseif (epsilon == 5._wp) then
                            if (beta == 0._wp) then
                                H = 1._wp/16._wp*sqrt(11._wp/pi)*(63._wp*cos(sph_phi)**5._wp - &
                                                            (7._wp * (10._wp ** 1))*cos(sph_phi)**3._wp + 15._wp*cos(sph_phi))
                            elseif (beta == 1._wp) then
                                H = -1._wp/16._wp*sqrt(165._wp/(2._wp*pi))*exp(cmplx_i*z_cc(k))* &
                                    sin(sph_phi)*(21._wp*cos(sph_phi)**4._wp - 14._wp*cos(sph_phi)**2 + 1._wp)
                            elseif (beta == 2._wp) then
                                H = (125._wp * (10._wp ** -(3)))*sqrt(1155._wp/(2._wp*pi))*exp(2._wp*cmplx_i*z_cc(k))* &
                                    sin(sph_phi)**2*(3._wp*cos(sph_phi)**3._wp - cos(sph_phi))
                            elseif (beta == 3._wp) then
                                H = -1._wp/32._wp*sqrt(385._wp/pi)*exp(3._wp*cmplx_i*z_cc(k))* &
                                    sin(sph_phi)**3._wp*(9._wp*cos(sph_phi)**2 - 1._wp)
                            elseif (beta == 4._wp) then
                                H = 3._wp/16._wp*sqrt(385._wp/(2._wp*pi))*exp(4._wp*cmplx_i*z_cc(k))* &
                                    sin(sph_phi)**4._wp*cos(sph_phi)
                            elseif (beta == 5._wp) then
                                H = -3._wp/32._wp*sqrt(77._wp/pi)*exp(5._wp*cmplx_i*z_cc(k))* &
                                    sin(sph_phi)**5._wp
                            end if
                        end if

                        q_prim_vf(adv_idx%beg)%sf(i, j, k) = 1._wp - abs(real(H, wp))

                    end if

                end do
            end do
        end do

    end subroutine s_spherical_harmonic ! ----------------------------------

    !>          The spherical patch is a 3D geometry that may be used,
        !!              for example, in creating a bubble or a droplet. The patch
        !!              geometry is well-defined when its centroid and radius are
        !!              provided. Please note that the spherical patch DOES allow
        !!              for the smoothing of its boundary.
        !!      @param patch_id is the patch identifier
    subroutine s_sphere(patch_id, patch_id_fp, q_prim_vf) ! ----------------------------------------

        integer, intent(IN) :: patch_id
        integer, intent(INOUT), dimension(0:m, 0:n, 0:p) :: patch_id_fp
        type(scalar_field), dimension(1:sys_size) :: q_prim_vf
        real(wp) :: radius

        ! Generic loop iterators
        integer :: i, j, k !< generic loop iterators

        real(wp) :: radius_pressure, pressure_bubble, pressure_inf !<
            !! Variables to initialize the pressure field that corresponds to the
            !! bubble-collapse test case found in Tiwari et al. (2013)

        ! Transferring spherical patch's radius, centroid, smoothing patch
        ! identity and smoothing coefficient information
        x_centroid = patch_icpp(patch_id)%x_centroid
        y_centroid = patch_icpp(patch_id)%y_centroid
        z_centroid = patch_icpp(patch_id)%z_centroid
        radius = patch_icpp(patch_id)%radius
        smooth_patch_id = patch_icpp(patch_id)%smooth_patch_id
        smooth_coeff = patch_icpp(patch_id)%smooth_coeff

        ! Initializing the pseudo volume fraction value to 1. The value will
        ! be modified as the patch is laid out on the grid, but only in the
        ! case that smoothing of the spherical patch's boundary is enabled.
        eta = 1._wp

        ! Checking whether the sphere covers a particular cell in the domain
        ! and verifying whether the current patch has permission to write to
        ! that cell. If both queries check out, the primitive variables of
        ! the current patch are assigned to this cell.
        do k = 0, p
            do j = 0, n
                do i = 0, m

                    if (grid_geometry == 3) then
                        call s_convert_cylindrical_to_cartesian_coord(y_cc(j), z_cc(k))
                    else
                        cart_y = y_cc(j)
                        cart_z = z_cc(k)
                    end if

                    if (patch_icpp(patch_id)%smoothen) then

                        eta = tanh(smooth_coeff/min(dx, dy, dz)* &
                                (sqrt((x_cc(i) - x_centroid)**2 &
                                        + (cart_y - y_centroid)**2 &
                                        + (cart_z - z_centroid)**2) &
                                    - radius))*(-0.5_wp) + 0.5_wp

                    end if

                    if (((x_cc(i) - x_centroid)**2 &
                        + (cart_y - y_centroid)**2 &
                        + (cart_z - z_centroid)**2 <= radius**2 &
                        .and. &
                        patch_icpp(patch_id)%alter_patch(patch_id_fp(i, j, k))) &
                        .or. &
                        patch_id_fp(i, j, k) == smooth_patch_id) &
                        then

                        call s_assign_patch_primitive_variables(patch_id, i, j, k, &
                                                    eta, q_prim_vf, patch_id_fp)

                    end if

                    ! Initialization of the pressure field that corresponds to the bubble-collapse
                    !! test case found in Tiwari et al. (2013)
                    ! radius_pressure = SQRT(x_cc(i)**2) ! 1D
                    ! radius_pressure = SQRT(x_cc(i)**2 + cart_y**2) ! 2D
                    ! radius_pressure = SQRT(x_cc(i)**2 + cart_y**2 + cart_z**2) ! 3D
                    ! pressure_bubble = 1.E+04
                    ! pressure_inf    = 1.E+05
                    ! q_prim_vf(E_idx)%sf(i,j,k) = pressure_inf + radius / radius_pressure * (pressure_bubble - pressure_inf)
                    !
                    ! IF(       ((  x_cc(i) - x_centroid)**2                    &
                    !          + (   cart_y - y_centroid)**2                    &
                    !          + (   cart_z - z_centroid)**2) <= radius**2)   &
                    !                               THEN
                    !
                    !    q_prim_vf(E_idx)%sf(i,j,k) = pressure_bubble
                    !
                    ! END IF

                end do
            end do
        end do

    end subroutine s_sphere ! ----------------------------------------------

    !>      The cuboidal patch is a 3D geometry that may be used, for
        !!              example, in creating a solid boundary, or pre-/post-shock
        !!              region, which is aligned with the axes of the Cartesian
        !!              coordinate system. The geometry of such a patch is well-
        !!              defined when its centroid and lengths in the x-, y- and
        !!              z-coordinate directions are provided. Please notice that
        !!              the cuboidal patch DOES NOT allow for the smearing of its
        !!              boundaries.
        !!      @param patch_id is the patch identifier
    subroutine s_cuboid(patch_id, patch_id_fp, q_prim_vf) ! ----------------------------------------

        integer, intent(IN) :: patch_id
        integer, intent(INOUT), dimension(0:m, 0:n, 0:p) :: patch_id_fp
        type(scalar_field), dimension(1:sys_size) :: q_prim_vf

        integer :: i, j, k !< Generic loop iterators

        ! Transferring the cuboid's centroid and length information
        x_centroid = patch_icpp(patch_id)%x_centroid
        y_centroid = patch_icpp(patch_id)%y_centroid
        z_centroid = patch_icpp(patch_id)%z_centroid
        length_x = patch_icpp(patch_id)%length_x
        length_y = patch_icpp(patch_id)%length_y
        length_z = patch_icpp(patch_id)%length_z

        ! Computing the beginning and the end x-, y- and z-coordinates of
        ! the cuboid based on its centroid and lengths
        x_boundary%beg = x_centroid - 0.5_wp*length_x
        x_boundary%end = x_centroid + 0.5_wp*length_x
        y_boundary%beg = y_centroid - 0.5_wp*length_y
        y_boundary%end = y_centroid + 0.5_wp*length_y
        z_boundary%beg = z_centroid - 0.5_wp*length_z
        z_boundary%end = z_centroid + 0.5_wp*length_z

        ! Since the cuboidal patch does not allow for its boundaries to get
        ! smoothed out, the pseudo volume fraction is set to 1 to make sure
        ! that only the current patch contributes to the fluid state in the
        ! cells that this patch covers.
        eta = 1._wp

        ! Checking whether the cuboid covers a particular cell in the domain
        ! and verifying whether the current patch has permission to write to
        ! to that cell. If both queries check out, the primitive variables
        ! of the current patch are assigned to this cell.
        do k = 0, p
            do j = 0, n
                do i = 0, m

                    if (grid_geometry == 3) then
                        call s_convert_cylindrical_to_cartesian_coord(y_cc(j), z_cc(k))
                    else
                        cart_y = y_cc(j)
                        cart_z = z_cc(k)
                    end if

                    if (x_boundary%beg <= x_cc(i) .and. &
                        x_boundary%end >= x_cc(i) .and. &
                        y_boundary%beg <= cart_y .and. &
                        y_boundary%end >= cart_y .and. &
                        z_boundary%beg <= cart_z .and. &
                        z_boundary%end >= cart_z &
                        .and. &
                        patch_icpp(patch_id)%alter_patch(patch_id_fp(i, j, k))) &
                        then

                        call s_assign_patch_primitive_variables(patch_id, i, j, k, &
                                                    eta, q_prim_vf, patch_id_fp)

                    end if
                end do
            end do
        end do

    end subroutine s_cuboid ! ----------------------------------------------

    !>              The cylindrical patch is a 3D geometry that may be used,
        !!              for example, in setting up a cylindrical solid boundary
        !!              confinement, like a blood vessel. The geometry of this
        !!              patch is well-defined when the centroid, the radius and
        !!              the length along the cylinder's axis, parallel to the x-,
        !!              y- or z-coordinate direction, are provided. Please note
        !!              that the cylindrical patch DOES allow for the smoothing
        !!              of its lateral boundary.
        !!      @param patch_id is the patch identifier
    subroutine s_cylinder(patch_id, patch_id_fp, q_prim_vf) ! --------------------------------------

        integer, intent(IN) :: patch_id
        integer, intent(INOUT), dimension(0:m, 0:n, 0:p) :: patch_id_fp
        type(scalar_field), dimension(1:sys_size) :: q_prim_vf
        real(wp) :: radius

        integer :: i, j, k !< Generic loop iterators

        ! Transferring the cylindrical patch's centroid, length, radius,
        ! smoothing patch identity and smoothing coefficient information
        x_centroid = patch_icpp(patch_id)%x_centroid
        y_centroid = patch_icpp(patch_id)%y_centroid
        z_centroid = patch_icpp(patch_id)%z_centroid
        length_x = patch_icpp(patch_id)%length_x
        length_y = patch_icpp(patch_id)%length_y
        length_z = patch_icpp(patch_id)%length_z
        radius = patch_icpp(patch_id)%radius
        smooth_patch_id = patch_icpp(patch_id)%smooth_patch_id
        smooth_coeff = patch_icpp(patch_id)%smooth_coeff

        ! Computing the beginning and the end x-, y- and z-coordinates of
        ! the cylinder based on its centroid and lengths
        x_boundary%beg = x_centroid - 0.5_wp*length_x
        x_boundary%end = x_centroid + 0.5_wp*length_x
        y_boundary%beg = y_centroid - 0.5_wp*length_y
        y_boundary%end = y_centroid + 0.5_wp*length_y
        z_boundary%beg = z_centroid - 0.5_wp*length_z
        z_boundary%end = z_centroid + 0.5_wp*length_z

        ! Initializing the pseudo volume fraction value to 1. The value will
        ! be modified as the patch is laid out on the grid, but only in the
        ! case that smearing of the cylindrical patch's boundary is enabled.
        eta = 1._wp

        ! Checking whether the cylinder covers a particular cell in the
        ! domain and verifying whether the current patch has the permission
        ! to write to that cell. If both queries check out, the primitive
        ! variables of the current patch are assigned to this cell.
        do k = 0, p
            do j = 0, n
                do i = 0, m

                    if (grid_geometry == 3) then
                        call s_convert_cylindrical_to_cartesian_coord(y_cc(j), z_cc(k))
                    else
                        cart_y = y_cc(j)
                        cart_z = z_cc(k)
                    end if

                    if (patch_icpp(patch_id)%smoothen) then

                        if (length_x /= dflt_real) then
                            eta = tanh(smooth_coeff/min(dy, dz)* &
                                    (sqrt((cart_y - y_centroid)**2 &
                                            + (cart_z - z_centroid)**2) &
                                        - radius))*(-0.5_wp) + 0.5_wp
                        elseif (length_y /= dflt_real) then
                            eta = tanh(smooth_coeff/min(dx, dz)* &
                                    (sqrt((x_cc(i) - x_centroid)**2 &
                                            + (cart_z - z_centroid)**2) &
                                        - radius))*(-0.5_wp) + 0.5_wp
                        else
                            eta = tanh(smooth_coeff/min(dx, dy)* &
                                    (sqrt((x_cc(i) - x_centroid)**2 &
                                            + (cart_y - y_centroid)**2) &
                                        - radius))*(-0.5_wp) + 0.5_wp
                        end if

                    end if

                    if ((((length_x /= dflt_real .and. &
                        (cart_y - y_centroid)**2 &
                        + (cart_z - z_centroid)**2 <= radius**2 .and. &
                        x_boundary%beg <= x_cc(i) .and. &
                        x_boundary%end >= x_cc(i)) &
                        .or. &
                        (length_y /= dflt_real .and. &
                        (x_cc(i) - x_centroid)**2 &
                        + (cart_z - z_centroid)**2 <= radius**2 .and. &
                        y_boundary%beg <= cart_y .and. &
                        y_boundary%end >= cart_y) &
                        .or. &
                        (length_z /= dflt_real .and. &
                        (x_cc(i) - x_centroid)**2 &
                        + (cart_y - y_centroid)**2 <= radius**2 .and. &
                        z_boundary%beg <= cart_z .and. &
                        z_boundary%end >= cart_z)) &
                        .and. &
                        patch_icpp(patch_id)%alter_patch(patch_id_fp(i, j, k))) &
                        .or. &
                        patch_id_fp(i, j, k) == smooth_patch_id) &
                        then

                        call s_assign_patch_primitive_variables(patch_id, i, j, k, &
                                                    eta, q_prim_vf, patch_id_fp)

                    end if

                end do
            end do
        end do

    end subroutine s_cylinder ! --------------------------------------------

    !>      The swept plane patch is a 3D geometry that may be used,
        !!              for example, in creating a solid boundary, or pre-/post-
        !!              shock region, at an angle with respect to the axes of the
        !!              Cartesian coordinate system. The geometry of the patch is
        !!              well-defined when its centroid and normal vector, aimed
        !!              in the sweep direction, are provided. Note that the sweep
        !!              plane patch DOES allow the smoothing of its boundary.
        !!      @param patch_id is the patch identifier
    subroutine s_sweep_plane(patch_id, patch_id_fp, q_prim_vf) ! -----------------------------------

        integer, intent(IN) :: patch_id
        integer, intent(INOUT), dimension(0:m, 0:n, 0:p) :: patch_id_fp
        type(scalar_field), dimension(1:sys_size) :: q_prim_vf
        real(wp) :: a, b, c, d

        integer :: i, j, k !< Generic loop iterators

        ! Transferring the centroid information of the plane to be swept
        x_centroid = patch_icpp(patch_id)%x_centroid
        y_centroid = patch_icpp(patch_id)%y_centroid
        z_centroid = patch_icpp(patch_id)%z_centroid
        smooth_patch_id = patch_icpp(patch_id)%smooth_patch_id
        smooth_coeff = patch_icpp(patch_id)%smooth_coeff

        ! Obtaining coefficients of the equation describing the sweep plane
        a = patch_icpp(patch_id)%normal(1)
        b = patch_icpp(patch_id)%normal(2)
        c = patch_icpp(patch_id)%normal(3)
        d = -a*x_centroid - b*y_centroid - c*z_centroid

        ! Initializing the pseudo volume fraction value to 1. The value will
        ! be modified as the patch is laid out on the grid, but only in the
        ! case that smearing of the sweep plane patch's boundary is enabled.
        eta = 1._wp

        ! Checking whether the region swept by the plane covers a particular
        ! cell in the domain and verifying whether the current patch has the
        ! permission to write to that cell. If both queries check out, the
        ! primitive variables of the current patch are written to this cell.
        do k = 0, p
            do j = 0, n
                do i = 0, m

                    if (grid_geometry == 3) then
                        call s_convert_cylindrical_to_cartesian_coord(y_cc(j), z_cc(k))
                    else
                        cart_y = y_cc(j)
                        cart_z = z_cc(k)
                    end if

                    if (patch_icpp(patch_id)%smoothen) then
                        eta = (5._wp * (10._wp ** -(1))) + (5._wp * (10._wp ** -(1)))*tanh(smooth_coeff/min(dx, dy, dz) &
                                            *(a*x_cc(i) + &
                                                b*cart_y + &
                                                c*cart_z + d) &
                                            /sqrt(a**2 + b**2 + c**2))
                    end if

                    if ((a*x_cc(i) + b*cart_y + c*cart_z + d >= 0._wp &
                        .and. &
                        patch_icpp(patch_id)%alter_patch(patch_id_fp(i, j, k))) &
                        .or. &
                        patch_id_fp(i, j, k) == smooth_patch_id) &
                        then

                        call s_assign_patch_primitive_variables(patch_id, i, j, k, &
                                                    eta, q_prim_vf, patch_id_fp)

                    end if

                end do
            end do
        end do

    end subroutine s_sweep_plane ! -----------------------------------------

    subroutine s_convert_cylindrical_to_cartesian_coord(cyl_y, cyl_z)
        !$acc routine seq
        real(wp), intent(IN) :: cyl_y, cyl_z

        cart_y = cyl_y*sin(cyl_z)
        cart_z = cyl_y*cos(cyl_z)

    end subroutine s_convert_cylindrical_to_cartesian_coord ! --------------

    subroutine s_convert_cylindrical_to_spherical_coord(cyl_x, cyl_y)
        !$acc routine seq
        real(wp), intent(IN) :: cyl_x, cyl_y

        sph_phi = atan(cyl_y/cyl_x)

    end subroutine s_convert_cylindrical_to_spherical_coord ! --------------

    !> Archimedes spiral function
    !! @param myth Angle
    !! @param offset Thickness
    !! @param a Starting position
    function f_r(myth, offset, a)
        !$acc routine seq
        real(wp), intent(IN) :: myth, offset, a
        real(wp) :: b
        real(wp) :: f_r

        !r(th) = a + b*th

        b = 2._wp*a/(2._wp*pi)
        f_r = a + b*myth + offset
    end function f_r

end module m_patches<|MERGE_RESOLUTION|>--- conflicted
+++ resolved
@@ -907,14 +907,11 @@
         integer, intent(INOUT), dimension(0:m, 0:n, 0:p) :: patch_id_fp
         type(scalar_field), dimension(1:sys_size) :: q_prim_vf
 
-<<<<<<< HEAD
         real(wp) :: a, b, c, d !< placeholderrs for the cell boundary values
         real(wp) :: pi_inf, gamma, lit_gamma !< equation of state parameters
-=======
-        real(kind(0d0)) :: a, b, c, d !< placeholderrs for the cell boundary values
-        real(kind(0d0)) :: pi_inf, gamma, lit_gamma !< equation of state parameters
-        real(kind(0d0)) :: l, U0 !< Taylor Green Vortex parameters
->>>>>>> 1e101a56
+        real(wp) :: a, b, c, d !< placeholderrs for the cell boundary values
+        real(wp) :: pi_inf, gamma, lit_gamma !< equation of state parameters
+        real(wp) :: l, U0 !< Taylor Green Vortex parameters
 
         integer :: i, j !< generic loop iterators
 
@@ -939,14 +936,9 @@
         ! smoothed out, the pseudo volume fraction is set to 1 to
         ! ensure that only the current patch contributes to the fluid
         ! state in the cells that this patch covers.
-<<<<<<< HEAD
-        eta = 1._wp
-
-=======
-        eta = 1d0
-        l = 1d0
-        U0 = 0.1
->>>>>>> 1e101a56
+        eta = 1._wp
+        l = 1._wp
+        U0 = 10._wp ** -1
         ! Checking whether the patch covers a particular cell in the
         ! domain and verifying whether the current patch has the
         ! permission to write to that cell. If both queries check out,
@@ -965,13 +957,8 @@
 
                     !what variables to alter
                     !x-y bump in pressure
-<<<<<<< HEAD
                     q_prim_vf(E_idx)%sf(i, j, 0) = q_prim_vf(E_idx)%sf(i, j, 0)* &
                             (1._wp + 0.2_wp*exp(-1._wp*((x_cb(i) - x_centroid)**2._wp + (y_cb(j) - y_centroid)**2._wp)/(2._wp*0.005_wp)))
-=======
-                    !q_prim_vf(E_idx)%sf(i, j, 0) = q_prim_vf(E_idx)%sf(i, j, 0)* &
-                            !(1d0 + 0.2d0*dexp(-1d0*((x_cb(i) - x_centroid)**2.d0 + (y_cb(j) - y_centroid)**2.d0)/(2.d0*0.005d0)))
->>>>>>> 1e101a56
 
                     !x-bump
                     !q_prim_vf(E_idx)%sf(i, j, 0) = q_prim_vf(E_idx)%sf(i, j, 0)* &
