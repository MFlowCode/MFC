!>
!! @file m_mpi_proxy.f90
!! @brief Contains module m_mpi_proxy

!> @brief This module serves as a proxy to the parameters and subroutines
!!              available in the MPI implementation's MPI module. Specifically,
!!              the role of the proxy is to harness basic MPI commands into more
!!              complex procedures as to achieve the required pre-processing
!!              communication goals.
module m_mpi_proxy

#ifdef MFC_MPI
    use mpi                    !< Message passing interface (MPI) module
#endif

    use m_helper

    use m_derived_types         !< Definitions of the derived types

    use m_global_parameters     !< Global parameters for the code

    use m_mpi_common

    implicit none

<<<<<<< HEAD
    integer, private :: ierr, v_size !<
        !! Generic flags used to identify and report MPI errors

    real(wp), private, allocatable, dimension(:), target :: q_prims_buff_send !<
        !! This variable is utilized to pack and send the buffer of the cell-average
        !! primitive variables, for a single computational domain boundary at the
        !! time, to the relevant neighboring processor.

    real(wp), private, allocatable, dimension(:), target :: q_prims_buff_recv !<
        !! q_prims_buff_recv is utilized to receive and unpack the buffer of the cell-
        !! average primitive variables, for a single computational domain boundary
        !! at the time, from the relevant neighboring processor.

    ! integer :: halo_size
=======
    integer, private :: ierr !<
    !! Generic flag used to identify and report MPI errors
>>>>>>> a1da667a

contains
    !> Since only processor with rank 0 is in charge of reading
            !!       and checking the consistency of the user provided inputs,
            !!       these are not available to the remaining processors. This
            !!       subroutine is then in charge of broadcasting the required
            !!       information.
    impure subroutine s_mpi_bcast_user_inputs

#ifdef MFC_MPI

        ! Generic loop iterator
        integer :: i

        ! Logistics
        call MPI_BCAST(case_dir, len(case_dir), MPI_CHARACTER, 0, MPI_COMM_WORLD, ierr)

        #:for VAR in ['t_step_old', 't_step_start', 'm', 'n', 'p', 'm_glb', 'n_glb', 'p_glb',  &
            & 'loops_x', 'loops_y', 'loops_z', 'model_eqns', 'num_fluids',     &
            & 'weno_order', 'precision', 'perturb_flow_fluid', &
            & 'perturb_sph_fluid', 'num_patches', 'thermal', 'nb', 'dist_type',&
            & 'R0_type', 'relax_model', 'num_ibs', 'n_start', 'elliptic_smoothing_iters', &
            & 'num_bc_patches' ]
            call MPI_BCAST(${VAR}$, 1, MPI_INTEGER, 0, MPI_COMM_WORLD, ierr)
        #:endfor

        #:for VAR in [ 'old_grid','old_ic','stretch_x','stretch_y','stretch_z',&
            & 'cyl_coord','mpp_lim','hypoelasticity', 'relax', 'parallel_io',  &
            & 'perturb_flow', 'perturb_sph', 'mixlayer_vel_profile',           &
            & 'mixlayer_perturb', 'bubbles_euler', 'polytropic', 'polydisperse',&
            & 'qbmm', 'file_per_process', 'adv_n', 'ib' , 'cfl_adap_dt',       &
            & 'cfl_const_dt', 'cfl_dt', 'surface_tension',                     &
            & 'hyperelasticity', 'pre_stress', 'elliptic_smoothing', 'viscous',&
            & 'bubbles_lagrange', 'bc_io', 'mhd', 'relativity', 'cont_damage'  ]
            call MPI_BCAST(${VAR}$, 1, MPI_LOGICAL, 0, MPI_COMM_WORLD, ierr)
        #:endfor
        call MPI_BCAST(fluid_rho(1), num_fluids_max, MPI_LOGICAL, 0, MPI_COMM_WORLD, ierr)

        #:for VAR in [ 'x_domain%beg', 'x_domain%end', 'y_domain%beg',         &
            & 'y_domain%end', 'z_domain%beg', 'z_domain%end', 'a_x', 'a_y',    &
            & 'a_z', 'x_a', 'x_b', 'y_a', 'y_b', 'z_a', 'z_b', 'bc_x%beg',     &
            & 'bc_x%end', 'bc_y%beg', 'bc_y%end', 'bc_z%beg', 'bc_z%end',      &
            & 'perturb_flow_mag', 'pref', 'rhoref', 'poly_sigma', 'R0ref',     &
            & 'Web', 'Ca', 'Re_inv', 'sigR', 'sigV', 'rhoRV', 'palpha_eps',    &
            & 'ptgalpha_eps', 'sigma', 'pi_fac', 'mixlayer_vel_coef',          &
            & 'mixlayer_domain', 'Bx0' ]
            call MPI_BCAST(${VAR}$, 1, mpi_p, 0, MPI_COMM_WORLD, ierr)
        #:endfor

        do i = 1, num_bc_patches_max
            #:for VAR in ['geometry', 'type', 'dir', 'loc']
                call MPI_BCAST(patch_bc(i)%${VAR}$, 1, MPI_INTEGER, 0, MPI_COMM_WORLD, ierr)
            #:endfor

            call MPI_BCAST(patch_bc(i)%radius, 1, mpi_p, 0, MPI_COMM_WORLD, ierr)

            #:for VAR in ['centroid', 'length']
                call MPI_BCAST(patch_bc(i)%${VAR}$, size(patch_bc(i)%${VAR}$), mpi_p, 0, MPI_COMM_WORLD, ierr)
            #:endfor
        end do

        do i = 1, num_patches_max
            #:for VAR in [ 'geometry', 'smooth_patch_id']
                call MPI_BCAST(patch_icpp(i)%${VAR}$, 1, MPI_INTEGER, 0, MPI_COMM_WORLD, ierr)
            #:endfor

            call MPI_BCAST(patch_icpp(i)%smoothen, 1, MPI_LOGICAL, 0, MPI_COMM_WORLD, ierr)
            call MPI_BCAST(patch_icpp(i)%non_axis_sym, 1, MPI_LOGICAL, 0, MPI_COMM_WORLD, ierr)
            call MPI_BCAST(patch_icpp(i)%alter_patch(0), num_patches_max, MPI_LOGICAL, 0, MPI_COMM_WORLD, ierr)

            #:for VAR in [ 'x_centroid', 'y_centroid', 'z_centroid',           &
                & 'length_x', 'length_y', 'length_z', 'radius', 'epsilon',     &
                & 'beta', 'smooth_coeff', 'rho', 'p0', 'm0', 'r0', 'v0',       &
                & 'pres', 'gamma', 'pi_inf', 'hcid', 'cv', 'qv', 'qvp',        &
                & 'model_threshold', 'cf_val', 'Bx', 'By', 'Bz']
                call MPI_BCAST(patch_icpp(i)%${VAR}$, 1, mpi_p, 0, MPI_COMM_WORLD, ierr)
            #:endfor

            #:for VAR in [ '2', '3', '4', '5', '6', '7', '8', '9']
                call MPI_BCAST(patch_icpp(i)%a(${VAR}$), 1, mpi_p, 0, MPI_COMM_WORLD, ierr)
            #:endfor

            call MPI_BCAST(patch_icpp(i)%model_filepath, len(patch_icpp(i)%model_filepath), MPI_CHARACTER, 0, MPI_COMM_WORLD, ierr)

            #:for VAR in [ 'model_translate', 'model_scale', 'model_rotate', &
                'normal', 'radii', 'vel', 'tau_e', 'alpha_rho', 'alpha' ]
                call MPI_BCAST(patch_icpp(i)%${VAR}$, size(patch_icpp(i)%${VAR}$), mpi_p, 0, MPI_COMM_WORLD, ierr)
            #:endfor

            call MPI_BCAST(patch_icpp(i)%model_spc, 1, MPI_INTEGER, 0, MPI_COMM_WORLD, ierr)

            if (chemistry) then
                call MPI_BCAST(patch_icpp(i)%Y, size(patch_icpp(i)%Y), mpi_p, 0, MPI_COMM_WORLD, ierr)
            end if
            ! Broadcast IB variables
            call MPI_BCAST(patch_ib(i)%geometry, 1, MPI_INTEGER, 0, MPI_COMM_WORLD, ierr)
            call MPI_BCAST(patch_ib(i)%model_filepath, len(patch_ib(i)%model_filepath), MPI_CHARACTER, 0, MPI_COMM_WORLD, ierr)
            call MPI_BCAST(patch_ib(i)%model_threshold, 1, mpi_p, 0, MPI_COMM_WORLD, ierr)
            call MPI_BCAST(patch_ib(i)%model_spc, 1, MPI_INTEGER, 0, MPI_COMM_WORLD, ierr)

            #:for VAR in [ 'x_centroid', 'y_centroid', 'z_centroid',           &
                & 'length_x', 'length_y', 'length_z', 'radius', 'c', 'p', 't', 'm', 'theta']
                call MPI_BCAST(patch_ib(i)%${VAR}$, 1, mpi_p, 0, MPI_COMM_WORLD, ierr)
            #:endfor
            call MPI_BCAST(patch_ib(i)%slip, 1, MPI_LOGICAL, 0, MPI_COMM_WORLD, ierr)

            #:for VAR in [ 'model_translate', 'model_scale', 'model_rotate']
                call MPI_BCAST(patch_ib(i)%${VAR}$, size(patch_ib(i)%${VAR}$), mpi_p, 0, MPI_COMM_WORLD, ierr)
            #:endfor
        end do

        ! Fluids physical parameters
        do i = 1, num_fluids_max
            #:for VAR in [ 'gamma','pi_inf','mul0','ss','pv','gamma_v','M_v',  &
                & 'mu_v','k_v', 'G', 'cv', 'qv', 'qvp' ]
                call MPI_BCAST(fluid_pp(i)%${VAR}$, 1, mpi_p, 0, MPI_COMM_WORLD, ierr)
            #:endfor
        end do
#endif

    end subroutine s_mpi_bcast_user_inputs

end module m_mpi_proxy
<|MERGE_RESOLUTION|>--- conflicted
+++ resolved
@@ -23,25 +23,8 @@
 
     implicit none
 
-<<<<<<< HEAD
-    integer, private :: ierr, v_size !<
-        !! Generic flags used to identify and report MPI errors
-
-    real(wp), private, allocatable, dimension(:), target :: q_prims_buff_send !<
-        !! This variable is utilized to pack and send the buffer of the cell-average
-        !! primitive variables, for a single computational domain boundary at the
-        !! time, to the relevant neighboring processor.
-
-    real(wp), private, allocatable, dimension(:), target :: q_prims_buff_recv !<
-        !! q_prims_buff_recv is utilized to receive and unpack the buffer of the cell-
-        !! average primitive variables, for a single computational domain boundary
-        !! at the time, from the relevant neighboring processor.
-
-    ! integer :: halo_size
-=======
     integer, private :: ierr !<
     !! Generic flag used to identify and report MPI errors
->>>>>>> a1da667a
 
 contains
     !> Since only processor with rank 0 is in charge of reading
