--- conflicted
+++ resolved
@@ -43,14 +43,11 @@
 
         #:for VAR in ['t_step_old', 't_step_start', 'm', 'n', 'p', 'm_glb', 'n_glb', 'p_glb',  &
             & 'loops_x', 'loops_y', 'loops_z', 'model_eqns', 'num_fluids',     &
-            & 'weno_order', 'precision', 'perturb_flow_fluid', &
+            & 'weno_order', 'precision', 'perturb_flow_fluid',                 &
             & 'perturb_sph_fluid', 'num_patches', 'thermal', 'nb', 'dist_type',&
             & 'relax_model', 'num_ibs', 'n_start', 'elliptic_smoothing_iters', &
-<<<<<<< HEAD
-            & 'num_bc_patches', 'mixlayer_perturb_nk', 'igr_order' ]
-=======
-            & 'num_bc_patches', 'mixlayer_perturb_nk', 'recon_type', 'muscl_order']
->>>>>>> a1d15761
+            & 'num_bc_patches', 'mixlayer_perturb_nk', 'recon_type',           &
+            & 'muscl_order', 'igr_order' ]
             call MPI_BCAST(${VAR}$, 1, MPI_INTEGER, 0, MPI_COMM_WORLD, ierr)
         #:endfor
 
