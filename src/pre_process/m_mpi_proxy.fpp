!>
!! @file m_mpi_proxy.f90
!! @brief Contains module m_mpi_proxy

!> @brief This module serves as a proxy to the parameters and subroutines
!!              available in the MPI implementation's MPI module. Specifically,
!!              the role of the proxy is to harness basic MPI commands into more
!!              complex procedures as to achieve the required pre-processing
!!              communication goals.
module m_mpi_proxy

    ! Dependencies =============================================================
#ifdef MFC_MPI
    use mpi                     !< Message passing interface (MPI) module
#endif

    use m_derived_types         !< Definitions of the derived types

    use m_global_parameters     !< Global parameters for the code

    use m_mpi_common
    ! ==========================================================================

    implicit none

    integer, private :: err_code, ierr !<
    !! Generic flags used to identify and report MPI errors

contains

    !> Since only processor with rank 0 is in charge of reading
        !!       and checking the consistency of the user provided inputs,
        !!       these are not available to the remaining processors. This
        !!       subroutine is then in charge of broadcasting the required
        !!       information.
    subroutine s_mpi_bcast_user_inputs

#ifdef MFC_MPI

        ! Generic loop iterator
        integer :: i

        ! Logistics
        call MPI_BCAST(case_dir, len(case_dir), MPI_CHARACTER, 0, MPI_COMM_WORLD, ierr)

        #:for VAR in ['t_step_old', 't_step_start', 'm', 'n', 'p', 'm_glb', 'n_glb', 'p_glb',  &
            & 'loops_x', 'loops_y', 'loops_z', 'model_eqns', 'num_fluids',     &
            & 'weno_order', 'precision', 'perturb_flow_fluid', &
            & 'perturb_sph_fluid', 'num_patches', 'thermal', 'nb', 'dist_type',&
            & 'R0_type', 'relax_model', 'num_ibs', 'n_start' ]
            call MPI_BCAST(${VAR}$, 1, MPI_INTEGER, 0, MPI_COMM_WORLD, ierr)
        #:endfor

        #:for VAR in [ 'old_grid','old_ic','stretch_x','stretch_y','stretch_z',&
            & 'cyl_coord','mpp_lim','hypoelasticity', 'relax', 'parallel_io',  &
            & 'perturb_flow', 'perturb_sph', 'mixlayer_vel_profile',           &
            & 'mixlayer_perturb', 'bubbles', 'polytropic', 'polydisperse',     &
            & 'qbmm', 'file_per_process', 'adv_n', 'ib' , 'cfl_adap_dt',       &
            & 'cfl_const_dt', 'cfl_dt', 'surface_tension']
            call MPI_BCAST(${VAR}$, 1, MPI_LOGICAL, 0, MPI_COMM_WORLD, ierr)
        #:endfor
        call MPI_BCAST(fluid_rho(1), num_fluids_max, MPI_LOGICAL, 0, MPI_COMM_WORLD, ierr)

        #:for VAR in [ 'x_domain%beg', 'x_domain%end', 'y_domain%beg',         &
            & 'y_domain%end', 'z_domain%beg', 'z_domain%end', 'a_x', 'a_y',    &
            & 'a_z', 'x_a', 'x_b', 'y_a', 'y_b', 'z_a', 'z_b', 'bc_x%beg',     &
            & 'bc_x%end', 'bc_y%beg', 'bc_y%end', 'bc_z%beg', 'bc_z%end',      &
            & 'perturb_flow_mag', 'pref', 'rhoref', 'poly_sigma', 'R0ref',     &
            & 'Web', 'Ca', 'Re_inv', 'sigR', 'sigV', 'rhoRV', 'palpha_eps',    &
            & 'ptgalpha_eps', 'sigma', 'pi_fac', 'mixlayer_vel_coef',          &
            & 'mixlayer_domain' ]
            call MPI_BCAST(${VAR}$, 1, mpi_p, 0, MPI_COMM_WORLD, ierr)
        #:endfor

        do i = 1, num_patches_max
            #:for VAR in [ 'geometry', 'smooth_patch_id']
                call MPI_BCAST(patch_icpp(i)%${VAR}$, 1, MPI_INTEGER, 0, MPI_COMM_WORLD, ierr)
            #:endfor

            call MPI_BCAST(patch_icpp(i)%smoothen, 1, MPI_LOGICAL, 0, MPI_COMM_WORLD, ierr)
            call MPI_BCAST(patch_icpp(i)%alter_patch(0), num_patches_max, MPI_LOGICAL, 0, MPI_COMM_WORLD, ierr)

            #:for VAR in [ 'x_centroid', 'y_centroid', 'z_centroid',           &
                & 'length_x', 'length_y', 'length_z', 'radius', 'epsilon',     &
                & 'beta', 'smooth_coeff', 'rho', 'p0', 'm0', 'r0', 'v0',       &
                & 'pres', 'gamma', 'pi_inf', 'hcid', 'cv', 'qv', 'qvp',        &
<<<<<<< HEAD
                & 'model%threshold', 'cf_val']
                call MPI_BCAST(patch_icpp(i)%${VAR}$, 1, mpi_p, 0, MPI_COMM_WORLD, ierr)
=======
                & 'model_threshold', 'cf_val']
                call MPI_BCAST(patch_icpp(i)%${VAR}$, 1, MPI_DOUBLE_PRECISION, 0, MPI_COMM_WORLD, ierr)
>>>>>>> a3d39dfe
            #:endfor

            call MPI_BCAST(patch_icpp(i)%model_filepath, len(patch_icpp(i)%model_filepath), MPI_CHARACTER, 0, MPI_COMM_WORLD, ierr)

            #:for VAR in [ 'model_translate', 'model_scale', 'model_rotate', &
                'normal', 'radii', 'vel', 'tau_e', 'alpha_rho', 'alpha' ]
                call MPI_BCAST(patch_icpp(i)%${VAR}$, size(patch_icpp(i)%${VAR}$), mpi_p, 0, MPI_COMM_WORLD, ierr)
            #:endfor

            call MPI_BCAST(patch_icpp(i)%model_spc, 1, MPI_INTEGER, 0, MPI_COMM_WORLD, ierr)

            ! Broadcast IB variables
            call MPI_BCAST(patch_ib(i)%geometry, 1, MPI_INTEGER, 0, MPI_COMM_WORLD, ierr)
            call MPI_BCAST(patch_ib(i)%model_filepath, len(patch_ib(i)%model_filepath), MPI_CHARACTER, 0, MPI_COMM_WORLD, ierr)
            call MPI_BCAST(patch_ib(i)%model_threshold, 1, MPI_DOUBLE_PRECISION, 0, MPI_COMM_WORLD, ierr)
            call MPI_BCAST(patch_ib(i)%model_spc, 1, MPI_INTEGER, 0, MPI_COMM_WORLD, ierr)

            #:for VAR in [ 'x_centroid', 'y_centroid', 'z_centroid',           &
                & 'length_x', 'length_y', 'length_z', 'radius', 'c', 'p', 't', 'm', 'theta', 'slip']
                call MPI_BCAST(patch_ib(i)%${VAR}$, 1, mpi_p, 0, MPI_COMM_WORLD, ierr)
            #:endfor

            #:for VAR in [ 'model_translate', 'model_scale', 'model_rotate']
                call MPI_BCAST(patch_ib(i)%${VAR}$, size(patch_ib(i)%${VAR}$), MPI_DOUBLE_PRECISION, 0, MPI_COMM_WORLD, ierr)
            #:endfor
        end do

        ! Fluids physical parameters
        do i = 1, num_fluids_max
            #:for VAR in [ 'gamma','pi_inf','mul0','ss','pv','gamma_v','M_v',  &
                & 'mu_v','k_v', 'G', 'cv', 'qv', 'qvp' ]
                call MPI_BCAST(fluid_pp(i)%${VAR}$, 1, mpi_p, 0, MPI_COMM_WORLD, ierr)
            #:endfor
        end do
#endif

    end subroutine s_mpi_bcast_user_inputs

    !> Description: This subroutine takes care of efficiently distributing
        !!              the computational domain among the available processors
        !!             as well as recomputing some of the global parameters so
        !!              that they reflect the configuration of sub-domain that is
        !!              overseen by the local processor.
    subroutine s_mpi_decompose_computational_domain

#ifdef MFC_MPI

        ! # of processors in the x-, y- and z-coordinate directions
        integer :: num_procs_x, num_procs_y, num_procs_z

        ! Temporary # of processors in x-, y- and z-coordinate directions
        ! used during the processor factorization optimization procedure
        real(wp) :: tmp_num_procs_x, tmp_num_procs_y, tmp_num_procs_z

        ! Processor factorization (fct) minimization parameter
        real(wp) :: fct_min

        ! Cartesian processor topology communicator
        integer :: MPI_COMM_CART

        ! Number of remaining cells for a particular coordinate direction
        ! after the bulk has evenly been distributed among the available
        ! processors for that coordinate direction
        integer :: rem_cells

        ! Generic loop iterators
        integer :: i, j

        if (num_procs == 1 .and. parallel_io) then
            do i = 1, num_dims
                start_idx(i) = 0
            end do
            return
        end if

        ! Performing the computational domain decomposition. The procedure
        ! is optimized by ensuring that each processor contains a close to
        ! equivalent piece of the computational domain. Note that explicit
        ! type-casting is omitted here for code legibility purposes.

        ! Generating 3D Cartesian Processor Topology =======================

        if (n > 0) then

            if (p > 0) then

                if (cyl_coord .and. p > 0) then
                    ! Implement pencil processor blocking if using cylindrical coordinates so
                    ! that all cells in azimuthal direction are stored on a single processor.
                    ! This is necessary for efficient application of Fourier filter near axis.

                    ! Initial values of the processor factorization optimization
                    num_procs_x = 1
                    num_procs_y = num_procs
                    num_procs_z = 1
                    ierr = -1

                    ! Computing minimization variable for these initial values
                    tmp_num_procs_x = num_procs_x
                    tmp_num_procs_y = num_procs_y
                    tmp_num_procs_z = num_procs_z
                    fct_min = 10._wp*abs((m + 1)/tmp_num_procs_x &
                                         - (n + 1)/tmp_num_procs_y)

                    ! Searching for optimal computational domain distribution
                    do i = 1, num_procs

                        if (mod(num_procs, i) == 0 &
                            .and. &
                            (m + 1)/i >= num_stcls_min*weno_order) then

                            tmp_num_procs_x = i
                            tmp_num_procs_y = num_procs/i

                            if (fct_min >= abs((m + 1)/tmp_num_procs_x &
                                               - (n + 1)/tmp_num_procs_y) &
                                .and. &
                                (n + 1)/tmp_num_procs_y &
                                >= &
                                num_stcls_min*weno_order) then

                                num_procs_x = i
                                num_procs_y = num_procs/i
                                fct_min = abs((m + 1)/tmp_num_procs_x &
                                              - (n + 1)/tmp_num_procs_y)
                                ierr = 0

                            end if

                        end if

                    end do

                else

                    ! Initial values of the processor factorization optimization
                    num_procs_x = 1
                    num_procs_y = 1
                    num_procs_z = num_procs
                    ierr = -1

                    ! Computing minimization variable for these initial values
                    tmp_num_procs_x = num_procs_x
                    tmp_num_procs_y = num_procs_y
                    tmp_num_procs_z = num_procs_z
                    fct_min = 10._wp*abs((m + 1)/tmp_num_procs_x &
                                         - (n + 1)/tmp_num_procs_y) &
                              + 10._wp*abs((n + 1)/tmp_num_procs_y &
                                           - (p + 1)/tmp_num_procs_z)

                    ! Searching for optimal computational domain distribution
                    do i = 1, num_procs

                        if (mod(num_procs, i) == 0 &
                            .and. &
                            (m + 1)/i >= num_stcls_min*weno_order) then

                            do j = 1, (num_procs/i)

                                if (mod(num_procs/i, j) == 0 &
                                    .and. &
                                    (n + 1)/j >= num_stcls_min*weno_order) then

                                    tmp_num_procs_x = i
                                    tmp_num_procs_y = j
                                    tmp_num_procs_z = num_procs/(i*j)

                                    if (fct_min >= abs((m + 1)/tmp_num_procs_x &
                                                       - (n + 1)/tmp_num_procs_y) &
                                        + abs((n + 1)/tmp_num_procs_y &
                                              - (p + 1)/tmp_num_procs_z) &
                                        .and. &
                                        (p + 1)/tmp_num_procs_z &
                                        >= &
                                        num_stcls_min*weno_order) &
                                        then

                                        num_procs_x = i
                                        num_procs_y = j
                                        num_procs_z = num_procs/(i*j)
                                        fct_min = abs((m + 1)/tmp_num_procs_x &
                                                      - (n + 1)/tmp_num_procs_y) &
                                                  + abs((n + 1)/tmp_num_procs_y &
                                                        - (p + 1)/tmp_num_procs_z)
                                        ierr = 0

                                    end if

                                end if

                            end do

                        end if

                    end do

                end if

                ! Checking whether the decomposition of the computational
                ! domain was successful
                if (proc_rank == 0 .and. ierr == -1) then
                    print '(A)', 'Unable to decompose computational '// &
                        'domain for selected number of '// &
                        'processors. Exiting ...'
                    call MPI_ABORT(MPI_COMM_WORLD, 1, ierr)
                end if

                ! Creating a new communicator using Cartesian topology
                call MPI_CART_CREATE(MPI_COMM_WORLD, 3, (/num_procs_x, &
                                                          num_procs_y, num_procs_z/), &
                                     (/.true., .true., .true./), &
                                     .false., MPI_COMM_CART, ierr)

                ! Finding corresponding Cartesian coordinates of the local
                ! processor rank in newly declared cartesian communicator
                call MPI_CART_COORDS(MPI_COMM_CART, proc_rank, 3, &
                                     proc_coords, ierr)

                ! END: Generating 3D Cartesian Processor Topology ==================

                ! Sub-domain Global Parameters in z-direction ======================

                ! Number of remaining cells after majority is distributed
                rem_cells = mod(p + 1, num_procs_z)

                ! Preliminary uniform cell-width spacing
                if (old_grid .neqv. .true.) then
                    dz = (z_domain%end - z_domain%beg)/real(p + 1, wp)
                end if

                ! Optimal number of cells per processor
                p = (p + 1)/num_procs_z - 1

                ! Distributing any remaining cells
                do i = 1, rem_cells
                    if (proc_coords(3) == i - 1) then
                        p = p + 1
                        exit
                    end if
                end do

                ! Beginning and end sub-domain boundary locations
                if (parallel_io .neqv. .true.) then
                    if (old_grid .neqv. .true.) then
                        if (proc_coords(3) < rem_cells) then
                            z_domain%beg = z_domain%beg + dz*real((p + 1)* &
                                                                  proc_coords(3))
                            z_domain%end = z_domain%end - dz*real((p + 1)* &
                                                                  (num_procs_z - proc_coords(3) - 1) &
                                                                  - (num_procs_z - rem_cells))
                        else
                            z_domain%beg = z_domain%beg + dz*real((p + 1)* &
                                                                  proc_coords(3) + rem_cells)
                            z_domain%end = z_domain%end - dz*real((p + 1)* &
                                                                  (num_procs_z - proc_coords(3) - 1))
                        end if
                    end if
                else
                    if (proc_coords(3) < rem_cells) then
                        start_idx(3) = (p + 1)*proc_coords(3)
                    else
                        start_idx(3) = (p + 1)*proc_coords(3) + rem_cells
                    end if
                end if

                ! ==================================================================

                ! Generating 2D Cartesian Processor Topology =======================

            else

                ! Initial values of the processor factorization optimization
                num_procs_x = 1
                num_procs_y = num_procs
                ierr = -1

                ! Computing minimization variable for these initial values
                tmp_num_procs_x = num_procs_x
                tmp_num_procs_y = num_procs_y
                fct_min = 10._wp*abs((m + 1)/tmp_num_procs_x &
                                     - (n + 1)/tmp_num_procs_y)

                ! Searching for optimal computational domain distribution
                do i = 1, num_procs

                    if (mod(num_procs, i) == 0 &
                        .and. &
                        (m + 1)/i >= num_stcls_min*weno_order) then

                        tmp_num_procs_x = i
                        tmp_num_procs_y = num_procs/i

                        if (fct_min >= abs((m + 1)/tmp_num_procs_x &
                                           - (n + 1)/tmp_num_procs_y) &
                            .and. &
                            (n + 1)/tmp_num_procs_y &
                            >= &
                            num_stcls_min*weno_order) then

                            num_procs_x = i
                            num_procs_y = num_procs/i
                            fct_min = abs((m + 1)/tmp_num_procs_x &
                                          - (n + 1)/tmp_num_procs_y)
                            ierr = 0

                        end if

                    end if

                end do

                ! Checking whether the decomposition of the computational
                ! domain was successful
                if (proc_rank == 0 .and. ierr == -1) then
                    print '(A)', 'Unable to decompose computational '// &
                        'domain for selected number of '// &
                        'processors. Exiting ...'
                    call MPI_ABORT(MPI_COMM_WORLD, 1, ierr)
                end if

                ! Creating a new communicator using Cartesian topology
                call MPI_CART_CREATE(MPI_COMM_WORLD, 2, (/num_procs_x, &
                                                          num_procs_y/), (/.true., &
                                                                           .true./), .false., MPI_COMM_CART, &
                                     ierr)

                ! Finding corresponding Cartesian coordinates of the local
                ! processor rank in newly declared cartesian communicator
                call MPI_CART_COORDS(MPI_COMM_CART, proc_rank, 2, &
                                     proc_coords, ierr)

            end if

            ! END: Generating 2D Cartesian Processor Topology ==================

            ! Sub-domain Global Parameters in y-direction ======================

            ! Number of remaining cells after majority has been distributed
            rem_cells = mod(n + 1, num_procs_y)

            ! Preliminary uniform cell-width spacing
            if (old_grid .neqv. .true.) then
                dy = (y_domain%end - y_domain%beg)/real(n + 1, wp)
            end if

            ! Optimal number of cells per processor
            n = (n + 1)/num_procs_y - 1

            ! Distributing any remaining cells
            do i = 1, rem_cells
                if (proc_coords(2) == i - 1) then
                    n = n + 1
                    exit
                end if
            end do

            ! Beginning and end sub-domain boundary locations
            if (parallel_io .neqv. .true.) then
                if (old_grid .neqv. .true.) then
                    if (proc_coords(2) < rem_cells) then
                        y_domain%beg = y_domain%beg + dy*real((n + 1)* &
                                                              proc_coords(2))
                        y_domain%end = y_domain%end - dy*real((n + 1)* &
                                                              (num_procs_y - proc_coords(2) - 1) &
                                                              - (num_procs_y - rem_cells))
                    else
                        y_domain%beg = y_domain%beg + dy*real((n + 1)* &
                                                              proc_coords(2) + rem_cells)
                        y_domain%end = y_domain%end - dy*real((n + 1)* &
                                                              (num_procs_y - proc_coords(2) - 1))
                    end if
                end if
            else
                if (proc_coords(2) < rem_cells) then
                    start_idx(2) = (n + 1)*proc_coords(2)
                else
                    start_idx(2) = (n + 1)*proc_coords(2) + rem_cells
                end if
            end if

            ! ==================================================================

            ! Generating 1D Cartesian Processor Topology =======================

        else

            ! Number of processors in the coordinate direction is equal to
            ! the total number of processors available
            num_procs_x = num_procs

            ! Creating a new communicator using Cartesian topology
            call MPI_CART_CREATE(MPI_COMM_WORLD, 1, (/num_procs_x/), &
                                 (/.true./), .false., MPI_COMM_CART, &
                                 ierr)

            ! Finding the corresponding Cartesian coordinates of the local
            ! processor rank in the newly declared cartesian communicator
            call MPI_CART_COORDS(MPI_COMM_CART, proc_rank, 1, &
                                 proc_coords, ierr)

        end if

        ! ==================================================================

        ! Sub-domain Global Parameters in x-direction ======================

        ! Number of remaining cells after majority has been distributed
        rem_cells = mod(m + 1, num_procs_x)

        ! Preliminary uniform cell-width spacing
        if (old_grid .neqv. .true.) then
            dx = (x_domain%end - x_domain%beg)/real(m + 1, wp)
        end if

        ! Optimal number of cells per processor
        m = (m + 1)/num_procs_x - 1

        ! Distributing any remaining cells
        do i = 1, rem_cells
            if (proc_coords(1) == i - 1) then
                m = m + 1
                exit
            end if
        end do

        ! Beginning and end sub-domain boundary locations
        if (parallel_io .neqv. .true.) then
            if (old_grid .neqv. .true.) then
                if (proc_coords(1) < rem_cells) then
                    x_domain%beg = x_domain%beg + dx*real((m + 1)* &
                                                          proc_coords(1))
                    x_domain%end = x_domain%end - dx*real((m + 1)* &
                                                          (num_procs_x - proc_coords(1) - 1) &
                                                          - (num_procs_x - rem_cells))
                else
                    x_domain%beg = x_domain%beg + dx*real((m + 1)* &
                                                          proc_coords(1) + rem_cells)
                    x_domain%end = x_domain%end - dx*real((m + 1)* &
                                                          (num_procs_x - proc_coords(1) - 1))
                end if
            end if
        else
            if (proc_coords(1) < rem_cells) then
                start_idx(1) = (m + 1)*proc_coords(1)
            else
                start_idx(1) = (m + 1)*proc_coords(1) + rem_cells
            end if
        end if

        ! ==================================================================

#endif

    end subroutine s_mpi_decompose_computational_domain

end module m_mpi_proxy<|MERGE_RESOLUTION|>--- conflicted
+++ resolved
@@ -84,13 +84,9 @@
                 & 'length_x', 'length_y', 'length_z', 'radius', 'epsilon',     &
                 & 'beta', 'smooth_coeff', 'rho', 'p0', 'm0', 'r0', 'v0',       &
                 & 'pres', 'gamma', 'pi_inf', 'hcid', 'cv', 'qv', 'qvp',        &
-<<<<<<< HEAD
-                & 'model%threshold', 'cf_val']
+
+                & 'model_threshold', 'cf_val']
                 call MPI_BCAST(patch_icpp(i)%${VAR}$, 1, mpi_p, 0, MPI_COMM_WORLD, ierr)
-=======
-                & 'model_threshold', 'cf_val']
-                call MPI_BCAST(patch_icpp(i)%${VAR}$, 1, MPI_DOUBLE_PRECISION, 0, MPI_COMM_WORLD, ierr)
->>>>>>> a3d39dfe
             #:endfor
 
             call MPI_BCAST(patch_icpp(i)%model_filepath, len(patch_icpp(i)%model_filepath), MPI_CHARACTER, 0, MPI_COMM_WORLD, ierr)
