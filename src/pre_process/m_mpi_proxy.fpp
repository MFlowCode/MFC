--- conflicted
+++ resolved
@@ -90,15 +90,11 @@
                 call MPI_BCAST(patch_icpp(i)%${VAR}$, 1, MPI_DOUBLE_PRECISION, 0, MPI_COMM_WORLD, ierr)
             #:endfor
 
-<<<<<<< HEAD
             #:for VAR in [ '2', '3', '4', '5', '6', '7', '8', '9']
                 call MPI_BCAST(patch_icpp(i)%a(${VAR}$), 1, MPI_DOUBLE_PRECISION, 0, MPI_COMM_WORLD, ierr)
             #:endfor
 
             call MPI_BCAST(patch_icpp(i)%model%filepath, len(patch_icpp(i)%model%filepath), MPI_CHARACTER, 0, MPI_COMM_WORLD, ierr)
-=======
-            call MPI_BCAST(patch_icpp(i)%model_filepath, len(patch_icpp(i)%model_filepath), MPI_CHARACTER, 0, MPI_COMM_WORLD, ierr)
->>>>>>> a3d39dfe
 
             #:for VAR in [ 'model_translate', 'model_scale', 'model_rotate', &
                 'normal', 'radii', 'vel', 'tau_e', 'alpha_rho', 'alpha' ]
