!>
!! @file m_mpi_proxy.f90
!! @brief Contains module m_mpi_proxy

!> @brief This module serves as a proxy to the parameters and subroutines
!!              available in the MPI implementation's MPI module. Specifically,
!!              the role of the proxy is to harness basic MPI commands into more
!!              complex procedures as to achieve the required pre-processing
!!              communication goals.
module m_mpi_proxy

#ifdef MFC_MPI
    use mpi                    !< Message passing interface (MPI) module
#endif

    use m_helper

    use m_derived_types         !< Definitions of the derived types

    use m_global_parameters     !< Global parameters for the code

    use m_mpi_common

    implicit none

    integer, private :: err_code, ierr, v_size !<
        !! Generic flags used to identify and report MPI errors

    real(wp), private, allocatable, dimension(:), target :: q_prims_buff_send !<
        !! This variable is utilized to pack and send the buffer of the cell-average
        !! primitive variables, for a single computational domain boundary at the
        !! time, to the relevant neighboring processor.

    real(wp), private, allocatable, dimension(:), target :: q_prims_buff_recv !<
        !! q_prims_buff_recv is utilized to receive and unpack the buffer of the cell-
        !! average primitive variables, for a single computational domain boundary
        !! at the time, from the relevant neighboring processor.

    ! integer :: halo_size

contains
    !> Since only processor with rank 0 is in charge of reading
            !!       and checking the consistency of the user provided inputs,
            !!       these are not available to the remaining processors. This
            !!       subroutine is then in charge of broadcasting the required
            !!       information.
    subroutine s_mpi_bcast_user_inputs

#ifdef MFC_MPI

        ! Generic loop iterator
        integer :: i

        ! Logistics
        call MPI_BCAST(case_dir, len(case_dir), MPI_CHARACTER, 0, MPI_COMM_WORLD, ierr)

        #:for VAR in ['t_step_old', 't_step_start', 'm', 'n', 'p', 'm_glb', 'n_glb', 'p_glb',  &
            & 'loops_x', 'loops_y', 'loops_z', 'model_eqns', 'num_fluids',     &
            & 'weno_order', 'precision', 'perturb_flow_fluid', &
            & 'perturb_sph_fluid', 'num_patches', 'thermal', 'nb', 'dist_type',&
            & 'R0_type', 'relax_model', 'num_ibs', 'n_start', 'elliptic_smoothing_iters', &
            & 'num_bc_patches' ]
            call MPI_BCAST(${VAR}$, 1, MPI_INTEGER, 0, MPI_COMM_WORLD, ierr)
        #:endfor

        #:for VAR in [ 'old_grid','old_ic','stretch_x','stretch_y','stretch_z',&
            & 'cyl_coord','mpp_lim','hypoelasticity', 'relax', 'parallel_io',  &
            & 'perturb_flow', 'perturb_sph', 'mixlayer_vel_profile',           &
            & 'mixlayer_perturb', 'bubbles_euler', 'polytropic', 'polydisperse',&
            & 'qbmm', 'file_per_process', 'adv_n', 'ib' , 'cfl_adap_dt',       &
            & 'cfl_const_dt', 'cfl_dt', 'surface_tension',                     &
            & 'hyperelasticity', 'pre_stress', 'elliptic_smoothing', 'viscous',&
            & 'bubbles_lagrange', 'bc_io', 'mhd', 'relativity', 'cont_damage'  ]
            call MPI_BCAST(${VAR}$, 1, MPI_LOGICAL, 0, MPI_COMM_WORLD, ierr)
        #:endfor
        call MPI_BCAST(fluid_rho(1), num_fluids_max, MPI_LOGICAL, 0, MPI_COMM_WORLD, ierr)

        #:for VAR in [ 'x_domain%beg', 'x_domain%end', 'y_domain%beg',         &
            & 'y_domain%end', 'z_domain%beg', 'z_domain%end', 'a_x', 'a_y',    &
            & 'a_z', 'x_a', 'x_b', 'y_a', 'y_b', 'z_a', 'z_b', 'bc_x%beg',     &
            & 'bc_x%end', 'bc_y%beg', 'bc_y%end', 'bc_z%beg', 'bc_z%end',      &
            & 'perturb_flow_mag', 'pref', 'rhoref', 'poly_sigma', 'R0ref',     &
            & 'Web', 'Ca', 'Re_inv', 'sigR', 'sigV', 'rhoRV', 'palpha_eps',    &
            & 'ptgalpha_eps', 'sigma', 'pi_fac', 'mixlayer_vel_coef',          &
            & 'mixlayer_domain', 'Bx0' ]
            call MPI_BCAST(${VAR}$, 1, mpi_p, 0, MPI_COMM_WORLD, ierr)
        #:endfor

        do i = 1, num_bc_patches_max
            #:for VAR in ['geometry', 'type', 'dir', 'loc']
                call MPI_BCAST(patch_bc(i)%${VAR}$, 1, MPI_INTEGER, 0, MPI_COMM_WORLD, ierr)
            #:endfor

            call MPI_BCAST(patch_bc(i)%radius, 1, mpi_p, 0, MPI_COMM_WORLD, ierr)

            #:for VAR in ['centroid', 'length']
                call MPI_BCAST(patch_bc(i)%${VAR}$, size(patch_bc(i)%${VAR}$), mpi_p, 0, MPI_COMM_WORLD, ierr)
            #:endfor
        end do

        do i = 1, num_patches_max
            #:for VAR in [ 'geometry', 'smooth_patch_id']
                call MPI_BCAST(patch_icpp(i)%${VAR}$, 1, MPI_INTEGER, 0, MPI_COMM_WORLD, ierr)
            #:endfor

            call MPI_BCAST(patch_icpp(i)%smoothen, 1, MPI_LOGICAL, 0, MPI_COMM_WORLD, ierr)
            call MPI_BCAST(patch_icpp(i)%non_axis_sym, 1, MPI_LOGICAL, 0, MPI_COMM_WORLD, ierr)
            call MPI_BCAST(patch_icpp(i)%alter_patch(0), num_patches_max, MPI_LOGICAL, 0, MPI_COMM_WORLD, ierr)

            #:for VAR in [ 'x_centroid', 'y_centroid', 'z_centroid',           &
                & 'length_x', 'length_y', 'length_z', 'radius', 'epsilon',     &
                & 'beta', 'smooth_coeff', 'rho', 'p0', 'm0', 'r0', 'v0',       &
                & 'pres', 'gamma', 'pi_inf', 'hcid', 'cv', 'qv', 'qvp',        &
                & 'model_threshold', 'cf_val', 'Bx', 'By', 'Bz']
                call MPI_BCAST(patch_icpp(i)%${VAR}$, 1, mpi_p, 0, MPI_COMM_WORLD, ierr)
            #:endfor

            #:for VAR in [ '2', '3', '4', '5', '6', '7', '8', '9']
                call MPI_BCAST(patch_icpp(i)%a(${VAR}$), 1, mpi_p, 0, MPI_COMM_WORLD, ierr)
            #:endfor

            call MPI_BCAST(patch_icpp(i)%model_filepath, len(patch_icpp(i)%model_filepath), MPI_CHARACTER, 0, MPI_COMM_WORLD, ierr)

            #:for VAR in [ 'model_translate', 'model_scale', 'model_rotate', &
                'normal', 'radii', 'vel', 'tau_e', 'alpha_rho', 'alpha' ]
                call MPI_BCAST(patch_icpp(i)%${VAR}$, size(patch_icpp(i)%${VAR}$), mpi_p, 0, MPI_COMM_WORLD, ierr)
            #:endfor

            call MPI_BCAST(patch_icpp(i)%model_spc, 1, MPI_INTEGER, 0, MPI_COMM_WORLD, ierr)

            ! Broadcast IB variables
            call MPI_BCAST(patch_ib(i)%geometry, 1, MPI_INTEGER, 0, MPI_COMM_WORLD, ierr)
            call MPI_BCAST(patch_ib(i)%model_filepath, len(patch_ib(i)%model_filepath), MPI_CHARACTER, 0, MPI_COMM_WORLD, ierr)
            call MPI_BCAST(patch_ib(i)%model_threshold, 1, mpi_p, 0, MPI_COMM_WORLD, ierr)
            call MPI_BCAST(patch_ib(i)%model_spc, 1, MPI_INTEGER, 0, MPI_COMM_WORLD, ierr)

            #:for VAR in [ 'x_centroid', 'y_centroid', 'z_centroid',           &
                & 'length_x', 'length_y', 'length_z', 'radius', 'c', 'p', 't', 'm', 'theta']
                call MPI_BCAST(patch_ib(i)%${VAR}$, 1, mpi_p, 0, MPI_COMM_WORLD, ierr)
            #:endfor
            call MPI_BCAST(patch_ib(i)%slip, 1, MPI_LOGICAL, 0, MPI_COMM_WORLD, ierr)

            #:for VAR in [ 'model_translate', 'model_scale', 'model_rotate']
                call MPI_BCAST(patch_ib(i)%${VAR}$, size(patch_ib(i)%${VAR}$), mpi_p, 0, MPI_COMM_WORLD, ierr)
            #:endfor
        end do

        ! Fluids physical parameters
        do i = 1, num_fluids_max
            #:for VAR in [ 'gamma','pi_inf','mul0','ss','pv','gamma_v','M_v',  &
                & 'mu_v','k_v', 'G', 'cv', 'qv', 'qvp' ]
                call MPI_BCAST(fluid_pp(i)%${VAR}$, 1, mpi_p, 0, MPI_COMM_WORLD, ierr)
            #:endfor
        end do
#endif

    end subroutine s_mpi_bcast_user_inputs

<<<<<<< HEAD
end module m_mpi_proxy
=======
    !> Description: This subroutine takes care of efficiently distributing
            !!              the computational domain among the available processors
            !!             as well as recomputing some of the global parameters so
            !!              that they reflect the configuration of sub-domain that is
            !!              overseen by the local processor.
    subroutine s_mpi_decompose_computational_domain

#ifdef MFC_MPI

        ! # of processors in the x-, y- and z-coordinate directions
        integer :: num_procs_x, num_procs_y, num_procs_z

        ! Temporary # of processors in x-, y- and z-coordinate directions
        ! used during the processor factorization optimization procedure
        real(wp) :: tmp_num_procs_x, tmp_num_procs_y, tmp_num_procs_z

        ! Processor factorization (fct) minimization parameter
        real(wp) :: fct_min

        ! Cartesian processor topology communicator
        integer :: MPI_COMM_CART

        ! Number of remaining cells for a particular coordinate direction
        ! after the bulk has evenly been distributed among the available
        ! processors for that coordinate direction
        integer :: rem_cells

        ! Generic loop iterators
        integer :: i, j

        if (num_procs == 1 .and. parallel_io) then
            do i = 1, num_dims
                start_idx(i) = 0
            end do
            return
        end if

        ! Performing the computational domain decomposition. The procedure
        ! is optimized by ensuring that each processor contains a close to
        ! equivalent piece of the computational domain. Note that explicit
        ! type-casting is omitted here for code legibility purposes.

        ! Generating 3D Cartesian Processor Topology

        if (n > 0) then

            if (p > 0) then

                if (cyl_coord .and. p > 0) then
                    ! Implement pencil processor blocking if using cylindrical coordinates so
                    ! that all cells in azimuthal direction are stored on a single processor.
                    ! This is necessary for efficient application of Fourier filter near axis.

                    ! Initial values of the processor factorization optimization
                    num_procs_x = 1
                    num_procs_y = num_procs
                    num_procs_z = 1
                    ierr = -1

                    ! Computing minimization variable for these initial values
                    tmp_num_procs_x = num_procs_x
                    tmp_num_procs_y = num_procs_y
                    tmp_num_procs_z = num_procs_z
                    fct_min = 10._wp*abs((m + 1)/tmp_num_procs_x &
                                         - (n + 1)/tmp_num_procs_y)

                    ! Searching for optimal computational domain distribution
                    do i = 1, num_procs

                        if (mod(num_procs, i) == 0 &
                            .and. &
                            (m + 1)/i >= num_stcls_min*weno_order) then

                            tmp_num_procs_x = i
                            tmp_num_procs_y = num_procs/i

                            if (fct_min >= abs((m + 1)/tmp_num_procs_x &
                                               - (n + 1)/tmp_num_procs_y) &
                                .and. &
                                (n + 1)/tmp_num_procs_y &
                                >= &
                                num_stcls_min*weno_order) then

                                num_procs_x = i
                                num_procs_y = num_procs/i
                                fct_min = abs((m + 1)/tmp_num_procs_x &
                                              - (n + 1)/tmp_num_procs_y)
                                ierr = 0

                            end if

                        end if

                    end do

                else

                    ! Initial values of the processor factorization optimization
                    num_procs_x = 1
                    num_procs_y = 1
                    num_procs_z = num_procs
                    ierr = -1

                    ! Computing minimization variable for these initial values
                    tmp_num_procs_x = num_procs_x
                    tmp_num_procs_y = num_procs_y
                    tmp_num_procs_z = num_procs_z
                    fct_min = 10._wp*abs((m + 1)/tmp_num_procs_x &
                                         - (n + 1)/tmp_num_procs_y) &
                              + 10._wp*abs((n + 1)/tmp_num_procs_y &
                                           - (p + 1)/tmp_num_procs_z)

                    ! Searching for optimal computational domain distribution
                    do i = 1, num_procs

                        if (mod(num_procs, i) == 0 &
                            .and. &
                            (m + 1)/i >= num_stcls_min*weno_order) then

                            do j = 1, (num_procs/i)

                                if (mod(num_procs/i, j) == 0 &
                                    .and. &
                                    (n + 1)/j >= num_stcls_min*weno_order) then

                                    tmp_num_procs_x = i
                                    tmp_num_procs_y = j
                                    tmp_num_procs_z = num_procs/(i*j)

                                    if (fct_min >= abs((m + 1)/tmp_num_procs_x &
                                                       - (n + 1)/tmp_num_procs_y) &
                                        + abs((n + 1)/tmp_num_procs_y &
                                              - (p + 1)/tmp_num_procs_z) &
                                        .and. &
                                        (p + 1)/tmp_num_procs_z &
                                        >= &
                                        num_stcls_min*weno_order) &
                                        then

                                        num_procs_x = i
                                        num_procs_y = j
                                        num_procs_z = num_procs/(i*j)
                                        fct_min = abs((m + 1)/tmp_num_procs_x &
                                                      - (n + 1)/tmp_num_procs_y) &
                                                  + abs((n + 1)/tmp_num_procs_y &
                                                        - (p + 1)/tmp_num_procs_z)
                                        ierr = 0

                                    end if

                                end if

                            end do

                        end if

                    end do

                end if

                ! Checking whether the decomposition of the computational
                ! domain was successful
                if (proc_rank == 0 .and. ierr == -1) then
                    print '(A)', 'Unable to decompose computational '// &
                        'domain for selected number of '// &
                        'processors. Exiting.'
                    call MPI_ABORT(MPI_COMM_WORLD, 1, ierr)
                end if

                ! Creating a new communicator using Cartesian topology
                call MPI_CART_CREATE(MPI_COMM_WORLD, 3, (/num_procs_x, &
                                                          num_procs_y, num_procs_z/), &
                                     (/.true., .true., .true./), &
                                     .false., MPI_COMM_CART, ierr)

                ! Finding corresponding Cartesian coordinates of the local
                ! processor rank in newly declared cartesian communicator
                call MPI_CART_COORDS(MPI_COMM_CART, proc_rank, 3, &
                                     proc_coords, ierr)

                ! END: Generating 3D Cartesian Processor Topology

                ! Sub-domain Global Parameters in z-direction

                ! Number of remaining cells after majority is distributed
                rem_cells = mod(p + 1, num_procs_z)

                ! Preliminary uniform cell-width spacing
                if (old_grid .neqv. .true.) then
                    dz = (z_domain%end - z_domain%beg)/real(p + 1, wp)
                end if

                ! Optimal number of cells per processor
                p = (p + 1)/num_procs_z - 1

                ! Distributing any remaining cells
                do i = 1, rem_cells
                    if (proc_coords(3) == i - 1) then
                        p = p + 1
                        exit
                    end if
                end do

                ! Boundary condition at the beginning
                if (proc_coords(3) > 0 .or. (bc_z%beg == BC_PERIODIC .and. num_procs_z > 1)) then
                    proc_coords(3) = proc_coords(3) - 1
                    call MPI_CART_RANK(MPI_COMM_CART, proc_coords, &
                                       bc_z%beg, ierr)
                    proc_coords(3) = proc_coords(3) + 1
                end if

                ! Boundary condition at the end
                if (proc_coords(3) < num_procs_z - 1 .or. (bc_z%end == BC_PERIODIC .and. num_procs_z > 1)) then
                    proc_coords(3) = proc_coords(3) + 1
                    call MPI_CART_RANK(MPI_COMM_CART, proc_coords, &
                                       bc_z%end, ierr)
                    proc_coords(3) = proc_coords(3) - 1
                end if

                ! Beginning and end sub-domain boundary locations
                if (parallel_io .neqv. .true.) then
                    if (old_grid .neqv. .true.) then
                        if (proc_coords(3) < rem_cells) then
                            z_domain%beg = z_domain%beg + dz*real((p + 1)* &
                                                                  proc_coords(3))
                            z_domain%end = z_domain%end - dz*real((p + 1)* &
                                                                  (num_procs_z - proc_coords(3) - 1) &
                                                                  - (num_procs_z - rem_cells))
                        else
                            z_domain%beg = z_domain%beg + dz*real((p + 1)* &
                                                                  proc_coords(3) + rem_cells)
                            z_domain%end = z_domain%end - dz*real((p + 1)* &
                                                                  (num_procs_z - proc_coords(3) - 1))
                        end if
                    end if
                else
                    if (proc_coords(3) < rem_cells) then
                        start_idx(3) = (p + 1)*proc_coords(3)
                    else
                        start_idx(3) = (p + 1)*proc_coords(3) + rem_cells
                    end if
                end if

                ! Generating 2D Cartesian Processor Topology

            else

                ! Initial values of the processor factorization optimization
                num_procs_x = 1
                num_procs_y = num_procs
                ierr = -1

                ! Computing minimization variable for these initial values
                tmp_num_procs_x = num_procs_x
                tmp_num_procs_y = num_procs_y
                fct_min = 10._wp*abs((m + 1)/tmp_num_procs_x &
                                     - (n + 1)/tmp_num_procs_y)

                ! Searching for optimal computational domain distribution
                do i = 1, num_procs

                    if (mod(num_procs, i) == 0 &
                        .and. &
                        (m + 1)/i >= num_stcls_min*weno_order) then

                        tmp_num_procs_x = i
                        tmp_num_procs_y = num_procs/i

                        if (fct_min >= abs((m + 1)/tmp_num_procs_x &
                                           - (n + 1)/tmp_num_procs_y) &
                            .and. &
                            (n + 1)/tmp_num_procs_y &
                            >= &
                            num_stcls_min*weno_order) then

                            num_procs_x = i
                            num_procs_y = num_procs/i
                            fct_min = abs((m + 1)/tmp_num_procs_x &
                                          - (n + 1)/tmp_num_procs_y)
                            ierr = 0

                        end if

                    end if

                end do

                ! Checking whether the decomposition of the computational
                ! domain was successful
                if (proc_rank == 0 .and. ierr == -1) then
                    print '(A)', 'Unable to decompose computational '// &
                        'domain for selected number of '// &
                        'processors. Exiting.'
                    call MPI_ABORT(MPI_COMM_WORLD, 1, ierr)
                end if

                ! Creating a new communicator using Cartesian topology
                call MPI_CART_CREATE(MPI_COMM_WORLD, 2, (/num_procs_x, &
                                                          num_procs_y/), (/.true., &
                                                                           .true./), .false., MPI_COMM_CART, &
                                     ierr)
                ! Finding corresponding Cartesian coordinates of the local
                ! processor rank in newly declared cartesian communicator
                call MPI_CART_COORDS(MPI_COMM_CART, proc_rank, 2, &
                                     proc_coords, ierr)

            end if

            ! END: Generating 2D Cartesian Processor Topology

            ! Sub-domain Global Parameters in y-direction

            ! Number of remaining cells after majority has been distributed
            rem_cells = mod(n + 1, num_procs_y)

            ! Preliminary uniform cell-width spacing
            if (old_grid .neqv. .true.) then
                dy = (y_domain%end - y_domain%beg)/real(n + 1, wp)
            end if

            ! Optimal number of cells per processor
            n = (n + 1)/num_procs_y - 1

            ! Distributing any remaining cells
            do i = 1, rem_cells
                if (proc_coords(2) == i - 1) then
                    n = n + 1
                    exit
                end if
            end do

            ! Boundary condition at the beginning
            if (proc_coords(2) > 0 .or. (bc_y%beg == BC_PERIODIC .and. num_procs_y > 1)) then
                proc_coords(2) = proc_coords(2) - 1
                call MPI_CART_RANK(MPI_COMM_CART, proc_coords, &
                                   bc_y%beg, ierr)
                proc_coords(2) = proc_coords(2) + 1
            end if

            ! Boundary condition at the end
            if (proc_coords(2) < num_procs_y - 1 .or. (bc_y%end == BC_PERIODIC .and. num_procs_y > 1)) then
                proc_coords(2) = proc_coords(2) + 1
                call MPI_CART_RANK(MPI_COMM_CART, proc_coords, &
                                   bc_y%end, ierr)
                proc_coords(2) = proc_coords(2) - 1
            end if

            ! Beginning and end sub-domain boundary locations
            if (parallel_io .neqv. .true.) then
                if (old_grid .neqv. .true.) then
                    if (proc_coords(2) < rem_cells) then
                        y_domain%beg = y_domain%beg + dy*real((n + 1)* &
                                                              proc_coords(2))
                        y_domain%end = y_domain%end - dy*real((n + 1)* &
                                                              (num_procs_y - proc_coords(2) - 1) &
                                                              - (num_procs_y - rem_cells))
                    else
                        y_domain%beg = y_domain%beg + dy*real((n + 1)* &
                                                              proc_coords(2) + rem_cells)
                        y_domain%end = y_domain%end - dy*real((n + 1)* &
                                                              (num_procs_y - proc_coords(2) - 1))
                    end if
                end if
            else
                if (proc_coords(2) < rem_cells) then
                    start_idx(2) = (n + 1)*proc_coords(2)
                else
                    start_idx(2) = (n + 1)*proc_coords(2) + rem_cells
                end if
            end if

            ! Generating 1D Cartesian Processor Topology

        else

            ! Number of processors in the coordinate direction is equal to
            ! the total number of processors available
            num_procs_x = num_procs

            ! Creating a new communicator using Cartesian topology
            call MPI_CART_CREATE(MPI_COMM_WORLD, 1, (/num_procs_x/), &
                                 (/.true./), .false., MPI_COMM_CART, &
                                 ierr)

            ! Finding the corresponding Cartesian coordinates of the local
            ! processor rank in the newly declared cartesian communicator
            call MPI_CART_COORDS(MPI_COMM_CART, proc_rank, 1, &
                                 proc_coords, ierr)

        end if

        ! Sub-domain Global Parameters in x-direction

        ! Number of remaining cells after majority has been distributed
        rem_cells = mod(m + 1, num_procs_x)

        ! Preliminary uniform cell-width spacing
        if (old_grid .neqv. .true.) then
            dx = (x_domain%end - x_domain%beg)/real(m + 1, wp)
        end if

        ! Optimal number of cells per processor
        m = (m + 1)/num_procs_x - 1

        ! Distributing any remaining cells
        do i = 1, rem_cells
            if (proc_coords(1) == i - 1) then
                m = m + 1
                exit
            end if
        end do

        ! Boundary condition at the beginning
        if (proc_coords(1) > 0 .or. (bc_x%beg == BC_PERIODIC .and. num_procs_x > 1)) then
            proc_coords(1) = proc_coords(1) - 1
            call MPI_CART_RANK(MPI_COMM_CART, proc_coords, bc_x%beg, ierr)
            proc_coords(1) = proc_coords(1) + 1
        end if

        ! Boundary condition at the end
        if (proc_coords(1) < num_procs_x - 1 .or. (bc_x%end == BC_PERIODIC .and. num_procs_x > 1)) then
            proc_coords(1) = proc_coords(1) + 1
            call MPI_CART_RANK(MPI_COMM_CART, proc_coords, bc_x%end, ierr)
            proc_coords(1) = proc_coords(1) - 1
        end if

        ! Beginning and end sub-domain boundary locations
        if (parallel_io .neqv. .true.) then
            if (old_grid .neqv. .true.) then
                if (proc_coords(1) < rem_cells) then
                    x_domain%beg = x_domain%beg + dx*real((m + 1)* &
                                                          proc_coords(1))
                    x_domain%end = x_domain%end - dx*real((m + 1)* &
                                                          (num_procs_x - proc_coords(1) - 1) &
                                                          - (num_procs_x - rem_cells))
                else
                    x_domain%beg = x_domain%beg + dx*real((m + 1)* &
                                                          proc_coords(1) + rem_cells)
                    x_domain%end = x_domain%end - dx*real((m + 1)* &
                                                          (num_procs_x - proc_coords(1) - 1))
                end if
            end if
        else
            if (proc_coords(1) < rem_cells) then
                start_idx(1) = (m + 1)*proc_coords(1)
            else
                start_idx(1) = (m + 1)*proc_coords(1) + rem_cells
            end if
        end if

#endif

    end subroutine s_mpi_decompose_computational_domain
end module m_mpi_proxy
>>>>>>> 8230af18
<|MERGE_RESOLUTION|>--- conflicted
+++ resolved
@@ -156,461 +156,4 @@
 
     end subroutine s_mpi_bcast_user_inputs
 
-<<<<<<< HEAD
 end module m_mpi_proxy
-=======
-    !> Description: This subroutine takes care of efficiently distributing
-            !!              the computational domain among the available processors
-            !!             as well as recomputing some of the global parameters so
-            !!              that they reflect the configuration of sub-domain that is
-            !!              overseen by the local processor.
-    subroutine s_mpi_decompose_computational_domain
-
-#ifdef MFC_MPI
-
-        ! # of processors in the x-, y- and z-coordinate directions
-        integer :: num_procs_x, num_procs_y, num_procs_z
-
-        ! Temporary # of processors in x-, y- and z-coordinate directions
-        ! used during the processor factorization optimization procedure
-        real(wp) :: tmp_num_procs_x, tmp_num_procs_y, tmp_num_procs_z
-
-        ! Processor factorization (fct) minimization parameter
-        real(wp) :: fct_min
-
-        ! Cartesian processor topology communicator
-        integer :: MPI_COMM_CART
-
-        ! Number of remaining cells for a particular coordinate direction
-        ! after the bulk has evenly been distributed among the available
-        ! processors for that coordinate direction
-        integer :: rem_cells
-
-        ! Generic loop iterators
-        integer :: i, j
-
-        if (num_procs == 1 .and. parallel_io) then
-            do i = 1, num_dims
-                start_idx(i) = 0
-            end do
-            return
-        end if
-
-        ! Performing the computational domain decomposition. The procedure
-        ! is optimized by ensuring that each processor contains a close to
-        ! equivalent piece of the computational domain. Note that explicit
-        ! type-casting is omitted here for code legibility purposes.
-
-        ! Generating 3D Cartesian Processor Topology
-
-        if (n > 0) then
-
-            if (p > 0) then
-
-                if (cyl_coord .and. p > 0) then
-                    ! Implement pencil processor blocking if using cylindrical coordinates so
-                    ! that all cells in azimuthal direction are stored on a single processor.
-                    ! This is necessary for efficient application of Fourier filter near axis.
-
-                    ! Initial values of the processor factorization optimization
-                    num_procs_x = 1
-                    num_procs_y = num_procs
-                    num_procs_z = 1
-                    ierr = -1
-
-                    ! Computing minimization variable for these initial values
-                    tmp_num_procs_x = num_procs_x
-                    tmp_num_procs_y = num_procs_y
-                    tmp_num_procs_z = num_procs_z
-                    fct_min = 10._wp*abs((m + 1)/tmp_num_procs_x &
-                                         - (n + 1)/tmp_num_procs_y)
-
-                    ! Searching for optimal computational domain distribution
-                    do i = 1, num_procs
-
-                        if (mod(num_procs, i) == 0 &
-                            .and. &
-                            (m + 1)/i >= num_stcls_min*weno_order) then
-
-                            tmp_num_procs_x = i
-                            tmp_num_procs_y = num_procs/i
-
-                            if (fct_min >= abs((m + 1)/tmp_num_procs_x &
-                                               - (n + 1)/tmp_num_procs_y) &
-                                .and. &
-                                (n + 1)/tmp_num_procs_y &
-                                >= &
-                                num_stcls_min*weno_order) then
-
-                                num_procs_x = i
-                                num_procs_y = num_procs/i
-                                fct_min = abs((m + 1)/tmp_num_procs_x &
-                                              - (n + 1)/tmp_num_procs_y)
-                                ierr = 0
-
-                            end if
-
-                        end if
-
-                    end do
-
-                else
-
-                    ! Initial values of the processor factorization optimization
-                    num_procs_x = 1
-                    num_procs_y = 1
-                    num_procs_z = num_procs
-                    ierr = -1
-
-                    ! Computing minimization variable for these initial values
-                    tmp_num_procs_x = num_procs_x
-                    tmp_num_procs_y = num_procs_y
-                    tmp_num_procs_z = num_procs_z
-                    fct_min = 10._wp*abs((m + 1)/tmp_num_procs_x &
-                                         - (n + 1)/tmp_num_procs_y) &
-                              + 10._wp*abs((n + 1)/tmp_num_procs_y &
-                                           - (p + 1)/tmp_num_procs_z)
-
-                    ! Searching for optimal computational domain distribution
-                    do i = 1, num_procs
-
-                        if (mod(num_procs, i) == 0 &
-                            .and. &
-                            (m + 1)/i >= num_stcls_min*weno_order) then
-
-                            do j = 1, (num_procs/i)
-
-                                if (mod(num_procs/i, j) == 0 &
-                                    .and. &
-                                    (n + 1)/j >= num_stcls_min*weno_order) then
-
-                                    tmp_num_procs_x = i
-                                    tmp_num_procs_y = j
-                                    tmp_num_procs_z = num_procs/(i*j)
-
-                                    if (fct_min >= abs((m + 1)/tmp_num_procs_x &
-                                                       - (n + 1)/tmp_num_procs_y) &
-                                        + abs((n + 1)/tmp_num_procs_y &
-                                              - (p + 1)/tmp_num_procs_z) &
-                                        .and. &
-                                        (p + 1)/tmp_num_procs_z &
-                                        >= &
-                                        num_stcls_min*weno_order) &
-                                        then
-
-                                        num_procs_x = i
-                                        num_procs_y = j
-                                        num_procs_z = num_procs/(i*j)
-                                        fct_min = abs((m + 1)/tmp_num_procs_x &
-                                                      - (n + 1)/tmp_num_procs_y) &
-                                                  + abs((n + 1)/tmp_num_procs_y &
-                                                        - (p + 1)/tmp_num_procs_z)
-                                        ierr = 0
-
-                                    end if
-
-                                end if
-
-                            end do
-
-                        end if
-
-                    end do
-
-                end if
-
-                ! Checking whether the decomposition of the computational
-                ! domain was successful
-                if (proc_rank == 0 .and. ierr == -1) then
-                    print '(A)', 'Unable to decompose computational '// &
-                        'domain for selected number of '// &
-                        'processors. Exiting.'
-                    call MPI_ABORT(MPI_COMM_WORLD, 1, ierr)
-                end if
-
-                ! Creating a new communicator using Cartesian topology
-                call MPI_CART_CREATE(MPI_COMM_WORLD, 3, (/num_procs_x, &
-                                                          num_procs_y, num_procs_z/), &
-                                     (/.true., .true., .true./), &
-                                     .false., MPI_COMM_CART, ierr)
-
-                ! Finding corresponding Cartesian coordinates of the local
-                ! processor rank in newly declared cartesian communicator
-                call MPI_CART_COORDS(MPI_COMM_CART, proc_rank, 3, &
-                                     proc_coords, ierr)
-
-                ! END: Generating 3D Cartesian Processor Topology
-
-                ! Sub-domain Global Parameters in z-direction
-
-                ! Number of remaining cells after majority is distributed
-                rem_cells = mod(p + 1, num_procs_z)
-
-                ! Preliminary uniform cell-width spacing
-                if (old_grid .neqv. .true.) then
-                    dz = (z_domain%end - z_domain%beg)/real(p + 1, wp)
-                end if
-
-                ! Optimal number of cells per processor
-                p = (p + 1)/num_procs_z - 1
-
-                ! Distributing any remaining cells
-                do i = 1, rem_cells
-                    if (proc_coords(3) == i - 1) then
-                        p = p + 1
-                        exit
-                    end if
-                end do
-
-                ! Boundary condition at the beginning
-                if (proc_coords(3) > 0 .or. (bc_z%beg == BC_PERIODIC .and. num_procs_z > 1)) then
-                    proc_coords(3) = proc_coords(3) - 1
-                    call MPI_CART_RANK(MPI_COMM_CART, proc_coords, &
-                                       bc_z%beg, ierr)
-                    proc_coords(3) = proc_coords(3) + 1
-                end if
-
-                ! Boundary condition at the end
-                if (proc_coords(3) < num_procs_z - 1 .or. (bc_z%end == BC_PERIODIC .and. num_procs_z > 1)) then
-                    proc_coords(3) = proc_coords(3) + 1
-                    call MPI_CART_RANK(MPI_COMM_CART, proc_coords, &
-                                       bc_z%end, ierr)
-                    proc_coords(3) = proc_coords(3) - 1
-                end if
-
-                ! Beginning and end sub-domain boundary locations
-                if (parallel_io .neqv. .true.) then
-                    if (old_grid .neqv. .true.) then
-                        if (proc_coords(3) < rem_cells) then
-                            z_domain%beg = z_domain%beg + dz*real((p + 1)* &
-                                                                  proc_coords(3))
-                            z_domain%end = z_domain%end - dz*real((p + 1)* &
-                                                                  (num_procs_z - proc_coords(3) - 1) &
-                                                                  - (num_procs_z - rem_cells))
-                        else
-                            z_domain%beg = z_domain%beg + dz*real((p + 1)* &
-                                                                  proc_coords(3) + rem_cells)
-                            z_domain%end = z_domain%end - dz*real((p + 1)* &
-                                                                  (num_procs_z - proc_coords(3) - 1))
-                        end if
-                    end if
-                else
-                    if (proc_coords(3) < rem_cells) then
-                        start_idx(3) = (p + 1)*proc_coords(3)
-                    else
-                        start_idx(3) = (p + 1)*proc_coords(3) + rem_cells
-                    end if
-                end if
-
-                ! Generating 2D Cartesian Processor Topology
-
-            else
-
-                ! Initial values of the processor factorization optimization
-                num_procs_x = 1
-                num_procs_y = num_procs
-                ierr = -1
-
-                ! Computing minimization variable for these initial values
-                tmp_num_procs_x = num_procs_x
-                tmp_num_procs_y = num_procs_y
-                fct_min = 10._wp*abs((m + 1)/tmp_num_procs_x &
-                                     - (n + 1)/tmp_num_procs_y)
-
-                ! Searching for optimal computational domain distribution
-                do i = 1, num_procs
-
-                    if (mod(num_procs, i) == 0 &
-                        .and. &
-                        (m + 1)/i >= num_stcls_min*weno_order) then
-
-                        tmp_num_procs_x = i
-                        tmp_num_procs_y = num_procs/i
-
-                        if (fct_min >= abs((m + 1)/tmp_num_procs_x &
-                                           - (n + 1)/tmp_num_procs_y) &
-                            .and. &
-                            (n + 1)/tmp_num_procs_y &
-                            >= &
-                            num_stcls_min*weno_order) then
-
-                            num_procs_x = i
-                            num_procs_y = num_procs/i
-                            fct_min = abs((m + 1)/tmp_num_procs_x &
-                                          - (n + 1)/tmp_num_procs_y)
-                            ierr = 0
-
-                        end if
-
-                    end if
-
-                end do
-
-                ! Checking whether the decomposition of the computational
-                ! domain was successful
-                if (proc_rank == 0 .and. ierr == -1) then
-                    print '(A)', 'Unable to decompose computational '// &
-                        'domain for selected number of '// &
-                        'processors. Exiting.'
-                    call MPI_ABORT(MPI_COMM_WORLD, 1, ierr)
-                end if
-
-                ! Creating a new communicator using Cartesian topology
-                call MPI_CART_CREATE(MPI_COMM_WORLD, 2, (/num_procs_x, &
-                                                          num_procs_y/), (/.true., &
-                                                                           .true./), .false., MPI_COMM_CART, &
-                                     ierr)
-                ! Finding corresponding Cartesian coordinates of the local
-                ! processor rank in newly declared cartesian communicator
-                call MPI_CART_COORDS(MPI_COMM_CART, proc_rank, 2, &
-                                     proc_coords, ierr)
-
-            end if
-
-            ! END: Generating 2D Cartesian Processor Topology
-
-            ! Sub-domain Global Parameters in y-direction
-
-            ! Number of remaining cells after majority has been distributed
-            rem_cells = mod(n + 1, num_procs_y)
-
-            ! Preliminary uniform cell-width spacing
-            if (old_grid .neqv. .true.) then
-                dy = (y_domain%end - y_domain%beg)/real(n + 1, wp)
-            end if
-
-            ! Optimal number of cells per processor
-            n = (n + 1)/num_procs_y - 1
-
-            ! Distributing any remaining cells
-            do i = 1, rem_cells
-                if (proc_coords(2) == i - 1) then
-                    n = n + 1
-                    exit
-                end if
-            end do
-
-            ! Boundary condition at the beginning
-            if (proc_coords(2) > 0 .or. (bc_y%beg == BC_PERIODIC .and. num_procs_y > 1)) then
-                proc_coords(2) = proc_coords(2) - 1
-                call MPI_CART_RANK(MPI_COMM_CART, proc_coords, &
-                                   bc_y%beg, ierr)
-                proc_coords(2) = proc_coords(2) + 1
-            end if
-
-            ! Boundary condition at the end
-            if (proc_coords(2) < num_procs_y - 1 .or. (bc_y%end == BC_PERIODIC .and. num_procs_y > 1)) then
-                proc_coords(2) = proc_coords(2) + 1
-                call MPI_CART_RANK(MPI_COMM_CART, proc_coords, &
-                                   bc_y%end, ierr)
-                proc_coords(2) = proc_coords(2) - 1
-            end if
-
-            ! Beginning and end sub-domain boundary locations
-            if (parallel_io .neqv. .true.) then
-                if (old_grid .neqv. .true.) then
-                    if (proc_coords(2) < rem_cells) then
-                        y_domain%beg = y_domain%beg + dy*real((n + 1)* &
-                                                              proc_coords(2))
-                        y_domain%end = y_domain%end - dy*real((n + 1)* &
-                                                              (num_procs_y - proc_coords(2) - 1) &
-                                                              - (num_procs_y - rem_cells))
-                    else
-                        y_domain%beg = y_domain%beg + dy*real((n + 1)* &
-                                                              proc_coords(2) + rem_cells)
-                        y_domain%end = y_domain%end - dy*real((n + 1)* &
-                                                              (num_procs_y - proc_coords(2) - 1))
-                    end if
-                end if
-            else
-                if (proc_coords(2) < rem_cells) then
-                    start_idx(2) = (n + 1)*proc_coords(2)
-                else
-                    start_idx(2) = (n + 1)*proc_coords(2) + rem_cells
-                end if
-            end if
-
-            ! Generating 1D Cartesian Processor Topology
-
-        else
-
-            ! Number of processors in the coordinate direction is equal to
-            ! the total number of processors available
-            num_procs_x = num_procs
-
-            ! Creating a new communicator using Cartesian topology
-            call MPI_CART_CREATE(MPI_COMM_WORLD, 1, (/num_procs_x/), &
-                                 (/.true./), .false., MPI_COMM_CART, &
-                                 ierr)
-
-            ! Finding the corresponding Cartesian coordinates of the local
-            ! processor rank in the newly declared cartesian communicator
-            call MPI_CART_COORDS(MPI_COMM_CART, proc_rank, 1, &
-                                 proc_coords, ierr)
-
-        end if
-
-        ! Sub-domain Global Parameters in x-direction
-
-        ! Number of remaining cells after majority has been distributed
-        rem_cells = mod(m + 1, num_procs_x)
-
-        ! Preliminary uniform cell-width spacing
-        if (old_grid .neqv. .true.) then
-            dx = (x_domain%end - x_domain%beg)/real(m + 1, wp)
-        end if
-
-        ! Optimal number of cells per processor
-        m = (m + 1)/num_procs_x - 1
-
-        ! Distributing any remaining cells
-        do i = 1, rem_cells
-            if (proc_coords(1) == i - 1) then
-                m = m + 1
-                exit
-            end if
-        end do
-
-        ! Boundary condition at the beginning
-        if (proc_coords(1) > 0 .or. (bc_x%beg == BC_PERIODIC .and. num_procs_x > 1)) then
-            proc_coords(1) = proc_coords(1) - 1
-            call MPI_CART_RANK(MPI_COMM_CART, proc_coords, bc_x%beg, ierr)
-            proc_coords(1) = proc_coords(1) + 1
-        end if
-
-        ! Boundary condition at the end
-        if (proc_coords(1) < num_procs_x - 1 .or. (bc_x%end == BC_PERIODIC .and. num_procs_x > 1)) then
-            proc_coords(1) = proc_coords(1) + 1
-            call MPI_CART_RANK(MPI_COMM_CART, proc_coords, bc_x%end, ierr)
-            proc_coords(1) = proc_coords(1) - 1
-        end if
-
-        ! Beginning and end sub-domain boundary locations
-        if (parallel_io .neqv. .true.) then
-            if (old_grid .neqv. .true.) then
-                if (proc_coords(1) < rem_cells) then
-                    x_domain%beg = x_domain%beg + dx*real((m + 1)* &
-                                                          proc_coords(1))
-                    x_domain%end = x_domain%end - dx*real((m + 1)* &
-                                                          (num_procs_x - proc_coords(1) - 1) &
-                                                          - (num_procs_x - rem_cells))
-                else
-                    x_domain%beg = x_domain%beg + dx*real((m + 1)* &
-                                                          proc_coords(1) + rem_cells)
-                    x_domain%end = x_domain%end - dx*real((m + 1)* &
-                                                          (num_procs_x - proc_coords(1) - 1))
-                end if
-            end if
-        else
-            if (proc_coords(1) < rem_cells) then
-                start_idx(1) = (m + 1)*proc_coords(1)
-            else
-                start_idx(1) = (m + 1)*proc_coords(1) + rem_cells
-            end if
-        end if
-
-#endif
-
-    end subroutine s_mpi_decompose_computational_domain
-end module m_mpi_proxy
->>>>>>> 8230af18
