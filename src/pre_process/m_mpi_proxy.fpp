--- conflicted
+++ resolved
@@ -70,11 +70,7 @@
             & 'qbmm', 'file_per_process', 'adv_n', 'ib' , 'cfl_adap_dt',       &
             & 'cfl_const_dt', 'cfl_dt', 'surface_tension',                     &
             & 'hyperelasticity', 'pre_stress', 'elliptic_smoothing', 'viscous',&
-<<<<<<< HEAD
-            & 'bubbles_lagrange', 'save_bc' ]
-=======
-            & 'bubbles_lagrange', 'mhd', 'relativity' ]
->>>>>>> a2a88004
+            & 'bubbles_lagrange', 'save_bc', , 'mhd', 'relativity'  ]
             call MPI_BCAST(${VAR}$, 1, MPI_LOGICAL, 0, MPI_COMM_WORLD, ierr)
         #:endfor
         call MPI_BCAST(fluid_rho(1), num_fluids_max, MPI_LOGICAL, 0, MPI_COMM_WORLD, ierr)
