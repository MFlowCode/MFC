!>
!! @file m_mpi_proxy.f90
!! @brief Contains module m_mpi_proxy

!> @brief This module serves as a proxy to the parameters and subroutines
!!              available in the MPI implementation's MPI module. Specifically,
!!              the role of the proxy is to harness basic MPI commands into more
!!              complex procedures as to achieve the required pre-processing
!!              communication goals.
module m_mpi_proxy

    ! Dependencies =============================================================
#ifdef MFC_MPI
    use mpi                     !< Message passing interface (MPI) module
#endif

    use m_derived_types         !< Definitions of the derived types

    use m_global_parameters     !< Global parameters for the code

    use m_mpi_common
    ! ==========================================================================

    implicit none

    integer, private :: err_code, ierr !<
    !! Generic flags used to identify and report MPI errors

contains

    !> Since only processor with rank 0 is in charge of reading
        !!       and checking the consistency of the user provided inputs,
        !!       these are not available to the remaining processors. This
        !!       subroutine is then in charge of broadcasting the required
        !!       information.
    subroutine s_mpi_bcast_user_inputs() ! ---------------------------------

#ifdef MFC_MPI

        ! Generic loop iterator
        integer :: i

        ! Logistics
        call MPI_BCAST(case_dir, len(case_dir), MPI_CHARACTER, 0, MPI_COMM_WORLD, ierr)

        #:for VAR in ['t_step_old', 'm', 'n', 'p', 'm_glb', 'n_glb', 'p_glb',  &
            & 'loops_x', 'loops_y', 'loops_z', 'model_eqns', 'num_fluids',     &
            & 'weno_order', 'precision', 'perturb_flow_fluid', &
            & 'perturb_sph_fluid', 'num_patches', 'thermal', 'nb', 'dist_type',&
            & 'R0_type', 'relax_model', 'num_ibs' ]
            call MPI_BCAST(${VAR}$, 1, MPI_INTEGER, 0, MPI_COMM_WORLD, ierr)
        #:endfor

        #:for VAR in [ 'old_grid','old_ic','stretch_x','stretch_y','stretch_z',&
            & 'cyl_coord','adv_alphan','mpp_lim','hypoelasticity', 'relax',    &
<<<<<<< HEAD
            & 'parallel_io', 'perturb_flow', 'vel_profile', 'instability_wave',&
            & 'perturb_sph', 'bubbles', 'polytropic', 'polydisperse', 'qbmm',  &
            & 'file_per_process', 'adv_n', 'alter_alpha' ]
=======
            & 'parallel_io', 'perturb_flow', 'vel_profile', 'instability_wave', 'perturb_sph', &
            'bubbles', 'polytropic', 'polydisperse', 'qbmm', 'file_per_process', 'ib' ]
>>>>>>> a8a3103e
            call MPI_BCAST(${VAR}$, 1, MPI_LOGICAL, 0, MPI_COMM_WORLD, ierr)
        #:endfor
        call MPI_BCAST(fluid_rho(1), num_fluids_max, MPI_LOGICAL, 0, MPI_COMM_WORLD, ierr)

        #:for VAR in [ 'x_domain%beg', 'x_domain%end', 'y_domain%beg',         &
            & 'y_domain%end', 'z_domain%beg', 'z_domain%end', 'a_x', 'a_y',    &
            & 'a_z', 'x_a', 'x_b', 'y_a', 'y_b', 'z_a', 'z_b', 'bc_x%beg',     &
            & 'bc_x%end', 'bc_y%beg', 'bc_y%end', 'bc_z%beg', 'bc_z%end',      &
            & 'perturb_flow_mag', 'pref', 'rhoref', 'poly_sigma', 'R0ref',     &
            & 'Web', 'Ca', 'Re_inv', 'sigR', 'sigV', 'rhoRV',                  &
            & 'palpha_eps', 'ptgalpha_eps', 'pi_fac' ]
            call MPI_BCAST(${VAR}$, 1, MPI_DOUBLE_PRECISION, 0, MPI_COMM_WORLD, ierr)
        #:endfor

        do i = 1, num_patches_max
            #:for VAR in [ 'geometry', 'smooth_patch_id']
                call MPI_BCAST(patch_icpp(i)%${VAR}$, 1, MPI_INTEGER, 0, MPI_COMM_WORLD, ierr)
            #:endfor

            call MPI_BCAST(patch_icpp(i)%smoothen, 1, MPI_LOGICAL, 0, MPI_COMM_WORLD, ierr)
            call MPI_BCAST(patch_icpp(i)%alter_patch(0), num_patches_max, MPI_LOGICAL, 0, MPI_COMM_WORLD, ierr)

            #:for VAR in [ 'x_centroid', 'y_centroid', 'z_centroid',           &
                & 'length_x', 'length_y', 'length_z', 'radius', 'epsilon',     &
                & 'beta', 'smooth_coeff', 'rho', 'p0', 'm0', 'r0', 'v0',       &
                & 'pres', 'gamma', 'pi_inf', 'hcid', 'cv', 'qv', 'qvp' ]
                call MPI_BCAST(patch_icpp(i)%${VAR}$, 1, MPI_DOUBLE_PRECISION, 0, MPI_COMM_WORLD, ierr)
            #:endfor

            call MPI_BCAST(patch_icpp(i)%model%filepath, len(patch_icpp(i)%model%filepath), MPI_CHARACTER, 0, MPI_COMM_WORLD, ierr)

            #:for VAR in [ 'model%translate', 'model%scale', 'model%rotate', &
                'normal', 'radii', 'vel', 'tau_e', 'alpha_rho', 'alpha' ]
                call MPI_BCAST(patch_icpp(i)%${VAR}$, size(patch_icpp(i)%${VAR}$), MPI_DOUBLE_PRECISION, 0, MPI_COMM_WORLD, ierr)
            #:endfor

            call MPI_BCAST(patch_icpp(i)%model%spc, 1, MPI_INTEGER, 0, MPI_COMM_WORLD, ierr)

            ! Broadcast IB variables
            call MPI_BCAST(patch_ib(i)%geometry, 1, MPI_INTEGER, 0, MPI_COMM_WORLD, ierr)
            #:for VAR in [ 'x_centroid', 'y_centroid', 'z_centroid',           &
                & 'length_x', 'length_y', 'length_z', 'radius', 'c', 'p', 't', 'm', 'theta', 'slip']
                call MPI_BCAST(patch_ib(i)%${VAR}$, 1, MPI_DOUBLE_PRECISION, 0, MPI_COMM_WORLD, ierr)
            #:endfor
        end do

        ! Fluids physical parameters
        do i = 1, num_fluids_max
            #:for VAR in [ 'gamma','pi_inf','mul0','ss','pv','gamma_v','M_v',  &
                & 'mu_v','k_v', 'G', 'qv' ]
                call MPI_BCAST(fluid_pp(i)%${VAR}$, 1, MPI_DOUBLE_PRECISION, 0, MPI_COMM_WORLD, ierr)
            #:endfor
        end do
#endif

    end subroutine s_mpi_bcast_user_inputs ! -------------------------------

    !> Description: This subroutine takes care of efficiently distributing
        !!              the computational domain among the available processors
        !!             as well as recomputing some of the global parameters so
        !!              that they reflect the configuration of sub-domain that is
        !!              overseen by the local processor.
    subroutine s_mpi_decompose_computational_domain() ! --------------------

#ifdef MFC_MPI

        ! # of processors in the x-, y- and z-coordinate directions
        integer :: num_procs_x, num_procs_y, num_procs_z

        ! Temporary # of processors in x-, y- and z-coordinate directions
        ! used during the processor factorization optimization procedure
        real(kind(0d0)) :: tmp_num_procs_x, tmp_num_procs_y, tmp_num_procs_z

        ! Processor factorization (fct) minimization parameter
        real(kind(0d0)) :: fct_min

        ! Cartesian processor topology communicator
        integer :: MPI_COMM_CART

        ! Number of remaining cells for a particular coordinate direction
        ! after the bulk has evenly been distributed among the available
        ! processors for that coordinate direction
        integer :: rem_cells

        ! Generic loop iterators
        integer :: i, j

        if (num_procs == 1 .and. parallel_io) then
            do i = 1, num_dims
                start_idx(i) = 0
            end do
            return
        end if

        ! Performing the computational domain decomposition. The procedure
        ! is optimized by ensuring that each processor contains a close to
        ! equivalent piece of the computational domain. Note that explicit
        ! type-casting is omitted here for code legibility purposes.

        ! Generating 3D Cartesian Processor Topology =======================

        if (n > 0) then

            if (p > 0) then

                if (cyl_coord .and. p > 0) then
                    ! Implement pencil processor blocking if using cylindrical coordinates so
                    ! that all cells in azimuthal direction are stored on a single processor.
                    ! This is necessary for efficient application of Fourier filter near axis.

                    ! Initial values of the processor factorization optimization
                    num_procs_x = 1
                    num_procs_y = num_procs
                    num_procs_z = 1
                    ierr = -1

                    ! Computing minimization variable for these initial values
                    tmp_num_procs_x = num_procs_x
                    tmp_num_procs_y = num_procs_y
                    tmp_num_procs_z = num_procs_z
                    fct_min = 10d0*abs((m + 1)/tmp_num_procs_x &
                                       - (n + 1)/tmp_num_procs_y)

                    ! Searching for optimal computational domain distribution
                    do i = 1, num_procs

                        if (mod(num_procs, i) == 0 &
                            .and. &
                            (m + 1)/i >= num_stcls_min*weno_order) then

                            tmp_num_procs_x = i
                            tmp_num_procs_y = num_procs/i

                            if (fct_min >= abs((m + 1)/tmp_num_procs_x &
                                               - (n + 1)/tmp_num_procs_y) &
                                .and. &
                                (n + 1)/tmp_num_procs_y &
                                >= &
                                num_stcls_min*weno_order) then

                                num_procs_x = i
                                num_procs_y = num_procs/i
                                fct_min = abs((m + 1)/tmp_num_procs_x &
                                              - (n + 1)/tmp_num_procs_y)
                                ierr = 0

                            end if

                        end if

                    end do

                else

                    ! Initial values of the processor factorization optimization
                    num_procs_x = 1
                    num_procs_y = 1
                    num_procs_z = num_procs
                    ierr = -1

                    ! Computing minimization variable for these initial values
                    tmp_num_procs_x = num_procs_x
                    tmp_num_procs_y = num_procs_y
                    tmp_num_procs_z = num_procs_z
                    fct_min = 10d0*abs((m + 1)/tmp_num_procs_x &
                                       - (n + 1)/tmp_num_procs_y) &
                              + 10d0*abs((n + 1)/tmp_num_procs_y &
                                         - (p + 1)/tmp_num_procs_z)

                    ! Searching for optimal computational domain distribution
                    do i = 1, num_procs

                        if (mod(num_procs, i) == 0 &
                            .and. &
                            (m + 1)/i >= num_stcls_min*weno_order) then

                            do j = 1, (num_procs/i)

                                if (mod(num_procs/i, j) == 0 &
                                    .and. &
                                    (n + 1)/j >= num_stcls_min*weno_order) then

                                    tmp_num_procs_x = i
                                    tmp_num_procs_y = j
                                    tmp_num_procs_z = num_procs/(i*j)

                                    if (fct_min >= abs((m + 1)/tmp_num_procs_x &
                                                       - (n + 1)/tmp_num_procs_y) &
                                        + abs((n + 1)/tmp_num_procs_y &
                                              - (p + 1)/tmp_num_procs_z) &
                                        .and. &
                                        (p + 1)/tmp_num_procs_z &
                                        >= &
                                        num_stcls_min*weno_order) &
                                        then

                                        num_procs_x = i
                                        num_procs_y = j
                                        num_procs_z = num_procs/(i*j)
                                        fct_min = abs((m + 1)/tmp_num_procs_x &
                                                      - (n + 1)/tmp_num_procs_y) &
                                                  + abs((n + 1)/tmp_num_procs_y &
                                                        - (p + 1)/tmp_num_procs_z)
                                        ierr = 0

                                    end if

                                end if

                            end do

                        end if

                    end do

                end if

                ! Checking whether the decomposition of the computational
                ! domain was successful
                if (proc_rank == 0 .and. ierr == -1) then
                    print '(A)', 'Unable to decompose computational '// &
                        'domain for selected number of '// &
                        'processors. Exiting ...'
                    call MPI_ABORT(MPI_COMM_WORLD, 1, ierr)
                end if

                ! Creating a new communicator using Cartesian topology
                call MPI_CART_CREATE(MPI_COMM_WORLD, 3, (/num_procs_x, &
                                                          num_procs_y, num_procs_z/), &
                                     (/.true., .true., .true./), &
                                     .false., MPI_COMM_CART, ierr)

                ! Finding corresponding Cartesian coordinates of the local
                ! processor rank in newly declared cartesian communicator
                call MPI_CART_COORDS(MPI_COMM_CART, proc_rank, 3, &
                                     proc_coords, ierr)

                ! END: Generating 3D Cartesian Processor Topology ==================

                ! Sub-domain Global Parameters in z-direction ======================

                ! Number of remaining cells after majority is distributed
                rem_cells = mod(p + 1, num_procs_z)

                ! Preliminary uniform cell-width spacing
                if (old_grid .neqv. .true.) then
                    dz = (z_domain%end - z_domain%beg)/real(p + 1, kind(0d0))
                end if

                ! Optimal number of cells per processor
                p = (p + 1)/num_procs_z - 1

                ! Distributing any remaining cells
                do i = 1, rem_cells
                    if (proc_coords(3) == i - 1) then
                        p = p + 1
                        exit
                    end if
                end do

                ! Beginning and end sub-domain boundary locations
                if (parallel_io .neqv. .true.) then
                    if (old_grid .neqv. .true.) then
                        if (proc_coords(3) < rem_cells) then
                            z_domain%beg = z_domain%beg + dz*real((p + 1)* &
                                                                  proc_coords(3))
                            z_domain%end = z_domain%end - dz*real((p + 1)* &
                                                                  (num_procs_z - proc_coords(3) - 1) &
                                                                  - (num_procs_z - rem_cells))
                        else
                            z_domain%beg = z_domain%beg + dz*real((p + 1)* &
                                                                  proc_coords(3) + rem_cells)
                            z_domain%end = z_domain%end - dz*real((p + 1)* &
                                                                  (num_procs_z - proc_coords(3) - 1))
                        end if
                    end if
                else
                    if (proc_coords(3) < rem_cells) then
                        start_idx(3) = (p + 1)*proc_coords(3)
                    else
                        start_idx(3) = (p + 1)*proc_coords(3) + rem_cells
                    end if
                end if

                ! ==================================================================

                ! Generating 2D Cartesian Processor Topology =======================

            else

                ! Initial values of the processor factorization optimization
                num_procs_x = 1
                num_procs_y = num_procs
                ierr = -1

                ! Computing minimization variable for these initial values
                tmp_num_procs_x = num_procs_x
                tmp_num_procs_y = num_procs_y
                fct_min = 10d0*abs((m + 1)/tmp_num_procs_x &
                                   - (n + 1)/tmp_num_procs_y)

                ! Searching for optimal computational domain distribution
                do i = 1, num_procs

                    if (mod(num_procs, i) == 0 &
                        .and. &
                        (m + 1)/i >= num_stcls_min*weno_order) then

                        tmp_num_procs_x = i
                        tmp_num_procs_y = num_procs/i

                        if (fct_min >= abs((m + 1)/tmp_num_procs_x &
                                           - (n + 1)/tmp_num_procs_y) &
                            .and. &
                            (n + 1)/tmp_num_procs_y &
                            >= &
                            num_stcls_min*weno_order) then

                            num_procs_x = i
                            num_procs_y = num_procs/i
                            fct_min = abs((m + 1)/tmp_num_procs_x &
                                          - (n + 1)/tmp_num_procs_y)
                            ierr = 0

                        end if

                    end if

                end do

                ! Checking whether the decomposition of the computational
                ! domain was successful
                if (proc_rank == 0 .and. ierr == -1) then
                    print '(A)', 'Unable to decompose computational '// &
                        'domain for selected number of '// &
                        'processors. Exiting ...'
                    call MPI_ABORT(MPI_COMM_WORLD, 1, ierr)
                end if

                ! Creating a new communicator using Cartesian topology
                call MPI_CART_CREATE(MPI_COMM_WORLD, 2, (/num_procs_x, &
                                                          num_procs_y/), (/.true., &
                                                                           .true./), .false., MPI_COMM_CART, &
                                     ierr)

                ! Finding corresponding Cartesian coordinates of the local
                ! processor rank in newly declared cartesian communicator
                call MPI_CART_COORDS(MPI_COMM_CART, proc_rank, 2, &
                                     proc_coords, ierr)

            end if

            ! END: Generating 2D Cartesian Processor Topology ==================

            ! Sub-domain Global Parameters in y-direction ======================

            ! Number of remaining cells after majority has been distributed
            rem_cells = mod(n + 1, num_procs_y)

            ! Preliminary uniform cell-width spacing
            if (old_grid .neqv. .true.) then
                dy = (y_domain%end - y_domain%beg)/real(n + 1, kind(0d0))
            end if

            ! Optimal number of cells per processor
            n = (n + 1)/num_procs_y - 1

            ! Distributing any remaining cells
            do i = 1, rem_cells
                if (proc_coords(2) == i - 1) then
                    n = n + 1
                    exit
                end if
            end do

            ! Beginning and end sub-domain boundary locations
            if (parallel_io .neqv. .true.) then
                if (old_grid .neqv. .true.) then
                    if (proc_coords(2) < rem_cells) then
                        y_domain%beg = y_domain%beg + dy*real((n + 1)* &
                                                              proc_coords(2))
                        y_domain%end = y_domain%end - dy*real((n + 1)* &
                                                              (num_procs_y - proc_coords(2) - 1) &
                                                              - (num_procs_y - rem_cells))
                    else
                        y_domain%beg = y_domain%beg + dy*real((n + 1)* &
                                                              proc_coords(2) + rem_cells)
                        y_domain%end = y_domain%end - dy*real((n + 1)* &
                                                              (num_procs_y - proc_coords(2) - 1))
                    end if
                end if
            else
                if (proc_coords(2) < rem_cells) then
                    start_idx(2) = (n + 1)*proc_coords(2)
                else
                    start_idx(2) = (n + 1)*proc_coords(2) + rem_cells
                end if
            end if

            ! ==================================================================

            ! Generating 1D Cartesian Processor Topology =======================

        else

            ! Number of processors in the coordinate direction is equal to
            ! the total number of processors available
            num_procs_x = num_procs

            ! Creating a new communicator using Cartesian topology
            call MPI_CART_CREATE(MPI_COMM_WORLD, 1, (/num_procs_x/), &
                                 (/.true./), .false., MPI_COMM_CART, &
                                 ierr)

            ! Finding the corresponding Cartesian coordinates of the local
            ! processor rank in the newly declared cartesian communicator
            call MPI_CART_COORDS(MPI_COMM_CART, proc_rank, 1, &
                                 proc_coords, ierr)

        end if

        ! ==================================================================

        ! Sub-domain Global Parameters in x-direction ======================

        ! Number of remaining cells after majority has been distributed
        rem_cells = mod(m + 1, num_procs_x)

        ! Preliminary uniform cell-width spacing
        if (old_grid .neqv. .true.) then
            dx = (x_domain%end - x_domain%beg)/real(m + 1, kind(0d0))
        end if

        ! Optimal number of cells per processor
        m = (m + 1)/num_procs_x - 1

        ! Distributing any remaining cells
        do i = 1, rem_cells
            if (proc_coords(1) == i - 1) then
                m = m + 1
                exit
            end if
        end do

        ! Beginning and end sub-domain boundary locations
        if (parallel_io .neqv. .true.) then
            if (old_grid .neqv. .true.) then
                if (proc_coords(1) < rem_cells) then
                    x_domain%beg = x_domain%beg + dx*real((m + 1)* &
                                                          proc_coords(1))
                    x_domain%end = x_domain%end - dx*real((m + 1)* &
                                                          (num_procs_x - proc_coords(1) - 1) &
                                                          - (num_procs_x - rem_cells))
                else
                    x_domain%beg = x_domain%beg + dx*real((m + 1)* &
                                                          proc_coords(1) + rem_cells)
                    x_domain%end = x_domain%end - dx*real((m + 1)* &
                                                          (num_procs_x - proc_coords(1) - 1))
                end if
            end if
        else
            if (proc_coords(1) < rem_cells) then
                start_idx(1) = (m + 1)*proc_coords(1)
            else
                start_idx(1) = (m + 1)*proc_coords(1) + rem_cells
            end if
        end if

        ! ==================================================================

#endif

    end subroutine s_mpi_decompose_computational_domain ! ------------------

end module m_mpi_proxy<|MERGE_RESOLUTION|>--- conflicted
+++ resolved
@@ -53,14 +53,9 @@
 
         #:for VAR in [ 'old_grid','old_ic','stretch_x','stretch_y','stretch_z',&
             & 'cyl_coord','adv_alphan','mpp_lim','hypoelasticity', 'relax',    &
-<<<<<<< HEAD
             & 'parallel_io', 'perturb_flow', 'vel_profile', 'instability_wave',&
             & 'perturb_sph', 'bubbles', 'polytropic', 'polydisperse', 'qbmm',  &
-            & 'file_per_process', 'adv_n', 'alter_alpha' ]
-=======
-            & 'parallel_io', 'perturb_flow', 'vel_profile', 'instability_wave', 'perturb_sph', &
-            'bubbles', 'polytropic', 'polydisperse', 'qbmm', 'file_per_process', 'ib' ]
->>>>>>> a8a3103e
+            & 'file_per_process', 'adv_n', 'alter_alpha', 'ib' ]
             call MPI_BCAST(${VAR}$, 1, MPI_LOGICAL, 0, MPI_COMM_WORLD, ierr)
         #:endfor
         call MPI_BCAST(fluid_rho(1), num_fluids_max, MPI_LOGICAL, 0, MPI_COMM_WORLD, ierr)
