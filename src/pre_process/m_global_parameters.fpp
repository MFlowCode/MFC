--- conflicted
+++ resolved
@@ -603,7 +603,6 @@
                 sys_size = stress_idx%end
             end if
 
-<<<<<<< HEAD
             if (hyperelasticity) then
                 ! number of distinct stress is 1 in 1D, 2 in 2D, and 3 in 3D
                 stress_idx%beg = sys_size + 1
@@ -613,11 +612,11 @@
                 ! number of entries in the symmetric btensor plus the jacobian
                 b_size = (num_dims*(num_dims + 1))/2 + 1
                 tensor_size = num_dims**2 + 1
-=======
+            end if
+
             if (sigma /= dflt_real) then
                 c_idx = sys_size + 1
                 sys_size = c_idx
->>>>>>> 6299e112
             end if
 
             ! ==================================================================
