--- conflicted
+++ resolved
@@ -227,12 +227,8 @@
 
     !> @name Surface Tension Modeling
     !> @{
-<<<<<<< HEAD
     real(wp) :: sigma
-=======
-    real(kind(0d0)) :: sigma
     logical :: surface_tension
->>>>>>> 9700eb5a
     !> @}
 
     !> @name Index variables used for m_variables_conversion
