!>
!! @file m_global_parameters.f90
!! @brief Contains module m_global_parameters

#:include 'case.fpp'

!> @brief This module contains all of the parameters characterizing the
!!              computational domain, simulation algorithm, initial condition
!!              and the stiffened equation of state.
module m_global_parameters

#ifdef MFC_MPI
    use mpi                     ! Message passing interface (MPI) module
#endif

    use m_derived_types         ! Definitions of the derived types

    use m_helper_basic          ! Functions to compare floating point numbers

    use m_thermochem, only: num_species

    implicit none

    ! Logistics
    integer :: num_procs            !< Number of processors
    character(LEN=path_len) :: case_dir             !< Case folder location
    logical :: old_grid             !< Use existing grid data
    logical :: old_ic, non_axis_sym               !< Use existing IC data
    integer :: t_step_old, t_step_start           !< Existing IC/grid folder

    character(LEN=path_len) :: interface_file
    real(wp) :: normFac, normMag, g0, p0

    logical :: cfl_adap_dt, cfl_const_dt, cfl_dt
    integer :: n_start, n_start_old

    ! Computational Domain Parameters

    integer :: proc_rank !< Rank of the local processor

    !! Number of cells in the x-, y- and z-coordinate directions
    integer :: m
    integer :: n
    integer :: p

    !> @name Max and min number of cells in a direction of each combination of x-,y-, and z-
    type(cell_num_bounds) :: cells_bounds

    integer(kind=8) :: nGlobal !< Global number of cells in the domain

    integer :: m_glb, n_glb, p_glb !< Global number of cells in each direction

    integer :: num_dims !< Number of spatial dimensions
    integer :: num_vels !< Number of velocity components (different from num_dims for mhd)

    logical :: cyl_coord
    integer :: grid_geometry !< Cylindrical coordinates (either axisymmetric or full 3D)

    real(wp), allocatable, dimension(:) :: x_cc, y_cc, z_cc !<
    !! Locations of cell-centers (cc) in x-, y- and z-directions, respectively

    real(wp), allocatable, dimension(:) :: x_cb, y_cb, z_cb !<
    !! Locations of cell-boundaries (cb) in x-, y- and z-directions, respectively

    real(wp) :: dx, dy, dz !<
    !! Minimum cell-widths in the x-, y- and z-coordinate directions

    type(bounds_info) :: x_domain, y_domain, z_domain !<
    !! Locations of the domain bounds in the x-, y- and z-coordinate directions

    logical :: stretch_x, stretch_y, stretch_z !<
    !! Grid stretching flags for the x-, y- and z-coordinate directions

    ! Parameters of the grid stretching function for the x-, y- and z-coordinate
    ! directions. The "a" parameters are a measure of the rate at which the grid
    ! is stretched while the remaining parameters are indicative of the location
    ! on the grid at which the stretching begins.
    real(wp) :: a_x, a_y, a_z
    integer :: loops_x, loops_y, loops_z
    real(wp) :: x_a, y_a, z_a
    real(wp) :: x_b, y_b, z_b

    ! Simulation Algorithm Parameters
    integer :: model_eqns            !< Multicomponent flow model
    logical :: relax                 !< activate phase change
    integer :: relax_model           !< Relax Model
    real(wp) :: palpha_eps           !< trigger parameter for the p relaxation procedure, phase change model
    real(wp) :: ptgalpha_eps         !< trigger parameter for the pTg relaxation procedure, phase change model
    integer :: num_fluids            !< Number of different fluids present in the flow
    logical :: mpp_lim               !< Alpha limiter
    integer :: sys_size              !< Number of unknowns in the system of equations
    integer :: recon_type            !< Reconstruction Type
    integer :: weno_polyn            !< Degree of the WENO polynomials (polyn)
    integer :: muscl_polyn           !< Degree of the MUSCL polynomials (polyn)
    integer :: weno_order            !< Order of accuracy for the WENO reconstruction
    integer :: muscl_order           !< Order of accuracy for the MUSCL reconstruction
    logical :: hypoelasticity        !< activate hypoelasticity
    logical :: hyperelasticity       !< activate hyperelasticity
    logical :: elasticity            !< elasticity modeling, true for hyper or hypo
    logical :: mhd                   !< Magnetohydrodynamics
    logical :: relativity            !< Relativity for RMHD
    integer :: b_size                !< Number of components in the b tensor
    integer :: tensor_size           !< Number of components in the nonsymmetric tensor
    logical :: pre_stress            !< activate pre_stressed domain
    logical :: cont_damage           !< continuum damage modeling
    logical :: igr                   !< Use information geometric regularization
    integer :: igr_order             !< IGR reconstruction order
    logical, parameter :: chemistry = .${chemistry}$. !< Chemistry modeling

    ! Annotations of the structure, i.e. the organization, of the state vectors
    type(int_bounds_info) :: cont_idx              !< Indexes of first & last continuity eqns.
    type(int_bounds_info) :: mom_idx               !< Indexes of first & last momentum eqns.
    integer :: E_idx                               !< Index of total energy equation
    integer :: alf_idx                             !< Index of void fraction
    integer :: n_idx                               !< Index of number density
    type(int_bounds_info) :: adv_idx               !< Indexes of first & last advection eqns.
    type(int_bounds_info) :: internalEnergies_idx  !< Indexes of first & last internal energy eqns.
    type(bub_bounds_info) :: bub_idx               !< Indexes of first & last bubble variable eqns.
    integer :: gamma_idx                           !< Index of specific heat ratio func. eqn.
    integer :: pi_inf_idx                          !< Index of liquid stiffness func. eqn.
    type(int_bounds_info) :: B_idx                 !< Indexes of first and last magnetic field eqns.
    type(int_bounds_info) :: stress_idx            !< Indexes of elastic shear stress eqns.
    type(int_bounds_info) :: xi_idx                !< Indexes of first and last reference map eqns.
    integer :: c_idx                               !< Index of the color function
    type(int_bounds_info) :: species_idx           !< Indexes of first & last concentration eqns.
    integer :: damage_idx                          !< Index of damage state variable (D) for continuum damage model

    ! Cell Indices for the (local) interior points (O-m, O-n, 0-p).
    ! Stands for "InDices With BUFFer".
    type(int_bounds_info) :: idwint(1:3)

    ! Cell Indices for the entire (local) domain. In simulation and post_process,
    ! this includes the buffer region. idwbuff and idwint are the same otherwise.
    ! Stands for "InDices With BUFFer".
    type(int_bounds_info) :: idwbuff(1:3)

    integer :: fd_order !<
    !! The order of the finite-difference (fd) approximations of the first-order
    !! derivatives that need to be evaluated when the CoM or flow probe data
    !! files are to be written at each time step

    integer :: fd_number !<
    !! The finite-difference number is given by MAX(1, fd_order/2). Essentially,
    !! it is a measure of the half-size of the finite-difference stencil for the
    !! selected order of accuracy.

    !> @name lagrangian subgrid bubble parameters
    !> @{!
    type(bubbles_lagrange_parameters) :: lag_params     !< Lagrange bubbles' parameters
    !> @}

    type(int_bounds_info) :: bc_x, bc_y, bc_z !<
    !! Boundary conditions in the x-, y- and z-coordinate directions

    integer :: shear_num !! Number of shear stress components
    integer, dimension(3) :: shear_indices !<
    !! Indices of the stress components that represent shear stress
    integer :: shear_BC_flip_num !<
    !! Number of shear stress components to reflect for boundary conditions
    integer, dimension(3, 2) :: shear_BC_flip_indices !<
    !! Indices of shear stress components to reflect for boundary conditions.
    !! Size: (1:3, 1:shear_BC_flip_num) for (x/y/z, [indices])

    logical :: parallel_io !< Format of the data files
    logical :: file_per_process !< type of data output
    integer :: precision !< Precision of output files
    logical :: down_sample !< Down-sample the output data

    logical :: mixlayer_vel_profile !< Set hyperbolic tangent streamwise velocity profile
    real(wp) :: mixlayer_vel_coef !< Coefficient for the hyperbolic tangent streamwise velocity profile
    logical :: mixlayer_perturb !< Superimpose instability waves to surrounding fluid flow
    integer :: mixlayer_perturb_nk  !< Number of Fourier modes for perturbation with mixlayer_perturb flag
    real(wp) :: mixlayer_perturb_k0  !< Peak wavenumber of prescribed energy spectra with mixlayer_perturb flag
                                     !! Default value (k0 = 0.4446) is most unstable mode obtained from linear stability analysis
                                     !! See Michalke (1964, JFM) for details

    real(wp) :: pi_fac !< Factor for artificial pi_inf

    logical :: viscous
    logical :: bubbles_lagrange

    ! Perturb density of surrounding air so as to break symmetry of grid
    logical :: perturb_flow
    integer :: perturb_flow_fluid   !< Fluid to be perturbed with perturb_flow flag
    real(wp) :: perturb_flow_mag   !< Magnitude of perturbation with perturb_flow flag
    logical :: perturb_sph
    integer :: perturb_sph_fluid    !< Fluid to be perturbed with perturb_sph flag
    real(wp), dimension(num_fluids_max) :: fluid_rho

    logical :: elliptic_smoothing
    integer :: elliptic_smoothing_iters

    integer, allocatable, dimension(:) :: proc_coords !<
    !! Processor coordinates in MPI_CART_COMM

    type(int_bounds_info), dimension(3) :: nidx

    integer, allocatable, dimension(:, :, :) :: neighbor_ranks
    !! Neighbor ranks for lagrangian particle communication

    integer, allocatable, dimension(:) :: start_idx !<
    !! Starting cell-center index of local processor in global grid

#ifdef MFC_MPI

    type(mpi_io_var), public :: MPI_IO_DATA
    type(mpi_io_ib_var), public :: MPI_IO_IB_DATA
    type(mpi_io_airfoil_ib_var), public :: MPI_IO_airfoil_IB_DATA
    type(mpi_io_levelset_var), public :: MPI_IO_levelset_DATA
    type(mpi_io_levelset_norm_var), public :: MPI_IO_levelsetnorm_DATA

    character(LEN=name_len) :: mpiiofs
    integer :: mpi_info_int !<
    !! MPI info for parallel IO with Lustre file systems

#endif

    ! Initial Condition Parameters
    integer :: num_patches     !< Number of patches composing initial condition

    type(ic_patch_parameters), dimension(num_patches_max) :: patch_icpp !<
    !! Database of the initial condition patch parameters (icpp) for each of the
    !! patches employed in the configuration of the initial condition. Note that
    !! the maximum allowable number of patches, num_patches_max, may be changed
    !! in the module m_derived_types.f90.

    integer :: num_bc_patches  !< Number of boundary condition patches
    logical :: bc_io !< whether or not to save BC data
    type(bc_patch_parameters), dimension(num_bc_patches_max) :: patch_bc
    !! Database of the boundary condition patch parameters for each of the patches
    !! employed in the configuration of the boundary conditions

    ! Fluids Physical Parameters
    type(physical_parameters), dimension(num_fluids_max) :: fluid_pp !<
    !! Database of the physical parameters of each of the fluids that is present
    !! in the flow. These include the stiffened gas equation of state parameters,
    !! the Reynolds numbers and the Weber numbers.

    real(wp) :: rhoref, pref !< Reference parameters for Tait EOS

    !> @name Bubble modeling
    !> @{
    integer :: nb
    real(wp) :: R0ref
    real(wp) :: Ca, Web, Re_inv
    real(wp), dimension(:), allocatable :: weight, R0
    logical :: bubbles_euler
    logical :: qbmm      !< Quadrature moment method
    integer :: nmom  !< Number of carried moments
    real(wp) :: sigR, sigV, rhoRV !< standard deviations in R/V
    logical :: adv_n !< Solve the number density equation and compute alpha from number density
    !> @}

    !> @name Immersed Boundaries
    !> @{
    logical :: ib           !< Turn immersed boundaries on
    integer :: num_ibs      !< Number of immersed boundaries
    integer :: Np

    type(ib_patch_parameters), dimension(num_patches_max) :: patch_ib

    type(vec3_dt), allocatable, dimension(:) :: airfoil_grid_u, airfoil_grid_l
    !! Database of the immersed boundary patch parameters for each of the
    !! patches employed in the configuration of the initial condition. Note that
    !! the maximum allowable number of patches, num_patches_max, may be changed
    !! in the module m_derived_types.f90.

    !> @}

    !> @name Non-polytropic bubble gas compression
    !> @{
    logical :: polytropic
    logical :: polydisperse
    integer :: thermal  !1 = adiabatic, 2 = isotherm, 3 = transfer
    real(wp) :: R_n, R_v, phi_vn, phi_nv, Pe_c, Tw, pv, M_n, M_v
    real(wp), dimension(:), allocatable :: k_n, k_v, pb0, mass_n0, mass_v0, Pe_T
    real(wp), dimension(:), allocatable :: Re_trans_T, Re_trans_c, Im_trans_T, Im_trans_c, omegaN
    real(wp) :: mul0, ss, gamma_v, mu_v
    real(wp) :: gamma_m, gamma_n, mu_n
    real(wp) :: poly_sigma
    integer :: dist_type !1 = binormal, 2 = lognormal-normal
    !> @}

    !> @name Surface Tension Modeling
    !> @{
    real(wp) :: sigma
    logical :: surface_tension
    !> @}

    !> @name Index variables used for m_variables_conversion
    !> @{
    integer :: momxb, momxe
    integer :: advxb, advxe
    integer :: contxb, contxe
    integer :: intxb, intxe
    integer :: bubxb, bubxe
    integer :: strxb, strxe
    integer :: xibeg, xiend
    integer :: chemxb, chemxe
    !> @}

    integer, allocatable, dimension(:, :, :) :: logic_grid

    type(pres_field) :: pb
    type(pres_field) :: mv

    real(wp) :: Bx0 !< Constant magnetic field in the x-direction (1D)

    integer :: buff_size !<
    !! The number of cells that are necessary to be able to store enough boundary
    !! conditions data to march the solution in the physical computational domain
    !! to the next time-step.

contains

    !>  Assigns default values to user inputs prior to reading
        !!              them in. This allows for an easier consistency check of
        !!              these parameters once they are read from the input file.
    impure subroutine s_assign_default_values_to_user_inputs

        integer :: i !< Generic loop operator

        ! Logistics
        case_dir = '.'
        old_grid = .false.
        old_ic = .false.
        t_step_old = dflt_int
        t_step_start = dflt_int
        interface_file = '.'
        normFac = dflt_real
        normMag = dflt_real
        g0 = dflt_real
        p0 = dflt_real

        cfl_adap_dt = .false.
        cfl_const_dt = .false.
        cfl_dt = .false.
        n_start = dflt_int

        ! Computational domain parameters
        m = dflt_int; n = 0; p = 0

        call s_update_cell_bounds(cells_bounds, m, n, p)

        cyl_coord = .false.

        x_domain%beg = dflt_real
        x_domain%end = dflt_real
        y_domain%beg = dflt_real
        y_domain%end = dflt_real
        z_domain%beg = dflt_real
        z_domain%end = dflt_real

        stretch_x = .false.
        stretch_y = .false.
        stretch_z = .false.

        a_x = dflt_real
        a_y = dflt_real
        a_z = dflt_real
        loops_x = 1
        loops_y = 1
        loops_z = 1
        x_a = dflt_real
        x_b = dflt_real
        y_a = dflt_real
        y_b = dflt_real
        z_a = dflt_real
        z_b = dflt_real

        ! Simulation algorithm parameters
        model_eqns = dflt_int
        relax = .false.
        relax_model = dflt_int
        palpha_eps = dflt_real
        ptgalpha_eps = dflt_real
        num_fluids = dflt_int
        recon_type = WENO_TYPE
        weno_order = dflt_int
        igr = .false.
        igr_order = dflt_int
        muscl_order = dflt_int

        hypoelasticity = .false.
        hyperelasticity = .false.
        elasticity = .false.
        pre_stress = .false.
        b_size = dflt_int
        tensor_size = dflt_int
        cont_damage = .false.

        mhd = .false.
        relativity = .false.

        bc_x%beg = dflt_int; bc_x%end = dflt_int
        bc_y%beg = dflt_int; bc_y%end = dflt_int
        bc_z%beg = dflt_int; bc_z%end = dflt_int

        #:for DIM in ['x', 'y', 'z']
            #:for DIR in [1, 2, 3]
                bc_${DIM}$%vb${DIR}$ = 0._wp
                bc_${DIM}$%ve${DIR}$ = 0._wp
            #:endfor
        #:endfor

        parallel_io = .false.
        file_per_process = .false.
        precision = 2
        down_sample = .false.
        viscous = .false.
        bubbles_lagrange = .false.
        mixlayer_vel_profile = .false.
        mixlayer_vel_coef = 1._wp
        mixlayer_perturb = .false.
        mixlayer_perturb_nk = 100
        mixlayer_perturb_k0 = 0.4446_wp
        perturb_flow = .false.
        perturb_flow_fluid = dflt_int
        perturb_flow_mag = dflt_real
        perturb_sph = .false.
        perturb_sph_fluid = dflt_int
        fluid_rho = dflt_real
        elliptic_smoothing_iters = dflt_int
        elliptic_smoothing = .false.

        ! Initial condition parameters
        num_patches = dflt_int

        fd_order = dflt_int
        lag_params%cluster_type = dflt_int
        lag_params%pressure_corrector = .false.
        lag_params%smooth_type = dflt_int
        lag_params%heatTransfer_model = .false.
        lag_params%massTransfer_model = .false.
        lag_params%write_bubbles = .false.
        lag_params%write_bubbles_stats = .false.
        lag_params%nBubs_glb = dflt_int
        lag_params%vel_model = dflt_int
        lag_params%drag_model = dflt_int
        lag_params%c_d = dflt_real
        lag_params%epsilonb = 1._wp
        lag_params%charwidth = dflt_real
        lag_params%valmaxvoid = dflt_real
        lag_params%c0 = dflt_real
        lag_params%rho0 = dflt_real
        lag_params%T0 = dflt_real
        lag_params%Thost = dflt_real
        lag_params%x0 = dflt_real
        lag_params%diffcoefvap = dflt_real

        do i = 1, num_patches_max
            patch_icpp(i)%geometry = dflt_int
            patch_icpp(i)%model_scale(:) = 1._wp
            patch_icpp(i)%model_translate(:) = 0._wp
            patch_icpp(i)%model_filepath(:) = dflt_char
            patch_icpp(i)%model_spc = num_ray
            patch_icpp(i)%model_threshold = ray_tracing_threshold
            patch_icpp(i)%x_centroid = dflt_real
            patch_icpp(i)%y_centroid = dflt_real
            patch_icpp(i)%z_centroid = dflt_real
            patch_icpp(i)%length_x = dflt_real
            patch_icpp(i)%length_y = dflt_real
            patch_icpp(i)%length_z = dflt_real
            patch_icpp(i)%radius = dflt_real
            patch_icpp(i)%epsilon = dflt_real
            patch_icpp(i)%beta = dflt_real
            patch_icpp(i)%normal = dflt_real
            patch_icpp(i)%radii = dflt_real
            patch_icpp(i)%alter_patch = .false.
            patch_icpp(i)%alter_patch(0) = .true.
            patch_icpp(i)%smoothen = .false.
            patch_icpp(i)%smooth_patch_id = i
            patch_icpp(i)%smooth_coeff = dflt_real
            patch_icpp(i)%alpha_rho = dflt_real
            patch_icpp(i)%rho = dflt_real
            patch_icpp(i)%vel = dflt_real
            patch_icpp(i)%pres = dflt_real
            patch_icpp(i)%alpha = dflt_real
            patch_icpp(i)%gamma = dflt_real
            patch_icpp(i)%pi_inf = dflt_real
            patch_icpp(i)%cv = 0._wp
            patch_icpp(i)%qv = 0._wp
            patch_icpp(i)%qvp = 0._wp
            patch_icpp(i)%tau_e = 0._wp
            patch_icpp(i)%Bx = dflt_real
            patch_icpp(i)%By = dflt_real
            patch_icpp(i)%Bz = dflt_real
            patch_icpp(i)%a(2) = dflt_real
            patch_icpp(i)%a(3) = dflt_real
            patch_icpp(i)%a(4) = dflt_real
            patch_icpp(i)%a(5) = dflt_real
            patch_icpp(i)%a(6) = dflt_real
            patch_icpp(i)%a(7) = dflt_real
            patch_icpp(i)%a(8) = dflt_real
            patch_icpp(i)%a(9) = dflt_real
            patch_icpp(i)%non_axis_sym = .false.

            !should get all of r0's and v0's
            patch_icpp(i)%r0 = dflt_real
            patch_icpp(i)%v0 = dflt_real

            patch_icpp(i)%p0 = dflt_real
            patch_icpp(i)%m0 = dflt_real

            patch_icpp(i)%hcid = dflt_int

            if (chemistry) then
                patch_icpp(i)%Y(:) = 0._wp
            end if
        end do

        num_bc_patches = 0
        bc_io = .false.

        do i = 1, num_bc_patches_max
            patch_bc(i)%geometry = dflt_int
            patch_bc(i)%type = dflt_int
            patch_bc(i)%dir = dflt_int
            patch_bc(i)%loc = dflt_int
            patch_bc(i)%centroid(:) = dflt_real
            patch_bc(i)%length(:) = dflt_real
            patch_bc(i)%radius = dflt_real
        end do

        ! Tait EOS
        rhoref = dflt_real
        pref = dflt_real

        ! Bubble modeling
        bubbles_euler = .false.
        polytropic = .true.
        polydisperse = .false.

        thermal = dflt_int
        R0ref = dflt_real
        nb = dflt_int

        Ca = dflt_real
        Re_inv = dflt_real
        Web = dflt_real
        poly_sigma = dflt_real
        surface_tension = .false.

        adv_n = .false.

        qbmm = .false.
        nmom = 1
        sigR = dflt_real
        sigV = dflt_real
        rhoRV = 0._wp
        dist_type = dflt_int

        R_n = dflt_real
        R_v = dflt_real
        phi_vn = dflt_real
        phi_nv = dflt_real
        Pe_c = dflt_real
        Tw = dflt_real

        ! surface tension modeling
        sigma = dflt_real
        pi_fac = 1._wp

        ! Immersed Boundaries
        ib = .false.
        num_ibs = dflt_int

        do i = 1, num_patches_max
            patch_ib(i)%geometry = dflt_int
            patch_ib(i)%x_centroid = dflt_real
            patch_ib(i)%y_centroid = dflt_real
            patch_ib(i)%z_centroid = dflt_real
            patch_ib(i)%length_x = dflt_real
            patch_ib(i)%length_y = dflt_real
            patch_ib(i)%length_z = dflt_real
            patch_ib(i)%radius = dflt_real
            patch_ib(i)%theta = dflt_real
            patch_ib(i)%c = dflt_real
            patch_ib(i)%t = dflt_real
            patch_ib(i)%m = dflt_real
            patch_ib(i)%p = dflt_real
            patch_ib(i)%slip = .false.

            ! Proper default values for translating STL models
            patch_ib(i)%model_scale(:) = 1._wp
            patch_ib(i)%model_translate(:) = 0._wp
            patch_ib(i)%model_rotate(:) = 0._wp
            patch_ib(i)%model_filepath(:) = dflt_char
            patch_ib(i)%model_spc = num_ray
            patch_ib(i)%model_threshold = ray_tracing_threshold
        end do

        ! Fluids physical parameters
        do i = 1, num_fluids_max
            fluid_pp(i)%gamma = dflt_real
            fluid_pp(i)%pi_inf = dflt_real
            fluid_pp(i)%mul0 = dflt_real
            fluid_pp(i)%ss = dflt_real
            fluid_pp(i)%pv = dflt_real
            fluid_pp(i)%gamma_v = dflt_real
            fluid_pp(i)%M_v = dflt_real
            fluid_pp(i)%mu_v = dflt_real
            fluid_pp(i)%k_v = dflt_real
            fluid_pp(i)%cv = 0._wp
            fluid_pp(i)%qv = 0._wp
            fluid_pp(i)%qvp = 0._wp
            fluid_pp(i)%G = 0._wp
        end do

        Bx0 = dflt_real

    end subroutine s_assign_default_values_to_user_inputs

    !> Computation of parameters, allocation procedures, and/or
        !! any other tasks needed to properly setup the module
    impure subroutine s_initialize_global_parameters_module

        integer :: i, j, fac

        if (recon_type == WENO_TYPE) then
            weno_polyn = (weno_order - 1)/2
        elseif (recon_type == MUSCL_TYPE) then
            muscl_polyn = muscl_order
        end if

        ! Determining the layout of the state vectors and overall size of
        ! the system of equations, given the dimensionality and choice of
        ! the equations of motion

        ! Gamma/Pi_inf Model
        if (model_eqns == 1) then

            ! Setting number of fluids
            num_fluids = 1

            ! Annotating structure of the state and flux vectors belonging
            ! to the system of equations defined by the selected number of
            ! spatial dimensions and the gamma/pi_inf model
            cont_idx%beg = 1
            cont_idx%end = cont_idx%beg
            mom_idx%beg = cont_idx%end + 1
            mom_idx%end = cont_idx%end + num_vels
            E_idx = mom_idx%end + 1
            adv_idx%beg = E_idx + 1
            adv_idx%end = adv_idx%beg + 1
            gamma_idx = adv_idx%beg
            pi_inf_idx = adv_idx%end
            sys_size = adv_idx%end

            ! Volume Fraction Model (5-equation model)
        else if (model_eqns == 2) then

            ! Annotating structure of the state and flux vectors belonging
            ! to the system of equations defined by the selected number of
            ! spatial dimensions and the volume fraction model
            cont_idx%beg = 1
            cont_idx%end = num_fluids
            mom_idx%beg = cont_idx%end + 1
            mom_idx%end = cont_idx%end + num_vels
            E_idx = mom_idx%end + 1

            if (igr) then
                ! Volume fractions are stored in the indices immediately following
                ! the energy equation. IGR tracks a total of (N-1) volume fractions
                ! for N fluids, hence the "-1" in adv_idx%end. If num_fluids = 1
                ! then adv_idx%end < adv_idx%beg, which skips all loops over the
                ! volume fractions since there is no volume fraction to track
                adv_idx%beg = E_idx + 1
                adv_idx%end = E_idx + num_fluids - 1
            else
                ! Volume fractions are stored in the indices immediately following
                ! the energy equation. WENO/MUSCL + Riemann tracks a total of (N)
                ! volume fractions for N fluids, hence the lack of  "-1" in adv_idx%end
                adv_idx%beg = E_idx + 1
                adv_idx%end = E_idx + num_fluids
            end if

            sys_size = adv_idx%end

            if (bubbles_euler) then
                alf_idx = adv_idx%end
            else
                alf_idx = 1
            end if

            if (bubbles_euler) then
                bub_idx%beg = sys_size + 1
                if (qbmm) then
                    if (nnode == 4) then
                        nmom = 6 !! Already set as a parameter
                    end if
                    bub_idx%end = adv_idx%end + nb*nmom
                else
                    if (.not. polytropic) then
                        bub_idx%end = sys_size + 4*nb
                    else
                        bub_idx%end = sys_size + 2*nb
                    end if
                end if
                sys_size = bub_idx%end

                if (adv_n) then
                    n_idx = bub_idx%end + 1
                    sys_size = n_idx
                end if

                allocate (weight(nb), R0(nb))
                allocate (bub_idx%rs(nb), bub_idx%vs(nb))
                allocate (bub_idx%ps(nb), bub_idx%ms(nb))

                if (qbmm) then
                    allocate (bub_idx%moms(nb, nmom))
                    allocate (bub_idx%fullmom(nb, 0:nmom, 0:nmom))

                    do i = 1, nb
                        do j = 1, nmom
                            bub_idx%moms(i, j) = bub_idx%beg + (j - 1) + (i - 1)*nmom
                        end do
                        bub_idx%fullmom(i, 0, 0) = bub_idx%moms(i, 1)
                        bub_idx%fullmom(i, 1, 0) = bub_idx%moms(i, 2)
                        bub_idx%fullmom(i, 0, 1) = bub_idx%moms(i, 3)
                        bub_idx%fullmom(i, 2, 0) = bub_idx%moms(i, 4)
                        bub_idx%fullmom(i, 1, 1) = bub_idx%moms(i, 5)
                        bub_idx%fullmom(i, 0, 2) = bub_idx%moms(i, 6)
                        bub_idx%rs(i) = bub_idx%fullmom(i, 1, 0)
                    end do
                else
                    do i = 1, nb
                        if (.not. polytropic) then
                            fac = 4
                        else
                            fac = 2
                        end if

                        bub_idx%rs(i) = bub_idx%beg + (i - 1)*fac
                        bub_idx%vs(i) = bub_idx%rs(i) + 1

                        if (.not. polytropic) then
                            bub_idx%ps(i) = bub_idx%vs(i) + 1
                            bub_idx%ms(i) = bub_idx%ps(i) + 1
                        end if
                    end do
                end if

                if (nb == 1) then
                    weight(:) = 1._wp
                    R0(:) = 1._wp
                else if (nb < 1) then
                    stop 'Invalid value of nb'
                end if

                !Initialize pref,rhoref for polytropic qbmm (done in s_initialize_nonpoly for non-polytropic)
                if (.not. qbmm) then
                    if (polytropic) then
                        rhoref = 1._wp
                        pref = 1._wp
                    end if
                end if

                !Initialize pb0,pv,pref,rhoref for polytropic qbmm (done in s_initialize_nonpoly for non-polytropic)
                if (qbmm) then
                    if (polytropic) then
                        allocate (pb0(nb))
                        if ((f_is_default(Web))) then
                            pb0 = pref
                            pb0 = pb0/pref
                            pref = 1._wp
                        end if
                        rhoref = 1._wp
                    end if
                end if
            end if

            if (mhd) then
                B_idx%beg = sys_size + 1
                if (n == 0) then
                    B_idx%end = sys_size + 2 ! 1D: By, Bz
                else
                    B_idx%end = sys_size + 3 ! 2D/3D: Bx, By, Bz
                end if
                sys_size = B_idx%end
            end if

            ! Volume Fraction Model (6-equation model)
        else if (model_eqns == 3) then

            ! Annotating structure of the state and flux vectors belonging
            ! to the system of equations defined by the selected number of
            ! spatial dimensions and the volume fraction model
            cont_idx%beg = 1
            cont_idx%end = num_fluids
            mom_idx%beg = cont_idx%end + 1
            mom_idx%end = cont_idx%end + num_vels
            E_idx = mom_idx%end + 1
            adv_idx%beg = E_idx + 1
            adv_idx%end = E_idx + num_fluids
            internalEnergies_idx%beg = adv_idx%end + 1
            internalEnergies_idx%end = adv_idx%end + num_fluids
            sys_size = internalEnergies_idx%end

        else if (model_eqns == 4) then
            ! 4 equation model with subgrid bubbles_euler
            cont_idx%beg = 1 ! one continuity equation
            cont_idx%end = 1 ! num_fluids
            mom_idx%beg = cont_idx%end + 1 ! one momentum equation in each direction
            mom_idx%end = cont_idx%end + num_vels
            E_idx = mom_idx%end + 1 ! one energy equation
            adv_idx%beg = E_idx + 1
            adv_idx%end = adv_idx%beg !one volume advection equation
            alf_idx = adv_idx%end
            sys_size = alf_idx !adv_idx%end

            if (bubbles_euler) then
                bub_idx%beg = sys_size + 1
                bub_idx%end = sys_size + 2*nb
                if (.not. polytropic) then
                    bub_idx%end = sys_size + 4*nb
                end if
                sys_size = bub_idx%end

                allocate (bub_idx%rs(nb), bub_idx%vs(nb))
                allocate (bub_idx%ps(nb), bub_idx%ms(nb))
                allocate (weight(nb), R0(nb))

                do i = 1, nb
                    if (.not. polytropic) then
                        fac = 4
                    else
                        fac = 2
                    end if

                    bub_idx%rs(i) = bub_idx%beg + (i - 1)*fac
                    bub_idx%vs(i) = bub_idx%rs(i) + 1

                    if (.not. polytropic) then
                        bub_idx%ps(i) = bub_idx%vs(i) + 1
                        bub_idx%ms(i) = bub_idx%ps(i) + 1
                    end if
                end do

                if (nb == 1) then
                    weight(:) = 1._wp
                    R0(:) = 1._wp
                else if (nb < 1) then
                    stop 'Invalid value of nb'
                end if

                if (polytropic) then
                    rhoref = 1._wp
                    pref = 1._wp
                end if

            end if
        end if

        if (model_eqns == 2 .or. model_eqns == 3) then

            if (hypoelasticity .or. hyperelasticity) then
                elasticity = .true.
                stress_idx%beg = sys_size + 1
                stress_idx%end = sys_size + (num_dims*(num_dims + 1))/2
                if (cyl_coord) stress_idx%end = stress_idx%end + 1
                ! number of stresses is 1 in 1D, 3 in 2D, 4 in 2D-Axisym, 6 in 3D
                sys_size = stress_idx%end

                ! shear stress index is 2 for 2D and 2,4,5 for 3D
                if (num_dims == 1) then
                    shear_num = 0
                else if (num_dims == 2) then
                    shear_num = 1
                    shear_indices(1) = stress_idx%beg - 1 + 2
                    shear_BC_flip_num = 1
                    shear_BC_flip_indices(1:2, 1) = shear_indices(1)
                    ! Both x-dir and y-dir: flip tau_xy only
                else if (num_dims == 3) then
                    shear_num = 3
                    shear_indices(1:3) = stress_idx%beg - 1 + (/2, 4, 5/)
                    shear_BC_flip_num = 2
                    shear_BC_flip_indices(1, 1:2) = shear_indices((/1, 2/))
                    shear_BC_flip_indices(2, 1:2) = shear_indices((/1, 3/))
                    shear_BC_flip_indices(3, 1:2) = shear_indices((/2, 3/))
                    ! x-dir: flip tau_xy and tau_xz
                    ! y-dir: flip tau_xy and tau_yz
                    ! z-dir: flip tau_xz and tau_yz
                end if
            end if

            if (hyperelasticity) then
                ! number of entries in the symmetric btensor plus the jacobian
                b_size = (num_dims*(num_dims + 1))/2 + 1
                tensor_size = num_dims**2 + 1
                xi_idx%beg = sys_size + 1
                xi_idx%end = sys_size + num_dims
                ! adding three more equations for the \xi field and the elastic energy
                sys_size = xi_idx%end + 1
            end if

            if (surface_tension) then
                c_idx = sys_size + 1
                sys_size = c_idx
            end if

            if (cont_damage) then
                damage_idx = sys_size + 1
                sys_size = damage_idx
            end if

        end if

        if (chemistry) then
            species_idx%beg = sys_size + 1
            species_idx%end = sys_size + num_species
            sys_size = species_idx%end
        end if

        momxb = mom_idx%beg
        momxe = mom_idx%end
        advxb = adv_idx%beg
        advxe = adv_idx%end
        contxb = cont_idx%beg
        contxe = cont_idx%end
        bubxb = bub_idx%beg
        bubxe = bub_idx%end
        strxb = stress_idx%beg
        strxe = stress_idx%end
        intxb = internalEnergies_idx%beg
        intxe = internalEnergies_idx%end
        xibeg = xi_idx%beg
        xiend = xi_idx%end
        chemxb = species_idx%beg
        chemxe = species_idx%end

        if (lag_params%vel_model /= 0) then
            fd_number = max(1, fd_order/2)
        end if

        call s_configure_coordinate_bounds(recon_type, weno_polyn, muscl_polyn, &
                                           igr_order, buff_size, &
                                           idwint, idwbuff, viscous, &
                                           bubbles_lagrange, m, n, p, &
<<<<<<< HEAD
                                           num_dims, igr, fd_number)
=======
                                           num_dims, igr, ib)
>>>>>>> 336ec52c

#ifdef MFC_MPI

        if (qbmm .and. .not. polytropic) then
            allocate (MPI_IO_DATA%view(1:sys_size + 2*nb*4))
            allocate (MPI_IO_DATA%var(1:sys_size + 2*nb*4))
        else
            allocate (MPI_IO_DATA%view(1:sys_size))
            allocate (MPI_IO_DATA%var(1:sys_size))
        end if

        if (.not. down_sample) then
            do i = 1, sys_size
                allocate (MPI_IO_DATA%var(i)%sf(0:m, 0:n, 0:p))
                MPI_IO_DATA%var(i)%sf => null()
            end do
        end if
        if (qbmm .and. .not. polytropic) then
            do i = sys_size + 1, sys_size + 2*nb*4
                allocate (MPI_IO_DATA%var(i)%sf(0:m, 0:n, 0:p))
                MPI_IO_DATA%var(i)%sf => null()
            end do
        end if

        if (ib) then
            allocate (MPI_IO_IB_DATA%var%sf(0:m, 0:n, 0:p))
            allocate (MPI_IO_levelset_DATA%var%sf(0:m, 0:n, 0:p, 1:num_ibs))
            allocate (MPI_IO_levelsetnorm_DATA%var%sf(0:m, 0:n, 0:p, 1:num_ibs, 1:3))
        end if
#endif

        ! Allocating grid variables for the x-direction
        allocate (x_cc(0:m), x_cb(-1:m))
        ! Allocating grid variables for the y- and z-directions
        if (n > 0) then
            allocate (y_cc(0:n), y_cb(-1:n))
            if (p > 0) then
                allocate (z_cc(0:p), z_cb(-1:p))
            end if
        end if

        if (cyl_coord .neqv. .true.) then ! Cartesian grid
            grid_geometry = 1
        elseif (cyl_coord .and. p == 0) then ! Axisymmetric cylindrical grid
            grid_geometry = 2
        else ! Fully 3D cylindrical grid
            grid_geometry = 3
        end if

        if (.not. igr) then
            allocate (logic_grid(0:m, 0:n, 0:p))
        end if

    end subroutine s_initialize_global_parameters_module

    impure subroutine s_initialize_parallel_io

#ifdef MFC_MPI
        integer :: ierr !< Generic flag used to identify and report MPI errors
#endif

        num_dims = 1 + min(1, n) + min(1, p)

        if (mhd) then
            num_vels = 3
        else
            num_vels = num_dims
        end if

        allocate (proc_coords(1:num_dims))

        if (parallel_io .neqv. .true.) return

#ifdef MFC_MPI

        ! Option for Lustre file system (Darter/Comet/Stampede)
        write (mpiiofs, '(A)') '/lustre_'
        mpiiofs = trim(mpiiofs)
        call MPI_INFO_CREATE(mpi_info_int, ierr)
        call MPI_INFO_SET(mpi_info_int, 'romio_ds_write', 'disable', ierr)

        ! Option for UNIX file system (Hooke/Thomson)
        ! WRITE(mpiiofs, '(A)') '/ufs_'
        ! mpiiofs = TRIM(mpiiofs)
        ! mpi_info_int = MPI_INFO_NULL

        allocate (start_idx(1:num_dims))

#endif

    end subroutine s_initialize_parallel_io

    impure subroutine s_finalize_global_parameters_module

        integer :: i

        ! Deallocating grid variables for the x-direction
        deallocate (x_cc, x_cb)
        ! Deallocating grid variables for the y- and z-directions
        if (n > 0) then
            deallocate (y_cc, y_cb)
            if (p > 0) then
                deallocate (z_cc, z_cb)
            end if
        end if

        deallocate (proc_coords)

#ifdef MFC_MPI

        if (parallel_io) then
            deallocate (start_idx)
            do i = 1, sys_size
                MPI_IO_DATA%var(i)%sf => null()
            end do

            deallocate (MPI_IO_DATA%var)
            deallocate (MPI_IO_DATA%view)
        end if

        if (ib) deallocate (MPI_IO_IB_DATA%var%sf)

#endif

    end subroutine s_finalize_global_parameters_module

end module m_global_parameters<|MERGE_RESOLUTION|>--- conflicted
+++ resolved
@@ -938,11 +938,7 @@
                                            igr_order, buff_size, &
                                            idwint, idwbuff, viscous, &
                                            bubbles_lagrange, m, n, p, &
-<<<<<<< HEAD
-                                           num_dims, igr, fd_number)
-=======
-                                           num_dims, igr, ib)
->>>>>>> 336ec52c
+                                           num_dims, igr, ib, fd_number)
 
 #ifdef MFC_MPI
 
