!>
!! @file m_global_parameters.f90
!! @brief Contains module m_global_parameters

!> @brief This module contains all of the parameters characterizing the
!!              computational domain, simulation algorithm, initial condition
!!              and the stiffened equation of state.
module m_global_parameters

    ! Dependencies =============================================================
#ifdef MFC_MPI
    use mpi                     ! Message passing interface (MPI) module
#endif

    use m_derived_types         ! Definitions of the derived types

    use m_helper_basic          ! Functions to compare floating point numbers
    ! ==========================================================================

    implicit none

    ! Logistics ================================================================
    integer :: num_procs            !< Number of processors
    character(LEN=path_len) :: case_dir             !< Case folder location
    logical :: old_grid             !< Use existing grid data
    logical :: old_ic, non_axis_sym               !< Use existing IC data
    integer :: t_step_old, t_step_start           !< Existing IC/grid folder
    ! ==========================================================================

    ! Computational Domain Parameters ==========================================

    integer :: proc_rank !< Rank of the local processor

    !! Number of cells in the x-, y- and z-coordinate directions
    integer :: m
    integer :: n
    integer :: p

    integer(8) :: nGlobal !< Global number of cells in the domain

    integer :: m_glb, n_glb, p_glb !< Global number of cells in each direction

    integer :: num_dims !< Number of spatial dimensions

    logical :: cyl_coord
    integer :: grid_geometry !< Cylindrical coordinates (either axisymmetric or full 3D)

    real(kind(0d0)), allocatable, dimension(:) :: x_cc, y_cc, z_cc !<
    !! Locations of cell-centers (cc) in x-, y- and z-directions, respectively

    real(kind(0d0)), allocatable, dimension(:) :: x_cb, y_cb, z_cb !<
    !! Locations of cell-boundaries (cb) in x-, y- and z-directions, respectively

    real(kind(0d0)) :: dx, dy, dz !<
    !! Minimum cell-widths in the x-, y- and z-coordinate directions

    type(bounds_info) :: x_domain, y_domain, z_domain !<
    !! Locations of the domain bounds in the x-, y- and z-coordinate directions

    logical :: stretch_x, stretch_y, stretch_z !<
    !! Grid stretching flags for the x-, y- and z-coordinate directions

    ! Parameters of the grid stretching function for the x-, y- and z-coordinate
    ! directions. The "a" parameters are a measure of the rate at which the grid
    ! is stretched while the remaining parameters are indicative of the location
    ! on the grid at which the stretching begins.
    real(kind(0d0)) :: a_x, a_y, a_z
    integer :: loops_x, loops_y, loops_z
    real(kind(0d0)) :: x_a, y_a, z_a
    real(kind(0d0)) :: x_b, y_b, z_b

    ! ==========================================================================

    ! Simulation Algorithm Parameters ==========================================
<<<<<<< HEAD

    integer :: model_eqns      !< Multicomponent flow model
    logical :: relax           !< activate phase change
    integer :: relax_model     !< Relax Model
    real(kind(0d0)) :: palpha_eps     !< trigger parameter for the p relaxation procedure, phase change model
    real(kind(0d0)) :: ptgalpha_eps   !< trigger parameter for the pTg relaxation procedure, phase change model
    integer :: num_fluids      !< Number of different fluids present in the flow
    logical :: adv_alphan      !< Advection of the last volume fraction
    logical :: mpp_lim         !< Alpha limiter
    integer :: sys_size        !< Number of unknowns in the system of equations
    integer :: weno_order      !< Order of accuracy for the WENO reconstruction
    logical :: hypoelasticity  !< activate hypoelasticity
    logical :: hyperelasticity !< activate hyperelasticity
    logical :: elasticity      !< elasticity modeling, true for hyper or hypo
    integer :: b_size          !< Number of components in the b tensor
    integer :: tensor_size     !< Number of components in the nonsymmetric tensor
    logical :: pre_stress      !< activate pre_stressed domain
=======
    integer :: model_eqns            !< Multicomponent flow model
    logical :: relax                 !< activate phase change
    integer :: relax_model           !< Relax Model
    real(kind(0d0)) :: palpha_eps    !< trigger parameter for the p relaxation procedure, phase change model
    real(kind(0d0)) :: ptgalpha_eps  !< trigger parameter for the pTg relaxation procedure, phase change model
    integer :: num_fluids            !< Number of different fluids present in the flow
    logical :: mpp_lim               !< Alpha limiter
    integer :: sys_size              !< Number of unknowns in the system of equations
    integer :: weno_order            !< Order of accuracy for the WENO reconstruction
    logical :: hypoelasticity        !< activate hypoelasticity
>>>>>>> 60a60464

    ! Annotations of the structure, i.e. the organization, of the state vectors
    type(int_bounds_info) :: cont_idx              !< Indexes of first & last continuity eqns.
    type(int_bounds_info) :: mom_idx               !< Indexes of first & last momentum eqns.
    integer :: E_idx                               !< Index of total energy equation
    integer :: alf_idx                             !< Index of void fraction
    integer :: n_idx                               !< Index of number density
    type(int_bounds_info) :: adv_idx               !< Indexes of first & last advection eqns.
    type(int_bounds_info) :: internalEnergies_idx  !< Indexes of first & last internal energy eqns.
    type(bub_bounds_info) :: bub_idx               !< Indexes of first & last bubble variable eqns.
    integer :: gamma_idx                           !< Index of specific heat ratio func. eqn.
    integer :: pi_inf_idx                          !< Index of liquid stiffness func. eqn.
    type(int_bounds_info) :: stress_idx            !< Indexes of elastic shear stress eqns.
    type(int_bounds_info) :: xi_idx                !< Indexes of first and last reference map eqns.
    integer :: c_idx                               !< Index of the color function

    type(int_bounds_info) :: bc_x, bc_y, bc_z !<
    !! Boundary conditions in the x-, y- and z-coordinate directions

    logical :: parallel_io !< Format of the data files
    logical :: file_per_process !< type of data output
    integer :: precision !< Precision of output files

    logical :: vel_profile !< Set hyperbolic tangent streamwise velocity profile
    logical :: instability_wave !< Superimpose instability waves to surrounding fluid flow

    real(kind(0d0)) :: pi_fac !< Factor for artificial pi_inf

    ! Perturb density of surrounding air so as to break symmetry of grid
    logical :: perturb_flow
    integer :: perturb_flow_fluid   !< Fluid to be perturbed with perturb_flow flag
    real(kind(0d0)) :: perturb_flow_mag   !< Magnitude of perturbation with perturb_flow flag
    logical :: perturb_sph
    integer :: perturb_sph_fluid    !< Fluid to be perturbed with perturb_sph flag
    real(kind(0d0)), dimension(num_fluids_max) :: fluid_rho

    integer, allocatable, dimension(:) :: proc_coords !<
    !! Processor coordinates in MPI_CART_COMM

    integer, allocatable, dimension(:) :: start_idx !<
    !! Starting cell-center index of local processor in global grid

#ifdef MFC_MPI

    type(mpi_io_var), public :: MPI_IO_DATA
    type(mpi_io_ib_var), public :: MPI_IO_IB_DATA
    type(mpi_io_airfoil_ib_var), public :: MPI_IO_airfoil_IB_DATA

    character(LEN=name_len) :: mpiiofs
    integer :: mpi_info_int !<
    !! MPI info for parallel IO with Lustre file systems

#endif

    integer, private :: ierr
    ! ==========================================================================

    ! Initial Condition Parameters =============================================
    integer :: num_patches     !< Number of patches composing initial condition

    type(ic_patch_parameters), dimension(num_patches_max) :: patch_icpp !<
    !! Database of the initial condition patch parameters (icpp) for each of the
    !! patches employed in the configuration of the initial condition. Note that
    !! the maximum allowable number of patches, num_patches_max, may be changed
    !! in the module m_derived_types.f90.
    ! ==========================================================================

    ! Fluids Physical Parameters ===============================================
    type(physical_parameters), dimension(num_fluids_max) :: fluid_pp !<
    !! Database of the physical parameters of each of the fluids that is present
    !! in the flow. These include the stiffened gas equation of state parameters,
    !! the Reynolds numbers and the Weber numbers.

    ! ==========================================================================

    real(kind(0d0)) :: rhoref, pref !< Reference parameters for Tait EOS

    !> @name Bubble modeling
    !> @{
    integer :: nb
    real(kind(0d0)) :: R0ref
    real(kind(0d0)) :: Ca, Web, Re_inv
    real(kind(0d0)), dimension(:), allocatable :: weight, R0, V0
    logical :: bubbles
    logical :: qbmm      !< Quadrature moment method
    integer :: nmom  !< Number of carried moments
    real(kind(0d0)) :: sigR, sigV, rhoRV !< standard deviations in R/V
    logical :: adv_n !< Solve the number density equation and compute alpha from number density
    !> @}

    !> @name Immersed Boundaries
    !> @{
    logical :: ib           !< Turn immersed boundaries on
    integer :: num_ibs      !< Number of immersed boundaries
    integer :: Np

    type(ib_patch_parameters), dimension(num_patches_max) :: patch_ib

    type(probe_parameters), allocatable, dimension(:) :: airfoil_grid_u, airfoil_grid_l
    !! Database of the immersed boundary patch parameters for each of the
    !! patches employed in the configuration of the initial condition. Note that
    !! the maximum allowable number of patches, num_patches_max, may be changed
    !! in the module m_derived_types.f90.
    ! ==========================================================================

    !> @}

    !> @name Non-polytropic bubble gas compression
    !> @{
    logical :: polytropic
    logical :: polydisperse
    integer :: thermal  !1 = adiabatic, 2 = isotherm, 3 = transfer
    real(kind(0d0)) :: R_n, R_v, phi_vn, phi_nv, Pe_c, Tw, pv, M_n, M_v
    real(kind(0d0)), dimension(:), allocatable :: k_n, k_v, pb0, mass_n0, mass_v0, Pe_T
    real(kind(0d0)), dimension(:), allocatable :: Re_trans_T, Re_trans_c, Im_trans_T, Im_trans_c, omegaN
    real(kind(0d0)) :: mul0, ss, gamma_v, mu_v
    real(kind(0d0)) :: gamma_m, gamma_n, mu_n
    real(kind(0d0)) :: poly_sigma
    integer :: dist_type !1 = binormal, 2 = lognormal-normal
    integer :: R0_type   !1 = simpson
    !> @}

    !> @name Surface Tension Modeling
    !> @{
    real(kind(0d0)) :: sigma
    !> @}

    !> @name Index variables used for m_variables_conversion
    !> @{
    integer :: momxb, momxe
    integer :: advxb, advxe
    integer :: contxb, contxe
    integer :: intxb, intxe
    integer :: bubxb, bubxe
    integer :: strxb, strxe
    integer :: xibeg, xiend
    !> @}

    integer, allocatable, dimension(:, :, :) :: logic_grid

    type(pres_field) :: pb
    type(pres_field) :: mv

contains

    !>  Assigns default values to user inputs prior to reading
        !!              them in. This allows for an easier consistency check of
        !!              these parameters once they are read from the input file.
    subroutine s_assign_default_values_to_user_inputs

        integer :: i !< Generic loop operator

        ! Logistics
        case_dir = '.'
        old_grid = .false.
        old_ic = .false.
        t_step_old = dflt_int
        t_step_start = dflt_int

        ! Computational domain parameters
        m = dflt_int; n = 0; p = 0

        cyl_coord = .false.

        x_domain%beg = dflt_real
        x_domain%end = dflt_real
        y_domain%beg = dflt_real
        y_domain%end = dflt_real
        z_domain%beg = dflt_real
        z_domain%end = dflt_real

        stretch_x = .false.
        stretch_y = .false.
        stretch_z = .false.

        a_x = dflt_real
        a_y = dflt_real
        a_z = dflt_real
        loops_x = 1
        loops_y = 1
        loops_z = 1
        x_a = dflt_real
        x_b = dflt_real
        y_a = dflt_real
        y_b = dflt_real
        z_a = dflt_real
        z_b = dflt_real

        ! Simulation algorithm parameters
        model_eqns = dflt_int
        relax = .false.
        relax_model = dflt_int
        palpha_eps = dflt_real
        ptgalpha_eps = dflt_real
        num_fluids = dflt_int
        weno_order = dflt_int

        hypoelasticity = .false.
        hyperelasticity = .false.
        elasticity = .false.
        pre_stress = .false.

        bc_x%beg = dflt_int; bc_x%end = dflt_int
        bc_y%beg = dflt_int; bc_y%end = dflt_int
        bc_z%beg = dflt_int; bc_z%end = dflt_int

        #:for DIM in ['x', 'y', 'z']
            #:for DIR in [1, 2, 3]
                bc_${DIM}$%vb${DIR}$ = 0d0
                bc_${DIM}$%ve${DIR}$ = 0d0
            #:endfor
        #:endfor

        parallel_io = .false.
        file_per_process = .false.
        precision = 2
        vel_profile = .false.
        instability_wave = .false.
        perturb_flow = .false.
        perturb_flow_fluid = dflt_int
        perturb_flow_mag = dflt_real
        perturb_sph = .false.
        perturb_sph_fluid = dflt_int
        fluid_rho = dflt_real

        ! Initial condition parameters
        num_patches = dflt_int

        do i = 1, num_patches_max
            patch_icpp(i)%geometry = dflt_int
            patch_icpp(i)%model%scale(:) = 1d0
            patch_icpp(i)%model%translate(:) = 0d0
            patch_icpp(i)%model%filepath(:) = ' '
            patch_icpp(i)%model%spc = 10
            patch_icpp(i)%model%threshold = 0.9d0
            patch_icpp(i)%x_centroid = dflt_real
            patch_icpp(i)%y_centroid = dflt_real
            patch_icpp(i)%z_centroid = dflt_real
            patch_icpp(i)%length_x = dflt_real
            patch_icpp(i)%length_y = dflt_real
            patch_icpp(i)%length_z = dflt_real
            patch_icpp(i)%radius = dflt_real
            patch_icpp(i)%epsilon = dflt_real
            patch_icpp(i)%beta = dflt_real
            patch_icpp(i)%normal = dflt_real
            patch_icpp(i)%radii = dflt_real
            patch_icpp(i)%alter_patch = .false.
            patch_icpp(i)%alter_patch(0) = .true.
            patch_icpp(i)%smoothen = .false.
            patch_icpp(i)%smooth_patch_id = i
            patch_icpp(i)%smooth_coeff = dflt_real
            patch_icpp(i)%alpha_rho = dflt_real
            patch_icpp(i)%rho = dflt_real
            patch_icpp(i)%vel = dflt_real
            patch_icpp(i)%pres = dflt_real
            patch_icpp(i)%alpha = dflt_real
            patch_icpp(i)%gamma = dflt_real
            patch_icpp(i)%pi_inf = dflt_real
            patch_icpp(i)%cv = 0d0
            patch_icpp(i)%qv = 0d0
            patch_icpp(i)%qvp = 0d0
            patch_icpp(i)%tau_e = 0d0
            patch_icpp(i)%a2 = dflt_real
            patch_icpp(i)%a3 = dflt_real
            patch_icpp(i)%a4 = dflt_real
            patch_icpp(i)%a5 = dflt_real
            patch_icpp(i)%a6 = dflt_real
            patch_icpp(i)%a8 = dflt_real
            patch_icpp(i)%a9 = dflt_real
            patch_icpp(i)%a10 = dflt_real
            patch_icpp(i)%a11 = dflt_real
            patch_icpp(i)%a12 = dflt_real
            patch_icpp(i)%non_axis_sym = .false.

            !should get all of r0's and v0's
            patch_icpp(i)%r0 = dflt_real
            patch_icpp(i)%v0 = dflt_real

            patch_icpp(i)%p0 = dflt_real
            patch_icpp(i)%m0 = dflt_real

            patch_icpp(i)%hcid = dflt_int
        end do

        ! Tait EOS
        rhoref = dflt_real
        pref = dflt_real

        ! Bubble modeling
        bubbles = .false.
        polytropic = .true.
        polydisperse = .false.

        thermal = dflt_int
        R0ref = dflt_real
        nb = dflt_int

        Ca = dflt_real
        Re_inv = dflt_real
        Web = dflt_real
        poly_sigma = dflt_real

        adv_n = .false.

        qbmm = .false.
        nmom = 1
        sigR = dflt_real
        sigV = dflt_real
        rhoRV = 0d0
        dist_type = dflt_int
        R0_type = dflt_int

        R_n = dflt_real
        R_v = dflt_real
        phi_vn = dflt_real
        phi_nv = dflt_real
        Pe_c = dflt_real
        Tw = dflt_real

        ! surface tension modeling
        sigma = dflt_real
        pi_fac = 1d0

        ! Immersed Boundaries
        ib = .false.
        num_ibs = dflt_int

        do i = 1, num_patches_max
            patch_ib(i)%geometry = dflt_int
            patch_ib(i)%x_centroid = dflt_real
            patch_ib(i)%y_centroid = dflt_real
            patch_ib(i)%z_centroid = dflt_real
            patch_ib(i)%length_x = dflt_real
            patch_ib(i)%length_y = dflt_real
            patch_ib(i)%length_z = dflt_real
            patch_ib(i)%radius = dflt_real
            patch_ib(i)%theta = dflt_real
            patch_ib(i)%c = dflt_real
            patch_ib(i)%t = dflt_real
            patch_ib(i)%m = dflt_real
            patch_ib(i)%p = dflt_real
            patch_ib(i)%slip = .false.
        end do

        ! Fluids physical parameters
        do i = 1, num_fluids_max
            fluid_pp(i)%gamma = dflt_real
            fluid_pp(i)%pi_inf = dflt_real
            fluid_pp(i)%mul0 = dflt_real
            fluid_pp(i)%ss = dflt_real
            fluid_pp(i)%pv = dflt_real
            fluid_pp(i)%gamma_v = dflt_real
            fluid_pp(i)%M_v = dflt_real
            fluid_pp(i)%mu_v = dflt_real
            fluid_pp(i)%k_v = dflt_real
            fluid_pp(i)%cv = 0d0
            fluid_pp(i)%qv = 0d0
            fluid_pp(i)%qvp = 0d0
            fluid_pp(i)%G = 0d0
        end do

    end subroutine s_assign_default_values_to_user_inputs

    !> Computation of parameters, allocation procedures, and/or
        !! any other tasks needed to properly setup the module
    subroutine s_initialize_global_parameters_module

        integer :: i, j, fac

        ! Determining the layout of the state vectors and overall size of
        ! the system of equations, given the dimensionality and choice of
        ! the equations of motion

        ! Gamma/Pi_inf Model ===============================================
        if (model_eqns == 1) then

            ! Setting number of fluids
            num_fluids = 1

            ! Annotating structure of the state and flux vectors belonging
            ! to the system of equations defined by the selected number of
            ! spatial dimensions and the gamma/pi_inf model
            cont_idx%beg = 1
            cont_idx%end = cont_idx%beg
            mom_idx%beg = cont_idx%end + 1
            mom_idx%end = cont_idx%end + num_dims
            E_idx = mom_idx%end + 1
            adv_idx%beg = E_idx + 1
            adv_idx%end = adv_idx%beg + 1
            gamma_idx = adv_idx%beg
            pi_inf_idx = adv_idx%end
            sys_size = adv_idx%end

            ! ==================================================================

            ! Volume Fraction Model (5-equation model) =========================
        else if (model_eqns == 2) then

            ! Annotating structure of the state and flux vectors belonging
            ! to the system of equations defined by the selected number of
            ! spatial dimensions and the volume fraction model
            cont_idx%beg = 1
            cont_idx%end = num_fluids
            mom_idx%beg = cont_idx%end + 1
            mom_idx%end = cont_idx%end + num_dims
            E_idx = mom_idx%end + 1
            adv_idx%beg = E_idx + 1
            adv_idx%end = E_idx + num_fluids

            sys_size = adv_idx%end

            if (bubbles) then
                alf_idx = adv_idx%end
            else
                alf_idx = 1
            end if

            if (bubbles) then
                bub_idx%beg = sys_size + 1
                if (qbmm) then
                    if (nnode == 4) then
                        nmom = 6 !! Already set as a parameter
                    end if
                    bub_idx%end = adv_idx%end + nb*nmom
                else
                    if (.not. polytropic) then
                        bub_idx%end = sys_size + 4*nb
                    else
                        bub_idx%end = sys_size + 2*nb
                    end if
                end if
                sys_size = bub_idx%end

                if (adv_n) then
                    n_idx = bub_idx%end + 1
                    sys_size = n_idx
                end if

                allocate (weight(nb), R0(nb), V0(nb))
                allocate (bub_idx%rs(nb), bub_idx%vs(nb))
                allocate (bub_idx%ps(nb), bub_idx%ms(nb))

                if (qbmm) then
                    allocate (bub_idx%moms(nb, nmom))
                    allocate (bub_idx%fullmom(nb, 0:nmom, 0:nmom))

                    do i = 1, nb
                        do j = 1, nmom
                            bub_idx%moms(i, j) = bub_idx%beg + (j - 1) + (i - 1)*nmom
                        end do
                        bub_idx%fullmom(i, 0, 0) = bub_idx%moms(i, 1)
                        bub_idx%fullmom(i, 1, 0) = bub_idx%moms(i, 2)
                        bub_idx%fullmom(i, 0, 1) = bub_idx%moms(i, 3)
                        bub_idx%fullmom(i, 2, 0) = bub_idx%moms(i, 4)
                        bub_idx%fullmom(i, 1, 1) = bub_idx%moms(i, 5)
                        bub_idx%fullmom(i, 0, 2) = bub_idx%moms(i, 6)
                        bub_idx%rs(i) = bub_idx%fullmom(i, 1, 0)
                    end do
                else
                    do i = 1, nb
                        if (.not. polytropic) then
                            fac = 4
                        else
                            fac = 2
                        end if

                        bub_idx%rs(i) = bub_idx%beg + (i - 1)*fac
                        bub_idx%vs(i) = bub_idx%rs(i) + 1

                        if (.not. polytropic) then
                            bub_idx%ps(i) = bub_idx%vs(i) + 1
                            bub_idx%ms(i) = bub_idx%ps(i) + 1
                        end if
                    end do
                end if

                if (nb == 1) then
                    weight(:) = 1d0
                    R0(:) = 1d0
                    V0(:) = 1d0
                else if (nb > 1) then
                    V0(:) = 1d0
                    !R0 and weight initialized in s_simpson
                else
                    stop 'Invalid value of nb'
                end if

                !Initialize pref,rhoref for polytropic qbmm (done in s_initialize_nonpoly for non-polytropic)
                if (.not. qbmm) then
                    if (polytropic) then
                        rhoref = 1.d0
                        pref = 1.d0
                    end if
                end if

                !Initialize pb0,pv,pref,rhoref for polytropic qbmm (done in s_initialize_nonpoly for non-polytropic)
                if (qbmm) then
                    if (polytropic) then
                        allocate (pb0(nb))
                        if ((f_is_default(Web))) then
                            pb0 = pref
                            pb0 = pb0/pref
                            pref = 1d0
                        end if
                        rhoref = 1d0
                    end if
                end if
            end if

            if (hypoelasticity .or. hyperelasticity) then
                elasticity = .true.
                stress_idx%beg = sys_size + 1
                stress_idx%end = sys_size + (num_dims*(num_dims + 1))/2
                ! number of stresses is 1 in 1D, 3 in 2D, 6 in 3D
                sys_size = stress_idx%end
            end if

            if (hyperelasticity) then
                ! number of entries in the symmetric btensor plus the jacobian
                b_size = (num_dims*(num_dims + 1))/2 + 1
                tensor_size = num_dims**2 + 1
                xi_idx%beg = sys_size + 1
                xi_idx%end = sys_size + num_dims
                ! adding three more equations for the \xi field and the elastic energy
                sys_size = xi_idx%end + 1
            end if

            if (.not. f_is_default(sigma)) then
                c_idx = sys_size + 1
                sys_size = c_idx
            end if

            ! ==================================================================

            ! Volume Fraction Model (6-equation model) =========================
        else if (model_eqns == 3) then

            ! Annotating structure of the state and flux vectors belonging
            ! to the system of equations defined by the selected number of
            ! spatial dimensions and the volume fraction model
            cont_idx%beg = 1
            cont_idx%end = num_fluids
            mom_idx%beg = cont_idx%end + 1
            mom_idx%end = cont_idx%end + num_dims
            E_idx = mom_idx%end + 1
            adv_idx%beg = E_idx + 1
            adv_idx%end = E_idx + num_fluids
            internalEnergies_idx%beg = adv_idx%end + 1
            internalEnergies_idx%end = adv_idx%end + num_fluids
            sys_size = internalEnergies_idx%end

            if (hypoelasticity .or. hyperelasticity) then
                elasticity = .true.
                stress_idx%beg = sys_size + 1
                stress_idx%end = sys_size + (num_dims*(num_dims + 1))/2
                ! number of stresses is 1 in 1D, 3 in 2D, 6 in 3D
                sys_size = stress_idx%end
            end if

            if (hyperelasticity) then
                ! number of entries in the symmetric btensor plus the jacobian
                b_size = (num_dims*(num_dims + 1))/2 + 1
                tensor_size = num_dims**2 + 1
                xi_idx%beg = sys_size + 1
                xi_idx%end = sys_size + num_dims
                ! adding three more equations for the \xi field and the elastic energy
                sys_size = xi_idx%end + 1
            end if

            if (.not. f_is_default(sigma)) then
                c_idx = sys_size + 1
                sys_size = c_idx
            end if

            !========================
        else if (model_eqns == 4) then
            ! 4 equation model with subgrid bubbles
            cont_idx%beg = 1 ! one continuity equation
            cont_idx%end = 1 ! num_fluids
            mom_idx%beg = cont_idx%end + 1 ! one momentum equation in each direction
            mom_idx%end = cont_idx%end + num_dims
            E_idx = mom_idx%end + 1 ! one energy equation
            adv_idx%beg = E_idx + 1
            adv_idx%end = adv_idx%beg !one volume advection equation
            alf_idx = adv_idx%end
            sys_size = alf_idx !adv_idx%end

            if (bubbles) then
                bub_idx%beg = sys_size + 1
                bub_idx%end = sys_size + 2*nb
                if (.not. polytropic) then
                    bub_idx%end = sys_size + 4*nb
                end if
                sys_size = bub_idx%end

                allocate (bub_idx%rs(nb), bub_idx%vs(nb))
                allocate (bub_idx%ps(nb), bub_idx%ms(nb))
                allocate (weight(nb), R0(nb), V0(nb))

                do i = 1, nb
                    if (.not. polytropic) then
                        fac = 4
                    else
                        fac = 2
                    end if

                    bub_idx%rs(i) = bub_idx%beg + (i - 1)*fac
                    bub_idx%vs(i) = bub_idx%rs(i) + 1

                    if (.not. polytropic) then
                        bub_idx%ps(i) = bub_idx%vs(i) + 1
                        bub_idx%ms(i) = bub_idx%ps(i) + 1
                    end if
                end do

                if (nb == 1) then
                    weight(:) = 1d0
                    R0(:) = 1d0
                    V0(:) = 0d0
                else if (nb > 1) then
                    V0(:) = 1d0
                else
                    stop 'Invalid value of nb'
                end if

                if (polytropic) then
                    rhoref = 1.d0
                    pref = 1.d0
                end if

            end if
        end if

        momxb = mom_idx%beg
        momxe = mom_idx%end
        advxb = adv_idx%beg
        advxe = adv_idx%end
        contxb = cont_idx%beg
        contxe = cont_idx%end
        bubxb = bub_idx%beg
        bubxe = bub_idx%end
        strxb = stress_idx%beg
        strxe = stress_idx%end
        intxb = internalEnergies_idx%beg
        intxe = internalEnergies_idx%end
        xibeg = xi_idx%beg
        xiend = xi_idx%end

        ! ==================================================================

#ifdef MFC_MPI

        if (qbmm .and. .not. polytropic) then
            allocate (MPI_IO_DATA%view(1:sys_size + 2*nb*4))
            allocate (MPI_IO_DATA%var(1:sys_size + 2*nb*4))
        else
            allocate (MPI_IO_DATA%view(1:sys_size))
            allocate (MPI_IO_DATA%var(1:sys_size))
        end if

        do i = 1, sys_size
            allocate (MPI_IO_DATA%var(i)%sf(0:m, 0:n, 0:p))
            MPI_IO_DATA%var(i)%sf => null()
        end do
        if (qbmm .and. .not. polytropic) then
            do i = sys_size + 1, sys_size + 2*nb*4
                allocate (MPI_IO_DATA%var(i)%sf(0:m, 0:n, 0:p))
                MPI_IO_DATA%var(i)%sf => null()
            end do
        end if

        if (ib) allocate (MPI_IO_IB_DATA%var%sf(0:m, 0:n, 0:p))

#endif

        ! Allocating grid variables for the x-direction
        allocate (x_cc(0:m), x_cb(-1:m))
        ! Allocating grid variables for the y- and z-directions
        if (n > 0) then
            allocate (y_cc(0:n), y_cb(-1:n))
            if (p > 0) then
                allocate (z_cc(0:p), z_cb(-1:p))
            end if
        end if

        if (cyl_coord .neqv. .true.) then ! Cartesian grid
            grid_geometry = 1
        elseif (cyl_coord .and. p == 0) then ! Axisymmetric cylindrical grid
            grid_geometry = 2
        else ! Fully 3D cylindrical grid
            grid_geometry = 3
        end if

        allocate (logic_grid(0:m, 0:n, 0:p))

    end subroutine s_initialize_global_parameters_module

    subroutine s_initialize_parallel_io

        num_dims = 1 + min(1, n) + min(1, p)

        allocate (proc_coords(1:num_dims))

        if (parallel_io .neqv. .true.) return

#ifdef MFC_MPI

        ! Option for Lustre file system (Darter/Comet/Stampede)
        write (mpiiofs, '(A)') '/lustre_'
        mpiiofs = trim(mpiiofs)
        call MPI_INFO_CREATE(mpi_info_int, ierr)
        call MPI_INFO_SET(mpi_info_int, 'romio_ds_write', 'disable', ierr)

        ! Option for UNIX file system (Hooke/Thomson)
        ! WRITE(mpiiofs, '(A)') '/ufs_'
        ! mpiiofs = TRIM(mpiiofs)
        ! mpi_info_int = MPI_INFO_NULL

        allocate (start_idx(1:num_dims))

#endif

    end subroutine s_initialize_parallel_io

    subroutine s_finalize_global_parameters_module

        integer :: i

        ! Deallocating grid variables for the x-direction
        deallocate (x_cc, x_cb)
        ! Deallocating grid variables for the y- and z-directions
        if (n > 0) then
            deallocate (y_cc, y_cb)
            if (p > 0) then
                deallocate (z_cc, z_cb)
            end if
        end if

        deallocate (proc_coords)

#ifdef MFC_MPI

        if (parallel_io) then
            deallocate (start_idx)
            do i = 1, sys_size
                MPI_IO_DATA%var(i)%sf => null()
            end do

            deallocate (MPI_IO_DATA%var)
            deallocate (MPI_IO_DATA%view)
        end if

        if (ib) deallocate (MPI_IO_IB_DATA%var%sf)

#endif

    end subroutine s_finalize_global_parameters_module

end module m_global_parameters<|MERGE_RESOLUTION|>--- conflicted
+++ resolved
@@ -72,15 +72,12 @@
     ! ==========================================================================
 
     ! Simulation Algorithm Parameters ==========================================
-<<<<<<< HEAD
-
     integer :: model_eqns      !< Multicomponent flow model
     logical :: relax           !< activate phase change
     integer :: relax_model     !< Relax Model
     real(kind(0d0)) :: palpha_eps     !< trigger parameter for the p relaxation procedure, phase change model
     real(kind(0d0)) :: ptgalpha_eps   !< trigger parameter for the pTg relaxation procedure, phase change model
     integer :: num_fluids      !< Number of different fluids present in the flow
-    logical :: adv_alphan      !< Advection of the last volume fraction
     logical :: mpp_lim         !< Alpha limiter
     integer :: sys_size        !< Number of unknowns in the system of equations
     integer :: weno_order      !< Order of accuracy for the WENO reconstruction
@@ -90,18 +87,6 @@
     integer :: b_size          !< Number of components in the b tensor
     integer :: tensor_size     !< Number of components in the nonsymmetric tensor
     logical :: pre_stress      !< activate pre_stressed domain
-=======
-    integer :: model_eqns            !< Multicomponent flow model
-    logical :: relax                 !< activate phase change
-    integer :: relax_model           !< Relax Model
-    real(kind(0d0)) :: palpha_eps    !< trigger parameter for the p relaxation procedure, phase change model
-    real(kind(0d0)) :: ptgalpha_eps  !< trigger parameter for the pTg relaxation procedure, phase change model
-    integer :: num_fluids            !< Number of different fluids present in the flow
-    logical :: mpp_lim               !< Alpha limiter
-    integer :: sys_size              !< Number of unknowns in the system of equations
-    integer :: weno_order            !< Order of accuracy for the WENO reconstruction
-    logical :: hypoelasticity        !< activate hypoelasticity
->>>>>>> 60a60464
 
     ! Annotations of the structure, i.e. the organization, of the state vectors
     type(int_bounds_info) :: cont_idx              !< Indexes of first & last continuity eqns.
