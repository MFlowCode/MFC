!>
!! @file m_global_parameters.f90
!! @brief Contains module m_global_parameters

#:include 'case.fpp'

!> @brief This module contains all of the parameters characterizing the
!!              computational domain, simulation algorithm, initial condition
!!              and the stiffened equation of state.
module m_global_parameters

#ifdef MFC_MPI
    use mpi                     ! Message passing interface (MPI) module
#endif

    use m_derived_types         ! Definitions of the derived types

    use m_helper_basic          ! Functions to compare floating point numbers

    use m_thermochem, only: num_species

    implicit none

    ! Logistics
    integer :: num_procs            !< Number of processors
    character(LEN=path_len) :: case_dir             !< Case folder location
    logical :: old_grid             !< Use existing grid data
    logical :: old_ic, non_axis_sym               !< Use existing IC data
    integer :: t_step_old, t_step_start           !< Existing IC/grid folder

    logical :: cfl_adap_dt, cfl_const_dt, cfl_dt
    integer :: n_start, n_start_old

    ! Computational Domain Parameters

    integer :: proc_rank !< Rank of the local processor

    !! Number of cells in the x-, y- and z-coordinate directions
    integer :: m
    integer :: n
    integer :: p

    !> @name Max and min number of cells in a direction of each combination of x-,y-, and z-
    type(cell_num_bounds) :: cells_bounds

    integer(kind=8) :: nGlobal !< Global number of cells in the domain

    integer :: m_glb, n_glb, p_glb !< Global number of cells in each direction

    integer :: num_dims !< Number of spatial dimensions
    integer :: num_vels !< Number of velocity components (different from num_dims for mhd)

    logical :: cyl_coord
    integer :: grid_geometry !< Cylindrical coordinates (either axisymmetric or full 3D)

    real(wp), allocatable, dimension(:) :: x_cc, y_cc, z_cc !<
    !! Locations of cell-centers (cc) in x-, y- and z-directions, respectively

    real(wp), allocatable, dimension(:) :: x_cb, y_cb, z_cb !<
    !! Locations of cell-boundaries (cb) in x-, y- and z-directions, respectively

    real(wp) :: dx, dy, dz !<
    !! Minimum cell-widths in the x-, y- and z-coordinate directions

    type(bounds_info) :: x_domain, y_domain, z_domain !<
    !! Locations of the domain bounds in the x-, y- and z-coordinate directions

    logical :: stretch_x, stretch_y, stretch_z !<
    !! Grid stretching flags for the x-, y- and z-coordinate directions

    ! Parameters of the grid stretching function for the x-, y- and z-coordinate
    ! directions. The "a" parameters are a measure of the rate at which the grid
    ! is stretched while the remaining parameters are indicative of the location
    ! on the grid at which the stretching begins.
    real(wp) :: a_x, a_y, a_z
    integer :: loops_x, loops_y, loops_z
    real(wp) :: x_a, y_a, z_a
    real(wp) :: x_b, y_b, z_b

    ! Simulation Algorithm Parameters
    integer :: model_eqns            !< Multicomponent flow model
    logical :: relax                 !< activate phase change
    integer :: relax_model           !< Relax Model
    real(wp) :: palpha_eps           !< trigger parameter for the p relaxation procedure, phase change model
    real(wp) :: ptgalpha_eps         !< trigger parameter for the pTg relaxation procedure, phase change model
    integer :: num_fluids            !< Number of different fluids present in the flow
    logical :: mpp_lim               !< Alpha limiter
    integer :: sys_size              !< Number of unknowns in the system of equations
    integer :: recon_type            !< Reconstruction Type
    integer :: weno_polyn            !< Degree of the WENO polynomials (polyn)
    integer :: muscl_polyn           !< Degree of the MUSCL polynomials (polyn)
    integer :: weno_order            !< Order of accuracy for the WENO reconstruction
    integer :: muscl_order           !< Order of accuracy for the MUSCL reconstruction
    logical :: hypoelasticity        !< activate hypoelasticity
    logical :: hyperelasticity       !< activate hyperelasticity
    logical :: elasticity            !< elasticity modeling, true for hyper or hypo
    logical :: mhd                   !< Magnetohydrodynamics
    logical :: relativity            !< Relativity for RMHD
    integer :: b_size                !< Number of components in the b tensor
    integer :: tensor_size           !< Number of components in the nonsymmetric tensor
    logical :: pre_stress            !< activate pre_stressed domain
    logical :: cont_damage           !< continuum damage modeling
    logical :: igr                   !< Use information geometric regularization
    integer :: igr_order             !< IGR reconstruction order
    logical, parameter :: chemistry = .${chemistry}$. !< Chemistry modeling

    ! Annotations of the structure, i.e. the organization, of the state vectors
    type(int_bounds_info) :: cont_idx              !< Indexes of first & last continuity eqns.
    type(int_bounds_info) :: mom_idx               !< Indexes of first & last momentum eqns.
    integer :: E_idx                               !< Index of total energy equation
    integer :: alf_idx                             !< Index of void fraction
    integer :: n_idx                               !< Index of number density
    type(int_bounds_info) :: adv_idx               !< Indexes of first & last advection eqns.
    type(int_bounds_info) :: internalEnergies_idx  !< Indexes of first & last internal energy eqns.
    type(bub_bounds_info) :: bub_idx               !< Indexes of first & last bubble variable eqns.
    integer :: gamma_idx                           !< Index of specific heat ratio func. eqn.
    integer :: pi_inf_idx                          !< Index of liquid stiffness func. eqn.
    type(int_bounds_info) :: B_idx                 !< Indexes of first and last magnetic field eqns.
    type(int_bounds_info) :: stress_idx            !< Indexes of elastic shear stress eqns.
    type(int_bounds_info) :: xi_idx                !< Indexes of first and last reference map eqns.
    integer :: c_idx                               !< Index of the color function
    type(int_bounds_info) :: species_idx           !< Indexes of first & last concentration eqns.
    integer :: damage_idx                          !< Index of damage state variable (D) for continuum damage model

    ! Cell Indices for the (local) interior points (O-m, O-n, 0-p).
    ! Stands for "InDices With BUFFer".
    type(int_bounds_info) :: idwint(1:3)

    ! Cell Indices for the entire (local) domain. In simulation and post_process,
    ! this includes the buffer region. idwbuff and idwint are the same otherwise.
    ! Stands for "InDices With BUFFer".
    type(int_bounds_info) :: idwbuff(1:3)

    type(int_bounds_info) :: bc_x, bc_y, bc_z !<
    !! Boundary conditions in the x-, y- and z-coordinate directions

    integer :: shear_num !! Number of shear stress components
    integer, dimension(3) :: shear_indices !<
    !! Indices of the stress components that represent shear stress
    integer :: shear_BC_flip_num !<
    !! Number of shear stress components to reflect for boundary conditions
    integer, dimension(3, 2) :: shear_BC_flip_indices !<
    !! Indices of shear stress components to reflect for boundary conditions.
    !! Size: (1:3, 1:shear_BC_flip_num) for (x/y/z, [indices])

    logical :: parallel_io !< Format of the data files
    logical :: file_per_process !< type of data output
    integer :: precision !< Precision of output files
    logical :: down_sample !< Down-sample the output data

    logical :: mixlayer_vel_profile !< Set hyperbolic tangent streamwise velocity profile
    real(wp) :: mixlayer_vel_coef !< Coefficient for the hyperbolic tangent streamwise velocity profile
    logical :: mixlayer_perturb !< Superimpose instability waves to surrounding fluid flow
    integer :: mixlayer_perturb_nk  !< Number of Fourier modes for perturbation with mixlayer_perturb flag
    real(wp) :: mixlayer_perturb_k0  !< Peak wavenumber of prescribed energy spectra with mixlayer_perturb flag
                                     !! Default value (k0 = 0.4446) is most unstable mode obtained from linear stability analysis
                                     !! See Michalke (1964, JFM) for details
    logical :: simplex_perturb
    type(simplex_noise_params) :: simplex_params

    real(wp) :: pi_fac !< Factor for artificial pi_inf

    logical :: viscous
    logical :: bubbles_lagrange

    ! Perturb density of surrounding air so as to break symmetry of grid
    logical :: perturb_flow
    integer :: perturb_flow_fluid   !< Fluid to be perturbed with perturb_flow flag
    real(wp) :: perturb_flow_mag   !< Magnitude of perturbation with perturb_flow flag
    logical :: perturb_sph
    integer :: perturb_sph_fluid    !< Fluid to be perturbed with perturb_sph flag
    real(wp), dimension(num_fluids_max) :: fluid_rho

    logical :: elliptic_smoothing
    integer :: elliptic_smoothing_iters

    integer, allocatable, dimension(:) :: proc_coords !<
    !! Processor coordinates in MPI_CART_COMM

    integer, allocatable, dimension(:) :: start_idx !<
    !! Starting cell-center index of local processor in global grid

#ifdef MFC_MPI

    type(mpi_io_var), public :: MPI_IO_DATA
    type(mpi_io_ib_var), public :: MPI_IO_IB_DATA
    type(mpi_io_airfoil_ib_var), public :: MPI_IO_airfoil_IB_DATA
    type(mpi_io_levelset_var), public :: MPI_IO_levelset_DATA
    type(mpi_io_levelset_norm_var), public :: MPI_IO_levelsetnorm_DATA

    character(LEN=name_len) :: mpiiofs
    integer :: mpi_info_int !<
    !! MPI info for parallel IO with Lustre file systems

#endif

    ! Initial Condition Parameters
    integer :: num_patches     !< Number of patches composing initial condition

    type(ic_patch_parameters), dimension(num_patches_max) :: patch_icpp !<
    !! Database of the initial condition patch parameters (icpp) for each of the
    !! patches employed in the configuration of the initial condition. Note that
    !! the maximum allowable number of patches, num_patches_max, may be changed
    !! in the module m_derived_types.f90.

    integer :: num_bc_patches  !< Number of boundary condition patches
    logical :: bc_io !< whether or not to save BC data
    type(bc_patch_parameters), dimension(num_bc_patches_max) :: patch_bc
    !! Database of the boundary condition patch parameters for each of the patches
    !! employed in the configuration of the boundary conditions

    ! Fluids Physical Parameters
    type(physical_parameters), dimension(num_fluids_max) :: fluid_pp !<
    !! Database of the physical parameters of each of the fluids that is present
    !! in the flow. These include the stiffened gas equation of state parameters,
    !! and the Reynolds numbers.

    ! Subgrid Bubble Parameters
    type(subgrid_bubble_physical_parameters) :: bub_pp

    real(wp) :: rhoref, pref !< Reference parameters for Tait EOS

    !> @name Bubble modeling
    !> @{
    integer :: nb
    real(wp) :: Ca, Web, Re_inv, Eu
    real(wp), dimension(:), allocatable :: weight, R0
    logical :: bubbles_euler
    logical :: qbmm      !< Quadrature moment method
    integer :: nmom  !< Number of carried moments
    real(wp) :: sigR, sigV, rhoRV !< standard deviations in R/V
    logical :: adv_n !< Solve the number density equation and compute alpha from number density
    !> @}

    !> @name Immersed Boundaries
    !> @{
    logical :: ib           !< Turn immersed boundaries on
    integer :: num_ibs      !< Number of immersed boundaries
    integer :: Np

    type(ib_patch_parameters), dimension(num_patches_max) :: patch_ib

    type(vec3_dt), allocatable, dimension(:) :: airfoil_grid_u, airfoil_grid_l
    !! Database of the immersed boundary patch parameters for each of the
    !! patches employed in the configuration of the initial condition. Note that
    !! the maximum allowable number of patches, num_patches_max, may be changed
    !! in the module m_derived_types.f90.

    !> @}

    !> @name Non-polytropic bubble gas compression
    !> @{
    logical :: polytropic
    logical :: polydisperse
    real(wp) :: poly_sigma
    integer :: dist_type !1 = binormal, 2 = lognormal-normal

    integer :: thermal  !1 = adiabatic, 2 = isotherm, 3 = transfer

    real(wp) :: phi_vg, phi_gv, Pe_c, Tw, k_vl, k_gl
    real(wp) :: gam_m

    real(wp), dimension(:), allocatable :: pb0, mass_g0, mass_v0, Pe_T, k_v, k_g
    real(wp), dimension(:), allocatable :: Re_trans_T, Re_trans_c, Im_trans_T, Im_trans_c, omegaN

    real(wp) :: R0ref, p0ref, rho0ref, T0ref, ss, pv, vd, mu_l, mu_v, mu_g, &
                gam_v, gam_g, M_v, M_g, cp_v, cp_g, R_v, R_g

    !> @}

    !> @name Surface Tension Modeling
    !> @{
    real(wp) :: sigma
    logical :: surface_tension
    !> @}

    !> @name Index variables used for m_variables_conversion
    !> @{
    integer :: momxb, momxe
    integer :: advxb, advxe
    integer :: contxb, contxe
    integer :: intxb, intxe
    integer :: bubxb, bubxe
    integer :: strxb, strxe
    integer :: xibeg, xiend
    integer :: chemxb, chemxe
    !> @}

    integer, allocatable, dimension(:, :, :) :: logic_grid

    type(pres_field) :: pb
    type(pres_field) :: mv

    real(wp) :: Bx0 !< Constant magnetic field in the x-direction (1D)

    integer :: buff_size !<
    !! The number of cells that are necessary to be able to store enough boundary
    !! conditions data to march the solution in the physical computational domain
    !! to the next time-step.

    logical :: fft_wrt
    logical :: periodic_ibs
    logical :: store_levelset
    logical :: slab_domain_decomposition

contains

    !>  Assigns default values to user inputs prior to reading
        !!              them in. This allows for an easier consistency check of
        !!              these parameters once they are read from the input file.
    impure subroutine s_assign_default_values_to_user_inputs

        integer :: i !< Generic loop operator

        ! Logistics
        case_dir = '.'
        old_grid = .false.
        old_ic = .false.
        t_step_old = dflt_int
        t_step_start = dflt_int

        cfl_adap_dt = .false.
        cfl_const_dt = .false.
        cfl_dt = .false.
        n_start = dflt_int

        ! Computational domain parameters
        m = dflt_int; n = 0; p = 0

        call s_update_cell_bounds(cells_bounds, m, n, p)

        cyl_coord = .false.

        x_domain%beg = dflt_real
        x_domain%end = dflt_real
        y_domain%beg = dflt_real
        y_domain%end = dflt_real
        z_domain%beg = dflt_real
        z_domain%end = dflt_real

        stretch_x = .false.
        stretch_y = .false.
        stretch_z = .false.

        a_x = dflt_real
        a_y = dflt_real
        a_z = dflt_real
        loops_x = 1
        loops_y = 1
        loops_z = 1
        x_a = dflt_real
        x_b = dflt_real
        y_a = dflt_real
        y_b = dflt_real
        z_a = dflt_real
        z_b = dflt_real

        ! Simulation algorithm parameters
        model_eqns = dflt_int
        relax = .false.
        relax_model = dflt_int
        palpha_eps = dflt_real
        ptgalpha_eps = dflt_real
        num_fluids = dflt_int
        recon_type = WENO_TYPE
        weno_order = dflt_int
        igr = .false.
        igr_order = dflt_int
        muscl_order = dflt_int

        hypoelasticity = .false.
        hyperelasticity = .false.
        elasticity = .false.
        pre_stress = .false.
        b_size = dflt_int
        tensor_size = dflt_int
        cont_damage = .false.

        mhd = .false.
        relativity = .false.

        bc_x%beg = dflt_int; bc_x%end = dflt_int
        bc_y%beg = dflt_int; bc_y%end = dflt_int
        bc_z%beg = dflt_int; bc_z%end = dflt_int

        #:for DIM in ['x', 'y', 'z']
            #:for DIR in [1, 2, 3]
                bc_${DIM}$%vb${DIR}$ = 0._wp
                bc_${DIM}$%ve${DIR}$ = 0._wp
            #:endfor
        #:endfor

        parallel_io = .false.
        file_per_process = .false.
        precision = 2
        down_sample = .false.
        viscous = .false.
        bubbles_lagrange = .false.
        mixlayer_vel_profile = .false.
        mixlayer_vel_coef = 1._wp
        mixlayer_perturb = .false.
        mixlayer_perturb_nk = 100
        mixlayer_perturb_k0 = 0.4446_wp
        perturb_flow = .false.
        perturb_flow_fluid = dflt_int
        perturb_flow_mag = dflt_real
        perturb_sph = .false.
        perturb_sph_fluid = dflt_int
        fluid_rho = dflt_real
        elliptic_smoothing_iters = dflt_int
        elliptic_smoothing = .false.

        fft_wrt = .false.

        simplex_perturb = .false.
        simplex_params%perturb_vel(:) = .false.
        simplex_params%perturb_vel_freq(:) = dflt_real
        simplex_params%perturb_vel_scale(:) = dflt_real
        simplex_params%perturb_vel_offset(:, :) = dflt_real
        simplex_params%perturb_dens(:) = .false.
        simplex_params%perturb_dens_freq(:) = dflt_real
        simplex_params%perturb_dens_scale(:) = dflt_real
        simplex_params%perturb_dens_offset(:, :) = dflt_real

        ! Initial condition parameters
        num_patches = dflt_int

        do i = 1, num_patches_max
            patch_icpp(i)%geometry = dflt_int
            patch_icpp(i)%model_scale(:) = 1._wp
            patch_icpp(i)%model_translate(:) = 0._wp
            patch_icpp(i)%model_filepath(:) = dflt_char
            patch_icpp(i)%model_spc = num_ray
            patch_icpp(i)%model_threshold = ray_tracing_threshold
            patch_icpp(i)%x_centroid = dflt_real
            patch_icpp(i)%y_centroid = dflt_real
            patch_icpp(i)%z_centroid = dflt_real
            patch_icpp(i)%length_x = dflt_real
            patch_icpp(i)%length_y = dflt_real
            patch_icpp(i)%length_z = dflt_real
            patch_icpp(i)%radius = dflt_real
            patch_icpp(i)%epsilon = dflt_real
            patch_icpp(i)%beta = dflt_real
            patch_icpp(i)%normal = dflt_real
            patch_icpp(i)%radii = dflt_real
            patch_icpp(i)%alter_patch = .false.
            patch_icpp(i)%alter_patch(0) = .true.
            patch_icpp(i)%smoothen = .false.
            patch_icpp(i)%smooth_patch_id = i
            patch_icpp(i)%smooth_coeff = dflt_real
            patch_icpp(i)%alpha_rho = dflt_real
            patch_icpp(i)%rho = dflt_real
            patch_icpp(i)%vel = dflt_real
            patch_icpp(i)%pres = dflt_real
            patch_icpp(i)%alpha = dflt_real
            patch_icpp(i)%gamma = dflt_real
            patch_icpp(i)%pi_inf = dflt_real
            patch_icpp(i)%cv = 0._wp
            patch_icpp(i)%qv = 0._wp
            patch_icpp(i)%qvp = 0._wp
            patch_icpp(i)%tau_e = 0._wp
            patch_icpp(i)%Bx = dflt_real
            patch_icpp(i)%By = dflt_real
            patch_icpp(i)%Bz = dflt_real
            patch_icpp(i)%a(2) = dflt_real
            patch_icpp(i)%a(3) = dflt_real
            patch_icpp(i)%a(4) = dflt_real
            patch_icpp(i)%a(5) = dflt_real
            patch_icpp(i)%a(6) = dflt_real
            patch_icpp(i)%a(7) = dflt_real
            patch_icpp(i)%a(8) = dflt_real
            patch_icpp(i)%a(9) = dflt_real
            patch_icpp(i)%non_axis_sym = .false.

            !should get all of r0's and v0's
            patch_icpp(i)%r0 = dflt_real
            patch_icpp(i)%v0 = dflt_real

            patch_icpp(i)%p0 = dflt_real
            patch_icpp(i)%m0 = dflt_real

            patch_icpp(i)%hcid = dflt_int

            if (chemistry) then
                patch_icpp(i)%Y(:) = 0._wp
            end if
        end do

        num_bc_patches = 0
        bc_io = .false.

        do i = 1, num_bc_patches_max
            patch_bc(i)%geometry = dflt_int
            patch_bc(i)%type = dflt_int
            patch_bc(i)%dir = dflt_int
            patch_bc(i)%loc = dflt_int
            patch_bc(i)%centroid(:) = dflt_real
            patch_bc(i)%length(:) = dflt_real
            patch_bc(i)%radius = dflt_real
        end do

        ! Tait EOS
        rhoref = dflt_real
        pref = dflt_real

        ! Bubble modeling
        bubbles_euler = .false.
        polytropic = .true.
        polydisperse = .false.

        thermal = dflt_int
        R0ref = dflt_real
        nb = dflt_int

        Eu = dflt_real
        Ca = dflt_real
        Re_inv = dflt_real
        Web = dflt_real
        poly_sigma = dflt_real
        surface_tension = .false.

        adv_n = .false.

        qbmm = .false.
        nmom = 1
        sigR = dflt_real
        sigV = dflt_real
        rhoRV = 0._wp
        dist_type = dflt_int

        R_g = dflt_real
        R_v = dflt_real
        phi_vg = dflt_real
        phi_gv = dflt_real
        Pe_c = dflt_real
        Tw = dflt_real

        ! surface tension modeling
        sigma = dflt_real
        pi_fac = 1._wp

        ! Immersed Boundaries
        ib = .false.
        num_ibs = dflt_int

        do i = 1, num_patches_max
            patch_ib(i)%geometry = dflt_int
            patch_ib(i)%x_centroid = dflt_real
            patch_ib(i)%y_centroid = dflt_real
            patch_ib(i)%z_centroid = dflt_real
            patch_ib(i)%length_x = dflt_real
            patch_ib(i)%length_y = dflt_real
            patch_ib(i)%length_z = dflt_real
            patch_ib(i)%radius = dflt_real
            patch_ib(i)%theta = dflt_real
            patch_ib(i)%c = dflt_real
            patch_ib(i)%t = dflt_real
            patch_ib(i)%m = dflt_real
            patch_ib(i)%p = dflt_real
            patch_ib(i)%slip = .false.

            ! Proper default values for translating STL models
            patch_ib(i)%model_scale(:) = 1._wp
            patch_ib(i)%model_translate(:) = 0._wp
            patch_ib(i)%model_rotate(:) = 0._wp
            patch_ib(i)%model_filepath(:) = dflt_char
            patch_ib(i)%model_spc = num_ray
            patch_ib(i)%model_threshold = ray_tracing_threshold

            ! Variables to handle moving imersed boundaries, defaulting to no movement
            patch_ib(i)%moving_ibm = 0
            patch_ib(i)%vel(:) = 0._wp
            patch_ib(i)%angles(:) = 0._wp
            patch_ib(i)%angular_vel(:) = 0._wp
            patch_ib(i)%mass = dflt_real
            patch_ib(i)%moment = dflt_real

            ! sets values of a rotation matrix which can be used when calculating rotations
            patch_ib(i)%rotation_matrix = 0._wp
            patch_ib(i)%rotation_matrix(1, 1) = 1._wp
            patch_ib(i)%rotation_matrix(2, 2) = 1._wp
            patch_ib(i)%rotation_matrix(3, 3) = 1._wp
            patch_ib(i)%rotation_matrix_inverse = patch_ib(i)%rotation_matrix
        end do

        ! Fluids physical parameters
        do i = 1, num_fluids_max
            fluid_pp(i)%gamma = dflt_real
            fluid_pp(i)%pi_inf = dflt_real
            fluid_pp(i)%cv = 0._wp
            fluid_pp(i)%qv = 0._wp
            fluid_pp(i)%qvp = 0._wp
            fluid_pp(i)%G = 0._wp
        end do

        Bx0 = dflt_real

<<<<<<< HEAD
        periodic_ibs = .false.
        store_levelset = .true.
        slab_domain_decomposition = .false.
=======
        ! Subgrid bubble parameters
        bub_pp%R0ref = dflt_real; R0ref = dflt_real
        bub_pp%p0ref = dflt_real; p0ref = dflt_real
        bub_pp%rho0ref = dflt_real; rho0ref = dflt_real
        bub_pp%T0ref = dflt_real; T0ref = dflt_real
        bub_pp%ss = dflt_real; ss = dflt_real
        bub_pp%pv = dflt_real; pv = dflt_real
        bub_pp%vd = dflt_real; vd = dflt_real
        bub_pp%mu_l = dflt_real; mu_l = dflt_real
        bub_pp%mu_v = dflt_real; mu_v = dflt_real
        bub_pp%mu_g = dflt_real; mu_g = dflt_real
        bub_pp%gam_v = dflt_real; gam_v = dflt_real
        bub_pp%gam_g = dflt_real; gam_g = dflt_real
        bub_pp%M_v = dflt_real; M_v = dflt_real
        bub_pp%M_g = dflt_real; M_g = dflt_real
        bub_pp%k_v = dflt_real; 
        bub_pp%k_g = dflt_real; 
        bub_pp%cp_v = dflt_real; cp_v = dflt_real
        bub_pp%cp_g = dflt_real; cp_g = dflt_real
        bub_pp%R_v = dflt_real; R_v = dflt_real
        bub_pp%R_g = dflt_real; R_g = dflt_real
>>>>>>> 49d4ae99

    end subroutine s_assign_default_values_to_user_inputs

    !> Computation of parameters, allocation procedures, and/or
        !! any other tasks needed to properly setup the module
    impure subroutine s_initialize_global_parameters_module

        integer :: i, j, fac

        if (recon_type == WENO_TYPE) then
            weno_polyn = (weno_order - 1)/2
        elseif (recon_type == MUSCL_TYPE) then
            muscl_polyn = muscl_order
        end if

        ! Determining the layout of the state vectors and overall size of
        ! the system of equations, given the dimensionality and choice of
        ! the equations of motion

        ! Gamma/Pi_inf Model
        if (model_eqns == 1) then

            ! Setting number of fluids
            num_fluids = 1

            ! Annotating structure of the state and flux vectors belonging
            ! to the system of equations defined by the selected number of
            ! spatial dimensions and the gamma/pi_inf model
            cont_idx%beg = 1
            cont_idx%end = cont_idx%beg
            mom_idx%beg = cont_idx%end + 1
            mom_idx%end = cont_idx%end + num_vels
            E_idx = mom_idx%end + 1
            adv_idx%beg = E_idx + 1
            adv_idx%end = adv_idx%beg + 1
            gamma_idx = adv_idx%beg
            pi_inf_idx = adv_idx%end
            sys_size = adv_idx%end

            ! Volume Fraction Model (5-equation model)
        else if (model_eqns == 2) then

            ! Annotating structure of the state and flux vectors belonging
            ! to the system of equations defined by the selected number of
            ! spatial dimensions and the volume fraction model
            cont_idx%beg = 1
            cont_idx%end = num_fluids
            mom_idx%beg = cont_idx%end + 1
            mom_idx%end = cont_idx%end + num_vels
            E_idx = mom_idx%end + 1

            if (igr) then
                ! Volume fractions are stored in the indices immediately following
                ! the energy equation. IGR tracks a total of (N-1) volume fractions
                ! for N fluids, hence the "-1" in adv_idx%end. If num_fluids = 1
                ! then adv_idx%end < adv_idx%beg, which skips all loops over the
                ! volume fractions since there is no volume fraction to track
                adv_idx%beg = E_idx + 1
                adv_idx%end = E_idx + num_fluids - 1
            else
                ! Volume fractions are stored in the indices immediately following
                ! the energy equation. WENO/MUSCL + Riemann tracks a total of (N)
                ! volume fractions for N fluids, hence the lack of  "-1" in adv_idx%end
                adv_idx%beg = E_idx + 1
                adv_idx%end = E_idx + num_fluids
            end if

            sys_size = adv_idx%end

            if (bubbles_euler) then
                alf_idx = adv_idx%end
            else
                alf_idx = 1
            end if

            if (bubbles_euler) then
                bub_idx%beg = sys_size + 1
                if (qbmm) then
                    if (nnode == 4) then
                        nmom = 6 !! Already set as a parameter
                    end if
                    bub_idx%end = adv_idx%end + nb*nmom
                else
                    if (.not. polytropic) then
                        bub_idx%end = sys_size + 4*nb
                    else
                        bub_idx%end = sys_size + 2*nb
                    end if
                end if
                sys_size = bub_idx%end

                if (adv_n) then
                    n_idx = bub_idx%end + 1
                    sys_size = n_idx
                end if

                allocate (bub_idx%rs(nb), bub_idx%vs(nb))
                allocate (bub_idx%ps(nb), bub_idx%ms(nb))

                if (qbmm) then
                    allocate (bub_idx%moms(nb, nmom))
                    allocate (bub_idx%fullmom(nb, 0:nmom, 0:nmom))

                    do i = 1, nb
                        do j = 1, nmom
                            bub_idx%moms(i, j) = bub_idx%beg + (j - 1) + (i - 1)*nmom
                        end do
                        bub_idx%fullmom(i, 0, 0) = bub_idx%moms(i, 1)
                        bub_idx%fullmom(i, 1, 0) = bub_idx%moms(i, 2)
                        bub_idx%fullmom(i, 0, 1) = bub_idx%moms(i, 3)
                        bub_idx%fullmom(i, 2, 0) = bub_idx%moms(i, 4)
                        bub_idx%fullmom(i, 1, 1) = bub_idx%moms(i, 5)
                        bub_idx%fullmom(i, 0, 2) = bub_idx%moms(i, 6)
                        bub_idx%rs(i) = bub_idx%fullmom(i, 1, 0)
                    end do
                else
                    do i = 1, nb
                        if (.not. polytropic) then
                            fac = 4
                        else
                            fac = 2
                        end if

                        bub_idx%rs(i) = bub_idx%beg + (i - 1)*fac
                        bub_idx%vs(i) = bub_idx%rs(i) + 1

                        if (.not. polytropic) then
                            bub_idx%ps(i) = bub_idx%vs(i) + 1
                            bub_idx%ms(i) = bub_idx%ps(i) + 1
                        end if
                    end do
                end if
            end if

            if (mhd) then
                B_idx%beg = sys_size + 1
                if (n == 0) then
                    B_idx%end = sys_size + 2 ! 1D: By, Bz
                else
                    B_idx%end = sys_size + 3 ! 2D/3D: Bx, By, Bz
                end if
                sys_size = B_idx%end
            end if

            ! Volume Fraction Model (6-equation model)
        else if (model_eqns == 3) then

            ! Annotating structure of the state and flux vectors belonging
            ! to the system of equations defined by the selected number of
            ! spatial dimensions and the volume fraction model
            cont_idx%beg = 1
            cont_idx%end = num_fluids
            mom_idx%beg = cont_idx%end + 1
            mom_idx%end = cont_idx%end + num_vels
            E_idx = mom_idx%end + 1
            adv_idx%beg = E_idx + 1
            adv_idx%end = E_idx + num_fluids
            internalEnergies_idx%beg = adv_idx%end + 1
            internalEnergies_idx%end = adv_idx%end + num_fluids
            sys_size = internalEnergies_idx%end

        else if (model_eqns == 4) then
            ! 4 equation model with subgrid bubbles_euler
            cont_idx%beg = 1 ! one continuity equation
            cont_idx%end = 1 ! num_fluids
            mom_idx%beg = cont_idx%end + 1 ! one momentum equation in each direction
            mom_idx%end = cont_idx%end + num_vels
            E_idx = mom_idx%end + 1 ! one energy equation
            adv_idx%beg = E_idx + 1
            adv_idx%end = adv_idx%beg !one volume advection equation
            alf_idx = adv_idx%end
            sys_size = alf_idx !adv_idx%end

            if (bubbles_euler) then
                bub_idx%beg = sys_size + 1
                bub_idx%end = sys_size + 2*nb
                if (.not. polytropic) then
                    bub_idx%end = sys_size + 4*nb
                end if
                sys_size = bub_idx%end

                allocate (bub_idx%rs(nb), bub_idx%vs(nb))
                allocate (bub_idx%ps(nb), bub_idx%ms(nb))
                allocate (weight(nb), R0(nb))

                do i = 1, nb
                    if (.not. polytropic) then
                        fac = 4
                    else
                        fac = 2
                    end if

                    bub_idx%rs(i) = bub_idx%beg + (i - 1)*fac
                    bub_idx%vs(i) = bub_idx%rs(i) + 1

                    if (.not. polytropic) then
                        bub_idx%ps(i) = bub_idx%vs(i) + 1
                        bub_idx%ms(i) = bub_idx%ps(i) + 1
                    end if
                end do

                if (nb == 1) then
                    weight(:) = 1._wp
                    R0(:) = 1._wp
                else if (nb < 1) then
                    stop 'Invalid value of nb'
                end if

                if (polytropic) then
                    rhoref = 1._wp
                    pref = 1._wp
                end if

            end if
        end if

        if (model_eqns == 2 .or. model_eqns == 3) then

            if (hypoelasticity .or. hyperelasticity) then
                elasticity = .true.
                stress_idx%beg = sys_size + 1
                stress_idx%end = sys_size + (num_dims*(num_dims + 1))/2
                if (cyl_coord) stress_idx%end = stress_idx%end + 1
                ! number of stresses is 1 in 1D, 3 in 2D, 4 in 2D-Axisym, 6 in 3D
                sys_size = stress_idx%end

                ! shear stress index is 2 for 2D and 2,4,5 for 3D
                if (num_dims == 1) then
                    shear_num = 0
                else if (num_dims == 2) then
                    shear_num = 1
                    shear_indices(1) = stress_idx%beg - 1 + 2
                    shear_BC_flip_num = 1
                    shear_BC_flip_indices(1:2, 1) = shear_indices(1)
                    ! Both x-dir and y-dir: flip tau_xy only
                else if (num_dims == 3) then
                    shear_num = 3
                    shear_indices(1:3) = stress_idx%beg - 1 + (/2, 4, 5/)
                    shear_BC_flip_num = 2
                    shear_BC_flip_indices(1, 1:2) = shear_indices((/1, 2/))
                    shear_BC_flip_indices(2, 1:2) = shear_indices((/1, 3/))
                    shear_BC_flip_indices(3, 1:2) = shear_indices((/2, 3/))
                    ! x-dir: flip tau_xy and tau_xz
                    ! y-dir: flip tau_xy and tau_yz
                    ! z-dir: flip tau_xz and tau_yz
                end if
            end if

            if (hyperelasticity) then
                ! number of entries in the symmetric btensor plus the jacobian
                b_size = (num_dims*(num_dims + 1))/2 + 1
                tensor_size = num_dims**2 + 1
                xi_idx%beg = sys_size + 1
                xi_idx%end = sys_size + num_dims
                ! adding three more equations for the \xi field and the elastic energy
                sys_size = xi_idx%end + 1
            end if

            if (surface_tension) then
                c_idx = sys_size + 1
                sys_size = c_idx
            end if

            if (cont_damage) then
                damage_idx = sys_size + 1
                sys_size = damage_idx
            end if

        end if

        if (chemistry) then
            species_idx%beg = sys_size + 1
            species_idx%end = sys_size + num_species
            sys_size = species_idx%end
        end if

        momxb = mom_idx%beg
        momxe = mom_idx%end
        advxb = adv_idx%beg
        advxe = adv_idx%end
        contxb = cont_idx%beg
        contxe = cont_idx%end
        bubxb = bub_idx%beg
        bubxe = bub_idx%end
        strxb = stress_idx%beg
        strxe = stress_idx%end
        intxb = internalEnergies_idx%beg
        intxe = internalEnergies_idx%end
        xibeg = xi_idx%beg
        xiend = xi_idx%end
        chemxb = species_idx%beg
        chemxe = species_idx%end

        call s_configure_coordinate_bounds(recon_type, weno_polyn, muscl_polyn, &
                                           igr_order, buff_size, &
                                           idwint, idwbuff, viscous, &
                                           bubbles_lagrange, m, n, p, &
                                           num_dims, igr, ib)

#ifdef MFC_MPI

        if (qbmm .and. .not. polytropic) then
            allocate (MPI_IO_DATA%view(1:sys_size + 2*nb*4))
            allocate (MPI_IO_DATA%var(1:sys_size + 2*nb*4))
        else
            allocate (MPI_IO_DATA%view(1:sys_size))
            allocate (MPI_IO_DATA%var(1:sys_size))
        end if

        if (.not. down_sample) then
            do i = 1, sys_size
                allocate (MPI_IO_DATA%var(i)%sf(0:m, 0:n, 0:p))
                MPI_IO_DATA%var(i)%sf => null()
            end do
        end if
        if (qbmm .and. .not. polytropic) then
            do i = sys_size + 1, sys_size + 2*nb*4
                allocate (MPI_IO_DATA%var(i)%sf(0:m, 0:n, 0:p))
                MPI_IO_DATA%var(i)%sf => null()
            end do
        end if

        if (ib) then
            allocate (MPI_IO_IB_DATA%var%sf(0:m, 0:n, 0:p))
            allocate (MPI_IO_levelset_DATA%var%sf(0:m, 0:n, 0:p, 1:num_ibs))
            allocate (MPI_IO_levelsetnorm_DATA%var%sf(0:m, 0:n, 0:p, 1:num_ibs, 1:3))
        end if
#endif

        ! Allocating grid variables for the x-direction
        allocate (x_cc(0:m), x_cb(-1:m))
        ! Allocating grid variables for the y- and z-directions
        if (n > 0) then
            allocate (y_cc(0:n), y_cb(-1:n))
            if (p > 0) then
                allocate (z_cc(0:p), z_cb(-1:p))
            end if
        end if

        if (cyl_coord .neqv. .true.) then ! Cartesian grid
            grid_geometry = 1
        elseif (cyl_coord .and. p == 0) then ! Axisymmetric cylindrical grid
            grid_geometry = 2
        else ! Fully 3D cylindrical grid
            grid_geometry = 3
        end if

        if (.not. igr) then
            allocate (logic_grid(0:m, 0:n, 0:p))
        end if

    end subroutine s_initialize_global_parameters_module

    impure subroutine s_initialize_parallel_io

#ifdef MFC_MPI
        integer :: ierr !< Generic flag used to identify and report MPI errors
#endif

        num_dims = 1 + min(1, n) + min(1, p)

        if (mhd) then
            num_vels = 3
        else
            num_vels = num_dims
        end if

        allocate (proc_coords(1:num_dims))

        if (parallel_io .neqv. .true.) return

#ifdef MFC_MPI

        ! Option for Lustre file system (Darter/Comet/Stampede)
        write (mpiiofs, '(A)') '/lustre_'
        mpiiofs = trim(mpiiofs)
        call MPI_INFO_CREATE(mpi_info_int, ierr)
        call MPI_INFO_SET(mpi_info_int, 'romio_ds_write', 'disable', ierr)

        ! Option for UNIX file system (Hooke/Thomson)
        ! WRITE(mpiiofs, '(A)') '/ufs_'
        ! mpiiofs = TRIM(mpiiofs)
        ! mpi_info_int = MPI_INFO_NULL

        allocate (start_idx(1:num_dims))

#endif

    end subroutine s_initialize_parallel_io

    impure subroutine s_finalize_global_parameters_module

        integer :: i

        ! Deallocating grid variables for the x-direction
        deallocate (x_cc, x_cb)
        ! Deallocating grid variables for the y- and z-directions
        if (n > 0) then
            deallocate (y_cc, y_cb)
            if (p > 0) then
                deallocate (z_cc, z_cb)
            end if
        end if

        deallocate (proc_coords)

#ifdef MFC_MPI

        if (parallel_io) then
            deallocate (start_idx)
            do i = 1, sys_size
                MPI_IO_DATA%var(i)%sf => null()
            end do

            deallocate (MPI_IO_DATA%var)
            deallocate (MPI_IO_DATA%view)
        end if

#endif

    end subroutine s_finalize_global_parameters_module

end module m_global_parameters<|MERGE_RESOLUTION|>--- conflicted
+++ resolved
@@ -595,11 +595,10 @@
 
         Bx0 = dflt_real
 
-<<<<<<< HEAD
         periodic_ibs = .false.
         store_levelset = .true.
         slab_domain_decomposition = .false.
-=======
+        
         ! Subgrid bubble parameters
         bub_pp%R0ref = dflt_real; R0ref = dflt_real
         bub_pp%p0ref = dflt_real; p0ref = dflt_real
@@ -621,7 +620,6 @@
         bub_pp%cp_g = dflt_real; cp_g = dflt_real
         bub_pp%R_v = dflt_real; R_v = dflt_real
         bub_pp%R_g = dflt_real; R_g = dflt_real
->>>>>>> 49d4ae99
 
     end subroutine s_assign_default_values_to_user_inputs
 
