--- conflicted
+++ resolved
@@ -380,11 +380,10 @@
             patch_icpp(i)%alpha = dflt_real
             patch_icpp(i)%gamma = dflt_real
             patch_icpp(i)%pi_inf = dflt_real
-<<<<<<< HEAD
-            patch_icpp(i)%cv = 0d0
-            patch_icpp(i)%qv = 0d0
-            patch_icpp(i)%qvp = 0d0
-            patch_icpp(i)%tau_e = 0d0
+            patch_icpp(i)%cv = 0._wp
+            patch_icpp(i)%qv = 0._wp
+            patch_icpp(i)%qvp = 0._wp
+            patch_icpp(i)%tau_e = 0._wp
             patch_icpp(i)%a(2) = dflt_real
             patch_icpp(i)%a(3) = dflt_real
             patch_icpp(i)%a(4) = dflt_real
@@ -394,13 +393,7 @@
             patch_icpp(i)%a(8) = dflt_real
             patch_icpp(i)%a(9) = dflt_real
             patch_icpp(i)%non_axis_sym = .false.
-
-=======
-            patch_icpp(i)%cv = 0._wp
-            patch_icpp(i)%qv = 0._wp
-            patch_icpp(i)%qvp = 0._wp
-            patch_icpp(i)%tau_e = 0._wp
->>>>>>> 635d86f4
+            
             !should get all of r0's and v0's
             patch_icpp(i)%r0 = dflt_real
             patch_icpp(i)%v0 = dflt_real
