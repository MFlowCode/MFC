!>
!! @file m_global_parameters.f90
!! @brief Contains module m_global_parameters

#:include 'case.fpp'

!> @brief This module contains all of the parameters characterizing the
!!              computational domain, simulation algorithm, initial condition
!!              and the stiffened equation of state.
module m_global_parameters

#ifdef MFC_MPI
    use mpi                     ! Message passing interface (MPI) module
#endif

    use m_derived_types         ! Definitions of the derived types

    use m_helper_basic          ! Functions to compare floating point numbers

    use m_thermochem, only: num_species

    implicit none

    ! Logistics
    integer :: num_procs            !< Number of processors
    character(LEN=path_len) :: case_dir             !< Case folder location
    logical :: old_grid             !< Use existing grid data
    logical :: old_ic, non_axis_sym               !< Use existing IC data
    integer :: t_step_old, t_step_start           !< Existing IC/grid folder

    logical :: cfl_adap_dt, cfl_const_dt, cfl_dt
    integer :: n_start, n_start_old

    ! Computational Domain Parameters

    integer :: proc_rank !< Rank of the local processor

    !! Number of cells in the x-, y- and z-coordinate directions
    integer :: m
    integer :: n
    integer :: p

    !> @name Max and min number of cells in a direction of each combination of x-,y-, and z-
    type(cell_num_bounds) :: cells_bounds

    integer(kind=8) :: nGlobal !< Global number of cells in the domain

    integer :: m_glb, n_glb, p_glb !< Global number of cells in each direction

    integer :: num_dims !< Number of spatial dimensions
    integer :: num_vels !< Number of velocity components (different from num_dims for mhd)

    logical :: cyl_coord
    integer :: grid_geometry !< Cylindrical coordinates (either axisymmetric or full 3D)

    real(wp), allocatable, dimension(:) :: x_cc, y_cc, z_cc !<
    !! Locations of cell-centers (cc) in x-, y- and z-directions, respectively

    real(wp), allocatable, dimension(:) :: x_cb, y_cb, z_cb !<
    !! Locations of cell-boundaries (cb) in x-, y- and z-directions, respectively

    real(wp) :: dx, dy, dz !<
    !! Minimum cell-widths in the x-, y- and z-coordinate directions

    type(bounds_info) :: x_domain, y_domain, z_domain !<
    !! Locations of the domain bounds in the x-, y- and z-coordinate directions

    logical :: stretch_x, stretch_y, stretch_z !<
    !! Grid stretching flags for the x-, y- and z-coordinate directions

    ! Parameters of the grid stretching function for the x-, y- and z-coordinate
    ! directions. The "a" parameters are a measure of the rate at which the grid
    ! is stretched while the remaining parameters are indicative of the location
    ! on the grid at which the stretching begins.
    real(wp) :: a_x, a_y, a_z
    integer :: loops_x, loops_y, loops_z
    real(wp) :: x_a, y_a, z_a
    real(wp) :: x_b, y_b, z_b

    ! Simulation Algorithm Parameters
    integer :: model_eqns            !< Multicomponent flow model
    logical :: relax                 !< activate phase change
    integer :: relax_model           !< Relax Model
    real(wp) :: palpha_eps           !< trigger parameter for the p relaxation procedure, phase change model
    real(wp) :: ptgalpha_eps         !< trigger parameter for the pTg relaxation procedure, phase change model
    integer :: num_fluids            !< Number of different fluids present in the flow
    logical :: mpp_lim               !< Alpha limiter
    integer :: sys_size              !< Number of unknowns in the system of equations
    integer :: recon_type            !< Reconstruction Type
    integer :: weno_polyn            !< Degree of the WENO polynomials (polyn)
    integer :: muscl_polyn           !< Degree of the MUSCL polynomials (polyn)
    integer :: weno_order            !< Order of accuracy for the WENO reconstruction
    integer :: muscl_order           !< Order of accuracy for the MUSCL reconstruction
    logical :: hypoelasticity        !< activate hypoelasticity
    logical :: hyperelasticity       !< activate hyperelasticity
    logical :: elasticity            !< elasticity modeling, true for hyper or hypo
    logical :: mhd                   !< Magnetohydrodynamics
    logical :: relativity            !< Relativity for RMHD
    integer :: b_size                !< Number of components in the b tensor
    integer :: tensor_size           !< Number of components in the nonsymmetric tensor
    logical :: pre_stress            !< activate pre_stressed domain
    logical :: cont_damage           !< continuum damage modeling
    logical :: igr                   !< Use information geometric regularization
    integer :: igr_order             !< IGR reconstruction order
    logical, parameter :: chemistry = .${chemistry}$. !< Chemistry modeling

    ! Annotations of the structure, i.e. the organization, of the state vectors
    type(int_bounds_info) :: cont_idx              !< Indexes of first & last continuity eqns.
    type(int_bounds_info) :: mom_idx               !< Indexes of first & last momentum eqns.
    integer :: E_idx                               !< Index of total energy equation
    integer :: alf_idx                             !< Index of void fraction
    integer :: n_idx                               !< Index of number density
    type(int_bounds_info) :: adv_idx               !< Indexes of first & last advection eqns.
    type(int_bounds_info) :: internalEnergies_idx  !< Indexes of first & last internal energy eqns.
    type(bub_bounds_info) :: bub_idx               !< Indexes of first & last bubble variable eqns.
    integer :: gamma_idx                           !< Index of specific heat ratio func. eqn.
    integer :: pi_inf_idx                          !< Index of liquid stiffness func. eqn.
    type(int_bounds_info) :: B_idx                 !< Indexes of first and last magnetic field eqns.
    type(int_bounds_info) :: stress_idx            !< Indexes of elastic shear stress eqns.
    type(int_bounds_info) :: xi_idx                !< Indexes of first and last reference map eqns.
    integer :: c_idx                               !< Index of the color function
    type(int_bounds_info) :: species_idx           !< Indexes of first & last concentration eqns.
    integer :: damage_idx                          !< Index of damage state variable (D) for continuum damage model

    ! Cell Indices for the (local) interior points (O-m, O-n, 0-p).
    ! Stands for "InDices With BUFFer".
    type(int_bounds_info) :: idwint(1:3)

    ! Cell Indices for the entire (local) domain. In simulation and post_process,
    ! this includes the buffer region. idwbuff and idwint are the same otherwise.
    ! Stands for "InDices With BUFFer".
    type(int_bounds_info) :: idwbuff(1:3)

    type(int_bounds_info) :: bc_x, bc_y, bc_z !<
    !! Boundary conditions in the x-, y- and z-coordinate directions

    integer :: shear_num !! Number of shear stress components
    integer, dimension(3) :: shear_indices !<
    !! Indices of the stress components that represent shear stress
    integer :: shear_BC_flip_num !<
    !! Number of shear stress components to reflect for boundary conditions
    integer, dimension(3, 2) :: shear_BC_flip_indices !<
    !! Indices of shear stress components to reflect for boundary conditions.
    !! Size: (1:3, 1:shear_BC_flip_num) for (x/y/z, [indices])

    logical :: parallel_io !< Format of the data files
    logical :: file_per_process !< type of data output
    integer :: precision !< Precision of output files
    logical :: down_sample !< Down-sample the output data

    logical :: mixlayer_vel_profile !< Set hyperbolic tangent streamwise velocity profile
    real(wp) :: mixlayer_vel_coef !< Coefficient for the hyperbolic tangent streamwise velocity profile
    logical :: mixlayer_perturb !< Superimpose instability waves to surrounding fluid flow
    integer :: mixlayer_perturb_nk  !< Number of Fourier modes for perturbation with mixlayer_perturb flag
    real(wp) :: mixlayer_perturb_k0  !< Peak wavenumber of prescribed energy spectra with mixlayer_perturb flag
                                     !! Default value (k0 = 0.4446) is most unstable mode obtained from linear stability analysis
                                     !! See Michalke (1964, JFM) for details

    real(wp) :: pi_fac !< Factor for artificial pi_inf

    logical :: viscous
    logical :: bubbles_lagrange

    ! Perturb density of surrounding air so as to break symmetry of grid
    logical :: perturb_flow
    integer :: perturb_flow_fluid   !< Fluid to be perturbed with perturb_flow flag
    real(wp) :: perturb_flow_mag   !< Magnitude of perturbation with perturb_flow flag
    logical :: perturb_sph
    integer :: perturb_sph_fluid    !< Fluid to be perturbed with perturb_sph flag
    real(wp), dimension(num_fluids_max) :: fluid_rho

    logical :: elliptic_smoothing
    integer :: elliptic_smoothing_iters

    integer, allocatable, dimension(:) :: proc_coords !<
    !! Processor coordinates in MPI_CART_COMM

    integer, allocatable, dimension(:) :: start_idx !<
    !! Starting cell-center index of local processor in global grid

#ifdef MFC_MPI

    type(mpi_io_var), public :: MPI_IO_DATA
    type(mpi_io_ib_var), public :: MPI_IO_IB_DATA
    type(mpi_io_airfoil_ib_var), public :: MPI_IO_airfoil_IB_DATA
    type(mpi_io_levelset_var), public :: MPI_IO_levelset_DATA
    type(mpi_io_levelset_norm_var), public :: MPI_IO_levelsetnorm_DATA

    character(LEN=name_len) :: mpiiofs
    integer :: mpi_info_int !<
    !! MPI info for parallel IO with Lustre file systems

#endif

    ! Initial Condition Parameters
    integer :: num_patches     !< Number of patches composing initial condition

    type(ic_patch_parameters), dimension(num_patches_max) :: patch_icpp !<
    !! Database of the initial condition patch parameters (icpp) for each of the
    !! patches employed in the configuration of the initial condition. Note that
    !! the maximum allowable number of patches, num_patches_max, may be changed
    !! in the module m_derived_types.f90.

    integer :: num_bc_patches  !< Number of boundary condition patches
    logical :: bc_io !< whether or not to save BC data
    type(bc_patch_parameters), dimension(num_bc_patches_max) :: patch_bc
    !! Database of the boundary condition patch parameters for each of the patches
    !! employed in the configuration of the boundary conditions

    ! Fluids Physical Parameters
    type(physical_parameters), dimension(num_fluids_max) :: fluid_pp !<
    !! Database of the physical parameters of each of the fluids that is present
    !! in the flow. These include the stiffened gas equation of state parameters,
    !! the Reynolds numbers and the Weber numbers.

    real(wp) :: rhoref, pref !< Reference parameters for Tait EOS

    !> @name Bubble modeling
    !> @{
    integer :: nb
    real(wp) :: R0ref
    real(wp) :: Ca, Web, Re_inv
    real(wp), dimension(:), allocatable :: weight, R0
    logical :: bubbles_euler
    logical :: qbmm      !< Quadrature moment method
    integer :: nmom  !< Number of carried moments
    real(wp) :: sigR, sigV, rhoRV !< standard deviations in R/V
    logical :: adv_n !< Solve the number density equation and compute alpha from number density
    !> @}

    !> @name Immersed Boundaries
    !> @{
    logical :: ib           !< Turn immersed boundaries on
    integer :: num_ibs      !< Number of immersed boundaries
    integer :: Np

    type(ib_patch_parameters), dimension(num_patches_max) :: patch_ib

    type(vec3_dt), allocatable, dimension(:) :: airfoil_grid_u, airfoil_grid_l
    !! Database of the immersed boundary patch parameters for each of the
    !! patches employed in the configuration of the initial condition. Note that
    !! the maximum allowable number of patches, num_patches_max, may be changed
    !! in the module m_derived_types.f90.

    !> @}

    !> @name Non-polytropic bubble gas compression
    !> @{
    logical :: polytropic
    logical :: polydisperse
    integer :: thermal  !1 = adiabatic, 2 = isotherm, 3 = transfer
    real(wp) :: R_n, R_v, phi_vn, phi_nv, Pe_c, Tw, pv, M_n, M_v
    real(wp), dimension(:), allocatable :: k_n, k_v, pb0, mass_n0, mass_v0, Pe_T
    real(wp), dimension(:), allocatable :: Re_trans_T, Re_trans_c, Im_trans_T, Im_trans_c, omegaN
    real(wp) :: mul0, ss, gamma_v, mu_v
    real(wp) :: gamma_m, gamma_n, mu_n
    real(wp) :: poly_sigma
    integer :: dist_type !1 = binormal, 2 = lognormal-normal
    !> @}

    !> @name Surface Tension Modeling
    !> @{
    real(wp) :: sigma
    logical :: surface_tension
    !> @}

    !> @name Index variables used for m_variables_conversion
    !> @{
    integer :: momxb, momxe
    integer :: advxb, advxe
    integer :: contxb, contxe
    integer :: intxb, intxe
    integer :: bubxb, bubxe
    integer :: strxb, strxe
    integer :: xibeg, xiend
    integer :: chemxb, chemxe
    !> @}

    integer, allocatable, dimension(:, :, :) :: logic_grid

    type(pres_field) :: pb
    type(pres_field) :: mv

    real(wp) :: Bx0 !< Constant magnetic field in the x-direction (1D)

    integer :: buff_size !<
    !! The number of cells that are necessary to be able to store enough boundary
    !! conditions data to march the solution in the physical computational domain
    !! to the next time-step.

<<<<<<< HEAD
    logical :: fft_wrt
=======
    logical :: periodic_ibs
    logical :: store_levelset
    logical :: slab_domain_decomposition
>>>>>>> d3142618

contains

    !>  Assigns default values to user inputs prior to reading
        !!              them in. This allows for an easier consistency check of
        !!              these parameters once they are read from the input file.
    impure subroutine s_assign_default_values_to_user_inputs

        integer :: i !< Generic loop operator

        ! Logistics
        case_dir = '.'
        old_grid = .false.
        old_ic = .false.
        t_step_old = dflt_int
        t_step_start = dflt_int

        cfl_adap_dt = .false.
        cfl_const_dt = .false.
        cfl_dt = .false.
        n_start = dflt_int

        ! Computational domain parameters
        m = dflt_int; n = 0; p = 0

        call s_update_cell_bounds(cells_bounds, m, n, p)

        cyl_coord = .false.

        x_domain%beg = dflt_real
        x_domain%end = dflt_real
        y_domain%beg = dflt_real
        y_domain%end = dflt_real
        z_domain%beg = dflt_real
        z_domain%end = dflt_real

        stretch_x = .false.
        stretch_y = .false.
        stretch_z = .false.

        a_x = dflt_real
        a_y = dflt_real
        a_z = dflt_real
        loops_x = 1
        loops_y = 1
        loops_z = 1
        x_a = dflt_real
        x_b = dflt_real
        y_a = dflt_real
        y_b = dflt_real
        z_a = dflt_real
        z_b = dflt_real

        ! Simulation algorithm parameters
        model_eqns = dflt_int
        relax = .false.
        relax_model = dflt_int
        palpha_eps = dflt_real
        ptgalpha_eps = dflt_real
        num_fluids = dflt_int
        recon_type = WENO_TYPE
        weno_order = dflt_int
        igr = .false.
        igr_order = dflt_int
        muscl_order = dflt_int

        hypoelasticity = .false.
        hyperelasticity = .false.
        elasticity = .false.
        pre_stress = .false.
        b_size = dflt_int
        tensor_size = dflt_int
        cont_damage = .false.

        mhd = .false.
        relativity = .false.

        bc_x%beg = dflt_int; bc_x%end = dflt_int
        bc_y%beg = dflt_int; bc_y%end = dflt_int
        bc_z%beg = dflt_int; bc_z%end = dflt_int

        #:for DIM in ['x', 'y', 'z']
            #:for DIR in [1, 2, 3]
                bc_${DIM}$%vb${DIR}$ = 0._wp
                bc_${DIM}$%ve${DIR}$ = 0._wp
            #:endfor
        #:endfor

        parallel_io = .false.
        file_per_process = .false.
        precision = 2
        down_sample = .false.
        viscous = .false.
        bubbles_lagrange = .false.
        mixlayer_vel_profile = .false.
        mixlayer_vel_coef = 1._wp
        mixlayer_perturb = .false.
        mixlayer_perturb_nk = 100
        mixlayer_perturb_k0 = 0.4446_wp
        perturb_flow = .false.
        perturb_flow_fluid = dflt_int
        perturb_flow_mag = dflt_real
        perturb_sph = .false.
        perturb_sph_fluid = dflt_int
        fluid_rho = dflt_real
        elliptic_smoothing_iters = dflt_int
        elliptic_smoothing = .false.

        fft_wrt = .false.

        ! Initial condition parameters
        num_patches = dflt_int

        do i = 1, num_patches_max
            patch_icpp(i)%geometry = dflt_int
            patch_icpp(i)%model_scale(:) = 1._wp
            patch_icpp(i)%model_translate(:) = 0._wp
            patch_icpp(i)%model_filepath(:) = dflt_char
            patch_icpp(i)%model_spc = num_ray
            patch_icpp(i)%model_threshold = ray_tracing_threshold
            patch_icpp(i)%x_centroid = dflt_real
            patch_icpp(i)%y_centroid = dflt_real
            patch_icpp(i)%z_centroid = dflt_real
            patch_icpp(i)%length_x = dflt_real
            patch_icpp(i)%length_y = dflt_real
            patch_icpp(i)%length_z = dflt_real
            patch_icpp(i)%radius = dflt_real
            patch_icpp(i)%epsilon = dflt_real
            patch_icpp(i)%beta = dflt_real
            patch_icpp(i)%normal = dflt_real
            patch_icpp(i)%radii = dflt_real
            patch_icpp(i)%alter_patch = .false.
            patch_icpp(i)%alter_patch(0) = .true.
            patch_icpp(i)%smoothen = .false.
            patch_icpp(i)%smooth_patch_id = i
            patch_icpp(i)%smooth_coeff = dflt_real
            patch_icpp(i)%alpha_rho = dflt_real
            patch_icpp(i)%rho = dflt_real
            patch_icpp(i)%vel = dflt_real
            patch_icpp(i)%pres = dflt_real
            patch_icpp(i)%alpha = dflt_real
            patch_icpp(i)%gamma = dflt_real
            patch_icpp(i)%pi_inf = dflt_real
            patch_icpp(i)%cv = 0._wp
            patch_icpp(i)%qv = 0._wp
            patch_icpp(i)%qvp = 0._wp
            patch_icpp(i)%tau_e = 0._wp
            patch_icpp(i)%Bx = dflt_real
            patch_icpp(i)%By = dflt_real
            patch_icpp(i)%Bz = dflt_real
            patch_icpp(i)%a(2) = dflt_real
            patch_icpp(i)%a(3) = dflt_real
            patch_icpp(i)%a(4) = dflt_real
            patch_icpp(i)%a(5) = dflt_real
            patch_icpp(i)%a(6) = dflt_real
            patch_icpp(i)%a(7) = dflt_real
            patch_icpp(i)%a(8) = dflt_real
            patch_icpp(i)%a(9) = dflt_real
            patch_icpp(i)%non_axis_sym = .false.

            !should get all of r0's and v0's
            patch_icpp(i)%r0 = dflt_real
            patch_icpp(i)%v0 = dflt_real

            patch_icpp(i)%p0 = dflt_real
            patch_icpp(i)%m0 = dflt_real

            patch_icpp(i)%hcid = dflt_int

            if (chemistry) then
                patch_icpp(i)%Y(:) = 0._wp
            end if
        end do

        num_bc_patches = 0
        bc_io = .false.

        do i = 1, num_bc_patches_max
            patch_bc(i)%geometry = dflt_int
            patch_bc(i)%type = dflt_int
            patch_bc(i)%dir = dflt_int
            patch_bc(i)%loc = dflt_int
            patch_bc(i)%centroid(:) = dflt_real
            patch_bc(i)%length(:) = dflt_real
            patch_bc(i)%radius = dflt_real
        end do

        ! Tait EOS
        rhoref = dflt_real
        pref = dflt_real

        ! Bubble modeling
        bubbles_euler = .false.
        polytropic = .true.
        polydisperse = .false.

        thermal = dflt_int
        R0ref = dflt_real
        nb = dflt_int

        Ca = dflt_real
        Re_inv = dflt_real
        Web = dflt_real
        poly_sigma = dflt_real
        surface_tension = .false.

        adv_n = .false.

        qbmm = .false.
        nmom = 1
        sigR = dflt_real
        sigV = dflt_real
        rhoRV = 0._wp
        dist_type = dflt_int

        R_n = dflt_real
        R_v = dflt_real
        phi_vn = dflt_real
        phi_nv = dflt_real
        Pe_c = dflt_real
        Tw = dflt_real

        ! surface tension modeling
        sigma = dflt_real
        pi_fac = 1._wp

        ! Immersed Boundaries
        ib = .false.
        num_ibs = dflt_int

        do i = 1, num_patches_max
            patch_ib(i)%geometry = dflt_int
            patch_ib(i)%x_centroid = dflt_real
            patch_ib(i)%y_centroid = dflt_real
            patch_ib(i)%z_centroid = dflt_real
            patch_ib(i)%length_x = dflt_real
            patch_ib(i)%length_y = dflt_real
            patch_ib(i)%length_z = dflt_real
            patch_ib(i)%radius = dflt_real
            patch_ib(i)%theta = dflt_real
            patch_ib(i)%c = dflt_real
            patch_ib(i)%t = dflt_real
            patch_ib(i)%m = dflt_real
            patch_ib(i)%p = dflt_real
            patch_ib(i)%slip = .false.

            ! Proper default values for translating STL models
            patch_ib(i)%model_scale(:) = 1._wp
            patch_ib(i)%model_translate(:) = 0._wp
            patch_ib(i)%model_rotate(:) = 0._wp
            patch_ib(i)%model_filepath(:) = dflt_char
            patch_ib(i)%model_spc = num_ray
            patch_ib(i)%model_threshold = ray_tracing_threshold

            ! Variables to handle moving imersed boundaries, defaulting to no movement
            patch_ib(i)%moving_ibm = 0
            patch_ib(i)%vel(:) = 0._wp
            patch_ib(i)%angles(:) = 0._wp
            patch_ib(i)%angular_vel(:) = 0._wp

            ! sets values of a rotation matrix which can be used when calculating rotations
            patch_ib(i)%rotation_matrix = 0._wp
            patch_ib(i)%rotation_matrix(1, 1) = 1._wp
            patch_ib(i)%rotation_matrix(2, 2) = 1._wp
            patch_ib(i)%rotation_matrix(3, 3) = 1._wp
            patch_ib(i)%rotation_matrix_inverse = patch_ib(i)%rotation_matrix
        end do

        ! Fluids physical parameters
        do i = 1, num_fluids_max
            fluid_pp(i)%gamma = dflt_real
            fluid_pp(i)%pi_inf = dflt_real
            fluid_pp(i)%mul0 = dflt_real
            fluid_pp(i)%ss = dflt_real
            fluid_pp(i)%pv = dflt_real
            fluid_pp(i)%gamma_v = dflt_real
            fluid_pp(i)%M_v = dflt_real
            fluid_pp(i)%mu_v = dflt_real
            fluid_pp(i)%k_v = dflt_real
            fluid_pp(i)%cv = 0._wp
            fluid_pp(i)%qv = 0._wp
            fluid_pp(i)%qvp = 0._wp
            fluid_pp(i)%G = 0._wp
        end do

        Bx0 = dflt_real

        periodic_ibs = .false.
        store_levelset = .true.
        slab_domain_decomposition = .false.

    end subroutine s_assign_default_values_to_user_inputs

    !> Computation of parameters, allocation procedures, and/or
        !! any other tasks needed to properly setup the module
    impure subroutine s_initialize_global_parameters_module

        integer :: i, j, fac

        if (recon_type == WENO_TYPE) then
            weno_polyn = (weno_order - 1)/2
        elseif (recon_type == MUSCL_TYPE) then
            muscl_polyn = muscl_order
        end if

        ! Determining the layout of the state vectors and overall size of
        ! the system of equations, given the dimensionality and choice of
        ! the equations of motion

        ! Gamma/Pi_inf Model
        if (model_eqns == 1) then

            ! Setting number of fluids
            num_fluids = 1

            ! Annotating structure of the state and flux vectors belonging
            ! to the system of equations defined by the selected number of
            ! spatial dimensions and the gamma/pi_inf model
            cont_idx%beg = 1
            cont_idx%end = cont_idx%beg
            mom_idx%beg = cont_idx%end + 1
            mom_idx%end = cont_idx%end + num_vels
            E_idx = mom_idx%end + 1
            adv_idx%beg = E_idx + 1
            adv_idx%end = adv_idx%beg + 1
            gamma_idx = adv_idx%beg
            pi_inf_idx = adv_idx%end
            sys_size = adv_idx%end

            ! Volume Fraction Model (5-equation model)
        else if (model_eqns == 2) then

            ! Annotating structure of the state and flux vectors belonging
            ! to the system of equations defined by the selected number of
            ! spatial dimensions and the volume fraction model
            cont_idx%beg = 1
            cont_idx%end = num_fluids
            mom_idx%beg = cont_idx%end + 1
            mom_idx%end = cont_idx%end + num_vels
            E_idx = mom_idx%end + 1

            if (igr) then
                ! Volume fractions are stored in the indices immediately following
                ! the energy equation. IGR tracks a total of (N-1) volume fractions
                ! for N fluids, hence the "-1" in adv_idx%end. If num_fluids = 1
                ! then adv_idx%end < adv_idx%beg, which skips all loops over the
                ! volume fractions since there is no volume fraction to track
                adv_idx%beg = E_idx + 1
                adv_idx%end = E_idx + num_fluids - 1
            else
                ! Volume fractions are stored in the indices immediately following
                ! the energy equation. WENO/MUSCL + Riemann tracks a total of (N)
                ! volume fractions for N fluids, hence the lack of  "-1" in adv_idx%end
                adv_idx%beg = E_idx + 1
                adv_idx%end = E_idx + num_fluids
            end if

            sys_size = adv_idx%end

            if (bubbles_euler) then
                alf_idx = adv_idx%end
            else
                alf_idx = 1
            end if

            if (bubbles_euler) then
                bub_idx%beg = sys_size + 1
                if (qbmm) then
                    if (nnode == 4) then
                        nmom = 6 !! Already set as a parameter
                    end if
                    bub_idx%end = adv_idx%end + nb*nmom
                else
                    if (.not. polytropic) then
                        bub_idx%end = sys_size + 4*nb
                    else
                        bub_idx%end = sys_size + 2*nb
                    end if
                end if
                sys_size = bub_idx%end

                if (adv_n) then
                    n_idx = bub_idx%end + 1
                    sys_size = n_idx
                end if

                allocate (weight(nb), R0(nb))
                allocate (bub_idx%rs(nb), bub_idx%vs(nb))
                allocate (bub_idx%ps(nb), bub_idx%ms(nb))

                if (qbmm) then
                    allocate (bub_idx%moms(nb, nmom))
                    allocate (bub_idx%fullmom(nb, 0:nmom, 0:nmom))

                    do i = 1, nb
                        do j = 1, nmom
                            bub_idx%moms(i, j) = bub_idx%beg + (j - 1) + (i - 1)*nmom
                        end do
                        bub_idx%fullmom(i, 0, 0) = bub_idx%moms(i, 1)
                        bub_idx%fullmom(i, 1, 0) = bub_idx%moms(i, 2)
                        bub_idx%fullmom(i, 0, 1) = bub_idx%moms(i, 3)
                        bub_idx%fullmom(i, 2, 0) = bub_idx%moms(i, 4)
                        bub_idx%fullmom(i, 1, 1) = bub_idx%moms(i, 5)
                        bub_idx%fullmom(i, 0, 2) = bub_idx%moms(i, 6)
                        bub_idx%rs(i) = bub_idx%fullmom(i, 1, 0)
                    end do
                else
                    do i = 1, nb
                        if (.not. polytropic) then
                            fac = 4
                        else
                            fac = 2
                        end if

                        bub_idx%rs(i) = bub_idx%beg + (i - 1)*fac
                        bub_idx%vs(i) = bub_idx%rs(i) + 1

                        if (.not. polytropic) then
                            bub_idx%ps(i) = bub_idx%vs(i) + 1
                            bub_idx%ms(i) = bub_idx%ps(i) + 1
                        end if
                    end do
                end if

                if (nb == 1) then
                    weight(:) = 1._wp
                    R0(:) = 1._wp
                else if (nb < 1) then
                    stop 'Invalid value of nb'
                end if

                !Initialize pref,rhoref for polytropic qbmm (done in s_initialize_nonpoly for non-polytropic)
                if (.not. qbmm) then
                    if (polytropic) then
                        rhoref = 1._wp
                        pref = 1._wp
                    end if
                end if

                !Initialize pb0,pv,pref,rhoref for polytropic qbmm (done in s_initialize_nonpoly for non-polytropic)
                if (qbmm) then
                    if (polytropic) then
                        allocate (pb0(nb))
                        if ((f_is_default(Web))) then
                            pb0 = pref
                            pb0 = pb0/pref
                            pref = 1._wp
                        end if
                        rhoref = 1._wp
                    end if
                end if
            end if

            if (mhd) then
                B_idx%beg = sys_size + 1
                if (n == 0) then
                    B_idx%end = sys_size + 2 ! 1D: By, Bz
                else
                    B_idx%end = sys_size + 3 ! 2D/3D: Bx, By, Bz
                end if
                sys_size = B_idx%end
            end if

            ! Volume Fraction Model (6-equation model)
        else if (model_eqns == 3) then

            ! Annotating structure of the state and flux vectors belonging
            ! to the system of equations defined by the selected number of
            ! spatial dimensions and the volume fraction model
            cont_idx%beg = 1
            cont_idx%end = num_fluids
            mom_idx%beg = cont_idx%end + 1
            mom_idx%end = cont_idx%end + num_vels
            E_idx = mom_idx%end + 1
            adv_idx%beg = E_idx + 1
            adv_idx%end = E_idx + num_fluids
            internalEnergies_idx%beg = adv_idx%end + 1
            internalEnergies_idx%end = adv_idx%end + num_fluids
            sys_size = internalEnergies_idx%end

        else if (model_eqns == 4) then
            ! 4 equation model with subgrid bubbles_euler
            cont_idx%beg = 1 ! one continuity equation
            cont_idx%end = 1 ! num_fluids
            mom_idx%beg = cont_idx%end + 1 ! one momentum equation in each direction
            mom_idx%end = cont_idx%end + num_vels
            E_idx = mom_idx%end + 1 ! one energy equation
            adv_idx%beg = E_idx + 1
            adv_idx%end = adv_idx%beg !one volume advection equation
            alf_idx = adv_idx%end
            sys_size = alf_idx !adv_idx%end

            if (bubbles_euler) then
                bub_idx%beg = sys_size + 1
                bub_idx%end = sys_size + 2*nb
                if (.not. polytropic) then
                    bub_idx%end = sys_size + 4*nb
                end if
                sys_size = bub_idx%end

                allocate (bub_idx%rs(nb), bub_idx%vs(nb))
                allocate (bub_idx%ps(nb), bub_idx%ms(nb))
                allocate (weight(nb), R0(nb))

                do i = 1, nb
                    if (.not. polytropic) then
                        fac = 4
                    else
                        fac = 2
                    end if

                    bub_idx%rs(i) = bub_idx%beg + (i - 1)*fac
                    bub_idx%vs(i) = bub_idx%rs(i) + 1

                    if (.not. polytropic) then
                        bub_idx%ps(i) = bub_idx%vs(i) + 1
                        bub_idx%ms(i) = bub_idx%ps(i) + 1
                    end if
                end do

                if (nb == 1) then
                    weight(:) = 1._wp
                    R0(:) = 1._wp
                else if (nb < 1) then
                    stop 'Invalid value of nb'
                end if

                if (polytropic) then
                    rhoref = 1._wp
                    pref = 1._wp
                end if

            end if
        end if

        if (model_eqns == 2 .or. model_eqns == 3) then

            if (hypoelasticity .or. hyperelasticity) then
                elasticity = .true.
                stress_idx%beg = sys_size + 1
                stress_idx%end = sys_size + (num_dims*(num_dims + 1))/2
                if (cyl_coord) stress_idx%end = stress_idx%end + 1
                ! number of stresses is 1 in 1D, 3 in 2D, 4 in 2D-Axisym, 6 in 3D
                sys_size = stress_idx%end

                ! shear stress index is 2 for 2D and 2,4,5 for 3D
                if (num_dims == 1) then
                    shear_num = 0
                else if (num_dims == 2) then
                    shear_num = 1
                    shear_indices(1) = stress_idx%beg - 1 + 2
                    shear_BC_flip_num = 1
                    shear_BC_flip_indices(1:2, 1) = shear_indices(1)
                    ! Both x-dir and y-dir: flip tau_xy only
                else if (num_dims == 3) then
                    shear_num = 3
                    shear_indices(1:3) = stress_idx%beg - 1 + (/2, 4, 5/)
                    shear_BC_flip_num = 2
                    shear_BC_flip_indices(1, 1:2) = shear_indices((/1, 2/))
                    shear_BC_flip_indices(2, 1:2) = shear_indices((/1, 3/))
                    shear_BC_flip_indices(3, 1:2) = shear_indices((/2, 3/))
                    ! x-dir: flip tau_xy and tau_xz
                    ! y-dir: flip tau_xy and tau_yz
                    ! z-dir: flip tau_xz and tau_yz
                end if
            end if

            if (hyperelasticity) then
                ! number of entries in the symmetric btensor plus the jacobian
                b_size = (num_dims*(num_dims + 1))/2 + 1
                tensor_size = num_dims**2 + 1
                xi_idx%beg = sys_size + 1
                xi_idx%end = sys_size + num_dims
                ! adding three more equations for the \xi field and the elastic energy
                sys_size = xi_idx%end + 1
            end if

            if (surface_tension) then
                c_idx = sys_size + 1
                sys_size = c_idx
            end if

            if (cont_damage) then
                damage_idx = sys_size + 1
                sys_size = damage_idx
            end if

        end if

        if (chemistry) then
            species_idx%beg = sys_size + 1
            species_idx%end = sys_size + num_species
            sys_size = species_idx%end
        end if

        momxb = mom_idx%beg
        momxe = mom_idx%end
        advxb = adv_idx%beg
        advxe = adv_idx%end
        contxb = cont_idx%beg
        contxe = cont_idx%end
        bubxb = bub_idx%beg
        bubxe = bub_idx%end
        strxb = stress_idx%beg
        strxe = stress_idx%end
        intxb = internalEnergies_idx%beg
        intxe = internalEnergies_idx%end
        xibeg = xi_idx%beg
        xiend = xi_idx%end
        chemxb = species_idx%beg
        chemxe = species_idx%end

        call s_configure_coordinate_bounds(recon_type, weno_polyn, muscl_polyn, &
                                           igr_order, buff_size, &
                                           idwint, idwbuff, viscous, &
                                           bubbles_lagrange, m, n, p, &
                                           num_dims, igr, ib)

#ifdef MFC_MPI

        if (qbmm .and. .not. polytropic) then
            allocate (MPI_IO_DATA%view(1:sys_size + 2*nb*4))
            allocate (MPI_IO_DATA%var(1:sys_size + 2*nb*4))
        else
            allocate (MPI_IO_DATA%view(1:sys_size))
            allocate (MPI_IO_DATA%var(1:sys_size))
        end if

        if (.not. down_sample) then
            do i = 1, sys_size
                allocate (MPI_IO_DATA%var(i)%sf(0:m, 0:n, 0:p))
                MPI_IO_DATA%var(i)%sf => null()
            end do
        end if
        if (qbmm .and. .not. polytropic) then
            do i = sys_size + 1, sys_size + 2*nb*4
                allocate (MPI_IO_DATA%var(i)%sf(0:m, 0:n, 0:p))
                MPI_IO_DATA%var(i)%sf => null()
            end do
        end if

        if (ib) then
            allocate (MPI_IO_IB_DATA%var%sf(0:m, 0:n, 0:p))
            allocate (MPI_IO_levelset_DATA%var%sf(0:m, 0:n, 0:p, 1:num_ibs))
            allocate (MPI_IO_levelsetnorm_DATA%var%sf(0:m, 0:n, 0:p, 1:num_ibs, 1:3))
        end if
#endif

        ! Allocating grid variables for the x-direction
        allocate (x_cc(0:m), x_cb(-1:m))
        ! Allocating grid variables for the y- and z-directions
        if (n > 0) then
            allocate (y_cc(0:n), y_cb(-1:n))
            if (p > 0) then
                allocate (z_cc(0:p), z_cb(-1:p))
            end if
        end if

        if (cyl_coord .neqv. .true.) then ! Cartesian grid
            grid_geometry = 1
        elseif (cyl_coord .and. p == 0) then ! Axisymmetric cylindrical grid
            grid_geometry = 2
        else ! Fully 3D cylindrical grid
            grid_geometry = 3
        end if

        if (.not. igr) then
            allocate (logic_grid(0:m, 0:n, 0:p))
        end if

    end subroutine s_initialize_global_parameters_module

    impure subroutine s_initialize_parallel_io

#ifdef MFC_MPI
        integer :: ierr !< Generic flag used to identify and report MPI errors
#endif

        num_dims = 1 + min(1, n) + min(1, p)

        if (mhd) then
            num_vels = 3
        else
            num_vels = num_dims
        end if

        allocate (proc_coords(1:num_dims))

        if (parallel_io .neqv. .true.) return

#ifdef MFC_MPI

        ! Option for Lustre file system (Darter/Comet/Stampede)
        write (mpiiofs, '(A)') '/lustre_'
        mpiiofs = trim(mpiiofs)
        call MPI_INFO_CREATE(mpi_info_int, ierr)
        call MPI_INFO_SET(mpi_info_int, 'romio_ds_write', 'disable', ierr)

        ! Option for UNIX file system (Hooke/Thomson)
        ! WRITE(mpiiofs, '(A)') '/ufs_'
        ! mpiiofs = TRIM(mpiiofs)
        ! mpi_info_int = MPI_INFO_NULL

        allocate (start_idx(1:num_dims))

#endif

    end subroutine s_initialize_parallel_io

    impure subroutine s_finalize_global_parameters_module

        integer :: i

        ! Deallocating grid variables for the x-direction
        deallocate (x_cc, x_cb)
        ! Deallocating grid variables for the y- and z-directions
        if (n > 0) then
            deallocate (y_cc, y_cb)
            if (p > 0) then
                deallocate (z_cc, z_cb)
            end if
        end if

        deallocate (proc_coords)

#ifdef MFC_MPI

        if (parallel_io) then
            deallocate (start_idx)
            do i = 1, sys_size
                MPI_IO_DATA%var(i)%sf => null()
            end do

            deallocate (MPI_IO_DATA%var)
            deallocate (MPI_IO_DATA%view)
        end if

        if (ib) deallocate (MPI_IO_IB_DATA%var%sf)

#endif

    end subroutine s_finalize_global_parameters_module

end module m_global_parameters<|MERGE_RESOLUTION|>--- conflicted
+++ resolved
@@ -288,13 +288,10 @@
     !! conditions data to march the solution in the physical computational domain
     !! to the next time-step.
 
-<<<<<<< HEAD
     logical :: fft_wrt
-=======
     logical :: periodic_ibs
     logical :: store_levelset
     logical :: slab_domain_decomposition
->>>>>>> d3142618
 
 contains
 
