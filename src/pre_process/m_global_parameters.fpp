--- conflicted
+++ resolved
@@ -930,16 +930,12 @@
         chemxb = species_idx%beg
         chemxe = species_idx%end
 
-<<<<<<< HEAD
         if (lag_params%vel_model /= 0) then
             fd_number = max(1, fd_order/2)
         end if
 
-        call s_configure_coordinate_bounds(weno_polyn, buff_size, &
-=======
         call s_configure_coordinate_bounds(recon_type, weno_polyn, muscl_polyn, &
                                            igr_order, buff_size, &
->>>>>>> 88c0a115
                                            idwint, idwbuff, viscous, &
                                            bubbles_lagrange, m, n, p, &
                                            num_dims, igr, fd_number)
