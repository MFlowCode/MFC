!>
!! @file m_global_parameters.f90
!! @brief Contains module m_global_parameters

!> @brief This module contains all of the parameters characterizing the
!!              computational domain, simulation algorithm, initial condition
!!              and the stiffened equation of state.
module m_global_parameters

    ! Dependencies =============================================================
#ifdef MFC_MPI
    use mpi                     ! Message passing interface (MPI) module
#endif

    use m_derived_types         ! Definitions of the derived types

    ! ==========================================================================

    implicit none

    ! Logistics ================================================================
    integer :: num_procs            !< Number of processors
    integer, parameter :: num_stcls_min = 5    !< Mininum # of stencils
    integer, parameter :: path_len = 400  !< Maximum path length
    integer, parameter :: name_len = 50   !< Maximum name length
    real(kind(0d0)), parameter :: dflt_real = -1d6 !< Default real value
    integer, parameter :: dflt_int = -100 !< Default integer value
    character(LEN=path_len) :: case_dir             !< Case folder location
    logical :: old_grid             !< Use existing grid data
    logical :: old_ic               !< Use existing IC data
    integer :: t_step_old           !< Existing IC/grid folder
    ! ==========================================================================

    ! Computational Domain Parameters ==========================================

    integer :: proc_rank !< Rank of the local processor

    integer :: m
    integer :: n
    integer :: p !<
    !! Number of cells in the x-, y- and z-coordinate directions

    integer :: m_glb, n_glb, p_glb !<
    !! Global number of cells in each direction

    integer :: num_dims !< Number of spatial dimensions

    logical :: cyl_coord
    integer :: grid_geometry !<
    !! Cylindrical coordinates (either axisymmetric or full 3D)

    real(kind(0d0)), allocatable, dimension(:) :: x_cc, y_cc, z_cc !<
    !! Locations of cell-centers (cc) in x-, y- and z-directions, respectively

    real(kind(0d0)), allocatable, dimension(:) :: x_cb, y_cb, z_cb !<
    !! Locations of cell-boundaries (cb) in x-, y- and z-directions, respectively

    real(kind(0d0)) :: dx, dy, dz !<
    !! Minimum cell-widths in the x-, y- and z-coordinate directions

    type(bounds_info) :: x_domain, y_domain, z_domain !<
    !! Locations of the domain bounds in the x-, y- and z-coordinate directions

    logical :: stretch_x, stretch_y, stretch_z !<
    !! Grid stretching flags for the x-, y- and z-coordinate directions

    ! Parameters of the grid stretching function for the x-, y- and z-coordinate
    ! directions. The "a" parameters are a measure of the rate at which the grid
    ! is stretched while the remaining parameters are indicative of the location
    ! on the grid at which the stretching begins.
    real(kind(0d0)) :: a_x, a_y, a_z
    integer :: loops_x, loops_y, loops_z
    real(kind(0d0)) :: x_a, y_a, z_a
    real(kind(0d0)) :: x_b, y_b, z_b

    ! ==========================================================================

    ! Simulation Algorithm Parameters ==========================================
    integer :: model_eqns      !< Multicomponent flow model
    integer :: num_fluids      !< Number of different fluids present in the flow
    logical :: adv_alphan      !< Advection of the last volume fraction
    logical :: mpp_lim         !< Alpha limiter
    integer :: sys_size        !< Number of unknowns in the system of equations
    integer :: weno_order      !< Order of accuracy for the WENO reconstruction
    logical :: hypoelasticity  !< activate hypoelasticity

    ! Annotations of the structure, i.e. the organization, of the state vectors
    type(int_bounds_info) :: cont_idx                   !< Indexes of first & last continuity eqns.
    type(int_bounds_info) :: mom_idx                    !< Indexes of first & last momentum eqns.
    integer :: E_idx                      !< Index of total energy equation
    integer :: alf_idx                    !< Index of void fraction
    type(int_bounds_info) :: adv_idx                    !< Indexes of first & last advection eqns.
    type(int_bounds_info) :: internalEnergies_idx       !< Indexes of first & last internal energy eqns.
    type(bub_bounds_info) :: bub_idx                    !< Indexes of first & last bubble variable eqns.
    integer :: gamma_idx                  !< Index of specific heat ratio func. eqn.
    integer :: pi_inf_idx                 !< Index of liquid stiffness func. eqn.
    type(int_bounds_info) :: stress_idx                 !< Indexes of elastic shear stress eqns.

    type(int_bounds_info) :: bc_x, bc_y, bc_z !<
    !! Boundary conditions in the x-, y- and z-coordinate directions

    logical :: parallel_io !< Format of the data files
    integer :: precision !< Precision of output files

    ! Perturb density of surrounding air so as to break symmetry of grid
    logical :: perturb_flow
    integer :: perturb_flow_fluid   !< Fluid to be perturbed with perturb_flow flag
    logical :: perturb_sph
    integer :: perturb_sph_fluid    !< Fluid to be perturbed with perturb_sph flag
    real(kind(0d0)), dimension(num_fluids_max) :: fluid_rho

    integer, allocatable, dimension(:) :: proc_coords !<
    !! Processor coordinates in MPI_CART_COMM

    integer, allocatable, dimension(:) :: start_idx !<
    !! Starting cell-center index of local processor in global grid

    integer :: buff_sie
    !! The number of cells that are necessary to be able to store enough boundary
    !! conditions data to march the solution in the physical computational domain
    !! to the next time-step.

    

#ifdef MFC_MPI

    type(mpi_io_var), public :: MPI_IO_DATA

    character(LEN=name_len) :: mpiiofs
    integer :: mpi_info_int !<
    !! MPI info for parallel IO with Lustre file systems

#endif

    integer, private :: ierr
    ! ==========================================================================

    ! Initial Condition Parameters =============================================
    integer :: num_patches     !< Number of patches composing initial condition

    type(ic_patch_parameters), dimension(num_patches_max) :: patch_icpp !<
    !! Database of the initial condition patch parameters (icpp) for each of the
    !! patches employed in the configuration of the initial condition. Note that
    !! the maximum allowable number of patches, num_patches_max, may be changed
    !! in the module m_derived_types.f90.
    ! ==========================================================================

    ! Fluids Physical Parameters ===============================================
    type(physical_parameters), dimension(num_fluids_max) :: fluid_pp !<
    !! Database of the physical parameters of each of the fluids that is present
    !! in the flow. These include the stiffened gas equation of state parameters,
    !! the Reynolds numbers and the Weber numbers.

    ! ==========================================================================

    real(kind(0d0)) :: rhoref, pref !< Reference parameters for Tait EOS

    !> @name Bubble modeling
    !> @{
    integer :: nb
    real(kind(0d0)) :: R0ref
    real(kind(0d0)) :: Ca, Web, Re_inv
    real(kind(0d0)), dimension(:), allocatable :: weight, R0, V0
    logical :: bubbles
    logical :: qbmm      !< Quadrature moment method
    integer :: nmom  !< Number of carried moments
    integer, parameter :: nnode = 4 !< Number of QBMM nodes
    real(kind(0d0)) :: sigR, sigV, rhoRV !< standard deviations in R/V
    !> @}

    !> @name Non-polytropic bubble gas compression
    !> @{
    logical :: polytropic
    logical :: polydisperse
    integer :: thermal  !1 = adiabatic, 2 = isotherm, 3 = transfer
    real(kind(0d0)) :: R_n, R_v, phi_vn, phi_nv, Pe_c, Tw
    real(kind(0d0)), dimension(:), allocatable :: k_n, k_v, pb0, mass_n0, mass_v0, Pe_T
    real(kind(0d0)), dimension(:), allocatable :: Re_trans_T, Re_trans_c, Im_trans_T, Im_trans_c, omegaN
    real(kind(0d0)) :: poly_sigma
    integer :: dist_type !1 = binormal, 2 = lognormal-normal
    integer :: R0_type   !1 = simpson
    !> @}

    !> @name Index variables used for m_variables_conversion
    !> @{
    integer :: momxb, momxe
    integer :: advxb, advxe
    integer :: contxb, contxe
    integer :: intxb, intxe
    integer :: bubxb, bubxe
    integer :: strxb, strxe
    !> @}

    integer, allocatable, dimension(:, :, :) :: logic_grid

    ! Mathematical and Physical Constants ======================================
    real(kind(0d0)), parameter :: pi = 3.141592653589793d0
    ! ==========================================================================

contains

    !>  Assigns default values to user inputs prior to reading
        !!              them in. This allows for an easier consistency check of
        !!              these parameters once they are read from the input file.
    subroutine s_assign_default_values_to_user_inputs() ! ------------------

        integer :: i !< Generic loop operator

        ! Logistics
        case_dir = ' '
        old_grid = .false.
        old_ic = .false.
        t_step_old = dflt_int

        ! Computational domain parameters
        m = dflt_int; n = 0; p = 0

        cyl_coord = .false.

        x_domain%beg = dflt_real
        x_domain%end = dflt_real
        y_domain%beg = dflt_real
        y_domain%end = dflt_real
        z_domain%beg = dflt_real
        z_domain%end = dflt_real

        stretch_x = .false.
        stretch_y = .false.
        stretch_z = .false.

        a_x = dflt_real
        a_y = dflt_real
        a_z = dflt_real
        loops_x = 1
        loops_y = 1
        loops_z = 1
        x_a = dflt_real
        x_b = dflt_real
        y_a = dflt_real
        y_b = dflt_real
        z_a = dflt_real
        z_b = dflt_real

        ! Simulation algorithm parameters
        model_eqns = dflt_int
        num_fluids = dflt_int
        adv_alphan = .false.
        weno_order = dflt_int

        hypoelasticity = .false.

        bc_x%beg = dflt_int
        bc_x%end = dflt_int
        bc_y%beg = dflt_int
        bc_y%end = dflt_int
        bc_z%beg = dflt_int
        bc_z%end = dflt_int

        parallel_io = .false.
        precision = 2
        perturb_flow = .false.
        perturb_flow_fluid = dflt_int
        perturb_sph = .false.
        perturb_sph_fluid = dflt_int
        fluid_rho = dflt_real

        ! Initial condition parameters
        num_patches = dflt_int

        do i = 1, num_patches_max
            patch_icpp(i)%geometry = dflt_int
            patch_icpp(i)%x_centroid = dflt_real
            patch_icpp(i)%y_centroid = dflt_real
            patch_icpp(i)%z_centroid = dflt_real
            patch_icpp(i)%length_x = dflt_real
            patch_icpp(i)%length_y = dflt_real
            patch_icpp(i)%length_z = dflt_real
            patch_icpp(i)%radius = dflt_real
            patch_icpp(i)%epsilon = dflt_real
            patch_icpp(i)%beta = dflt_real
            patch_icpp(i)%normal = dflt_real
            patch_icpp(i)%radii = dflt_real
            patch_icpp(i)%alter_patch = .false.
            patch_icpp(i)%alter_patch(0) = .true.
            patch_icpp(i)%smoothen = .false.
            patch_icpp(i)%smooth_patch_id = i
            patch_icpp(i)%smooth_coeff = dflt_real
            patch_icpp(i)%alpha_rho = dflt_real
            patch_icpp(i)%rho = dflt_real
            patch_icpp(i)%vel = dflt_real
            patch_icpp(i)%pres = dflt_real
            patch_icpp(i)%alpha = dflt_real
            patch_icpp(i)%gamma = dflt_real
            patch_icpp(i)%pi_inf = dflt_real
            patch_icpp(i)%tau_e = 0d0
            !should get all of r0's and v0's
            patch_icpp(i)%r0 = dflt_real
            patch_icpp(i)%v0 = dflt_real

            patch_icpp(i)%p0 = dflt_real
            patch_icpp(i)%m0 = dflt_real
        end do

        ! Tait EOS
        rhoref = dflt_real
        pref = dflt_real

        ! Bubble modeling
        bubbles = .false.
        polytropic = .true.
        polydisperse = .false.

        thermal = dflt_int
        R0ref = dflt_real
        nb = dflt_int

        Ca = dflt_real
        Re_inv = dflt_real
        Web = dflt_real
        poly_sigma = dflt_real

        qbmm = .false.
        nmom = 1
        sigR = dflt_real
        sigV = dflt_real
        rhoRV = 0d0
        dist_type = dflt_int
        R0_type = dflt_int

        R_n = dflt_real
        R_v = dflt_real
        phi_vn = dflt_real
        phi_nv = dflt_real
        Pe_c = dflt_real
        Tw = dflt_real

        ! Fluids physical parameters
        do i = 1, num_fluids_max
            fluid_pp(i)%gamma = dflt_real
            fluid_pp(i)%pi_inf = dflt_real
            fluid_pp(i)%mul0 = dflt_real
            fluid_pp(i)%ss = dflt_real
            fluid_pp(i)%pv = dflt_real
            fluid_pp(i)%gamma_v = dflt_real
            fluid_pp(i)%M_v = dflt_real
            fluid_pp(i)%mu_v = dflt_real
            fluid_pp(i)%k_v = dflt_real
            fluid_pp(i)%G = 0d0
        end do

    end subroutine s_assign_default_values_to_user_inputs ! ----------------

    !> Computation of parameters, allocation procedures, and/or
        !! any other tasks needed to properly setup the module
    subroutine s_initialize_global_parameters_module() ! ----------------------

        integer :: i, j, fac

        ! Determining the layout of the state vectors and overall size of
        ! the system of equations, given the dimensionality and choice of
        ! the equations of motion

        ! Gamma/Pi_inf Model ===============================================
        if (model_eqns == 1) then

            ! Setting number of fluids
            num_fluids = 1

            ! Annotating structure of the state and flux vectors belonging
            ! to the system of equations defined by the selected number of
            ! spatial dimensions and the gamma/pi_inf model
            cont_idx%beg = 1
            cont_idx%end = cont_idx%beg
            mom_idx%beg = cont_idx%end + 1
            mom_idx%end = cont_idx%end + num_dims
            E_idx = mom_idx%end + 1
            adv_idx%beg = E_idx + 1
            adv_idx%end = adv_idx%beg + 1
            gamma_idx = adv_idx%beg
            pi_inf_idx = adv_idx%end
            sys_size = adv_idx%end

            ! ==================================================================

            ! Volume Fraction Model (5-equation model) =========================
        else if (model_eqns == 2) then

            ! Annotating structure of the state and flux vectors belonging
            ! to the system of equations defined by the selected number of
            ! spatial dimensions and the volume fraction model
            cont_idx%beg = 1
            cont_idx%end = num_fluids
            mom_idx%beg = cont_idx%end + 1
            mom_idx%end = cont_idx%end + num_dims
            E_idx = mom_idx%end + 1
            adv_idx%beg = E_idx + 1
            adv_idx%end = E_idx + num_fluids

            sys_size = adv_idx%end

            if (bubbles) then
                alf_idx = adv_idx%end
            else
                alf_idx = 0
            end if

            if (bubbles) then
                bub_idx%beg = sys_size + 1
                if (qbmm) then
                    if (nnode == 4) then
                        nmom = 6 !! Already set as a parameter
                    end if
                    bub_idx%end = adv_idx%end + nb*nmom
                else
                    if (.not. polytropic) then
                        bub_idx%end = sys_size + 4*nb
                    else
                        bub_idx%end = sys_size + 2*nb
                    end if
                end if
                sys_size = bub_idx%end

                allocate (weight(nb), R0(nb), V0(nb))
                allocate (bub_idx%rs(nb), bub_idx%vs(nb))
                allocate (bub_idx%ps(nb), bub_idx%ms(nb))

                if (qbmm) then
                    allocate (bub_idx%moms(nb, nmom))
                    allocate (bub_idx%fullmom(nb, 0:nmom, 0:nmom))

                    do i = 1, nb
                        do j = 1, nmom
                            bub_idx%moms(i, j) = bub_idx%beg + (j - 1) + (i - 1)*nmom
                        end do
                        bub_idx%fullmom(i, 0, 0) = bub_idx%moms(i, 1)
                        bub_idx%fullmom(i, 1, 0) = bub_idx%moms(i, 2)
                        bub_idx%fullmom(i, 0, 1) = bub_idx%moms(i, 3)
                        bub_idx%fullmom(i, 2, 0) = bub_idx%moms(i, 4)
                        bub_idx%fullmom(i, 1, 1) = bub_idx%moms(i, 5)
                        bub_idx%fullmom(i, 0, 2) = bub_idx%moms(i, 6)
                        bub_idx%rs(i) = bub_idx%fullmom(i, 1, 0)
                    end do
                else
                    do i = 1, nb
                        if (.not. polytropic) then
                            fac = 4
                        else
                            fac = 2
                        end if

                        bub_idx%rs(i) = bub_idx%beg + (i - 1)*fac
                        bub_idx%vs(i) = bub_idx%rs(i) + 1

                        if (.not. polytropic) then
                            bub_idx%ps(i) = bub_idx%vs(i) + 1
                            bub_idx%ms(i) = bub_idx%ps(i) + 1
                        end if
                    end do
                end if

                if (nb == 1) then
                    weight(:) = 1d0
                    R0(:) = 1d0
                    V0(:) = 1d0
                else if (nb > 1) then
                    if (R0_type == 1) then
                        call s_simpson
                    else
                        print *, 'Invalid R0 type - abort'
                        stop
                    end if
                    V0(:) = 1d0
                else
                    stop 'Invalid value of nb'
                end if

                print *, 'R0 weights: ', weight(:)
                print *, 'R0 abscissas: ', R0(:)

                if (.not. polytropic) then
                    call s_initialize_nonpoly
                else
                    rhoref = 1.d0
                    pref = 1.d0
                end if
            end if

            if (hypoelasticity) then
                stress_idx%beg = sys_size + 1
                stress_idx%end = sys_size + (num_dims*(num_dims + 1))/2
                ! number of stresses is 1 in 1D, 3 in 2D, 6 in 3D
                sys_size = stress_idx%end
            end if

            ! ==================================================================

            ! Volume Fraction Model (6-equation model) =========================
        else if (model_eqns == 3) then

            ! Annotating structure of the state and flux vectors belonging
            ! to the system of equations defined by the selected number of
            ! spatial dimensions and the volume fraction model
            cont_idx%beg = 1
            cont_idx%end = num_fluids
            mom_idx%beg = cont_idx%end + 1
            mom_idx%end = cont_idx%end + num_dims
            E_idx = mom_idx%end + 1
            adv_idx%beg = E_idx + 1
            adv_idx%end = E_idx + num_fluids
            internalEnergies_idx%beg = adv_idx%end + 1
            internalEnergies_idx%end = adv_idx%end + num_fluids
            sys_size = internalEnergies_idx%end
            !========================
        else if (model_eqns == 4) then
            ! 4 equation model with subgrid bubbles
            cont_idx%beg = 1 ! one continuity equation
            cont_idx%end = 1 ! num_fluids
            mom_idx%beg = cont_idx%end + 1 ! one momentum equation in each direction
            mom_idx%end = cont_idx%end + num_dims
            E_idx = mom_idx%end + 1 ! one energy equation
            adv_idx%beg = E_idx + 1
            adv_idx%end = adv_idx%beg !one volume advection equation
            alf_idx = adv_idx%end
            sys_size = alf_idx !adv_idx%end

            if (bubbles) then
                bub_idx%beg = sys_size + 1
                bub_idx%end = sys_size + 2*nb
                if (.not. polytropic) then
                    bub_idx%end = sys_size + 4*nb
                end if
                sys_size = bub_idx%end

                allocate (bub_idx%rs(nb), bub_idx%vs(nb))
                allocate (bub_idx%ps(nb), bub_idx%ms(nb))
                allocate (weight(nb), R0(nb), V0(nb))

                do i = 1, nb
                    if (.not. polytropic) then
                        fac = 4
                    else
                        fac = 2
                    end if

                    bub_idx%rs(i) = bub_idx%beg + (i - 1)*fac
                    bub_idx%vs(i) = bub_idx%rs(i) + 1

                    if (.not. polytropic) then
                        bub_idx%ps(i) = bub_idx%vs(i) + 1
                        bub_idx%ms(i) = bub_idx%ps(i) + 1
                    end if
                end do

                if (nb == 1) then
                    weight(:) = 1d0
                    R0(:) = 1d0
                    V0(:) = 0d0
                else if (nb > 1) then
                    if (R0_type == 1) then
                        call s_simpson
                    else
                        print *, 'Invalid R0 type - abort'
                        stop
                    end if
                    V0(:) = 1d0
                else
                    stop 'Invalid value of nb'
                end if

                if (.not. polytropic) then
                    call s_initialize_nonpoly
                else
                    rhoref = 1.d0
                    pref = 1.d0
                end if
            end if
        end if

        momxb = mom_idx%beg
        momxe = mom_idx%end
        advxb = adv_idx%beg
        advxe = adv_idx%end
        contxb = cont_idx%beg
        contxe = cont_idx%end
        bubxb = bub_idx%beg
        bubxe = bub_idx%end
        strxb = stress_idx%beg
        strxe = stress_idx%end
        intxb = internalEnergies_idx%beg
        intxe = internalEnergies_idx%end

        ! ==================================================================

#ifdef MFC_MPI

        allocate (MPI_IO_DATA%view(1:sys_size))
        allocate (MPI_IO_DATA%var(1:sys_size))

        do i = 1, sys_size
            allocate (MPI_IO_DATA%var(i)%sf(0:m, 0:n, 0:p))
            MPI_IO_DATA%var(i)%sf => null()
        end do

#endif

        ! Allocating grid variables for the x-direction
        allocate (x_cc(0:m), x_cb(-1:m))
        ! Allocating grid variables for the y- and z-directions
        if (n > 0) then
            allocate (y_cc(0:n), y_cb(-1:n))
            if (p > 0) then
                allocate (z_cc(0:p), z_cb(-1:p))
            end if
        end if

        if (cyl_coord .neqv. .true.) then ! Cartesian grid
            grid_geometry = 1
        elseif (cyl_coord .and. p == 0) then ! Axisymmetric cylindrical grid
            grid_geometry = 2
        else ! Fully 3D cylindrical grid
            grid_geometry = 3
        end if

        allocate (logic_grid(0:m, 0:n, 0:p))

    end subroutine s_initialize_global_parameters_module ! --------------------

    !> Initializes and computes bubble properties
        !! for non-polytropic processes
    subroutine s_initialize_nonpoly
        integer :: ir
        real(kind(0.d0)) :: rhol0
        real(kind(0.d0)) :: pl0
        real(kind(0.d0)) :: uu
        real(kind(0.d0)) :: D_m
        real(kind(0.d0)) :: temp
        real(kind(0.d0)) :: omega_ref
        real(kind(0.d0)), dimension(Nb) :: chi_vw0
        real(kind(0.d0)), dimension(Nb) :: cp_m0
        real(kind(0.d0)), dimension(Nb) :: k_m0
        real(kind(0.d0)), dimension(Nb) :: rho_m0
        real(kind(0.d0)), dimension(Nb) :: x_vw
        ! polytropic index used to compute isothermal natural frequency
        real(kind(0.d0)), parameter :: k_poly = 1.d0
        ! universal gas constant
        real(kind(0.d0)), parameter :: Ru = 8314.d0

        ! liquid physical properties
        real(kind(0.d0)) :: mul0, ss, pv, gamma_v, M_v, mu_v

        ! gas physical properties
        real(kind(0.d0)) :: gamma_m, gamma_n, M_n, mu_n

        rhol0 = rhoref
        pl0 = pref

        allocate (pb0(nb), mass_n0(nb), mass_v0(nb), Pe_T(nb))
        allocate (k_n(nb), k_v(nb), omegaN(nb))
        allocate (Re_trans_T(nb), Re_trans_c(nb), Im_trans_T(nb), Im_trans_c(nb))

        pb0(:) = dflt_real
        mass_n0(:) = dflt_real
        mass_v0(:) = dflt_real
        Pe_T(:) = dflt_real
        omegaN(:) = dflt_real

        mul0 = fluid_pp(1)%mul0
        ss = fluid_pp(1)%ss
        pv = fluid_pp(1)%pv
        gamma_v = fluid_pp(1)%gamma_v
        M_v = fluid_pp(1)%M_v
        mu_v = fluid_pp(1)%mu_v
        k_v(:) = fluid_pp(1)%k_v

        gamma_n = fluid_pp(2)%gamma_v
        M_n = fluid_pp(2)%M_v
        mu_n = fluid_pp(2)%mu_v
        k_n(:) = fluid_pp(2)%k_v

        gamma_m = gamma_n
        if (thermal == 2) gamma_m = 1.d0 !isothermal

        temp = 293.15d0
        D_m = 0.242d-4
        uu = DSQRT(pl0/rhol0)

        omega_ref = 3.d0*k_poly*Ca + 2.d0*(3.d0*k_poly - 1.d0)/Web

            !!! thermal properties !!!
        ! gas constants
        R_n = Ru/M_n
        R_v = Ru/M_v
        ! phi_vn & phi_nv (phi_nn = phi_vv = 1)
        phi_vn = (1.d0 + DSQRT(mu_v/mu_n)*(M_n/M_v)**(0.25d0))**2 &
                 /(DSQRT(8.d0)*DSQRT(1.d0 + M_v/M_n))
        phi_nv = (1.d0 + DSQRT(mu_n/mu_v)*(M_v/M_n)**(0.25d0))**2 &
                 /(DSQRT(8.d0)*DSQRT(1.d0 + M_n/M_v))
        ! internal bubble pressure
        pb0 = pl0 + 2.d0*ss/(R0ref*R0)

        ! mass fraction of vapor
        chi_vw0 = 1.d0/(1.d0 + R_v/R_n*(pb0/pv - 1.d0))
        ! specific heat for gas/vapor mixture
        cp_m0 = chi_vw0*R_v*gamma_v/(gamma_v - 1.d0) &
                + (1.d0 - chi_vw0)*R_n*gamma_n/(gamma_n - 1.d0)
        ! mole fraction of vapor
        x_vw = M_n*chi_vw0/(M_v + (M_n - M_v)*chi_vw0)
        ! thermal conductivity for gas/vapor mixture
        k_m0 = x_vw*k_v/(x_vw + (1.d0 - x_vw)*phi_vn) &
               + (1.d0 - x_vw)*k_n/(x_vw*phi_nv + 1.d0 - x_vw)
        ! mixture density
        rho_m0 = pv/(chi_vw0*R_v*temp)

        ! mass of gas/vapor computed using dimensional quantities
        mass_n0 = 4.d0*(pb0 - pv)*pi/(3.d0*R_n*temp*rhol0)*R0**3
        mass_v0 = 4.d0*pv*pi/(3.d0*R_v*temp*rhol0)*R0**3
        ! Peclet numbers
        Pe_T = rho_m0*cp_m0*uu*R0ref/k_m0
        Pe_c = uu*R0ref/D_m
        ! nondimensional properties
        R_n = rhol0*R_n*temp/pl0
        R_v = rhol0*R_v*temp/pl0
        k_n = k_n/k_m0
        k_v = k_v/k_m0
        pb0 = pb0/pl0
        pv = pv/pl0

        print *, 'pb0 nondim/final', pb0

        ! bubble wall temperature, normalized by T0, in the liquid
        ! keeps a constant (cold liquid assumption)
        Tw = 1.d0
        ! natural frequencies
        omegaN = DSQRT(3.d0*k_poly*Ca + 2.d0*(3.d0*k_poly - 1.d0)/(Web*R0))/R0

        pl0 = 1.d0
        do ir = 1, Nb
            call s_transcoeff(omegaN(ir)*R0(ir), Pe_T(ir)*R0(ir), &
                              Re_trans_T(ir), Im_trans_T(ir))
            call s_transcoeff(omegaN(ir)*R0(ir), Pe_c*R0(ir), &
                              Re_trans_c(ir), Im_trans_c(ir))
        end do
        Im_trans_T = 0d0
        Im_trans_c = 0d0

        rhoref = 1.d0
        pref = 1.d0
    end subroutine s_initialize_nonpoly

    !> Computes the transfer coefficient for the non-polytropic bubble compression process
        !! @param omega natural frqeuencies
        !! @param peclet Peclet number
        !! @param Re_trans Real part of the transport coefficients
        !! @param Im_trans Imaginary part of the transport coefficients
    subroutine s_transcoeff(omega, peclet, Re_trans, Im_trans)

        real(kind(0.d0)), intent(IN) :: omega
        real(kind(0.d0)), intent(IN) :: peclet
        real(kind(0.d0)), intent(OUT) :: Re_trans
        real(kind(0.d0)), intent(OUT) :: Im_trans
        complex :: trans, c1, c2, c3
        complex :: imag = (0., 1.)
        real(kind(0.d0)) :: f_transcoeff

        c1 = imag*omega*peclet
        c2 = CSQRT(c1)
        c3 = (CEXP(c2) - CEXP(-c2))/(CEXP(c2) + CEXP(-c2)) ! TANH(c2)
        trans = ((c2/c3 - 1.d0)**(-1) - 3.d0/c1)**(-1) ! transfer function

        Re_trans = dble(trans)
        Im_trans = aimag(trans)

    end subroutine s_transcoeff

    subroutine s_initialize_parallel_io() ! --------------------------------

        num_dims = 1 + min(1, n) + min(1, p)

        allocate (proc_coords(1:num_dims))

        if (parallel_io .neqv. .true.) return

#ifdef MFC_MPI

        ! Option for Lustre file system (Darter/Comet/Stampede)
        write (mpiiofs, '(A)') '/lustre_'
        mpiiofs = trim(mpiiofs)
        call MPI_INFO_CREATE(mpi_info_int, ierr)
        call MPI_INFO_SET(mpi_info_int, 'romio_ds_write', 'disable', ierr)

        ! Option for UNIX file system (Hooke/Thomson)
        ! WRITE(mpiiofs, '(A)') '/ufs_'
        ! mpiiofs = TRIM(mpiiofs)
        ! mpi_info_int = MPI_INFO_NULL

        allocate (start_idx(1:num_dims))

#endif

    end subroutine s_initialize_parallel_io ! ------------------------------

    subroutine s_finalize_global_parameters_module() ! ------------------------

        integer :: i

        ! Deallocating grid variables for the x-direction
        deallocate (x_cc, x_cb)
        ! Deallocating grid variables for the y- and z-directions
        if (n > 0) then
            deallocate (y_cc, y_cb)
            if (p > 0) then
                deallocate (z_cc, z_cb)
            end if
        end if

        deallocate (proc_coords)

#ifdef MFC_MPI

        if (parallel_io) then
            deallocate (start_idx)
            do i = 1, sys_size
                MPI_IO_DATA%var(i)%sf => null()
            end do

            deallocate (MPI_IO_DATA%var)
            deallocate (MPI_IO_DATA%view)
        end if

#endif

    end subroutine s_finalize_global_parameters_module ! ----------------------

<<<<<<< HEAD
=======
    !> Computes the bubble number density n from the conservative variables
        !! @param vftmp is the void fraction
        !! @param nRtmp is the bubble number  density times the bubble radii
        !! @param ntmp is the output number bubble density
    subroutine s_comp_n_from_cons(vftmp, nRtmp, ntmp)
        real(kind(0.d0)), intent(IN) :: vftmp
        real(kind(0.d0)), dimension(nb), intent(IN) :: nRtmp
        real(kind(0.d0)), intent(OUT) :: ntmp
        real(kind(0.d0)) :: nR3

        call s_quad(nRtmp**3.d0, nR3)  !returns itself if NR0 = 1
        ntmp = DSQRT((4.d0*pi/3.d0)*nR3/vftmp)
        ! ntmp = 1d0

    end subroutine s_comp_n_from_cons

    !> Computes the bubble number density n from the primitive variables
        !! @param vftmp is the void fraction
        !! @param Rtmp is the  bubble radii
        !! @param ntmp is the output number bubble density
    subroutine s_comp_n_from_prim(vftmp, Rtmp, ntmp)
        real(kind(0.d0)), intent(IN) :: vftmp
        real(kind(0.d0)), dimension(nb), intent(IN) :: Rtmp
        real(kind(0.d0)), intent(OUT) :: ntmp
        real(kind(0.d0)) :: R3

        call s_quad(Rtmp**3.d0, R3)  !returns itself if NR0 = 1
        ntmp = (3.d0/(4.d0*pi))*vftmp/R3
        ! ntmp = 1d0

    end subroutine s_comp_n_from_prim

    !> Computes the quadrature for polydisperse bubble populations
        !! @param func is the bubble dynamic variables for each bin
        !! @param mom is the computed moment
    subroutine s_quad(func, mom)

        real(kind(0.d0)), dimension(nb), intent(IN) :: func 
        real(kind(0.d0)), intent(OUT) :: mom

        mom = dot_product(weight, func)

    end subroutine s_quad

>>>>>>> 8b0c57a8
    !> Computes the Simpson weights for quadrature
    subroutine s_simpson

        integer :: ir
        real(kind(0.d0)) :: R0mn
        real(kind(0.d0)) :: R0mx
        real(kind(0.d0)) :: dphi
        real(kind(0.d0)) :: tmp
        real(kind(0.d0)) :: sd
        real(kind(0.d0)), dimension(nb) :: phi

        sd = poly_sigma
        R0mn = 0.8d0*DEXP(-2.8d0*sd)
        R0mx = 0.2d0*DEXP(9.5d0*sd) + 1.d0

        ! phi = ln( R0 ) & return R0
        do ir = 1, nb
            phi(ir) = DLOG(R0mn) &
                      + dble(ir - 1)*DLOG(R0mx/R0mn)/dble(nb - 1)
            R0(ir) = DEXP(phi(ir))
        end do
        dphi = phi(2) - phi(1)

        ! weights for quadrature using Simpson's rule
        do ir = 2, nb - 1
            ! Gaussian
            tmp = DEXP(-0.5d0*(phi(ir)/sd)**2)/DSQRT(2.d0*pi)/sd
            if (mod(ir, 2) == 0) then
                weight(ir) = tmp*4.d0*dphi/3.d0
            else
                weight(ir) = tmp*2.d0*dphi/3.d0
            end if
        end do

        tmp = DEXP(-0.5d0*(phi(1)/sd)**2)/DSQRT(2.d0*pi)/sd
        weight(1) = tmp*dphi/3.d0
        tmp = DEXP(-0.5d0*(phi(nb)/sd)**2)/DSQRT(2.d0*pi)/sd
        weight(nb) = tmp*dphi/3.d0

    end subroutine s_simpson

end module m_global_parameters<|MERGE_RESOLUTION|>--- conflicted
+++ resolved
@@ -830,54 +830,7 @@
 #endif
 
     end subroutine s_finalize_global_parameters_module ! ----------------------
-
-<<<<<<< HEAD
-=======
-    !> Computes the bubble number density n from the conservative variables
-        !! @param vftmp is the void fraction
-        !! @param nRtmp is the bubble number  density times the bubble radii
-        !! @param ntmp is the output number bubble density
-    subroutine s_comp_n_from_cons(vftmp, nRtmp, ntmp)
-        real(kind(0.d0)), intent(IN) :: vftmp
-        real(kind(0.d0)), dimension(nb), intent(IN) :: nRtmp
-        real(kind(0.d0)), intent(OUT) :: ntmp
-        real(kind(0.d0)) :: nR3
-
-        call s_quad(nRtmp**3.d0, nR3)  !returns itself if NR0 = 1
-        ntmp = DSQRT((4.d0*pi/3.d0)*nR3/vftmp)
-        ! ntmp = 1d0
-
-    end subroutine s_comp_n_from_cons
-
-    !> Computes the bubble number density n from the primitive variables
-        !! @param vftmp is the void fraction
-        !! @param Rtmp is the  bubble radii
-        !! @param ntmp is the output number bubble density
-    subroutine s_comp_n_from_prim(vftmp, Rtmp, ntmp)
-        real(kind(0.d0)), intent(IN) :: vftmp
-        real(kind(0.d0)), dimension(nb), intent(IN) :: Rtmp
-        real(kind(0.d0)), intent(OUT) :: ntmp
-        real(kind(0.d0)) :: R3
-
-        call s_quad(Rtmp**3.d0, R3)  !returns itself if NR0 = 1
-        ntmp = (3.d0/(4.d0*pi))*vftmp/R3
-        ! ntmp = 1d0
-
-    end subroutine s_comp_n_from_prim
-
-    !> Computes the quadrature for polydisperse bubble populations
-        !! @param func is the bubble dynamic variables for each bin
-        !! @param mom is the computed moment
-    subroutine s_quad(func, mom)
-
-        real(kind(0.d0)), dimension(nb), intent(IN) :: func 
-        real(kind(0.d0)), intent(OUT) :: mom
-
-        mom = dot_product(weight, func)
-
-    end subroutine s_quad
-
->>>>>>> 8b0c57a8
+    
     !> Computes the Simpson weights for quadrature
     subroutine s_simpson
 
