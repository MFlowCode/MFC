!>
!! @file m_global_parameters.f90
!! @brief Contains module m_global_parameters

#:include 'case.fpp'

!> @brief This module contains all of the parameters characterizing the
!!              computational domain, simulation algorithm, initial condition
!!              and the stiffened equation of state.
module m_global_parameters

    ! Dependencies =============================================================
#ifdef MFC_MPI
    use mpi                     ! Message passing interface (MPI) module
#endif

    use m_derived_types         ! Definitions of the derived types

    use m_helper_basic          ! Functions to compare floating point numbers

    use m_thermochem, only: num_species

    ! ==========================================================================

    implicit none

    ! Logistics ================================================================
    integer :: num_procs                 !< Number of processors
    character(LEN=path_len) :: case_dir  !< Case folder location
    logical :: old_grid                  !< Use existing grid data
    logical :: old_ic                    !< Use existing IC data
    integer :: t_step_old, t_step_start  !< Existing IC/grid folder
    ! ==========================================================================

    logical :: cfl_adap_dt, cfl_const_dt, cfl_dt
    integer :: n_start, n_start_old

    ! Computational Domain Parameters ==========================================

    integer :: proc_rank !< Rank of the local processor

    !! Number of cells in the x-, y- and z-coordinate directions
    integer :: m
    integer :: n
    integer :: p

    integer(8) :: nGlobal !< Global number of cells in the domain

    integer :: m_glb, n_glb, p_glb !< Global number of cells in each direction

    integer :: num_dims !< Number of spatial dimensions

    logical :: cyl_coord
    integer :: grid_geometry !< Cylindrical coordinates (either axisymmetric or full 3D)

    real(wp), allocatable, dimension(:) :: x_cc, y_cc, z_cc !<
    !! Locations of cell-centers (cc) in x-, y- and z-directions, respectively

    real(wp), allocatable, dimension(:) :: x_cb, y_cb, z_cb !<
    !! Locations of cell-boundaries (cb) in x-, y- and z-directions, respectively

    real(wp) :: dx, dy, dz !<
    !! Minimum cell-widths in the x-, y- and z-coordinate directions

    type(bounds_info) :: x_domain, y_domain, z_domain !<
    !! Locations of the domain bounds in the x-, y- and z-coordinate directions

    logical :: stretch_x, stretch_y, stretch_z !<
    !! Grid stretching flags for the x-, y- and z-coordinate directions

    ! Parameters of the grid stretching function for the x-, y- and z-coordinate
    ! directions. The "a" parameters are a measure of the rate at which the grid
    ! is stretched while the remaining parameters are indicative of the location
    ! on the grid at which the stretching begins.
    real(wp) :: a_x, a_y, a_z
    integer :: loops_x, loops_y, loops_z
    real(wp) :: x_a, y_a, z_a
    real(wp) :: x_b, y_b, z_b

    ! ==========================================================================

    ! Simulation Algorithm Parameters ==========================================
    integer :: model_eqns            !< Multicomponent flow model
    logical :: relax                 !< activate phase change
    integer :: relax_model           !< Relax Model
    real(wp) :: palpha_eps    !< trigger parameter for the p relaxation procedure, phase change model
    real(wp) :: ptgalpha_eps  !< trigger parameter for the pTg relaxation procedure, phase change model
    integer :: num_fluids            !< Number of different fluids present in the flow
    logical :: mpp_lim               !< Alpha limiter
    integer :: sys_size              !< Number of unknowns in the system of equations
    integer :: weno_order            !< Order of accuracy for the WENO reconstruction
    logical :: hypoelasticity        !< activate hypoelasticity
    logical, parameter :: chemistry = .${chemistry}$. !< Chemistry modeling

    ! Annotations of the structure, i.e. the organization, of the state vectors
    type(int_bounds_info) :: cont_idx              !< Indexes of first & last continuity eqns.
    type(int_bounds_info) :: mom_idx               !< Indexes of first & last momentum eqns.
    integer :: E_idx                               !< Index of total energy equation
    integer :: alf_idx                             !< Index of void fraction
    integer :: n_idx                               !< Index of number density
    type(int_bounds_info) :: adv_idx               !< Indexes of first & last advection eqns.
    type(int_bounds_info) :: internalEnergies_idx  !< Indexes of first & last internal energy eqns.
    type(bub_bounds_info) :: bub_idx               !< Indexes of first & last bubble variable eqns.
    integer :: gamma_idx                           !< Index of specific heat ratio func. eqn.
    integer :: pi_inf_idx                          !< Index of liquid stiffness func. eqn.
    type(int_bounds_info) :: stress_idx            !< Indexes of elastic shear stress eqns.
    integer :: c_idx                               !< Index of the color function
    type(int_bounds_info) :: species_idx           !< Indexes of first & last concentration eqns.

    ! Cell Indices for the (local) interior points (O-m, O-n, 0-p).
    ! Stands for "InDices With BUFFer".
    type(int_bounds_info) :: idwint(1:3)

    ! Cell Indices for the entire (local) domain. In simulation and post_process,
    ! this includes the buffer region. idwbuff and idwint are the same otherwise.
    ! Stands for "InDices With BUFFer".
    type(int_bounds_info) :: idwbuff(1:3)

    type(int_bounds_info) :: bc_x, bc_y, bc_z !<
    !! Boundary conditions in the x-, y- and z-coordinate directions

    logical :: parallel_io !< Format of the data files
    logical :: file_per_process !< type of data output
    integer :: precision !< Precision of output files

    logical :: mixlayer_vel_profile !< Set hyperbolic tangent streamwise velocity profile
    real(wp) :: mixlayer_vel_coef !< Coefficient for the hyperbolic tangent streamwise velocity profile
    real(wp) :: mixlayer_domain !< Domain for the hyperbolic tangent streamwise velocity profile
    logical :: mixlayer_perturb !< Superimpose instability waves to surrounding fluid flow

    real(wp) :: pi_fac !< Factor for artificial pi_inf

    ! Perturb density of surrounding air so as to break symmetry of grid
    logical :: perturb_flow
    integer :: perturb_flow_fluid   !< Fluid to be perturbed with perturb_flow flag
    real(wp) :: perturb_flow_mag   !< Magnitude of perturbation with perturb_flow flag
    logical :: perturb_sph
    integer :: perturb_sph_fluid    !< Fluid to be perturbed with perturb_sph flag
    real(wp), dimension(num_fluids_max) :: fluid_rho

    integer, allocatable, dimension(:) :: proc_coords !<
    !! Processor coordinates in MPI_CART_COMM

    integer, allocatable, dimension(:) :: start_idx !<
    !! Starting cell-center index of local processor in global grid

#ifdef MFC_MPI

    type(mpi_io_var), public :: MPI_IO_DATA
    type(mpi_io_ib_var), public :: MPI_IO_IB_DATA
    type(mpi_io_airfoil_ib_var), public :: MPI_IO_airfoil_IB_DATA
    type(mpi_io_levelset_var), public :: MPI_IO_levelset_DATA
    type(mpi_io_levelset_norm_var), public :: MPI_IO_levelsetnorm_DATA

    character(LEN=name_len) :: mpiiofs
    integer :: mpi_info_int !<
    !! MPI info for parallel IO with Lustre file systems

#endif

    integer, private :: ierr
    ! ==========================================================================

    ! Initial Condition Parameters =============================================
    integer :: num_patches     !< Number of patches composing initial condition

    type(ic_patch_parameters), dimension(num_patches_max) :: patch_icpp !<
    !! Database of the initial condition patch parameters (icpp) for each of the
    !! patches employed in the configuration of the initial condition. Note that
    !! the maximum allowable number of patches, num_patches_max, may be changed
    !! in the module m_derived_types.f90.
    ! ==========================================================================

    ! Fluids Physical Parameters ===============================================
    type(physical_parameters), dimension(num_fluids_max) :: fluid_pp !<
    !! Database of the physical parameters of each of the fluids that is present
    !! in the flow. These include the stiffened gas equation of state parameters,
    !! the Reynolds numbers and the Weber numbers.

    ! ==========================================================================

    real(wp) :: rhoref, pref !< Reference parameters for Tait EOS

    !> @name Bubble modeling
    !> @{
    integer :: nb
<<<<<<< HEAD
    real(kind(0d0)) :: R0ref
    real(kind(0d0)) :: Ca, Web, Re_inv
    real(kind(0d0)), dimension(:), allocatable :: weight, R0, V0
    logical :: bubbles_euler
=======
    real(wp) :: R0ref
    real(wp) :: Ca, Web, Re_inv
    real(wp), dimension(:), allocatable :: weight, R0, V0
    logical :: bubbles
>>>>>>> 108805c7
    logical :: qbmm      !< Quadrature moment method
    integer :: nmom  !< Number of carried moments
    real(wp) :: sigR, sigV, rhoRV !< standard deviations in R/V
    logical :: adv_n !< Solve the number density equation and compute alpha from number density
    !> @}

    !> @name Immersed Boundaries
    !> @{
    logical :: ib           !< Turn immersed boundaries on
    integer :: num_ibs      !< Number of immersed boundaries
    integer :: Np

    type(ib_patch_parameters), dimension(num_patches_max) :: patch_ib

    type(probe_parameters), allocatable, dimension(:) :: airfoil_grid_u, airfoil_grid_l
    !! Database of the immersed boundary patch parameters for each of the
    !! patches employed in the configuration of the initial condition. Note that
    !! the maximum allowable number of patches, num_patches_max, may be changed
    !! in the module m_derived_types.f90.
    ! ==========================================================================

    !> @}

    !> @name Non-polytropic bubble gas compression
    !> @{
    logical :: polytropic
    logical :: polydisperse
    integer :: thermal  !1 = adiabatic, 2 = isotherm, 3 = transfer
    real(wp) :: R_n, R_v, phi_vn, phi_nv, Pe_c, Tw, pv, M_n, M_v
    real(wp), dimension(:), allocatable :: k_n, k_v, pb0, mass_n0, mass_v0, Pe_T
    real(wp), dimension(:), allocatable :: Re_trans_T, Re_trans_c, Im_trans_T, Im_trans_c, omegaN
    real(wp) :: mul0, ss, gamma_v, mu_v
    real(wp) :: gamma_m, gamma_n, mu_n
    real(wp) :: poly_sigma
    integer :: dist_type !1 = binormal, 2 = lognormal-normal
    integer :: R0_type   !1 = simpson
    !> @}

    !> @name Surface Tension Modeling
    !> @{
    real(wp) :: sigma
    logical :: surface_tension
    !> @}

    !> @name Index variables used for m_variables_conversion
    !> @{
    integer :: momxb, momxe
    integer :: advxb, advxe
    integer :: contxb, contxe
    integer :: intxb, intxe
    integer :: bubxb, bubxe
    integer :: strxb, strxe
    integer :: chemxb, chemxe
    !> @}

    !> @ lagrangian solver parameters
    logical :: rkck_adap_dt
    !> @}

    integer, allocatable, dimension(:, :, :) :: logic_grid

    type(pres_field) :: pb
    type(pres_field) :: mv

contains

    !>  Assigns default values to user inputs prior to reading
        !!              them in. This allows for an easier consistency check of
        !!              these parameters once they are read from the input file.
    subroutine s_assign_default_values_to_user_inputs

        integer :: i !< Generic loop operator

        ! Logistics
        case_dir = '.'
        old_grid = .false.
        old_ic = .false.
        t_step_old = dflt_int
        t_step_start = dflt_int

        cfl_adap_dt = .false.
        cfl_const_dt = .false.
        cfl_dt = .false.
        n_start = dflt_int

        ! Computational domain parameters
        m = dflt_int; n = 0; p = 0

        cyl_coord = .false.

        x_domain%beg = dflt_real
        x_domain%end = dflt_real
        y_domain%beg = dflt_real
        y_domain%end = dflt_real
        z_domain%beg = dflt_real
        z_domain%end = dflt_real

        stretch_x = .false.
        stretch_y = .false.
        stretch_z = .false.

        a_x = dflt_real
        a_y = dflt_real
        a_z = dflt_real
        loops_x = 1
        loops_y = 1
        loops_z = 1
        x_a = dflt_real
        x_b = dflt_real
        y_a = dflt_real
        y_b = dflt_real
        z_a = dflt_real
        z_b = dflt_real

        ! Simulation algorithm parameters
        model_eqns = dflt_int
        relax = .false.
        relax_model = dflt_int
        palpha_eps = dflt_real
        ptgalpha_eps = dflt_real
        num_fluids = dflt_int
        weno_order = dflt_int

        hypoelasticity = .false.

        bc_x%beg = dflt_int; bc_x%end = dflt_int
        bc_y%beg = dflt_int; bc_y%end = dflt_int
        bc_z%beg = dflt_int; bc_z%end = dflt_int

        #:for DIM in ['x', 'y', 'z']
            #:for DIR in [1, 2, 3]
                bc_${DIM}$%vb${DIR}$ = 0._wp
                bc_${DIM}$%ve${DIR}$ = 0._wp
            #:endfor
        #:endfor

        parallel_io = .false.
        file_per_process = .false.
        precision = 2
        mixlayer_vel_profile = .false.
        mixlayer_vel_coef = 1._wp
        mixlayer_domain = 1._wp
        mixlayer_perturb = .false.
        perturb_flow = .false.
        perturb_flow_fluid = dflt_int
        perturb_flow_mag = dflt_real
        perturb_sph = .false.
        perturb_sph_fluid = dflt_int
        fluid_rho = dflt_real

        ! Initial condition parameters
        num_patches = dflt_int

        do i = 1, num_patches_max
            patch_icpp(i)%geometry = dflt_int
            patch_icpp(i)%model_scale(:) = 1._wp
            patch_icpp(i)%model_translate(:) = 0._wp
            patch_icpp(i)%model_filepath(:) = dflt_char
            patch_icpp(i)%model_spc = num_ray
            patch_icpp(i)%model_threshold = ray_tracing_threshold
            patch_icpp(i)%x_centroid = dflt_real
            patch_icpp(i)%y_centroid = dflt_real
            patch_icpp(i)%z_centroid = dflt_real
            patch_icpp(i)%length_x = dflt_real
            patch_icpp(i)%length_y = dflt_real
            patch_icpp(i)%length_z = dflt_real
            patch_icpp(i)%radius = dflt_real
            patch_icpp(i)%epsilon = dflt_real
            patch_icpp(i)%beta = dflt_real
            patch_icpp(i)%normal = dflt_real
            patch_icpp(i)%radii = dflt_real
            patch_icpp(i)%alter_patch = .false.
            patch_icpp(i)%alter_patch(0) = .true.
            patch_icpp(i)%smoothen = .false.
            patch_icpp(i)%smooth_patch_id = i
            patch_icpp(i)%smooth_coeff = dflt_real
            patch_icpp(i)%alpha_rho = dflt_real
            patch_icpp(i)%rho = dflt_real
            patch_icpp(i)%vel = dflt_real
            patch_icpp(i)%pres = dflt_real
            patch_icpp(i)%alpha = dflt_real
            patch_icpp(i)%gamma = dflt_real
            patch_icpp(i)%pi_inf = dflt_real
            patch_icpp(i)%cv = 0._wp
            patch_icpp(i)%qv = 0._wp
            patch_icpp(i)%qvp = 0._wp
            patch_icpp(i)%tau_e = 0._wp
            !should get all of r0's and v0's
            patch_icpp(i)%r0 = dflt_real
            patch_icpp(i)%v0 = dflt_real

            patch_icpp(i)%p0 = dflt_real
            patch_icpp(i)%m0 = dflt_real

            patch_icpp(i)%hcid = dflt_int

            if (chemistry) then
                patch_icpp(i)%Y(:) = 0._wp
            end if
        end do

        ! Tait EOS
        rhoref = dflt_real
        pref = dflt_real

        ! Bubble modeling
        bubbles_euler = .false.
        polytropic = .true.
        polydisperse = .false.

        thermal = dflt_int
        R0ref = dflt_real
        nb = dflt_int

        Ca = dflt_real
        Re_inv = dflt_real
        Web = dflt_real
        poly_sigma = dflt_real
        surface_tension = .false.

        adv_n = .false.

        qbmm = .false.
        nmom = 1
        sigR = dflt_real
        sigV = dflt_real
        rhoRV = 0._wp
        dist_type = dflt_int
        R0_type = dflt_int

        R_n = dflt_real
        R_v = dflt_real
        phi_vn = dflt_real
        phi_nv = dflt_real
        Pe_c = dflt_real
        Tw = dflt_real

        ! surface tension modeling
        sigma = dflt_real
        pi_fac = 1._wp

        ! Immersed Boundaries
        ib = .false.
        num_ibs = dflt_int

        do i = 1, num_patches_max
            patch_ib(i)%geometry = dflt_int
            patch_ib(i)%x_centroid = dflt_real
            patch_ib(i)%y_centroid = dflt_real
            patch_ib(i)%z_centroid = dflt_real
            patch_ib(i)%length_x = dflt_real
            patch_ib(i)%length_y = dflt_real
            patch_ib(i)%length_z = dflt_real
            patch_ib(i)%radius = dflt_real
            patch_ib(i)%theta = dflt_real
            patch_ib(i)%c = dflt_real
            patch_ib(i)%t = dflt_real
            patch_ib(i)%m = dflt_real
            patch_ib(i)%p = dflt_real
            patch_ib(i)%slip = .false.

            ! Proper default values for translating STL models
            patch_ib(i)%model_scale(:) = 1._wp
            patch_ib(i)%model_translate(:) = 0._wp
            patch_ib(i)%model_rotate(:) = 0._wp
            patch_ib(i)%model_filepath(:) = dflt_char
            patch_ib(i)%model_spc = num_ray
            patch_ib(i)%model_threshold = ray_tracing_threshold
        end do

        ! Fluids physical parameters
        do i = 1, num_fluids_max
            fluid_pp(i)%gamma = dflt_real
            fluid_pp(i)%pi_inf = dflt_real
            fluid_pp(i)%mul0 = dflt_real
            fluid_pp(i)%ss = dflt_real
            fluid_pp(i)%pv = dflt_real
            fluid_pp(i)%gamma_v = dflt_real
            fluid_pp(i)%M_v = dflt_real
            fluid_pp(i)%mu_v = dflt_real
            fluid_pp(i)%k_v = dflt_real
            fluid_pp(i)%cv = 0._wp
            fluid_pp(i)%qv = 0._wp
            fluid_pp(i)%qvp = 0._wp
            fluid_pp(i)%G = 0._wp
        end do

        ! Lagrangian solver
        rkck_adap_dt = .false.

    end subroutine s_assign_default_values_to_user_inputs

    !> Computation of parameters, allocation procedures, and/or
        !! any other tasks needed to properly setup the module
    subroutine s_initialize_global_parameters_module

        integer :: i, j, fac

        ! Determining the layout of the state vectors and overall size of
        ! the system of equations, given the dimensionality and choice of
        ! the equations of motion

        ! Gamma/Pi_inf Model ===============================================
        if (model_eqns == 1) then

            ! Setting number of fluids
            num_fluids = 1

            ! Annotating structure of the state and flux vectors belonging
            ! to the system of equations defined by the selected number of
            ! spatial dimensions and the gamma/pi_inf model
            cont_idx%beg = 1
            cont_idx%end = cont_idx%beg
            mom_idx%beg = cont_idx%end + 1
            mom_idx%end = cont_idx%end + num_dims
            E_idx = mom_idx%end + 1
            adv_idx%beg = E_idx + 1
            adv_idx%end = adv_idx%beg + 1
            gamma_idx = adv_idx%beg
            pi_inf_idx = adv_idx%end
            sys_size = adv_idx%end

            ! ==================================================================

            ! Volume Fraction Model (5-equation model) =========================
        else if (model_eqns == 2) then

            ! Annotating structure of the state and flux vectors belonging
            ! to the system of equations defined by the selected number of
            ! spatial dimensions and the volume fraction model
            cont_idx%beg = 1
            cont_idx%end = num_fluids
            mom_idx%beg = cont_idx%end + 1
            mom_idx%end = cont_idx%end + num_dims
            E_idx = mom_idx%end + 1
            adv_idx%beg = E_idx + 1
            adv_idx%end = E_idx + num_fluids

            sys_size = adv_idx%end

            if (bubbles_euler) then
                alf_idx = adv_idx%end
            else
                alf_idx = 1
            end if

            if (bubbles_euler) then
                bub_idx%beg = sys_size + 1
                if (qbmm) then
                    if (nnode == 4) then
                        nmom = 6 !! Already set as a parameter
                    end if
                    bub_idx%end = adv_idx%end + nb*nmom
                else
                    if (.not. polytropic) then
                        bub_idx%end = sys_size + 4*nb
                    else
                        bub_idx%end = sys_size + 2*nb
                    end if
                end if
                sys_size = bub_idx%end

                if (adv_n) then
                    n_idx = bub_idx%end + 1
                    sys_size = n_idx
                end if

                allocate (weight(nb), R0(nb), V0(nb))
                allocate (bub_idx%rs(nb), bub_idx%vs(nb))
                allocate (bub_idx%ps(nb), bub_idx%ms(nb))

                if (qbmm) then
                    allocate (bub_idx%moms(nb, nmom))
                    allocate (bub_idx%fullmom(nb, 0:nmom, 0:nmom))

                    do i = 1, nb
                        do j = 1, nmom
                            bub_idx%moms(i, j) = bub_idx%beg + (j - 1) + (i - 1)*nmom
                        end do
                        bub_idx%fullmom(i, 0, 0) = bub_idx%moms(i, 1)
                        bub_idx%fullmom(i, 1, 0) = bub_idx%moms(i, 2)
                        bub_idx%fullmom(i, 0, 1) = bub_idx%moms(i, 3)
                        bub_idx%fullmom(i, 2, 0) = bub_idx%moms(i, 4)
                        bub_idx%fullmom(i, 1, 1) = bub_idx%moms(i, 5)
                        bub_idx%fullmom(i, 0, 2) = bub_idx%moms(i, 6)
                        bub_idx%rs(i) = bub_idx%fullmom(i, 1, 0)
                    end do
                else
                    do i = 1, nb
                        if (.not. polytropic) then
                            fac = 4
                        else
                            fac = 2
                        end if

                        bub_idx%rs(i) = bub_idx%beg + (i - 1)*fac
                        bub_idx%vs(i) = bub_idx%rs(i) + 1

                        if (.not. polytropic) then
                            bub_idx%ps(i) = bub_idx%vs(i) + 1
                            bub_idx%ms(i) = bub_idx%ps(i) + 1
                        end if
                    end do
                end if

                if (nb == 1) then
                    weight(:) = 1._wp
                    R0(:) = 1._wp
                    V0(:) = 1._wp
                else if (nb > 1) then
                    V0(:) = 1._wp
                    !R0 and weight initialized in s_simpson
                else
                    stop 'Invalid value of nb'
                end if

                !Initialize pref,rhoref for polytropic qbmm (done in s_initialize_nonpoly for non-polytropic)
                if (.not. qbmm) then
                    if (polytropic) then
                        rhoref = 1._wp
                        pref = 1._wp
                    end if
                end if

                !Initialize pb0,pv,pref,rhoref for polytropic qbmm (done in s_initialize_nonpoly for non-polytropic)
                if (qbmm) then
                    if (polytropic) then
                        allocate (pb0(nb))
                        if ((f_is_default(Web))) then
                            pb0 = pref
                            pb0 = pb0/pref
                            pref = 1._wp
                        end if
                        rhoref = 1._wp
                    end if
                end if
            end if

            if (hypoelasticity) then
                stress_idx%beg = sys_size + 1
                stress_idx%end = sys_size + (num_dims*(num_dims + 1))/2
                ! number of stresses is 1 in 1D, 3 in 2D, 6 in 3D
                sys_size = stress_idx%end
            end if

            if (surface_tension) then
                c_idx = sys_size + 1
                sys_size = c_idx
            end if

            ! ==================================================================

            ! Volume Fraction Model (6-equation model) =========================
        else if (model_eqns == 3) then

            ! Annotating structure of the state and flux vectors belonging
            ! to the system of equations defined by the selected number of
            ! spatial dimensions and the volume fraction model
            cont_idx%beg = 1
            cont_idx%end = num_fluids
            mom_idx%beg = cont_idx%end + 1
            mom_idx%end = cont_idx%end + num_dims
            E_idx = mom_idx%end + 1
            adv_idx%beg = E_idx + 1
            adv_idx%end = E_idx + num_fluids
            internalEnergies_idx%beg = adv_idx%end + 1
            internalEnergies_idx%end = adv_idx%end + num_fluids
            sys_size = internalEnergies_idx%end

            if (surface_tension) then
                c_idx = sys_size + 1
                sys_size = c_idx
            end if

            !========================
        else if (model_eqns == 4) then
            ! 4 equation model with subgrid bubbles_euler
            cont_idx%beg = 1 ! one continuity equation
            cont_idx%end = 1 ! num_fluids
            mom_idx%beg = cont_idx%end + 1 ! one momentum equation in each direction
            mom_idx%end = cont_idx%end + num_dims
            E_idx = mom_idx%end + 1 ! one energy equation
            adv_idx%beg = E_idx + 1
            adv_idx%end = adv_idx%beg !one volume advection equation
            alf_idx = adv_idx%end
            sys_size = alf_idx !adv_idx%end

            if (bubbles_euler) then
                bub_idx%beg = sys_size + 1
                bub_idx%end = sys_size + 2*nb
                if (.not. polytropic) then
                    bub_idx%end = sys_size + 4*nb
                end if
                sys_size = bub_idx%end

                allocate (bub_idx%rs(nb), bub_idx%vs(nb))
                allocate (bub_idx%ps(nb), bub_idx%ms(nb))
                allocate (weight(nb), R0(nb), V0(nb))

                do i = 1, nb
                    if (.not. polytropic) then
                        fac = 4
                    else
                        fac = 2
                    end if

                    bub_idx%rs(i) = bub_idx%beg + (i - 1)*fac
                    bub_idx%vs(i) = bub_idx%rs(i) + 1

                    if (.not. polytropic) then
                        bub_idx%ps(i) = bub_idx%vs(i) + 1
                        bub_idx%ms(i) = bub_idx%ps(i) + 1
                    end if
                end do

                if (nb == 1) then
                    weight(:) = 1._wp
                    R0(:) = 1._wp
                    V0(:) = 0._wp
                else if (nb > 1) then
                    V0(:) = 1._wp
                else
                    stop 'Invalid value of nb'
                end if

                if (polytropic) then
                    rhoref = 1._wp
                    pref = 1._wp
                end if

            end if
        end if

        if (chemistry) then
            species_idx%beg = sys_size + 1
            species_idx%end = sys_size + num_species
            sys_size = species_idx%end
        end if

        momxb = mom_idx%beg
        momxe = mom_idx%end
        advxb = adv_idx%beg
        advxe = adv_idx%end
        contxb = cont_idx%beg
        contxe = cont_idx%end
        bubxb = bub_idx%beg
        bubxe = bub_idx%end
        strxb = stress_idx%beg
        strxe = stress_idx%end
        intxb = internalEnergies_idx%beg
        intxe = internalEnergies_idx%end
        chemxb = species_idx%beg
        chemxe = species_idx%end

        ! Configuring Coordinate Direction Indexes =========================
        idwint(1)%beg = 0; idwint(2)%beg = 0; idwint(3)%beg = 0
        idwint(1)%end = m; idwint(2)%end = n; idwint(3)%end = p

        ! There is no buffer region in pre_process.
        idwbuff(1) = idwint(1); idwbuff(2) = idwint(2); idwbuff(3) = idwint(3)
        ! ==================================================================

#ifdef MFC_MPI

        if (qbmm .and. .not. polytropic) then
            allocate (MPI_IO_DATA%view(1:sys_size + 2*nb*4))
            allocate (MPI_IO_DATA%var(1:sys_size + 2*nb*4))
        else
            allocate (MPI_IO_DATA%view(1:sys_size))
            allocate (MPI_IO_DATA%var(1:sys_size))
        end if

        do i = 1, sys_size
            allocate (MPI_IO_DATA%var(i)%sf(0:m, 0:n, 0:p))
            MPI_IO_DATA%var(i)%sf => null()
        end do
        if (qbmm .and. .not. polytropic) then
            do i = sys_size + 1, sys_size + 2*nb*4
                allocate (MPI_IO_DATA%var(i)%sf(0:m, 0:n, 0:p))
                MPI_IO_DATA%var(i)%sf => null()
            end do
        end if

        if (ib) then
            allocate (MPI_IO_IB_DATA%var%sf(0:m, 0:n, 0:p))
            allocate (MPI_IO_levelset_DATA%var%sf(0:m, 0:n, 0:p, 1:num_ibs))
            allocate (MPI_IO_levelsetnorm_DATA%var%sf(0:m, 0:n, 0:p, 1:num_ibs, 1:3))
        end if
#endif

        ! Allocating grid variables for the x-direction
        allocate (x_cc(0:m), x_cb(-1:m))
        ! Allocating grid variables for the y- and z-directions
        if (n > 0) then
            allocate (y_cc(0:n), y_cb(-1:n))
            if (p > 0) then
                allocate (z_cc(0:p), z_cb(-1:p))
            end if
        end if

        if (cyl_coord .neqv. .true.) then ! Cartesian grid
            grid_geometry = 1
        elseif (cyl_coord .and. p == 0) then ! Axisymmetric cylindrical grid
            grid_geometry = 2
        else ! Fully 3D cylindrical grid
            grid_geometry = 3
        end if

        allocate (logic_grid(0:m, 0:n, 0:p))

    end subroutine s_initialize_global_parameters_module

    subroutine s_initialize_parallel_io

        num_dims = 1 + min(1, n) + min(1, p)

        allocate (proc_coords(1:num_dims))

        if (parallel_io .neqv. .true.) return

#ifdef MFC_MPI

        ! Option for Lustre file system (Darter/Comet/Stampede)
        write (mpiiofs, '(A)') '/lustre_'
        mpiiofs = trim(mpiiofs)
        call MPI_INFO_CREATE(mpi_info_int, ierr)
        call MPI_INFO_SET(mpi_info_int, 'romio_ds_write', 'disable', ierr)

        ! Option for UNIX file system (Hooke/Thomson)
        ! WRITE(mpiiofs, '(A)') '/ufs_'
        ! mpiiofs = TRIM(mpiiofs)
        ! mpi_info_int = MPI_INFO_NULL

        allocate (start_idx(1:num_dims))

#endif

    end subroutine s_initialize_parallel_io

    subroutine s_finalize_global_parameters_module

        integer :: i

        ! Deallocating grid variables for the x-direction
        deallocate (x_cc, x_cb)
        ! Deallocating grid variables for the y- and z-directions
        if (n > 0) then
            deallocate (y_cc, y_cb)
            if (p > 0) then
                deallocate (z_cc, z_cb)
            end if
        end if

        deallocate (proc_coords)

#ifdef MFC_MPI

        if (parallel_io) then
            deallocate (start_idx)
            do i = 1, sys_size
                MPI_IO_DATA%var(i)%sf => null()
            end do

            deallocate (MPI_IO_DATA%var)
            deallocate (MPI_IO_DATA%view)
        end if

        if (ib) deallocate (MPI_IO_IB_DATA%var%sf)

#endif

    end subroutine s_finalize_global_parameters_module

end module m_global_parameters<|MERGE_RESOLUTION|>--- conflicted
+++ resolved
@@ -184,17 +184,10 @@
     !> @name Bubble modeling
     !> @{
     integer :: nb
-<<<<<<< HEAD
-    real(kind(0d0)) :: R0ref
-    real(kind(0d0)) :: Ca, Web, Re_inv
-    real(kind(0d0)), dimension(:), allocatable :: weight, R0, V0
-    logical :: bubbles_euler
-=======
     real(wp) :: R0ref
     real(wp) :: Ca, Web, Re_inv
     real(wp), dimension(:), allocatable :: weight, R0, V0
-    logical :: bubbles
->>>>>>> 108805c7
+    logical :: bubbles_euler
     logical :: qbmm      !< Quadrature moment method
     integer :: nmom  !< Number of carried moments
     real(wp) :: sigR, sigV, rhoRV !< standard deviations in R/V
