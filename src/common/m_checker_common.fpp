--- conflicted
+++ resolved
@@ -61,11 +61,7 @@
         !! Called by s_check_inputs_common for simulation and post-processing
     subroutine s_check_inputs_time_stepping
         if (cfl_dt) then
-<<<<<<< HEAD
-            @:PROHIBIT((cfl_target < 0 .or. cfl_target > 1d0) .and. .not. rkck_adap_dt)
-=======
-            @:PROHIBIT(cfl_target < 0 .or. cfl_target > 1._wp)
->>>>>>> 108805c7
+            @:PROHIBIT((cfl_target < 0 .or. cfl_target > 1._wp) .and. .not. rkck_adap_dt)
             @:PROHIBIT(t_stop <= 0)
             @:PROHIBIT(t_save <= 0)
             @:PROHIBIT(t_save > t_stop)
