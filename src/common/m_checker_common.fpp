--- conflicted
+++ resolved
@@ -291,13 +291,9 @@
         !! Called by s_check_inputs_common for all three stages
     subroutine s_check_inputs_surface_tension
 
-<<<<<<< HEAD
+        integer :: i
+
         @:PROHIBIT(surface_tension .and. sigma < 0._wp, &
-=======
-        integer :: i
-
-        @:PROHIBIT(surface_tension .and. sigma < 0d0, &
->>>>>>> ec019506
             "sigma must be greater than or equal to zero")
 
         @:PROHIBIT(surface_tension .and. sigma == dflt_real, &
