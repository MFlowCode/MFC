!>
!!@file m_checker_common.f90
!!@brief Contains module m_checker_common

#:include 'macros.fpp'

!> @brief The purpose of the module is to check for compatible input files for.
!!              inputs common to pre-processing, post-processing and simulation
module m_checker_common

    use m_global_parameters    !< Definitions of the global parameters

    use m_mpi_proxy            !< Message passing interface (MPI) module proxy

    use m_helper_basic         !< Functions to compare floating point numbers

    use m_helper

    implicit none

    private; public :: s_check_inputs_common, wp

contains

    !> Checks compatibility of parameters in the input file.
        !! Used by all three stages
    impure subroutine s_check_inputs_common

#ifndef MFC_SIMULATION
        call s_check_total_cells
#endif

    end subroutine s_check_inputs_common

#ifndef MFC_SIMULATION

    impure subroutine s_check_total_cells
        character(len=18) :: numStr !< for int to string conversion
        integer(kind=8) :: min_cells

        min_cells = int(2, kind=8)**int(min(1, m) + min(1, n) + min(1, p), kind=8)*int(num_procs, kind=8)
        call s_int_to_str(2**(min(1, m) + min(1, n) + min(1, p))*num_procs, numStr)

        @:PROHIBIT(nGlobal < min_cells, &
            "Total number of cells must be at least (2^[number of dimensions])*num_procs, " // &
            "which is currently "//trim(numStr))
    end subroutine s_check_total_cells

#endif

#ifndef MFC_POST_PROCESS

#endif
<<<<<<< HEAD
    end subroutine s_check_inputs_hyperelasticity

    !> Checks constraints on the phase change parameters.
        !! Called by s_check_inputs_common for pre-processing and simulation
    impure subroutine s_check_inputs_phase_change
        @:PROHIBIT(relax .and. ( .not. any((/ 2, 3 /) == model_eqns ) ), "phase change requires model_eqns = 2 or 3")
        @:PROHIBIT(relax .and. ( .not. any((/ 1, 4, 5, 6/) == relax_model ) ) , "relax_model must be 1, 4, 5, or 6")
        @:PROHIBIT(relax .and. ( model_eqns == 2 ) .and. ( .not. any((/ 5, 6 /) == relax_model ) ), "relax_model = (5,6) for model_eqns == 2")
        @:PROHIBIT(relax .and. ( ( palpha_eps <= 0._wp ) .or. ( palpha_eps >= 1._wp ) ), "palpha_eps must be \in (0,1)")
        @:PROHIBIT(relax .and. ( ( ptgalpha_eps <= 0._wp ) .or. ( ptgalpha_eps >= 1._wp ) ), "ptgalpha_eps must be \in (0,1)")
        @:PROHIBIT((.not. relax) .and. &
            ((relax_model /= dflt_int) .or. (.not. f_is_default(palpha_eps)) .or. (.not. f_is_default(ptgalpha_eps))), &
            "relax is not set as true, but other phase change parameters have been modified. " // &
            "Either activate phase change or set the values to default")
    end subroutine s_check_inputs_phase_change

    !> Checks constraints on the Immersed Boundaries parameters.
        !! Called by s_check_inputs_common for pre-processing and simulation
    impure subroutine s_check_inputs_ibm
        @:PROHIBIT(ib .and. n <= 0, "Immersed Boundaries do not work in 1D")
        @:PROHIBIT(ib .and. (num_ibs <= 0 .or. num_ibs > num_patches_max), "num_ibs must be between 1 and num_patches_max")
        @:PROHIBIT((.not. ib) .and. num_ibs > 0, "num_ibs is set, but ib is not enabled")
    end subroutine s_check_inputs_ibm

#endif

    !> Checks constraints on dimensionality and the number of cells for the grid.
        !! Called by s_check_inputs_common for all three stages
    impure subroutine s_check_inputs_simulation_domain
        @:PROHIBIT(m == dflt_int, "m must be set")
        @:PROHIBIT(n == dflt_int, "n must be set")
        @:PROHIBIT(p == dflt_int, "p must be set")
        @:PROHIBIT(m <= 0)
        @:PROHIBIT(n < 0)
        @:PROHIBIT(p < 0)
        @:PROHIBIT(cyl_coord .and. p > 0 .and. mod(p, 2) /= 1, "p must be odd for cylindrical coordinates")
        @:PROHIBIT(n == 0 .and. p > 0, "p must be 0 if n = 0")
    end subroutine s_check_inputs_simulation_domain

    !> Checks constraints on model equations and number of fluids in the flow.
        !! Called by s_check_inputs_common for all three stages
    impure subroutine s_check_inputs_model_eqns_and_num_fluids
        @:PROHIBIT(all(model_eqns /= (/1, 2, 3, 4/)), "model_eqns must be 1, 2, 3, or 4")
        @:PROHIBIT(num_fluids /= dflt_int .and. num_fluids < 1, "num_fluids must be positive")
        @:PROHIBIT(model_eqns == 1 .and. num_fluids /= dflt_int, "num_fluids is not supported for model_eqns = 1")
        @:PROHIBIT(model_eqns == 2 .and. num_fluids == dflt_int, "5-equation model (model_eqns = 2) requires num_fluids to be set")
        @:PROHIBIT(model_eqns == 3 .and. num_fluids == dflt_int, "6-equation model (model_eqns = 3) requires num_fluids to be set")
        @:PROHIBIT(model_eqns == 1 .and. mpp_lim)
        @:PROHIBIT(num_fluids == 1 .and. mpp_lim)
        @:PROHIBIT(model_eqns == 3 .and. cyl_coord .and. p /= 0, &
            "6-equation model (model_eqns = 3) does not support cylindrical coordinates (cyl_coord = T and p != 0)")
    end subroutine s_check_inputs_model_eqns_and_num_fluids

    !> Checks constraints regarding IGR order.
        !! Called by s_check_inputs_common for all three stages
    impure subroutine s_check_inputs_igr
        @:PROHIBIT(all(igr_order /= (/3, 5/)), "igr_order must be 3 or 5")
        @:PROHIBIT(m + 1 < igr_order, "m must be at least igr_order - 1")
        @:PROHIBIT(n > 0 .and. n + 1 < igr_order, "n must be at least igr_order - 1")
        @:PROHIBIT(p > 0 .and. p + 1 < igr_order, "p must be at least igr_order - 1")
    end subroutine s_check_inputs_igr

    !> Checks constraints regarding WENO order.
        !! Called by s_check_inputs_common for all three stages
    impure subroutine s_check_inputs_weno
        @:PROHIBIT(all(weno_order /= (/1, 3, 5, 7/)), "weno_order must be 1, 3, 5, or 7")
        @:PROHIBIT(m + 1 < weno_order, "m must be at least weno_order - 1")
        @:PROHIBIT(n > 0 .and. n + 1 < weno_order, "n must be at least weno_order - 1")
        @:PROHIBIT(p > 0 .and. p + 1 < weno_order, "p must be at least weno_order - 1")
    end subroutine s_check_inputs_weno

    !> Check constraints regarding MUSCL order
        !! Called by s_check_inputs_common for all three stages
    impure subroutine s_check_inputs_muscl
        @:PROHIBIT(all(muscl_order /= (/1, 2/)), "muscl_order must be 1, or 2")
        @:PROHIBIT(m + 1 < muscl_order, "m must be at least muscl_order - 1")
        @:PROHIBIT(n > 0 .and. n + 1 < muscl_order, "n must be at least muscl_order - 1")
        @:PROHIBIT(p > 0 .and. p + 1 < muscl_order, "p must be at least muscl_order - 1")
    end subroutine s_check_inputs_muscl

    !> Checks constraints on the boundary conditions in the x-direction.
        !! Called by s_check_inputs_common for all three stages
    impure subroutine s_check_inputs_bc
        logical :: skip_check !< Flag to skip the check when iterating over
        !! x, y, and z directions, for special treatment of cylindrical coordinates

        #:for X, VAR in [('x', 'm'), ('y', 'n'), ('z', 'p')]
            #:for BOUND in ['beg', 'end']
                @:PROHIBIT(${VAR}$ == 0 .and. bc_${X}$%${BOUND}$ /= dflt_int, "bc_${X}$%${BOUND}$ is not supported for ${VAR}$ = 0")
                @:PROHIBIT(${VAR}$ > 0 .and. bc_${X}$%${BOUND}$ == dflt_int, "${VAR}$ != 0 but bc_${X}$%${BOUND}$ is not set")
                @:PROHIBIT((bc_${X}$%beg == BC_PERIODIC .and. bc_${X}$%end /= BC_PERIODIC) .or. &
                    (bc_${X}$%end == BC_PERIODIC .and. bc_${X}$%beg /= BC_PERIODIC), &
                    "bc_${X}$%beg and bc_${X}$%end must be both periodic (= -1) or both non-periodic")

                ! For cylindrical coordinates, y and z directions use a different check
                #:if (X == 'y') or (X == 'z')
                    skip_check = cyl_coord
                #:else
                    skip_check = .false.
                #:endif

                if (.not. skip_check) then
                    @:PROHIBIT(bc_${X}$%${BOUND}$ /= dflt_int .and. (bc_${X}$%${BOUND}$ > -1 .or. bc_${X}$%${BOUND}$ < BC_DIRICHLET), &
                        "bc_${X}$%${BOUND}$ must be between -1 and -17")

                    @:PROHIBIT(bc_${X}$%${BOUND}$ /= dflt_int .and. bc_${X}$%${BOUND}$ == BC_AXIS, &
                        "bc_${X}$%${BOUND}$ must not be -14 for non-cylindrical coordinates")
                end if

            #:endfor
        #:endfor

        @:PROHIBIT(any((/bc_x%beg, bc_x%end, bc_y%beg, bc_y%end, bc_z%beg, bc_z%end/) == BC_NULL), &
            "Boundary condition -13 is not supported")

        ! Check for y and z directions for cylindrical coordinates
        @: PROHIBIT(cyl_coord .and. n == 0, "n must be positive (2D or 3D) for cylindrical coordinates")
        @: PROHIBIT(cyl_coord .and. p == 0 .and. bc_y%beg /= BC_REFLECTIVE, "bc_y%beg must be -2 for 2D cylindrical coordinates (p = 0)")
        @: PROHIBIT(cyl_coord .and. p > 0 .and. bc_y%beg /= BC_AXIS, "bc_y%beg must be -14 for 3D cylindrical coordinates (p > 0)")
        @: PROHIBIT(cyl_coord .and. (bc_y%end > BC_PERIODIC .or. bc_y%end < BC_DIRICHLET), "bc_y%end must be between -1 and -17")
        @: PROHIBIT(cyl_coord .and. bc_y%end == BC_AXIS, "bc_y%end must not be -14")

        ! Check for y and z directions for 3D cylindrical coordinates
        @: PROHIBIT(cyl_coord .and. p > 0 .and. (bc_z%beg /= BC_PERIODIC .and. bc_z%beg /= BC_REFLECTIVE), &
            "bc_z%beg must be -1 or -2 for 3D cylindrical coordinates")

        @: PROHIBIT(cyl_coord .and. p > 0 .and. (bc_z%end /= BC_PERIODIC .and. bc_z%end /= BC_REFLECTIVE), &
            "bc_z%end must be -1 or -2 for 3D cylindrical coordinates")

#ifndef MFC_POST_PROCESS
        if (num_bc_patches > 0) then
            #:for DIR in [('x'), ('y'), ('z')]
                #:for LOC in [('beg'), ('end')]
                    @:PROHIBIT(bc_${DIR}$%${LOC}$ == -1 .or. (bc_${DIR}$%${LOC}$ <= -4 .and. bc_${DIR}$%${LOC}$ >= -14), &
                        "bc_${DIR}$%${LOC}$ is not compatible with num_bc_patches > 0")
                #:endfor
            #:endfor
        end if
#endif

    end subroutine s_check_inputs_bc

    !> Checks constraints on the stiffened equation of state fluids parameters.
        !! Called by s_check_inputs_common for all three stages
    impure subroutine s_check_inputs_stiffened_eos
        character(len=5) :: iStr !< for int to string conversion
        integer :: bub_fac !< For allowing an extra fluid_pp if there are subgrid bubbles_euler
        integer :: i

        bub_fac = 0
        if (bubbles_euler .and. (num_fluids == 1)) bub_fac = 1

        do i = 1, num_fluids
            call s_int_to_str(i, iStr)
            @:PROHIBIT(.not. f_is_default(fluid_pp(i)%gamma) .and. fluid_pp(i)%gamma <= 0._wp, &
                "fluid_pp("//trim(iStr)//")%gamma must be positive")

            @:PROHIBIT(model_eqns == 1 .and. (.not. f_is_default(fluid_pp(i)%gamma)), &
                "model_eqns = 1 does not support fluid_pp("//trim(iStr)//")%gamma")

            @:PROHIBIT((i <= num_fluids + bub_fac .and. fluid_pp(i)%gamma <= 0._wp) .or. &
                (i > num_fluids + bub_fac .and. (.not. f_is_default(fluid_pp(i)%gamma))), &
                "for fluid_pp("//trim(iStr)//")%gamma")

            @:PROHIBIT(.not. f_is_default(fluid_pp(i)%pi_inf) .and. fluid_pp(i)%pi_inf < 0._wp, &
                "fluid_pp("//trim(iStr)//")%pi_inf must be non-negative")

            @:PROHIBIT(model_eqns == 1 .and. (.not. f_is_default(fluid_pp(i)%pi_inf)), &
                "model_eqns = 1 does not support fluid_pp("//trim(iStr)//")%pi_inf")

            @:PROHIBIT((i <= num_fluids + bub_fac .and. fluid_pp(i)%pi_inf < 0._wp) .or. &
                (i > num_fluids + bub_fac .and. (.not. f_is_default(fluid_pp(i)%pi_inf))), &
                "for fluid_pp("//trim(iStr)//")%pi_inf")

            @:PROHIBIT(fluid_pp(i)%cv < 0._wp, &
                "fluid_pp("//trim(iStr)//")%cv must be positive")
        end do
    end subroutine s_check_inputs_stiffened_eos

    !> Checks constraints on the surface tension parameters.
        !! Called by s_check_inputs_common for all three stages
    impure subroutine s_check_inputs_surface_tension

        integer :: i

        @:PROHIBIT(surface_tension .and. sigma < 0._wp, &
            "sigma must be greater than or equal to zero")

        @:PROHIBIT(surface_tension .and. f_approx_equal(sigma, dflt_real), &
            "sigma must be set if surface_tension is enabled")

        @:PROHIBIT(.not. f_is_default(sigma) .and. .not. surface_tension, &
            "sigma is set but surface_tension is not enabled")

        @:PROHIBIT(surface_tension .and. (model_eqns /= 3 .and. model_eqns /=2), &
            "The surface tension model requires model_eqns=3 or model_eqns=2")

        @:PROHIBIT(surface_tension .and. num_fluids /= 2, &
            "The surface tension model requires num_fluids=2")

#ifdef MFC_PRE_PROCESS
        do i = 1, num_patches
            @:PROHIBIT(surface_tension .and. f_is_default(patch_icpp(i)%cf_val), &
                "patch_icpp(i)%cf_val must be set if surface_tension is enabled")
        end do
#endif MFC_PRE_PROCESS

    end subroutine s_check_inputs_surface_tension

    !> Checks constraints on the inputs for moving boundaries.
        !! Called by s_check_inputs_common for all three stages
    impure subroutine s_check_inputs_moving_bc
        #:for X, VB2, VB3 in [('x', 'vb2', 'vb3'), ('y', 'vb3', 'vb1'), ('z', 'vb1', 'vb2')]
            if (.not. (f_approx_equal(bc_${X}$%vb1, 0._wp) .and. &
                       f_approx_equal(bc_${X}$%vb2, 0._wp) .and. &
                       f_approx_equal(bc_${X}$%vb3, 0._wp))) then
                if (bc_${X}$%beg == BC_SLIP_WALL) then
                    if (.not. (f_approx_equal(bc_${X}$%${VB2}$, 0._wp) .and. &
                               f_approx_equal(bc_${X}$%${VB3}$, 0._wp))) then
                        call s_mpi_abort("bc_${X}$%beg must be -15 if "// &
                                         "bc_${X}$%${VB2}$ or bc_${X}$%${VB3}$ "// &
                                         "is set. Exiting.", CASE_FILE_ERROR_CODE)
                    end if
                elseif (bc_${X}$%beg /= BC_NO_SLIP_WALL) then
                    call s_mpi_abort("bc_${X}$%beg must be -15 or -16 if "// &
                                     "bc_${X}$%vb[1,2,3] is set. Exiting.", CASE_FILE_ERROR_CODE)
                end if
            end if
        #:endfor

        #:for X, VE2, VE3 in [('x', 've2', 've3'), ('y', 've3', 've1'), ('z', 've1', 've2')]
            if (.not. (f_approx_equal(bc_${X}$%ve1, 0._wp) .and. &
                       f_approx_equal(bc_${X}$%ve2, 0._wp) .and. &
                       f_approx_equal(bc_${X}$%ve3, 0._wp))) then
                if (bc_${X}$%end == BC_SLIP_WALL) then
                    if (.not. (f_approx_equal(bc_${X}$%${VE2}$, 0._wp) .and. &
                               f_approx_equal(bc_${X}$%${VE3}$, 0._wp))) then
                        call s_mpi_abort("bc_${X}$%end must be -15 if "// &
                                         "bc_${X}$%${VE2}$ or bc_${X}$%${VE3}$ "// &
                                         "is set. Exiting.", CASE_FILE_ERROR_CODE)
                    end if
                elseif (bc_${X}$%end /= BC_NO_SLIP_WALL) then
                    call s_mpi_abort("bc_${X}$%end must be -15 or -16 if "// &
                                     "bc_${X}$%ve[1,2,3] is set. Exiting.", CASE_FILE_ERROR_CODE)
                end if
            end if
        #:endfor
    end subroutine s_check_inputs_moving_bc

    impure subroutine s_check_inputs_mhd
        @:PROHIBIT(mhd .and. num_fluids /= 1, "MHD is only available for single-component flows")
        @:PROHIBIT(mhd .and. model_eqns /= 2, "MHD is only available for the 5-equation model")

        @:PROHIBIT(relativity .and. .not. mhd)

        @:PROHIBIT(.not. mhd .and. (.not. f_is_default(Bx0)), "Bx0 must not be set if MHD is not enabled")
        @:PROHIBIT(mhd .and. n == 0 .and. f_is_default(Bx0), "Bx0 must be set in 1D MHD simulations")
        @:PROHIBIT(mhd .and. n > 0 .and. (.not. f_is_default(Bx0)), "Bx0 must not be set in 2D/3D MHD simulations")
    end subroutine s_check_inputs_mhd
=======
>>>>>>> ba8a8200

end module m_checker_common<|MERGE_RESOLUTION|>--- conflicted
+++ resolved
@@ -51,267 +51,5 @@
 #ifndef MFC_POST_PROCESS
 
 #endif
-<<<<<<< HEAD
-    end subroutine s_check_inputs_hyperelasticity
-
-    !> Checks constraints on the phase change parameters.
-        !! Called by s_check_inputs_common for pre-processing and simulation
-    impure subroutine s_check_inputs_phase_change
-        @:PROHIBIT(relax .and. ( .not. any((/ 2, 3 /) == model_eqns ) ), "phase change requires model_eqns = 2 or 3")
-        @:PROHIBIT(relax .and. ( .not. any((/ 1, 4, 5, 6/) == relax_model ) ) , "relax_model must be 1, 4, 5, or 6")
-        @:PROHIBIT(relax .and. ( model_eqns == 2 ) .and. ( .not. any((/ 5, 6 /) == relax_model ) ), "relax_model = (5,6) for model_eqns == 2")
-        @:PROHIBIT(relax .and. ( ( palpha_eps <= 0._wp ) .or. ( palpha_eps >= 1._wp ) ), "palpha_eps must be \in (0,1)")
-        @:PROHIBIT(relax .and. ( ( ptgalpha_eps <= 0._wp ) .or. ( ptgalpha_eps >= 1._wp ) ), "ptgalpha_eps must be \in (0,1)")
-        @:PROHIBIT((.not. relax) .and. &
-            ((relax_model /= dflt_int) .or. (.not. f_is_default(palpha_eps)) .or. (.not. f_is_default(ptgalpha_eps))), &
-            "relax is not set as true, but other phase change parameters have been modified. " // &
-            "Either activate phase change or set the values to default")
-    end subroutine s_check_inputs_phase_change
-
-    !> Checks constraints on the Immersed Boundaries parameters.
-        !! Called by s_check_inputs_common for pre-processing and simulation
-    impure subroutine s_check_inputs_ibm
-        @:PROHIBIT(ib .and. n <= 0, "Immersed Boundaries do not work in 1D")
-        @:PROHIBIT(ib .and. (num_ibs <= 0 .or. num_ibs > num_patches_max), "num_ibs must be between 1 and num_patches_max")
-        @:PROHIBIT((.not. ib) .and. num_ibs > 0, "num_ibs is set, but ib is not enabled")
-    end subroutine s_check_inputs_ibm
-
-#endif
-
-    !> Checks constraints on dimensionality and the number of cells for the grid.
-        !! Called by s_check_inputs_common for all three stages
-    impure subroutine s_check_inputs_simulation_domain
-        @:PROHIBIT(m == dflt_int, "m must be set")
-        @:PROHIBIT(n == dflt_int, "n must be set")
-        @:PROHIBIT(p == dflt_int, "p must be set")
-        @:PROHIBIT(m <= 0)
-        @:PROHIBIT(n < 0)
-        @:PROHIBIT(p < 0)
-        @:PROHIBIT(cyl_coord .and. p > 0 .and. mod(p, 2) /= 1, "p must be odd for cylindrical coordinates")
-        @:PROHIBIT(n == 0 .and. p > 0, "p must be 0 if n = 0")
-    end subroutine s_check_inputs_simulation_domain
-
-    !> Checks constraints on model equations and number of fluids in the flow.
-        !! Called by s_check_inputs_common for all three stages
-    impure subroutine s_check_inputs_model_eqns_and_num_fluids
-        @:PROHIBIT(all(model_eqns /= (/1, 2, 3, 4/)), "model_eqns must be 1, 2, 3, or 4")
-        @:PROHIBIT(num_fluids /= dflt_int .and. num_fluids < 1, "num_fluids must be positive")
-        @:PROHIBIT(model_eqns == 1 .and. num_fluids /= dflt_int, "num_fluids is not supported for model_eqns = 1")
-        @:PROHIBIT(model_eqns == 2 .and. num_fluids == dflt_int, "5-equation model (model_eqns = 2) requires num_fluids to be set")
-        @:PROHIBIT(model_eqns == 3 .and. num_fluids == dflt_int, "6-equation model (model_eqns = 3) requires num_fluids to be set")
-        @:PROHIBIT(model_eqns == 1 .and. mpp_lim)
-        @:PROHIBIT(num_fluids == 1 .and. mpp_lim)
-        @:PROHIBIT(model_eqns == 3 .and. cyl_coord .and. p /= 0, &
-            "6-equation model (model_eqns = 3) does not support cylindrical coordinates (cyl_coord = T and p != 0)")
-    end subroutine s_check_inputs_model_eqns_and_num_fluids
-
-    !> Checks constraints regarding IGR order.
-        !! Called by s_check_inputs_common for all three stages
-    impure subroutine s_check_inputs_igr
-        @:PROHIBIT(all(igr_order /= (/3, 5/)), "igr_order must be 3 or 5")
-        @:PROHIBIT(m + 1 < igr_order, "m must be at least igr_order - 1")
-        @:PROHIBIT(n > 0 .and. n + 1 < igr_order, "n must be at least igr_order - 1")
-        @:PROHIBIT(p > 0 .and. p + 1 < igr_order, "p must be at least igr_order - 1")
-    end subroutine s_check_inputs_igr
-
-    !> Checks constraints regarding WENO order.
-        !! Called by s_check_inputs_common for all three stages
-    impure subroutine s_check_inputs_weno
-        @:PROHIBIT(all(weno_order /= (/1, 3, 5, 7/)), "weno_order must be 1, 3, 5, or 7")
-        @:PROHIBIT(m + 1 < weno_order, "m must be at least weno_order - 1")
-        @:PROHIBIT(n > 0 .and. n + 1 < weno_order, "n must be at least weno_order - 1")
-        @:PROHIBIT(p > 0 .and. p + 1 < weno_order, "p must be at least weno_order - 1")
-    end subroutine s_check_inputs_weno
-
-    !> Check constraints regarding MUSCL order
-        !! Called by s_check_inputs_common for all three stages
-    impure subroutine s_check_inputs_muscl
-        @:PROHIBIT(all(muscl_order /= (/1, 2/)), "muscl_order must be 1, or 2")
-        @:PROHIBIT(m + 1 < muscl_order, "m must be at least muscl_order - 1")
-        @:PROHIBIT(n > 0 .and. n + 1 < muscl_order, "n must be at least muscl_order - 1")
-        @:PROHIBIT(p > 0 .and. p + 1 < muscl_order, "p must be at least muscl_order - 1")
-    end subroutine s_check_inputs_muscl
-
-    !> Checks constraints on the boundary conditions in the x-direction.
-        !! Called by s_check_inputs_common for all three stages
-    impure subroutine s_check_inputs_bc
-        logical :: skip_check !< Flag to skip the check when iterating over
-        !! x, y, and z directions, for special treatment of cylindrical coordinates
-
-        #:for X, VAR in [('x', 'm'), ('y', 'n'), ('z', 'p')]
-            #:for BOUND in ['beg', 'end']
-                @:PROHIBIT(${VAR}$ == 0 .and. bc_${X}$%${BOUND}$ /= dflt_int, "bc_${X}$%${BOUND}$ is not supported for ${VAR}$ = 0")
-                @:PROHIBIT(${VAR}$ > 0 .and. bc_${X}$%${BOUND}$ == dflt_int, "${VAR}$ != 0 but bc_${X}$%${BOUND}$ is not set")
-                @:PROHIBIT((bc_${X}$%beg == BC_PERIODIC .and. bc_${X}$%end /= BC_PERIODIC) .or. &
-                    (bc_${X}$%end == BC_PERIODIC .and. bc_${X}$%beg /= BC_PERIODIC), &
-                    "bc_${X}$%beg and bc_${X}$%end must be both periodic (= -1) or both non-periodic")
-
-                ! For cylindrical coordinates, y and z directions use a different check
-                #:if (X == 'y') or (X == 'z')
-                    skip_check = cyl_coord
-                #:else
-                    skip_check = .false.
-                #:endif
-
-                if (.not. skip_check) then
-                    @:PROHIBIT(bc_${X}$%${BOUND}$ /= dflt_int .and. (bc_${X}$%${BOUND}$ > -1 .or. bc_${X}$%${BOUND}$ < BC_DIRICHLET), &
-                        "bc_${X}$%${BOUND}$ must be between -1 and -17")
-
-                    @:PROHIBIT(bc_${X}$%${BOUND}$ /= dflt_int .and. bc_${X}$%${BOUND}$ == BC_AXIS, &
-                        "bc_${X}$%${BOUND}$ must not be -14 for non-cylindrical coordinates")
-                end if
-
-            #:endfor
-        #:endfor
-
-        @:PROHIBIT(any((/bc_x%beg, bc_x%end, bc_y%beg, bc_y%end, bc_z%beg, bc_z%end/) == BC_NULL), &
-            "Boundary condition -13 is not supported")
-
-        ! Check for y and z directions for cylindrical coordinates
-        @: PROHIBIT(cyl_coord .and. n == 0, "n must be positive (2D or 3D) for cylindrical coordinates")
-        @: PROHIBIT(cyl_coord .and. p == 0 .and. bc_y%beg /= BC_REFLECTIVE, "bc_y%beg must be -2 for 2D cylindrical coordinates (p = 0)")
-        @: PROHIBIT(cyl_coord .and. p > 0 .and. bc_y%beg /= BC_AXIS, "bc_y%beg must be -14 for 3D cylindrical coordinates (p > 0)")
-        @: PROHIBIT(cyl_coord .and. (bc_y%end > BC_PERIODIC .or. bc_y%end < BC_DIRICHLET), "bc_y%end must be between -1 and -17")
-        @: PROHIBIT(cyl_coord .and. bc_y%end == BC_AXIS, "bc_y%end must not be -14")
-
-        ! Check for y and z directions for 3D cylindrical coordinates
-        @: PROHIBIT(cyl_coord .and. p > 0 .and. (bc_z%beg /= BC_PERIODIC .and. bc_z%beg /= BC_REFLECTIVE), &
-            "bc_z%beg must be -1 or -2 for 3D cylindrical coordinates")
-
-        @: PROHIBIT(cyl_coord .and. p > 0 .and. (bc_z%end /= BC_PERIODIC .and. bc_z%end /= BC_REFLECTIVE), &
-            "bc_z%end must be -1 or -2 for 3D cylindrical coordinates")
-
-#ifndef MFC_POST_PROCESS
-        if (num_bc_patches > 0) then
-            #:for DIR in [('x'), ('y'), ('z')]
-                #:for LOC in [('beg'), ('end')]
-                    @:PROHIBIT(bc_${DIR}$%${LOC}$ == -1 .or. (bc_${DIR}$%${LOC}$ <= -4 .and. bc_${DIR}$%${LOC}$ >= -14), &
-                        "bc_${DIR}$%${LOC}$ is not compatible with num_bc_patches > 0")
-                #:endfor
-            #:endfor
-        end if
-#endif
-
-    end subroutine s_check_inputs_bc
-
-    !> Checks constraints on the stiffened equation of state fluids parameters.
-        !! Called by s_check_inputs_common for all three stages
-    impure subroutine s_check_inputs_stiffened_eos
-        character(len=5) :: iStr !< for int to string conversion
-        integer :: bub_fac !< For allowing an extra fluid_pp if there are subgrid bubbles_euler
-        integer :: i
-
-        bub_fac = 0
-        if (bubbles_euler .and. (num_fluids == 1)) bub_fac = 1
-
-        do i = 1, num_fluids
-            call s_int_to_str(i, iStr)
-            @:PROHIBIT(.not. f_is_default(fluid_pp(i)%gamma) .and. fluid_pp(i)%gamma <= 0._wp, &
-                "fluid_pp("//trim(iStr)//")%gamma must be positive")
-
-            @:PROHIBIT(model_eqns == 1 .and. (.not. f_is_default(fluid_pp(i)%gamma)), &
-                "model_eqns = 1 does not support fluid_pp("//trim(iStr)//")%gamma")
-
-            @:PROHIBIT((i <= num_fluids + bub_fac .and. fluid_pp(i)%gamma <= 0._wp) .or. &
-                (i > num_fluids + bub_fac .and. (.not. f_is_default(fluid_pp(i)%gamma))), &
-                "for fluid_pp("//trim(iStr)//")%gamma")
-
-            @:PROHIBIT(.not. f_is_default(fluid_pp(i)%pi_inf) .and. fluid_pp(i)%pi_inf < 0._wp, &
-                "fluid_pp("//trim(iStr)//")%pi_inf must be non-negative")
-
-            @:PROHIBIT(model_eqns == 1 .and. (.not. f_is_default(fluid_pp(i)%pi_inf)), &
-                "model_eqns = 1 does not support fluid_pp("//trim(iStr)//")%pi_inf")
-
-            @:PROHIBIT((i <= num_fluids + bub_fac .and. fluid_pp(i)%pi_inf < 0._wp) .or. &
-                (i > num_fluids + bub_fac .and. (.not. f_is_default(fluid_pp(i)%pi_inf))), &
-                "for fluid_pp("//trim(iStr)//")%pi_inf")
-
-            @:PROHIBIT(fluid_pp(i)%cv < 0._wp, &
-                "fluid_pp("//trim(iStr)//")%cv must be positive")
-        end do
-    end subroutine s_check_inputs_stiffened_eos
-
-    !> Checks constraints on the surface tension parameters.
-        !! Called by s_check_inputs_common for all three stages
-    impure subroutine s_check_inputs_surface_tension
-
-        integer :: i
-
-        @:PROHIBIT(surface_tension .and. sigma < 0._wp, &
-            "sigma must be greater than or equal to zero")
-
-        @:PROHIBIT(surface_tension .and. f_approx_equal(sigma, dflt_real), &
-            "sigma must be set if surface_tension is enabled")
-
-        @:PROHIBIT(.not. f_is_default(sigma) .and. .not. surface_tension, &
-            "sigma is set but surface_tension is not enabled")
-
-        @:PROHIBIT(surface_tension .and. (model_eqns /= 3 .and. model_eqns /=2), &
-            "The surface tension model requires model_eqns=3 or model_eqns=2")
-
-        @:PROHIBIT(surface_tension .and. num_fluids /= 2, &
-            "The surface tension model requires num_fluids=2")
-
-#ifdef MFC_PRE_PROCESS
-        do i = 1, num_patches
-            @:PROHIBIT(surface_tension .and. f_is_default(patch_icpp(i)%cf_val), &
-                "patch_icpp(i)%cf_val must be set if surface_tension is enabled")
-        end do
-#endif MFC_PRE_PROCESS
-
-    end subroutine s_check_inputs_surface_tension
-
-    !> Checks constraints on the inputs for moving boundaries.
-        !! Called by s_check_inputs_common for all three stages
-    impure subroutine s_check_inputs_moving_bc
-        #:for X, VB2, VB3 in [('x', 'vb2', 'vb3'), ('y', 'vb3', 'vb1'), ('z', 'vb1', 'vb2')]
-            if (.not. (f_approx_equal(bc_${X}$%vb1, 0._wp) .and. &
-                       f_approx_equal(bc_${X}$%vb2, 0._wp) .and. &
-                       f_approx_equal(bc_${X}$%vb3, 0._wp))) then
-                if (bc_${X}$%beg == BC_SLIP_WALL) then
-                    if (.not. (f_approx_equal(bc_${X}$%${VB2}$, 0._wp) .and. &
-                               f_approx_equal(bc_${X}$%${VB3}$, 0._wp))) then
-                        call s_mpi_abort("bc_${X}$%beg must be -15 if "// &
-                                         "bc_${X}$%${VB2}$ or bc_${X}$%${VB3}$ "// &
-                                         "is set. Exiting.", CASE_FILE_ERROR_CODE)
-                    end if
-                elseif (bc_${X}$%beg /= BC_NO_SLIP_WALL) then
-                    call s_mpi_abort("bc_${X}$%beg must be -15 or -16 if "// &
-                                     "bc_${X}$%vb[1,2,3] is set. Exiting.", CASE_FILE_ERROR_CODE)
-                end if
-            end if
-        #:endfor
-
-        #:for X, VE2, VE3 in [('x', 've2', 've3'), ('y', 've3', 've1'), ('z', 've1', 've2')]
-            if (.not. (f_approx_equal(bc_${X}$%ve1, 0._wp) .and. &
-                       f_approx_equal(bc_${X}$%ve2, 0._wp) .and. &
-                       f_approx_equal(bc_${X}$%ve3, 0._wp))) then
-                if (bc_${X}$%end == BC_SLIP_WALL) then
-                    if (.not. (f_approx_equal(bc_${X}$%${VE2}$, 0._wp) .and. &
-                               f_approx_equal(bc_${X}$%${VE3}$, 0._wp))) then
-                        call s_mpi_abort("bc_${X}$%end must be -15 if "// &
-                                         "bc_${X}$%${VE2}$ or bc_${X}$%${VE3}$ "// &
-                                         "is set. Exiting.", CASE_FILE_ERROR_CODE)
-                    end if
-                elseif (bc_${X}$%end /= BC_NO_SLIP_WALL) then
-                    call s_mpi_abort("bc_${X}$%end must be -15 or -16 if "// &
-                                     "bc_${X}$%ve[1,2,3] is set. Exiting.", CASE_FILE_ERROR_CODE)
-                end if
-            end if
-        #:endfor
-    end subroutine s_check_inputs_moving_bc
-
-    impure subroutine s_check_inputs_mhd
-        @:PROHIBIT(mhd .and. num_fluids /= 1, "MHD is only available for single-component flows")
-        @:PROHIBIT(mhd .and. model_eqns /= 2, "MHD is only available for the 5-equation model")
-
-        @:PROHIBIT(relativity .and. .not. mhd)
-
-        @:PROHIBIT(.not. mhd .and. (.not. f_is_default(Bx0)), "Bx0 must not be set if MHD is not enabled")
-        @:PROHIBIT(mhd .and. n == 0 .and. f_is_default(Bx0), "Bx0 must be set in 1D MHD simulations")
-        @:PROHIBIT(mhd .and. n > 0 .and. (.not. f_is_default(Bx0)), "Bx0 must not be set in 2D/3D MHD simulations")
-    end subroutine s_check_inputs_mhd
-=======
->>>>>>> ba8a8200
 
 end module m_checker_common