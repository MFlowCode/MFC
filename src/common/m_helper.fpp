#:include 'macros.fpp'
!>
!! @file m_helper.f90
!! @brief Contains module m_helper

module m_helper

    ! Dependencies =============================================================

    use m_derived_types        !< Definitions of the derived types

    use m_global_parameters    !< Definitions of the global parameters

    ! ==========================================================================

    implicit none

    private; public :: s_compute_finite_difference_coefficients, &
<<<<<<< HEAD
        s_comp_n_from_prim, &
        s_comp_n_from_cons, &
        s_initialize_nonpoly, &
        s_simpson, &
        s_transcoeff, &
        s_int_to_str, &
        s_transform_vec, &
        s_transform_triangle, &
        s_transform_model, &
        s_swap, &
        f_cross, &
        f_create_transform_matrix, &
        f_create_bbox, &
        s_print_2D_array
=======
 s_comp_n_from_prim, &
 s_comp_n_from_cons, &
 s_initialize_nonpoly, &
 s_simpson, &
 s_transcoeff, &
 s_int_to_str, &
 s_transform_vec, &
 s_transform_triangle, &
 s_transform_model, &
 s_swap, &
 f_cross, &
 f_create_transform_matrix, &
 f_create_bbox
>>>>>>> 695a3050

contains

    !>  The purpose of this subroutine is to compute the finite-
        !!      difference coefficients for the centered schemes utilized
        !!      in computations of first order spatial derivatives in the
        !!      s-coordinate direction. The s-coordinate direction refers
        !!      to the x-, y- or z-coordinate direction, depending on the
        !!      subroutine's inputs. Note that coefficients of up to 4th
        !!      order accuracy are available.
        !!  @param q Number of cells in the s-coordinate direction
        !!  @param s_cc Locations of the cell-centers in the s-coordinate direction
        !!  @param fd_coeff_s Finite-diff. coefficients in the s-coordinate direction
    subroutine s_compute_finite_difference_coefficients(q, s_cc, fd_coeff_s, buff_size, &
                                                        fd_number_in, fd_order_in, offset_s)

        integer :: lB, lE !< loop bounds
        integer, intent(IN) :: q
        integer, intent(IN) :: buff_size, fd_number_in, fd_order_in
        type(int_bounds_info), optional, intent(IN) :: offset_s
        real(kind(0d0)), allocatable, dimension(:, :), intent(INOUT) :: fd_coeff_s

        real(kind(0d0)), &
            dimension(-buff_size:q + buff_size), &
            intent(IN) :: s_cc

        integer :: i !< Generic loop iterator

        if (present(offset_s)) then
            lB = -offset_s%beg
            lE = q + offset_s%end
        else
            lB = 0
            lE = q
        end if

        if (allocated(fd_coeff_s)) deallocate (fd_coeff_s)
        allocate (fd_coeff_s(-fd_number_in:fd_number_in, lb:lE))

        ! Computing the 1st order finite-difference coefficients
        if (fd_order_in == 1) then
            do i = lB, lE
                fd_coeff_s(-1, i) = 0d0
                fd_coeff_s(0, i) = -1d0/(s_cc(i + 1) - s_cc(i))
                fd_coeff_s(1, i) = -fd_coeff_s(0, i)
            end do

            ! Computing the 2nd order finite-difference coefficients
        elseif (fd_order_in == 2) then
            do i = lB, lE
                fd_coeff_s(-1, i) = -1d0/(s_cc(i + 1) - s_cc(i - 1))
                fd_coeff_s(0, i) = 0d0
                fd_coeff_s(1, i) = -fd_coeff_s(-1, i)
            end do

            ! Computing the 4th order finite-difference coefficients
        else
            do i = lB, lE
                fd_coeff_s(-2, i) = 1d0/(s_cc(i - 2) - 8d0*s_cc(i - 1) - s_cc(i + 2) + 8d0*s_cc(i + 1))
                fd_coeff_s(-1, i) = -8d0*fd_coeff_s(-2, i)
                fd_coeff_s(0, i) = 0d0
                fd_coeff_s(1, i) = -fd_coeff_s(-1, i)
                fd_coeff_s(2, i) = -fd_coeff_s(-2, i)
            end do

        end if

    end subroutine s_compute_finite_difference_coefficients ! --------------

    !> Computes the bubble number density n from the primitive variables
        !! @param vftmp is the void fraction
        !! @param Rtmp is the  bubble radii
        !! @param ntmp is the output number bubble density
    subroutine s_comp_n_from_prim(vftmp, Rtmp, ntmp, weights)
        !$acc routine seq
        real(kind(0.d0)), intent(IN) :: vftmp
        real(kind(0.d0)), dimension(nb), intent(IN) :: Rtmp
        real(kind(0.d0)), intent(OUT) :: ntmp
        real(kind(0.d0)) :: R3
        real(kind(0.d0)), dimension(nb) :: weights

        R3 = dot_product(weights, Rtmp**3.d0)
        ntmp = (3.d0/(4.d0*pi))*vftmp/R3

    end subroutine s_comp_n_from_prim

    subroutine s_comp_n_from_cons(vftmp, nRtmp, ntmp, weights)
        !$acc routine seq
        real(kind(0.d0)), intent(IN) :: vftmp
        real(kind(0.d0)), dimension(nb), intent(IN) :: nRtmp
        real(kind(0.d0)), intent(OUT) :: ntmp
        real(kind(0.d0)) :: nR3
        real(kind(0.d0)), dimension(nb) :: weights

        nR3 = dot_product(weights, nRtmp**3.d0)
        ntmp = DSQRT((4.d0*pi/3.d0)*nR3/vftmp)
        !ntmp = (3.d0/(4.d0*pi))*0.00001

        !print *, "nbub", ntmp

    end subroutine s_comp_n_from_cons

<<<<<<< HEAD
    subroutine s_print_2D_array(A, div)

        real(kind(0d0)), dimension(:,:) :: A
        integer :: i, j
        integer :: m, n
        real :: c
        real, optional :: div

        m = size(A,1)
        n = size(A,2)

        if (present(div)) then 
            c = div
        else
            c = 1
        endif
        
        print*, m, n

        do i = 1,m
            do j = 1,n
                write(*,fmt="(F12.4)",advance="no") A(i,j)/c
            end do
            write(*, fmt="(A1)") " "
        end do
        write(*, fmt="(A1)") " "

    end subroutine

=======
>>>>>>> 695a3050
    !> Initializes non-polydisperse bubble modeling
    subroutine s_initialize_nonpoly
        integer :: ir
        real(kind(0.d0)) :: rhol0
        real(kind(0.d0)) :: pl0
        real(kind(0.d0)) :: uu
        real(kind(0.d0)) :: D_m
        real(kind(0.d0)) :: temp
        real(kind(0.d0)) :: omega_ref
        real(kind(0.d0)), dimension(Nb) :: chi_vw0
        real(kind(0.d0)), dimension(Nb) :: cp_m0
        real(kind(0.d0)), dimension(Nb) :: k_m0
        real(kind(0.d0)), dimension(Nb) :: rho_m0
        real(kind(0.d0)), dimension(Nb) :: x_vw

        real(kind(0.d0)), parameter :: k_poly = 1.d0 !<
            !! polytropic index used to compute isothermal natural frequency

        real(kind(0.d0)), parameter :: Ru = 8314.d0 !<
            !! universal gas constant

        rhol0 = rhoref
        pl0 = pref

        @:ALLOCATE(pb0(nb), mass_n0(nb), mass_v0(nb), Pe_T(nb))
        @:ALLOCATE(k_n(nb), k_v(nb), omegaN(nb))
        @:ALLOCATE(Re_trans_T(nb), Re_trans_c(nb), Im_trans_T(nb), Im_trans_c(nb))

        pb0(:) = dflt_real
        mass_n0(:) = dflt_real
        mass_v0(:) = dflt_real
        Pe_T(:) = dflt_real
        omegaN(:) = dflt_real

        mul0 = fluid_pp(1)%mul0
        ss = fluid_pp(1)%ss
        pv = fluid_pp(1)%pv
        gamma_v = fluid_pp(1)%gamma_v
        M_v = fluid_pp(1)%M_v
        mu_v = fluid_pp(1)%mu_v
        k_v(:) = fluid_pp(1)%k_v

        gamma_n = fluid_pp(2)%gamma_v
        M_n = fluid_pp(2)%M_v
        mu_n = fluid_pp(2)%mu_v
        k_n(:) = fluid_pp(2)%k_v

        gamma_m = gamma_n
        if (thermal == 2) gamma_m = 1.d0

        temp = 293.15d0
        D_m = 0.242d-4
        uu = DSQRT(pl0/rhol0)

        omega_ref = 3.d0*k_poly*Ca + 2.d0*(3.d0*k_poly - 1.d0)/Web

            !!! thermal properties !!!
        ! gas constants
        R_n = Ru/M_n
        R_v = Ru/M_v
        ! phi_vn & phi_nv (phi_nn = phi_vv = 1)
        phi_vn = (1.d0 + DSQRT(mu_v/mu_n)*(M_n/M_v)**(0.25d0))**2 &
                 /(DSQRT(8.d0)*DSQRT(1.d0 + M_v/M_n))
        phi_nv = (1.d0 + DSQRT(mu_n/mu_v)*(M_v/M_n)**(0.25d0))**2 &
                 /(DSQRT(8.d0)*DSQRT(1.d0 + M_n/M_v))
        ! internal bubble pressure
        pb0 = pl0 + 2.d0*ss/(R0ref*R0)

        ! mass fraction of vapor
        chi_vw0 = 1.d0/(1.d0 + R_v/R_n*(pb0/pv - 1.d0))
        ! specific heat for gas/vapor mixture
        cp_m0 = chi_vw0*R_v*gamma_v/(gamma_v - 1.d0) &
                + (1.d0 - chi_vw0)*R_n*gamma_n/(gamma_n - 1.d0)
        ! mole fraction of vapor
        x_vw = M_n*chi_vw0/(M_v + (M_n - M_v)*chi_vw0)
        ! thermal conductivity for gas/vapor mixture
        k_m0 = x_vw*k_v/(x_vw + (1.d0 - x_vw)*phi_vn) &
               + (1.d0 - x_vw)*k_n/(x_vw*phi_nv + 1.d0 - x_vw)
        ! mixture density
        rho_m0 = pv/(chi_vw0*R_v*temp)

        ! mass of gas/vapor computed using dimensional quantities
        mass_n0 = 4.d0*(pb0 - pv)*pi/(3.d0*R_n*temp*rhol0)*R0**3
        mass_v0 = 4.d0*pv*pi/(3.d0*R_v*temp*rhol0)*R0**3
        ! Peclet numbers
        Pe_T = rho_m0*cp_m0*uu*R0ref/k_m0
        Pe_c = uu*R0ref/D_m

        Tw = temp

        ! nondimensional properties
        !if(.not. qbmm) then
        R_n = rhol0*R_n*temp/pl0
        R_v = rhol0*R_v*temp/pl0
        k_n = k_n/k_m0
        k_v = k_v/k_m0
        pb0 = pb0/pl0
        pv = pv/pl0
        Tw = 1.d0
        pl0 = 1.d0

        rhoref = 1.d0
        pref = 1.d0
        !end if

        ! natural frequencies
        omegaN = DSQRT(3.d0*k_poly*Ca + 2.d0*(3.d0*k_poly - 1.d0)/(Web*R0))/R0
        do ir = 1, Nb
            call s_transcoeff(omegaN(ir)*R0(ir), Pe_T(ir)*R0(ir), &
                              Re_trans_T(ir), Im_trans_T(ir))
            call s_transcoeff(omegaN(ir)*R0(ir), Pe_c*R0(ir), &
                              Re_trans_c(ir), Im_trans_c(ir))
        end do
        Im_trans_T = 0d0

    end subroutine s_initialize_nonpoly

    !> Computes the transfer coefficient for the non-polytropic bubble compression process
        !! @param omega natural frqeuencies
        !! @param peclet Peclet number
        !! @param Re_trans Real part of the transport coefficients
        !! @param Im_trans Imaginary part of the transport coefficients
    subroutine s_transcoeff(omega, peclet, Re_trans, Im_trans)

        real(kind(0.d0)), intent(IN) :: omega
        real(kind(0.d0)), intent(IN) :: peclet
        real(kind(0.d0)), intent(OUT) :: Re_trans
        real(kind(0.d0)), intent(OUT) :: Im_trans
        complex :: trans, c1, c2, c3
        complex :: imag = (0., 1.)
        real(kind(0.d0)) :: f_transcoeff

        c1 = imag*omega*peclet
        c2 = CSQRT(c1)
        c3 = (CEXP(c2) - CEXP(-c2))/(CEXP(c2) + CEXP(-c2)) ! TANH(c2)
        trans = ((c2/c3 - 1.d0)**(-1) - 3.d0/c1)**(-1) ! transfer function

        Re_trans = dble(trans)
        Im_trans = aimag(trans)

    end subroutine s_transcoeff

    subroutine s_int_to_str(i, res)
        character(len=*) :: res
        integer, intent(in) :: i
        write (res, '(I0)') i
        res = trim(res)
    end subroutine

    !> Computes the Simpson weights for quadrature
    subroutine s_simpson

        integer :: ir
        real(kind(0.d0)) :: R0mn
        real(kind(0.d0)) :: R0mx
        real(kind(0.d0)) :: dphi
        real(kind(0.d0)) :: tmp
        real(kind(0.d0)) :: sd
        real(kind(0.d0)), dimension(nb) :: phi

        ! nondiml. min. & max. initial radii for numerical quadrature
        !sd   = 0.05D0
        !R0mn = 0.75D0
        !R0mx = 1.3D0

        !sd   = 0.3D0
        !R0mn = 0.3D0
        !R0mx = 6.D0

        !sd   = 0.7D0
        !R0mn = 0.12D0
        !R0mx = 150.D0

        sd = poly_sigma
        R0mn = 0.8d0*DEXP(-2.8d0*sd)
        R0mx = 0.2d0*DEXP(9.5d0*sd) + 1.d0

        ! phi = ln( R0 ) & return R0
        do ir = 1, nb
            phi(ir) = DLOG(R0mn) &
                      + dble(ir - 1)*DLOG(R0mx/R0mn)/dble(nb - 1)
            R0(ir) = DEXP(phi(ir))
        end do
        dphi = phi(2) - phi(1)

        ! weights for quadrature using Simpson's rule
        do ir = 2, nb - 1
            ! Gaussian
            tmp = DEXP(-0.5d0*(phi(ir)/sd)**2)/DSQRT(2.d0*pi)/sd
            if (mod(ir, 2) == 0) then
                weight(ir) = tmp*4.d0*dphi/3.d0
            else
                weight(ir) = tmp*2.d0*dphi/3.d0
            end if
        end do
        tmp = DEXP(-0.5d0*(phi(1)/sd)**2)/DSQRT(2.d0*pi)/sd
        weight(1) = tmp*dphi/3.d0
        tmp = DEXP(-0.5d0*(phi(nb)/sd)**2)/DSQRT(2.d0*pi)/sd
        weight(nb) = tmp*dphi/3.d0
    end subroutine s_simpson

    !> This procedure computes the cross product of two vectors.
    !! @param a First vector.
    !! @param b Second vector.
    !! @return The cross product of the two vectors.
    function f_cross(a, b) result(c)
        real(kind(0d0)), dimension(3), intent(in) :: a, b
        real(kind(0d0)), dimension(3) :: c

        c(1) = a(2)*b(3) - a(3)*b(2)
        c(2) = a(3)*b(1) - a(1)*b(3)
        c(3) = a(1)*b(2) - a(2)*b(1)
    end function f_cross

    !> This procedure swaps two real numbers.
    !! @param lhs Left-hand side.
    !! @param rhs Right-hand side.
    subroutine s_swap(lhs, rhs)
        real(kind(0d0)), intent(inout) :: lhs, rhs
        real(kind(0d0)) :: ltemp

        ltemp = lhs
        lhs = rhs
        rhs = ltemp
    end subroutine s_swap

    !> This procedure creates a transformation matrix.
    !! @param  p Parameters for the transformation.
    !! @return Transformation matrix.
    function f_create_transform_matrix(p) result(out_matrix)

        type(ic_model_parameters) :: p

        t_mat4x4 :: sc, rz, rx, ry, tr, out_matrix

        sc = transpose(reshape([ &
                               p%scale(1), 0d0, 0d0, 0d0, &
                               0d0, p%scale(2), 0d0, 0d0, &
                               0d0, 0d0, p%scale(3), 0d0, &
                               0d0, 0d0, 0d0, 1d0], shape(sc)))

        rz = transpose(reshape([ &
                               cos(p%rotate(3)), -sin(p%rotate(3)), 0d0, 0d0, &
                               sin(p%rotate(3)), cos(p%rotate(3)), 0d0, 0d0, &
                               0d0, 0d0, 1d0, 0d0, &
                               0d0, 0d0, 0d0, 1d0], shape(rz)))

        rx = transpose(reshape([ &
                               1d0, 0d0, 0d0, 0d0, &
                               0d0, cos(p%rotate(1)), -sin(p%rotate(1)), 0d0, &
                               0d0, sin(p%rotate(1)), cos(p%rotate(1)), 0d0, &
                               0d0, 0d0, 0d0, 1d0], shape(rx)))

        ry = transpose(reshape([ &
                               cos(p%rotate(2)), 0d0, sin(p%rotate(2)), 0d0, &
                               0d0, 1d0, 0d0, 0d0, &
                               -sin(p%rotate(2)), 0d0, cos(p%rotate(2)), 0d0, &
                               0d0, 0d0, 0d0, 1d0], shape(ry)))

        tr = transpose(reshape([ &
                               1d0, 0d0, 0d0, p%translate(1), &
                               0d0, 1d0, 0d0, p%translate(2), &
                               0d0, 0d0, 1d0, p%translate(3), &
                               0d0, 0d0, 0d0, 1d0], shape(tr)))

        out_matrix = matmul(tr, matmul(ry, matmul(rx, matmul(rz, sc))))

    end function f_create_transform_matrix

    !> This procedure transforms a vector by a matrix.
    !! @param vec Vector to transform.
    !! @param matrix Transformation matrix.
    subroutine s_transform_vec(vec, matrix)

        t_vec3, intent(inout) :: vec
        t_mat4x4, intent(in) :: matrix

        real(kind(0d0)), dimension(1:4) :: tmp

        tmp = matmul(matrix, [vec(1), vec(2), vec(3), 1d0])
        vec = tmp(1:3)

    end subroutine s_transform_vec

    !> This procedure transforms a triangle by a matrix, one vertex at a time.
    !! @param triangle Triangle to transform.
    !! @param matrix   Transformation matrix.
    subroutine s_transform_triangle(triangle, matrix)

        type(t_triangle), intent(inout) :: triangle
        t_mat4x4, intent(in) :: matrix

        integer :: i

        real(kind(0d0)), dimension(1:4) :: tmp

        do i = 1, 3
            call s_transform_vec(triangle%v(i, :), matrix)
        end do

    end subroutine s_transform_triangle

    !> This procedure transforms a model by a matrix, one triangle at a time.
    !! @param model  Model to transform.
    !! @param matrix Transformation matrix.
    subroutine s_transform_model(model, matrix)

        type(t_model), intent(inout) :: model
        t_mat4x4, intent(in) :: matrix

        integer :: i

        do i = 1, size(model%trs)
            call s_transform_triangle(model%trs(i), matrix)
        end do

    end subroutine s_transform_model

    !> This procedure creates a bounding box for a model.
    !! @param model Model to create bounding box for.
    !! @return Bounding box.
    function f_create_bbox(model) result(bbox)

        type(t_model), intent(in) :: model
        type(t_bbox) :: bbox

        integer :: i, j

        if (size(model%trs) == 0) then
            bbox%min = 0d0
            bbox%max = 0d0
            return
        end if

        bbox%min = model%trs(1)%v(1, :)
        bbox%max = model%trs(1)%v(1, :)

        do i = 1, size(model%trs)
            do j = 1, 3
                bbox%min = min(bbox%min, model%trs(i)%v(j, :))
                bbox%max = max(bbox%max, model%trs(i)%v(j, :))
            end do
        end do

    end function f_create_bbox

end module m_helper<|MERGE_RESOLUTION|>--- conflicted
+++ resolved
@@ -16,7 +16,6 @@
     implicit none
 
     private; public :: s_compute_finite_difference_coefficients, &
-<<<<<<< HEAD
         s_comp_n_from_prim, &
         s_comp_n_from_cons, &
         s_initialize_nonpoly, &
@@ -31,21 +30,6 @@
         f_create_transform_matrix, &
         f_create_bbox, &
         s_print_2D_array
-=======
- s_comp_n_from_prim, &
- s_comp_n_from_cons, &
- s_initialize_nonpoly, &
- s_simpson, &
- s_transcoeff, &
- s_int_to_str, &
- s_transform_vec, &
- s_transform_triangle, &
- s_transform_model, &
- s_swap, &
- f_cross, &
- f_create_transform_matrix, &
- f_create_bbox
->>>>>>> 695a3050
 
 contains
 
@@ -148,7 +132,6 @@
 
     end subroutine s_comp_n_from_cons
 
-<<<<<<< HEAD
     subroutine s_print_2D_array(A, div)
 
         real(kind(0d0)), dimension(:,:) :: A
@@ -178,8 +161,6 @@
 
     end subroutine
 
-=======
->>>>>>> 695a3050
     !> Initializes non-polydisperse bubble modeling
     subroutine s_initialize_nonpoly
         integer :: ir
