--- conflicted
+++ resolved
@@ -40,72 +40,6 @@
 
 contains
 
-<<<<<<< HEAD
-    !>  The purpose of this subroutine is to compute the finite-
-        !!      difference coefficients for the centered schemes utilized
-        !!      in computations of first order spatial derivatives in the
-        !!      s-coordinate direction. The s-coordinate direction refers
-        !!      to the x-, y- or z-coordinate direction, depending on the
-        !!      subroutine's inputs. Note that coefficients of up to 4th
-        !!      order accuracy are available.
-        !!  @param q Number of cells in the s-coordinate direction
-        !!  @param s_cc Locations of the cell-centers in the s-coordinate direction
-        !!  @param fd_coeff_s Finite-diff. coefficients in the s-coordinate direction
-    subroutine s_compute_finite_difference_coefficients(q, s_cc, fd_coeff_s, buff_size, &
-                                                        fd_number_in, fd_order_in, offset_s)
-
-        integer, intent(in) :: q
-        real(kind(0d0)), allocatable, dimension(:, :), intent(inout) :: fd_coeff_s
-        integer, intent(in) :: buff_size, fd_number_in, fd_order_in
-        type(int_bounds_info), optional, intent(in) :: offset_s
-
-        real(kind(0d0)), &
-            dimension(-buff_size:q + buff_size), &
-            intent(IN) :: s_cc
-
-        integer :: lB, lE !< loop bounds
-        integer :: i !< Generic loop iterator
-
-        if (present(offset_s)) then
-            lB = -offset_s%beg
-            lE = q + offset_s%end
-        else
-            lB = 0
-            lE = q
-        end if
-
-        if (allocated(fd_coeff_s)) deallocate (fd_coeff_s)
-        allocate (fd_coeff_s(-fd_number_in:fd_number_in, lb:lE))
-
-        ! Computing the 1st order finite-difference coefficients
-        if (fd_order_in == 1) then
-            do i = lB, lE
-                fd_coeff_s(-1, i) = 0d0
-                fd_coeff_s(0, i) = -1d0/(s_cc(i + 1) - s_cc(i))
-                fd_coeff_s(1, i) = -fd_coeff_s(0, i)
-            end do
-            ! Computing the 2nd order finite-difference coefficients
-        elseif (fd_order_in == 2) then
-            do i = lB, lE
-                fd_coeff_s(-1, i) = -1d0/(s_cc(i + 1) - s_cc(i - 1))
-                fd_coeff_s(0, i) = 0d0
-                fd_coeff_s(1, i) = -fd_coeff_s(-1, i)
-            end do
-            ! Computing the 4th order finite-difference coefficients
-        else
-            do i = lB, lE
-                fd_coeff_s(-2, i) = 1d0/(s_cc(i - 2) - 8d0*s_cc(i - 1) - s_cc(i + 2) + 8d0*s_cc(i + 1))
-                fd_coeff_s(-1, i) = -8d0*fd_coeff_s(-2, i)
-                fd_coeff_s(0, i) = 0d0
-                fd_coeff_s(1, i) = -fd_coeff_s(-1, i)
-                fd_coeff_s(2, i) = -fd_coeff_s(-2, i)
-            end do
-        end if
-
-    end subroutine s_compute_finite_difference_coefficients
-
-=======
->>>>>>> 972a58a0
     !> Computes the bubble number density n from the primitive variables
         !! @param vftmp is the void fraction
         !! @param Rtmp is the  bubble radii
