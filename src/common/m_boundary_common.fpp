--- conflicted
+++ resolved
@@ -713,11 +713,7 @@
 
     end subroutine s_periodic
 
-<<<<<<< HEAD
-    subroutine s_axis(q_prim_vf, pb, mv, k, l)
-=======
-    pure subroutine s_axis(q_prim_vf, pb, mv, bc_dir, bc_loc, k, l)
->>>>>>> 2f8eef19
+    pure subroutine s_axis(q_prim_vf, pb, mv, k, l)
 #ifdef _CRAYFTN
         !DIR$ INLINEALWAYS s_axis
 #else
