--- conflicted
+++ resolved
@@ -156,11 +156,7 @@
                     case (BC_CHAR_SUP_OUTFLOW:BC_GHOST_EXTRAP)
                         call s_ghost_cell_extrapolation(q_prim_vf, 2, -1, k, l)
                     case (BC_AXIS)
-<<<<<<< HEAD
-                        call s_axis(q_prim_vf, 2, -1, k, l, pb, mv)
-=======
                         call s_axis(q_prim_vf, pb, mv, k, l)
->>>>>>> db44da17
                     case (BC_REFLECTIVE)
                         call s_symmetry(q_prim_vf, 2, -1, k, l, pb, mv)
                     case (BC_PERIODIC)
@@ -739,22 +735,10 @@
 
     end subroutine s_periodic
 
-<<<<<<< HEAD
-    pure subroutine s_axis(q_prim_vf, bc_dir, bc_loc, k, l, pb, mv)
-=======
     pure subroutine s_axis(q_prim_vf, pb, mv, k, l)
-#ifdef _CRAYFTN
-        !DIR$ INLINEALWAYS s_axis
-#else
->>>>>>> db44da17
-        !$acc routine seq
+!$acc routine seq
         type(scalar_field), dimension(sys_size), intent(inout) :: q_prim_vf
-<<<<<<< HEAD
-        real(wp), optional, dimension(idwbuff(1)%beg:, idwbuff(2)%beg:, idwbuff(3)%beg:, 1:, 1:), intent(inout) :: pb, mv
-        integer, intent(in) :: bc_dir, bc_loc
-=======
         real(wp), dimension(idwbuff(1)%beg:, idwbuff(2)%beg:, idwbuff(3)%beg:, 1:, 1:), intent(inout) :: pb, mv
->>>>>>> db44da17
         integer, intent(in) :: k, l
 
         integer :: j, q, i
