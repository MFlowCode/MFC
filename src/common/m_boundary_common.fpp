!>
!! @file m_boundary_conditions_common.fpp
!! @brief Contains module m_boundary_conditions_common

!> @brief The purpose of the module is to apply noncharacteristic and processor
!! boundary condiitons

#:include 'macros.fpp'

module m_boundary_common

    use m_derived_types        !< Definitions of the derived types

    use m_global_parameters    !< Definitions of the global parameters

    use m_mpi_proxy

    use m_constants

    use m_delay_file_access

    use m_compile_specific

    implicit none

    type(scalar_field), dimension(:, :), allocatable :: bc_buffers
<<<<<<< HEAD
    !$acc declare create(bc_buffers)

    type(scalar_field), dimension(1) :: jac_sf
!$acc declare create(jac_sf)
=======
    $:GPU_DECLARE(create='[bc_buffers]')
>>>>>>> 40c1327f

#ifdef MFC_MPI
    integer, dimension(1:3, -1:1) :: MPI_BC_TYPE_TYPE, MPI_BC_BUFFER_TYPE
#endif

    private; public :: s_initialize_boundary_common_module, &
 s_populate_variables_buffers, &
 s_create_mpi_types, &
 s_populate_capillary_buffers, &
 s_populate_F_igr_buffers, &
 s_write_serial_boundary_condition_files, &
 s_write_parallel_boundary_condition_files, &
 s_read_serial_boundary_condition_files, &
 s_read_parallel_boundary_condition_files, &
 s_assign_default_bc_type, &
 s_populate_grid_variables_buffers, &
 s_finalize_boundary_common_module

    public :: bc_buffers

#ifdef MFC_MPI
    public :: MPI_BC_TYPE_TYPE, MPI_BC_BUFFER_TYPE
#endif

contains

    impure subroutine s_initialize_boundary_common_module()

        @:ALLOCATE(bc_buffers(1:num_dims, -1:1))

        if (bc_io) then
            @:ALLOCATE(bc_buffers(1, -1)%sf(1:sys_size, 0:n, 0:p))
            @:ALLOCATE(bc_buffers(1, 1)%sf(1:sys_size, 0:n, 0:p))
            @:ACC_SETUP_SFs(bc_buffers(1,-1), bc_buffers(1,1))
            if (n > 0) then
                @:ALLOCATE(bc_buffers(2,-1)%sf(-buff_size:m+buff_size,1:sys_size,0:p))
                @:ALLOCATE(bc_buffers(2,1)%sf(-buff_size:m+buff_size,1:sys_size,0:p))
                @:ACC_SETUP_SFs(bc_buffers(2,-1), bc_buffers(2,1))
                if (p > 0) then
                    @:ALLOCATE(bc_buffers(3,-1)%sf(-buff_size:m+buff_size,-buff_size:n+buff_size,1:sys_size))
                    @:ALLOCATE(bc_buffers(3,1)%sf(-buff_size:m+buff_size,-buff_size:n+buff_size,1:sys_size))
                    @:ACC_SETUP_SFs(bc_buffers(3,-1), bc_buffers(3,1))
                end if
            end if
        end if

    end subroutine s_initialize_boundary_common_module

    !>  The purpose of this procedure is to populate the buffers
    !!      of the primitive variables, depending on the selected
    !!      boundary conditions.
    impure subroutine s_populate_variables_buffers(bc_type, q_prim_vf, pb, mv)

        type(scalar_field), dimension(sys_size), intent(inout) :: q_prim_vf
        real(wp), optional, dimension(idwbuff(1)%beg:, idwbuff(2)%beg:, idwbuff(3)%beg:, 1:, 1:), intent(inout) :: pb, mv
        type(integer_field), dimension(1:num_dims, -1:1), intent(in) :: bc_type

        integer :: k, l

        ! Population of Buffers in x-direction
        if (bc_x%beg >= 0) then
            call s_mpi_sendrecv_variables_buffers(q_prim_vf, 1, -1, sys_size, pb, mv)
        else
            $:GPU_PARALLEL_LOOP(collapse=2)
            do l = 0, p
                do k = 0, n
                    select case (int(bc_type(1, -1)%sf(0, k, l)))
                    case (BC_CHAR_SUP_OUTFLOW:BC_GHOST_EXTRAP)
                        call s_ghost_cell_extrapolation(q_prim_vf, 1, -1, k, l)
                    case (BC_REFLECTIVE)
                        call s_symmetry(q_prim_vf, 1, -1, k, l, pb, mv)
                    case (BC_PERIODIC)
                        call s_periodic(q_prim_vf, 1, -1, k, l, pb, mv)
                    case (BC_SLIP_WALL)
                        call s_slip_wall(q_prim_vf, 1, -1, k, l)
                    case (BC_NO_SLIP_WALL)
                        call s_no_slip_wall(q_prim_vf, 1, -1, k, l)
                    case (BC_DIRICHLET)
                        call s_dirichlet(q_prim_vf, 1, -1, k, l)
                    end select

                    if (qbmm .and. (.not. polytropic) .and. &
                        (bc_type(1, -1)%sf(0, k, l) <= BC_GHOST_EXTRAP)) then
                        call s_qbmm_extrapolation(1, -1, k, l, pb, mv)
                    end if
                end do
            end do
        end if

        if (bc_x%end >= 0) then
            call s_mpi_sendrecv_variables_buffers(q_prim_vf, 1, 1, sys_size, pb, mv)
        else
            $:GPU_PARALLEL_LOOP(collapse=2)
            do l = 0, p
                do k = 0, n
                    select case (int(bc_type(1, 1)%sf(0, k, l)))
                    case (BC_CHAR_SUP_OUTFLOW:BC_GHOST_EXTRAP) ! Ghost-cell extrap. BC at end
                        call s_ghost_cell_extrapolation(q_prim_vf, 1, 1, k, l)
                    case (BC_REFLECTIVE)
                        call s_symmetry(q_prim_vf, 1, 1, k, l, pb, mv)
                    case (BC_PERIODIC)
                        call s_periodic(q_prim_vf, 1, 1, k, l, pb, mv)
                    case (BC_SLIP_WALL)
                        call s_slip_wall(q_prim_vf, 1, 1, k, l)
                    case (BC_NO_SLIP_WALL)
                        call s_no_slip_wall(q_prim_vf, 1, 1, k, l)
                    case (BC_DIRICHLET)
                        call s_dirichlet(q_prim_vf, 1, 1, k, l)
                    end select

                    if (qbmm .and. (.not. polytropic) .and. &
                        (bc_type(1, 1)%sf(0, k, l) <= BC_GHOST_EXTRAP)) then
                        call s_qbmm_extrapolation(1, 1, k, l, pb, mv)
                    end if
                end do
            end do
        end if

        ! Population of Buffers in y-direction

        if (n == 0) return

        if (bc_y%beg >= 0) then
            call s_mpi_sendrecv_variables_buffers(q_prim_vf, 2, -1, sys_size, pb, mv)
        else
            $:GPU_PARALLEL_LOOP(collapse=2)
            do l = 0, p
                do k = -buff_size, m + buff_size
                    select case (int(bc_type(2, -1)%sf(k, 0, l)))
                    case (BC_CHAR_SUP_OUTFLOW:BC_GHOST_EXTRAP)
                        call s_ghost_cell_extrapolation(q_prim_vf, 2, -1, k, l)
                    case (BC_AXIS)
                        call s_axis(q_prim_vf, pb, mv, k, l)
                    case (BC_REFLECTIVE)
                        call s_symmetry(q_prim_vf, 2, -1, k, l, pb, mv)
                    case (BC_PERIODIC)
                        call s_periodic(q_prim_vf, 2, -1, k, l, pb, mv)
                    case (BC_SLIP_WALL)
                        call s_slip_wall(q_prim_vf, 2, -1, k, l)
                    case (BC_NO_SLIP_WALL)
                        call s_no_slip_wall(q_prim_vf, 2, -1, k, l)
                    case (BC_DIRICHLET)
                        call s_dirichlet(q_prim_vf, 2, -1, k, l)
                    end select

                    if (qbmm .and. (.not. polytropic) .and. &
                        (bc_type(2, -1)%sf(k, 0, l) <= BC_GHOST_EXTRAP) .and. &
                        (bc_type(2, -1)%sf(k, 0, l) /= BC_AXIS)) then
                        call s_qbmm_extrapolation(2, -1, k, l, pb, mv)
                    end if
                end do
            end do
        end if

        if (bc_y%end >= 0) then
            call s_mpi_sendrecv_variables_buffers(q_prim_vf, 2, 1, sys_size, pb, mv)
        else
            $:GPU_PARALLEL_LOOP(collapse=2)
            do l = 0, p
                do k = -buff_size, m + buff_size
                    select case (int(bc_type(2, 1)%sf(k, 0, l)))
                    case (BC_CHAR_SUP_OUTFLOW:BC_GHOST_EXTRAP)
                        call s_ghost_cell_extrapolation(q_prim_vf, 2, 1, k, l)
                    case (BC_REFLECTIVE)
                        call s_symmetry(q_prim_vf, 2, 1, k, l, pb, mv)
                    case (BC_PERIODIC)
                        call s_periodic(q_prim_vf, 2, 1, k, l, pb, mv)
                    case (BC_SLIP_WALL)
                        call s_slip_wall(q_prim_vf, 2, 1, k, l)
                    case (BC_NO_SLIP_WALL)
                        call s_no_slip_wall(q_prim_vf, 2, 1, k, l)
                    case (BC_DIRICHLET)
                        call s_dirichlet(q_prim_vf, 2, 1, k, l)
                    end select

                    if (qbmm .and. (.not. polytropic) .and. &
                        (bc_type(2, 1)%sf(k, 0, l) <= BC_GHOST_EXTRAP)) then
                        call s_qbmm_extrapolation(2, 1, k, l, pb, mv)
                    end if
                end do
            end do
        end if

        ! Population of Buffers in z-direction

        if (p == 0) return

        if (bc_z%beg >= 0) then
            call s_mpi_sendrecv_variables_buffers(q_prim_vf, 3, -1, sys_size, pb, mv)
        else
            $:GPU_PARALLEL_LOOP(collapse=2)
            do l = -buff_size, n + buff_size
                do k = -buff_size, m + buff_size
                    select case (int(bc_type(3, -1)%sf(k, l, 0)))
                    case (BC_CHAR_SUP_OUTFLOW:BC_GHOST_EXTRAP)
                        call s_ghost_cell_extrapolation(q_prim_vf, 3, -1, k, l)
                    case (BC_REFLECTIVE)
                        call s_symmetry(q_prim_vf, 3, -1, k, l, pb, mv)
                    case (BC_PERIODIC)
                        call s_periodic(q_prim_vf, 3, -1, k, l, pb, mv)
                    case (BC_SLIP_WALL)
                        call s_slip_wall(q_prim_vf, 3, -1, k, l)
                    case (BC_NO_SLIP_WALL)
                        call s_no_slip_wall(q_prim_vf, 3, -1, k, l)
                    case (BC_DIRICHLET)
                        call s_dirichlet(q_prim_vf, 3, -1, k, l)
                    end select

                    if (qbmm .and. (.not. polytropic) .and. &
                        (bc_type(3, -1)%sf(k, l, 0) <= BC_GHOST_EXTRAP)) then
                        call s_qbmm_extrapolation(3, -1, k, l, pb, mv)
                    end if
                end do
            end do
        end if

        if (bc_z%end >= 0) then
            call s_mpi_sendrecv_variables_buffers(q_prim_vf, 3, 1, sys_size, pb, mv)
        else
            $:GPU_PARALLEL_LOOP(collapse=2)
            do l = -buff_size, n + buff_size
                do k = -buff_size, m + buff_size
                    select case (int(bc_type(3, 1)%sf(k, l, 0)))
                    case (BC_CHAR_SUP_OUTFLOW:BC_GHOST_EXTRAP)
                        call s_ghost_cell_extrapolation(q_prim_vf, 3, 1, k, l)
                    case (BC_REFLECTIVE)
                        call s_symmetry(q_prim_vf, 3, 1, k, l, pb, mv)
                    case (BC_PERIODIC)
                        call s_periodic(q_prim_vf, 3, 1, k, l, pb, mv)
                    case (BC_SlIP_WALL)
                        call s_slip_wall(q_prim_vf, 3, 1, k, l)
                    case (BC_NO_SLIP_WALL)
                        call s_no_slip_wall(q_prim_vf, 3, 1, k, l)
                    case (BC_DIRICHLET)
                        call s_dirichlet(q_prim_vf, 3, 1, k, l)
                    end select

                    if (qbmm .and. (.not. polytropic) .and. &
                        (bc_type(3, 1)%sf(k, l, 0) <= BC_GHOST_EXTRAP)) then
                        call s_qbmm_extrapolation(3, 1, k, l, pb, mv)
                    end if
                end do
            end do
        end if
        ! END: Population of Buffers in z-direction

    end subroutine s_populate_variables_buffers

    pure subroutine s_ghost_cell_extrapolation(q_prim_vf, bc_dir, bc_loc, k, l)
        $:GPU_ROUTINE(function_name='s_ghost_cell_extrapolation', &
            & parallelism='[seq]', cray_inline=True)
        type(scalar_field), dimension(sys_size), intent(inout) :: q_prim_vf
        integer, intent(in) :: bc_dir, bc_loc
        integer, intent(in) :: k, l

        integer :: j, i

        if (bc_dir == 1) then !< x-direction
            if (bc_loc == -1) then !bc_x%beg
                do i = 1, sys_size
                    do j = 1, buff_size
                        q_prim_vf(i)%sf(-j, k, l) = &
                            q_prim_vf(i)%sf(0, k, l)
                    end do
                end do
            else !< bc_x%end
                do i = 1, sys_size
                    do j = 1, buff_size
                        q_prim_vf(i)%sf(m + j, k, l) = &
                            q_prim_vf(i)%sf(m, k, l)
                    end do
                end do
            end if
        elseif (bc_dir == 2) then !< y-direction
            if (bc_loc == -1) then !< bc_y%beg
                do i = 1, sys_size
                    do j = 1, buff_size
                        q_prim_vf(i)%sf(k, -j, l) = &
                            q_prim_vf(i)%sf(k, 0, l)
                    end do
                end do
            else !< bc_y%end
                do i = 1, sys_size
                    do j = 1, buff_size
                        q_prim_vf(i)%sf(k, n + j, l) = &
                            q_prim_vf(i)%sf(k, n, l)
                    end do
                end do
            end if
        elseif (bc_dir == 3) then !< z-direction
            if (bc_loc == -1) then !< bc_z%beg
                do i = 1, sys_size
                    do j = 1, buff_size
                        q_prim_vf(i)%sf(k, l, -j) = &
                            q_prim_vf(i)%sf(k, l, 0)
                    end do
                end do
            else !< bc_z%end
                do i = 1, sys_size
                    do j = 1, buff_size
                        q_prim_vf(i)%sf(k, l, p + j) = &
                            q_prim_vf(i)%sf(k, l, p)
                    end do
                end do
            end if
        end if

    end subroutine s_ghost_cell_extrapolation

    pure subroutine s_symmetry(q_prim_vf, bc_dir, bc_loc, k, l, pb, mv)
        $:GPU_ROUTINE(parallelism='[seq]')
        type(scalar_field), dimension(sys_size), intent(inout) :: q_prim_vf
        real(wp), optional, dimension(idwbuff(1)%beg:, idwbuff(2)%beg:, idwbuff(3)%beg:, 1:, 1:), intent(inout) :: pb, mv
        integer, intent(in) :: bc_dir, bc_loc
        integer, intent(in) :: k, l

        integer :: j, q, i

        if (bc_dir == 1) then !< x-direction
            if (bc_loc == -1) then !< bc_x%beg
                do j = 1, buff_size
                    do i = 1, contxe
                        q_prim_vf(i)%sf(-j, k, l) = &
                            q_prim_vf(i)%sf(j - 1, k, l)
                    end do

                    q_prim_vf(momxb)%sf(-j, k, l) = &
                        -q_prim_vf(momxb)%sf(j - 1, k, l)

                    do i = momxb + 1, sys_size
                        q_prim_vf(i)%sf(-j, k, l) = &
                            q_prim_vf(i)%sf(j - 1, k, l)
                    end do

                    if (elasticity) then
                        do i = 1, shear_BC_flip_num
                            q_prim_vf(shear_BC_flip_indices(1, i))%sf(-j, k, l) = &
                                -q_prim_vf(shear_BC_flip_indices(1, i))%sf(j - 1, k, l)
                        end do
                    end if

                    if (hyperelasticity) then
                        q_prim_vf(xibeg)%sf(-j, k, l) = &
                            -q_prim_vf(xibeg)%sf(j - 1, k, l)
                    end if

                end do

                if (qbmm .and. .not. polytropic) then
                    do i = 1, nb
                        do q = 1, nnode
                            do j = 1, buff_size
                                pb(-j, k, l, q, i) = &
                                    pb(j - 1, k, l, q, i)
                                mv(-j, k, l, q, i) = &
                                    mv(j - 1, k, l, q, i)
                            end do
                        end do
                    end do
                end if
            else !< bc_x%end
                do j = 1, buff_size
                    do i = 1, contxe
                        q_prim_vf(i)%sf(m + j, k, l) = &
                            q_prim_vf(i)%sf(m - (j - 1), k, l)
                    end do

                    q_prim_vf(momxb)%sf(m + j, k, l) = &
                        -q_prim_vf(momxb)%sf(m - (j - 1), k, l)

                    do i = momxb + 1, sys_size
                        q_prim_vf(i)%sf(m + j, k, l) = &
                            q_prim_vf(i)%sf(m - (j - 1), k, l)
                    end do

                    if (elasticity) then
                        do i = 1, shear_BC_flip_num
                            q_prim_vf(shear_BC_flip_indices(1, i))%sf(m + j, k, l) = &
                                -q_prim_vf(shear_BC_flip_indices(1, i))%sf(m - (j - 1), k, l)
                        end do
                    end if

                    if (hyperelasticity) then
                        q_prim_vf(xibeg)%sf(m + j, k, l) = &
                            -q_prim_vf(xibeg)%sf(m - (j - 1), k, l)
                    end if
                end do
                if (qbmm .and. .not. polytropic) then

                    do i = 1, nb
                        do q = 1, nnode
                            do j = 1, buff_size
                                pb(m + j, k, l, q, i) = &
                                    pb(m - (j - 1), k, l, q, i)
                                mv(m + j, k, l, q, i) = &
                                    mv(m - (j - 1), k, l, q, i)
                            end do
                        end do
                    end do
                end if
            end if
        elseif (bc_dir == 2) then !< y-direction
            if (bc_loc == -1) then !< bc_y%beg
                do j = 1, buff_size
                    do i = 1, momxb
                        q_prim_vf(i)%sf(k, -j, l) = &
                            q_prim_vf(i)%sf(k, j - 1, l)
                    end do

                    q_prim_vf(momxb + 1)%sf(k, -j, l) = &
                        -q_prim_vf(momxb + 1)%sf(k, j - 1, l)

                    do i = momxb + 2, sys_size
                        q_prim_vf(i)%sf(k, -j, l) = &
                            q_prim_vf(i)%sf(k, j - 1, l)
                    end do

                    if (elasticity) then
                        do i = 1, shear_BC_flip_num
                            q_prim_vf(shear_BC_flip_indices(2, i))%sf(k, -j, l) = &
                                -q_prim_vf(shear_BC_flip_indices(2, i))%sf(k, j - 1, l)
                        end do
                    end if

                    if (hyperelasticity) then
                        q_prim_vf(xibeg + 1)%sf(k, -j, l) = &
                            -q_prim_vf(xibeg + 1)%sf(k, j - 1, l)
                    end if
                end do

                if (qbmm .and. .not. polytropic) then
                    do i = 1, nb
                        do q = 1, nnode
                            do j = 1, buff_size
                                pb(k, -j, l, q, i) = &
                                    pb(k, j - 1, l, q, i)
                                mv(k, -j, l, q, i) = &
                                    mv(k, j - 1, l, q, i)
                            end do
                        end do
                    end do
                end if
            else !< bc_y%end
                do j = 1, buff_size
                    do i = 1, momxb
                        q_prim_vf(i)%sf(k, n + j, l) = &
                            q_prim_vf(i)%sf(k, n - (j - 1), l)
                    end do

                    q_prim_vf(momxb + 1)%sf(k, n + j, l) = &
                        -q_prim_vf(momxb + 1)%sf(k, n - (j - 1), l)

                    do i = momxb + 2, sys_size
                        q_prim_vf(i)%sf(k, n + j, l) = &
                            q_prim_vf(i)%sf(k, n - (j - 1), l)
                    end do

                    if (elasticity) then
                        do i = 1, shear_BC_flip_num
                            q_prim_vf(shear_BC_flip_indices(2, i))%sf(k, n + j, l) = &
                                -q_prim_vf(shear_BC_flip_indices(2, i))%sf(k, n - (j - 1), l)
                        end do
                    end if

                    if (hyperelasticity) then
                        q_prim_vf(xibeg + 1)%sf(k, n + j, l) = &
                            -q_prim_vf(xibeg + 1)%sf(k, n - (j - 1), l)
                    end if
                end do

                if (qbmm .and. .not. polytropic) then
                    do i = 1, nb
                        do q = 1, nnode
                            do j = 1, buff_size
                                pb(k, n + j, l, q, i) = &
                                    pb(k, n - (j - 1), l, q, i)
                                mv(k, n + j, l, q, i) = &
                                    mv(k, n - (j - 1), l, q, i)
                            end do
                        end do
                    end do
                end if
            end if
        elseif (bc_dir == 3) then !< z-direction
            if (bc_loc == -1) then !< bc_z%beg
                do j = 1, buff_size
                    do i = 1, momxb + 1
                        q_prim_vf(i)%sf(k, l, -j) = &
                            q_prim_vf(i)%sf(k, l, j - 1)
                    end do

                    q_prim_vf(momxe)%sf(k, l, -j) = &
                        -q_prim_vf(momxe)%sf(k, l, j - 1)

                    do i = E_idx, sys_size
                        q_prim_vf(i)%sf(k, l, -j) = &
                            q_prim_vf(i)%sf(k, l, j - 1)
                    end do

                    if (elasticity) then
                        do i = 1, shear_BC_flip_num
                            q_prim_vf(shear_BC_flip_indices(3, i))%sf(k, l, -j) = &
                                -q_prim_vf(shear_BC_flip_indices(3, i))%sf(k, l, j - 1)
                        end do
                    end if

                    if (hyperelasticity) then
                        q_prim_vf(xiend)%sf(k, l, -j) = &
                            -q_prim_vf(xiend)%sf(k, l, j - 1)
                    end if
                end do

                if (qbmm .and. .not. polytropic) then
                    do i = 1, nb
                        do q = 1, nnode
                            do j = 1, buff_size
                                pb(k, l, -j, q, i) = &
                                    pb(k, l, j - 1, q, i)
                                mv(k, l, -j, q, i) = &
                                    mv(k, l, j - 1, q, i)
                            end do
                        end do
                    end do
                end if
            else !< bc_z%end
                do j = 1, buff_size
                    do i = 1, momxb + 1
                        q_prim_vf(i)%sf(k, l, p + j) = &
                            q_prim_vf(i)%sf(k, l, p - (j - 1))
                    end do

                    q_prim_vf(momxe)%sf(k, l, p + j) = &
                        -q_prim_vf(momxe)%sf(k, l, p - (j - 1))

                    do i = E_idx, sys_size
                        q_prim_vf(i)%sf(k, l, p + j) = &
                            q_prim_vf(i)%sf(k, l, p - (j - 1))
                    end do

                    if (elasticity) then
                        do i = 1, shear_BC_flip_num
                            q_prim_vf(shear_BC_flip_indices(3, i))%sf(k, l, p + j) = &
                                -q_prim_vf(shear_BC_flip_indices(3, i))%sf(k, l, p - (j - 1))
                        end do
                    end if

                    if (hyperelasticity) then
                        q_prim_vf(xiend)%sf(k, l, p + j) = &
                            -q_prim_vf(xiend)%sf(k, l, p - (j - 1))
                    end if
                end do

                if (qbmm .and. .not. polytropic) then
                    do i = 1, nb
                        do q = 1, nnode
                            do j = 1, buff_size
                                pb(k, l, p + j, q, i) = &
                                    pb(k, l, p - (j - 1), q, i)
                                mv(k, l, p + j, q, i) = &
                                    mv(k, l, p - (j - 1), q, i)
                            end do
                        end do
                    end do
                end if
            end if
        end if

    end subroutine s_symmetry

    pure subroutine s_periodic(q_prim_vf, bc_dir, bc_loc, k, l, pb, mv)
        $:GPU_ROUTINE(parallelism='[seq]')
        type(scalar_field), dimension(sys_size), intent(inout) :: q_prim_vf
        real(wp), optional, dimension(idwbuff(1)%beg:, idwbuff(2)%beg:, idwbuff(3)%beg:, 1:, 1:), intent(inout) :: pb, mv
        integer, intent(in) :: bc_dir, bc_loc
        integer, intent(in) :: k, l

        integer :: j, q, i

        if (bc_dir == 1) then !< x-direction
            if (bc_loc == -1) then !< bc_x%beg
                do i = 1, sys_size
                    do j = 1, buff_size
                        q_prim_vf(i)%sf(-j, k, l) = &
                            q_prim_vf(i)%sf(m - (j - 1), k, l)
                    end do
                end do

                if (qbmm .and. .not. polytropic) then
                    do i = 1, nb
                        do q = 1, nnode
                            do j = 1, buff_size
                                pb(-j, k, l, q, i) = &
                                    pb(m - (j - 1), k, l, q, i)
                                mv(-j, k, l, q, i) = &
                                    mv(m - (j - 1), k, l, q, i)
                            end do
                        end do
                    end do
                end if
            else !< bc_x%end
                do i = 1, sys_size
                    do j = 1, buff_size
                        q_prim_vf(i)%sf(m + j, k, l) = &
                            q_prim_vf(i)%sf(j - 1, k, l)
                    end do
                end do

                if (qbmm .and. .not. polytropic) then
                    do i = 1, nb
                        do q = 1, nnode
                            do j = 1, buff_size
                                pb(m + j, k, l, q, i) = &
                                    pb(j - 1, k, l, q, i)
                                mv(m + j, k, l, q, i) = &
                                    mv(j - 1, k, l, q, i)
                            end do
                        end do
                    end do
                end if
            end if
        elseif (bc_dir == 2) then !< y-direction
            if (bc_loc == -1) then !< bc_y%beg
                do i = 1, sys_size
                    do j = 1, buff_size
                        q_prim_vf(i)%sf(k, -j, l) = &
                            q_prim_vf(i)%sf(k, n - (j - 1), l)
                    end do
                end do

                if (qbmm .and. .not. polytropic) then
                    do i = 1, nb
                        do q = 1, nnode
                            do j = 1, buff_size
                                pb(k, -j, l, q, i) = &
                                    pb(k, n - (j - 1), l, q, i)
                                mv(k, -j, l, q, i) = &
                                    mv(k, n - (j - 1), l, q, i)
                            end do
                        end do
                    end do
                end if
            else !< bc_y%end
                do i = 1, sys_size
                    do j = 1, buff_size
                        q_prim_vf(i)%sf(k, n + j, l) = &
                            q_prim_vf(i)%sf(k, j - 1, l)
                    end do
                end do

                if (qbmm .and. .not. polytropic) then
                    do i = 1, nb
                        do q = 1, nnode
                            do j = 1, buff_size
                                pb(k, n + j, l, q, i) = &
                                    pb(k, (j - 1), l, q, i)
                                mv(k, n + j, l, q, i) = &
                                    mv(k, (j - 1), l, q, i)
                            end do
                        end do
                    end do
                end if
            end if
        elseif (bc_dir == 3) then !< z-direction
            if (bc_loc == -1) then !< bc_z%beg
                do i = 1, sys_size
                    do j = 1, buff_size
                        q_prim_vf(i)%sf(k, l, -j) = &
                            q_prim_vf(i)%sf(k, l, p - (j - 1))
                    end do
                end do

                if (qbmm .and. .not. polytropic) then
                    do i = 1, nb
                        do q = 1, nnode
                            do j = 1, buff_size
                                pb(k, l, -j, q, i) = &
                                    pb(k, l, p - (j - 1), q, i)
                                mv(k, l, -j, q, i) = &
                                    mv(k, l, p - (j - 1), q, i)
                            end do
                        end do
                    end do
                end if
            else !< bc_z%end
                do i = 1, sys_size
                    do j = 1, buff_size
                        q_prim_vf(i)%sf(k, l, p + j) = &
                            q_prim_vf(i)%sf(k, l, j - 1)
                    end do
                end do

                if (qbmm .and. .not. polytropic) then
                    do i = 1, nb
                        do q = 1, nnode
                            do j = 1, buff_size
                                pb(k, l, p + j, q, i) = &
                                    pb(k, l, j - 1, q, i)
                                mv(k, l, p + j, q, i) = &
                                    mv(k, l, j - 1, q, i)
                            end do
                        end do
                    end do
                end if
            end if
        end if

    end subroutine s_periodic

    pure subroutine s_axis(q_prim_vf, pb, mv, k, l)
        $:GPU_ROUTINE(parallelism='[seq]')
        type(scalar_field), dimension(sys_size), intent(inout) :: q_prim_vf
        real(wp), dimension(idwbuff(1)%beg:, idwbuff(2)%beg:, idwbuff(3)%beg:, 1:, 1:), intent(inout) :: pb, mv
        integer, intent(in) :: k, l

        integer :: j, q, i

        do j = 1, buff_size
            if (z_cc(l) < pi) then
                do i = 1, momxb
                    q_prim_vf(i)%sf(k, -j, l) = &
                        q_prim_vf(i)%sf(k, j - 1, l + ((p + 1)/2))
                end do

                q_prim_vf(momxb + 1)%sf(k, -j, l) = &
                    -q_prim_vf(momxb + 1)%sf(k, j - 1, l + ((p + 1)/2))

                q_prim_vf(momxe)%sf(k, -j, l) = &
                    -q_prim_vf(momxe)%sf(k, j - 1, l + ((p + 1)/2))

                do i = E_idx, sys_size
                    q_prim_vf(i)%sf(k, -j, l) = &
                        q_prim_vf(i)%sf(k, j - 1, l + ((p + 1)/2))
                end do
            else
                do i = 1, momxb
                    q_prim_vf(i)%sf(k, -j, l) = &
                        q_prim_vf(i)%sf(k, j - 1, l - ((p + 1)/2))
                end do

                q_prim_vf(momxb + 1)%sf(k, -j, l) = &
                    -q_prim_vf(momxb + 1)%sf(k, j - 1, l - ((p + 1)/2))

                q_prim_vf(momxe)%sf(k, -j, l) = &
                    -q_prim_vf(momxe)%sf(k, j - 1, l - ((p + 1)/2))

                do i = E_idx, sys_size
                    q_prim_vf(i)%sf(k, -j, l) = &
                        q_prim_vf(i)%sf(k, j - 1, l - ((p + 1)/2))
                end do
            end if
        end do

        if (qbmm .and. .not. polytropic) then
            do i = 1, nb
                do q = 1, nnode
                    do j = 1, buff_size
                        pb(k, -j, l, q, i) = &
                            pb(k, j - 1, l - ((p + 1)/2), q, i)
                        mv(k, -j, l, q, i) = &
                            mv(k, j - 1, l - ((p + 1)/2), q, i)
                    end do
                end do
            end do
        end if

    end subroutine s_axis

    pure subroutine s_slip_wall(q_prim_vf, bc_dir, bc_loc, k, l)
        $:GPU_ROUTINE(function_name='s_slip_wall',parallelism='[seq]', &
            & cray_inline=True)
        type(scalar_field), dimension(sys_size), intent(inout) :: q_prim_vf
        integer, intent(in) :: bc_dir, bc_loc
        integer, intent(in) :: k, l

        integer :: j, i

        if (bc_dir == 1) then !< x-direction
            if (bc_loc == -1) then !< bc_x%beg
                do i = 1, sys_size
                    do j = 1, buff_size
                        if (i == momxb) then
                            q_prim_vf(i)%sf(-j, k, l) = &
                                -q_prim_vf(i)%sf(j - 1, k, l) + 2._wp*bc_x%vb1
                        else
                            q_prim_vf(i)%sf(-j, k, l) = &
                                q_prim_vf(i)%sf(0, k, l)
                        end if
                    end do
                end do
            else !< bc_x%end
                do i = 1, sys_size
                    do j = 1, buff_size
                        if (i == momxb) then
                            q_prim_vf(i)%sf(m + j, k, l) = &
                                -q_prim_vf(i)%sf(m - (j - 1), k, l) + 2._wp*bc_x%ve1
                        else
                            q_prim_vf(i)%sf(m + j, k, l) = &
                                q_prim_vf(i)%sf(m, k, l)
                        end if
                    end do
                end do
            end if
        elseif (bc_dir == 2) then !< y-direction
            if (bc_loc == -1) then !< bc_y%beg
                do i = 1, sys_size
                    do j = 1, buff_size
                        if (i == momxb + 1) then
                            q_prim_vf(i)%sf(k, -j, l) = &
                                -q_prim_vf(i)%sf(k, j - 1, l) + 2._wp*bc_y%vb2
                        else
                            q_prim_vf(i)%sf(k, -j, l) = &
                                q_prim_vf(i)%sf(k, 0, l)
                        end if
                    end do
                end do
            else !< bc_y%end
                do i = 1, sys_size
                    do j = 1, buff_size
                        if (i == momxb + 1) then
                            q_prim_vf(i)%sf(k, n + j, l) = &
                                -q_prim_vf(i)%sf(k, n - (j - 1), l) + 2._wp*bc_y%ve2
                        else
                            q_prim_vf(i)%sf(k, n + j, l) = &
                                q_prim_vf(i)%sf(k, n, l)
                        end if
                    end do
                end do
            end if
        elseif (bc_dir == 3) then !< z-direction
            if (bc_loc == -1) then !< bc_z%beg
                do i = 1, sys_size
                    do j = 1, buff_size
                        if (i == momxe) then
                            q_prim_vf(i)%sf(k, l, -j) = &
                                -q_prim_vf(i)%sf(k, l, j - 1) + 2._wp*bc_z%vb3
                        else
                            q_prim_vf(i)%sf(k, l, -j) = &
                                q_prim_vf(i)%sf(k, l, 0)
                        end if
                    end do
                end do
            else !< bc_z%end
                do i = 1, sys_size
                    do j = 1, buff_size
                        if (i == momxe) then
                            q_prim_vf(i)%sf(k, l, p + j) = &
                                -q_prim_vf(i)%sf(k, l, p - (j - 1)) + 2._wp*bc_z%ve3
                        else
                            q_prim_vf(i)%sf(k, l, p + j) = &
                                q_prim_vf(i)%sf(k, l, p)
                        end if
                    end do
                end do
            end if
        end if

    end subroutine s_slip_wall

    pure subroutine s_no_slip_wall(q_prim_vf, bc_dir, bc_loc, k, l)
        $:GPU_ROUTINE(function_name='s_no_slip_wall',parallelism='[seq]', &
            & cray_inline=True)

        type(scalar_field), dimension(sys_size), intent(inout) :: q_prim_vf
        integer, intent(in) :: bc_dir, bc_loc
        integer, intent(in) :: k, l

        integer :: j, i

        if (bc_dir == 1) then !< x-direction
            if (bc_loc == -1) then !< bc_x%beg
                do i = 1, sys_size
                    do j = 1, buff_size
                        if (i == momxb) then
                            q_prim_vf(i)%sf(-j, k, l) = &
                                -q_prim_vf(i)%sf(j - 1, k, l) + 2._wp*bc_x%vb1
                        elseif (i == momxb + 1 .and. num_dims > 1) then
                            q_prim_vf(i)%sf(-j, k, l) = &
                                -q_prim_vf(i)%sf(j - 1, k, l) + 2._wp*bc_x%vb2
                        elseif (i == momxb + 2 .and. num_dims > 2) then
                            q_prim_vf(i)%sf(-j, k, l) = &
                                -q_prim_vf(i)%sf(j - 1, k, l) + 2._wp*bc_x%vb3
                        else
                            q_prim_vf(i)%sf(-j, k, l) = &
                                q_prim_vf(i)%sf(0, k, l)
                        end if
                    end do
                end do
            else !< bc_x%end
                do i = 1, sys_size
                    do j = 1, buff_size
                        if (i == momxb) then
                            q_prim_vf(i)%sf(m + j, k, l) = &
                                -q_prim_vf(i)%sf(m - (j - 1), k, l) + 2._wp*bc_x%ve1
                        elseif (i == momxb + 1 .and. num_dims > 1) then
                            q_prim_vf(i)%sf(m + j, k, l) = &
                                -q_prim_vf(i)%sf(m - (j - 1), k, l) + 2._wp*bc_x%ve2
                        elseif (i == momxb + 2 .and. num_dims > 2) then
                            q_prim_vf(i)%sf(m + j, k, l) = &
                                -q_prim_vf(i)%sf(m - (j - 1), k, l) + 2._wp*bc_x%ve3
                        else
                            q_prim_vf(i)%sf(m + j, k, l) = &
                                q_prim_vf(i)%sf(m, k, l)
                        end if
                    end do
                end do
            end if
        elseif (bc_dir == 2) then !< y-direction
            if (bc_loc == -1) then !< bc_y%beg
                do i = 1, sys_size
                    do j = 1, buff_size
                        if (i == momxb) then
                            q_prim_vf(i)%sf(k, -j, l) = &
                                -q_prim_vf(i)%sf(k, j - 1, l) + 2._wp*bc_y%vb1
                        elseif (i == momxb + 1 .and. num_dims > 1) then
                            q_prim_vf(i)%sf(k, -j, l) = &
                                -q_prim_vf(i)%sf(k, j - 1, l) + 2._wp*bc_y%vb2
                        elseif (i == momxb + 2 .and. num_dims > 2) then
                            q_prim_vf(i)%sf(k, -j, l) = &
                                -q_prim_vf(i)%sf(k, j - 1, l) + 2._wp*bc_y%vb3
                        else
                            q_prim_vf(i)%sf(k, -j, l) = &
                                q_prim_vf(i)%sf(k, 0, l)
                        end if
                    end do
                end do
            else !< bc_y%end
                do i = 1, sys_size
                    do j = 1, buff_size
                        if (i == momxb) then
                            q_prim_vf(i)%sf(k, n + j, l) = &
                                -q_prim_vf(i)%sf(k, n - (j - 1), l) + 2._wp*bc_y%ve1
                        elseif (i == momxb + 1 .and. num_dims > 1) then
                            q_prim_vf(i)%sf(k, n + j, l) = &
                                -q_prim_vf(i)%sf(k, n - (j - 1), l) + 2._wp*bc_y%ve2
                        elseif (i == momxb + 2 .and. num_dims > 2) then
                            q_prim_vf(i)%sf(k, n + j, l) = &
                                -q_prim_vf(i)%sf(k, n - (j - 1), l) + 2._wp*bc_y%ve3
                        else
                            q_prim_vf(i)%sf(k, n + j, l) = &
                                q_prim_vf(i)%sf(k, n, l)
                        end if
                    end do
                end do
            end if
        elseif (bc_dir == 3) then !< z-direction
            if (bc_loc == -1) then !< bc_z%beg
                do i = 1, sys_size
                    do j = 1, buff_size
                        if (i == momxb) then
                            q_prim_vf(i)%sf(k, l, -j) = &
                                -q_prim_vf(i)%sf(k, l, j - 1) + 2._wp*bc_z%vb1
                        elseif (i == momxb + 1 .and. num_dims > 1) then
                            q_prim_vf(i)%sf(k, l, -j) = &
                                -q_prim_vf(i)%sf(k, l, j - 1) + 2._wp*bc_z%vb2
                        elseif (i == momxb + 2 .and. num_dims > 2) then
                            q_prim_vf(i)%sf(k, l, -j) = &
                                -q_prim_vf(i)%sf(k, l, j - 1) + 2._wp*bc_z%vb3
                        else
                            q_prim_vf(i)%sf(k, l, -j) = &
                                q_prim_vf(i)%sf(k, l, 0)
                        end if
                    end do
                end do
            else !< bc_z%end
                do i = 1, sys_size
                    do j = 1, buff_size
                        if (i == momxb) then
                            q_prim_vf(i)%sf(k, l, p + j) = &
                                -q_prim_vf(i)%sf(k, l, p - (j - 1)) + 2._wp*bc_z%ve1
                        elseif (i == momxb + 1 .and. num_dims > 1) then
                            q_prim_vf(i)%sf(k, l, p + j) = &
                                -q_prim_vf(i)%sf(k, l, p - (j - 1)) + 2._wp*bc_z%ve2
                        elseif (i == momxb + 2 .and. num_dims > 2) then
                            q_prim_vf(i)%sf(k, l, p + j) = &
                                -q_prim_vf(i)%sf(k, l, p - (j - 1)) + 2._wp*bc_z%ve3
                        else
                            q_prim_vf(i)%sf(k, l, p + j) = &
                                q_prim_vf(i)%sf(k, l, p)
                        end if
                    end do
                end do
            end if
        end if

    end subroutine s_no_slip_wall

    pure subroutine s_dirichlet(q_prim_vf, bc_dir, bc_loc, k, l)
        $:GPU_ROUTINE(function_name='s_dirichlet',parallelism='[seq]', &
            & cray_inline=True)
        type(scalar_field), dimension(sys_size), intent(inout) :: q_prim_vf
        integer, intent(in) :: bc_dir, bc_loc
        integer, intent(in) :: k, l

        integer :: j, i

#ifdef MFC_SIMULATION
        if (bc_dir == 1) then !< x-direction
            if (bc_loc == -1) then !bc_x%beg
                do i = 1, sys_size
                    do j = 1, buff_size
                        q_prim_vf(i)%sf(-j, k, l) = &
                            bc_buffers(1, -1)%sf(i, k, l)
                    end do
                end do
            else !< bc_x%end
                do i = 1, sys_size
                    do j = 1, buff_size
                        q_prim_vf(i)%sf(m + j, k, l) = &
                            bc_buffers(1, 1)%sf(i, k, l)
                    end do
                end do
            end if
        elseif (bc_dir == 2) then !< y-direction
            if (bc_loc == -1) then !< bc_y%beg
                do i = 1, sys_size
                    do j = 1, buff_size
                        q_prim_vf(i)%sf(k, -j, l) = &
                            bc_buffers(2, -1)%sf(k, i, l)
                    end do
                end do
            else !< bc_y%end
                do i = 1, sys_size
                    do j = 1, buff_size
                        q_prim_vf(i)%sf(k, n + j, l) = &
                            bc_buffers(2, 1)%sf(k, i, l)
                    end do
                end do
            end if
        elseif (bc_dir == 3) then !< z-direction
            if (bc_loc == -1) then !< bc_z%beg
                do i = 1, sys_size
                    do j = 1, buff_size
                        q_prim_vf(i)%sf(k, l, -j) = &
                            bc_buffers(3, -1)%sf(k, l, i)
                    end do
                end do
            else !< bc_z%end
                do i = 1, sys_size
                    do j = 1, buff_size
                        q_prim_vf(i)%sf(k, l, p + j) = &
                            bc_buffers(3, 1)%sf(k, l, i)
                    end do
                end do
            end if
        end if
#else
        call s_ghost_cell_extrapolation(q_prim_vf, bc_dir, bc_loc, k, l)
#endif

    end subroutine s_dirichlet

    pure subroutine s_qbmm_extrapolation(bc_dir, bc_loc, k, l, pb, mv)
        $:GPU_ROUTINE(parallelism='[seq]')
        real(wp), optional, dimension(idwbuff(1)%beg:, idwbuff(2)%beg:, idwbuff(3)%beg:, 1:, 1:), intent(inout) :: pb, mv
        integer, intent(in) :: bc_dir, bc_loc
        integer, intent(in) :: k, l

        integer :: j, q, i

        if (bc_dir == 1) then !< x-direction
            if (bc_loc == -1) then !bc_x%beg
                do i = 1, nb
                    do q = 1, nnode
                        do j = 1, buff_size
                            pb(-j, k, l, q, i) = pb(0, k, l, q, i)
                            mv(-j, k, l, q, i) = mv(0, k, l, q, i)
                        end do
                    end do
                end do
            else !< bc_x%end
                do i = 1, nb
                    do q = 1, nnode
                        do j = 1, buff_size
                            pb(m + j, k, l, q, i) = pb(m, k, l, q, i)
                            mv(m + j, k, l, q, i) = mv(m, k, l, q, i)
                        end do
                    end do
                end do
            end if
        elseif (bc_dir == 2) then !< y-direction
            if (bc_loc == -1) then !< bc_y%beg
                do i = 1, nb
                    do q = 1, nnode
                        do j = 1, buff_size
                            pb(k, -j, l, q, i) = pb(k, 0, l, q, i)
                            mv(k, -j, l, q, i) = mv(k, 0, l, q, i)
                        end do
                    end do
                end do
            else !< bc_y%end
                do i = 1, nb
                    do q = 1, nnode
                        do j = 1, buff_size
                            pb(k, n + j, l, q, i) = pb(k, n, l, q, i)
                            mv(k, n + j, l, q, i) = mv(k, n, l, q, i)
                        end do
                    end do
                end do
            end if
        elseif (bc_dir == 3) then !< z-direction
            if (bc_loc == -1) then !< bc_z%beg
                do i = 1, nb
                    do q = 1, nnode
                        do j = 1, buff_size
                            pb(k, l, -j, q, i) = pb(k, l, 0, q, i)
                            mv(k, l, -j, q, i) = mv(k, l, 0, q, i)
                        end do
                    end do
                end do
            else !< bc_z%end
                do i = 1, nb
                    do q = 1, nnode
                        do j = 1, buff_size
                            pb(k, l, p + j, q, i) = pb(k, l, p, q, i)
                            mv(k, l, p + j, q, i) = mv(k, l, p, q, i)
                        end do
                    end do
                end do
            end if
        end if

    end subroutine s_qbmm_extrapolation

    impure subroutine s_populate_capillary_buffers(c_divs, bc_type)

        type(scalar_field), dimension(num_dims + 1), intent(inout) :: c_divs
        type(integer_field), dimension(1:num_dims, -1:1), intent(in) :: bc_type

        integer :: k, l

        !< x-direction
        if (bc_x%beg >= 0) then
            call s_mpi_sendrecv_variables_buffers(c_divs, 1, -1, num_dims + 1)
        else
            $:GPU_PARALLEL_LOOP(collapse=2)
            do l = 0, p
                do k = 0, n
                    select case (bc_type(1, -1)%sf(0, k, l))
                    case (BC_PERIODIC)
                        call s_color_function_periodic(c_divs, 1, -1, k, l)
                    case (BC_REFLECTIVE)
                        call s_color_function_reflective(c_divs, 1, -1, k, l)
                    case default
                        call s_color_function_ghost_cell_extrapolation(c_divs, 1, -1, k, l)
                    end select
                end do
            end do
        end if

        if (bc_x%end >= 0) then
            call s_mpi_sendrecv_variables_buffers(c_divs, 1, 1, num_dims + 1)
        else
            $:GPU_PARALLEL_LOOP(collapse=2)
            do l = 0, p
                do k = 0, n
                    select case (bc_type(1, 1)%sf(0, k, l))
                    case (BC_PERIODIC)
                        call s_color_function_periodic(c_divs, 1, 1, k, l)
                    case (BC_REFLECTIVE)
                        call s_color_function_reflective(c_divs, 1, 1, k, l)
                    case default
                        call s_color_function_ghost_cell_extrapolation(c_divs, 1, 1, k, l)
                    end select
                end do
            end do
        end if

        if (n == 0) return

        !< y-direction
        if (bc_y%beg >= 0) then
            call s_mpi_sendrecv_variables_buffers(c_divs, 2, -1, num_dims + 1)
        else
            $:GPU_PARALLEL_LOOP(collapse=2)
            do l = 0, p
                do k = -buff_size, m + buff_size
                    select case (bc_type(2, -1)%sf(k, 0, l))
                    case (BC_PERIODIC)
                        call s_color_function_periodic(c_divs, 2, -1, k, l)
                    case (BC_REFLECTIVE)
                        call s_color_function_reflective(c_divs, 2, -1, k, l)
                    case default
                        call s_color_function_ghost_cell_extrapolation(c_divs, 2, -1, k, l)
                    end select
                end do
            end do
        end if

        if (bc_y%end >= 0) then
            call s_mpi_sendrecv_variables_buffers(c_divs, 2, 1, num_dims + 1)
        else
            $:GPU_PARALLEL_LOOP(collapse=2)
            do l = 0, p
                do k = -buff_size, m + buff_size
                    select case (bc_type(2, 1)%sf(k, 0, l))
                    case (BC_PERIODIC)
                        call s_color_function_periodic(c_divs, 2, 1, k, l)
                    case (BC_REFLECTIVE)
                        call s_color_function_reflective(c_divs, 2, 1, k, l)
                    case default
                        call s_color_function_ghost_cell_extrapolation(c_divs, 2, 1, k, l)
                    end select
                end do
            end do
        end if

        if (p == 0) return

        !< z-direction
        if (bc_z%beg >= 0) then
            call s_mpi_sendrecv_variables_buffers(c_divs, 3, -1, num_dims + 1)
        else
            $:GPU_PARALLEL_LOOP(collapse=2)
            do l = -buff_size, n + buff_size
                do k = -buff_size, m + buff_size
                    select case (bc_type(3, -1)%sf(k, l, 0))
                    case (BC_PERIODIC)
                        call s_color_function_periodic(c_divs, 3, -1, k, l)
                    case (BC_REFLECTIVE)
                        call s_color_function_reflective(c_divs, 3, -1, k, l)
                    case default
                        call s_color_function_ghost_cell_extrapolation(c_divs, 3, -1, k, l)
                    end select
                end do
            end do
        end if

        if (bc_z%end >= 0) then
            call s_mpi_sendrecv_variables_buffers(c_divs, 3, 1, num_dims + 1)
        else
            $:GPU_PARALLEL_LOOP(collapse=2)
            do l = -buff_size, n + buff_size
                do k = -buff_size, m + buff_size
                    select case (bc_type(3, 1)%sf(k, l, 0))
                    case (BC_PERIODIC)
                        call s_color_function_periodic(c_divs, 3, 1, k, l)
                    case (BC_REFLECTIVE)
                        call s_color_function_reflective(c_divs, 3, 1, k, l)
                    case default
                        call s_color_function_ghost_cell_extrapolation(c_divs, 3, 1, k, l)
                    end select
                end do
            end do
        end if
    end subroutine s_populate_capillary_buffers

    pure subroutine s_color_function_periodic(c_divs, bc_dir, bc_loc, k, l)
        $:GPU_ROUTINE(function_name='s_color_function_periodic', &
            & parallelism='[seq]', cray_inline=True)
        type(scalar_field), dimension(num_dims + 1), intent(inout) :: c_divs
        integer, intent(in) :: bc_dir, bc_loc
        integer, intent(in) :: k, l

        integer :: j, i

        if (bc_dir == 1) then !< x-direction
            if (bc_loc == -1) then !bc_x%beg
                do i = 1, num_dims + 1
                    do j = 1, buff_size
                        c_divs(i)%sf(-j, k, l) = c_divs(i)%sf(m - (j - 1), k, l)
                    end do
                end do
            else !< bc_x%end
                do i = 1, num_dims + 1
                    do j = 1, buff_size
                        c_divs(i)%sf(m + j, k, l) = c_divs(i)%sf(j - 1, k, l)
                    end do
                end do
            end if
        elseif (bc_dir == 2) then !< y-direction
            if (bc_loc == -1) then !< bc_y%beg
                do i = 1, num_dims + 1
                    do j = 1, buff_size
                        c_divs(i)%sf(k, -j, l) = c_divs(i)%sf(k, n - (j - 1), l)
                    end do
                end do
            else !< bc_y%end
                do i = 1, num_dims + 1
                    do j = 1, buff_size
                        c_divs(i)%sf(k, n + j, l) = c_divs(i)%sf(k, j - 1, l)
                    end do
                end do
            end if
        elseif (bc_dir == 3) then !< z-direction
            if (bc_loc == -1) then !< bc_z%beg
                do i = 1, num_dims + 1
                    do j = 1, buff_size
                        c_divs(i)%sf(k, l, -j) = c_divs(i)%sf(k, l, p - (j - 1))
                    end do
                end do
            else !< bc_z%end
                do i = 1, num_dims + 1
                    do j = 1, buff_size
                        c_divs(i)%sf(k, l, p + j) = c_divs(i)%sf(k, l, j - 1)
                    end do
                end do
            end if
        end if

    end subroutine s_color_function_periodic

    pure subroutine s_color_function_reflective(c_divs, bc_dir, bc_loc, k, l)
        $:GPU_ROUTINE(function_name='s_color_function_reflective', &
            & parallelism='[seq]', cray_inline=True)
        type(scalar_field), dimension(num_dims + 1), intent(inout) :: c_divs
        integer, intent(in) :: bc_dir, bc_loc
        integer, intent(in) :: k, l

        integer :: j, i

        if (bc_dir == 1) then !< x-direction
            if (bc_loc == -1) then !bc_x%beg
                do i = 1, num_dims + 1
                    do j = 1, buff_size
                        if (i == bc_dir) then
                            c_divs(i)%sf(-j, k, l) = -c_divs(i)%sf(j - 1, k, l)
                        else
                            c_divs(i)%sf(-j, k, l) = c_divs(i)%sf(j - 1, k, l)
                        end if
                    end do
                end do
            else !< bc_x%end
                do i = 1, num_dims + 1
                    do j = 1, buff_size
                        if (i == bc_dir) then
                            c_divs(i)%sf(m + j, k, l) = -c_divs(i)%sf(m - (j - 1), k, l)
                        else
                            c_divs(i)%sf(m + j, k, l) = c_divs(i)%sf(m - (j - 1), k, l)
                        end if
                    end do
                end do
            end if
        elseif (bc_dir == 2) then !< y-direction
            if (bc_loc == -1) then !< bc_y%beg
                do i = 1, num_dims + 1
                    do j = 1, buff_size
                        if (i == bc_dir) then
                            c_divs(i)%sf(k, -j, l) = -c_divs(i)%sf(k, j - 1, l)
                        else
                            c_divs(i)%sf(k, -j, l) = c_divs(i)%sf(k, j - 1, l)
                        end if
                    end do
                end do
            else !< bc_y%end
                do i = 1, num_dims + 1
                    do j = 1, buff_size
                        if (i == bc_dir) then
                            c_divs(i)%sf(k, n + j, l) = -c_divs(i)%sf(k, n - (j - 1), l)
                        else
                            c_divs(i)%sf(k, n + j, l) = c_divs(i)%sf(k, n - (j - 1), l)
                        end if
                    end do
                end do
            end if
        elseif (bc_dir == 3) then !< z-direction
            if (bc_loc == -1) then !< bc_z%beg
                do i = 1, num_dims + 1
                    do j = 1, buff_size
                        if (i == bc_dir) then
                            c_divs(i)%sf(k, l, -j) = -c_divs(i)%sf(k, l, j - 1)
                        else
                            c_divs(i)%sf(k, l, -j) = c_divs(i)%sf(k, l, j - 1)
                        end if
                    end do
                end do
            else !< bc_z%end
                do i = 1, num_dims + 1
                    do j = 1, buff_size
                        if (i == bc_dir) then
                            c_divs(i)%sf(k, l, p + j) = -c_divs(i)%sf(k, l, p - (j - 1))
                        else
                            c_divs(i)%sf(k, l, p + j) = c_divs(i)%sf(k, l, p - (j - 1))
                        end if
                    end do
                end do
            end if
        end if

    end subroutine s_color_function_reflective

    pure subroutine s_color_function_ghost_cell_extrapolation(c_divs, bc_dir, bc_loc, k, l)
        $:GPU_ROUTINE(function_name='s_color_function_ghost_cell_extrapolation', &
            & parallelism='[seq]', cray_inline=True)
        type(scalar_field), dimension(num_dims + 1), intent(inout) :: c_divs
        integer, intent(in) :: bc_dir, bc_loc
        integer, intent(in) :: k, l

        integer :: j, i

        if (bc_dir == 1) then !< x-direction
            if (bc_loc == -1) then !bc_x%beg
                do i = 1, num_dims + 1
                    do j = 1, buff_size
                        c_divs(i)%sf(-j, k, l) = c_divs(i)%sf(0, k, l)
                    end do
                end do
            else !< bc_x%end
                do i = 1, num_dims + 1
                    do j = 1, buff_size
                        c_divs(i)%sf(m + j, k, l) = c_divs(i)%sf(m, k, l)
                    end do
                end do
            end if
        elseif (bc_dir == 2) then !< y-direction
            if (bc_loc == -1) then !< bc_y%beg
                do i = 1, num_dims + 1
                    do j = 1, buff_size
                        c_divs(i)%sf(k, -j, l) = c_divs(i)%sf(k, 0, l)
                    end do
                end do
            else !< bc_y%end
                do i = 1, num_dims + 1
                    do j = 1, buff_size
                        c_divs(i)%sf(k, n + j, l) = c_divs(i)%sf(k, n, l)
                    end do
                end do
            end if
        elseif (bc_dir == 3) then !< z-direction
            if (bc_loc == -1) then !< bc_z%beg
                do i = 1, num_dims + 1
                    do j = 1, buff_size
                        c_divs(i)%sf(k, l, -j) = c_divs(i)%sf(k, l, 0)
                    end do
                end do
            else !< bc_z%end
                do i = 1, num_dims + 1
                    do j = 1, buff_size
                        c_divs(i)%sf(k, l, p + j) = c_divs(i)%sf(k, l, p)
                    end do
                end do
            end if
        end if

    end subroutine s_color_function_ghost_cell_extrapolation

    impure subroutine s_populate_F_igr_buffers(bc_type, jac)

        type(integer_field), dimension(1:num_dims, -1:1), intent(in) :: bc_type
        real(wp), target, dimension(idwbuff(1)%beg:, idwbuff(2)%beg:, idwbuff(3)%beg:), intent(inout) :: jac

        integer :: j, k, l

        !$acc kernels
        jac_sf(1)%sf => jac
        !$acc end kernels

        if (bc_x%beg >= 0) then
            call s_mpi_sendrecv_variables_buffers(jac_sf, 1, -1, 1)
        else
            !$acc parallel loop gang vector collapse(2) default(present)
            do l = 0, p
                do k = 0, n
                    select case (bc_type(1, -1)%sf(0, k, l))
                    case (BC_PERIODIC)
                        do j = 1, buff_size
                            jac(-j, k, l) = jac(m - j + 1, k, l)
                        end do
                    case (BC_REFLECTIVE)
                        do j = 1, buff_size
                            jac(-j, k, l) = jac(j - 1, k, l)
                        end do
                    case default
                        do j = 1, buff_size
                            jac(-j, k, l) = jac(0, k, l)
                        end do
                    end select
                end do
            end do
        end if

        if (bc_x%end >= 0) then
            call s_mpi_sendrecv_variables_buffers(jac_sf, 1, 1, 1)
        else
            !$acc parallel loop collapse(2) gang vector default(present)
            do l = 0, p
                do k = 0, n
                    select case (bc_type(1, 1)%sf(0, k, l))
                    case (BC_PERIODIC)
                        do j = 1, buff_size
                            jac(m + j, k, l) = jac(j - 1, k, l)
                        end do
                    case (BC_REFLECTIVE)
                        do j = 1, buff_size
                            jac(m + j, k, l) = jac(m - (j - 1), k, l)
                        end do
                    case default
                        do j = 1, buff_size
                            jac(m + j, k, l) = jac(m, k, l)
                        end do
                    end select
                end do
            end do
        end if

        if (n == 0) then
            return
        else if (bc_y%beg >= 0) then
            call s_mpi_sendrecv_variables_buffers(jac_sf, 2, -1, 1)
        else
            !$acc parallel loop collapse(2) gang vector default(present)
            do l = 0, p
                do k = idwbuff(1)%beg, idwbuff(1)%end
                    select case (bc_type(2, -1)%sf(k, 0, l))
                    case (BC_PERIODIC)
                        do j = 1, buff_size
                            jac(k, -j, l) = jac(k, n - j + 1, l)
                        end do
                    case (BC_REFLECTIVE)
                        do j = 1, buff_size
                            jac(k, -j, l) = jac(k, j - 1, l)
                        end do
                    case default
                        do j = 1, buff_size
                            jac(k, -j, l) = jac(k, 0, l)
                        end do
                    end select
                end do
            end do
        end if

        if (bc_y%end >= 0) then
            call s_mpi_sendrecv_variables_buffers(jac_sf, 2, 1, 1)
        else
            !$acc parallel loop collapse(2) gang vector default(present)
            do l = 0, p
                do k = idwbuff(1)%beg, idwbuff(1)%end
                    select case (bc_type(2, 1)%sf(k, 0, l))
                    case (BC_PERIODIC)
                        do j = 1, buff_size
                            jac(k, n + j, l) = jac(k, j - 1, l)
                        end do
                    case (BC_REFLECTIVE)
                        do j = 1, buff_size
                            jac(k, n + j, l) = jac(k, n - (j - 1), l)
                        end do
                    case default
                        do j = 1, buff_size
                            jac(k, n + j, l) = jac(k, n, l)
                        end do
                    end select
                end do
            end do
        end if

        if (p == 0) then
            return
        else if (bc_z%beg >= 0) then
            call s_mpi_sendrecv_variables_buffers(jac_sf, 3, -1, 1)
        else
            !$acc parallel loop collapse(2) gang vector default(present)
            do l = idwbuff(2)%beg, idwbuff(2)%end
                do k = idwbuff(1)%beg, idwbuff(1)%end
                    select case (bc_type(3, -1)%sf(k, l, 0))
                    case (BC_PERIODIC)
                        do j = 1, buff_size
                            jac(k, l, -j) = jac(k, l, p - j + 1)
                        end do
                    case (BC_REFLECTIVE)
                        do j = 1, buff_size
                            jac(k, l, -j) = jac(k, l, j - 1)
                        end do
                    case default
                        do j = 1, buff_size
                            jac(k, l, -j) = jac(k, l, 0)
                        end do
                    end select
                end do
            end do
        end if

        if (bc_z%end >= 0) then
            call s_mpi_sendrecv_variables_buffers(jac_sf, 3, 1, 1)
        else
            !$acc parallel loop gang vector collapse(2) default(present)
            do l = idwbuff(2)%beg, idwbuff(2)%end
                do k = idwbuff(1)%beg, idwbuff(1)%end
                    select case (bc_type(3, 1)%sf(k, l, 0))
                    case (BC_PERIODIC)
                        do j = 1, buff_size
                            jac(k, l, p + j) = jac(k, l, j - 1)
                        end do
                    case (BC_REFLECTIVE)
                        do j = 1, buff_size
                            jac(k, l, p + j) = jac(k, l, p - (j - 1))
                        end do
                    case default
                        do j = 1, buff_size
                            jac(k, l, p + j) = jac(k, l, p)
                        end do
                    end select
                end do
            end do
        end if

    end subroutine s_populate_F_igr_buffers

    impure subroutine s_create_mpi_types(bc_type)

        type(integer_field), dimension(1:num_dims, -1:1) :: bc_type

#ifdef MFC_MPI
        integer :: dir, loc
        integer, dimension(3) :: sf_start_idx, sf_extents_loc
        integer :: ierr

        do dir = 1, num_dims
            do loc = -1, 1, 2
                sf_start_idx = (/0, 0, 0/)
                sf_extents_loc = shape(bc_type(dir, loc)%sf)

                call MPI_TYPE_CREATE_SUBARRAY(num_dims, sf_extents_loc, sf_extents_loc, sf_start_idx, &
                                              MPI_ORDER_FORTRAN, MPI_INTEGER, MPI_BC_TYPE_TYPE(dir, loc), ierr)
                call MPI_TYPE_COMMIT(MPI_BC_TYPE_TYPE(dir, loc), ierr)
            end do
        end do

        do dir = 1, num_dims
            do loc = -1, 1, 2
                sf_start_idx = (/0, 0, 0/)
                sf_extents_loc = shape(bc_buffers(dir, loc)%sf)

                call MPI_TYPE_CREATE_SUBARRAY(num_dims, sf_extents_loc, sf_extents_loc, sf_start_idx, &
                                              MPI_ORDER_FORTRAN, mpi_p, MPI_BC_BUFFER_TYPE(dir, loc), ierr)
                call MPI_TYPE_COMMIT(MPI_BC_BUFFER_TYPE(dir, loc), ierr)
            end do
        end do
#endif
    end subroutine s_create_mpi_types

    subroutine s_write_serial_boundary_condition_files(q_prim_vf, bc_type, step_dirpath, old_grid)

        type(scalar_field), dimension(sys_size) :: q_prim_vf
        type(integer_field), dimension(1:num_dims, -1:1) :: bc_type
        logical :: old_grid

        character(LEN=*), intent(in) :: step_dirpath

        integer :: dir, loc, i
        character(len=path_len) :: file_path

        character(len=10) :: status

        if (old_grid) then
            status = 'old'
        else
            status = 'new'
        end if

        call s_pack_boundary_condition_buffers(q_prim_vf)

        file_path = trim(step_dirpath)//'/bc_type.dat'
        open (1, FILE=trim(file_path), FORM='unformatted', STATUS=status)
        do dir = 1, num_dims
            do loc = -1, 1, 2
                write (1) bc_type(dir, loc)%sf
            end do
        end do
        close (1)

        file_path = trim(step_dirpath)//'/bc_buffers.dat'
        open (1, FILE=trim(file_path), FORM='unformatted', STATUS=status)
        do dir = 1, num_dims
            do loc = -1, 1, 2
                write (1) bc_buffers(dir, loc)%sf
            end do
        end do
        close (1)

    end subroutine s_write_serial_boundary_condition_files

    subroutine s_write_parallel_boundary_condition_files(q_prim_vf, bc_type)

        type(scalar_field), dimension(sys_size) :: q_prim_vf
        type(integer_field), dimension(1:num_dims, -1:1) :: bc_type

        integer :: dir, loc
        character(len=path_len) :: file_loc, file_path

        character(len=10) :: status

#ifdef MFC_MPI
        integer :: ierr
        integer :: file_id
        integer :: offset
        character(len=7) :: proc_rank_str
        logical :: dir_check

        call s_pack_boundary_condition_buffers(q_prim_vf)

        file_loc = trim(case_dir)//'/restart_data/boundary_conditions'
        if (proc_rank == 0) then
            call my_inquire(file_loc, dir_check)
            if (dir_check .neqv. .true.) then
                call s_create_directory(trim(file_loc))
            end if
        end if

        call s_create_mpi_types(bc_type)

        call s_mpi_barrier()

        call DelayFileAccess(proc_rank)

        write (proc_rank_str, '(I7.7)') proc_rank
        file_path = trim(file_loc)//'/bc_'//trim(proc_rank_str)//'.dat'
        call MPI_File_open(MPI_COMM_SELF, trim(file_path), MPI_MODE_CREATE + MPI_MODE_WRONLY, MPI_INFO_NULL, file_id, ierr)

        offset = 0

        ! Write bc_types
        do dir = 1, num_dims
            do loc = -1, 1, 2
                call MPI_File_set_view(file_id, int(offset, KIND=MPI_ADDRESS_KIND), MPI_INTEGER, MPI_BC_TYPE_TYPE(dir, loc), 'native', MPI_INFO_NULL, ierr)
                call MPI_File_write_all(file_id, bc_type(dir, loc)%sf, 1, MPI_BC_TYPE_TYPE(dir, loc), MPI_STATUS_IGNORE, ierr)
                offset = offset + sizeof(bc_type(dir, loc)%sf)
            end do
        end do

        ! Write bc_buffers
        do dir = 1, num_dims
            do loc = -1, 1, 2
                call MPI_File_set_view(file_id, int(offset, KIND=MPI_ADDRESS_KIND), mpi_p, MPI_BC_BUFFER_TYPE(dir, loc), 'native', MPI_INFO_NULL, ierr)
                call MPI_File_write_all(file_id, bc_buffers(dir, loc)%sf, 1, MPI_BC_BUFFER_TYPE(dir, loc), MPI_STATUS_IGNORE, ierr)
                offset = offset + sizeof(bc_buffers(dir, loc)%sf)
            end do
        end do

        call MPI_File_close(file_id, ierr)
#endif

    end subroutine s_write_parallel_boundary_condition_files

    subroutine s_read_serial_boundary_condition_files(step_dirpath, bc_type)

        character(LEN=*), intent(in) :: step_dirpath

        type(integer_field), dimension(1:num_dims, -1:1), intent(inout) :: bc_type

        integer :: dir, loc
        logical :: file_exist
        character(len=path_len) :: file_path

        character(len=10) :: status

        ! Read bc_types
        file_path = trim(step_dirpath)//'/bc_type.dat'
        inquire (FILE=trim(file_path), EXIST=file_exist)
        if (.not. file_exist) then
            call s_mpi_abort(trim(file_path)//' is missing. Exiting.')
        end if

        open (1, FILE=trim(file_path), FORM='unformatted', STATUS='unknown')
        do dir = 1, num_dims
            do loc = -1, 1, 2
                read (1) bc_type(dir, loc)%sf
                $:GPU_UPDATE(device='[bc_type(dir, loc)%sf]')
            end do
        end do
        close (1)

        ! Read bc_buffers
        file_path = trim(step_dirpath)//'/bc_buffers.dat'
        inquire (FILE=trim(file_path), EXIST=file_exist)
        if (.not. file_exist) then
            call s_mpi_abort(trim(file_path)//' is missing. Exiting.')
        end if

        open (1, FILE=trim(file_path), FORM='unformatted', STATUS='unknown')
        do dir = 1, num_dims
            do loc = -1, 1, 2
                read (1) bc_buffers(dir, loc)%sf
                $:GPU_UPDATE(device='[bc_buffers(dir, loc)%sf]')
            end do
        end do
        close (1)

    end subroutine s_read_serial_boundary_condition_files

    subroutine s_read_parallel_boundary_condition_files(bc_type)

        type(integer_field), dimension(1:num_dims, -1:1), intent(inout) :: bc_type

        integer :: dir, loc
        character(len=path_len) :: file_loc, file_path

        character(len=10) :: status

#ifdef MFC_MPI
        integer :: ierr
        integer :: file_id
        integer :: offset
        character(len=7) :: proc_rank_str
        logical :: dir_check

        file_loc = trim(case_dir)//'/restart_data/boundary_conditions'

        if (proc_rank == 0) then
            call my_inquire(file_loc, dir_check)
            if (dir_check .neqv. .true.) then
                call s_mpi_abort(trim(file_loc)//' is missing. Exiting.')
            end if
        end if

        call s_create_mpi_types(bc_type)

        call s_mpi_barrier()

        call DelayFileAccess(proc_rank)

        write (proc_rank_str, '(I7.7)') proc_rank
        file_path = trim(file_loc)//'/bc_'//trim(proc_rank_str)//'.dat'
        call MPI_File_open(MPI_COMM_SELF, trim(file_path), MPI_MODE_RDONLY, MPI_INFO_NULL, file_id, ierr)

        offset = 0

        ! Read bc_types
        do dir = 1, num_dims
            do loc = -1, 1, 2
                call MPI_File_set_view(file_id, int(offset, KIND=MPI_ADDRESS_KIND), MPI_INTEGER, MPI_BC_TYPE_TYPE(dir, loc), 'native', MPI_INFO_NULL, ierr)
                call MPI_File_read_all(file_id, bc_type(dir, loc)%sf, 1, MPI_BC_TYPE_TYPE(dir, loc), MPI_STATUS_IGNORE, ierr)
                offset = offset + sizeof(bc_type(dir, loc)%sf)
                $:GPU_UPDATE(device='[bc_type(dir, loc)%sf]')
            end do
        end do

        ! Read bc_buffers
        do dir = 1, num_dims
            do loc = -1, 1, 2
                call MPI_File_set_view(file_id, int(offset, KIND=MPI_ADDRESS_KIND), mpi_p, MPI_BC_BUFFER_TYPE(dir, loc), 'native', MPI_INFO_NULL, ierr)
                call MPI_File_read_all(file_id, bc_buffers(dir, loc)%sf, 1, MPI_BC_BUFFER_TYPE(dir, loc), MPI_STATUS_IGNORE, ierr)
                offset = offset + sizeof(bc_buffers(dir, loc)%sf)
                $:GPU_UPDATE(device='[bc_buffers(dir, loc)%sf]')
            end do
        end do

        call MPI_File_close(file_id, ierr)
#endif

    end subroutine s_read_parallel_boundary_condition_files

    subroutine s_pack_boundary_condition_buffers(q_prim_vf)

        type(scalar_field), dimension(sys_size) :: q_prim_vf
        integer :: i, j, k

        do k = 0, p
            do j = 0, n
                do i = 1, sys_size
                    bc_buffers(1, -1)%sf(i, j, k) = q_prim_vf(i)%sf(0, j, k)
                    bc_buffers(1, 1)%sf(i, j, k) = q_prim_vf(i)%sf(m, j, k)
                end do
            end do
        end do

        if (n > 0) then
            do k = 0, p
                do j = 1, sys_size
                    do i = 0, m
                        bc_buffers(2, -1)%sf(i, j, k) = q_prim_vf(j)%sf(i, 0, k)
                        bc_buffers(2, 1)%sf(i, j, k) = q_prim_vf(j)%sf(i, n, k)
                    end do
                end do
            end do

            if (p > 0) then
                do k = 1, sys_size
                    do j = 0, n
                        do i = 0, m
                            bc_buffers(3, -1)%sf(i, j, k) = q_prim_vf(k)%sf(i, j, 0)
                            bc_buffers(3, 1)%sf(i, j, k) = q_prim_vf(k)%sf(i, j, p)
                        end do
                    end do
                end do
            end if
        end if

    end subroutine s_pack_boundary_condition_buffers

    subroutine s_assign_default_bc_type(bc_type)

        type(integer_field), dimension(1:num_dims, -1:1), intent(in) :: bc_type

        bc_type(1, -1)%sf(:, :, :) = bc_x%beg
        bc_type(1, 1)%sf(:, :, :) = bc_x%end
        $:GPU_UPDATE(device='[bc_type(1,-1)%sf,bc_type(1,1)%sf]')

        if (n > 0) then
            bc_type(2, -1)%sf(:, :, :) = bc_y%beg
            bc_type(2, 1)%sf(:, :, :) = bc_y%end
            $:GPU_UPDATE(device='[bc_type(2,-1)%sf,bc_type(2,1)%sf]')

            if (p > 0) then
                bc_type(3, -1)%sf(:, :, :) = bc_z%beg
                bc_type(3, 1)%sf(:, :, :) = bc_z%end
                $:GPU_UPDATE(device='[bc_type(3,-1)%sf,bc_type(3,1)%sf]')
            end if
        end if

    end subroutine s_assign_default_bc_type

    !> The purpose of this subroutine is to populate the buffers
        !!          of the grid variables, which are constituted of the cell-
        !!          boundary locations and cell-width distributions, based on
        !!          the boundary conditions.
    subroutine s_populate_grid_variables_buffers

        integer :: i !< Generic loop iterator

#ifdef MFC_SIMULATION
        ! Required for compatibility between codes
        type(int_bounds_info) :: offset_x, offset_y, offset_z
        offset_x%beg = buff_size; offset_x%end = buff_size
        offset_y%beg = buff_size; offset_y%end = buff_size
        offset_z%beg = buff_size; offset_z%end = buff_size
#endif

#ifndef MFC_PRE_PROCESS
        ! Population of Buffers in x-direction

        ! Populating cell-width distribution buffer at bc_x%beg
        if (bc_x%beg >= 0) then
            call s_mpi_sendrecv_grid_variables_buffers(1, -1)
        elseif (bc_x%beg <= BC_GHOST_EXTRAP) then
            do i = 1, buff_size
                dx(-i) = dx(0)
            end do
        elseif (bc_x%beg == BC_REFLECTIVE) then
            do i = 1, buff_size
                dx(-i) = dx(i - 1)
            end do
        elseif (bc_x%beg == BC_PERIODIC) then
            do i = 1, buff_size
                dx(-i) = dx(m - (i - 1))
            end do
        end if

        ! Computing the cell-boundary and center locations buffer at bc_x%beg
        do i = 1, offset_x%beg
            x_cb(-1 - i) = x_cb(-i) - dx(-i)
        end do

        do i = 1, buff_size
            x_cc(-i) = x_cc(1 - i) - (dx(1 - i) + dx(-i))/2._wp
        end do

        ! Populating the cell-width distribution buffer at bc_x%end
        if (bc_x%end >= 0) then
            call s_mpi_sendrecv_grid_variables_buffers(1, 1)
        elseif (bc_x%end <= BC_GHOST_EXTRAP) then
            do i = 1, buff_size
                dx(m + i) = dx(m)
            end do
        elseif (bc_x%end == BC_REFLECTIVE) then
            do i = 1, buff_size
                dx(m + i) = dx(m - (i - 1))
            end do
        elseif (bc_x%end == BC_PERIODIC) then
            do i = 1, buff_size
                dx(m + i) = dx(i - 1)
            end do
        end if

        ! Populating the cell-boundary and center locations buffer at bc_x%end
        do i = 1, offset_x%end
            x_cb(m + i) = x_cb(m + (i - 1)) + dx(m + i)
        end do

        do i = 1, buff_size
            x_cc(m + i) = x_cc(m + (i - 1)) + (dx(m + (i - 1)) + dx(m + i))/2._wp
        end do
        ! END: Population of Buffers in x-direction

        ! Population of Buffers in y-direction

        ! Populating cell-width distribution buffer at bc_y%beg
        if (n == 0) then
            return
        elseif (bc_y%beg >= 0) then
            call s_mpi_sendrecv_grid_variables_buffers(2, -1)
        elseif (bc_y%beg <= BC_GHOST_EXTRAP .and. bc_y%beg /= BC_AXIS) then
            do i = 1, buff_size
                dy(-i) = dy(0)
            end do
        elseif (bc_y%beg == BC_REFLECTIVE .or. bc_y%beg == BC_AXIS) then
            do i = 1, buff_size
                dy(-i) = dy(i - 1)
            end do
        elseif (bc_y%beg == BC_PERIODIC) then
            do i = 1, buff_size
                dy(-i) = dy(n - (i - 1))
            end do
        end if

        ! Computing the cell-boundary and center locations buffer at bc_y%beg
        do i = 1, offset_y%beg
            y_cb(-1 - i) = y_cb(-i) - dy(-i)
        end do

        do i = 1, buff_size
            y_cc(-i) = y_cc(1 - i) - (dy(1 - i) + dy(-i))/2._wp
        end do

        ! Populating the cell-width distribution buffer at bc_y%end
        if (bc_y%end >= 0) then
            call s_mpi_sendrecv_grid_variables_buffers(2, 1)
        elseif (bc_y%end <= BC_GHOST_EXTRAP) then
            do i = 1, buff_size
                dy(n + i) = dy(n)
            end do
        elseif (bc_y%end == BC_REFLECTIVE) then
            do i = 1, buff_size
                dy(n + i) = dy(n - (i - 1))
            end do
        elseif (bc_y%end == BC_PERIODIC) then
            do i = 1, buff_size
                dy(n + i) = dy(i - 1)
            end do
        end if

        ! Populating the cell-boundary and center locations buffer at bc_y%end
        do i = 1, offset_y%end
            y_cb(n + i) = y_cb(n + (i - 1)) + dy(n + i)
        end do

        do i = 1, buff_size
            y_cc(n + i) = y_cc(n + (i - 1)) + (dy(n + (i - 1)) + dy(n + i))/2._wp
        end do
        ! END: Population of Buffers in y-direction

        ! Population of Buffers in z-direction

        ! Populating cell-width distribution buffer at bc_z%beg
        if (p == 0) then
            return
        elseif (Bc_z%beg >= 0) then
            call s_mpi_sendrecv_grid_variables_buffers(3, -1)
        elseif (bc_z%beg <= BC_GHOST_EXTRAP) then
            do i = 1, buff_size
                dz(-i) = dz(0)
            end do
        elseif (bc_z%beg == BC_REFLECTIVE) then
            do i = 1, buff_size
                dz(-i) = dz(i - 1)
            end do
        elseif (bc_z%beg == BC_PERIODIC) then
            do i = 1, buff_size
                dz(-i) = dz(p - (i - 1))
            end do
        end if

        ! Computing the cell-boundary and center locations buffer at bc_z%beg
        do i = 1, offset_z%beg
            z_cb(-1 - i) = z_cb(-i) - dz(-i)
        end do

        do i = 1, buff_size
            z_cc(-i) = z_cc(1 - i) - (dz(1 - i) + dz(-i))/2._wp
        end do

        ! Populating the cell-width distribution buffer at bc_z%end
        if (bc_z%end >= 0) then
            call s_mpi_sendrecv_grid_variables_buffers(3, 1)
        elseif (bc_z%end <= BC_GHOST_EXTRAP) then
            do i = 1, buff_size
                dz(p + i) = dz(p)
            end do
        elseif (bc_z%end == BC_REFLECTIVE) then
            do i = 1, buff_size
                dz(p + i) = dz(p - (i - 1))
            end do
        elseif (bc_z%end == BC_PERIODIC) then
            do i = 1, buff_size
                dz(p + i) = dz(i - 1)
            end do
        end if

        ! Populating the cell-boundary and center locations buffer at bc_z%end
        do i = 1, offset_z%end
            z_cb(p + i) = z_cb(p + (i - 1)) + dz(p + i)
        end do

        do i = 1, buff_size
            z_cc(p + i) = z_cc(p + (i - 1)) + (dz(p + (i - 1)) + dz(p + i))/2._wp
        end do
        ! END: Population of Buffers in z-direction

#endif

    end subroutine s_populate_grid_variables_buffers

    subroutine s_finalize_boundary_common_module()

        if (bc_io) then
            deallocate (bc_buffers(1, -1)%sf)
            deallocate (bc_buffers(1, 1)%sf)
            if (n > 0) then
                deallocate (bc_buffers(2, -1)%sf)
                deallocate (bc_buffers(2, 1)%sf)
                if (p > 0) then
                    deallocate (bc_buffers(3, -1)%sf)
                    deallocate (bc_buffers(3, 1)%sf)
                end if
            end if
        end if

        deallocate (bc_buffers)

    end subroutine s_finalize_boundary_common_module

end module m_boundary_common<|MERGE_RESOLUTION|>--- conflicted
+++ resolved
@@ -24,14 +24,10 @@
     implicit none
 
     type(scalar_field), dimension(:, :), allocatable :: bc_buffers
-<<<<<<< HEAD
-    !$acc declare create(bc_buffers)
+    $:GPU_DECLARE(create='[bc_buffers]')
 
     type(scalar_field), dimension(1) :: jac_sf
-!$acc declare create(jac_sf)
-=======
-    $:GPU_DECLARE(create='[bc_buffers]')
->>>>>>> 40c1327f
+    $:GPU_DECLARE(create='[jac_sf]')
 
 #ifdef MFC_MPI
     integer, dimension(1:3, -1:1) :: MPI_BC_TYPE_TYPE, MPI_BC_BUFFER_TYPE
