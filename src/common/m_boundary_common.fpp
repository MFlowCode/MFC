--- conflicted
+++ resolved
@@ -75,11 +75,7 @@
     !>  The purpose of this procedure is to populate the buffers
     !!      of the primitive variables, depending on the selected
     !!      boundary conditions.
-<<<<<<< HEAD
-    subroutine s_populate_variables_buffers(bc_type, q_prim_vf, pb, mv)
-=======
-    impure subroutine s_populate_variables_buffers(q_prim_vf, pb, mv, bc_type)
->>>>>>> 2f8eef19
+    impure subroutine s_populate_variables_buffers(bc_type, q_prim_vf, pb, mv)
 
         type(scalar_field), dimension(sys_size), intent(inout) :: q_prim_vf
         real(wp), optional, dimension(idwbuff(1)%beg:, idwbuff(2)%beg:, idwbuff(3)%beg:, 1:, 1:), intent(inout) :: pb, mv
@@ -276,11 +272,7 @@
 
     end subroutine s_populate_variables_buffers
 
-<<<<<<< HEAD
-    subroutine s_ghost_cell_extrapolation(q_prim_vf, bc_dir, bc_loc, k, l)
-=======
-    pure subroutine s_ghost_cell_extrapolation(q_prim_vf, pb, mv, bc_dir, bc_loc, k, l)
->>>>>>> 2f8eef19
+    pure subroutine s_ghost_cell_extrapolation(q_prim_vf, bc_dir, bc_loc, k, l)
 #ifdef _CRAYFTN
         !DIR$ INLINEALWAYS s_ghost_cell_extrapolation
 #else
@@ -344,14 +336,7 @@
 
     end subroutine s_ghost_cell_extrapolation
 
-<<<<<<< HEAD
-    subroutine s_symmetry(q_prim_vf, bc_dir, bc_loc, k, l, pb, mv)
-=======
-    pure subroutine s_symmetry(q_prim_vf, pb, mv, bc_dir, bc_loc, k, l)
-#ifdef _CRAYFTN
-        !DIR$ INLINEALWAYS s_symmetry
-#else
->>>>>>> 2f8eef19
+    pure subroutine s_symmetry(q_prim_vf, bc_dir, bc_loc, k, l, pb, mv)
         !$acc routine seq
         type(scalar_field), dimension(sys_size), intent(inout) :: q_prim_vf
         real(wp), optional, dimension(idwbuff(1)%beg:, idwbuff(2)%beg:, idwbuff(3)%beg:, 1:, 1:), intent(inout) :: pb, mv
@@ -611,14 +596,7 @@
 
     end subroutine s_symmetry
 
-<<<<<<< HEAD
-    subroutine s_periodic(q_prim_vf, bc_dir, bc_loc, k, l, pb, mv)
-=======
-    pure subroutine s_periodic(q_prim_vf, pb, mv, bc_dir, bc_loc, k, l)
-#ifdef _CRAYFTN
-        !DIR$ INLINEALWAYS s_periodic
-#else
->>>>>>> 2f8eef19
+    pure subroutine s_periodic(q_prim_vf, bc_dir, bc_loc, k, l, pb, mv)
         !$acc routine seq
         type(scalar_field), dimension(sys_size), intent(inout) :: q_prim_vf
         real(wp), optional, dimension(idwbuff(1)%beg:, idwbuff(2)%beg:, idwbuff(3)%beg:, 1:, 1:), intent(inout) :: pb, mv
@@ -757,14 +735,7 @@
 
     end subroutine s_periodic
 
-<<<<<<< HEAD
-    subroutine s_axis(q_prim_vf, bc_dir, bc_loc, k, l, pb, mv)
-=======
-    pure subroutine s_axis(q_prim_vf, pb, mv, bc_dir, bc_loc, k, l)
-#ifdef _CRAYFTN
-        !DIR$ INLINEALWAYS s_axis
-#else
->>>>>>> 2f8eef19
+    pure subroutine s_axis(q_prim_vf, bc_dir, bc_loc, k, l, pb, mv)
         !$acc routine seq
         type(scalar_field), dimension(sys_size), intent(inout) :: q_prim_vf
         real(wp), optional, dimension(idwbuff(1)%beg:, idwbuff(2)%beg:, idwbuff(3)%beg:, 1:, 1:), intent(inout) :: pb, mv
@@ -824,11 +795,7 @@
 
     end subroutine s_axis
 
-<<<<<<< HEAD
-    subroutine s_slip_wall(q_prim_vf, bc_dir, bc_loc, k, l)
-=======
-    pure subroutine s_slip_wall(q_prim_vf, pb, mv, bc_dir, bc_loc, k, l)
->>>>>>> 2f8eef19
+    pure subroutine s_slip_wall(q_prim_vf, bc_dir, bc_loc, k, l)
 #ifdef _CRAYFTN
         !DIR$ INLINEALWAYS s_slip_wall
 #else
@@ -922,11 +889,7 @@
 
     end subroutine s_slip_wall
 
-<<<<<<< HEAD
-    subroutine s_no_slip_wall(q_prim_vf, bc_dir, bc_loc, k, l)
-=======
-    pure subroutine s_no_slip_wall(q_prim_vf, pb, mv, bc_dir, bc_loc, k, l)
->>>>>>> 2f8eef19
+    pure subroutine s_no_slip_wall(q_prim_vf, bc_dir, bc_loc, k, l)
 #ifdef _CRAYFTN
         !DIR$ INLINEALWAYS s_no_slip_wall
 #else
@@ -1056,11 +1019,7 @@
 
     end subroutine s_no_slip_wall
 
-<<<<<<< HEAD
-    subroutine s_dirichlet(q_prim_vf, bc_dir, bc_loc, k, l)
-=======
-    pure subroutine s_dirichlet(q_prim_vf, pb, mv, bc_dir, bc_loc, k, l)
->>>>>>> 2f8eef19
+    pure subroutine s_dirichlet(q_prim_vf, bc_dir, bc_loc, k, l)
 #ifdef _CRAYFTN
         !DIR$ INLINEALWAYS s_dirichlet
 #else
@@ -1128,14 +1087,10 @@
 
     end subroutine s_dirichlet
 
-<<<<<<< HEAD
-    subroutine s_qbmm_extrapolation(bc_dir, bc_loc, k, l, pb, mv)
-=======
-    pure subroutine s_qbmm_extrapolation(pb, mv, bc_dir, bc_loc, k, l)
+    pure subroutine s_qbmm_extrapolation(bc_dir, bc_loc, k, l, pb, mv)
 #ifdef _CRAYFTN
-        !DIR$ INLINEALWAYS s_qbmm_extrapolation
+    !DIR$ INLINEALWAYS s_qbmm_extrapolation
 #else
->>>>>>> 2f8eef19
         !$acc routine seq
         real(wp), optional, dimension(idwbuff(1)%beg:, idwbuff(2)%beg:, idwbuff(3)%beg:, 1:, 1:), intent(inout) :: pb, mv
         integer, intent(in) :: bc_dir, bc_loc
@@ -1561,7 +1516,6 @@
 #endif
     end subroutine s_create_mpi_types
 
-<<<<<<< HEAD
     subroutine s_write_serial_boundary_condition_files(q_prim_vf, bc_type, step_dirpath, old_grid)
 
         type(scalar_field), dimension(sys_size) :: q_prim_vf
@@ -2024,9 +1978,6 @@
     end subroutine s_populate_grid_variables_buffers
 
     subroutine s_finalize_boundary_common_module()
-=======
-    impure subroutine s_finalize_boundary_common_module()
->>>>>>> 2f8eef19
 
         if (bc_io) then
             deallocate (bc_buffers(1, -1)%sf)
