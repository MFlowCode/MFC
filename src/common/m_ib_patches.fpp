--- conflicted
+++ resolved
@@ -561,27 +561,17 @@
         ! Generic loop iterators
         integer :: i, j, k, ix, iy, iz
         real(wp) :: radius
-<<<<<<< HEAD
         real(wp) :: r2 ! radius squared
         real(wp), dimension(3, 2) :: center
-=======
-        real(wp), dimension(1:3) :: center
->>>>>>> 49d4ae99
 
         !! Variables to initialize the pressure field that corresponds to the
             !! bubble-collapse test case found in Tiwari et al. (2013)
 
         ! Transferring spherical patch's radius, centroid, smoothing patch
         ! identity and smoothing coefficient information
-<<<<<<< HEAD
         center(1, 1) = patch_ib(patch_id)%x_centroid
         center(2, 1) = patch_ib(patch_id)%y_centroid
         center(3, 1) = patch_ib(patch_id)%z_centroid
-=======
-        center(1) = patch_ib(patch_id)%x_centroid
-        center(2) = patch_ib(patch_id)%y_centroid
-        center(3) = patch_ib(patch_id)%z_centroid
->>>>>>> 49d4ae99
         radius = patch_ib(patch_id)%radius
 
         r2 = radius**2
@@ -595,7 +585,6 @@
         ! and verifying whether the current patch has permission to write to
         ! that cell. If both queries check out, the primitive variables of
         ! the current patch are assigned to this cell.
-<<<<<<< HEAD
 
         ! periodically wrap centroids around domain
         if (periodic_ibs) then
@@ -645,6 +634,7 @@
                     end do
                 end do
             end do
+            $:END_GPU_PARALLEL_LOOP()
         else
             $:GPU_PARALLEL_LOOP(private='[i,j,k,cart_y,cart_z]', copy='[ib_markers_sf]',&
                       & copyin='[patch_id,center,r2]', collapse=3)
@@ -666,30 +656,8 @@
                     end do
                 end do
             end do
-        end if
-=======
-        $:GPU_PARALLEL_LOOP(private='[i,j,k,cart_y,cart_z]', copy='[ib_markers_sf]',&
-                  & copyin='[patch_id,center,radius]', collapse=3)
-        do k = 0, p
-            do j = 0, n
-                do i = 0, m
-                    if (grid_geometry == 3) then
-                        call s_convert_cylindrical_to_cartesian_coord(y_cc(j), z_cc(k))
-                    else
-                        cart_y = y_cc(j)
-                        cart_z = z_cc(k)
-                    end if
-                    ! Updating the patch identities bookkeeping variable
-                    if (((x_cc(i) - center(1))**2 &
-                         + (cart_y - center(2))**2 &
-                         + (cart_z - center(3))**2 <= radius**2)) then
-                        ib_markers_sf(i, j, k) = patch_id
-                    end if
-                end do
-            end do
-        end do
-        $:END_GPU_PARALLEL_LOOP()
->>>>>>> 49d4ae99
+            $:END_GPU_PARALLEL_LOOP()
+        end if
 
     end subroutine s_ib_sphere
 
