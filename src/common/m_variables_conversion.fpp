!>
!! @file m_variables_conversion.f90
!! @brief Contains module m_variables_conversion

#:include 'macros.fpp'
#:include 'case.fpp'

!> @brief This module consists of subroutines used in the conversion of the
!!              conservative variables into the primitive ones and vice versa. In
!!              addition, the module also contains the subroutines used to obtain
!!              the mixture variables and the subroutines used to compute pressure.
module m_variables_conversion

    ! Dependencies =============================================================
    use m_derived_types        !< Definitions of the derived types

    use m_global_parameters    !< Definitions of the global parameters

    use m_mpi_proxy            !< Message passing interface (MPI) module proxy

    use m_helper_basic         !< Functions to compare floating point numbers

    use m_helper

    use m_thermochem, only: &
        num_species, get_temperature, get_pressure, &
        get_mixture_molecular_weight, get_mixture_energy_mass

    ! ==========================================================================

    implicit none

    private; 
    public :: s_initialize_variables_conversion_module, &
              s_initialize_pb, &
              s_initialize_mv, &
              s_convert_to_mixture_variables, &
              s_convert_mixture_to_mixture_variables, &
              s_convert_species_to_mixture_variables_bubbles, &
              s_convert_species_to_mixture_variables_bubbles_acc, &
              s_convert_species_to_mixture_variables, &
              s_convert_species_to_mixture_variables_acc, &
              s_convert_conservative_to_primitive_variables, &
              s_convert_primitive_to_conservative_variables, &
              s_convert_primitive_to_flux_variables, &
              s_compute_pressure, &
#ifndef MFC_PRE_PROCESS
              s_compute_speed_of_sound, &
#endif
              s_finalize_variables_conversion_module

<<<<<<< HEAD
    !> Abstract interface to two subroutines designed for the transfer/conversion
    !! of the mixture/species variables to the mixture variables

    abstract interface ! =======================================================

        !> Structure of the s_convert_mixture_to_mixture_variables
        !!      and s_convert_species_to_mixture_variables subroutines
        !!  @param q_vf Conservative or primitive variables
        !!  @param i First-coordinate cell index
        !!  @param j First-coordinate cell index
        !!  @param k First-coordinate cell index
        !!  @param rho Density
        !!  @param gamma Specific heat ratio function
        !!  @param pi_inf Liquid stiffness function
        !!  @param qv Fluid reference energy
        subroutine s_convert_xxxxx_to_mixture_variables(q_vf, i, j, k, &
                                                        rho, gamma, pi_inf, qv, Re_K, G_K, G)

            ! Importing the derived type scalar_field from m_derived_types.f90
            ! and global variable sys_size, from m_global_variables.f90, as
            ! the abstract interface does not inherently have access to them
            import :: scalar_field, sys_size, num_fluids, wp

            type(scalar_field), dimension(sys_size), intent(in) :: q_vf
            integer, intent(in) :: i, j, k
            real(wp), intent(out), target :: rho, gamma, pi_inf, qv
            real(wp), optional, dimension(2), intent(out) :: Re_K
            real(wp), optional, intent(out) :: G_K
            real(wp), optional, dimension(num_fluids), intent(in) :: G

        end subroutine s_convert_xxxxx_to_mixture_variables

    end interface ! ============================================================

=======
>>>>>>> 78a810f2
    !! In simulation, gammas, pi_infs, and qvs are already declared in m_global_variables
#ifndef MFC_SIMULATION
    real(wp), allocatable, public, dimension(:) :: gammas, gs_min, pi_infs, ps_inf, cvs, qvs, qvps
    !$acc declare create(gammas, gs_min, pi_infs, ps_inf, cvs, qvs, qvps)
#endif

<<<<<<< HEAD
#ifdef CRAY_ACC_WAR
    @:CRAY_DECLARE_GLOBAL(real(wp), dimension(:), Gs)
    @:CRAY_DECLARE_GLOBAL(integer,         dimension(:), bubrs)
    @:CRAY_DECLARE_GLOBAL(real(wp), dimension(:, :), Res)
    !$acc declare link(bubrs, Gs, Res)
#else
    real(wp), allocatable, dimension(:) :: Gs
=======
    real(kind(0d0)), allocatable, dimension(:) :: Gs
>>>>>>> 78a810f2
    integer, allocatable, dimension(:) :: bubrs
    real(wp), allocatable, dimension(:, :) :: Res
    !$acc declare create(bubrs, Gs, Res)

    integer :: is1b, is2b, is3b, is1e, is2e, is3e
    !$acc declare create(is1b, is2b, is3b, is1e, is2e, is3e)

    real(wp), allocatable, dimension(:, :, :), public :: rho_sf !< Scalar density function
    real(wp), allocatable, dimension(:, :, :), public :: gamma_sf !< Scalar sp. heat ratio function
    real(wp), allocatable, dimension(:, :, :), public :: pi_inf_sf !< Scalar liquid stiffness function
    real(wp), allocatable, dimension(:, :, :), public :: qv_sf !< Scalar liquid energy reference function

contains

    !> Dispatch to the s_convert_mixture_to_mixture_variables
        !!      and s_convert_species_to_mixture_variables subroutines.
        !!      Replaces a procedure pointer.
        !!  @param q_vf Conservative or primitive variables
        !!  @param i First-coordinate cell index
        !!  @param j First-coordinate cell index
        !!  @param k First-coordinate cell index
        !!  @param rho Density
        !!  @param gamma Specific heat ratio function
        !!  @param pi_inf Liquid stiffness function
        !!  @param qv Fluid reference energy
    subroutine s_convert_to_mixture_variables(q_vf, i, j, k, &
                                              rho, gamma, pi_inf, qv, Re_K, G_K, G)

        type(scalar_field), dimension(sys_size), intent(in) :: q_vf
        integer, intent(in) :: i, j, k
        real(kind(0d0)), intent(out), target :: rho, gamma, pi_inf, qv
        real(kind(0d0)), optional, dimension(2), intent(out) :: Re_K
        real(kind(0d0)), optional, intent(out) :: G_K
        real(kind(0d0)), optional, dimension(num_fluids), intent(in) :: G

        if (model_eqns == 1) then        ! Gamma/pi_inf model
            call s_convert_mixture_to_mixture_variables(q_vf, i, j, k, &
                                                        rho, gamma, pi_inf, qv, Re_K, G_K, G)

        else if (bubbles) then
            call s_convert_species_to_mixture_variables_bubbles(q_vf, i, j, k, &
                                                                rho, gamma, pi_inf, qv, Re_K, G_K, G)
        else
            ! Volume fraction model
            call s_convert_species_to_mixture_variables(q_vf, i, j, k, &
                                                        rho, gamma, pi_inf, qv, Re_K, G_K, G)
        end if

    end subroutine s_convert_to_mixture_variables

    !>  This procedure conditionally calculates the appropriate pressure
        !! @param energy Energy
        !! @param alf Void Fraction
        !! @param dyn_p Dynamic Pressure
        !! @param pi_inf Liquid Stiffness
        !! @param gamma Specific Heat Ratio
        !! @param rho Density
        !! @param qv fluid reference energy
        !! @param pres Pressure to calculate
        !! @param stress Shear Stress
        !! @param mom Momentum
    subroutine s_compute_pressure(energy, alf, dyn_p, pi_inf, gamma, rho, qv, rhoYks, pres, T, stress, mom, G)

#ifdef _CRAYFTN
        !DIR$ INLINEALWAYS s_compute_pressure
#else
        !$acc routine seq
#endif

        real(wp), intent(in) :: energy, alf
        real(wp), intent(in) :: dyn_p
        real(wp), intent(in) :: pi_inf, gamma, rho, qv
        real(wp), intent(out) :: pres, T
        real(wp), intent(in), optional :: stress, mom, G

        ! Chemistry
        real(wp), dimension(1:num_species), intent(in) :: rhoYks
        real(wp) :: E_e
        real(wp) :: e_Per_Kg, Pdyn_Per_Kg
        real(wp), dimension(1:num_species) :: Y_rs

        integer :: s !< Generic loop iterator

        #:if not chemistry
            ! Depending on model_eqns and bubbles, the appropriate procedure
            ! for computing pressure is targeted by the procedure pointer

            if ((model_eqns /= 4) .and. (bubbles .neqv. .true.)) then
                pres = (energy - dyn_p - pi_inf - qv)/gamma
            else if ((model_eqns /= 4) .and. bubbles) then
                pres = ((energy - dyn_p)/(1._wp - alf) - pi_inf - qv)/gamma
            else
                pres = (pref + pi_inf)* &
                       (energy/ &
                        (rhoref*(1 - alf)) &
                        )**(1/gamma + 1) - pi_inf
            end if

            if (hypoelasticity .and. present(G)) then
                ! calculate elastic contribution to Energy
                E_e = 0._wp
                do s = stress_idx%beg, stress_idx%end
                    if (G > 0) then
                        E_e = E_e + ((stress/rho)**2._wp)/(4._wp*G)
                        ! Additional terms in 2D and 3D
                        if ((s == stress_idx%beg + 1) .or. &
                            (s == stress_idx%beg + 3) .or. &
                            (s == stress_idx%beg + 4)) then
                            E_e = E_e + ((stress/rho)**2._wp)/(4._wp*G)
                        end if
                    end if
                end do

                pres = ( &
                       energy - &
                       0.5_wp*(mom**2._wp)/rho - &
                       pi_inf - qv - E_e &
                       )/gamma

            end if

        #:else

            Y_rs(:) = rhoYks(:)/rho
            e_Per_Kg = energy/rho
            Pdyn_Per_Kg = dyn_p/rho

            call get_temperature(e_Per_Kg - Pdyn_Per_Kg, 1200._wp, Y_rs, .true., T)
            call get_pressure(rho, T, Y_rs, pres)

        #:endif

    end subroutine s_compute_pressure

    !>  This subroutine is designed for the gamma/pi_inf model
        !!      and provided a set of either conservative or primitive
        !!      variables, transfers the density, specific heat ratio
        !!      function and the liquid stiffness function from q_vf to
        !!      rho, gamma and pi_inf.
        !! @param q_vf conservative or primitive variables
        !! @param i cell index to transfer mixture variables
        !! @param j cell index to transfer mixture variables
        !! @param k cell index to transfer mixture variables
        !! @param rho density
        !! @param gamma  specific heat ratio function
        !! @param pi_inf liquid stiffness
        !! @param qv fluid reference energy
    subroutine s_convert_mixture_to_mixture_variables(q_vf, i, j, k, &
                                                      rho, gamma, pi_inf, qv, Re_K, G_K, G)

        type(scalar_field), dimension(sys_size), intent(in) :: q_vf
        integer, intent(in) :: i, j, k

        real(wp), intent(out), target :: rho
        real(wp), intent(out), target :: gamma
        real(wp), intent(out), target :: pi_inf
        real(wp), intent(out), target :: qv

        real(wp), optional, dimension(2), intent(out) :: Re_K

        real(wp), optional, intent(out) :: G_K
        real(wp), optional, dimension(num_fluids), intent(in) :: G

        ! Transferring the density, the specific heat ratio function and the
        ! liquid stiffness function, respectively
        rho = q_vf(1)%sf(i, j, k)
        gamma = q_vf(gamma_idx)%sf(i, j, k)
        pi_inf = q_vf(pi_inf_idx)%sf(i, j, k)
        qv = 0._wp ! keep this value nill for now. For future adjustment

        ! Post process requires rho_sf/gamma_sf/pi_inf_sf/qv_sf to also be updated
#ifdef MFC_POST_PROCESS
        rho_sf(i, j, k) = rho
        gamma_sf(i, j, k) = gamma
        pi_inf_sf(i, j, k) = pi_inf
        qv_sf(i, j, k) = qv
#endif

    end subroutine s_convert_mixture_to_mixture_variables

    !>  This procedure is used alongside with the gamma/pi_inf
        !!      model to transfer the density, the specific heat ratio
        !!      function and liquid stiffness function from the vector
        !!      of conservative or primitive variables to their scalar
        !!      counterparts. Specifically designed for when subgrid bubbles
        !!      must be included.
        !! @param q_vf primitive variables
        !! @param j Cell index
        !! @param k Cell index
        !! @param l Cell index
        !! @param rho density
        !! @param gamma specific heat ratio
        !! @param pi_inf liquid stiffness
        !! @param qv fluid reference energy
    subroutine s_convert_species_to_mixture_variables_bubbles(q_vf, j, k, l, &
                                                              rho, gamma, pi_inf, qv, Re_K, G_K, G)

        type(scalar_field), dimension(sys_size), intent(in) :: q_vf

        integer, intent(in) :: j, k, l

        real(wp), intent(out), target :: rho
        real(wp), intent(out), target :: gamma
        real(wp), intent(out), target :: pi_inf
        real(wp), intent(out), target :: qv

        real(wp), optional, dimension(2), intent(out) :: Re_K
        real(wp), optional, intent(out) :: G_K
        real(wp), optional, dimension(num_fluids), intent(in) :: G

        integer :: i, q
        real(wp), dimension(num_fluids) :: alpha_rho_K, alpha_K

        ! Constraining the partial densities and the volume fractions within
        ! their physical bounds to make sure that any mixture variables that
        ! are derived from them result within the limits that are set by the
        ! fluids physical parameters that make up the mixture
        do i = 1, num_fluids
            alpha_rho_K(i) = q_vf(i)%sf(j, k, l)
            alpha_K(i) = q_vf(advxb + i - 1)%sf(j, k, l)
        end do

        if (mpp_lim) then

            do i = 1, num_fluids
                alpha_rho_K(i) = max(0._wp, alpha_rho_K(i))
                alpha_K(i) = min(max(0._wp, alpha_K(i)), 1._wp)
            end do

            alpha_K = alpha_K/max(sum(alpha_K), 1e-16_wp)

        end if

        ! Performing the transfer of the density, the specific heat ratio
        ! function as well as the liquid stiffness function, respectively

        if (model_eqns == 4) then
            rho = q_vf(1)%sf(j, k, l)
            gamma = fluid_pp(1)%gamma    !qK_vf(gamma_idx)%sf(i,j,k)
            pi_inf = fluid_pp(1)%pi_inf   !qK_vf(pi_inf_idx)%sf(i,j,k)
            qv = fluid_pp(1)%qv
        else if ((model_eqns == 2) .and. bubbles) then
            rho = 0._wp; gamma = 0._wp; pi_inf = 0._wp; qv = 0._wp

            if (mpp_lim .and. (num_fluids > 2)) then
                do i = 1, num_fluids
                    rho = rho + q_vf(i)%sf(j, k, l)
                    gamma = gamma + q_vf(i + E_idx)%sf(j, k, l)*fluid_pp(i)%gamma
                    pi_inf = pi_inf + q_vf(i + E_idx)%sf(j, k, l)*fluid_pp(i)%pi_inf
                    qv = qv + q_vf(i)%sf(j, k, l)*fluid_pp(i)%qv
                end do
            else if (num_fluids == 2) then
                rho = q_vf(1)%sf(j, k, l)
                gamma = fluid_pp(1)%gamma
                pi_inf = fluid_pp(1)%pi_inf
                qv = fluid_pp(1)%qv
            else if (num_fluids > 2) then
                !TODO: This may need fixing for hypo + bubbles
                do i = 1, num_fluids - 1 !leave out bubble part of mixture
                    rho = rho + q_vf(i)%sf(j, k, l)
                    gamma = gamma + q_vf(i + E_idx)%sf(j, k, l)*fluid_pp(i)%gamma
                    pi_inf = pi_inf + q_vf(i + E_idx)%sf(j, k, l)*fluid_pp(i)%pi_inf
                    qv = qv + q_vf(i)%sf(j, k, l)*fluid_pp(i)%qv
                end do
                ! rho    = qK_vf(1)%sf(j,k,l)
                ! gamma_K  = fluid_pp(1)%gamma
                ! pi_inf_K = fluid_pp(1)%pi_inf
            else
                rho = q_vf(1)%sf(j, k, l)
                gamma = fluid_pp(1)%gamma
                pi_inf = fluid_pp(1)%pi_inf
                qv = fluid_pp(1)%qv
            end if
        end if

#ifdef MFC_SIMULATION
        ! Computing the shear and bulk Reynolds numbers from species analogs
        if (viscous) then
            if (num_fluids == 1) then ! need to consider case with num_fluids >= 2
                do i = 1, 2

                    Re_K(i) = dflt_real; if (Re_size(i) > 0) Re_K(i) = 0._wp

                    do q = 1, Re_size(i)
                        Re_K(i) = (1 - alpha_K(Re_idx(i, q)))/fluid_pp(Re_idx(i, q))%Re(i) &
                                  + Re_K(i)
                    end do

                    Re_K(i) = 1._wp/max(Re_K(i), sgm_eps)

                end do
            end if
        end if
#endif

        ! Post process requires rho_sf/gamma_sf/pi_inf_sf/qv_sf to also be updated
#ifdef MFC_POST_PROCESS
        rho_sf(j, k, l) = rho
        gamma_sf(j, k, l) = gamma
        pi_inf_sf(j, k, l) = pi_inf
        qv_sf(j, k, l) = qv
#endif

    end subroutine s_convert_species_to_mixture_variables_bubbles

    !>  This subroutine is designed for the volume fraction model
        !!              and provided a set of either conservative or primitive
        !!              variables, computes the density, the specific heat ratio
        !!              function and the liquid stiffness function from q_vf and
        !!              stores the results into rho, gamma and pi_inf.
        !! @param q_vf primitive variables
        !! @param k Cell index
        !! @param l Cell index
        !! @param r Cell index
        !! @param rho density
        !! @param gamma specific heat ratio
        !! @param pi_inf liquid stiffness
        !! @param qv fluid reference energy
    subroutine s_convert_species_to_mixture_variables(q_vf, k, l, r, rho, &
                                                      gamma, pi_inf, qv, Re_K, G_K, G)

        type(scalar_field), dimension(sys_size), intent(in) :: q_vf

        integer, intent(in) :: k, l, r

        real(wp), intent(out), target :: rho
        real(wp), intent(out), target :: gamma
        real(wp), intent(out), target :: pi_inf
        real(wp), intent(out), target :: qv

        real(wp), optional, dimension(2), intent(out) :: Re_K
            !! Partial densities and volume fractions
        real(wp), optional, intent(out) :: G_K
        real(wp), optional, dimension(num_fluids), intent(in) :: G

        real(wp), dimension(num_fluids) :: alpha_rho_K, alpha_K !<

        integer :: i, j !< Generic loop iterator

        ! Computing the density, the specific heat ratio function and the
        ! liquid stiffness function, respectively

        do i = 1, num_fluids
            alpha_rho_K(i) = q_vf(i)%sf(k, l, r)
            alpha_K(i) = q_vf(advxb + i - 1)%sf(k, l, r)
        end do

        if (mpp_lim) then

            do i = 1, num_fluids
                alpha_rho_K(i) = max(0._wp, alpha_rho_K(i))
                alpha_K(i) = min(max(0._wp, alpha_K(i)), 1._wp)
            end do

            alpha_K = alpha_K/max(sum(alpha_K), 1e-16_wp)

        end if

        ! Calculating the density, the specific heat ratio function, the
        ! liquid stiffness function, and the energy reference function,
        ! respectively, from the species analogs
        rho = 0._wp; gamma = 0._wp; pi_inf = 0._wp; qv = 0._wp

        do i = 1, num_fluids
            rho = rho + alpha_rho_K(i)
            gamma = gamma + alpha_K(i)*gammas(i)
            pi_inf = pi_inf + alpha_K(i)*pi_infs(i)
            qv = qv + alpha_rho_K(i)*qvs(i)
        end do

#ifdef MFC_SIMULATION
        ! Computing the shear and bulk Reynolds numbers from species analogs
        do i = 1, 2

            Re_K(i) = dflt_real; if (Re_size(i) > 0) Re_K(i) = 0._wp

            do j = 1, Re_size(i)
                Re_K(i) = alpha_K(Re_idx(i, j))/fluid_pp(Re_idx(i, j))%Re(i) &
                          + Re_K(i)
            end do

            Re_K(i) = 1._wp/max(Re_K(i), sgm_eps)

        end do
#endif

        if (present(G_K)) then
            G_K = 0._wp
            do i = 1, num_fluids
                G_K = G_K + alpha_K(i)*G(i)
            end do
            G_K = max(0._wp, G_K)
        end if

        ! Post process requires rho_sf/gamma_sf/pi_inf_sf/qv_sf to also be updated
#ifdef MFC_POST_PROCESS
        rho_sf(k, l, r) = rho
        gamma_sf(k, l, r) = gamma
        pi_inf_sf(k, l, r) = pi_inf
        qv_sf(k, l, r) = qv
#endif

    end subroutine s_convert_species_to_mixture_variables

    subroutine s_convert_species_to_mixture_variables_acc(rho_K, &
                                                          gamma_K, pi_inf_K, qv_K, &
                                                          alpha_K, alpha_rho_K, Re_K, k, l, r, &
                                                          G_K, G)
#ifdef _CRAYFTN
        !DIR$ INLINEALWAYS s_convert_species_to_mixture_variables_acc
#else
        !$acc routine seq
#endif

        real(wp), intent(out) :: rho_K, gamma_K, pi_inf_K, qv_K

        real(wp), dimension(num_fluids), intent(inout) :: alpha_rho_K, alpha_K !<
        real(wp), dimension(2), intent(out) :: Re_K
        !! Partial densities and volume fractions

        real(wp), optional, intent(out) :: G_K
        real(wp), optional, dimension(num_fluids), intent(in) :: G

        integer, intent(in) :: k, l, r

        integer :: i, j !< Generic loop iterators
        real(wp) :: alpha_K_sum

#ifdef MFC_SIMULATION
        ! Constraining the partial densities and the volume fractions within
        ! their physical bounds to make sure that any mixture variables that
        ! are derived from them result within the limits that are set by the
        ! fluids physical parameters that make up the mixture
        rho_K = 0._wp
        gamma_K = 0._wp
        pi_inf_K = 0._wp
        qv_K = 0._wp

        alpha_K_sum = 0._wp

        if (mpp_lim) then
            do i = 1, num_fluids
                alpha_rho_K(i) = max(0._wp, alpha_rho_K(i))
                alpha_K(i) = min(max(0._wp, alpha_K(i)), 1._wp)
                alpha_K_sum = alpha_K_sum + alpha_K(i)
            end do

            alpha_K = alpha_K/max(alpha_K_sum, sgm_eps)

        end if

        do i = 1, num_fluids
            rho_K = rho_K + alpha_rho_K(i)
            gamma_K = gamma_K + alpha_K(i)*gammas(i)
            pi_inf_K = pi_inf_K + alpha_K(i)*pi_infs(i)
            qv_K = qv_K + alpha_rho_K(i)*qvs(i)
        end do

        if (present(G_K)) then
            G_K = 0._wp
            do i = 1, num_fluids
                !TODO: change to use Gs directly here?
                G_K = G_K + alpha_K(i)*G(i)
            end do
            G_K = max(0._wp, G_K)
        end if

        if (viscous) then

            do i = 1, 2
                Re_K(i) = dflt_real

                if (Re_size(i) > 0) Re_K(i) = 0._wp

                do j = 1, Re_size(i)
                    Re_K(i) = alpha_K(Re_idx(i, j))/Res(i, j) &
                              + Re_K(i)
                end do

                Re_K(i) = 1._wp/max(Re_K(i), sgm_eps)

            end do
        end if
#endif

    end subroutine s_convert_species_to_mixture_variables_acc

    subroutine s_convert_species_to_mixture_variables_bubbles_acc(rho_K, &
                                                                  gamma_K, pi_inf_K, qv_K, &
                                                                  alpha_K, alpha_rho_K, Re_K, k, l, r)
#ifdef _CRAYFTN
        !DIR$ INLINEALWAYS s_convert_species_to_mixture_variables_bubbles_acc
#else
        !$acc routine seq
#endif

        real(wp), intent(inout) :: rho_K, gamma_K, pi_inf_K, qv_K

        real(wp), dimension(num_fluids), intent(in) :: alpha_K, alpha_rho_K !<
            !! Partial densities and volume fractions

        real(wp), dimension(2), intent(out) :: Re_K
        integer, intent(in) :: k, l, r

        integer :: i, j !< Generic loop iterators

#ifdef MFC_SIMULATION
        rho_K = 0._wp
        gamma_K = 0._wp
        pi_inf_K = 0._wp
        qv_K = 0._wp

        if (mpp_lim .and. (model_eqns == 2) .and. (num_fluids > 2)) then
            do i = 1, num_fluids
                rho_K = rho_K + alpha_rho_K(i)
                gamma_K = gamma_K + alpha_K(i)*gammas(i)
                pi_inf_K = pi_inf_K + alpha_K(i)*pi_infs(i)
                qv_K = qv_K + alpha_rho_K(i)*qvs(i)
            end do
        else if ((model_eqns == 2) .and. (num_fluids > 2)) then
            do i = 1, num_fluids - 1
                rho_K = rho_K + alpha_rho_K(i)
                gamma_K = gamma_K + alpha_K(i)*gammas(i)
                pi_inf_K = pi_inf_K + alpha_K(i)*pi_infs(i)
                qv_K = qv_K + alpha_rho_K(i)*qvs(i)
            end do
        else
            rho_K = alpha_rho_K(1)
            gamma_K = gammas(1)
            pi_inf_K = pi_infs(1)
            qv_K = qvs(1)
        end if

        if (viscous) then
            if (num_fluids == 1) then ! need to consider case with num_fluids >= 2

                do i = 1, 2
                    Re_K(i) = dflt_real

                    if (Re_size(i) > 0) Re_K(i) = 0._wp

                    do j = 1, Re_size(i)
                        Re_K(i) = (1._wp - alpha_K(Re_idx(i, j)))/Res(i, j) &
                                  + Re_K(i)
                    end do

                    Re_K(i) = 1._wp/max(Re_K(i), sgm_eps)

                end do
            end if
        end if
#endif

    end subroutine s_convert_species_to_mixture_variables_bubbles_acc

    !>  The computation of parameters, the allocation of memory,
        !!      the association of pointers and/or the execution of any
        !!      other procedures that are necessary to setup the module.
    subroutine s_initialize_variables_conversion_module

        integer :: i, j

!$acc enter data copyin(is1b, is1e, is2b, is2e, is3b, is3e)

#ifdef MFC_SIMULATION
        @:ALLOCATE_GLOBAL(gammas (1:num_fluids))
        @:ALLOCATE_GLOBAL(gs_min (1:num_fluids))
        @:ALLOCATE_GLOBAL(pi_infs(1:num_fluids))
        @:ALLOCATE_GLOBAL(ps_inf(1:num_fluids))
        @:ALLOCATE_GLOBAL(cvs    (1:num_fluids))
        @:ALLOCATE_GLOBAL(qvs    (1:num_fluids))
        @:ALLOCATE_GLOBAL(qvps    (1:num_fluids))
        @:ALLOCATE_GLOBAL(Gs     (1:num_fluids))
#else
        @:ALLOCATE(gammas (1:num_fluids))
        @:ALLOCATE(gs_min (1:num_fluids))
        @:ALLOCATE(pi_infs(1:num_fluids))
        @:ALLOCATE(ps_inf(1:num_fluids))
        @:ALLOCATE(cvs    (1:num_fluids))
        @:ALLOCATE(qvs    (1:num_fluids))
        @:ALLOCATE(qvps    (1:num_fluids))
        @:ALLOCATE(Gs     (1:num_fluids))
#endif

        do i = 1, num_fluids
            gammas(i) = fluid_pp(i)%gamma
            gs_min(i) = 1.0_wp/gammas(i) + 1.0_wp
            pi_infs(i) = fluid_pp(i)%pi_inf
            Gs(i) = fluid_pp(i)%G
            ps_inf(i) = pi_infs(i)/(1.0_wp + gammas(i))
            cvs(i) = fluid_pp(i)%cv
            qvs(i) = fluid_pp(i)%qv
            qvps(i) = fluid_pp(i)%qvp
        end do
!$acc update device(gammas, gs_min, pi_infs, ps_inf, cvs, qvs, qvps, Gs)

#ifdef MFC_SIMULATION

        if (viscous) then
            @:ALLOCATE_GLOBAL(Res(1:2, 1:maxval(Re_size)))
            do i = 1, 2
                do j = 1, Re_size(i)
                    Res(i, j) = fluid_pp(Re_idx(i, j))%Re(i)
                end do
            end do

            !$acc update device(Res, Re_idx, Re_size)
        end if
#endif

        if (bubbles) then
#ifdef MFC_SIMULATION
            @:ALLOCATE_GLOBAL(bubrs(1:nb))
#else
            @:ALLOCATE(bubrs(1:nb))
#endif

            do i = 1, nb
                bubrs(i) = bub_idx%rs(i)
            end do

            !$acc update device(bubrs)
        end if

#ifdef MFC_POST_PROCESS
        ! Allocating the density, the specific heat ratio function and the
        ! liquid stiffness function, respectively

        ! Simulation is at least 2D
        if (n > 0) then

            ! Simulation is 3D
            if (p > 0) then

                allocate (rho_sf(-buff_size:m + buff_size, &
                                 -buff_size:n + buff_size, &
                                 -buff_size:p + buff_size))
                allocate (gamma_sf(-buff_size:m + buff_size, &
                                   -buff_size:n + buff_size, &
                                   -buff_size:p + buff_size))
                allocate (pi_inf_sf(-buff_size:m + buff_size, &
                                    -buff_size:n + buff_size, &
                                    -buff_size:p + buff_size))
                allocate (qv_sf(-buff_size:m + buff_size, &
                                -buff_size:n + buff_size, &
                                -buff_size:p + buff_size))

                ! Simulation is 2D
            else

                allocate (rho_sf(-buff_size:m + buff_size, &
                                 -buff_size:n + buff_size, &
                                 0:0))
                allocate (gamma_sf(-buff_size:m + buff_size, &
                                   -buff_size:n + buff_size, &
                                   0:0))
                allocate (pi_inf_sf(-buff_size:m + buff_size, &
                                    -buff_size:n + buff_size, &
                                    0:0))
                allocate (qv_sf(-buff_size:m + buff_size, &
                                -buff_size:n + buff_size, &
                                0:0))
            end if

            ! Simulation is 1D
        else

            allocate (rho_sf(-buff_size:m + buff_size, &
                             0:0, &
                             0:0))
            allocate (gamma_sf(-buff_size:m + buff_size, &
                               0:0, &
                               0:0))
            allocate (pi_inf_sf(-buff_size:m + buff_size, &
                                0:0, &
                                0:0))
            allocate (qv_sf(-buff_size:m + buff_size, &
                            0:0, &
                            0:0))

        end if
#endif

    end subroutine s_initialize_variables_conversion_module

    !Initialize mv at the quadrature nodes based on the initialized moments and sigma
    subroutine s_initialize_mv(qK_cons_vf, mv)

        type(scalar_field), dimension(sys_size), intent(in) :: qK_cons_vf

        real(wp), dimension(idwbuff(1)%beg:, idwbuff(2)%beg:, idwbuff(3)%beg:, 1:, 1:), intent(inout) :: mv

        integer :: i, j, k, l
        real(wp) :: mu, sig, nbub_sc

        do l = idwbuff(3)%beg, idwbuff(3)%end
            do k = idwbuff(2)%beg, idwbuff(2)%end
                do j = idwbuff(1)%beg, idwbuff(1)%end

                    nbub_sc = qK_cons_vf(bubxb)%sf(j, k, l)

                    !$acc loop seq
                    do i = 1, nb
                        mu = qK_cons_vf(bubxb + 1 + (i - 1)*nmom)%sf(j, k, l)/nbub_sc
                        sig = (qK_cons_vf(bubxb + 3 + (i - 1)*nmom)%sf(j, k, l)/nbub_sc - mu**2)**0.5

                        mv(j, k, l, 1, i) = (mass_v0(i))*(mu - sig)**(3._wp)/(R0(i)**(3._wp))
                        mv(j, k, l, 2, i) = (mass_v0(i))*(mu - sig)**(3._wp)/(R0(i)**(3._wp))
                        mv(j, k, l, 3, i) = (mass_v0(i))*(mu + sig)**(3._wp)/(R0(i)**(3._wp))
                        mv(j, k, l, 4, i) = (mass_v0(i))*(mu + sig)**(3._wp)/(R0(i)**(3._wp))
                    end do

                end do
            end do
        end do

    end subroutine s_initialize_mv

    !Initialize pb at the quadrature nodes using isothermal relations (Preston model)
    subroutine s_initialize_pb(qK_cons_vf, mv, pb)
        type(scalar_field), dimension(sys_size), intent(in) :: qK_cons_vf

        real(wp), dimension(idwbuff(1)%beg:, idwbuff(2)%beg:, idwbuff(3)%beg:, 1:, 1:), intent(in) :: mv
        real(wp), dimension(idwbuff(1)%beg:, idwbuff(2)%beg:, idwbuff(3)%beg:, 1:, 1:), intent(inout) :: pb

        integer :: i, j, k, l
        real(wp) :: mu, sig, nbub_sc

        do l = idwbuff(3)%beg, idwbuff(3)%end
            do k = idwbuff(2)%beg, idwbuff(2)%end
                do j = idwbuff(1)%beg, idwbuff(1)%end

                    nbub_sc = qK_cons_vf(bubxb)%sf(j, k, l)

                    !$acc loop seq
                    do i = 1, nb
                        mu = qK_cons_vf(bubxb + 1 + (i - 1)*nmom)%sf(j, k, l)/nbub_sc
                        sig = (qK_cons_vf(bubxb + 3 + (i - 1)*nmom)%sf(j, k, l)/nbub_sc - mu**2)**0.5

                        !PRESTON (ISOTHERMAL)
                        pb(j, k, l, 1, i) = (pb0(i))*(R0(i)**(3._wp))*(mass_n0(i) + mv(j, k, l, 1, i))/(mu - sig)**(3._wp)/(mass_n0(i) + mass_v0(i))
                        pb(j, k, l, 2, i) = (pb0(i))*(R0(i)**(3._wp))*(mass_n0(i) + mv(j, k, l, 2, i))/(mu - sig)**(3._wp)/(mass_n0(i) + mass_v0(i))
                        pb(j, k, l, 3, i) = (pb0(i))*(R0(i)**(3._wp))*(mass_n0(i) + mv(j, k, l, 3, i))/(mu + sig)**(3._wp)/(mass_n0(i) + mass_v0(i))
                        pb(j, k, l, 4, i) = (pb0(i))*(R0(i)**(3._wp))*(mass_n0(i) + mv(j, k, l, 4, i))/(mu + sig)**(3._wp)/(mass_n0(i) + mass_v0(i))
                    end do
                end do
            end do
        end do

    end subroutine s_initialize_pb

    !> The following procedure handles the conversion between
        !!      the conservative variables and the primitive variables.
        !! @param qK_cons_vf Conservative variables
        !! @param qK_prim_vf Primitive variables
        !! @param gm_alphaK_vf Gradient magnitude of the volume fraction
        !! @param ix Index bounds in first coordinate direction
        !! @param iy Index bounds in second coordinate direction
        !! @param iz Index bounds in third coordinate direction
    subroutine s_convert_conservative_to_primitive_variables(qK_cons_vf, &
                                                             qK_prim_vf, &
                                                             ibounds, &
                                                             gm_alphaK_vf)

        type(scalar_field), dimension(sys_size), intent(in) :: qK_cons_vf
        type(scalar_field), dimension(sys_size), intent(inout) :: qK_prim_vf
        type(int_bounds_info), dimension(1:3), intent(in) :: ibounds
        type(scalar_field), &
            allocatable, optional, dimension(:), &
            intent(in) :: gm_alphaK_vf

        real(wp), dimension(num_fluids) :: alpha_K, alpha_rho_K
        real(wp), dimension(2) :: Re_K
        real(wp) :: rho_K, gamma_K, pi_inf_K, qv_K, dyn_pres_K

        #:if MFC_CASE_OPTIMIZATION
#ifndef MFC_SIMULATION
            real(wp), dimension(:), allocatable :: nRtmp
#else
            real(wp), dimension(nb) :: nRtmp
#endif
        #:else
            real(wp), dimension(:), allocatable :: nRtmp
        #:endif

        real(wp) :: rhoYks(1:num_species)

        real(wp) :: vftmp, nR3, nbub_sc, R3tmp

        real(wp) :: G_K

        real(wp) :: pres, Yksum, T

        integer :: i, j, k, l, q !< Generic loop iterators

        real(wp) :: ntmp

        #:if MFC_CASE_OPTIMIZATION
#ifndef MFC_SIMULATION
            if (bubbles) then
                allocate (nRtmp(nb))
            else
                allocate (nRtmp(0))
            end if
#endif
        #:else
            if (bubbles) then
                allocate (nRtmp(nb))
            else
                allocate (nRtmp(0))
            end if
        #:endif


        !$acc parallel loop collapse(3) gang vector default(present) &
        !$acc private(alpha_K, alpha_rho_K, Re_K, nRtmp, rho_K, gamma_K, &
        !$acc pi_inf_K, qv_K, dyn_pres_K, R3tmp, rhoYks)
        do l = ibounds(3)%beg, ibounds(3)%end
            do k = ibounds(2)%beg, ibounds(2)%end
                do j = ibounds(1)%beg, ibounds(1)%end
                    dyn_pres_K = 0._wp

                    !$acc loop seq
                    do i = 1, num_fluids
                        alpha_rho_K(i) = qK_cons_vf(i)%sf(j, k, l)
                        alpha_K(i) = qK_cons_vf(advxb + i - 1)%sf(j, k, l)
                    end do

                    if (model_eqns /= 4) then
#ifdef MFC_SIMULATION
                        ! If in simulation, use acc mixture subroutines
                        if (hypoelasticity) then
                            call s_convert_species_to_mixture_variables_acc(rho_K, gamma_K, pi_inf_K, qv_K, alpha_K, &
                                                                            alpha_rho_K, Re_K, j, k, l, G_K, Gs)
                        else if (bubbles) then
                            call s_convert_species_to_mixture_variables_bubbles_acc(rho_K, gamma_K, pi_inf_K, qv_K, &
                                                                                    alpha_K, alpha_rho_K, Re_K, j, k, l)
                        else
                            call s_convert_species_to_mixture_variables_acc(rho_K, gamma_K, pi_inf_K, qv_K, &
                                                                            alpha_K, alpha_rho_K, Re_K, j, k, l)
                        end if
#else
                        ! If pre-processing, use non acc mixture subroutines
                        if (hypoelasticity) then
                            call s_convert_to_mixture_variables(qK_cons_vf, j, k, l, &
                                                                rho_K, gamma_K, pi_inf_K, qv_K, Re_K, G_K, fluid_pp(:)%G)
                        else
                            call s_convert_to_mixture_variables(qK_cons_vf, j, k, l, &
                                                                rho_K, gamma_K, pi_inf_K, qv_K)
                        end if
#endif
                    end if

                    if (chemistry) then
                        rho_K = 0._wp
                        !$acc loop seq
                        do i = chemxb, chemxe
                            rho_K = rho_K + max(0._wp, qK_cons_vf(i)%sf(j, k, l))
                        end do

                        !$acc loop seq
                        do i = 1, contxe
                            qK_prim_vf(i)%sf(j, k, l) = rho_K
                        end do

                        !$acc loop seq
                        do i = chemxb, chemxe
                            qK_prim_vf(i)%sf(j, k, l) = max(0._wp, qK_cons_vf(i)%sf(j, k, l)/rho_K)
                        end do

                        qK_prim_vf(T_idx)%sf(j, k, l) = qK_cons_vf(T_idx)%sf(j, k, l)
                    else
                        !$acc loop seq
                        do i = 1, contxe
                            qK_prim_vf(i)%sf(j, k, l) = qK_cons_vf(i)%sf(j, k, l)
                        end do
                    end if

#ifdef MFC_SIMULATION
                    rho_K = max(rho_K, sgm_eps)
#endif

                    !$acc loop seq
                    do i = momxb, momxe
                        if (model_eqns /= 4) then
                            qK_prim_vf(i)%sf(j, k, l) = qK_cons_vf(i)%sf(j, k, l) &
                                                        /rho_K
                            dyn_pres_K = dyn_pres_K + 5e-1_wp*qK_cons_vf(i)%sf(j, k, l) &
                                         *qK_prim_vf(i)%sf(j, k, l)
                        else
                            qK_prim_vf(i)%sf(j, k, l) = qK_cons_vf(i)%sf(j, k, l) &
                                                        /qK_cons_vf(1)%sf(j, k, l)
                        end if
                    end do

                    if (chemistry) then
                        !$acc loop seq
                        do i = 1, num_species
                            rhoYks(i) = qK_cons_vf(chemxb + i - 1)%sf(j, k, l)
                        end do
                    end if

                    call s_compute_pressure(qK_cons_vf(E_idx)%sf(j, k, l), &
                                            qK_cons_vf(alf_idx)%sf(j, k, l), &
                                            dyn_pres_K, pi_inf_K, gamma_K, rho_K, qv_K, rhoYks, pres, T)

                    qK_prim_vf(E_idx)%sf(j, k, l) = pres
                    if (chemistry) then
                        qK_prim_vf(T_idx)%sf(j, k, l) = T
                    end if

                    if (bubbles) then
                        !$acc loop seq
                        do i = 1, nb
                            nRtmp(i) = qK_cons_vf(bubrs(i))%sf(j, k, l)
                        end do

                        vftmp = qK_cons_vf(alf_idx)%sf(j, k, l)

                        if (qbmm) then
                            !Get nb (constant across all R0 bins)
                            nbub_sc = qK_cons_vf(bubxb)%sf(j, k, l)

                            !Convert cons to prim
                            !$acc loop seq
                            do i = bubxb, bubxe
                                qK_prim_vf(i)%sf(j, k, l) = qK_cons_vf(i)%sf(j, k, l)/nbub_sc
                            end do
                            !Need to keep track of nb in the primitive variable list (converted back to true value before output)
#ifdef MFC_SIMULATION
                            qK_prim_vf(bubxb)%sf(j, k, l) = qK_cons_vf(bubxb)%sf(j, k, l)
#endif

                        else
                            if (adv_n) then
                                qK_prim_vf(n_idx)%sf(j, k, l) = qK_cons_vf(n_idx)%sf(j, k, l)
                                nbub_sc = qK_prim_vf(n_idx)%sf(j, k, l)
                            else
                                call s_comp_n_from_cons(vftmp, nRtmp, nbub_sc, weight)
                            end if

                            !$acc loop seq
                            do i = bubxb, bubxe
                                qK_prim_vf(i)%sf(j, k, l) = qK_cons_vf(i)%sf(j, k, l)/nbub_sc
                            end do
                        end if
                    end if

                    if (hypoelasticity) then
                        !$acc loop seq
                        do i = strxb, strxe
                            qK_prim_vf(i)%sf(j, k, l) = qK_cons_vf(i)%sf(j, k, l) &
                                                        /rho_K
                            ! subtracting elastic contribution for pressure calculation
                            if (G_K > 1000) then !TODO: check if stable for >0
                                qK_prim_vf(E_idx)%sf(j, k, l) = qK_prim_vf(E_idx)%sf(j, k, l) - &
                                                                ((qK_prim_vf(i)%sf(j, k, l)**2._wp)/(4._wp*G_K))/gamma_K
                                ! extra terms in 2 and 3D
                                if ((i == strxb + 1) .or. &
                                    (i == strxb + 3) .or. &
                                    (i == strxb + 4)) then
                                    qK_prim_vf(E_idx)%sf(j, k, l) = qK_prim_vf(E_idx)%sf(j, k, l) - &
                                                                    ((qK_prim_vf(i)%sf(j, k, l)**2._wp)/(4._wp*G_K))/gamma_K
                                end if
                            end if
                        end do
                    end if

                    !$acc loop seq
                    do i = advxb, advxe
                        qK_prim_vf(i)%sf(j, k, l) = qK_cons_vf(i)%sf(j, k, l)
                    end do

                    if (surface_tension) then
                        qK_prim_vf(c_idx)%sf(j, k, l) = qK_cons_vf(c_idx)%sf(j, k, l)
                    end if

                end do
            end do
        end do
        !$acc end parallel loop

    end subroutine s_convert_conservative_to_primitive_variables

    !>  The following procedure handles the conversion between
        !!      the primitive variables and the conservative variables.
        !!  @param qK_prim_vf Primitive variables
        !!  @param qK_cons_vf Conservative variables
        !!  @param gm_alphaK_vf Gradient magnitude of the volume fractions
        !!  @param ix Index bounds in the first coordinate direction
        !!  @param iy Index bounds in the second coordinate direction
        !!  @param iz Index bounds in the third coordinate direction
    subroutine s_convert_primitive_to_conservative_variables(q_prim_vf, &
                                                             q_cons_vf)

        type(scalar_field), &
            dimension(sys_size), &
            intent(in) :: q_prim_vf

        type(scalar_field), &
            dimension(sys_size), &
            intent(inout) :: q_cons_vf

        ! Density, specific heat ratio function, liquid stiffness function
        ! and dynamic pressure, as defined in the incompressible flow sense,
        ! respectively
        real(wp) :: rho
        real(wp) :: gamma
        real(wp) :: pi_inf
        real(wp) :: qv
        real(wp) :: dyn_pres
        real(wp) :: nbub, R3, vftmp, R3tmp
        real(wp), dimension(nb) :: Rtmp
        real(wp) :: G = 0._wp
        real(wp), dimension(2) :: Re_K

        integer :: i, j, k, l, q !< Generic loop iterators
        integer :: spec

        real(wp), dimension(num_species) :: Ys
        real(wp) :: e_mix, mix_mol_weight, T

#ifndef MFC_SIMULATION
        ! Converting the primitive variables to the conservative variables
        do l = 0, p
            do k = 0, n
                do j = 0, m

                    ! Obtaining the density, specific heat ratio function
                    ! and the liquid stiffness function, respectively
                    call s_convert_to_mixture_variables(q_prim_vf, j, k, l, &
                                                        rho, gamma, pi_inf, qv, Re_K, G, fluid_pp(:)%G)

                    ! Transferring the continuity equation(s) variable(s)
                    do i = 1, contxe
                        q_cons_vf(i)%sf(j, k, l) = q_prim_vf(i)%sf(j, k, l)
                    end do

                    ! Transferring the advection equation(s) variable(s)
                    do i = adv_idx%beg, adv_idx%end
                        q_cons_vf(i)%sf(j, k, l) = q_prim_vf(i)%sf(j, k, l)
                    end do

                    ! Zeroing out the dynamic pressure since it is computed
                    ! iteratively by cycling through the velocity equations
                    dyn_pres = 0._wp

                    ! Computing momenta and dynamic pressure from velocity
                    do i = momxb, momxe
                        q_cons_vf(i)%sf(j, k, l) = rho*q_prim_vf(i)%sf(j, k, l)
                        dyn_pres = dyn_pres + q_cons_vf(i)%sf(j, k, l)* &
                                   q_prim_vf(i)%sf(j, k, l)/2._wp
                    end do

                    if (chemistry) then
                        do i = chemxb, chemxe
                            Ys(i - chemxb + 1) = q_prim_vf(i)%sf(j, k, l)
                            q_cons_vf(i)%sf(j, k, l) = rho*q_prim_vf(i)%sf(j, k, l)
                        end do

                        call get_mixture_molecular_weight(Ys, mix_mol_weight)
                        T = q_prim_vf(T_idx)%sf(j, k, l)
                        call get_mixture_energy_mass(T, Ys, e_mix)

                        q_cons_vf(E_idx)%sf(j, k, l) = &
                            dyn_pres + rho*e_mix

                        q_cons_vf(T_idx)%sf(j, k, l) = q_prim_vf(T_idx)%sf(j, k, l)
                    else
                        ! Computing the energy from the pressure
                        if ((model_eqns /= 4) .and. (bubbles .neqv. .true.)) then
                            ! E = Gamma*P + \rho u u /2 + \pi_inf + (\alpha\rho qv)
                            q_cons_vf(E_idx)%sf(j, k, l) = &
                                gamma*q_prim_vf(E_idx)%sf(j, k, l) + dyn_pres + pi_inf &
                                + qv
                        else if ((model_eqns /= 4) .and. (bubbles)) then
                            ! \tilde{E} = dyn_pres + (1-\alf)(\Gamma p_l + \Pi_inf)
                            q_cons_vf(E_idx)%sf(j, k, l) = dyn_pres + &
                                                           (1._wp - q_prim_vf(alf_idx)%sf(j, k, l))* &
                                                           (gamma*q_prim_vf(E_idx)%sf(j, k, l) + pi_inf)
                        else
                            !Tait EOS, no conserved energy variable
                            q_cons_vf(E_idx)%sf(j, k, l) = 0.
                        end if
                    end if

                    ! Computing the internal energies from the pressure and continuities
                    if (model_eqns == 3) then
                        do i = 1, num_fluids
                            ! internal energy calculation for each of the fluids
                            q_cons_vf(i + internalEnergies_idx%beg - 1)%sf(j, k, l) = &
                                q_cons_vf(i + adv_idx%beg - 1)%sf(j, k, l)* &
                                (fluid_pp(i)%gamma*q_prim_vf(E_idx)%sf(j, k, l) + &
                                 fluid_pp(i)%pi_inf) + &
                                q_cons_vf(i + cont_idx%beg - 1)%sf(j, k, l)*fluid_pp(i)%qv
                        end do
                    end if

                    if (bubbles) then
                        ! From prim: Compute nbub = (3/4pi) * \alpha / \bar{R^3}
                        do i = 1, nb
                            Rtmp(i) = q_prim_vf(bub_idx%rs(i))%sf(j, k, l)
                        end do

                        if (.not. qbmm) then
                            if (adv_n) then
                                q_cons_vf(n_idx)%sf(j, k, l) = q_prim_vf(n_idx)%sf(j, k, l)
                                nbub = q_prim_vf(n_idx)%sf(j, k, l)
                            else
                                call s_comp_n_from_prim(q_prim_vf(alf_idx)%sf(j, k, l), Rtmp, nbub, weight)
                            end if
                        else
                            !Initialize R3 averaging over R0 and R directions
                            R3tmp = 0._wp
                            do i = 1, nb
                                R3tmp = R3tmp + weight(i)*0.5_wp*(Rtmp(i) + sigR)**3._wp
                                R3tmp = R3tmp + weight(i)*0.5_wp*(Rtmp(i) - sigR)**3._wp
                            end do
                            !Initialize nb
                            nbub = 3._wp*q_prim_vf(alf_idx)%sf(j, k, l)/(4._wp*pi*R3tmp)
                        end if

                        if (j == 0 .and. k == 0 .and. l == 0) print *, 'In convert, nbub:', nbub

                        do i = bub_idx%beg, bub_idx%end
                            q_cons_vf(i)%sf(j, k, l) = q_prim_vf(i)%sf(j, k, l)*nbub
                        end do
                    end if

                    if (hypoelasticity) then
                        do i = stress_idx%beg, stress_idx%end
                            q_cons_vf(i)%sf(j, k, l) = rho*q_prim_vf(i)%sf(j, k, l)
                            ! adding elastic contribution
                            if (G > 1000) then
                                q_cons_vf(E_idx)%sf(j, k, l) = q_cons_vf(E_idx)%sf(j, k, l) + &
                                                               (q_prim_vf(i)%sf(j, k, l)**2._wp)/(4._wp*G)
                                ! extra terms in 2 and 3D
                                if ((i == stress_idx%beg + 1) .or. &
                                    (i == stress_idx%beg + 3) .or. &
                                    (i == stress_idx%beg + 4)) then
                                    q_cons_vf(E_idx)%sf(j, k, l) = q_cons_vf(E_idx)%sf(j, k, l) + &
                                                                   (q_prim_vf(i)%sf(j, k, l)**2._wp)/(4._wp*G)
                                end if
                            end if
                        end do
                    end if

                    if (surface_tension) then
                        q_cons_vf(c_idx)%sf(j, k, l) = q_prim_vf(c_idx)%sf(j, k, l)
                    end if

                end do
            end do
        end do

#else
        if (proc_rank == 0) then
            call s_mpi_abort('Conversion from primitive to '// &
                             'conservative variables not '// &
                             'implemented. Exiting ...')
        end if
#endif

    end subroutine s_convert_primitive_to_conservative_variables

    !>  The following subroutine handles the conversion between
        !!      the primitive variables and the Eulerian flux variables.
        !!  @param qK_prim_vf Primitive variables
        !!  @param FK_vf Flux variables
        !!  @param FK_src_vf Flux source variables
        !!  @param ix Index bounds in the first coordinate direction
        !!  @param iy Index bounds in the second coordinate direction
        !!  @param iz Index bounds in the third coordinate direction
    subroutine s_convert_primitive_to_flux_variables(qK_prim_vf, &
                                                     FK_vf, &
                                                     FK_src_vf, &
                                                     is1, is2, is3, s2b, s3b)

        integer, intent(in) :: s2b, s3b
        real(wp), dimension(0:, s2b:, s3b:, 1:), intent(in) :: qK_prim_vf
        real(wp), dimension(0:, s2b:, s3b:, 1:), intent(inout) :: FK_vf
        real(wp), dimension(0:, s2b:, s3b:, advxb:), intent(inout) :: FK_src_vf

        type(int_bounds_info), intent(in) :: is1, is2, is3

        ! Partial densities, density, velocity, pressure, energy, advection
        ! variables, the specific heat ratio and liquid stiffness functions,
        ! the shear and volume Reynolds numbers and the Weber numbers
        real(wp), dimension(num_fluids) :: alpha_rho_K
        real(wp), dimension(num_fluids) :: alpha_K
        real(wp) :: rho_K
        real(wp), dimension(num_dims) :: vel_K
        real(wp) :: vel_K_sum
        real(wp) :: pres_K
        real(wp) :: E_K
        real(wp) :: gamma_K
        real(wp) :: pi_inf_K
        real(wp) :: qv_K
        real(wp), dimension(2) :: Re_K
        real(wp) :: G_K

        integer :: i, j, k, l !< Generic loop iterators

        is1b = is1%beg; is1e = is1%end
        is2b = is2%beg; is2e = is2%end
        is3b = is3%beg; is3e = is3%end

        !$acc update device(is1b, is2b, is3b, is1e, is2e, is3e)

        ! Computing the flux variables from the primitive variables, without
        ! accounting for the contribution of either viscosity or capillarity
#ifdef MFC_SIMULATION
        !$acc parallel loop collapse(3) gang vector default(present) private(alpha_rho_K, vel_K, alpha_K, Re_K)
        do l = is3b, is3e
            do k = is2b, is2e
                do j = is1b, is1e

                    !$acc loop seq
                    do i = 1, contxe
                        alpha_rho_K(i) = qK_prim_vf(j, k, l, i)
                    end do

                    !$acc loop seq
                    do i = advxb, advxe
                        alpha_K(i - E_idx) = qK_prim_vf(j, k, l, i)
                    end do
                    !$acc loop seq
                    do i = 1, num_dims
                        vel_K(i) = qK_prim_vf(j, k, l, contxe + i)
                    end do

                    vel_K_sum = 0._wp
                    !$acc loop seq
                    do i = 1, num_dims
                        vel_K_sum = vel_K_sum + vel_K(i)**2._wp
                    end do

                    pres_K = qK_prim_vf(j, k, l, E_idx)
                    if (hypoelasticity) then
                        call s_convert_species_to_mixture_variables_acc(rho_K, gamma_K, pi_inf_K, qv_K, &
                                                                        alpha_K, alpha_rho_K, Re_K, &
                                                                        j, k, l, G_K, Gs)
                    else if (bubbles) then
                        call s_convert_species_to_mixture_variables_bubbles_acc(rho_K, gamma_K, &
                                                                                pi_inf_K, qv_K, alpha_K, alpha_rho_K, Re_K, j, k, l)
                    else
                        call s_convert_species_to_mixture_variables_acc(rho_K, gamma_K, pi_inf_K, qv_K, &
                                                                        alpha_K, alpha_rho_K, Re_K, j, k, l)
                    end if

                    ! Computing the energy from the pressure
                    E_K = gamma_K*pres_K + pi_inf_K &
                          + 5e-1_wp*rho_K*vel_K_sum + qv_K

                    ! mass flux, this should be \alpha_i \rho_i u_i
                    !$acc loop seq
                    do i = 1, contxe
                        FK_vf(j, k, l, i) = alpha_rho_K(i)*vel_K(dir_idx(1))
                    end do

                    !$acc loop seq
                    do i = 1, num_dims
                        FK_vf(j, k, l, contxe + dir_idx(i)) = &
                            rho_K*vel_K(dir_idx(1)) &
                            *vel_K(dir_idx(i)) &
                            + pres_K*dir_flg(dir_idx(i))
                    end do

                    ! energy flux, u(E+p)
                    FK_vf(j, k, l, E_idx) = vel_K(dir_idx(1))*(E_K + pres_K)

                    if (riemann_solver == 1) then
                        !$acc loop seq
                        do i = advxb, advxe
                            FK_vf(j, k, l, i) = 0._wp
                            FK_src_vf(j, k, l, i) = alpha_K(i - E_idx)
                        end do

                    else
                        ! Could be bubbles!
                        !$acc loop seq
                        do i = advxb, advxe
                            FK_vf(j, k, l, i) = vel_K(dir_idx(1))*alpha_K(i - E_idx)
                        end do

                        !$acc loop seq
                        do i = advxb, advxe
                            FK_src_vf(j, k, l, i) = vel_K(dir_idx(1))
                        end do

                    end if

                end do
            end do
        end do
#endif

    end subroutine s_convert_primitive_to_flux_variables

    subroutine s_finalize_variables_conversion_module

        ! Deallocating the density, the specific heat ratio function and the
        ! liquid stiffness function
#ifdef MFC_POST_PROCESS
        deallocate (rho_sf, gamma_sf, pi_inf_sf, qv_sf)
#endif

#ifdef MFC_SIMULATION
        @:DEALLOCATE_GLOBAL(gammas, gs_min, pi_infs, ps_inf, cvs, qvs, qvps, Gs)
        if (bubbles) then
            @:DEALLOCATE_GLOBAL(bubrs)
        end if
#else
        @:DEALLOCATE(gammas, gs_min, pi_infs, ps_inf, cvs, qvs, qvps, Gs)
        if (bubbles) then
            @:DEALLOCATE(bubrs)
        end if
#endif

    end subroutine s_finalize_variables_conversion_module

#ifndef MFC_PRE_PROCESS
    pure subroutine s_compute_speed_of_sound(pres, rho, gamma, pi_inf, H, adv, vel_sum, c_c, c)
#ifdef _CRAYFTN
        !DIR$ INLINEALWAYS s_compute_speed_of_sound
#else
        !$acc routine seq
#endif

        real(wp), intent(in) :: pres
        real(wp), intent(in) :: rho, gamma, pi_inf
        real(wp), intent(in) :: H
        real(wp), dimension(num_fluids), intent(in) :: adv
        real(wp), intent(in) :: vel_sum
        real(wp), intent(in) :: c_c
        real(wp), intent(out) :: c

        real(wp) :: blkmod1, blkmod2
        real(wp) :: Tolerance
        integer :: q

        if (chemistry) then
            if (avg_state == 1 .and. abs(c_c) > Tolerance) then
                c = sqrt(c_c - (gamma - 1.0_wp)*(vel_sum - H))
            else
                c = sqrt((1.0_wp + 1.0_wp/gamma)*pres/rho)
            end if
        else
            if (alt_soundspeed) then
                blkmod1 = ((gammas(1) + 1._wp)*pres + &
                           pi_infs(1))/gammas(1)
                blkmod2 = ((gammas(2) + 1._wp)*pres + &
                           pi_infs(2))/gammas(2)
                c = (1._wp/(rho*(adv(1)/blkmod1 + adv(2)/blkmod2)))
            elseif (model_eqns == 3) then
                c = 0._wp
                !$acc loop seq
                do q = 1, num_fluids
                    c = c + adv(q)*(1._wp/gammas(q) + 1._wp)* &
                        (pres + pi_infs(q)/(gammas(q) + 1._wp))
                end do
                c = c/rho
            elseif (((model_eqns == 4) .or. (model_eqns == 2 .and. bubbles))) then
                ! Sound speed for bubble mmixture to order O(\alpha)

                if (mpp_lim .and. (num_fluids > 1)) then
                    c = (1._wp/gamma + 1._wp)* &
                        (pres + pi_inf/(gamma + 1._wp))/rho
                else
                    c = &
                        (1._wp/gamma + 1._wp)* &
                        (pres + pi_inf/(gamma + 1._wp))/ &
                        (rho*(1._wp - adv(num_fluids)))
                end if
            else
                c = ((H - 5e-1*vel_sum)/gamma)
            end if

            if (mixture_err .and. c < 0._wp) then
                c = 100._wp*sgm_eps
            else
                c = sqrt(c)
            end if
        end if
    end subroutine s_compute_speed_of_sound
#endif

end module m_variables_conversion<|MERGE_RESOLUTION|>--- conflicted
+++ resolved
@@ -49,60 +49,14 @@
 #endif
               s_finalize_variables_conversion_module
 
-<<<<<<< HEAD
-    !> Abstract interface to two subroutines designed for the transfer/conversion
-    !! of the mixture/species variables to the mixture variables
-
-    abstract interface ! =======================================================
-
-        !> Structure of the s_convert_mixture_to_mixture_variables
-        !!      and s_convert_species_to_mixture_variables subroutines
-        !!  @param q_vf Conservative or primitive variables
-        !!  @param i First-coordinate cell index
-        !!  @param j First-coordinate cell index
-        !!  @param k First-coordinate cell index
-        !!  @param rho Density
-        !!  @param gamma Specific heat ratio function
-        !!  @param pi_inf Liquid stiffness function
-        !!  @param qv Fluid reference energy
-        subroutine s_convert_xxxxx_to_mixture_variables(q_vf, i, j, k, &
-                                                        rho, gamma, pi_inf, qv, Re_K, G_K, G)
-
-            ! Importing the derived type scalar_field from m_derived_types.f90
-            ! and global variable sys_size, from m_global_variables.f90, as
-            ! the abstract interface does not inherently have access to them
-            import :: scalar_field, sys_size, num_fluids, wp
-
-            type(scalar_field), dimension(sys_size), intent(in) :: q_vf
-            integer, intent(in) :: i, j, k
-            real(wp), intent(out), target :: rho, gamma, pi_inf, qv
-            real(wp), optional, dimension(2), intent(out) :: Re_K
-            real(wp), optional, intent(out) :: G_K
-            real(wp), optional, dimension(num_fluids), intent(in) :: G
-
-        end subroutine s_convert_xxxxx_to_mixture_variables
-
-    end interface ! ============================================================
-
-=======
->>>>>>> 78a810f2
     !! In simulation, gammas, pi_infs, and qvs are already declared in m_global_variables
 #ifndef MFC_SIMULATION
     real(wp), allocatable, public, dimension(:) :: gammas, gs_min, pi_infs, ps_inf, cvs, qvs, qvps
     !$acc declare create(gammas, gs_min, pi_infs, ps_inf, cvs, qvs, qvps)
 #endif
 
-<<<<<<< HEAD
-#ifdef CRAY_ACC_WAR
-    @:CRAY_DECLARE_GLOBAL(real(wp), dimension(:), Gs)
-    @:CRAY_DECLARE_GLOBAL(integer,         dimension(:), bubrs)
-    @:CRAY_DECLARE_GLOBAL(real(wp), dimension(:, :), Res)
-    !$acc declare link(bubrs, Gs, Res)
-#else
+
     real(wp), allocatable, dimension(:) :: Gs
-=======
-    real(kind(0d0)), allocatable, dimension(:) :: Gs
->>>>>>> 78a810f2
     integer, allocatable, dimension(:) :: bubrs
     real(wp), allocatable, dimension(:, :) :: Res
     !$acc declare create(bubrs, Gs, Res)
@@ -133,10 +87,10 @@
 
         type(scalar_field), dimension(sys_size), intent(in) :: q_vf
         integer, intent(in) :: i, j, k
-        real(kind(0d0)), intent(out), target :: rho, gamma, pi_inf, qv
-        real(kind(0d0)), optional, dimension(2), intent(out) :: Re_K
-        real(kind(0d0)), optional, intent(out) :: G_K
-        real(kind(0d0)), optional, dimension(num_fluids), intent(in) :: G
+        real(wp), intent(out), target :: rho, gamma, pi_inf, qv
+        real(wp), optional, dimension(2), intent(out) :: Re_K
+        real(wp), optional, intent(out) :: G_K
+        real(wp), optional, dimension(num_fluids), intent(in) :: G
 
         if (model_eqns == 1) then        ! Gamma/pi_inf model
             call s_convert_mixture_to_mixture_variables(q_vf, i, j, k, &
