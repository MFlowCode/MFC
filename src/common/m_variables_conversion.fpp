--- conflicted
+++ resolved
@@ -86,21 +86,13 @@
 
     !! In simulation, gammas, pi_infs, and qvs are already declared in m_global_variables
 #ifndef MFC_SIMULATION
-<<<<<<< HEAD
+#ifdef CRAY_ACC_WAR
+    @:CRAY_DECLARE_GLOBAL(real(kind(0d0)), dimension(:), gammas, gs_min, pi_infs, ps_inf, cvs, qvs, qvps)
+    public :: gammas, pi_infs
+    !$acc declare link(gammas, gs_min, pi_infs, ps_inf, cvs, qvs, qvps)
+#else
     real(kind(0d0)), allocatable, public, dimension(:) :: gammas, gs_min, pi_infs, ps_inf, cvs, qvs, qvps
-!$acc declare create(gammas, gs_min, pi_infs, ps_inf, cvs, qvs, qvps)
-#endif
-
-    real(kind(0d0)), allocatable, dimension(:) :: Gs
-    integer, allocatable, dimension(:) :: bubrs
-=======
-#ifdef CRAY_ACC_WAR
-    @:CRAY_DECLARE_GLOBAL(real(kind(0d0)), dimension(:), gammas, pi_infs)
-    public :: gammas, pi_infs
-    !$acc declare link(gammas, pi_infs)
-#else
-    real(kind(0d0)), allocatable, public, dimension(:) :: gammas, pi_infs
-    !$acc declare create(gammas, pi_infs)
+    !$acc declare create(gammas, gs_min, pi_infs, ps_inf, cvs, qvs, qvps)
 #endif
 
 #endif
@@ -113,7 +105,6 @@
 #else
     real(kind(0d0)), allocatable, dimension(:)    :: Gs
     integer,         allocatable, dimension(:)    :: bubrs
->>>>>>> 30ac1a5b
     real(kind(0d0)), allocatable, dimension(:, :) :: Res
     !$acc declare create(bubrs, Gs, Res)
 #endif
@@ -471,15 +462,13 @@
                                                           gamma_K, pi_inf_K, qv_K, &
                                                           alpha_K, alpha_rho_K, Re_K, k, l, r, &
                                                           G_K, G)
-<<<<<<< HEAD
+#ifdef CRAY_ACC_WAR
+        !DIR$ INLINEALWAYS s_convert_species_to_mixture_variables_acc
+#else
         !$acc routine seq
-
-        real(kind(0d0)), intent(OUT) :: rho_K, gamma_K, pi_inf_K, qv_K
-=======
-!DIR$ INLINEALWAYS s_convert_species_to_mixture_variables_acc
-!!$acc routine seq
-        real(kind(0d0)), intent(OUT) :: rho_K, gamma_K, pi_inf_K
->>>>>>> 30ac1a5b
+#endif
+
+        real(kind(0d0)), intent(OUT) :: rho_K, gamma_K, pi_inf_K, qv_Ke
 
         real(kind(0d0)), dimension(num_fluids), intent(INOUT) :: alpha_rho_K, alpha_K !<
         real(kind(0d0)), dimension(2), intent(OUT) :: Re_K
@@ -555,13 +544,11 @@
     subroutine s_convert_species_to_mixture_variables_bubbles_acc(rho_K, &
                                                                   gamma_K, pi_inf_K, qv_K, &
                                                                   alpha_K, alpha_rho_K, Re_K, k, l, r)
-<<<<<<< HEAD
+#ifdef CRAY_ACC_WAR
+        !DIR$ INLINEALWAYS s_convert_species_to_mixture_variables_bubbles_acc
+#else
         !$acc routine seq
-=======
-
-!DIR$ INLINEALWAYS s_convert_species_to_mixture_variables_bubbles_acc
-!!$acc routine seq
->>>>>>> 30ac1a5b
+#endif
 
         real(kind(0d0)), intent(INOUT) :: rho_K, gamma_K, pi_inf_K, qv_K
 
@@ -645,26 +632,17 @@
             end if
         end if
 #endif
-<<<<<<< HEAD
 
         !$acc update device(ixb, ixe, iyb, iye, izb, ize)
 
-        @:ALLOCATE(gammas (1:num_fluids))
-        @:ALLOCATE(gs_min (1:num_fluids))
-        @:ALLOCATE(pi_infs(1:num_fluids))
-        @:ALLOCATE(ps_inf(1:num_fluids))
-        @:ALLOCATE(cvs    (1:num_fluids))
-        @:ALLOCATE(qvs    (1:num_fluids))
-        @:ALLOCATE(qvps    (1:num_fluids))
-        @:ALLOCATE(Gs     (1:num_fluids))
-=======
-#ifndef CRAY_ACC_WAR
-        !!$acc update device(ixb, ixe, iyb, iye, izb, ize)
-#endif
         @:ALLOCATE_GLOBAL(gammas (1:num_fluids))
+        @:ALLOCATE_GLOBAL(gs_min (1:num_fluids))
         @:ALLOCATE_GLOBAL(pi_infs(1:num_fluids))
+        @:ALLOCATE_GLOBAL(ps_inf(1:num_fluids))
+        @:ALLOCATE_GLOBAL(cvs    (1:num_fluids))
+        @:ALLOCATE_GLOBAL(qvs    (1:num_fluids))
+        @:ALLOCATE_GLOBAL(qvps    (1:num_fluids))
         @:ALLOCATE_GLOBAL(Gs     (1:num_fluids))
->>>>>>> 30ac1a5b
 
         do i = 1, num_fluids
             gammas(i) = fluid_pp(i)%gamma
@@ -676,18 +654,12 @@
             qvs(i) = fluid_pp(i)%qv
             qvps(i) = fluid_pp(i)%qvp
         end do
-!$acc update device(gammas, gs_min, pi_infs, ps_inf, cvs, qvs, qvps, Gs)
+        !$acc update device(gammas, gs_min, pi_infs, ps_inf, cvs, qvs, qvps, Gs)
 
 #ifdef MFC_SIMULATION
 
         if (any(Re_size > 0)) then
-<<<<<<< HEAD
-            @:ALLOCATE(Res(1:2, 1:maxval(Re_size)))
-
-=======
             @:ALLOCATE_GLOBAL(Res(1:2, 1:maxval(Re_size)))
-            
->>>>>>> 30ac1a5b
             do i = 1, 2
                 do j = 1, Re_size(i)
                     Res(i, j) = fluid_pp(Re_idx(i, j))%Re(i)
@@ -708,17 +680,6 @@
             !$acc update device(bubrs)
         end if
 
-<<<<<<< HEAD
-=======
-#ifdef MFC_SIMULATION
-!$acc enter data copyin(alt_soundspeed)
-!$acc update device(dt, sys_size, pref, rhoref, gamma_idx, pi_inf_idx, E_idx, alf_idx, stress_idx, mpp_lim, bubbles, hypoelasticity, alt_soundspeed, avg_state, num_fluids, model_eqns,  mixture_err, weight, grid_geometry, cyl_coord, mapped_weno, mp_weno, weno_eps)
-!$acc update device( R0ref, Ca, Web, Re_inv, weight, R0, V0, bubbles, polytropic, polydisperse, qbmm, R0_type, ptil, bubble_model, thermal, poly_sigma)
-!$acc update device(R_n, R_v, phi_vn, phi_nv, Pe_c, Tw, pv, M_n, M_v, mul0, ss, gamma_v, mu_v, gamma_m, gamma_n, mu_n, gam)
-!$acc update device(monopole, num_mono)
-#endif
-
->>>>>>> 30ac1a5b
 #ifdef MFC_POST_PROCESS
         ! Allocating the density, the specific heat ratio function and the
         ! liquid stiffness function, respectively
@@ -890,39 +851,18 @@
             real(kind(0d0)), dimension(:), allocatable :: nRtmp
         #:endif
 
-<<<<<<< HEAD
         real(kind(0d0)) :: vftmp, nR3, nbub_sc, R3tmp
-=======
+
+        real(kind(0d0)) :: G_K
+
+        real(kind(0d0)) :: pres
+
+        integer :: i, j, k, l, q !< Generic loop iterators
+
+        real(kind(0.d0)) :: ntmp
+
         #:if MFC_CASE_OPTIMIZATION
 #ifndef MFC_SIMULATION
-                real(kind(0d0)), dimension(:), allocatable :: nRtmp
-#else
-                real(kind(0d0)), dimension(nb) :: nRtmp
-        real(kind(0d0)), dimension(nb) :: nRtmp
-#endif
-        #:else
-            real(kind(0d0)), dimension(:), allocatable :: nRtmp
-        #:endif
-
-        real(kind(0d0)) :: vftmp, nR3, nbub_sc
->>>>>>> 30ac1a5b
-
-        real(kind(0d0)) :: G_K
-
-        real(kind(0d0)) :: pres
-
-<<<<<<< HEAD
-        integer :: i, j, k, l !< Generic loop iterators
-
-=======
-        integer :: i, j, k, l, q !< Generic loop iterators
-        
->>>>>>> 30ac1a5b
-        real(kind(0.d0)) :: ntmp
-
-        #:if MFC_CASE_OPTIMIZATION
-#ifndef MFC_SIMULATION
-<<<<<<< HEAD
             if (bubbles) then
                 allocate (nRtmp(nb))
             else
@@ -938,32 +878,12 @@
         #:endif
 
         !$acc parallel loop collapse(3) gang vector default(present) private(alpha_K, alpha_rho_K, Re_K, nRtmp, rho_K, gamma_K, pi_inf_K, qv_K, dyn_pres_K, R3tmp)
-=======
-                if (bubbles) then 
-                    allocate(nRtmp(nb)) 
-                else 
-                    allocate(nRtmp(0)) 
-                endif 
-#endif
-        #:else
-            if (bubbles) then 
-                allocate(nRtmp(nb)) 
-            else 
-                allocate(nRtmp(0)) 
-            endif 
-        #:endif
-        
-        !$acc parallel loop collapse(3) gang vector default(present) private(alpha_K, alpha_rho_K, Re_K, nRtmp, rho_K, gamma_K, pi_inf_K, dyn_pres_K)
->>>>>>> 30ac1a5b
+
         do l = izb, ize
             do k = iyb, iye
                 do j = ixb, ixe
                     dyn_pres_K = 0d0
-<<<<<<< HEAD
-
-=======
-                   
->>>>>>> 30ac1a5b
+
                     !$acc loop seq
                     do i = 1, num_fluids
                         alpha_rho_K(i) = qK_cons_vf(i)%sf(j, k, l)
@@ -1117,13 +1037,9 @@
         real(kind(0d0)) :: dyn_pres
         real(kind(0d0)) :: nbub, R3, vftmp, R3tmp
         real(kind(0d0)), dimension(nb) :: Rtmp
-<<<<<<< HEAD
-        real(kind(0d0)) :: G
+        real(kind(0d0)) :: G = 0d0
         real(kind(0d0)), dimension(2) :: Re_K
-=======
-
-        real(kind(0d0)) :: G = 0d0
->>>>>>> 30ac1a5b
+
 
         integer :: i, j, k, l, q !< Generic loop iterators
 
@@ -1344,12 +1260,7 @@
                         FK_vf(j, k, l, i) = alpha_rho_K(i)*vel_K(dir_idx(1))
                     end do
 
-<<<<<<< HEAD
                     !$acc loop seq
-=======
-
-!$acc loop seq
->>>>>>> 30ac1a5b
                     do i = 1, num_dims
                         FK_vf(j, k, l, contxe + dir_idx(i)) = &
                             rho_K*vel_K(dir_idx(1)) &
@@ -1360,10 +1271,10 @@
 
                     if(j == 1) then
 #ifdef CRAY_PRINT_DEBUG
-print *, "cbc debug"
-print *, E_K
-print *, pres_K
-print *, vel_K(dir_idx(1))
+                        print *, "cbc debug"
+                        print *, E_K
+                        print *, pres_K
+                        print *, vel_K(dir_idx(1))
 #endif
                     end if
                     ! energy flux, u(E+p)
@@ -1407,13 +1318,7 @@
         deallocate (rho_sf, gamma_sf, pi_inf_sf, qv_sf)
 #endif
 
-<<<<<<< HEAD
-        @:DEALLOCATE(gammas, gs_min, pi_infs, ps_inf, cvs, qvs, qvps, Gs)
-
-=======
-        @:DEALLOCATE_GLOBAL(gammas, pi_infs, Gs)
-        
->>>>>>> 30ac1a5b
+        @:DEALLOCATE_GLOBAL(gammas, gs_min, pi_infs, ps_inf, cvs, qvs, qvps, Gs)
         if (bubbles) then
             @:DEALLOCATE_GLOBAL(bubrs)
         end if
