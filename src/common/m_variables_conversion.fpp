!>
!! @file m_variables_conversion.f90
!! @brief Contains module m_variables_conversion

#:include 'macros.fpp'
#:include 'inline_conversions.fpp'
#:include 'case.fpp'

!> @brief This module consists of subroutines used in the conversion of the
!!              conservative variables into the primitive ones and vice versa. In
!!              addition, the module also contains the subroutines used to obtain
!!              the mixture variables and the subroutines used to compute pressure.
module m_variables_conversion

    ! Dependencies =============================================================
    use m_derived_types        !< Definitions of the derived types

    use m_global_parameters    !< Definitions of the global parameters

    use m_mpi_proxy            !< Message passing interface (MPI) module proxy

    use m_xi_tensor_calc      !< Using reference map matrix calculations

    use m_helper
    ! ==========================================================================

    implicit none

    private; public :: s_initialize_variables_conversion_module, &
 s_initialize_pb, &
 s_initialize_mv, &
 s_convert_to_mixture_variables, &
 s_convert_mixture_to_mixture_variables, &
 s_convert_species_to_mixture_variables_bubbles, &
 s_convert_species_to_mixture_variables_bubbles_acc, &
 s_convert_species_to_mixture_variables, &
 s_convert_species_to_mixture_variables_acc, &
 s_convert_conservative_to_primitive_variables, &
 s_convert_primitive_to_conservative_variables, &
 s_convert_primitive_to_flux_variables, &
 s_compute_pressure, &
 s_finalize_variables_conversion_module

    !> Abstract interface to two subroutines designed for the transfer/conversion
    !! of the mixture/species variables to the mixture variables

    abstract interface ! =======================================================

        !> Structure of the s_convert_mixture_to_mixture_variables
        !!      and s_convert_species_to_mixture_variables subroutines
        !!  @param q_vf Conservative or primitive variables
        !!  @param i First-coordinate cell index
        !!  @param j First-coordinate cell index
        !!  @param k First-coordinate cell index
        !!  @param rho Density
        !!  @param gamma Specific heat ratio function
        !!  @param pi_inf Liquid stiffness function
        !!  @param qv Fluid reference energy
        subroutine s_convert_xxxxx_to_mixture_variables(q_vf, i, j, k, &
                                                        rho, gamma, pi_inf, qv, Re_K, G_K, G)

            ! Importing the derived type scalar_field from m_derived_types.f90
            ! and global variable sys_size, from m_global_variables.f90, as
            ! the abstract interface does not inherently have access to them
            import :: scalar_field, sys_size, num_fluids

            type(scalar_field), dimension(sys_size), intent(IN) :: q_vf

            integer, intent(IN) :: i, j, k

            real(kind(0d0)), intent(OUT), target :: rho
            real(kind(0d0)), intent(OUT), target :: gamma
            real(kind(0d0)), intent(OUT), target :: pi_inf
            real(kind(0d0)), intent(OUT), target :: qv

            real(kind(0d0)), optional, dimension(2), intent(OUT) :: Re_K

            real(kind(0d0)), optional, intent(OUT) :: G_K
            real(kind(0d0)), optional, dimension(num_fluids), intent(IN) :: G

        end subroutine s_convert_xxxxx_to_mixture_variables

    end interface ! ============================================================

    integer, public :: ixb, ixe, iyb, iye, izb, ize
    !$acc declare create(ixb, ixe, iyb, iye, izb, ize)

    !! In simulation, gammas, pi_infs, and qvs are already declared in m_global_variables
#ifndef MFC_SIMULATION
    real(kind(0d0)), allocatable, public, dimension(:) :: gammas, gs_min, pi_infs, ps_inf, cvs, qvs, qvps
    !$acc declare create(gammas, gs_min, pi_infs, ps_inf, cvs, qvs, qvps)
#endif

#ifdef CRAY_ACC_WAR
    @:CRAY_DECLARE_GLOBAL(real(kind(0d0)), dimension(:), Gs)
    @:CRAY_DECLARE_GLOBAL(integer,         dimension(:), bubrs)
    @:CRAY_DECLARE_GLOBAL(real(kind(0d0)), dimension(:, :), Res)
    !$acc declare link(bubrs, Gs, Res)
#else
    real(kind(0d0)), allocatable, dimension(:) :: Gs
    integer, allocatable, dimension(:) :: bubrs
    real(kind(0d0)), allocatable, dimension(:, :) :: Res
    !$acc declare create(bubrs, Gs, Res)
#endif
    integer :: is1b, is2b, is3b, is1e, is2e, is3e
    !$acc declare create(is1b, is2b, is3b, is1e, is2e, is3e)

    real(kind(0d0)), allocatable, dimension(:, :, :), public :: rho_sf !< Scalar density function
    real(kind(0d0)), allocatable, dimension(:, :, :), public :: gamma_sf !< Scalar sp. heat ratio function
    real(kind(0d0)), allocatable, dimension(:, :, :), public :: pi_inf_sf !< Scalar liquid stiffness function
    real(kind(0d0)), allocatable, dimension(:, :, :), public :: qv_sf !< Scalar liquid energy reference function

<<<<<<< HEAD

=======
>>>>>>> 685aa072
    procedure(s_convert_xxxxx_to_mixture_variables), &
        pointer :: s_convert_to_mixture_variables => null() !<
    !! Pointer referencing the subroutine s_convert_mixture_to_mixture_variables
    !! or s_convert_species_to_mixture_variables, based on model equations choice

contains

    !>  This procedure conditionally calculates the appropriate pressure
        !! @param energy Energy
        !! @param alf Void Fraction
        !! @param stress Shear Stress
        !! @param mom Momentum
        !! @param dyn_p Dynamic Pressure
        !! @param pi_inf Liquid Stiffness
        !! @param qv fluid reference energy
        !! @param gamma Specific Heat Ratio
        !! @param pres Pressure to calculate
    subroutine s_compute_pressure(energy, alf, dyn_p, pi_inf, gamma, rho, qv, pres, stress, mom, G)
        !$acc routine seq

        real(kind(0d0)), intent(IN) :: energy, alf
        real(kind(0d0)), intent(IN), optional :: stress, mom, G

        real(kind(0d0)), intent(IN) :: dyn_p
        real(kind(0d0)), intent(OUT) :: pres

        real(kind(0d0)), intent(IN) :: pi_inf, gamma, rho, qv

        real(kind(0d0)) :: E_e

        integer :: s !< Generic loop iterator

        ! Depending on model_eqns and bubbles, the appropriate procedure
        ! for computing pressure is targeted by the procedure pointer

        if ((model_eqns /= 4) .and. (bubbles .neqv. .true.)) then
            pres = (energy - dyn_p - pi_inf - qv)/gamma
        else if ((model_eqns /= 4) .and. bubbles) then
            pres = ((energy - dyn_p)/(1.d0 - alf) - pi_inf - qv)/gamma
        else
            pres = (pref + pi_inf)* &
                   (energy/ &
                    (rhoref*(1 - alf)) &
                    )**(1/gamma + 1) - pi_inf
        end if

        if (hypoelasticity .and. present(G)) then
            ! calculate elastic contribution to Energy
            E_e = 0d0
            do s = stress_idx%beg, stress_idx%end
                if (G > 0) then
                    E_e = E_e + ((stress/rho)**2d0)/(4d0*G)
                    ! Additional terms in 2D and 3D
                    if ((s == stress_idx%beg + 1) .or. &
                        (s == stress_idx%beg + 3) .or. &
                        (s == stress_idx%beg + 4)) then
                        E_e = E_e + ((stress/rho)**2d0)/(4d0*G)
                    end if
                end if
            end do

            pres = (energy - 0.5d0*(mom**2.d0)/rho - pi_inf - qv - E_e )/gamma

        end if

        !if (hyperelasticity .and. present(G)) then
        !     ! calculate elastic contribution to Energy
        !    E_e = 0d0
        !    do s = stress_idx%beg, stress_idx%end
        !        if (G > 0) then
        !            E_e = E_e + ((stress/rho)**2d0)/(4d0*G)
        !            ! Additional terms in 2D and 3D
        !            if ((s == stress_idx%beg + 1) .or. &
        !                (s == stress_idx%beg + 3) .or. &
        !                (s == stress_idx%beg + 4)) then
        !                E_e = E_e + ((stress/rho)**2d0)/(4d0*G)
        !            end if
        !        end if
        !    end do

        !    pres = ( &
        !           energy - &
        !           0.5d0*(mom**2.d0)/rho - &
        !           pi_inf - qv - E_e &
        !           )/gamma
        !end if

    end subroutine s_compute_pressure

    !>  This subroutine is designed for the gamma/pi_inf model
        !!      and provided a set of either conservative or primitive
        !!      variables, transfers the density, specific heat ratio
        !!      function and the liquid stiffness function from q_vf to
        !!      rho, gamma and pi_inf.
        !! @param q_vf conservative or primitive variables
        !! @param i cell index to transfer mixture variables
        !! @param j cell index to transfer mixture variables
        !! @param k cell index to transfer mixture variables
        !! @param rho density
        !! @param gamma  specific heat ratio function
        !! @param pi_inf liquid stiffness
    subroutine s_convert_mixture_to_mixture_variables(q_vf, i, j, k, &
                                                      rho, gamma, pi_inf, qv, Re_K, G_K, G)

        type(scalar_field), dimension(sys_size), intent(IN) :: q_vf

        integer, intent(IN) :: i, j, k

        real(kind(0d0)), intent(OUT), target :: rho
        real(kind(0d0)), intent(OUT), target :: gamma
        real(kind(0d0)), intent(OUT), target :: pi_inf
        real(kind(0d0)), intent(OUT), target :: qv

        real(kind(0d0)), optional, dimension(2), intent(OUT) :: Re_K

        real(kind(0d0)), optional, intent(OUT) :: G_K
        real(kind(0d0)), optional, dimension(num_fluids), intent(IN) :: G

        ! Transferring the density, the specific heat ratio function and the
        ! liquid stiffness function, respectively
        rho = q_vf(1)%sf(i, j, k)
        gamma = q_vf(gamma_idx)%sf(i, j, k)
        pi_inf = q_vf(pi_inf_idx)%sf(i, j, k)
        qv = 0d0 ! keep this value nill for now. For future adjustment

        ! Post process requires rho_sf/gamma_sf/pi_inf_sf/qv_sf to also be updated
#ifdef MFC_POST_PROCESS
        rho_sf(i, j, k) = rho
        gamma_sf(i, j, k) = gamma
        pi_inf_sf(i, j, k) = pi_inf
        qv_sf(i, j, k) = qv
#endif

    end subroutine s_convert_mixture_to_mixture_variables ! ----------------

    !>  This procedure is used alongside with the gamma/pi_inf
        !!      model to transfer the density, the specific heat ratio
        !!      function and liquid stiffness function from the vector
        !!      of conservative or primitive variables to their scalar
        !!      counterparts. Specifically designed for when subgrid bubbles
        !!      must be included.
        !! @param q_vf primitive variables
        !! @param rho_K density
        !! @param gamma_K specific heat ratio
        !! @param pi_inf_K liquid stiffness
        !! @param qv_K fluid reference energy
        !! @param j Cell index
        !! @param k Cell index
        !! @param l Cell index
    subroutine s_convert_species_to_mixture_variables_bubbles(q_vf, j, k, l, &
                                                              rho, gamma, pi_inf, qv, Re_K, G_K, G)

        type(scalar_field), dimension(sys_size), intent(IN) :: q_vf

        integer, intent(IN) :: j, k, l

        real(kind(0d0)), intent(OUT), target :: rho
        real(kind(0d0)), intent(OUT), target :: gamma
        real(kind(0d0)), intent(OUT), target :: pi_inf
        real(kind(0d0)), intent(OUT), target :: qv

        real(kind(0d0)), dimension(num_fluids) :: alpha_rho_K, alpha_K
        real(kind(0d0)), optional, dimension(2), intent(OUT) :: Re_K

        real(kind(0d0)), optional, intent(OUT) :: G_K
        real(kind(0d0)), optional, dimension(num_fluids), intent(IN) :: G

        integer :: i, q

        ! Constraining the partial densities and the volume fractions within
        ! their physical bounds to make sure that any mixture variables that
        ! are derived from them result within the limits that are set by the
        ! fluids physical parameters that make up the mixture
        do i = 1, num_fluids
            alpha_rho_K(i) = q_vf(i)%sf(j, k, l)
            alpha_K(i) = q_vf(advxb + i - 1)%sf(j, k, l)
        end do

        if (mpp_lim) then

            do i = 1, num_fluids
                alpha_rho_K(i) = max(0d0, alpha_rho_K(i))
                alpha_K(i) = min(max(0d0, alpha_K(i)), 1d0)
            end do

            alpha_K = alpha_K/max(sum(alpha_K), 1d-16)

        end if

        ! Performing the transfer of the density, the specific heat ratio
        ! function as well as the liquid stiffness function, respectively

        if (model_eqns == 4) then
            rho = q_vf(1)%sf(j, k, l)
            gamma = fluid_pp(1)%gamma    !qK_vf(gamma_idx)%sf(i,j,k)
            pi_inf = fluid_pp(1)%pi_inf   !qK_vf(pi_inf_idx)%sf(i,j,k)
            qv = fluid_pp(1)%qv
        else if ((model_eqns == 2) .and. bubbles) then
            rho = 0d0; gamma = 0d0; pi_inf = 0d0; qv = 0d0

            if (mpp_lim .and. (num_fluids > 2)) then
                do i = 1, num_fluids
                    rho = rho + q_vf(i)%sf(j, k, l)
                    gamma = gamma + q_vf(i + E_idx)%sf(j, k, l)*fluid_pp(i)%gamma
                    pi_inf = pi_inf + q_vf(i + E_idx)%sf(j, k, l)*fluid_pp(i)%pi_inf
                    qv = qv + q_vf(i)%sf(j, k, l)*fluid_pp(i)%qv
                end do
            else if (num_fluids == 2) then
                rho = q_vf(1)%sf(j, k, l)
                gamma = fluid_pp(1)%gamma
                pi_inf = fluid_pp(1)%pi_inf
                qv = fluid_pp(1)%qv
            else if (num_fluids > 2) then
                !TODO: This may need fixing for hypo + bubbles
                do i = 1, num_fluids - 1 !leave out bubble part of mixture
                    rho = rho + q_vf(i)%sf(j, k, l)
                    gamma = gamma + q_vf(i + E_idx)%sf(j, k, l)*fluid_pp(i)%gamma
                    pi_inf = pi_inf + q_vf(i + E_idx)%sf(j, k, l)*fluid_pp(i)%pi_inf
                    qv = qv + q_vf(i)%sf(j, k, l)*fluid_pp(i)%qv
                end do
                ! rho    = qK_vf(1)%sf(j,k,l)
                ! gamma_K  = fluid_pp(1)%gamma
                ! pi_inf_K = fluid_pp(1)%pi_inf
            else
                rho = q_vf(1)%sf(j, k, l)
                gamma = fluid_pp(1)%gamma
                pi_inf = fluid_pp(1)%pi_inf
                qv = fluid_pp(1)%qv
            end if
        end if

#ifdef MFC_SIMULATION
        ! Computing the shear and bulk Reynolds numbers from species analogs
        if (any(Re_size > 0)) then
            if (num_fluids == 1) then ! need to consider case with num_fluids >= 2
                do i = 1, 2

                    Re_K(i) = dflt_real; if (Re_size(i) > 0) Re_K(i) = 0d0

                    do q = 1, Re_size(i)
                        Re_K(i) = (1 - alpha_K(Re_idx(i, q)))/fluid_pp(Re_idx(i, q))%Re(i) &
                                  + Re_K(i)
                    end do

                    Re_K(i) = 1d0/max(Re_K(i), sgm_eps)

                end do
            end if
        end if
#endif

        ! Post process requires rho_sf/gamma_sf/pi_inf_sf/qv_sf to also be updated
#ifdef MFC_POST_PROCESS
        rho_sf(j, k, l) = rho
        gamma_sf(j, k, l) = gamma
        pi_inf_sf(j, k, l) = pi_inf
        qv_sf(j, k, l) = qv
#endif

    end subroutine s_convert_species_to_mixture_variables_bubbles ! ----------------

    !>  This subroutine is designed for the volume fraction model
        !!              and provided a set of either conservative or primitive
        !!              variables, computes the density, the specific heat ratio
        !!              function and the liquid stiffness function from q_vf and
        !!              stores the results into rho, gamma and pi_inf.
        !! @param q_vf primitive variables
        !! @param rho density
        !! @param gamma specific heat ratio
        !! @param pi_inf liquid stiffness
        !! @param fluid reference energy
        !! @param j Cell index
        !! @param k Cell index
        !! @param l Cell index
    subroutine s_convert_species_to_mixture_variables(q_vf, k, l, r, rho, &
                                                      gamma, pi_inf, qv, Re_K, G_K, G)

        type(scalar_field), dimension(sys_size), intent(IN) :: q_vf

        integer, intent(IN) :: k, l, r

        real(kind(0d0)), intent(OUT), target :: rho
        real(kind(0d0)), intent(OUT), target :: gamma
        real(kind(0d0)), intent(OUT), target :: pi_inf
        real(kind(0d0)), intent(OUT), target :: qv

        real(kind(0d0)), optional, dimension(2), intent(OUT) :: Re_K

        real(kind(0d0)), dimension(num_fluids) :: alpha_rho_K, alpha_K !<
            !! Partial densities and volume fractions

        real(kind(0d0)), optional, intent(OUT) :: G_K
        real(kind(0d0)), optional, dimension(num_fluids), intent(IN) :: G

        integer :: i, j !< Generic loop iterator

        ! Computing the density, the specific heat ratio function and the
        ! liquid stiffness function, respectively

        do i = 1, num_fluids
            alpha_rho_K(i) = q_vf(i)%sf(k, l, r)
            alpha_K(i) = q_vf(advxb + i - 1)%sf(k, l, r)
        end do

        if (mpp_lim) then

            do i = 1, num_fluids
                alpha_rho_K(i) = max(0d0, alpha_rho_K(i))
                alpha_K(i) = min(max(0d0, alpha_K(i)), 1d0)
            end do

            alpha_K = alpha_K/max(sum(alpha_K), 1d-16)

        end if

        ! Calculating the density, the specific heat ratio function, the
        ! liquid stiffness function, and the energy reference function,
        ! respectively, from the species analogs
        rho = 0d0; gamma = 0d0; pi_inf = 0d0; qv = 0d0

        do i = 1, num_fluids
            rho = rho + alpha_rho_K(i)
            gamma = gamma + alpha_K(i)*gammas(i)
            pi_inf = pi_inf + alpha_K(i)*pi_infs(i)
            qv = qv + alpha_rho_K(i)*qvs(i)
        end do
#ifdef MFC_SIMULATION
        ! Computing the shear and bulk Reynolds numbers from species analogs
        do i = 1, 2

            Re_K(i) = dflt_real; if (Re_size(i) > 0) Re_K(i) = 0d0

            do j = 1, Re_size(i)
                Re_K(i) = alpha_K(Re_idx(i, j))/fluid_pp(Re_idx(i, j))%Re(i) &
                          + Re_K(i)
            end do

            Re_K(i) = 1d0/max(Re_K(i), sgm_eps)

        end do
#endif

        if (present(G_K)) then
            !TODO Check our mixture rule? Replace with Cauchy numbers, make code nondimensional
            G_K = 0d0
            do i = 1, num_fluids
                G_K = G_K + alpha_K(i)*G(i)
            end do
            G_K = max(0d0, G_K)
        end if

        ! Post process requires rho_sf/gamma_sf/pi_inf_sf/qv_sf to also be updated
#ifdef MFC_POST_PROCESS
        rho_sf(k, l, r) = rho
        gamma_sf(k, l, r) = gamma
        pi_inf_sf(k, l, r) = pi_inf
        qv_sf(k, l, r) = qv
#endif

    end subroutine s_convert_species_to_mixture_variables ! ----------------

    subroutine s_convert_species_to_mixture_variables_acc(rho_K, &
                                                          gamma_K, pi_inf_K, qv_K, &
                                                          alpha_K, alpha_rho_K, Re_K, k, l, r, &
                                                          G_K, G)
#ifdef CRAY_ACC_WAR
        !DIR$ INLINEALWAYS s_convert_species_to_mixture_variables_acc
#else
        !$acc routine seq
#endif

        real(kind(0d0)), intent(OUT) :: rho_K, gamma_K, pi_inf_K, qv_K

        real(kind(0d0)), dimension(num_fluids), intent(INOUT) :: alpha_rho_K, alpha_K !<
        real(kind(0d0)), dimension(2), intent(OUT) :: Re_K
        !! Partial densities and volume fractions

        real(kind(0d0)), optional, intent(OUT) :: G_K
        real(kind(0d0)), optional, dimension(num_fluids), intent(IN) :: G

        integer, intent(IN) :: k, l, r

        integer :: i, j !< Generic loop iterators
        real(kind(0d0)) :: alpha_K_sum

#ifdef MFC_SIMULATION
        ! Constraining the partial densities and the volume fractions within
        ! their physical bounds to make sure that any mixture variables that
        ! are derived from them result within the limits that are set by the
        ! fluids physical parameters that make up the mixture
        rho_K = 0d0
        gamma_K = 0d0
        pi_inf_K = 0d0
        qv_K = 0d0

        alpha_K_sum = 0d0

        if (mpp_lim) then
            do i = 1, num_fluids
                alpha_rho_K(i) = max(0d0, alpha_rho_K(i))
                alpha_K(i) = min(max(0d0, alpha_K(i)), 1d0)
                alpha_K_sum = alpha_K_sum + alpha_K(i)
            end do

            alpha_K = alpha_K/max(alpha_K_sum, sgm_eps)

        end if

        do i = 1, num_fluids
            rho_K = rho_K + alpha_rho_K(i)
            gamma_K = gamma_K + alpha_K(i)*gammas(i)
            pi_inf_K = pi_inf_K + alpha_K(i)*pi_infs(i)
            qv_K = qv_K + alpha_rho_K(i)*qvs(i)
        end do

        if (present(G_K)) then
            G_K = 0d0
            do i = 1, num_fluids
                !TODO: change to use Gs directly here?
                !TODO: Make this changes as well for GPUs
                G_K = G_K + alpha_K(i)*G(i)
            end do
            G_K = max(0d0, G_K)
        end if

        if (any(Re_size > 0)) then

            do i = 1, 2
                Re_K(i) = dflt_real

                if (Re_size(i) > 0) Re_K(i) = 0d0

                do j = 1, Re_size(i)
                    Re_K(i) = alpha_K(Re_idx(i, j))/Res(i, j) &
                              + Re_K(i)
                end do

                Re_K(i) = 1d0/max(Re_K(i), sgm_eps)

            end do
        end if
#endif

    end subroutine s_convert_species_to_mixture_variables_acc ! ----------------

    subroutine s_convert_species_to_mixture_variables_bubbles_acc(rho_K, &
                                                                  gamma_K, pi_inf_K, qv_K, &
                                                                  alpha_K, alpha_rho_K, Re_K, k, l, r)
#ifdef CRAY_ACC_WAR
        !DIR$ INLINEALWAYS s_convert_species_to_mixture_variables_bubbles_acc
#else
        !$acc routine seq
#endif

        real(kind(0d0)), intent(INOUT) :: rho_K, gamma_K, pi_inf_K, qv_K

        real(kind(0d0)), dimension(num_fluids), intent(IN) :: alpha_rho_K, alpha_K !<
            !! Partial densities and volume fractions

        real(kind(0d0)), dimension(2), intent(OUT) :: Re_K

        integer, intent(IN) :: k, l, r
        integer :: i, j !< Generic loop iterators

#ifdef MFC_SIMULATION
        rho_K = 0d0
        gamma_K = 0d0
        pi_inf_K = 0d0
        qv_K = 0d0

        if (mpp_lim .and. (model_eqns == 2) .and. (num_fluids > 2)) then
            do i = 1, num_fluids
                rho_K = rho_K + alpha_rho_K(i)
                gamma_K = gamma_K + alpha_K(i)*gammas(i)
                pi_inf_K = pi_inf_K + alpha_K(i)*pi_infs(i)
                qv_K = qv_K + alpha_rho_K(i)*qvs(i)
            end do
        else if ((model_eqns == 2) .and. (num_fluids > 2)) then
            do i = 1, num_fluids - 1
                rho_K = rho_K + alpha_rho_K(i)
                gamma_K = gamma_K + alpha_K(i)*gammas(i)
                pi_inf_K = pi_inf_K + alpha_K(i)*pi_infs(i)
                qv_K = qv_K + alpha_rho_K(i)*qvs(i)
            end do
        else
            rho_K = alpha_rho_K(1)
            gamma_K = gammas(1)
            pi_inf_K = pi_infs(1)
            qv_K = qvs(1)
        end if

        if (any(Re_size > 0)) then
            if (num_fluids == 1) then ! need to consider case with num_fluids >= 2

                do i = 1, 2
                    Re_K(i) = dflt_real

                    if (Re_size(i) > 0) Re_K(i) = 0d0

                    do j = 1, Re_size(i)
                        Re_K(i) = (1d0 - alpha_K(Re_idx(i, j)))/Res(i, j) &
                                  + Re_K(i)
                    end do

                    Re_K(i) = 1d0/max(Re_K(i), sgm_eps)

                end do
            end if
        end if
#endif

    end subroutine s_convert_species_to_mixture_variables_bubbles_acc

    !>  The computation of parameters, the allocation of memory,
        !!      the association of pointers and/or the execution of any
        !!      other procedures that are necessary to setup the module.
    subroutine s_initialize_variables_conversion_module() ! ----------------

        integer :: i, j

#ifdef MFC_PRE_PROCESS
        ixb = 0; iyb = 0; izb = 0; 
        ixe = m; iye = n; ize = p; 
#else
        ixb = -buff_size
        ixe = m - ixb

        iyb = 0; iye = 0; izb = 0; ize = 0; 
        if (n > 0) then
            iyb = -buff_size; iye = n - iyb

            if (p > 0) then
                izb = -buff_size; ize = p - izb
            end if
        end if
#endif

!$acc enter data copyin(ixb, ixe, iyb, iye, izb, ize)
!$acc enter data copyin(is1b, is1e, is2b, is2e, is3b, is3e)
!$acc update device(ixb, ixe, iyb, iye, izb, ize)

#ifdef MFC_SIMULATION
        @:ALLOCATE_GLOBAL(gammas (1:num_fluids))
        @:ALLOCATE_GLOBAL(gs_min (1:num_fluids))
        @:ALLOCATE_GLOBAL(pi_infs(1:num_fluids))
        @:ALLOCATE_GLOBAL(ps_inf(1:num_fluids))
        @:ALLOCATE_GLOBAL(cvs    (1:num_fluids))
        @:ALLOCATE_GLOBAL(qvs    (1:num_fluids))
        @:ALLOCATE_GLOBAL(qvps    (1:num_fluids))
        @:ALLOCATE_GLOBAL(Gs     (1:num_fluids))
#else
        @:ALLOCATE(gammas (1:num_fluids))
        @:ALLOCATE(gs_min (1:num_fluids))
        @:ALLOCATE(pi_infs(1:num_fluids))
        @:ALLOCATE(ps_inf(1:num_fluids))
        @:ALLOCATE(cvs    (1:num_fluids))
        @:ALLOCATE(qvs    (1:num_fluids))
        @:ALLOCATE(qvps    (1:num_fluids))
        @:ALLOCATE(Gs     (1:num_fluids))
#endif

        do i = 1, num_fluids
            gammas(i) = fluid_pp(i)%gamma
            gs_min(i) = 1.0d0/gammas(i) + 1.0d0
            pi_infs(i) = fluid_pp(i)%pi_inf
            Gs(i) = fluid_pp(i)%G
            ps_inf(i) = pi_infs(i)/(1.0d0 + gammas(i))
            cvs(i) = fluid_pp(i)%cv
            qvs(i) = fluid_pp(i)%qv
            qvps(i) = fluid_pp(i)%qvp
        end do
!$acc update device(gammas, gs_min, pi_infs, ps_inf, cvs, qvs, qvps, Gs)

#ifdef MFC_SIMULATION

        if (any(Re_size > 0)) then
            @:ALLOCATE_GLOBAL(Res(1:2, 1:maxval(Re_size)))
            do i = 1, 2
                do j = 1, Re_size(i)
                    Res(i, j) = fluid_pp(Re_idx(i, j))%Re(i)
                end do
            end do

            !$acc update device(Res, Re_idx, Re_size)
        end if
#endif

        if (bubbles) then
#ifdef MFC_SIMULATION
            @:ALLOCATE_GLOBAL(bubrs(1:nb))
#else
            @:ALLOCATE(bubrs(1:nb))
#endif

            do i = 1, nb
                bubrs(i) = bub_idx%rs(i)
            end do

            !$acc update device(bubrs)
        end if

#ifdef MFC_POST_PROCESS
        ! Allocating the density, the specific heat ratio function and the
        ! liquid stiffness function, respectively

        ! Simulation is at least 2D
        if (n > 0) then

            ! Simulation is 3D
            if (p > 0) then

                allocate (rho_sf(-buff_size:m + buff_size, &
                                 -buff_size:n + buff_size, &
                                 -buff_size:p + buff_size))
                allocate (gamma_sf(-buff_size:m + buff_size, &
                                   -buff_size:n + buff_size, &
                                   -buff_size:p + buff_size))
                allocate (pi_inf_sf(-buff_size:m + buff_size, &
                                    -buff_size:n + buff_size, &
                                    -buff_size:p + buff_size))
                allocate (qv_sf(-buff_size:m + buff_size, &
                                -buff_size:n + buff_size, &
                                -buff_size:p + buff_size))

                ! Simulation is 2D
            else

                allocate (rho_sf(-buff_size:m + buff_size, &
                                 -buff_size:n + buff_size, &
                                 0:0))
                allocate (gamma_sf(-buff_size:m + buff_size, &
                                   -buff_size:n + buff_size, &
                                   0:0))
                allocate (pi_inf_sf(-buff_size:m + buff_size, &
                                    -buff_size:n + buff_size, &
                                    0:0))
                allocate (qv_sf(-buff_size:m + buff_size, &
                                -buff_size:n + buff_size, &
                                0:0))
            end if

            ! Simulation is 1D
        else

            allocate (rho_sf(-buff_size:m + buff_size, &
                             0:0, &
                             0:0))
            allocate (gamma_sf(-buff_size:m + buff_size, &
                               0:0, &
                               0:0))
            allocate (pi_inf_sf(-buff_size:m + buff_size, &
                                0:0, &
                                0:0))
            allocate (qv_sf(-buff_size:m + buff_size, &
                            0:0, &
                            0:0))

        end if
#endif

        if (model_eqns == 1) then        ! Gamma/pi_inf model
            s_convert_to_mixture_variables => &
                s_convert_mixture_to_mixture_variables

        else if (bubbles) then
            s_convert_to_mixture_variables => &
                s_convert_species_to_mixture_variables_bubbles
        else
            ! Volume fraction model
            s_convert_to_mixture_variables => &
                s_convert_species_to_mixture_variables
        end if
    end subroutine s_initialize_variables_conversion_module ! --------------

    !Initialize mv at the quadrature nodes based on the initialized moments and sigma
    subroutine s_initialize_mv(qK_cons_vf, mv)
        type(scalar_field), dimension(sys_size), intent(IN) :: qK_cons_vf
        real(kind(0d0)), dimension(ixb:, iyb:, izb:, 1:, 1:), intent(INOUT) :: mv
        integer :: i, j, k, l
        real(kind(0d0)) :: mu, sig, nbub_sc

        do l = izb, ize
            do k = iyb, iye
                do j = ixb, ixe

                    nbub_sc = qK_cons_vf(bubxb)%sf(j, k, l)

                    !$acc loop seq
                    do i = 1, nb
                        mu = qK_cons_vf(bubxb + 1 + (i - 1)*nmom)%sf(j, k, l)/nbub_sc
                        sig = (qK_cons_vf(bubxb + 3 + (i - 1)*nmom)%sf(j, k, l)/nbub_sc - mu**2)**0.5

                        mv(j, k, l, 1, i) = (mass_v0(i))*(mu - sig)**(3d0)/(R0(i)**(3d0))
                        mv(j, k, l, 2, i) = (mass_v0(i))*(mu - sig)**(3d0)/(R0(i)**(3d0))
                        mv(j, k, l, 3, i) = (mass_v0(i))*(mu + sig)**(3d0)/(R0(i)**(3d0))
                        mv(j, k, l, 4, i) = (mass_v0(i))*(mu + sig)**(3d0)/(R0(i)**(3d0))
                    end do

                end do
            end do
        end do

    end subroutine s_initialize_mv

    !Initialize pb at the quadrature nodes using isothermal relations (Preston model)
    subroutine s_initialize_pb(qK_cons_vf, mv, pb)

        type(scalar_field), dimension(sys_size), intent(IN) :: qK_cons_vf
        real(kind(0d0)), dimension(ixb:, iyb:, izb:, 1:, 1:), intent(IN) :: mv
        real(kind(0d0)), dimension(ixb:, iyb:, izb:, 1:, 1:), intent(INOUT) :: pb
        integer :: i, j, k, l
        real(kind(0d0)) :: mu, sig, nbub_sc

        do l = izb, ize
            do k = iyb, iye
                do j = ixb, ixe

                    nbub_sc = qK_cons_vf(bubxb)%sf(j, k, l)

                    !$acc loop seq
                    do i = 1, nb
                        mu = qK_cons_vf(bubxb + 1 + (i - 1)*nmom)%sf(j, k, l)/nbub_sc
                        sig = (qK_cons_vf(bubxb + 3 + (i - 1)*nmom)%sf(j, k, l)/nbub_sc - mu**2)**0.5

                        !PRESTON (ISOTHERMAL)
                        pb(j, k, l, 1, i) = (pb0(i))*(R0(i)**(3d0))*(mass_n0(i) + mv(j, k, l, 1, i))/(mu - sig)**(3d0)/(mass_n0(i) + mass_v0(i))
                        pb(j, k, l, 2, i) = (pb0(i))*(R0(i)**(3d0))*(mass_n0(i) + mv(j, k, l, 2, i))/(mu - sig)**(3d0)/(mass_n0(i) + mass_v0(i))
                        pb(j, k, l, 3, i) = (pb0(i))*(R0(i)**(3d0))*(mass_n0(i) + mv(j, k, l, 3, i))/(mu + sig)**(3d0)/(mass_n0(i) + mass_v0(i))
                        pb(j, k, l, 4, i) = (pb0(i))*(R0(i)**(3d0))*(mass_n0(i) + mv(j, k, l, 4, i))/(mu + sig)**(3d0)/(mass_n0(i) + mass_v0(i))
                    end do
                end do
            end do
        end do

    end subroutine s_initialize_pb

    !> The following procedure handles the conversion between
        !!      the conservative variables and the primitive variables.
        !! @param qK_cons_vf Conservative variables
        !! @param qK_prim_vf Primitive variables
        !! @param gm_alphaK_vf Gradient magnitude of the volume fraction
        !! @param ix Index bounds in first coordinate direction
        !! @param iy Index bounds in second coordinate direction
        !! @param iz Index bounds in third coordinate direction
    subroutine s_convert_conservative_to_primitive_variables(qK_cons_vf, &
                                                             qK_prim_vf, &
                                                             gm_alphaK_vf, &
                                                             ix, iy, iz, &
                                                             qK_btensor_vf)


        type(scalar_field), dimension(sys_size), intent(IN) :: qK_cons_vf
        type(scalar_field), dimension(sys_size), intent(INOUT) :: qK_prim_vf
        type(scalar_field), &
            allocatable, optional, dimension(:), &
            intent(IN) :: gm_alphaK_vf

        type(int_bounds_info), optional, intent(IN) :: ix, iy, iz

        type(scalar_field), optional, dimension(b_size), intent(INOUT) :: qK_btensor_vf

        real(kind(0d0)), dimension(num_fluids) :: alpha_K, alpha_rho_K
        real(kind(0d0)), dimension(2) :: Re_K
        real(kind(0d0)) :: rho_K, gamma_K, pi_inf_K, qv_K, dyn_pres_K

        #:if MFC_CASE_OPTIMIZATION
#ifndef MFC_SIMULATION
            real(kind(0d0)), dimension(:), allocatable :: nRtmp
#else
            real(kind(0d0)), dimension(nb) :: nRtmp
#endif
        #:else
            real(kind(0d0)), dimension(:), allocatable :: nRtmp
        #:endif

        real(kind(0d0)) :: vftmp, nR3, nbub_sc, R3tmp

        real(kind(0d0)) :: G_K

        real(kind(0d0)) :: pres

        integer :: i, j, k, l, q !< Generic loop iterators

        real(kind(0.d0)) :: ntmp

        #:if MFC_CASE_OPTIMIZATION
#ifndef MFC_SIMULATION
            if (bubbles) then
                allocate (nRtmp(nb))
            else
                allocate (nRtmp(0))
            end if
#endif
        #:else
            if (bubbles) then
                allocate (nRtmp(nb))
            else
                allocate (nRtmp(0))
            end if
        #:endif

        ! going through hyperelasticity again due to the btensor calculation
<<<<<<< HEAD
        ! s_calculate_btensor has its own triple nested for loop with openacc
        print *, 'I got here A1'
        if (hyperelasticity .and. .not. bubbles) then 
           !call s_calculate_btensor(qK_prim_vf, qK_btensor_vf)
        end if
        print *, 'I got here A2'
=======
        if (hyperelasticity) then 
           ! s_calculate_btensor has its own triple nested for loop with openacc
           call s_calculate_btensor(qK_prim_vf, qK_btensor_vf)
        end if
>>>>>>> 685aa072

        !$acc parallel loop collapse(3) gang vector default(present) private(alpha_K, alpha_rho_K, Re_K, nRtmp, rho_K, gamma_K, pi_inf_K, qv_K, dyn_pres_K, R3tmp, G_K)
        do l = izb, ize
            do k = iyb, iye
                do j = ixb, ixe
                    dyn_pres_K = 0d0

                    !$acc loop seq
                    do i = 1, num_fluids
                        alpha_rho_K(i) = qK_cons_vf(i)%sf(j, k, l)
                        alpha_K(i) = qK_cons_vf(advxb + i - 1)%sf(j, k, l)
                    end do

                    !$acc loop seq
                    do i = 1, contxe
                        qK_prim_vf(i)%sf(j, k, l) = qK_cons_vf(i)%sf(j, k, l)
                    end do

                    if (model_eqns /= 4) then
#ifdef MFC_SIMULATION
                        ! If in simulation, use acc mixture subroutines
                        if (hypoelasticity .or. hyperelasticity) then
                            call s_convert_species_to_mixture_variables_acc(rho_K, gamma_K, pi_inf_K, qv_K, alpha_K, &
                                                                            alpha_rho_K, Re_K, j, k, l, G_K, Gs)
                        else if (bubbles) then
                            call s_convert_species_to_mixture_variables_bubbles_acc(rho_K, gamma_K, pi_inf_K, qv_K, &
                                                                                    alpha_K, alpha_rho_K, Re_K, j, k, l)
                        else
                            call s_convert_species_to_mixture_variables_acc(rho_K, gamma_K, pi_inf_K, qv_K, &
                                                                            alpha_K, alpha_rho_K, Re_K, j, k, l)
                        end if
#else
                        ! If pre-processing, use non acc mixture subroutines
                        if (hypoelasticity .or. hyperelasticity) then
                            call s_convert_to_mixture_variables(qK_cons_vf, j, k, l, &
                                                                rho_K, gamma_K, pi_inf_K, qv_K, Re_K, G_K, fluid_pp(:)%G)
                        else
                            call s_convert_to_mixture_variables(qK_cons_vf, j, k, l, &
                                                                rho_K, gamma_K, pi_inf_K, qv_K)
                        end if
#endif
                    end if

#ifdef MFC_SIMULATION
                    rho_K = max(rho_K, sgm_eps)
#endif

                    !$acc loop seq
                    do i = momxb, momxe
                        if (model_eqns /= 4) then
                            qK_prim_vf(i)%sf(j, k, l) = qK_cons_vf(i)%sf(j, k, l) &
                                                        /rho_K
                            dyn_pres_K = dyn_pres_K + 5d-1*qK_cons_vf(i)%sf(j, k, l) &
                                         *qK_prim_vf(i)%sf(j, k, l)
                        else
                            qK_prim_vf(i)%sf(j, k, l) = qK_cons_vf(i)%sf(j, k, l) &
                                                        /qK_cons_vf(1)%sf(j, k, l)
                        end if
                    end do

                    call s_compute_pressure(qK_cons_vf(E_idx)%sf(j, k, l), &
                                            qK_cons_vf(alf_idx)%sf(j, k, l), &
                                            dyn_pres_K, pi_inf_K, gamma_K, rho_K, qv_K, pres)

                    qK_prim_vf(E_idx)%sf(j, k, l) = pres

                    if (bubbles) then
                        !$acc loop seq
                        do i = 1, nb
                            nRtmp(i) = qK_cons_vf(bubrs(i))%sf(j, k, l)
                        end do

                        vftmp = qK_cons_vf(alf_idx)%sf(j, k, l)

                        if (qbmm) then
                            !Get nb (constant across all R0 bins)
                            nbub_sc = qK_cons_vf(bubxb)%sf(j, k, l)

                            !Convert cons to prim
                            !$acc loop seq
                            do i = bubxb, bubxe
                                qK_prim_vf(i)%sf(j, k, l) = qK_cons_vf(i)%sf(j, k, l)/nbub_sc
                            end do
                            !Need to keep track of nb in the primitive variable list (converted back to true value before output)
#ifdef MFC_SIMULATION
                            qK_prim_vf(bubxb)%sf(j, k, l) = qK_cons_vf(bubxb)%sf(j, k, l)
#endif

                        else
                            if (adv_n) then
                                qK_prim_vf(n_idx)%sf(j, k, l) = qK_cons_vf(n_idx)%sf(j, k, l)
                                nbub_sc = qK_prim_vf(n_idx)%sf(j, k, l)
                            else
                                call s_comp_n_from_cons(vftmp, nRtmp, nbub_sc, weight)
                            end if

                            !$acc loop seq
                            do i = bubxb, bubxe
                                qK_prim_vf(i)%sf(j, k, l) = qK_cons_vf(i)%sf(j, k, l)/nbub_sc
                            end do
                        end if
                    end if

                    if ( hypoelasticity .and. .not. bubbles ) then
                        !$acc loop seq
                        do i = strxb, strxe
                            qK_prim_vf(i)%sf(j, k, l) = qK_cons_vf(i)%sf(j, k, l) &
                                                        /rho_K
                            ! subtracting elastic contribution for pressure calculation
                            if (G_K > 1000) then !TODO: check if stable for >0
                                qK_prim_vf(E_idx)%sf(j, k, l) = qK_prim_vf(E_idx)%sf(j, k, l) - &
                                      ((qK_prim_vf(i)%sf(j, k, l)**2d0)/(4d0*G_K))/gamma_K
                                ! extra terms in 2 and 3D
                                if ((i == strxb + 1) .or. &
                                    (i == strxb + 3) .or. &
                                    (i == strxb + 4)) then
                                    qK_prim_vf(E_idx)%sf(j, k, l) = qK_prim_vf(E_idx)%sf(j, k, l) - &
                                      ((qK_prim_vf(i)%sf(j, k, l)**2d0)/(4d0*G_K))/gamma_K
                                end if
                            end if
                        end do
                    end if

<<<<<<< HEAD
                    if ( hyperelasticity .and. .not. bubbles ) then 
=======
                    if ( hyperelasticity ) then
>>>>>>> 685aa072
                      !$acc loop seq
                      do i = xibeg, xiend
                         qK_prim_vf(i)%sf(j, k, l) = qK_cons_vf(i)%sf(j, k, l) / rho_K
                      end do
                      qK_prim_vf(E_idx)%sf(j, k, l) = qK_prim_vf(E_idx)%sf(j, k, l) - & 
<<<<<<< HEAD
                         G_K * f_elastic_energy( qK_btensor_vf, j, k, l) / gamma_K
=======
                             G_K*f_elastic_energy(qK_btensor_vf, j, k, l)/gamma_K
>>>>>>> 685aa072
                    end if

                    !$acc loop seq
                    do i = advxb, advxe
                        qK_prim_vf(i)%sf(j, k, l) = qK_cons_vf(i)%sf(j, k, l)
                    end do
                end do
            end do
        end do
        !$acc end parallel loop

<<<<<<< HEAD
=======

>>>>>>> 685aa072
    end subroutine s_convert_conservative_to_primitive_variables ! ---------

    !>  The following procedure handles the conversion between
        !!      the primitive variables and the conservative variables.
        !!  @param qK_prim_vf Primitive variables
        !!  @param qK_cons_vf Conservative variables
        !!  @param gm_alphaK_vf Gradient magnitude of the volume fractions
        !!  @param ix Index bounds in the first coordinate direction
        !!  @param iy Index bounds in the second coordinate direction
        !!  @param iz Index bounds in the third coordinate direction
    subroutine s_convert_primitive_to_conservative_variables(q_prim_vf, &
                                                             q_cons_vf)

        type(scalar_field), &
            dimension(sys_size), &
            intent(IN) :: q_prim_vf

        type(scalar_field), &
            dimension(sys_size), &
            intent(INOUT) :: q_cons_vf

        type(scalar_field), dimension(b_size) :: q_btensor

        ! Density, specific heat ratio function, liquid stiffness function
        ! and dynamic pressure, as defined in the incompressible flow sense,
        ! respectively
        real(kind(0d0)) :: rho
        real(kind(0d0)) :: gamma
        real(kind(0d0)) :: pi_inf
        real(kind(0d0)) :: qv
        real(kind(0d0)) :: dyn_pres
        real(kind(0d0)) :: nbub, R3, vftmp, R3tmp
        real(kind(0d0)), dimension(nb) :: Rtmp
        real(kind(0d0)) :: G = 0d0
        real(kind(0d0)), dimension(2) :: Re_K

        integer :: i, j, k, l, q !< Generic loop iterators

#ifndef MFC_SIMULATION
        do l = 1, b_size
            @:ALLOCATE_GLOBAL(q_btensor(l)%sf(ixb:ixe, iyb:iye, izb:ize))
        end do

<<<<<<< HEAD
#ifndef MFC_SIMULATION

        ! going through hyperelasticity again due to the btensor calculation
        if ( hyperelasticity .and. .not. bubbles) then
            ! s_calculate_btensor has its own triple nested for loop, no openacc
            !call s_calculate_btensor(q_prim_vf, q_btensor)
=======
        ! going through hyperelasticity again due to the btensor calculation
        if (hyperelasticity ) then
            ! s_calculate_btensor has its own triple nested for loop, with openacc
            call s_calculate_btensor(q_prim_vf, q_btensor)
>>>>>>> 685aa072
        end if 

        ! Converting the primitive variables to the conservative variables
        do l = 0, p
            do k = 0, n
                do j = 0, m

                    ! Obtaining the density, specific heat ratio function
                    ! and the liquid stiffness function, respectively
                    call s_convert_to_mixture_variables(q_prim_vf, j, k, l, &
                                                        rho, gamma, pi_inf, qv, Re_K, G, fluid_pp(:)%G)

                    ! Transferring the continuity equation(s) variable(s)
                    do i = 1, contxe
                        q_cons_vf(i)%sf(j, k, l) = q_prim_vf(i)%sf(j, k, l)
                    end do

                    ! Transferring the advection equation(s) variable(s)
                    do i = adv_idx%beg, adv_idx%end
                        q_cons_vf(i)%sf(j, k, l) = q_prim_vf(i)%sf(j, k, l)
                    end do

                    ! Zeroing out the dynamic pressure since it is computed
                    ! iteratively by cycling through the velocity equations
                    dyn_pres = 0d0

                    ! Computing momenta and dynamic pressure from velocity
                    do i = momxb, momxe
                        q_cons_vf(i)%sf(j, k, l) = rho*q_prim_vf(i)%sf(j, k, l)
                        dyn_pres = dyn_pres + q_cons_vf(i)%sf(j, k, l)* &
                                   q_prim_vf(i)%sf(j, k, l)/2d0
                    end do

                    ! Computing the energy from the pressure
                    if ((model_eqns /= 4) .and. (bubbles .neqv. .true.)) then
                        ! E = Gamma*P + \rho u u /2 + \pi_inf + (\alpha\rho qv)
                        q_cons_vf(E_idx)%sf(j, k, l) = &
                            gamma*q_prim_vf(E_idx)%sf(j, k, l) + dyn_pres + pi_inf &
                            + qv
                    else if ((model_eqns /= 4) .and. (bubbles)) then
                        ! \tilde{E} = dyn_pres + (1-\alf)(\Gamma p_l + \Pi_inf)
                        q_cons_vf(E_idx)%sf(j, k, l) = dyn_pres + &
                                                       (1.d0 - q_prim_vf(alf_idx)%sf(j, k, l))* &
                                                       (gamma*q_prim_vf(E_idx)%sf(j, k, l) + pi_inf)
                    else
                        !Tait EOS, no conserved energy variable
                        q_cons_vf(E_idx)%sf(j, k, l) = 0.
                    end if

                    ! Computing the internal energies from the pressure and continuities
                    if (model_eqns == 3) then
                        do i = 1, num_fluids
                            ! internal energy calculation for each of the fluids
                            q_cons_vf(i + internalEnergies_idx%beg - 1)%sf(j, k, l) = &
                                q_cons_vf(i + adv_idx%beg - 1)%sf(j, k, l)* &
                                (fluid_pp(i)%gamma*q_prim_vf(E_idx)%sf(j, k, l) + &
                                 fluid_pp(i)%pi_inf) + &
                                q_cons_vf(i + cont_idx%beg - 1)%sf(j, k, l)*fluid_pp(i)%qv
                        end do
                    end if

                    if (bubbles) then
                        ! From prim: Compute nbub = (3/4pi) * \alpha / \bar{R^3}
                        do i = 1, nb
                            Rtmp(i) = q_prim_vf(bub_idx%rs(i))%sf(j, k, l)
                        end do

                        if (.not. qbmm) then
                            if (adv_n) then
                                q_cons_vf(n_idx)%sf(j, k, l) = q_prim_vf(n_idx)%sf(j, k, l)
                                nbub = q_prim_vf(n_idx)%sf(j, k, l)
                            else
                                call s_comp_n_from_prim(q_prim_vf(alf_idx)%sf(j, k, l), Rtmp, nbub, weight)
                            end if
                        else
                            !Initialize R3 averaging over R0 and R directions
                            R3tmp = 0d0
                            do i = 1, nb
                                R3tmp = R3tmp + weight(i)*0.5d0*(Rtmp(i) + sigR)**3d0
                                R3tmp = R3tmp + weight(i)*0.5d0*(Rtmp(i) - sigR)**3d0
                            end do
                            !Initialize nb
                            nbub = 3d0*q_prim_vf(alf_idx)%sf(j, k, l)/(4d0*pi*R3tmp)
                        end if

                        if (j == 0 .and. k == 0 .and. l == 0) print *, 'In convert, nbub:', nbub

                        do i = bub_idx%beg, bub_idx%end
                            q_cons_vf(i)%sf(j, k, l) = q_prim_vf(i)%sf(j, k, l)*nbub
                        end do
                    end if

                    if (hypoelasticity) then
                        do i = stress_idx%beg, stress_idx%end
                            q_cons_vf(i)%sf(j, k, l) = rho*q_prim_vf(i)%sf(j, k, l)
                            ! adding elastic contribution
                            if (G > 1000) then
                                q_cons_vf(E_idx)%sf(j, k, l) = q_cons_vf(E_idx)%sf(j, k, l) + &
                                                               (q_prim_vf(i)%sf(j, k, l)**2d0)/(4d0*G)
                                ! extra terms in 2 and 3D
                                if ((i == stress_idx%beg + 1) .or. &
                                    (i == stress_idx%beg + 3) .or. &
                                    (i == stress_idx%beg + 4)) then
                                    q_cons_vf(E_idx)%sf(j, k, l) = q_cons_vf(E_idx)%sf(j, k, l) + &
                                                                   (q_prim_vf(i)%sf(j, k, l)**2d0)/(4d0*G)
                                end if
                            end if
                        end do
                    end if

                    ! using \rho xi as the conservative formulation stated in Kamrin et al. JFM 2022
                    if ( hyperelasticity .and. .not. bubbles ) then
                        ! adding the elastic contribution
                        do i = xibeg, xiend
                            q_cons_vf(i)%sf(j, k, l) = rho*q_prim_vf(i)%sf(j, k, l)
                        end do
                        q_cons_vf(E_idx)%sf(j, k, l) = q_cons_vf(E_idx)%sf(j, k, l) + & 
<<<<<<< HEAD
                            G*f_elastic_energy(q_btensor, j, k, l)
=======
                              G*f_elastic_energy(q_btensor, j, k, l)
>>>>>>> 685aa072
                    end if

                end do
            end do
        end do 

#else
        if (proc_rank == 0) then
            call s_mpi_abort('Conversion from primitive to '// &
                             'conservative variables not '// &
                             'implemented. Exiting ...')
        end if
#endif

    end subroutine s_convert_primitive_to_conservative_variables ! ---------

    !>  The following subroutine handles the conversion between
        !!      the primitive variables and the Eulerian flux variables.
        !!  @param qK_prim_vf Primitive variables
        !!  @param FK_vf Flux variables
        !!  @param FK_src_vf Flux source variables
        !!  @param ix Index bounds in the first coordinate direction
        !!  @param iy Index bounds in the second coordinate direction
        !!  @param iz Index bounds in the third coordinate direction
    subroutine s_convert_primitive_to_flux_variables(qK_prim_vf, & ! ------
                                                     FK_vf, &
                                                     FK_src_vf, &
                                                     is1, is2, is3, s2b, s3b)

        integer :: s2b, s3b
        real(kind(0d0)), dimension(0:, s2b:, s3b:, 1:), intent(IN) :: qK_prim_vf
        real(kind(0d0)), dimension(0:, s2b:, s3b:, 1:), intent(INOUT) :: FK_vf
        real(kind(0d0)), dimension(0:, s2b:, s3b:, advxb:), intent(INOUT) :: FK_src_vf

        type(int_bounds_info), intent(IN) :: is1, is2, is3

        ! Partial densities, density, velocity, pressure, energy, advection
        ! variables, the specific heat ratio and liquid stiffness functions,
        ! the shear and volume Reynolds numbers and the Weber numbers
        real(kind(0d0)), dimension(num_fluids) :: alpha_rho_K
        real(kind(0d0)), dimension(num_fluids) :: alpha_K
        real(kind(0d0)) :: rho_K
        real(kind(0d0)), dimension(num_dims) :: vel_K
        real(kind(0d0)) :: vel_K_sum
        real(kind(0d0)) :: pres_K
        real(kind(0d0)) :: E_K
        real(kind(0d0)) :: gamma_K
        real(kind(0d0)) :: pi_inf_K
        real(kind(0d0)) :: qv_K
        real(kind(0d0)), dimension(2) :: Re_K
        real(kind(0d0)) :: G_K

        integer :: i, j, k, l !< Generic loop iterators

        is1b = is1%beg; is1e = is1%end
        is2b = is2%beg; is2e = is2%end
        is3b = is3%beg; is3e = is3%end

        !$acc update device(is1b, is2b, is3b, is1e, is2e, is3e)

        ! Computing the flux variables from the primitive variables, without
        ! accounting for the contribution of either viscosity or capillarity
#ifdef MFC_SIMULATION
        !$acc parallel loop collapse(3) gang vector default(present) private(alpha_rho_K, vel_K, alpha_K, Re_K)
        do l = is3b, is3e
            do k = is2b, is2e
                do j = is1b, is1e

                    !$acc loop seq
                    do i = 1, contxe
                        alpha_rho_K(i) = qK_prim_vf(j, k, l, i)
                    end do

                    !$acc loop seq
                    do i = advxb, advxe
                        alpha_K(i - E_idx) = qK_prim_vf(j, k, l, i)
                    end do
                    !$acc loop seq
                    do i = 1, num_dims
                        vel_K(i) = qK_prim_vf(j, k, l, contxe + i)
                    end do

                    vel_K_sum = 0d0
                    !$acc loop seq
                    do i = 1, num_dims
                        vel_K_sum = vel_K_sum + vel_K(i)**2d0
                    end do

                    pres_K = qK_prim_vf(j, k, l, E_idx)
                    if (hypoelasticity .or. hyperelasticity) then
                        call s_convert_species_to_mixture_variables_acc(rho_K, gamma_K, pi_inf_K, qv_K, &
                                                                        alpha_K, alpha_rho_K, Re_K, &
                                                                        j, k, l, G_K, Gs)
                    else if (bubbles) then
                        call s_convert_species_to_mixture_variables_bubbles_acc(rho_K, gamma_K, &
                                                                                pi_inf_K, qv_K, alpha_K, alpha_rho_K, Re_K, j, k, l)
                    else
                        call s_convert_species_to_mixture_variables_acc(rho_K, gamma_K, pi_inf_K, qv_K, &
                                                                        alpha_K, alpha_rho_K, Re_K, j, k, l)
                    end if

                    ! Computing the energy from the pressure
                    E_K = gamma_K*pres_K + pi_inf_K &
                          + 5d-1*rho_K*vel_K_sum + qv_K

                    ! mass flux, this should be \alpha_i \rho_i u_i
                    !$acc loop seq
                    do i = 1, contxe
                        FK_vf(j, k, l, i) = alpha_rho_K(i)*vel_K(dir_idx(1))
                    end do

                    !$acc loop seq
                    do i = 1, num_dims
                        FK_vf(j, k, l, contxe + dir_idx(i)) = &
                            rho_K*vel_K(dir_idx(1)) &
                            *vel_K(dir_idx(i)) &
                            + pres_K*dir_flg(dir_idx(i))
                    end do

                    ! energy flux, u(E+p)
                    FK_vf(j, k, l, E_idx) = vel_K(dir_idx(1))*(E_K + pres_K)

                    if (riemann_solver == 1) then
                        !$acc loop seq
                        do i = advxb, advxe
                            FK_vf(j, k, l, i) = 0d0
                            FK_src_vf(j, k, l, i) = alpha_K(i - E_idx)
                        end do

                    else
                        ! Could be bubbles!
                        !$acc loop seq
                        do i = advxb, advxe
                            FK_vf(j, k, l, i) = vel_K(dir_idx(1))*alpha_K(i - E_idx)
                        end do

                        !$acc loop seq
                        do i = advxb, advxe
                            FK_src_vf(j, k, l, i) = vel_K(dir_idx(1))
                        end do

                    end if

                end do
            end do
        end do
#endif

    end subroutine s_convert_primitive_to_flux_variables ! -----------------

    !>  The following subroutine handles the calculation of the btensor.
        !!      The calculation of the btensor takes qprimvf.
        !!  @param q_prim_vf Primitive variables
        !!  @param btensor is the output
    subroutine s_calculate_btensor(q_prim_vf, btensor)

        type(scalar_field), dimension(sys_size), intent(IN) :: q_prim_vf
        type(scalar_field), dimension(b_size), intent(OUT) :: btensor
<<<<<<< HEAD
        real(kind(0d0)), dimension(num_dims**2+1) :: tensorb
        real(kind(0d0)), dimension(num_dims**2+1) :: tensora, tensorc
        integer :: j, k, l

        !$acc parallel loop collapse(3) gang vector default(present) private(tensorb, tensora, tensorc)
=======
        real(kind(0d0)), dimension(num_dims**2+1) :: tensora, tensorb

        integer :: j, k, l

        !$acc parallel loop collapse(3) gang vector default(present) private(tensora,tensorb)
>>>>>>> 685aa072
        do l = izb, ize
           do k = iyb, iye
              do j = ixb, ixe
                ! STEP 1: calculate the grad_xi, grad_xi is a nxn tensor
<<<<<<< HEAD
                !call s_compute_grad_xi(q_prim_vf, j, k, l, grad_xi)
                call s_compute_grad_xi(q_prim_vf, j, k, l, tensorb, tensora, tensorc)
=======
                call s_compute_gradient_xi(q_prim_vf, j, k, l, tensora, tensorb)
>>>>>>> 685aa072
                ! calculate the inverse of grad_xi to obtain F, F is a nxn tensor
                !call s_calculate_ainverse(grad_xi,ftensor)
                ! calculate the FFtranspose to obtain the btensor, btensor is nxn tensor
                !call s_calculate_atransposea(ftensor,tensorb)
                ! btensor is symmetric, save the data space
                ! 1: 1D, 3: 2D, 6: 3D
                btensor(1)%sf(j, k, l) = tensora(1)
                if (num_dims > 1) then ! 2D
                   btensor(2)%sf(j,k,l) = tensora(2)
                   btensor(3)%sf(j,k,l) = tensora(4)
                end if
                if (num_dims > 2) then ! 3D
                   btensor(3)%sf(j,k,l) = tensora(3)
                   btensor(4)%sf(j,k,l) = tensora(5)
                   btensor(5)%sf(j,k,l) = tensora(6)
                   btensor(6)%sf(j,k,l) = tensora(9)
                end if
                ! store the determinant at the last entry of the btensor sf
<<<<<<< HEAD
                btensor(b_size)%sf(j,k,l) = tensorb(10)
=======
                btensor(b_size)%sf(j,k,l) = tensora(num_dims**2+1)
>>>>>>> 685aa072
                end do
           end do
        end do
        !$acc end parallel loop

    end subroutine s_calculate_btensor

    subroutine s_finalize_variables_conversion_module() ! ------------------

        ! Deallocating the density, the specific heat ratio function and the
        ! liquid stiffness function
#ifdef MFC_POST_PROCESS
        deallocate (rho_sf, gamma_sf, pi_inf_sf, qv_sf)
#endif

#ifdef MFC_SIMULATION
        @:DEALLOCATE_GLOBAL(gammas, gs_min, pi_infs, ps_inf, cvs, qvs, qvps, Gs)
        if (bubbles) then
            @:DEALLOCATE_GLOBAL(bubrs)
        end if
#else
        @:DEALLOCATE(gammas, gs_min, pi_infs, ps_inf, cvs, qvs, qvps, Gs)
        if (bubbles) then
            @:DEALLOCATE(bubrs)
        end if
#endif

        ! Nullifying the procedure pointer to the subroutine transferring/
        ! computing the mixture/species variables to the mixture variables
        s_convert_to_mixture_variables => null()

    end subroutine s_finalize_variables_conversion_module ! ----------------

end module m_variables_conversion<|MERGE_RESOLUTION|>--- conflicted
+++ resolved
@@ -110,10 +110,6 @@
     real(kind(0d0)), allocatable, dimension(:, :, :), public :: pi_inf_sf !< Scalar liquid stiffness function
     real(kind(0d0)), allocatable, dimension(:, :, :), public :: qv_sf !< Scalar liquid energy reference function
 
-<<<<<<< HEAD
-
-=======
->>>>>>> 685aa072
     procedure(s_convert_xxxxx_to_mixture_variables), &
         pointer :: s_convert_to_mixture_variables => null() !<
     !! Pointer referencing the subroutine s_convert_mixture_to_mixture_variables
@@ -916,19 +912,12 @@
         #:endif
 
         ! going through hyperelasticity again due to the btensor calculation
-<<<<<<< HEAD
-        ! s_calculate_btensor has its own triple nested for loop with openacc
         print *, 'I got here A1'
-        if (hyperelasticity .and. .not. bubbles) then 
-           !call s_calculate_btensor(qK_prim_vf, qK_btensor_vf)
-        end if
-        print *, 'I got here A2'
-=======
         if (hyperelasticity) then 
            ! s_calculate_btensor has its own triple nested for loop with openacc
            call s_calculate_btensor(qK_prim_vf, qK_btensor_vf)
         end if
->>>>>>> 685aa072
+        print *, 'I got here A2'
 
         !$acc parallel loop collapse(3) gang vector default(present) private(alpha_K, alpha_rho_K, Re_K, nRtmp, rho_K, gamma_K, pi_inf_K, qv_K, dyn_pres_K, R3tmp, G_K)
         do l = izb, ize
@@ -1052,21 +1041,13 @@
                         end do
                     end if
 
-<<<<<<< HEAD
-                    if ( hyperelasticity .and. .not. bubbles ) then 
-=======
                     if ( hyperelasticity ) then
->>>>>>> 685aa072
                       !$acc loop seq
                       do i = xibeg, xiend
                          qK_prim_vf(i)%sf(j, k, l) = qK_cons_vf(i)%sf(j, k, l) / rho_K
                       end do
                       qK_prim_vf(E_idx)%sf(j, k, l) = qK_prim_vf(E_idx)%sf(j, k, l) - & 
-<<<<<<< HEAD
-                         G_K * f_elastic_energy( qK_btensor_vf, j, k, l) / gamma_K
-=======
                              G_K*f_elastic_energy(qK_btensor_vf, j, k, l)/gamma_K
->>>>>>> 685aa072
                     end if
 
                     !$acc loop seq
@@ -1078,10 +1059,6 @@
         end do
         !$acc end parallel loop
 
-<<<<<<< HEAD
-=======
-
->>>>>>> 685aa072
     end subroutine s_convert_conservative_to_primitive_variables ! ---------
 
     !>  The following procedure handles the conversion between
@@ -1125,19 +1102,10 @@
             @:ALLOCATE_GLOBAL(q_btensor(l)%sf(ixb:ixe, iyb:iye, izb:ize))
         end do
 
-<<<<<<< HEAD
-#ifndef MFC_SIMULATION
-
-        ! going through hyperelasticity again due to the btensor calculation
-        if ( hyperelasticity .and. .not. bubbles) then
-            ! s_calculate_btensor has its own triple nested for loop, no openacc
-            !call s_calculate_btensor(q_prim_vf, q_btensor)
-=======
         ! going through hyperelasticity again due to the btensor calculation
         if (hyperelasticity ) then
             ! s_calculate_btensor has its own triple nested for loop, with openacc
             call s_calculate_btensor(q_prim_vf, q_btensor)
->>>>>>> 685aa072
         end if 
 
         ! Converting the primitive variables to the conservative variables
@@ -1255,11 +1223,7 @@
                             q_cons_vf(i)%sf(j, k, l) = rho*q_prim_vf(i)%sf(j, k, l)
                         end do
                         q_cons_vf(E_idx)%sf(j, k, l) = q_cons_vf(E_idx)%sf(j, k, l) + & 
-<<<<<<< HEAD
-                            G*f_elastic_energy(q_btensor, j, k, l)
-=======
                               G*f_elastic_energy(q_btensor, j, k, l)
->>>>>>> 685aa072
                     end if
 
                 end do
@@ -1418,29 +1382,16 @@
 
         type(scalar_field), dimension(sys_size), intent(IN) :: q_prim_vf
         type(scalar_field), dimension(b_size), intent(OUT) :: btensor
-<<<<<<< HEAD
-        real(kind(0d0)), dimension(num_dims**2+1) :: tensorb
-        real(kind(0d0)), dimension(num_dims**2+1) :: tensora, tensorc
+        real(kind(0d0)), dimension(num_dims**2+1) :: tensora, tensorb
+
         integer :: j, k, l
 
-        !$acc parallel loop collapse(3) gang vector default(present) private(tensorb, tensora, tensorc)
-=======
-        real(kind(0d0)), dimension(num_dims**2+1) :: tensora, tensorb
-
-        integer :: j, k, l
-
         !$acc parallel loop collapse(3) gang vector default(present) private(tensora,tensorb)
->>>>>>> 685aa072
         do l = izb, ize
            do k = iyb, iye
               do j = ixb, ixe
                 ! STEP 1: calculate the grad_xi, grad_xi is a nxn tensor
-<<<<<<< HEAD
-                !call s_compute_grad_xi(q_prim_vf, j, k, l, grad_xi)
-                call s_compute_grad_xi(q_prim_vf, j, k, l, tensorb, tensora, tensorc)
-=======
                 call s_compute_gradient_xi(q_prim_vf, j, k, l, tensora, tensorb)
->>>>>>> 685aa072
                 ! calculate the inverse of grad_xi to obtain F, F is a nxn tensor
                 !call s_calculate_ainverse(grad_xi,ftensor)
                 ! calculate the FFtranspose to obtain the btensor, btensor is nxn tensor
@@ -1459,11 +1410,7 @@
                    btensor(6)%sf(j,k,l) = tensora(9)
                 end if
                 ! store the determinant at the last entry of the btensor sf
-<<<<<<< HEAD
-                btensor(b_size)%sf(j,k,l) = tensorb(10)
-=======
                 btensor(b_size)%sf(j,k,l) = tensora(num_dims**2+1)
->>>>>>> 685aa072
                 end do
            end do
         end do
