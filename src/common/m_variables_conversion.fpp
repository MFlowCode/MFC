--- conflicted
+++ resolved
@@ -55,16 +55,10 @@
 
     real(wp), allocatable, dimension(:) :: Gs
     integer, allocatable, dimension(:) :: bubrs
-<<<<<<< HEAD
-!$acc declare create(bubrs, Gs)
-=======
+
+#ifdef MFC_SIMULATION
     real(wp), allocatable, dimension(:, :) :: Res
     $:GPU_DECLARE(create='[bubrs,Gs,Res]')
->>>>>>> df321c83
-
-#ifdef MFC_SIMULATION
-    real(wp), allocatable, dimension(:, :) :: Res
-    !$acc declare create(Res)
 #endif
     integer :: is1b, is2b, is3b, is1e, is2e, is3e
     $:GPU_DECLARE(create='[is1b,is2b,is3b,is1e,is2e,is3e]')
@@ -144,7 +138,7 @@
             integer :: s !< Generic loop iterator
         #:endif
 
-        ! Initiate the variables to avoid compiler warnings
+        ! Initiate the variables
         Y_rs(:) = rhoYks(:)/rho
         e_Per_Kg = energy/rho
         Pdyn_Per_Kg = dyn_p/rho
@@ -489,7 +483,7 @@
 #ifdef MFC_SIMULATION
         integer :: j !< Generic loop iterators
 #endif
-        ! Initiate the variables to avoid compiler warnings
+        ! Initiate the variables
         rho_K = 0._wp
         gamma_K = 0._wp
         pi_inf_K = 0._wp
@@ -566,7 +560,7 @@
 #ifdef MFC_SIMULATION
         integer :: i, j !< Generic loop iterators
 #endif
-        ! Initiate the variables to avoid compiler warnings
+        ! Initiate the variables
         rho_K = 0._wp
         gamma_K = 0._wp
         pi_inf_K = 0._wp
@@ -620,13 +614,7 @@
         !!      other procedures that are necessary to setup the module.
     impure subroutine s_initialize_variables_conversion_module
 
-<<<<<<< HEAD
         integer :: i
-=======
-        integer :: i, j
-
-        $:GPU_ENTER_DATA(copyin='[is1b,is1e,is2b,is2e,is3b,is3e]')
->>>>>>> df321c83
 
 #ifdef MFC_SIMULATION
         integer :: j
@@ -649,7 +637,7 @@
         @:ALLOCATE(qvps    (1:num_fluids))
         @:ALLOCATE(Gs     (1:num_fluids))
 #endif
-        !$acc enter data copyin(is1b, is1e, is2b, is2e, is3b, is3e)
+        $:GPU_ENTER_DATA(copyin='[is1b,is1e,is2b,is2e,is3b,is3e]')
 
         do i = 1, num_fluids
             gammas(i) = fluid_pp(i)%gamma
