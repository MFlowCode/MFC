!>
!! @file m_variables_conversion.f90
!! @brief Contains module m_variables_conversion

#:include 'macros.fpp'
#:include 'case.fpp'

!> @brief This module consists of subroutines used in the conversion of the
!!              conservative variables into the primitive ones and vice versa. In
!!              addition, the module also contains the subroutines used to obtain
!!              the mixture variables and the subroutines used to compute pressure.
module m_variables_conversion

    use m_derived_types        !< Definitions of the derived types

    use m_global_parameters    !< Definitions of the global parameters

    use m_mpi_proxy            !< Message passing interface (MPI) module proxy

    use m_helper_basic         !< Functions to compare floating point numbers

    use m_helper

    use m_thermochem, only: &
        num_species, get_temperature, get_pressure, gas_constant, &
        get_mixture_molecular_weight, get_mixture_energy_mass

    implicit none

    private; 
    public :: s_initialize_variables_conversion_module, &
              s_initialize_pb, &
              s_initialize_mv, &
              s_convert_to_mixture_variables, &
              s_convert_mixture_to_mixture_variables, &
              s_convert_species_to_mixture_variables_bubbles, &
              s_convert_species_to_mixture_variables_bubbles_acc, &
              s_convert_species_to_mixture_variables, &
              s_convert_species_to_mixture_variables_acc, &
              s_convert_conservative_to_primitive_variables, &
              s_convert_primitive_to_conservative_variables, &
              s_convert_primitive_to_flux_variables, &
              s_compute_pressure, &
#ifndef MFC_PRE_PROCESS
              s_compute_speed_of_sound, &
              s_compute_fast_magnetosonic_speed, &
#endif
              s_finalize_variables_conversion_module

    !! In simulation, gammas, pi_infs, and qvs are already declared in m_global_variables
#ifndef MFC_SIMULATION
    real(wp), allocatable, public, dimension(:) :: gammas, gs_min, pi_infs, ps_inf, cvs, qvs, qvps
    $:GPU_DECLARE(create='[gammas,gs_min,pi_infs,ps_inf,cvs,qvs,qvps]')
#endif

    real(wp), allocatable, dimension(:) :: Gs_vc
    integer, allocatable, dimension(:) :: bubrs_vc
    real(wp), allocatable, dimension(:, :) :: Res_vc
    $:GPU_DECLARE(create='[bubrs_vc,Gs_vc,Res_vc]')

    integer :: is1b, is2b, is3b, is1e, is2e, is3e
    $:GPU_DECLARE(create='[is1b,is2b,is3b,is1e,is2e,is3e]')

    real(wp), allocatable, dimension(:, :, :), public :: rho_sf !< Scalar density function
    real(wp), allocatable, dimension(:, :, :), public :: gamma_sf !< Scalar sp. heat ratio function
    real(wp), allocatable, dimension(:, :, :), public :: pi_inf_sf !< Scalar liquid stiffness function
    real(wp), allocatable, dimension(:, :, :), public :: qv_sf !< Scalar liquid energy reference function

contains

    !> Dispatch to the s_convert_mixture_to_mixture_variables
        !!      and s_convert_species_to_mixture_variables subroutines.
        !!      Replaces a procedure pointer.
        !!  @param q_vf Conservative or primitive variables
        !!  @param i First-coordinate cell index
        !!  @param j First-coordinate cell index
        !!  @param k First-coordinate cell index
        !!  @param rho Density
        !!  @param gamma Specific heat ratio function
        !!  @param pi_inf Liquid stiffness function
        !!  @param qv Fluid reference energy
    subroutine s_convert_to_mixture_variables(q_vf, i, j, k, &
                                              rho, gamma, pi_inf, qv, Re_K, G_K, G)

        type(scalar_field), dimension(sys_size), intent(in) :: q_vf
        integer, intent(in) :: i, j, k
        real(wp), intent(out), target :: rho, gamma, pi_inf, qv
        real(wp), optional, dimension(2), intent(out) :: Re_K
        real(wp), optional, intent(out) :: G_K
        real(wp), optional, dimension(num_fluids), intent(in) :: G

        if (model_eqns == 1) then        ! Gamma/pi_inf model
            call s_convert_mixture_to_mixture_variables(q_vf, i, j, k, &
                                                        rho, gamma, pi_inf, qv)

        else if (bubbles_euler) then
            call s_convert_species_to_mixture_variables_bubbles(q_vf, i, j, k, &
                                                                rho, gamma, pi_inf, qv, Re_K)
        else
            ! Volume fraction model
            call s_convert_species_to_mixture_variables(q_vf, i, j, k, &
                                                        rho, gamma, pi_inf, qv, Re_K, G_K, G)
        end if

    end subroutine s_convert_to_mixture_variables

    !>  This procedure conditionally calculates the appropriate pressure
        !! @param energy Energy
        !! @param alf Void Fraction
        !! @param dyn_p Dynamic Pressure
        !! @param pi_inf Liquid Stiffness
        !! @param gamma Specific Heat Ratio
        !! @param rho Density
        !! @param qv fluid reference energy
        !! @param pres Pressure to calculate
        !! @param stress Shear Stress
        !! @param mom Momentum
    subroutine s_compute_pressure(energy, alf, dyn_p, pi_inf, gamma, rho, qv, rhoYks, pres, T, stress, mom, G, pres_mag)
        $:GPU_ROUTINE(function_name='s_compute_pressure',parallelism='[seq]', &
            & cray_inline=True)

        real(wp), intent(in) :: energy, alf
        real(wp), intent(in) :: dyn_p
        real(wp), intent(in) :: pi_inf, gamma, rho, qv
        real(wp), intent(out) :: pres
        real(wp), intent(inout) :: T
        real(wp), intent(in), optional :: stress, mom, G, pres_mag

        ! Chemistry
        real(wp), dimension(1:num_species), intent(in) :: rhoYks
        real(wp) :: E_e
        real(wp) :: e_Per_Kg, Pdyn_Per_Kg
        real(wp) :: T_guess
        real(wp), dimension(1:num_species) :: Y_rs

        integer :: s !< Generic loop iterator

        #:if not chemistry
            ! Depending on model_eqns and bubbles_euler, the appropriate procedure
            ! for computing pressure is targeted by the procedure pointer

            if (mhd) then
                pres = (energy - dyn_p - pi_inf - qv - pres_mag)/gamma
            elseif ((model_eqns /= 4) .and. (bubbles_euler .neqv. .true.)) then
                pres = (energy - dyn_p - pi_inf - qv)/gamma
            else if ((model_eqns /= 4) .and. bubbles_euler) then
                pres = ((energy - dyn_p)/(1._wp - alf) - pi_inf - qv)/gamma
            else
                pres = (pref + pi_inf)* &
                       (energy/ &
                        (rhoref*(1 - alf)) &
                        )**(1/gamma + 1) - pi_inf
            end if

            if (hypoelasticity .and. present(G)) then
                ! calculate elastic contribution to Energy
                E_e = 0._wp
                do s = stress_idx%beg, stress_idx%end
                    if (G > 0) then
                        E_e = E_e + ((stress/rho)**2._wp)/(4._wp*G)
                        ! Double for shear stresses
                        if (any(s == shear_indices)) then
                            E_e = E_e + ((stress/rho)**2._wp)/(4._wp*G)
                        end if
                    end if
                end do

                pres = ( &
                       energy - &
                       0.5_wp*(mom**2._wp)/rho - &
                       pi_inf - qv - E_e &
                       )/gamma

            end if

        #:else

            Y_rs(:) = rhoYks(:)/rho
            e_Per_Kg = energy/rho
            Pdyn_Per_Kg = dyn_p/rho

            T_guess = T

            call get_temperature(e_Per_Kg - Pdyn_Per_Kg, T_guess, Y_rs, .true., T)
            call get_pressure(rho, T, Y_rs, pres)

        #:endif

    end subroutine s_compute_pressure

    !>  This subroutine is designed for the gamma/pi_inf model
        !!      and provided a set of either conservative or primitive
        !!      variables, transfers the density, specific heat ratio
        !!      function and the liquid stiffness function from q_vf to
        !!      rho, gamma and pi_inf.
        !! @param q_vf conservative or primitive variables
        !! @param i cell index to transfer mixture variables
        !! @param j cell index to transfer mixture variables
        !! @param k cell index to transfer mixture variables
        !! @param rho density
        !! @param gamma  specific heat ratio function
        !! @param pi_inf liquid stiffness
        !! @param qv fluid reference energy
    subroutine s_convert_mixture_to_mixture_variables(q_vf, i, j, k, &
                                                      rho, gamma, pi_inf, qv)

        type(scalar_field), dimension(sys_size), intent(in) :: q_vf
        integer, intent(in) :: i, j, k

        real(wp), intent(out), target :: rho
        real(wp), intent(out), target :: gamma
        real(wp), intent(out), target :: pi_inf
        real(wp), intent(out), target :: qv

        ! Transferring the density, the specific heat ratio function and the
        ! liquid stiffness function, respectively
        rho = q_vf(1)%sf(i, j, k)
        gamma = q_vf(gamma_idx)%sf(i, j, k)
        pi_inf = q_vf(pi_inf_idx)%sf(i, j, k)
        qv = 0._wp ! keep this value nill for now. For future adjustment

        ! Post process requires rho_sf/gamma_sf/pi_inf_sf/qv_sf to also be updated
#ifdef MFC_POST_PROCESS
        rho_sf(i, j, k) = rho
        gamma_sf(i, j, k) = gamma
        pi_inf_sf(i, j, k) = pi_inf
        qv_sf(i, j, k) = qv
#endif

    end subroutine s_convert_mixture_to_mixture_variables

    !>  This procedure is used alongside with the gamma/pi_inf
        !!      model to transfer the density, the specific heat ratio
        !!      function and liquid stiffness function from the vector
        !!      of conservative or primitive variables to their scalar
        !!      counterparts. Specifically designed for when subgrid bubbles_euler
        !!      must be included.
        !! @param q_vf primitive variables
        !! @param j Cell index
        !! @param k Cell index
        !! @param l Cell index
        !! @param rho density
        !! @param gamma specific heat ratio
        !! @param pi_inf liquid stiffness
        !! @param qv fluid reference energy
    subroutine s_convert_species_to_mixture_variables_bubbles(q_vf, j, k, l, &
                                                              rho, gamma, pi_inf, qv, Re_K)

        type(scalar_field), dimension(sys_size), intent(in) :: q_vf

        integer, intent(in) :: j, k, l

        real(wp), intent(out), target :: rho
        real(wp), intent(out), target :: gamma
        real(wp), intent(out), target :: pi_inf
        real(wp), intent(out), target :: qv

        real(wp), optional, dimension(2), intent(out) :: Re_K

        integer :: i, q
        real(wp), dimension(num_fluids) :: alpha_rho_K, alpha_K

        ! Constraining the partial densities and the volume fractions within
        ! their physical bounds to make sure that any mixture variables that
        ! are derived from them result within the limits that are set by the
        ! fluids physical parameters that make up the mixture
        do i = 1, num_fluids
            alpha_rho_K(i) = q_vf(i)%sf(j, k, l)
            alpha_K(i) = q_vf(advxb + i - 1)%sf(j, k, l)
        end do

        if (mpp_lim) then

            do i = 1, num_fluids
                alpha_rho_K(i) = max(0._wp, alpha_rho_K(i))
                alpha_K(i) = min(max(0._wp, alpha_K(i)), 1._wp)
            end do

            alpha_K = alpha_K/max(sum(alpha_K), 1.e-16_wp)

        end if

        ! Performing the transfer of the density, the specific heat ratio
        ! function as well as the liquid stiffness function, respectively

        if (model_eqns == 4) then
            rho = q_vf(1)%sf(j, k, l)
            gamma = fluid_pp(1)%gamma    !qK_vf(gamma_idx)%sf(i,j,k)
            pi_inf = fluid_pp(1)%pi_inf   !qK_vf(pi_inf_idx)%sf(i,j,k)
            qv = fluid_pp(1)%qv
        else if ((model_eqns == 2) .and. bubbles_euler) then
            rho = 0._wp; gamma = 0._wp; pi_inf = 0._wp; qv = 0._wp

            if (mpp_lim .and. (num_fluids > 2)) then
                do i = 1, num_fluids
                    rho = rho + q_vf(i)%sf(j, k, l)
                    gamma = gamma + q_vf(i + E_idx)%sf(j, k, l)*fluid_pp(i)%gamma
                    pi_inf = pi_inf + q_vf(i + E_idx)%sf(j, k, l)*fluid_pp(i)%pi_inf
                    qv = qv + q_vf(i)%sf(j, k, l)*fluid_pp(i)%qv
                end do
            else if (num_fluids == 2) then
                rho = q_vf(1)%sf(j, k, l)
                gamma = fluid_pp(1)%gamma
                pi_inf = fluid_pp(1)%pi_inf
                qv = fluid_pp(1)%qv
            else if (num_fluids > 2) then
                !TODO: This may need fixing for hypo + bubbles_euler
                do i = 1, num_fluids - 1 !leave out bubble part of mixture
                    rho = rho + q_vf(i)%sf(j, k, l)
                    gamma = gamma + q_vf(i + E_idx)%sf(j, k, l)*fluid_pp(i)%gamma
                    pi_inf = pi_inf + q_vf(i + E_idx)%sf(j, k, l)*fluid_pp(i)%pi_inf
                    qv = qv + q_vf(i)%sf(j, k, l)*fluid_pp(i)%qv
                end do
                ! rho    = qK_vf(1)%sf(j,k,l)
                ! gamma_K  = fluid_pp(1)%gamma
                ! pi_inf_K = fluid_pp(1)%pi_inf
            else
                rho = q_vf(1)%sf(j, k, l)
                gamma = fluid_pp(1)%gamma
                pi_inf = fluid_pp(1)%pi_inf
                qv = fluid_pp(1)%qv
            end if
        end if

#ifdef MFC_SIMULATION
        ! Computing the shear and bulk Reynolds numbers from species analogs
        if (viscous) then
            if (num_fluids == 1) then ! need to consider case with num_fluids >= 2
                do i = 1, 2

                    Re_K(i) = dflt_real; if (Re_size(i) > 0) Re_K(i) = 0._wp

                    do q = 1, Re_size(i)
                        Re_K(i) = (1 - alpha_K(Re_idx(i, q)))/fluid_pp(Re_idx(i, q))%Re(i) &
                                  + Re_K(i)
                    end do

                    Re_K(i) = 1._wp/max(Re_K(i), sgm_eps)

                end do
            end if
        end if
#endif

        ! Post process requires rho_sf/gamma_sf/pi_inf_sf/qv_sf to also be updated
#ifdef MFC_POST_PROCESS
        rho_sf(j, k, l) = rho
        gamma_sf(j, k, l) = gamma
        pi_inf_sf(j, k, l) = pi_inf
        qv_sf(j, k, l) = qv
#endif

    end subroutine s_convert_species_to_mixture_variables_bubbles

    !>  This subroutine is designed for the volume fraction model
        !!              and provided a set of either conservative or primitive
        !!              variables, computes the density, the specific heat ratio
        !!              function and the liquid stiffness function from q_vf and
        !!              stores the results into rho, gamma and pi_inf.
        !! @param q_vf primitive variables
        !! @param k Cell index
        !! @param l Cell index
        !! @param r Cell index
        !! @param rho density
        !! @param gamma specific heat ratio
        !! @param pi_inf liquid stiffness
        !! @param qv fluid reference energy
    subroutine s_convert_species_to_mixture_variables(q_vf, k, l, r, rho, &
                                                      gamma, pi_inf, qv, Re_K, G_K, G)

        type(scalar_field), dimension(sys_size), intent(in) :: q_vf

        integer, intent(in) :: k, l, r

        real(wp), intent(out), target :: rho
        real(wp), intent(out), target :: gamma
        real(wp), intent(out), target :: pi_inf
        real(wp), intent(out), target :: qv

        real(wp), optional, dimension(2), intent(out) :: Re_K
            !! Partial densities and volume fractions
        real(wp), optional, intent(out) :: G_K
        real(wp), optional, dimension(num_fluids), intent(in) :: G

        real(wp), dimension(num_fluids) :: alpha_rho_K, alpha_K !<

        integer :: i, j !< Generic loop iterator

        ! Computing the density, the specific heat ratio function and the
        ! liquid stiffness function, respectively

        if (igr) then
            if (num_fluids == 1) then
                alpha_rho_K(1) = q_vf(contxb)%sf(k, l, r)
                alpha_K(1) = 1._wp
            else
                do i = 1, num_fluids - 1
                    alpha_rho_K(i) = q_vf(i)%sf(k, l, r)
                    alpha_K(i) = q_vf(advxb + i - 1)%sf(k, l, r)
                end do

                alpha_rho_K(num_fluids) = q_vf(num_fluids)%sf(k, l, r)
                alpha_K(num_fluids) = 1._wp - sum(alpha_K(1:num_fluids - 1))
            end if
        else
            do i = 1, num_fluids
                alpha_rho_K(i) = q_vf(i)%sf(k, l, r)
                alpha_K(i) = q_vf(advxb + i - 1)%sf(k, l, r)
            end do
        end if

        if (mpp_lim) then
            do i = 1, num_fluids
                alpha_rho_K(i) = max(0._wp, alpha_rho_K(i))
                alpha_K(i) = min(max(0._wp, alpha_K(i)), 1._wp)
            end do

            alpha_K = alpha_K/max(sum(alpha_K), 1.e-16_wp)

        end if

        ! Calculating the density, the specific heat ratio function, the
        ! liquid stiffness function, and the energy reference function,
        ! respectively, from the species analogs
        rho = 0._wp; gamma = 0._wp; pi_inf = 0._wp; qv = 0._wp

        do i = 1, num_fluids
            rho = rho + alpha_rho_K(i)
            gamma = gamma + alpha_K(i)*gammas(i)
            pi_inf = pi_inf + alpha_K(i)*pi_infs(i)
            qv = qv + alpha_rho_K(i)*qvs(i)
        end do
#ifdef MFC_SIMULATION
        ! Computing the shear and bulk Reynolds numbers from species analogs
        do i = 1, 2

            Re_K(i) = dflt_real; if (Re_size(i) > 0) Re_K(i) = 0._wp

            do j = 1, Re_size(i)
                Re_K(i) = alpha_K(Re_idx(i, j))/fluid_pp(Re_idx(i, j))%Re(i) &
                          + Re_K(i)
            end do

            Re_K(i) = 1._wp/max(Re_K(i), sgm_eps)

        end do
#endif

        if (present(G_K)) then
            G_K = 0._wp
            do i = 1, num_fluids
                G_K = G_K + alpha_K(i)*G(i)
            end do
            G_K = max(0._wp, G_K)
        end if

        ! Post process requires rho_sf/gamma_sf/pi_inf_sf/qv_sf to also be updated
#ifdef MFC_POST_PROCESS
        rho_sf(k, l, r) = rho
        gamma_sf(k, l, r) = gamma
        pi_inf_sf(k, l, r) = pi_inf
        qv_sf(k, l, r) = qv
#endif

    end subroutine s_convert_species_to_mixture_variables

    subroutine s_convert_species_to_mixture_variables_acc(rho_K, &
                                                          gamma_K, pi_inf_K, qv_K, &
                                                          alpha_K, alpha_rho_K, Re_K, &
                                                          G_K, G)
        $:GPU_ROUTINE(function_name='s_convert_species_to_mixture_variables_acc', &
            & parallelism='[seq]', cray_inline=True)

        real(wp), intent(out) :: rho_K, gamma_K, pi_inf_K, qv_K

        real(wp), dimension(num_fluids), intent(inout) :: alpha_rho_K, alpha_K !<
        real(wp), dimension(2), intent(out) :: Re_K
        !! Partial densities and volume fractions

        real(wp), optional, intent(out) :: G_K
        real(wp), optional, dimension(num_fluids), intent(in) :: G

        integer :: i, j !< Generic loop iterators
        real(wp) :: alpha_K_sum

#ifdef MFC_SIMULATION
        ! Constraining the partial densities and the volume fractions within
        ! their physical bounds to make sure that any mixture variables that
        ! are derived from them result within the limits that are set by the
        ! fluids physical parameters that make up the mixture
        rho_K = 0._wp
        gamma_K = 0._wp
        pi_inf_K = 0._wp
        qv_K = 0._wp

        alpha_K_sum = 0._wp

        if (mpp_lim) then
            do i = 1, num_fluids
                alpha_rho_K(i) = max(0._wp, alpha_rho_K(i))
                alpha_K(i) = min(max(0._wp, alpha_K(i)), 1._wp)
                alpha_K_sum = alpha_K_sum + alpha_K(i)
            end do

            alpha_K = alpha_K/max(alpha_K_sum, sgm_eps)

        end if

        do i = 1, num_fluids
            rho_K = rho_K + alpha_rho_K(i)
            gamma_K = gamma_K + alpha_K(i)*gammas(i)
            pi_inf_K = pi_inf_K + alpha_K(i)*pi_infs(i)
            qv_K = qv_K + alpha_rho_K(i)*qvs(i)
        end do

        if (present(G_K)) then
            G_K = 0._wp
            do i = 1, num_fluids
                !TODO: change to use Gs_vc directly here?
                !TODO: Make this changes as well for GPUs
                G_K = G_K + alpha_K(i)*G(i)
            end do
            G_K = max(0._wp, G_K)
        end if

        if (viscous) then

            do i = 1, 2
                Re_K(i) = dflt_real

                if (Re_size(i) > 0) Re_K(i) = 0._wp

                do j = 1, Re_size(i)
                    Re_K(i) = alpha_K(Re_idx(i, j))/Res_vc(i, j) &
                              + Re_K(i)
                end do

                Re_K(i) = 1._wp/max(Re_K(i), sgm_eps)

            end do
        end if
#endif

    end subroutine s_convert_species_to_mixture_variables_acc

    subroutine s_convert_species_to_mixture_variables_bubbles_acc(rho_K, &
                                                                  gamma_K, pi_inf_K, qv_K, &
                                                                  alpha_K, alpha_rho_K, Re_K)
        $:GPU_ROUTINE(function_name='s_convert_species_to_mixture_variables_bubbles_acc', &
            & parallelism='[seq]', cray_inline=True)

        real(wp), intent(inout) :: rho_K, gamma_K, pi_inf_K, qv_K

        real(wp), dimension(num_fluids), intent(in) :: alpha_K, alpha_rho_K !<
            !! Partial densities and volume fractions

        real(wp), dimension(2), intent(out) :: Re_K

        integer :: i, j !< Generic loop iterators

#ifdef MFC_SIMULATION
        rho_K = 0._wp
        gamma_K = 0._wp
        pi_inf_K = 0._wp
        qv_K = 0._wp

        if (mpp_lim .and. (model_eqns == 2) .and. (num_fluids > 2)) then
            do i = 1, num_fluids
                rho_K = rho_K + alpha_rho_K(i)
                gamma_K = gamma_K + alpha_K(i)*gammas(i)
                pi_inf_K = pi_inf_K + alpha_K(i)*pi_infs(i)
                qv_K = qv_K + alpha_rho_K(i)*qvs(i)
            end do
        else if ((model_eqns == 2) .and. (num_fluids > 2)) then
            do i = 1, num_fluids - 1
                rho_K = rho_K + alpha_rho_K(i)
                gamma_K = gamma_K + alpha_K(i)*gammas(i)
                pi_inf_K = pi_inf_K + alpha_K(i)*pi_infs(i)
                qv_K = qv_K + alpha_rho_K(i)*qvs(i)
            end do
        else
            rho_K = alpha_rho_K(1)
            gamma_K = gammas(1)
            pi_inf_K = pi_infs(1)
            qv_K = qvs(1)
        end if

        if (viscous) then
            if (num_fluids == 1) then ! need to consider case with num_fluids >= 2

                do i = 1, 2
                    Re_K(i) = dflt_real

                    if (Re_size(i) > 0) Re_K(i) = 0._wp

                    do j = 1, Re_size(i)
                        Re_K(i) = (1._wp - alpha_K(Re_idx(i, j)))/Res_vc(i, j) &
                                  + Re_K(i)
                    end do

                    Re_K(i) = 1._wp/max(Re_K(i), sgm_eps)

                end do
            end if
        end if
#endif

    end subroutine s_convert_species_to_mixture_variables_bubbles_acc

    !>  The computation of parameters, the allocation of memory,
        !!      the association of pointers and/or the execution of any
        !!      other procedures that are necessary to setup the module.
    impure subroutine s_initialize_variables_conversion_module

        integer :: i, j

        $:GPU_ENTER_DATA(copyin='[is1b,is1e,is2b,is2e,is3b,is3e]')

#ifdef MFC_SIMULATION
        @:ALLOCATE(gammas (1:num_fluids))
        @:ALLOCATE(gs_min (1:num_fluids))
        @:ALLOCATE(pi_infs(1:num_fluids))
        @:ALLOCATE(ps_inf(1:num_fluids))
        @:ALLOCATE(cvs    (1:num_fluids))
        @:ALLOCATE(qvs    (1:num_fluids))
        @:ALLOCATE(qvps    (1:num_fluids))
        @:ALLOCATE(Gs_vc     (1:num_fluids))
#else
        @:ALLOCATE(gammas (1:num_fluids))
        @:ALLOCATE(gs_min (1:num_fluids))
        @:ALLOCATE(pi_infs(1:num_fluids))
        @:ALLOCATE(ps_inf(1:num_fluids))
        @:ALLOCATE(cvs    (1:num_fluids))
        @:ALLOCATE(qvs    (1:num_fluids))
        @:ALLOCATE(qvps    (1:num_fluids))
        @:ALLOCATE(Gs_vc     (1:num_fluids))
#endif

        do i = 1, num_fluids
            gammas(i) = fluid_pp(i)%gamma
            gs_min(i) = 1.0_wp/gammas(i) + 1.0_wp
            pi_infs(i) = fluid_pp(i)%pi_inf
            Gs_vc(i) = fluid_pp(i)%G
            ps_inf(i) = pi_infs(i)/(1.0_wp + gammas(i))
            cvs(i) = fluid_pp(i)%cv
            qvs(i) = fluid_pp(i)%qv
            qvps(i) = fluid_pp(i)%qvp
        end do
        $:GPU_UPDATE(device='[gammas,gs_min,pi_infs,ps_inf,cvs,qvs,qvps,Gs_vc]')

#ifdef MFC_SIMULATION

        if (viscous) then
            @:ALLOCATE(Res_vc(1:2, 1:Re_size_max))
            do i = 1, 2
                do j = 1, Re_size(i)
                    Res_vc(i, j) = fluid_pp(Re_idx(i, j))%Re(i)
                end do
            end do

            $:GPU_UPDATE(device='[Res_vc,Re_idx,Re_size]')
        end if
#endif

        if (bubbles_euler) then
#ifdef MFC_SIMULATION
            @:ALLOCATE(bubrs_vc(1:nb))
#else
            @:ALLOCATE(bubrs_vc(1:nb))
#endif

            do i = 1, nb
                bubrs_vc(i) = bub_idx%rs(i)
            end do
            $:GPU_UPDATE(device='[bubrs_vc]')
        end if

#ifdef MFC_POST_PROCESS
        ! Allocating the density, the specific heat ratio function and the
        ! liquid stiffness function, respectively

        ! Simulation is at least 2D
        if (n > 0) then

            ! Simulation is 3D
            if (p > 0) then

                allocate (rho_sf(-buff_size:m + buff_size, &
                                 -buff_size:n + buff_size, &
                                 -buff_size:p + buff_size))
                allocate (gamma_sf(-buff_size:m + buff_size, &
                                   -buff_size:n + buff_size, &
                                   -buff_size:p + buff_size))
                allocate (pi_inf_sf(-buff_size:m + buff_size, &
                                    -buff_size:n + buff_size, &
                                    -buff_size:p + buff_size))
                allocate (qv_sf(-buff_size:m + buff_size, &
                                -buff_size:n + buff_size, &
                                -buff_size:p + buff_size))

                ! Simulation is 2D
            else

                allocate (rho_sf(-buff_size:m + buff_size, &
                                 -buff_size:n + buff_size, &
                                 0:0))
                allocate (gamma_sf(-buff_size:m + buff_size, &
                                   -buff_size:n + buff_size, &
                                   0:0))
                allocate (pi_inf_sf(-buff_size:m + buff_size, &
                                    -buff_size:n + buff_size, &
                                    0:0))
                allocate (qv_sf(-buff_size:m + buff_size, &
                                -buff_size:n + buff_size, &
                                0:0))
            end if

            ! Simulation is 1D
        else

            allocate (rho_sf(-buff_size:m + buff_size, &
                             0:0, &
                             0:0))
            allocate (gamma_sf(-buff_size:m + buff_size, &
                               0:0, &
                               0:0))
            allocate (pi_inf_sf(-buff_size:m + buff_size, &
                                0:0, &
                                0:0))
            allocate (qv_sf(-buff_size:m + buff_size, &
                            0:0, &
                            0:0))

        end if
#endif

    end subroutine s_initialize_variables_conversion_module

    !Initialize mv at the quadrature nodes based on the initialized moments and sigma
    subroutine s_initialize_mv(qK_cons_vf, mv)

        type(scalar_field), dimension(sys_size), intent(in) :: qK_cons_vf

        real(wp), dimension(idwint(1)%beg:, idwint(2)%beg:, idwint(3)%beg:, 1:, 1:), intent(inout) :: mv

        integer :: i, j, k, l
        real(wp) :: mu, sig, nbub_sc

        do l = idwint(3)%beg, idwint(3)%end
            do k = idwint(2)%beg, idwint(2)%end
                do j = idwint(1)%beg, idwint(1)%end

                    nbub_sc = qK_cons_vf(bubxb)%sf(j, k, l)

                    $:GPU_LOOP(parallelism='[seq]')
                    do i = 1, nb
                        mu = qK_cons_vf(bubxb + 1 + (i - 1)*nmom)%sf(j, k, l)/nbub_sc
                        sig = (qK_cons_vf(bubxb + 3 + (i - 1)*nmom)%sf(j, k, l)/nbub_sc - mu**2)**0.5_wp

                        mv(j, k, l, 1, i) = (mass_v0(i))*(mu - sig)**(3._wp)/(R0(i)**(3._wp))
                        mv(j, k, l, 2, i) = (mass_v0(i))*(mu - sig)**(3._wp)/(R0(i)**(3._wp))
                        mv(j, k, l, 3, i) = (mass_v0(i))*(mu + sig)**(3._wp)/(R0(i)**(3._wp))
                        mv(j, k, l, 4, i) = (mass_v0(i))*(mu + sig)**(3._wp)/(R0(i)**(3._wp))
                    end do

                end do
            end do
        end do

    end subroutine s_initialize_mv

    !Initialize pb at the quadrature nodes using isothermal relations (Preston model)
    subroutine s_initialize_pb(qK_cons_vf, mv, pb)
        type(scalar_field), dimension(sys_size), intent(in) :: qK_cons_vf

        real(wp), dimension(idwint(1)%beg:, idwint(2)%beg:, idwint(3)%beg:, 1:, 1:), intent(in) :: mv
        real(wp), dimension(idwint(1)%beg:, idwint(2)%beg:, idwint(3)%beg:, 1:, 1:), intent(inout) :: pb

        integer :: i, j, k, l
        real(wp) :: mu, sig, nbub_sc

        do l = idwint(3)%beg, idwint(3)%end
            do k = idwint(2)%beg, idwint(2)%end
                do j = idwint(1)%beg, idwint(1)%end

                    nbub_sc = qK_cons_vf(bubxb)%sf(j, k, l)

                    $:GPU_LOOP(parallelism='[seq]')
                    do i = 1, nb
                        mu = qK_cons_vf(bubxb + 1 + (i - 1)*nmom)%sf(j, k, l)/nbub_sc
                        sig = (qK_cons_vf(bubxb + 3 + (i - 1)*nmom)%sf(j, k, l)/nbub_sc - mu**2)**0.5_wp

                        !PRESTON (ISOTHERMAL)
                        pb(j, k, l, 1, i) = (pb0(i))*(R0(i)**(3._wp))*(mass_n0(i) + mv(j, k, l, 1, i))/(mu - sig)**(3._wp)/(mass_n0(i) + mass_v0(i))
                        pb(j, k, l, 2, i) = (pb0(i))*(R0(i)**(3._wp))*(mass_n0(i) + mv(j, k, l, 2, i))/(mu - sig)**(3._wp)/(mass_n0(i) + mass_v0(i))
                        pb(j, k, l, 3, i) = (pb0(i))*(R0(i)**(3._wp))*(mass_n0(i) + mv(j, k, l, 3, i))/(mu + sig)**(3._wp)/(mass_n0(i) + mass_v0(i))
                        pb(j, k, l, 4, i) = (pb0(i))*(R0(i)**(3._wp))*(mass_n0(i) + mv(j, k, l, 4, i))/(mu + sig)**(3._wp)/(mass_n0(i) + mass_v0(i))
                    end do
                end do
            end do
        end do

    end subroutine s_initialize_pb

    !> The following procedure handles the conversion between
        !!      the conservative variables and the primitive variables.
        !! @param qK_cons_vf Conservative variables
        !! @param qK_prim_vf Primitive variables
        !! @param gm_alphaK_vf Gradient magnitude of the volume fraction
        !! @param ix Index bounds in first coordinate direction
        !! @param iy Index bounds in second coordinate direction
        !! @param iz Index bounds in third coordinate direction
    subroutine s_convert_conservative_to_primitive_variables(qK_cons_vf, &
                                                             q_T_sf, &
                                                             qK_prim_vf, &
                                                             ibounds)

        type(scalar_field), dimension(sys_size), intent(in) :: qK_cons_vf
        type(scalar_field), intent(inout) :: q_T_sf
        type(scalar_field), dimension(sys_size), intent(inout) :: qK_prim_vf
        type(int_bounds_info), dimension(1:3), intent(in) :: ibounds

        real(wp), dimension(num_fluids) :: alpha_K, alpha_rho_K
        real(wp), dimension(2) :: Re_K
        real(wp) :: rho_K, gamma_K, pi_inf_K, qv_K, dyn_pres_K

        #:if MFC_CASE_OPTIMIZATION
#ifndef MFC_SIMULATION
            real(wp), dimension(:), allocatable :: nRtmp
#else
            real(wp), dimension(nb) :: nRtmp
#endif
        #:else
            real(wp), dimension(:), allocatable :: nRtmp
        #:endif

        real(wp) :: rhoYks(1:num_species)

        real(wp) :: vftmp, nbub_sc

        real(wp) :: G_K

        real(wp) :: pres

        integer :: i, j, k, l !< Generic loop iterators

        real(wp) :: T
        real(wp) :: pres_mag

        real(wp) :: Ga ! Lorentz factor (gamma in relativity)
        real(wp) :: B2 ! Magnetic field magnitude squared
        real(wp) :: B(3) ! Magnetic field components
        real(wp) :: m2 ! Relativistic momentum magnitude squared
        real(wp) :: S ! Dot product of the magnetic field and the relativistic momentum
        real(wp) :: W, dW ! W := rho*v*Ga**2; f = f(W) in Newton-Raphson
        real(wp) :: E, D ! Prim/Cons variables within Newton-Raphson iteration
        real(wp) :: f, dGa_dW, dp_dW, df_dW ! Functions within Newton-Raphson iteration
        integer :: iter ! Newton-Raphson iteration counter

        #:if MFC_CASE_OPTIMIZATION
#ifndef MFC_SIMULATION
            if (bubbles_euler) then
                allocate (nRtmp(nb))
            else
                allocate (nRtmp(0))
            end if
#endif
        #:else
            if (bubbles_euler) then
                allocate (nRtmp(nb))
            else
                allocate (nRtmp(0))
            end if
        #:endif

        #:call GPU_PARALLEL_LOOP(collapse=3, private='[alpha_K, alpha_rho_K, Re_K, nRtmp, rho_K, gamma_K, pi_inf_K,qv_K, dyn_pres_K, rhoYks, B]')
            do l = ibounds(3)%beg, ibounds(3)%end
                do k = ibounds(2)%beg, ibounds(2)%end
                    do j = ibounds(1)%beg, ibounds(1)%end
                        dyn_pres_K = 0._wp

                        if (igr) then
                            if (num_fluids == 1) then
                                alpha_rho_K(1) = qK_cons_vf(contxb)%sf(j, k, l)
                                alpha_K(1) = 1._wp
                            else
                                $:GPU_LOOP(parallelism='[seq]')
                                do i = 1, num_fluids - 1
                                    alpha_rho_K(i) = qK_cons_vf(i)%sf(j, k, l)
                                    alpha_K(i) = qK_cons_vf(advxb + i - 1)%sf(j, k, l)
                                end do

                                alpha_rho_K(num_fluids) = qK_cons_vf(num_fluids)%sf(j, k, l)
                                alpha_K(num_fluids) = 1._wp - sum(alpha_K(1:num_fluids - 1))
                            end if
                        else
                            $:GPU_LOOP(parallelism='[seq]')
                            do i = 1, num_fluids
                                alpha_rho_K(i) = qK_cons_vf(i)%sf(j, k, l)
                                alpha_K(i) = qK_cons_vf(advxb + i - 1)%sf(j, k, l)
                            end do
                        end if

                        if (model_eqns /= 4) then
#ifdef MFC_SIMULATION
                            ! If in simulation, use acc mixture subroutines
                            if (elasticity) then
                                call s_convert_species_to_mixture_variables_acc(rho_K, gamma_K, pi_inf_K, qv_K, alpha_K, &
                                                                                alpha_rho_K, Re_K, G_K, Gs_vc)
                            else if (bubbles_euler) then
                                call s_convert_species_to_mixture_variables_bubbles_acc(rho_K, gamma_K, pi_inf_K, qv_K, &
                                                                                        alpha_K, alpha_rho_K, Re_K)
                            else
                                call s_convert_species_to_mixture_variables_acc(rho_K, gamma_K, pi_inf_K, qv_K, &
                                                                                alpha_K, alpha_rho_K, Re_K)
                            end if
#else
                            ! If pre-processing, use non acc mixture subroutines
                            if (elasticity) then
                                call s_convert_to_mixture_variables(qK_cons_vf, j, k, l, &
                                                                    rho_K, gamma_K, pi_inf_K, qv_K, Re_K, G_K, fluid_pp(:)%G)
                            else
                                call s_convert_to_mixture_variables(qK_cons_vf, j, k, l, &
                                                                    rho_K, gamma_K, pi_inf_K, qv_K)
                            end if
#endif
                        end if

                        if (relativity) then
                            if (n == 0) then
                                B(1) = Bx0
                                B(2) = qK_cons_vf(B_idx%beg)%sf(j, k, l)
                                B(3) = qK_cons_vf(B_idx%beg + 1)%sf(j, k, l)
                            else
                                B(1) = qK_cons_vf(B_idx%beg)%sf(j, k, l)
                                B(2) = qK_cons_vf(B_idx%beg + 1)%sf(j, k, l)
                                B(3) = qK_cons_vf(B_idx%beg + 2)%sf(j, k, l)
                            end if
                            B2 = B(1)**2 + B(2)**2 + B(3)**2

                            m2 = 0._wp
                            $:GPU_LOOP(parallelism='[seq]')
                            do i = momxb, momxe
                                m2 = m2 + qK_cons_vf(i)%sf(j, k, l)**2
                            end do

                            S = 0._wp
                            $:GPU_LOOP(parallelism='[seq]')
                            do i = 1, 3
                                S = S + qK_cons_vf(momxb + i - 1)%sf(j, k, l)*B(i)
                            end do

                            E = qK_cons_vf(E_idx)%sf(j, k, l)

                            D = 0._wp
                            $:GPU_LOOP(parallelism='[seq]')
                            do i = 1, contxe
                                D = D + qK_cons_vf(i)%sf(j, k, l)
                            end do

                            ! Newton-Raphson
                            W = E + D
                            $:GPU_LOOP(parallelism='[seq]')
                            do iter = 1, relativity_cons_to_prim_max_iter
                                Ga = (W + B2)*W/sqrt((W + B2)**2*W**2 - (m2*W**2 + S**2*(2*W + B2)))
                                pres = (W - D*Ga)/((gamma_K + 1)*Ga**2) ! Thermal pressure from EOS
                                f = W - pres + (1 - 1/(2*Ga**2))*B2 - S**2/(2*W**2) - E - D

                                ! The first equation below corrects a typo in (Mignone & Bodo, 2006)
                                ! m2*W**2 → 2*m2*W**2, which would cancel with the 2* in other terms
                                ! This corrected version is not used as the second equation empirically converges faster.
                                ! First equation is kept for further investigation.
                                ! dGa_dW = -Ga**3 * ( S**2*(3*W**2+3*W*B2+B2**2) + m2*W**2 ) / (W**3 * (W+B2)**3) ! first (corrected)
                                dGa_dW = -Ga**3*(2*S**2*(3*W**2 + 3*W*B2 + B2**2) + m2*W**2)/(2*W**3*(W + B2)**3) ! second (in paper)

                                dp_dW = (Ga*(1 + D*dGa_dW) - 2*W*dGa_dW)/((gamma_K + 1)*Ga**3)
                                df_dW = 1 - dp_dW + (B2/Ga**3)*dGa_dW + S**2/W**3

                                dW = -f/df_dW
                                W = W + dW
                                if (abs(dW) < 1.e-12_wp*W) exit
                            end do

                            ! Recalculate pressure using converged W
                            Ga = (W + B2)*W/sqrt((W + B2)**2*W**2 - (m2*W**2 + S**2*(2*W + B2)))
                            qK_prim_vf(E_idx)%sf(j, k, l) = (W - D*Ga)/((gamma_K + 1)*Ga**2)

                            ! Recover the other primitive variables
                            $:GPU_LOOP(parallelism='[seq]')
                            do i = 1, 3
                                qK_prim_vf(momxb + i - 1)%sf(j, k, l) = (qK_cons_vf(momxb + i - 1)%sf(j, k, l) + (S/W)*B(i))/(W + B2)
                            end do
                            qK_prim_vf(1)%sf(j, k, l) = D/Ga ! Hard-coded for single-component for now

                            $:GPU_LOOP(parallelism='[seq]')
                            do i = B_idx%beg, B_idx%end
                                qK_prim_vf(i)%sf(j, k, l) = qK_cons_vf(i)%sf(j, k, l)
                            end do

                            cycle ! skip all the non-relativistic conversions below
                        end if

                        if (chemistry) then
                            rho_K = 0._wp
                            $:GPU_LOOP(parallelism='[seq]')
                            do i = chemxb, chemxe
                                rho_K = rho_K + max(0._wp, qK_cons_vf(i)%sf(j, k, l))
                            end do

                            $:GPU_LOOP(parallelism='[seq]')
                            do i = 1, contxe
                                qK_prim_vf(i)%sf(j, k, l) = rho_K
                            end do

                            $:GPU_LOOP(parallelism='[seq]')
                            do i = chemxb, chemxe
                                qK_prim_vf(i)%sf(j, k, l) = max(0._wp, qK_cons_vf(i)%sf(j, k, l)/rho_K)
                            end do
                        else
                            $:GPU_LOOP(parallelism='[seq]')
                            do i = 1, contxe
                                qK_prim_vf(i)%sf(j, k, l) = qK_cons_vf(i)%sf(j, k, l)
                            end do
                        end if

#ifdef MFC_SIMULATION
                        rho_K = max(rho_K, sgm_eps)
#endif

                        $:GPU_LOOP(parallelism='[seq]')
                        do i = momxb, momxe
                            if (model_eqns /= 4) then
                                qK_prim_vf(i)%sf(j, k, l) = qK_cons_vf(i)%sf(j, k, l) &
                                                            /rho_K
                                dyn_pres_K = dyn_pres_K + 5.e-1_wp*qK_cons_vf(i)%sf(j, k, l) &
                                             *qK_prim_vf(i)%sf(j, k, l)
                            else
                                qK_prim_vf(i)%sf(j, k, l) = qK_cons_vf(i)%sf(j, k, l) &
                                                            /qK_cons_vf(1)%sf(j, k, l)
                            end if
                        end do

                        if (chemistry) then
                            $:GPU_LOOP(parallelism='[seq]')
                            do i = 1, num_species
                                rhoYks(i) = qK_cons_vf(chemxb + i - 1)%sf(j, k, l)
                            end do

                            T = q_T_sf%sf(j, k, l)
                        end if

                        if (mhd) then
                            if (n == 0) then
                                pres_mag = 0.5_wp*(Bx0**2 + qK_cons_vf(B_idx%beg)%sf(j, k, l)**2 + qK_cons_vf(B_idx%beg + 1)%sf(j, k, l)**2)
                            else
                                pres_mag = 0.5_wp*(qK_cons_vf(B_idx%beg)%sf(j, k, l)**2 + qK_cons_vf(B_idx%beg + 1)%sf(j, k, l)**2 + qK_cons_vf(B_idx%beg + 2)%sf(j, k, l)**2)
                            end if
                        else
                            pres_mag = 0._wp
                        end if

                        call s_compute_pressure(qK_cons_vf(E_idx)%sf(j, k, l), &
                                                qK_cons_vf(alf_idx)%sf(j, k, l), &
                                                dyn_pres_K, pi_inf_K, gamma_K, rho_K, &
                                                qv_K, rhoYks, pres, T, pres_mag=pres_mag)

                        qK_prim_vf(E_idx)%sf(j, k, l) = pres

                        if (chemistry) then
                            q_T_sf%sf(j, k, l) = T
                        end if

                        if (bubbles_euler) then
                            $:GPU_LOOP(parallelism='[seq]')
                            do i = 1, nb
                                nRtmp(i) = qK_cons_vf(bubrs_vc(i))%sf(j, k, l)
                            end do

                            vftmp = qK_cons_vf(alf_idx)%sf(j, k, l)

                            if (qbmm) then
                                !Get nb (constant across all R0 bins)
                                nbub_sc = qK_cons_vf(bubxb)%sf(j, k, l)

                                !Convert cons to prim
                                $:GPU_LOOP(parallelism='[seq]')
                                do i = bubxb, bubxe
                                    qK_prim_vf(i)%sf(j, k, l) = qK_cons_vf(i)%sf(j, k, l)/nbub_sc
                                end do
                                !Need to keep track of nb in the primitive variable list (converted back to true value before output)
#ifdef MFC_SIMULATION
                                qK_prim_vf(bubxb)%sf(j, k, l) = qK_cons_vf(bubxb)%sf(j, k, l)
#endif

                            else
                                if (adv_n) then
                                    qK_prim_vf(n_idx)%sf(j, k, l) = qK_cons_vf(n_idx)%sf(j, k, l)
                                    nbub_sc = qK_prim_vf(n_idx)%sf(j, k, l)
                                else
                                    call s_comp_n_from_cons(vftmp, nRtmp, nbub_sc, weight)
                                end if

                                $:GPU_LOOP(parallelism='[seq]')
                                do i = bubxb, bubxe
                                    qK_prim_vf(i)%sf(j, k, l) = qK_cons_vf(i)%sf(j, k, l)/nbub_sc
                                end do
                            end if
                        end if

                        if (mhd) then
                            $:GPU_LOOP(parallelism='[seq]')
                            do i = B_idx%beg, B_idx%end
                                qK_prim_vf(i)%sf(j, k, l) = qK_cons_vf(i)%sf(j, k, l)
                            end do
                        end if

                        if (elasticity) then
                            $:GPU_LOOP(parallelism='[seq]')
                            do i = strxb, strxe
                                qK_prim_vf(i)%sf(j, k, l) = qK_cons_vf(i)%sf(j, k, l)/rho_K
                            end do
                        end if

                        if (hypoelasticity) then
                            $:GPU_LOOP(parallelism='[seq]')
                            do i = strxb, strxe
                                ! subtracting elastic contribution for pressure calculation
                                if (G_K > verysmall) then
                                    if (cont_damage) G_K = G_K*max((1._wp - qK_cons_vf(damage_idx)%sf(j, k, l)), 0._wp)
                                    qK_prim_vf(E_idx)%sf(j, k, l) = qK_prim_vf(E_idx)%sf(j, k, l) - &
                                                                    ((qK_prim_vf(i)%sf(j, k, l)**2._wp)/(4._wp*G_K))/gamma_K
                                    ! Double for shear stresses
                                    if (any(i == shear_indices)) then
                                        qK_prim_vf(E_idx)%sf(j, k, l) = qK_prim_vf(E_idx)%sf(j, k, l) - &
                                                                        ((qK_prim_vf(i)%sf(j, k, l)**2._wp)/(4._wp*G_K))/gamma_K
                                    end if
                                end if
                            end do
                        end if

                        if (hyperelasticity) then
                            $:GPU_LOOP(parallelism='[seq]')
                            do i = xibeg, xiend
                                qK_prim_vf(i)%sf(j, k, l) = qK_cons_vf(i)%sf(j, k, l)/rho_K
                            end do
                        end if

                        if (.not. igr .or. num_fluids > 1) then
                            $:GPU_LOOP(parallelism='[seq]')
                            do i = advxb, advxe
                                qK_prim_vf(i)%sf(j, k, l) = qK_cons_vf(i)%sf(j, k, l)
                            end do
                        end if

                        if (surface_tension) then
                            qK_prim_vf(c_idx)%sf(j, k, l) = qK_cons_vf(c_idx)%sf(j, k, l)
                        end if

                        if (cont_damage) qK_prim_vf(damage_idx)%sf(j, k, l) = qK_cons_vf(damage_idx)%sf(j, k, l)

#ifdef MFC_POST_PROCESS
                        if (bubbles_lagrange) qK_prim_vf(beta_idx)%sf(j, k, l) = qK_cons_vf(beta_idx)%sf(j, k, l)
#endif

                    end do
                end do
            end do
        #:endcall GPU_PARALLEL_LOOP

    end subroutine s_convert_conservative_to_primitive_variables

    !>  The following procedure handles the conversion between
        !!      the primitive variables and the conservative variables.
        !!  @param qK_prim_vf Primitive variables
        !!  @param qK_cons_vf Conservative variables
        !!  @param gm_alphaK_vf Gradient magnitude of the volume fractions
        !!  @param ix Index bounds in the first coordinate direction
        !!  @param iy Index bounds in the second coordinate direction
        !!  @param iz Index bounds in the third coordinate direction
    impure subroutine s_convert_primitive_to_conservative_variables(q_prim_vf, &
                                                                    q_cons_vf)

        type(scalar_field), dimension(sys_size), intent(in) :: q_prim_vf
        type(scalar_field), dimension(sys_size), intent(inout) :: q_cons_vf

        ! Density, specific heat ratio function, liquid stiffness function
        ! and dynamic pressure, as defined in the incompressible flow sense,
        ! respectively
        real(wp) :: rho
        real(wp) :: gamma
        real(wp) :: pi_inf
        real(wp) :: qv
        real(wp) :: dyn_pres
        real(wp) :: nbub, R3tmp
        real(wp), dimension(nb) :: Rtmp
        real(wp) :: G
        real(wp), dimension(2) :: Re_K

        integer :: i, j, k, l !< Generic loop iterators

        real(wp), dimension(num_species) :: Ys
        real(wp) :: e_mix, mix_mol_weight, T
        real(wp) :: pres_mag

        real(wp) :: Ga ! Lorentz factor (gamma in relativity)
        real(wp) :: h ! relativistic enthalpy
        real(wp) :: v2 ! Square of the velocity magnitude
        real(wp) :: B2 ! Square of the magnetic field magnitude
        real(wp) :: vdotB ! Dot product of the velocity and magnetic field vectors
        real(wp) :: B(3) ! Magnetic field components

        pres_mag = 0._wp

        G = 0._wp

#ifndef MFC_SIMULATION
        ! Converting the primitive variables to the conservative variables
        do l = 0, p
            do k = 0, n
                do j = 0, m

                    ! Obtaining the density, specific heat ratio function
                    ! and the liquid stiffness function, respectively
                    call s_convert_to_mixture_variables(q_prim_vf, j, k, l, &
                                                        rho, gamma, pi_inf, qv, Re_K, G, fluid_pp(:)%G)

                    if (.not. igr .or. num_fluids > 1) then
                        ! Transferring the advection equation(s) variable(s)
                        do i = adv_idx%beg, adv_idx%end
                            q_cons_vf(i)%sf(j, k, l) = q_prim_vf(i)%sf(j, k, l)
                        end do
                    end if

                    if (relativity) then

                        if (n == 0) then
                            B(1) = Bx0
                            B(2) = q_prim_vf(B_idx%beg)%sf(j, k, l)
                            B(3) = q_prim_vf(B_idx%beg + 1)%sf(j, k, l)
                        else
                            B(1) = q_prim_vf(B_idx%beg)%sf(j, k, l)
                            B(2) = q_prim_vf(B_idx%beg + 1)%sf(j, k, l)
                            B(3) = q_prim_vf(B_idx%beg + 2)%sf(j, k, l)
                        end if

                        v2 = 0._wp
                        do i = momxb, momxe
                            v2 = v2 + q_prim_vf(i)%sf(j, k, l)**2
                        end do
                        if (v2 >= 1._wp) call s_mpi_abort('Error: v squared > 1 in s_convert_primitive_to_conservative_variables')

                        Ga = 1._wp/sqrt(1._wp - v2)

                        h = 1._wp + (gamma + 1)*q_prim_vf(E_idx)%sf(j, k, l)/rho ! Assume perfect gas for now

                        B2 = 0._wp
                        do i = B_idx%beg, B_idx%end
                            B2 = B2 + q_prim_vf(i)%sf(j, k, l)**2
                        end do
                        if (n == 0) B2 = B2 + Bx0**2

                        vdotB = 0._wp
                        do i = 1, 3
                            vdotB = vdotB + q_prim_vf(momxb + i - 1)%sf(j, k, l)*B(i)
                        end do

                        do i = 1, contxe
                            q_cons_vf(i)%sf(j, k, l) = Ga*q_prim_vf(i)%sf(j, k, l)
                        end do

                        do i = momxb, momxe
                            q_cons_vf(i)%sf(j, k, l) = (rho*h*Ga**2 + B2)*q_prim_vf(i)%sf(j, k, l) &
                                                       - vdotB*B(i - momxb + 1)
                        end do

                        q_cons_vf(E_idx)%sf(j, k, l) = rho*h*Ga**2 - q_prim_vf(E_idx)%sf(j, k, l) &
                                                       + 0.5_wp*(B2 + v2*B2 - vdotB**2)
                        ! Remove rest energy
                        do i = 1, contxe
                            q_cons_vf(E_idx)%sf(j, k, l) = q_cons_vf(E_idx)%sf(j, k, l) - q_cons_vf(i)%sf(j, k, l)
                        end do

                        do i = B_idx%beg, B_idx%end
                            q_cons_vf(i)%sf(j, k, l) = q_prim_vf(i)%sf(j, k, l)
                        end do

                        cycle ! skip all the non-relativistic conversions below

                    end if

                    ! Transferring the continuity equation(s) variable(s)
                    do i = 1, contxe
                        q_cons_vf(i)%sf(j, k, l) = q_prim_vf(i)%sf(j, k, l)
                    end do

                    ! Zeroing out the dynamic pressure since it is computed
                    ! iteratively by cycling through the velocity equations
                    dyn_pres = 0._wp

                    ! Computing momenta and dynamic pressure from velocity
                    do i = momxb, momxe
                        q_cons_vf(i)%sf(j, k, l) = rho*q_prim_vf(i)%sf(j, k, l)
                        dyn_pres = dyn_pres + q_cons_vf(i)%sf(j, k, l)* &
                                   q_prim_vf(i)%sf(j, k, l)/2._wp
                    end do

                    if (chemistry) then
                        do i = chemxb, chemxe
                            Ys(i - chemxb + 1) = q_prim_vf(i)%sf(j, k, l)
                            q_cons_vf(i)%sf(j, k, l) = rho*q_prim_vf(i)%sf(j, k, l)
                        end do

                        call get_mixture_molecular_weight(Ys, mix_mol_weight)
                        T = q_prim_vf(E_idx)%sf(j, k, l)*mix_mol_weight/(gas_constant*rho)
                        call get_mixture_energy_mass(T, Ys, e_mix)

                        q_cons_vf(E_idx)%sf(j, k, l) = &
                            dyn_pres + rho*e_mix
                    else
                        ! Computing the energy from the pressure
                        if (mhd) then
                            if (n == 0) then
                                pres_mag = 0.5_wp*(Bx0**2 + q_prim_vf(B_idx%beg)%sf(j, k, l)**2 + q_prim_vf(B_idx%beg + 1)%sf(j, k, l)**2)
                            else
                                pres_mag = 0.5_wp*(q_prim_vf(B_idx%beg)%sf(j, k, l)**2 + q_prim_vf(B_idx%beg + 1)%sf(j, k, l)**2 + q_prim_vf(B_idx%beg + 2)%sf(j, k, l)**2)
                            end if
                            q_cons_vf(E_idx)%sf(j, k, l) = &
                                gamma*q_prim_vf(E_idx)%sf(j, k, l) + dyn_pres + pres_mag &
                                + pi_inf + qv
                        elseif ((model_eqns /= 4) .and. (bubbles_euler .neqv. .true.)) then
                            ! E = Gamma*P + \rho u u /2 + \pi_inf + (\alpha\rho qv)
                            q_cons_vf(E_idx)%sf(j, k, l) = &
                                gamma*q_prim_vf(E_idx)%sf(j, k, l) + dyn_pres + pi_inf &
                                + qv
                        else if ((model_eqns /= 4) .and. (bubbles_euler)) then
                            ! \tilde{E} = dyn_pres + (1-\alf)(\Gamma p_l + \Pi_inf)
                            q_cons_vf(E_idx)%sf(j, k, l) = dyn_pres + &
                                                           (1._wp - q_prim_vf(alf_idx)%sf(j, k, l))* &
                                                           (gamma*q_prim_vf(E_idx)%sf(j, k, l) + pi_inf)
                        else
                            !Tait EOS, no conserved energy variable
                            q_cons_vf(E_idx)%sf(j, k, l) = 0._wp
                        end if
                    end if

                    ! Computing the internal energies from the pressure and continuities
                    if (model_eqns == 3) then
                        do i = 1, num_fluids
                            ! internal energy calculation for each of the fluids
                            q_cons_vf(i + internalEnergies_idx%beg - 1)%sf(j, k, l) = &
                                q_cons_vf(i + adv_idx%beg - 1)%sf(j, k, l)* &
                                (fluid_pp(i)%gamma*q_prim_vf(E_idx)%sf(j, k, l) + &
                                 fluid_pp(i)%pi_inf) + &
                                q_cons_vf(i + cont_idx%beg - 1)%sf(j, k, l)*fluid_pp(i)%qv
                        end do
                    end if

                    if (bubbles_euler) then
                        ! From prim: Compute nbub = (3/4pi) * \alpha / \bar{R^3}
                        do i = 1, nb
                            Rtmp(i) = q_prim_vf(bub_idx%rs(i))%sf(j, k, l)
                        end do

                        if (.not. qbmm) then
                            if (adv_n) then
                                q_cons_vf(n_idx)%sf(j, k, l) = q_prim_vf(n_idx)%sf(j, k, l)
                                nbub = q_prim_vf(n_idx)%sf(j, k, l)
                            else
                                call s_comp_n_from_prim(q_prim_vf(alf_idx)%sf(j, k, l), Rtmp, nbub, weight)
                            end if
                        else
                            !Initialize R3 averaging over R0 and R directions
                            R3tmp = 0._wp
                            do i = 1, nb
                                R3tmp = R3tmp + weight(i)*0.5_wp*(Rtmp(i) + sigR)**3._wp
                                R3tmp = R3tmp + weight(i)*0.5_wp*(Rtmp(i) - sigR)**3._wp
                            end do
                            !Initialize nb
                            nbub = 3._wp*q_prim_vf(alf_idx)%sf(j, k, l)/(4._wp*pi*R3tmp)
                        end if

                        if (j == 0 .and. k == 0 .and. l == 0) print *, 'In convert, nbub:', nbub

                        do i = bub_idx%beg, bub_idx%end
                            q_cons_vf(i)%sf(j, k, l) = q_prim_vf(i)%sf(j, k, l)*nbub
                        end do
                    end if

                    if (mhd) then
                        do i = B_idx%beg, B_idx%end
                            q_cons_vf(i)%sf(j, k, l) = q_prim_vf(i)%sf(j, k, l)
                        end do
                    end if

                    if (elasticity) then
                        ! adding the elastic contribution
                        ! Multiply \tau to \rho \tau
                        do i = strxb, strxe
                            q_cons_vf(i)%sf(j, k, l) = rho*q_prim_vf(i)%sf(j, k, l)
                        end do
                    end if

                    if (hypoelasticity) then
                        do i = strxb, strxe
                            ! adding elastic contribution
                            if (G > verysmall) then
                                if (cont_damage) G = G*max((1._wp - q_prim_vf(damage_idx)%sf(j, k, l)), 0._wp)

                                q_cons_vf(E_idx)%sf(j, k, l) = q_cons_vf(E_idx)%sf(j, k, l) + &
                                                               (q_prim_vf(i)%sf(j, k, l)**2._wp)/(4._wp*G)
                                ! Double for shear stresses
                                if (any(i == shear_indices)) then
                                    q_cons_vf(E_idx)%sf(j, k, l) = q_cons_vf(E_idx)%sf(j, k, l) + &
                                                                   (q_prim_vf(i)%sf(j, k, l)**2._wp)/(4._wp*G)
                                end if
                            end if
                        end do
                    end if

                    ! using \rho xi as the conservative formulation stated in Kamrin et al. JFM 2022
                    if (hyperelasticity) then
                        ! Multiply \xi to \rho \xi
                        do i = xibeg, xiend
                            q_cons_vf(i)%sf(j, k, l) = rho*q_prim_vf(i)%sf(j, k, l)
                        end do
                    end if

                    if (surface_tension) then
                        q_cons_vf(c_idx)%sf(j, k, l) = q_prim_vf(c_idx)%sf(j, k, l)
                    end if

                    if (cont_damage) q_cons_vf(damage_idx)%sf(j, k, l) = q_prim_vf(damage_idx)%sf(j, k, l)

                end do
            end do
        end do
#else
        if (proc_rank == 0) then
            call s_mpi_abort('Conversion from primitive to '// &
                             'conservative variables not '// &
                             'implemented. Exiting.')
        end if
#endif
    end subroutine s_convert_primitive_to_conservative_variables

    !>  The following subroutine handles the conversion between
        !!      the primitive variables and the Eulerian flux variables.
        !!  @param qK_prim_vf Primitive variables
        !!  @param FK_vf Flux variables
        !!  @param FK_src_vf Flux source variables
        !!  @param ix Index bounds in the first coordinate direction
        !!  @param iy Index bounds in the second coordinate direction
        !!  @param iz Index bounds in the third coordinate direction
    subroutine s_convert_primitive_to_flux_variables(qK_prim_vf, &
                                                     FK_vf, &
                                                     FK_src_vf, &
                                                     is1, is2, is3, s2b, s3b)

        integer, intent(in) :: s2b, s3b
        real(wp), dimension(0:, s2b:, s3b:, 1:), intent(in) :: qK_prim_vf
        real(wp), dimension(0:, s2b:, s3b:, 1:), intent(inout) :: FK_vf
        real(wp), dimension(0:, s2b:, s3b:, advxb:), intent(inout) :: FK_src_vf

        type(int_bounds_info), intent(in) :: is1, is2, is3

        ! Partial densities, density, velocity, pressure, energy, advection
        ! variables, the specific heat ratio and liquid stiffness functions,
        ! the shear and volume Reynolds numbers and the Weber numbers
        real(wp), dimension(num_fluids) :: alpha_rho_K
        real(wp), dimension(num_fluids) :: alpha_K
        real(wp) :: rho_K
        real(wp), dimension(num_vels) :: vel_K
        real(wp) :: vel_K_sum
        real(wp) :: pres_K
        real(wp) :: E_K
        real(wp) :: gamma_K
        real(wp) :: pi_inf_K
        real(wp) :: qv_K
        real(wp), dimension(2) :: Re_K
        real(wp) :: G_K
        real(wp), dimension(num_species) :: Y_K
        real(wp) :: T_K, mix_mol_weight, R_gas

        integer :: i, j, k, l !< Generic loop iterators

        is1b = is1%beg; is1e = is1%end
        is2b = is2%beg; is2e = is2%end
        is3b = is3%beg; is3e = is3%end

        $:GPU_UPDATE(device='[is1b,is2b,is3b,is1e,is2e,is3e]')

        ! Computing the flux variables from the primitive variables, without
        ! accounting for the contribution of either viscosity or capillarity
#ifdef MFC_SIMULATION
        #:call GPU_PARALLEL_LOOP(collapse=3, private='[alpha_rho_K, vel_K, alpha_K, Re_K, Y_K]')
            do l = is3b, is3e
                do k = is2b, is2e
                    do j = is1b, is1e

                        $:GPU_LOOP(parallelism='[seq]')
                        do i = 1, contxe
                            alpha_rho_K(i) = qK_prim_vf(j, k, l, i)
                        end do

                        $:GPU_LOOP(parallelism='[seq]')
                        do i = advxb, advxe
                            alpha_K(i - E_idx) = qK_prim_vf(j, k, l, i)
                        end do
                        $:GPU_LOOP(parallelism='[seq]')
                        do i = 1, num_vels
                            vel_K(i) = qK_prim_vf(j, k, l, contxe + i)
                        end do

                        vel_K_sum = 0._wp
                        $:GPU_LOOP(parallelism='[seq]')
                        do i = 1, num_vels
                            vel_K_sum = vel_K_sum + vel_K(i)**2._wp
                        end do

                        pres_K = qK_prim_vf(j, k, l, E_idx)
                        if (elasticity) then
                            call s_convert_species_to_mixture_variables_acc(rho_K, gamma_K, pi_inf_K, qv_K, &
                                                                            alpha_K, alpha_rho_K, Re_K, &
                                                                            G_K, Gs_vc)
                        else if (bubbles_euler) then
                            call s_convert_species_to_mixture_variables_bubbles_acc(rho_K, gamma_K, &
                                                                                    pi_inf_K, qv_K, alpha_K, alpha_rho_K, Re_K)
                        else
                            call s_convert_species_to_mixture_variables_acc(rho_K, gamma_K, pi_inf_K, qv_K, &
                                                                            alpha_K, alpha_rho_K, Re_K)
                        end if

                        ! Computing the energy from the pressure

                        if (chemistry) then
                            $:GPU_LOOP(parallelism='[seq]')
                            do i = chemxb, chemxe
                                Y_K(i - chemxb + 1) = qK_prim_vf(j, k, l, i)
                            end do
                            !Computing the energy from the internal energy of the mixture
                            call get_mixture_molecular_weight(Y_k, mix_mol_weight)
                            R_gas = gas_constant/mix_mol_weight
                            T_K = pres_K/rho_K/R_gas
                            call get_mixture_energy_mass(T_K, Y_K, E_K)
                            E_K = rho_K*E_K + 5.e-1_wp*rho_K*vel_K_sum
                        else
                            ! Computing the energy from the pressure
                            E_K = gamma_K*pres_K + pi_inf_K &
                                  + 5.e-1_wp*rho_K*vel_K_sum + qv_K
                        end if

                        ! mass flux, this should be \alpha_i \rho_i u_i
                        $:GPU_LOOP(parallelism='[seq]')
                        do i = 1, contxe
                            FK_vf(j, k, l, i) = alpha_rho_K(i)*vel_K(dir_idx(1))
                        end do

                        $:GPU_LOOP(parallelism='[seq]')
                        do i = 1, num_vels
                            FK_vf(j, k, l, contxe + dir_idx(i)) = &
                                rho_K*vel_K(dir_idx(1)) &
                                *vel_K(dir_idx(i)) &
                                + pres_K*dir_flg(dir_idx(i))
                        end do

                        ! energy flux, u(E+p)
                        FK_vf(j, k, l, E_idx) = vel_K(dir_idx(1))*(E_K + pres_K)

                        ! Species advection Flux, \rho*u*Y
                        if (chemistry) then
                            $:GPU_LOOP(parallelism='[seq]')
                            do i = 1, num_species
                                FK_vf(j, k, l, i - 1 + chemxb) = vel_K(dir_idx(1))*(rho_K*Y_K(i))
                            end do
                        end if

                        if (riemann_solver == 1 .or. riemann_solver == 4) then
                            $:GPU_LOOP(parallelism='[seq]')
                            do i = advxb, advxe
                                FK_vf(j, k, l, i) = 0._wp
                                FK_src_vf(j, k, l, i) = alpha_K(i - E_idx)
                            end do

                        else
                            ! Could be bubbles_euler!
                            $:GPU_LOOP(parallelism='[seq]')
                            do i = advxb, advxe
                                FK_vf(j, k, l, i) = vel_K(dir_idx(1))*alpha_K(i - E_idx)
                            end do

                            $:GPU_LOOP(parallelism='[seq]')
                            do i = advxb, advxe
                                FK_src_vf(j, k, l, i) = vel_K(dir_idx(1))
                            end do

                        end if

                    end do
                end do
            end do
        #:endcall GPU_PARALLEL_LOOP
#endif
    end subroutine s_convert_primitive_to_flux_variables

    impure subroutine s_finalize_variables_conversion_module()

        ! Deallocating the density, the specific heat ratio function and the
        ! liquid stiffness function
#ifdef MFC_POST_PROCESS
        deallocate (rho_sf, gamma_sf, pi_inf_sf, qv_sf)
#endif

#ifdef MFC_SIMULATION
        @:DEALLOCATE(gammas, gs_min, pi_infs, ps_inf, cvs, qvs, qvps, Gs_vc)
        if (bubbles_euler) then
            @:DEALLOCATE(bubrs_vc)
        end if
#else
        @:DEALLOCATE(gammas, gs_min, pi_infs, ps_inf, cvs, qvs, qvps, Gs_vc)
        if (bubbles_euler) then
            @:DEALLOCATE(bubrs_vc)
        end if
#endif

    end subroutine s_finalize_variables_conversion_module

#ifndef MFC_PRE_PROCESS
    subroutine s_compute_speed_of_sound(pres, rho, gamma, pi_inf, H, adv, vel_sum, c_c, c)
        $:GPU_ROUTINE(function_name='s_compute_speed_of_sound', &
            & parallelism='[seq]', cray_inline=True)

        real(wp), intent(in) :: pres
        real(wp), intent(in) :: rho, gamma, pi_inf
        real(wp), intent(in) :: H
        real(wp), dimension(num_fluids), intent(in) :: adv
        real(wp), intent(in) :: vel_sum
        real(wp), intent(in) :: c_c
        real(wp), intent(out) :: c

        real(wp) :: blkmod1, blkmod2

        integer :: q

        if (chemistry) then
<<<<<<< HEAD
            if (avg_state == 1 .and. abs(c_c) > Chem_Tolerance) then
=======
            if (avg_state == 1 .and. abs(c_c) > verysmall) then
>>>>>>> eb152c57
                c = sqrt(c_c - (gamma - 1.0_wp)*(vel_sum - H))
            else
                c = sqrt((1.0_wp + 1.0_wp/gamma)*pres/rho)
            end if
        elseif (relativity) then
            ! Only supports perfect gas for now
            c = sqrt((1._wp + 1._wp/gamma)*pres/rho/H)
        else
            if (alt_soundspeed) then
                blkmod1 = ((gammas(1) + 1._wp)*pres + &
                           pi_infs(1))/gammas(1)
                blkmod2 = ((gammas(2) + 1._wp)*pres + &
                           pi_infs(2))/gammas(2)
                c = (1._wp/(rho*(adv(1)/blkmod1 + adv(2)/blkmod2)))
            elseif (model_eqns == 3) then
                c = 0._wp
                $:GPU_LOOP(parallelism='[seq]')
                do q = 1, num_fluids
                    c = c + adv(q)*(1._wp/gammas(q) + 1._wp)* &
                        (pres + pi_infs(q)/(gammas(q) + 1._wp))
                end do
                c = c/rho
            elseif (((model_eqns == 4) .or. (model_eqns == 2 .and. bubbles_euler))) then
                ! Sound speed for bubble mmixture to order O(\alpha)

                if (mpp_lim .and. (num_fluids > 1)) then
                    c = (1._wp/gamma + 1._wp)* &
                        (pres + pi_inf/(gamma + 1._wp))/rho
                else
                    c = &
                        (1._wp/gamma + 1._wp)* &
                        (pres + pi_inf/(gamma + 1._wp))/ &
                        (rho*(1._wp - adv(num_fluids)))
                end if
            else
                c = ((H - 5.e-1*vel_sum)/gamma)
            end if

            if (mixture_err .and. c < 0._wp) then
                c = 100._wp*sgm_eps
            else
                c = sqrt(c)
            end if
        end if
    end subroutine s_compute_speed_of_sound
#endif

#ifndef MFC_PRE_PROCESS
    subroutine s_compute_fast_magnetosonic_speed(rho, c, B, norm, c_fast, h)
        $:GPU_ROUTINE(function_name='s_compute_fast_magnetosonic_speed', &
            & parallelism='[seq]', cray_inline=True)

        real(wp), intent(in) :: B(3), rho, c
        real(wp), intent(in) :: h ! only used for relativity
        real(wp), intent(out) :: c_fast
        integer, intent(in) :: norm

        real(wp) :: B2, term, disc

        B2 = sum(B**2)

        if (.not. relativity) then
            term = c**2 + B2/rho
            disc = term**2 - 4*c**2*(B(norm)**2/rho)
        else
            ! Note: this is approximation for the non-relatisitic limit; accurate solution requires solving a quartic equation
            term = (c**2*(B(norm)**2 + rho*h) + B2)/(rho*h + B2)
            disc = term**2 - 4*c**2*B(norm)**2/(rho*h + B2)
        end if

#ifdef DEBUG
        if (disc < 0._wp) then
            print *, 'rho, c, Bx, By, Bz, h, term, disc:', rho, c, B(1), B(2), B(3), h, term, disc
            call s_mpi_abort('Error: negative discriminant in s_compute_fast_magnetosonic_speed')
        end if
#endif

        c_fast = sqrt(0.5_wp*(term + sqrt(disc)))

    end subroutine s_compute_fast_magnetosonic_speed
#endif

end module m_variables_conversion<|MERGE_RESOLUTION|>--- conflicted
+++ resolved
@@ -1642,11 +1642,7 @@
         integer :: q
 
         if (chemistry) then
-<<<<<<< HEAD
-            if (avg_state == 1 .and. abs(c_c) > Chem_Tolerance) then
-=======
             if (avg_state == 1 .and. abs(c_c) > verysmall) then
->>>>>>> eb152c57
                 c = sqrt(c_c - (gamma - 1.0_wp)*(vel_sum - H))
             else
                 c = sqrt((1.0_wp + 1.0_wp/gamma)*pres/rho)
