--- conflicted
+++ resolved
@@ -1041,14 +1041,6 @@
                             qK_prim_vf(i)%sf(j, k, l) = qK_cons_vf(i)%sf(j, k, l)/rho_K
                         end do
                     end if
-<<<<<<< HEAD
-#ifndef MFC_POST_PROCESS
-                    ! to save von Mises stress instead of elastic internal energy
-                    qK_prim_vf(xiend+1)%sf(j, k, l) = sqrt((3d0/2d0)*(qK_prim_vf(strxb)%sf(j, k, l)**2d0 + &
-                                            2d0*qK_prim_vf(strxb+1)%sf(j, k, l)**2d0 + qK_prim_vf(strxb+2)%sf(j, k, l)**2d0 + &
-                                            2d0*qK_prim_vf(strxb+3)%sf(j, k, l)**2d0 + 2d0*qK_prim_vf(strxb+4)%sf(j, k, l)**2d0 + &
-                                            qK_prim_vf(strxe)%sf(j, k, l)**2d0))
-=======
 
 #ifdef MFC_POST_PROCESS
                     if (hyperelasticity) then
@@ -1058,7 +1050,6 @@
                                                                               2_wp*qK_prim_vf(strxb + 3)%sf(j, k, l)**2_wp + 2_wp*qK_prim_vf(strxb + 4)%sf(j, k, l)**2_wp + &
                                                                               qK_prim_vf(strxe)%sf(j, k, l)**2_wp))
                     end if
->>>>>>> a4feb612
 #endif
 
                     !$acc loop seq
