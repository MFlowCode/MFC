!>
!! @file m_variables_conversion.f90
!! @brief Contains module m_variables_conversion

#:include 'macros.fpp'
#:include 'case.fpp'

!> @brief This module consists of subroutines used in the conversion of the
!!              conservative variables into the primitive ones and vice versa. In
!!              addition, the module also contains the subroutines used to obtain
!!              the mixture variables and the subroutines used to compute pressure.
module m_variables_conversion

    use m_derived_types        !< Definitions of the derived types

    use m_global_parameters    !< Definitions of the global parameters

    use m_mpi_proxy            !< Message passing interface (MPI) module proxy

    use m_helper_basic         !< Functions to compare floating point numbers

    use m_helper

    use m_thermochem, only: &
        num_species, get_temperature, get_pressure, gas_constant, &
        get_mixture_molecular_weight, get_mixture_energy_mass

    implicit none

    private; 
    public :: s_initialize_variables_conversion_module, &
              s_initialize_pb, &
              s_initialize_mv, &
              s_convert_to_mixture_variables, &
              s_convert_mixture_to_mixture_variables, &
              s_convert_species_to_mixture_variables_bubbles, &
              s_convert_species_to_mixture_variables_bubbles_acc, &
              s_convert_species_to_mixture_variables, &
              s_convert_species_to_mixture_variables_acc, &
              s_convert_conservative_to_primitive_variables, &
              s_convert_primitive_to_conservative_variables, &
              s_convert_primitive_to_flux_variables, &
              s_compute_pressure, &
#ifndef MFC_PRE_PROCESS
              s_compute_speed_of_sound, &
              s_compute_fast_magnetosonic_speed, &
#endif
              s_finalize_variables_conversion_module

    !! In simulation, gammas, pi_infs, and qvs are already declared in m_global_variables
#ifndef MFC_SIMULATION
    real(wp), allocatable, public, dimension(:) :: gammas, gs_min, pi_infs, ps_inf, cvs, qvs, qvps
    $:GPU_DECLARE(create='[gammas,gs_min,pi_infs,ps_inf,cvs,qvs,qvps]')
#endif

    real(wp), allocatable, dimension(:) :: Gs_vc
    integer, allocatable, dimension(:) :: bubrs_vc
    real(wp), allocatable, dimension(:, :) :: Res_vc
    $:GPU_DECLARE(create='[bubrs_vc,Gs_vc,Res_vc]')

    integer :: is1b, is2b, is3b, is1e, is2e, is3e
    $:GPU_DECLARE(create='[is1b,is2b,is3b,is1e,is2e,is3e]')

    real(wp), allocatable, dimension(:, :, :), public :: rho_sf !< Scalar density function
    real(wp), allocatable, dimension(:, :, :), public :: gamma_sf !< Scalar sp. heat ratio function
    real(wp), allocatable, dimension(:, :, :), public :: pi_inf_sf !< Scalar liquid stiffness function
    real(wp), allocatable, dimension(:, :, :), public :: qv_sf !< Scalar liquid energy reference function

contains

    !> Dispatch to the s_convert_mixture_to_mixture_variables
        !!      and s_convert_species_to_mixture_variables subroutines.
        !!      Replaces a procedure pointer.
        !!  @param q_vf Conservative or primitive variables
        !!  @param i First-coordinate cell index
        !!  @param j First-coordinate cell index
        !!  @param k First-coordinate cell index
        !!  @param rho Density
        !!  @param gamma Specific heat ratio function
        !!  @param pi_inf Liquid stiffness function
        !!  @param qv Fluid reference energy
    subroutine s_convert_to_mixture_variables(q_vf, i, j, k, &
                                              rho, gamma, pi_inf, qv, Re_K, G_K, G)

        type(scalar_field), dimension(sys_size), intent(in) :: q_vf
        integer, intent(in) :: i, j, k
        real(wp), intent(out), target :: rho, gamma, pi_inf, qv
        real(wp), optional, dimension(2), intent(out) :: Re_K
        real(wp), optional, intent(out) :: G_K
        real(wp), optional, dimension(num_fluids), intent(in) :: G

        if (model_eqns == 1) then        ! Gamma/pi_inf model
            call s_convert_mixture_to_mixture_variables(q_vf, i, j, k, &
                                                        rho, gamma, pi_inf, qv)

        else if (bubbles_euler) then
            call s_convert_species_to_mixture_variables_bubbles(q_vf, i, j, k, &
                                                                rho, gamma, pi_inf, qv, Re_K)
        else
            ! Volume fraction model
            call s_convert_species_to_mixture_variables(q_vf, i, j, k, &
                                                        rho, gamma, pi_inf, qv, Re_K, G_K, G)
        end if

    end subroutine s_convert_to_mixture_variables

    !>  This procedure conditionally calculates the appropriate pressure
        !! @param energy Energy
        !! @param alf Void Fraction
        !! @param dyn_p Dynamic Pressure
        !! @param pi_inf Liquid Stiffness
        !! @param gamma Specific Heat Ratio
        !! @param rho Density
        !! @param qv fluid reference energy
        !! @param pres Pressure to calculate
        !! @param stress Shear Stress
        !! @param mom Momentum
    subroutine s_compute_pressure(energy, alf, dyn_p, pi_inf, gamma, rho, qv, rhoYks, pres, T, stress, mom, G, pres_mag)
        $:GPU_ROUTINE(function_name='s_compute_pressure',parallelism='[seq]', &
            & cray_inline=True)

        real(wp), intent(in) :: energy, alf
        real(wp), intent(in) :: dyn_p
        real(wp), intent(in) :: pi_inf, gamma, rho, qv
        real(wp), intent(out) :: pres
        real(wp), intent(inout) :: T
        real(wp), intent(in), optional :: stress, mom, G, pres_mag

        ! Chemistry
        real(wp), dimension(1:num_species), intent(in) :: rhoYks
        real(wp) :: E_e
        real(wp) :: e_Per_Kg, Pdyn_Per_Kg
        real(wp) :: T_guess
        real(wp), dimension(1:num_species) :: Y_rs

        integer :: s !< Generic loop iterator

        #:if not chemistry
            ! Depending on model_eqns and bubbles_euler, the appropriate procedure
            ! for computing pressure is targeted by the procedure pointer

            if (mhd) then
                pres = (energy - dyn_p - pi_inf - qv - pres_mag)/gamma
            elseif ((model_eqns /= 4) .and. (bubbles_euler .neqv. .true.)) then
                pres = (energy - dyn_p - pi_inf - qv)/gamma
            else if ((model_eqns /= 4) .and. bubbles_euler) then
                pres = ((energy - dyn_p)/(1._wp - alf) - pi_inf - qv)/gamma
            else
                pres = (pref + pi_inf)* &
                       (energy/ &
                        (rhoref*(1 - alf)) &
                        )**(1/gamma + 1) - pi_inf
            end if

            if (hypoelasticity .and. present(G)) then
                ! calculate elastic contribution to Energy
                E_e = 0._wp
                do s = stress_idx%beg, stress_idx%end
                    if (G > 0) then
                        E_e = E_e + ((stress/rho)**2._wp)/(4._wp*G)
                        ! Double for shear stresses
                        if (any(s == shear_indices)) then
                            E_e = E_e + ((stress/rho)**2._wp)/(4._wp*G)
                        end if
                    end if
                end do

                pres = ( &
                       energy - &
                       0.5_wp*(mom**2._wp)/rho - &
                       pi_inf - qv - E_e &
                       )/gamma

            end if

        #:else

            Y_rs(:) = rhoYks(:)/rho
            e_Per_Kg = energy/rho
            Pdyn_Per_Kg = dyn_p/rho

            T_guess = T

            call get_temperature(e_Per_Kg - Pdyn_Per_Kg, T_guess, Y_rs, .true., T)
            call get_pressure(rho, T, Y_rs, pres)

        #:endif

    end subroutine s_compute_pressure

    !>  This subroutine is designed for the gamma/pi_inf model
        !!      and provided a set of either conservative or primitive
        !!      variables, transfers the density, specific heat ratio
        !!      function and the liquid stiffness function from q_vf to
        !!      rho, gamma and pi_inf.
        !! @param q_vf conservative or primitive variables
        !! @param i cell index to transfer mixture variables
        !! @param j cell index to transfer mixture variables
        !! @param k cell index to transfer mixture variables
        !! @param rho density
        !! @param gamma  specific heat ratio function
        !! @param pi_inf liquid stiffness
        !! @param qv fluid reference energy
    subroutine s_convert_mixture_to_mixture_variables(q_vf, i, j, k, &
                                                      rho, gamma, pi_inf, qv)

        type(scalar_field), dimension(sys_size), intent(in) :: q_vf
        integer, intent(in) :: i, j, k

        real(wp), intent(out), target :: rho
        real(wp), intent(out), target :: gamma
        real(wp), intent(out), target :: pi_inf
        real(wp), intent(out), target :: qv

        ! Transferring the density, the specific heat ratio function and the
        ! liquid stiffness function, respectively
        rho = q_vf(1)%sf(i, j, k)
        gamma = q_vf(gamma_idx)%sf(i, j, k)
        pi_inf = q_vf(pi_inf_idx)%sf(i, j, k)
        qv = 0._wp ! keep this value nill for now. For future adjustment

        ! Post process requires rho_sf/gamma_sf/pi_inf_sf/qv_sf to also be updated
#ifdef MFC_POST_PROCESS
        rho_sf(i, j, k) = rho
        gamma_sf(i, j, k) = gamma
        pi_inf_sf(i, j, k) = pi_inf
        qv_sf(i, j, k) = qv
#endif

    end subroutine s_convert_mixture_to_mixture_variables

    !>  This procedure is used alongside with the gamma/pi_inf
        !!      model to transfer the density, the specific heat ratio
        !!      function and liquid stiffness function from the vector
        !!      of conservative or primitive variables to their scalar
        !!      counterparts. Specifically designed for when subgrid bubbles_euler
        !!      must be included.
        !! @param q_vf primitive variables
        !! @param j Cell index
        !! @param k Cell index
        !! @param l Cell index
        !! @param rho density
        !! @param gamma specific heat ratio
        !! @param pi_inf liquid stiffness
        !! @param qv fluid reference energy
    subroutine s_convert_species_to_mixture_variables_bubbles(q_vf, j, k, l, &
                                                              rho, gamma, pi_inf, qv, Re_K)

        type(scalar_field), dimension(sys_size), intent(in) :: q_vf

        integer, intent(in) :: j, k, l

        real(wp), intent(out), target :: rho
        real(wp), intent(out), target :: gamma
        real(wp), intent(out), target :: pi_inf
        real(wp), intent(out), target :: qv

        real(wp), optional, dimension(2), intent(out) :: Re_K

        integer :: i, q
        real(wp), dimension(num_fluids) :: alpha_rho_K, alpha_K

        ! Constraining the partial densities and the volume fractions within
        ! their physical bounds to make sure that any mixture variables that
        ! are derived from them result within the limits that are set by the
        ! fluids physical parameters that make up the mixture
        do i = 1, num_fluids
            alpha_rho_K(i) = q_vf(i)%sf(j, k, l)
            alpha_K(i) = q_vf(advxb + i - 1)%sf(j, k, l)
        end do

        if (mpp_lim) then

            do i = 1, num_fluids
                alpha_rho_K(i) = max(0._wp, alpha_rho_K(i))
                alpha_K(i) = min(max(0._wp, alpha_K(i)), 1._wp)
            end do

            alpha_K = alpha_K/max(sum(alpha_K), 1.e-16_wp)

        end if

        ! Performing the transfer of the density, the specific heat ratio
        ! function as well as the liquid stiffness function, respectively

        if (model_eqns == 4) then
            rho = q_vf(1)%sf(j, k, l)
            gamma = fluid_pp(1)%gamma    !qK_vf(gamma_idx)%sf(i,j,k)
            pi_inf = fluid_pp(1)%pi_inf   !qK_vf(pi_inf_idx)%sf(i,j,k)
            qv = fluid_pp(1)%qv
        else if ((model_eqns == 2) .and. bubbles_euler) then
            rho = 0._wp; gamma = 0._wp; pi_inf = 0._wp; qv = 0._wp

            if (mpp_lim .and. (num_fluids > 2)) then
                do i = 1, num_fluids
                    rho = rho + q_vf(i)%sf(j, k, l)
                    gamma = gamma + q_vf(i + E_idx)%sf(j, k, l)*fluid_pp(i)%gamma
                    pi_inf = pi_inf + q_vf(i + E_idx)%sf(j, k, l)*fluid_pp(i)%pi_inf
                    qv = qv + q_vf(i)%sf(j, k, l)*fluid_pp(i)%qv
                end do
            else if (num_fluids == 2) then
                rho = q_vf(1)%sf(j, k, l)
                gamma = fluid_pp(1)%gamma
                pi_inf = fluid_pp(1)%pi_inf
                qv = fluid_pp(1)%qv
            else if (num_fluids > 2) then
                !TODO: This may need fixing for hypo + bubbles_euler
                do i = 1, num_fluids - 1 !leave out bubble part of mixture
                    rho = rho + q_vf(i)%sf(j, k, l)
                    gamma = gamma + q_vf(i + E_idx)%sf(j, k, l)*fluid_pp(i)%gamma
                    pi_inf = pi_inf + q_vf(i + E_idx)%sf(j, k, l)*fluid_pp(i)%pi_inf
                    qv = qv + q_vf(i)%sf(j, k, l)*fluid_pp(i)%qv
                end do
                ! rho    = qK_vf(1)%sf(j,k,l)
                ! gamma_K  = fluid_pp(1)%gamma
                ! pi_inf_K = fluid_pp(1)%pi_inf
            else
                rho = q_vf(1)%sf(j, k, l)
                gamma = fluid_pp(1)%gamma
                pi_inf = fluid_pp(1)%pi_inf
                qv = fluid_pp(1)%qv
            end if
        end if

#ifdef MFC_SIMULATION
        ! Computing the shear and bulk Reynolds numbers from species analogs
        if (viscous) then
            if (num_fluids == 1) then ! need to consider case with num_fluids >= 2
                do i = 1, 2

                    Re_K(i) = dflt_real; if (Re_size(i) > 0) Re_K(i) = 0._wp

                    do q = 1, Re_size(i)
                        Re_K(i) = (1 - alpha_K(Re_idx(i, q)))/fluid_pp(Re_idx(i, q))%Re(i) &
                                  + Re_K(i)
                    end do

                    Re_K(i) = 1._wp/max(Re_K(i), sgm_eps)

                end do
            end if
        end if
#endif

        ! Post process requires rho_sf/gamma_sf/pi_inf_sf/qv_sf to also be updated
#ifdef MFC_POST_PROCESS
        rho_sf(j, k, l) = rho
        gamma_sf(j, k, l) = gamma
        pi_inf_sf(j, k, l) = pi_inf
        qv_sf(j, k, l) = qv
#endif

    end subroutine s_convert_species_to_mixture_variables_bubbles

    !>  This subroutine is designed for the volume fraction model
        !!              and provided a set of either conservative or primitive
        !!              variables, computes the density, the specific heat ratio
        !!              function and the liquid stiffness function from q_vf and
        !!              stores the results into rho, gamma and pi_inf.
        !! @param q_vf primitive variables
        !! @param k Cell index
        !! @param l Cell index
        !! @param r Cell index
        !! @param rho density
        !! @param gamma specific heat ratio
        !! @param pi_inf liquid stiffness
        !! @param qv fluid reference energy
    subroutine s_convert_species_to_mixture_variables(q_vf, k, l, r, rho, &
                                                      gamma, pi_inf, qv, Re_K, G_K, G)

        type(scalar_field), dimension(sys_size), intent(in) :: q_vf

        integer, intent(in) :: k, l, r

        real(wp), intent(out), target :: rho
        real(wp), intent(out), target :: gamma
        real(wp), intent(out), target :: pi_inf
        real(wp), intent(out), target :: qv

        real(wp), optional, dimension(2), intent(out) :: Re_K
            !! Partial densities and volume fractions
        real(wp), optional, intent(out) :: G_K
        real(wp), optional, dimension(num_fluids), intent(in) :: G

        real(wp), dimension(num_fluids) :: alpha_rho_K, alpha_K !<

        integer :: i, j !< Generic loop iterator

        ! Computing the density, the specific heat ratio function and the
        ! liquid stiffness function, respectively

        if (igr) then
            if (num_fluids == 1) then
                alpha_rho_K(1) = q_vf(contxb)%sf(k, l, r)
                alpha_K(1) = 1._wp
            else
                do i = 1, num_fluids - 1
                    alpha_rho_K(i) = q_vf(i)%sf(k, l, r)
                    alpha_K(i) = q_vf(advxb + i - 1)%sf(k, l, r)
                end do

                alpha_rho_K(num_fluids) = q_vf(num_fluids)%sf(k, l, r)
                alpha_K(num_fluids) = 1._wp - sum(alpha_K(1:num_fluids - 1))
            end if
        else
            do i = 1, num_fluids
                alpha_rho_K(i) = q_vf(i)%sf(k, l, r)
                alpha_K(i) = q_vf(advxb + i - 1)%sf(k, l, r)
            end do
        end if

        if (mpp_lim) then
            do i = 1, num_fluids
                alpha_rho_K(i) = max(0._wp, alpha_rho_K(i))
                alpha_K(i) = min(max(0._wp, alpha_K(i)), 1._wp)
            end do

            alpha_K = alpha_K/max(sum(alpha_K), 1.e-16_wp)

        end if

        ! Calculating the density, the specific heat ratio function, the
        ! liquid stiffness function, and the energy reference function,
        ! respectively, from the species analogs
        rho = 0._wp; gamma = 0._wp; pi_inf = 0._wp; qv = 0._wp

        do i = 1, num_fluids
            rho = rho + alpha_rho_K(i)
            gamma = gamma + alpha_K(i)*gammas(i)
            pi_inf = pi_inf + alpha_K(i)*pi_infs(i)
            qv = qv + alpha_rho_K(i)*qvs(i)
        end do
#ifdef MFC_SIMULATION
        ! Computing the shear and bulk Reynolds numbers from species analogs
        do i = 1, 2

            Re_K(i) = dflt_real; if (Re_size(i) > 0) Re_K(i) = 0._wp

            do j = 1, Re_size(i)
                Re_K(i) = alpha_K(Re_idx(i, j))/fluid_pp(Re_idx(i, j))%Re(i) &
                          + Re_K(i)
            end do

            Re_K(i) = 1._wp/max(Re_K(i), sgm_eps)

        end do
#endif

        if (present(G_K)) then
            G_K = 0._wp
            do i = 1, num_fluids
                G_K = G_K + alpha_K(i)*G(i)
            end do
            G_K = max(0._wp, G_K)
        end if

        ! Post process requires rho_sf/gamma_sf/pi_inf_sf/qv_sf to also be updated
#ifdef MFC_POST_PROCESS
        rho_sf(k, l, r) = rho
        gamma_sf(k, l, r) = gamma
        pi_inf_sf(k, l, r) = pi_inf
        qv_sf(k, l, r) = qv
#endif

    end subroutine s_convert_species_to_mixture_variables

    subroutine s_convert_species_to_mixture_variables_acc(rho_K, &
                                                          gamma_K, pi_inf_K, qv_K, &
                                                          alpha_K, alpha_rho_K, Re_K, &
                                                          G_K, G)
        $:GPU_ROUTINE(function_name='s_convert_species_to_mixture_variables_acc', &
            & parallelism='[seq]', cray_inline=True)

        real(wp), intent(out) :: rho_K, gamma_K, pi_inf_K, qv_K

        real(wp), dimension(num_fluids), intent(inout) :: alpha_rho_K, alpha_K !<
        real(wp), dimension(2), intent(out) :: Re_K
        !! Partial densities and volume fractions

        real(wp), optional, intent(out) :: G_K
        real(wp), optional, dimension(num_fluids), intent(in) :: G

        integer :: i, j !< Generic loop iterators
        real(wp) :: alpha_K_sum

#ifdef MFC_SIMULATION
        ! Constraining the partial densities and the volume fractions within
        ! their physical bounds to make sure that any mixture variables that
        ! are derived from them result within the limits that are set by the
        ! fluids physical parameters that make up the mixture
        rho_K = 0._wp
        gamma_K = 0._wp
        pi_inf_K = 0._wp
        qv_K = 0._wp

        alpha_K_sum = 0._wp

        if (mpp_lim) then
            do i = 1, num_fluids
                alpha_rho_K(i) = max(0._wp, alpha_rho_K(i))
                alpha_K(i) = min(max(0._wp, alpha_K(i)), 1._wp)
                alpha_K_sum = alpha_K_sum + alpha_K(i)
            end do

            alpha_K = alpha_K/max(alpha_K_sum, sgm_eps)

        end if

        do i = 1, num_fluids
            rho_K = rho_K + alpha_rho_K(i)
            gamma_K = gamma_K + alpha_K(i)*gammas(i)
            pi_inf_K = pi_inf_K + alpha_K(i)*pi_infs(i)
            qv_K = qv_K + alpha_rho_K(i)*qvs(i)
        end do

        if (present(G_K)) then
            G_K = 0._wp
            do i = 1, num_fluids
                !TODO: change to use Gs_vc directly here?
                !TODO: Make this changes as well for GPUs
                G_K = G_K + alpha_K(i)*G(i)
            end do
            G_K = max(0._wp, G_K)
        end if

        if (viscous) then

            do i = 1, 2
                Re_K(i) = dflt_real

                if (Re_size(i) > 0) Re_K(i) = 0._wp

                do j = 1, Re_size(i)
                    Re_K(i) = alpha_K(Re_idx(i, j))/Res_vc(i, j) &
                              + Re_K(i)
                end do

                Re_K(i) = 1._wp/max(Re_K(i), sgm_eps)

            end do
        end if
#endif

    end subroutine s_convert_species_to_mixture_variables_acc

    subroutine s_convert_species_to_mixture_variables_bubbles_acc(rho_K, &
                                                                  gamma_K, pi_inf_K, qv_K, &
                                                                  alpha_K, alpha_rho_K, Re_K)
        $:GPU_ROUTINE(function_name='s_convert_species_to_mixture_variables_bubbles_acc', &
            & parallelism='[seq]', cray_inline=True)

        real(wp), intent(inout) :: rho_K, gamma_K, pi_inf_K, qv_K

        real(wp), dimension(num_fluids), intent(in) :: alpha_K, alpha_rho_K !<
            !! Partial densities and volume fractions

        real(wp), dimension(2), intent(out) :: Re_K

        integer :: i, j !< Generic loop iterators

#ifdef MFC_SIMULATION
        rho_K = 0._wp
        gamma_K = 0._wp
        pi_inf_K = 0._wp
        qv_K = 0._wp

        if (mpp_lim .and. (model_eqns == 2) .and. (num_fluids > 2)) then
            do i = 1, num_fluids
                rho_K = rho_K + alpha_rho_K(i)
                gamma_K = gamma_K + alpha_K(i)*gammas(i)
                pi_inf_K = pi_inf_K + alpha_K(i)*pi_infs(i)
                qv_K = qv_K + alpha_rho_K(i)*qvs(i)
            end do
        else if ((model_eqns == 2) .and. (num_fluids > 2)) then
            do i = 1, num_fluids - 1
                rho_K = rho_K + alpha_rho_K(i)
                gamma_K = gamma_K + alpha_K(i)*gammas(i)
                pi_inf_K = pi_inf_K + alpha_K(i)*pi_infs(i)
                qv_K = qv_K + alpha_rho_K(i)*qvs(i)
            end do
        else
            rho_K = alpha_rho_K(1)
            gamma_K = gammas(1)
            pi_inf_K = pi_infs(1)
            qv_K = qvs(1)
        end if

        if (viscous) then
            if (num_fluids == 1) then ! need to consider case with num_fluids >= 2

                do i = 1, 2
                    Re_K(i) = dflt_real

                    if (Re_size(i) > 0) Re_K(i) = 0._wp

                    do j = 1, Re_size(i)
                        Re_K(i) = (1._wp - alpha_K(Re_idx(i, j)))/Res_vc(i, j) &
                                  + Re_K(i)
                    end do

                    Re_K(i) = 1._wp/max(Re_K(i), sgm_eps)

                end do
            end if
        end if
#endif

    end subroutine s_convert_species_to_mixture_variables_bubbles_acc

    !>  The computation of parameters, the allocation of memory,
        !!      the association of pointers and/or the execution of any
        !!      other procedures that are necessary to setup the module.
    impure subroutine s_initialize_variables_conversion_module

        integer :: i, j

        $:GPU_ENTER_DATA(copyin='[is1b,is1e,is2b,is2e,is3b,is3e]')

#ifdef MFC_SIMULATION
        @:ALLOCATE(gammas (1:num_fluids))
        @:ALLOCATE(gs_min (1:num_fluids))
        @:ALLOCATE(pi_infs(1:num_fluids))
        @:ALLOCATE(ps_inf(1:num_fluids))
        @:ALLOCATE(cvs    (1:num_fluids))
        @:ALLOCATE(qvs    (1:num_fluids))
        @:ALLOCATE(qvps    (1:num_fluids))
        @:ALLOCATE(Gs_vc     (1:num_fluids))
#else
        @:ALLOCATE(gammas (1:num_fluids))
        @:ALLOCATE(gs_min (1:num_fluids))
        @:ALLOCATE(pi_infs(1:num_fluids))
        @:ALLOCATE(ps_inf(1:num_fluids))
        @:ALLOCATE(cvs    (1:num_fluids))
        @:ALLOCATE(qvs    (1:num_fluids))
        @:ALLOCATE(qvps    (1:num_fluids))
        @:ALLOCATE(Gs_vc     (1:num_fluids))
#endif

        do i = 1, num_fluids
            gammas(i) = fluid_pp(i)%gamma
            gs_min(i) = 1.0_wp/gammas(i) + 1.0_wp
            pi_infs(i) = fluid_pp(i)%pi_inf
            Gs_vc(i) = fluid_pp(i)%G
            ps_inf(i) = pi_infs(i)/(1.0_wp + gammas(i))
            cvs(i) = fluid_pp(i)%cv
            qvs(i) = fluid_pp(i)%qv
            qvps(i) = fluid_pp(i)%qvp
        end do
        $:GPU_UPDATE(device='[gammas,gs_min,pi_infs,ps_inf,cvs,qvs,qvps,Gs_vc]')

#ifdef MFC_SIMULATION

        if (viscous) then
            @:ALLOCATE(Res_vc(1:2, 1:Re_size_max))
            do i = 1, 2
                do j = 1, Re_size(i)
                    Res_vc(i, j) = fluid_pp(Re_idx(i, j))%Re(i)
                end do
            end do

            $:GPU_UPDATE(device='[Res_vc,Re_idx,Re_size]')
        end if
#endif

        if (bubbles_euler) then
#ifdef MFC_SIMULATION
            @:ALLOCATE(bubrs_vc(1:nb))
#else
            @:ALLOCATE(bubrs_vc(1:nb))
#endif

            do i = 1, nb
                bubrs_vc(i) = bub_idx%rs(i)
            end do
            $:GPU_UPDATE(device='[bubrs_vc]')
        end if

#ifdef MFC_POST_PROCESS
        ! Allocating the density, the specific heat ratio function and the
        ! liquid stiffness function, respectively

        ! Simulation is at least 2D
        if (n > 0) then

            ! Simulation is 3D
            if (p > 0) then

                allocate (rho_sf(-buff_size:m + buff_size, &
                                 -buff_size:n + buff_size, &
                                 -buff_size:p + buff_size))
                allocate (gamma_sf(-buff_size:m + buff_size, &
                                   -buff_size:n + buff_size, &
                                   -buff_size:p + buff_size))
                allocate (pi_inf_sf(-buff_size:m + buff_size, &
                                    -buff_size:n + buff_size, &
                                    -buff_size:p + buff_size))
                allocate (qv_sf(-buff_size:m + buff_size, &
                                -buff_size:n + buff_size, &
                                -buff_size:p + buff_size))

                ! Simulation is 2D
            else

                allocate (rho_sf(-buff_size:m + buff_size, &
                                 -buff_size:n + buff_size, &
                                 0:0))
                allocate (gamma_sf(-buff_size:m + buff_size, &
                                   -buff_size:n + buff_size, &
                                   0:0))
                allocate (pi_inf_sf(-buff_size:m + buff_size, &
                                    -buff_size:n + buff_size, &
                                    0:0))
                allocate (qv_sf(-buff_size:m + buff_size, &
                                -buff_size:n + buff_size, &
                                0:0))
            end if

            ! Simulation is 1D
        else

            allocate (rho_sf(-buff_size:m + buff_size, &
                             0:0, &
                             0:0))
            allocate (gamma_sf(-buff_size:m + buff_size, &
                               0:0, &
                               0:0))
            allocate (pi_inf_sf(-buff_size:m + buff_size, &
                                0:0, &
                                0:0))
            allocate (qv_sf(-buff_size:m + buff_size, &
                            0:0, &
                            0:0))

        end if
#endif

    end subroutine s_initialize_variables_conversion_module

    !Initialize mv at the quadrature nodes based on the initialized moments and sigma
    subroutine s_initialize_mv(qK_cons_vf, mv)

        type(scalar_field), dimension(sys_size), intent(in) :: qK_cons_vf

        real(wp), dimension(idwint(1)%beg:, idwint(2)%beg:, idwint(3)%beg:, 1:, 1:), intent(inout) :: mv

        integer :: i, j, k, l
        real(wp) :: mu, sig, nbub_sc

        do l = idwint(3)%beg, idwint(3)%end
            do k = idwint(2)%beg, idwint(2)%end
                do j = idwint(1)%beg, idwint(1)%end

                    nbub_sc = qK_cons_vf(bubxb)%sf(j, k, l)

                    $:GPU_LOOP(parallelism='[seq]')
                    do i = 1, nb
                        mu = qK_cons_vf(bubxb + 1 + (i - 1)*nmom)%sf(j, k, l)/nbub_sc
                        sig = (qK_cons_vf(bubxb + 3 + (i - 1)*nmom)%sf(j, k, l)/nbub_sc - mu**2)**0.5_wp

                        mv(j, k, l, 1, i) = (mass_v0(i))*(mu - sig)**(3._wp)/(R0(i)**(3._wp))
                        mv(j, k, l, 2, i) = (mass_v0(i))*(mu - sig)**(3._wp)/(R0(i)**(3._wp))
                        mv(j, k, l, 3, i) = (mass_v0(i))*(mu + sig)**(3._wp)/(R0(i)**(3._wp))
                        mv(j, k, l, 4, i) = (mass_v0(i))*(mu + sig)**(3._wp)/(R0(i)**(3._wp))
                    end do

                end do
            end do
        end do

    end subroutine s_initialize_mv

    !Initialize pb at the quadrature nodes using isothermal relations (Preston model)
    subroutine s_initialize_pb(qK_cons_vf, mv, pb)
        type(scalar_field), dimension(sys_size), intent(in) :: qK_cons_vf

        real(wp), dimension(idwint(1)%beg:, idwint(2)%beg:, idwint(3)%beg:, 1:, 1:), intent(in) :: mv
        real(wp), dimension(idwint(1)%beg:, idwint(2)%beg:, idwint(3)%beg:, 1:, 1:), intent(inout) :: pb

        integer :: i, j, k, l
        real(wp) :: mu, sig, nbub_sc

        do l = idwint(3)%beg, idwint(3)%end
            do k = idwint(2)%beg, idwint(2)%end
                do j = idwint(1)%beg, idwint(1)%end

                    nbub_sc = qK_cons_vf(bubxb)%sf(j, k, l)

                    $:GPU_LOOP(parallelism='[seq]')
                    do i = 1, nb
                        mu = qK_cons_vf(bubxb + 1 + (i - 1)*nmom)%sf(j, k, l)/nbub_sc
                        sig = (qK_cons_vf(bubxb + 3 + (i - 1)*nmom)%sf(j, k, l)/nbub_sc - mu**2)**0.5_wp

                        !PRESTON (ISOTHERMAL)
                        pb(j, k, l, 1, i) = (pb0(i))*(R0(i)**(3._wp))*(mass_n0(i) + mv(j, k, l, 1, i))/(mu - sig)**(3._wp)/(mass_n0(i) + mass_v0(i))
                        pb(j, k, l, 2, i) = (pb0(i))*(R0(i)**(3._wp))*(mass_n0(i) + mv(j, k, l, 2, i))/(mu - sig)**(3._wp)/(mass_n0(i) + mass_v0(i))
                        pb(j, k, l, 3, i) = (pb0(i))*(R0(i)**(3._wp))*(mass_n0(i) + mv(j, k, l, 3, i))/(mu + sig)**(3._wp)/(mass_n0(i) + mass_v0(i))
                        pb(j, k, l, 4, i) = (pb0(i))*(R0(i)**(3._wp))*(mass_n0(i) + mv(j, k, l, 4, i))/(mu + sig)**(3._wp)/(mass_n0(i) + mass_v0(i))
                    end do
                end do
            end do
        end do

    end subroutine s_initialize_pb

    !> The following procedure handles the conversion between
        !!      the conservative variables and the primitive variables.
        !! @param qK_cons_vf Conservative variables
        !! @param qK_prim_vf Primitive variables
        !! @param gm_alphaK_vf Gradient magnitude of the volume fraction
        !! @param ix Index bounds in first coordinate direction
        !! @param iy Index bounds in second coordinate direction
        !! @param iz Index bounds in third coordinate direction
    subroutine s_convert_conservative_to_primitive_variables(qK_cons_vf, &
                                                             q_T_sf, &
                                                             qK_prim_vf, &
                                                             ibounds)

        type(scalar_field), dimension(sys_size), intent(in) :: qK_cons_vf
        type(scalar_field), intent(inout) :: q_T_sf
        type(scalar_field), dimension(sys_size), intent(inout) :: qK_prim_vf
        type(int_bounds_info), dimension(1:3), intent(in) :: ibounds

        real(wp), dimension(num_fluids) :: alpha_K, alpha_rho_K
        real(wp), dimension(2) :: Re_K
        real(wp) :: rho_K, gamma_K, pi_inf_K, qv_K, dyn_pres_K

        #:if MFC_CASE_OPTIMIZATION
#ifndef MFC_SIMULATION
            real(wp), dimension(:), allocatable :: nRtmp
#else
            real(wp), dimension(nb) :: nRtmp
#endif
        #:else
            real(wp), dimension(:), allocatable :: nRtmp
        #:endif

        real(wp) :: rhoYks(1:num_species)

        real(wp) :: vftmp, nbub_sc

        real(wp) :: G_K

        real(wp) :: pres

        integer :: i, j, k, l !< Generic loop iterators

        real(wp) :: T
        real(wp) :: pres_mag

        real(wp) :: Ga ! Lorentz factor (gamma in relativity)
        real(wp) :: B2 ! Magnetic field magnitude squared
        real(wp) :: B(3) ! Magnetic field components
        real(wp) :: m2 ! Relativistic momentum magnitude squared
        real(wp) :: S ! Dot product of the magnetic field and the relativistic momentum
        real(wp) :: W, dW ! W := rho*v*Ga**2; f = f(W) in Newton-Raphson
        real(wp) :: E, D ! Prim/Cons variables within Newton-Raphson iteration
        real(wp) :: f, dGa_dW, dp_dW, df_dW ! Functions within Newton-Raphson iteration
        integer :: iter ! Newton-Raphson iteration counter

        #:if MFC_CASE_OPTIMIZATION
#ifndef MFC_SIMULATION
            if (bubbles_euler) then
                allocate (nRtmp(nb))
            else
                allocate (nRtmp(0))
            end if
#endif
        #:else
            if (bubbles_euler) then
                allocate (nRtmp(nb))
            else
                allocate (nRtmp(0))
            end if
        #:endif

<<<<<<< HEAD
        #:call GPU_PARALLEL_LOOP(collapse=3, private='[alpha_K, alpha_rho_K, Re_K, nRtmp, rho_K, gamma_K, pi_inf_K,qv_K, dyn_pres_K, rhoYks, B]')
            do l = ibounds(3)%beg, ibounds(3)%end
                do k = ibounds(2)%beg, ibounds(2)%end
                    do j = ibounds(1)%beg, ibounds(1)%end
                        dyn_pres_K = 0._wp

                        if (igr) then
                            if (num_fluids == 1) then
                                alpha_rho_K(1) = qK_cons_vf(contxb)%sf(j, k, l)
                                alpha_K(1) = qK_cons_vf(advxb)%sf(j, k, l)
                            else
                                $:GPU_LOOP(parallelism='[seq]')
                                do i = 1, num_fluids - 1
                                    alpha_rho_K(i) = qK_cons_vf(i)%sf(j, k, l)
                                    alpha_K(i) = qK_cons_vf(advxb + i - 1)%sf(j, k, l)
                                end do

                                alpha_rho_K(num_fluids) = qK_cons_vf(num_fluids)%sf(j, k, l)
                                alpha_K(num_fluids) = 1._wp - sum(alpha_K(1:num_fluids - 1))
                            end if
=======
        $:GPU_PARALLEL_LOOP(collapse=3, private='[alpha_K, alpha_rho_K, Re_K, &
            & nRtmp, rho_K, gamma_K, pi_inf_K,qv_K, &
            & dyn_pres_K, rhoYks, B]')
        do l = ibounds(3)%beg, ibounds(3)%end
            do k = ibounds(2)%beg, ibounds(2)%end
                do j = ibounds(1)%beg, ibounds(1)%end
                    dyn_pres_K = 0._wp

                    if (igr) then
                        if (num_fluids == 1) then
                            alpha_rho_K(1) = qK_cons_vf(contxb)%sf(j, k, l)
                            alpha_K(1) = 1._wp
>>>>>>> 0a686485
                        else
                            $:GPU_LOOP(parallelism='[seq]')
                            do i = 1, num_fluids
                                alpha_rho_K(i) = qK_cons_vf(i)%sf(j, k, l)
                                alpha_K(i) = qK_cons_vf(advxb + i - 1)%sf(j, k, l)
                            end do
                        end if

                        if (model_eqns /= 4) then
#ifdef MFC_SIMULATION
                            ! If in simulation, use acc mixture subroutines
                            if (elasticity) then
                                call s_convert_species_to_mixture_variables_acc(rho_K, gamma_K, pi_inf_K, qv_K, alpha_K, &
                                                                                alpha_rho_K, Re_K, G_K, Gs_vc)
                            else if (bubbles_euler) then
                                call s_convert_species_to_mixture_variables_bubbles_acc(rho_K, gamma_K, pi_inf_K, qv_K, &
                                                                                        alpha_K, alpha_rho_K, Re_K)
                            else
                                call s_convert_species_to_mixture_variables_acc(rho_K, gamma_K, pi_inf_K, qv_K, &
                                                                                alpha_K, alpha_rho_K, Re_K)
                            end if
#else
                            ! If pre-processing, use non acc mixture subroutines
                            if (elasticity) then
                                call s_convert_to_mixture_variables(qK_cons_vf, j, k, l, &
                                                                    rho_K, gamma_K, pi_inf_K, qv_K, Re_K, G_K, fluid_pp(:)%G)
                            else
                                call s_convert_to_mixture_variables(qK_cons_vf, j, k, l, &
                                                                    rho_K, gamma_K, pi_inf_K, qv_K)
                            end if
#endif
                        end if

                        if (relativity) then
                            if (n == 0) then
                                B(1) = Bx0
                                B(2) = qK_cons_vf(B_idx%beg)%sf(j, k, l)
                                B(3) = qK_cons_vf(B_idx%beg + 1)%sf(j, k, l)
                            else
                                B(1) = qK_cons_vf(B_idx%beg)%sf(j, k, l)
                                B(2) = qK_cons_vf(B_idx%beg + 1)%sf(j, k, l)
                                B(3) = qK_cons_vf(B_idx%beg + 2)%sf(j, k, l)
                            end if
                            B2 = B(1)**2 + B(2)**2 + B(3)**2

                            m2 = 0._wp
                            $:GPU_LOOP(parallelism='[seq]')
                            do i = momxb, momxe
                                m2 = m2 + qK_cons_vf(i)%sf(j, k, l)**2
                            end do

                            S = 0._wp
                            $:GPU_LOOP(parallelism='[seq]')
                            do i = 1, 3
                                S = S + qK_cons_vf(momxb + i - 1)%sf(j, k, l)*B(i)
                            end do

                            E = qK_cons_vf(E_idx)%sf(j, k, l)

                            D = 0._wp
                            $:GPU_LOOP(parallelism='[seq]')
                            do i = 1, contxe
                                D = D + qK_cons_vf(i)%sf(j, k, l)
                            end do

                            ! Newton-Raphson
                            W = E + D
                            $:GPU_LOOP(parallelism='[seq]')
                            do iter = 1, relativity_cons_to_prim_max_iter
                                Ga = (W + B2)*W/sqrt((W + B2)**2*W**2 - (m2*W**2 + S**2*(2*W + B2)))
                                pres = (W - D*Ga)/((gamma_K + 1)*Ga**2) ! Thermal pressure from EOS
                                f = W - pres + (1 - 1/(2*Ga**2))*B2 - S**2/(2*W**2) - E - D

                                ! The first equation below corrects a typo in (Mignone & Bodo, 2006)
                                ! m2*W**2 → 2*m2*W**2, which would cancel with the 2* in other terms
                                ! This corrected version is not used as the second equation empirically converges faster.
                                ! First equation is kept for further investigation.
                                ! dGa_dW = -Ga**3 * ( S**2*(3*W**2+3*W*B2+B2**2) + m2*W**2 ) / (W**3 * (W+B2)**3) ! first (corrected)
                                dGa_dW = -Ga**3*(2*S**2*(3*W**2 + 3*W*B2 + B2**2) + m2*W**2)/(2*W**3*(W + B2)**3) ! second (in paper)

                                dp_dW = (Ga*(1 + D*dGa_dW) - 2*W*dGa_dW)/((gamma_K + 1)*Ga**3)
                                df_dW = 1 - dp_dW + (B2/Ga**3)*dGa_dW + S**2/W**3

                                dW = -f/df_dW
                                W = W + dW
                                if (abs(dW) < 1.e-12_wp*W) exit
                            end do

                            ! Recalculate pressure using converged W
                            Ga = (W + B2)*W/sqrt((W + B2)**2*W**2 - (m2*W**2 + S**2*(2*W + B2)))
                            qK_prim_vf(E_idx)%sf(j, k, l) = (W - D*Ga)/((gamma_K + 1)*Ga**2)

                            ! Recover the other primitive variables
                            $:GPU_LOOP(parallelism='[seq]')
                            do i = 1, 3
                                qK_prim_vf(momxb + i - 1)%sf(j, k, l) = (qK_cons_vf(momxb + i - 1)%sf(j, k, l) + (S/W)*B(i))/(W + B2)
                            end do
                            qK_prim_vf(1)%sf(j, k, l) = D/Ga ! Hard-coded for single-component for now

                            $:GPU_LOOP(parallelism='[seq]')
                            do i = B_idx%beg, B_idx%end
                                qK_prim_vf(i)%sf(j, k, l) = qK_cons_vf(i)%sf(j, k, l)
                            end do

                            cycle ! skip all the non-relativistic conversions below
                        end if

                        if (chemistry) then
                            rho_K = 0._wp
                            $:GPU_LOOP(parallelism='[seq]')
                            do i = chemxb, chemxe
                                rho_K = rho_K + max(0._wp, qK_cons_vf(i)%sf(j, k, l))
                            end do

                            $:GPU_LOOP(parallelism='[seq]')
                            do i = 1, contxe
                                qK_prim_vf(i)%sf(j, k, l) = rho_K
                            end do

                            $:GPU_LOOP(parallelism='[seq]')
                            do i = chemxb, chemxe
                                qK_prim_vf(i)%sf(j, k, l) = max(0._wp, qK_cons_vf(i)%sf(j, k, l)/rho_K)
                            end do
                        else
                            $:GPU_LOOP(parallelism='[seq]')
                            do i = 1, contxe
                                qK_prim_vf(i)%sf(j, k, l) = qK_cons_vf(i)%sf(j, k, l)
                            end do
                        end if

#ifdef MFC_SIMULATION
                        rho_K = max(rho_K, sgm_eps)
#endif

                        $:GPU_LOOP(parallelism='[seq]')
                        do i = momxb, momxe
                            if (model_eqns /= 4) then
                                qK_prim_vf(i)%sf(j, k, l) = qK_cons_vf(i)%sf(j, k, l) &
                                                            /rho_K
                                dyn_pres_K = dyn_pres_K + 5.e-1_wp*qK_cons_vf(i)%sf(j, k, l) &
                                             *qK_prim_vf(i)%sf(j, k, l)
                            else
                                qK_prim_vf(i)%sf(j, k, l) = qK_cons_vf(i)%sf(j, k, l) &
                                                            /qK_cons_vf(1)%sf(j, k, l)
                            end if
                        end do

                        if (chemistry) then
                            $:GPU_LOOP(parallelism='[seq]')
                            do i = 1, num_species
                                rhoYks(i) = qK_cons_vf(chemxb + i - 1)%sf(j, k, l)
                            end do

                            T = q_T_sf%sf(j, k, l)
                        end if

                        if (mhd) then
                            if (n == 0) then
                                pres_mag = 0.5_wp*(Bx0**2 + qK_cons_vf(B_idx%beg)%sf(j, k, l)**2 + qK_cons_vf(B_idx%beg + 1)%sf(j, k, l)**2)
                            else
                                pres_mag = 0.5_wp*(qK_cons_vf(B_idx%beg)%sf(j, k, l)**2 + qK_cons_vf(B_idx%beg + 1)%sf(j, k, l)**2 + qK_cons_vf(B_idx%beg + 2)%sf(j, k, l)**2)
                            end if
                        else
                            pres_mag = 0._wp
                        end if

                        call s_compute_pressure(qK_cons_vf(E_idx)%sf(j, k, l), &
                                                qK_cons_vf(alf_idx)%sf(j, k, l), &
                                                dyn_pres_K, pi_inf_K, gamma_K, rho_K, &
                                                qv_K, rhoYks, pres, T, pres_mag=pres_mag)

                        qK_prim_vf(E_idx)%sf(j, k, l) = pres

                        if (chemistry) then
                            q_T_sf%sf(j, k, l) = T
                        end if

                        if (bubbles_euler) then
                            $:GPU_LOOP(parallelism='[seq]')
                            do i = 1, nb
                                nRtmp(i) = qK_cons_vf(bubrs_vc(i))%sf(j, k, l)
                            end do

                            vftmp = qK_cons_vf(alf_idx)%sf(j, k, l)

                            if (qbmm) then
                                !Get nb (constant across all R0 bins)
                                nbub_sc = qK_cons_vf(bubxb)%sf(j, k, l)

                                !Convert cons to prim
                                $:GPU_LOOP(parallelism='[seq]')
                                do i = bubxb, bubxe
                                    qK_prim_vf(i)%sf(j, k, l) = qK_cons_vf(i)%sf(j, k, l)/nbub_sc
                                end do
                                !Need to keep track of nb in the primitive variable list (converted back to true value before output)
#ifdef MFC_SIMULATION
                                qK_prim_vf(bubxb)%sf(j, k, l) = qK_cons_vf(bubxb)%sf(j, k, l)
#endif

                            else
                                if (adv_n) then
                                    qK_prim_vf(n_idx)%sf(j, k, l) = qK_cons_vf(n_idx)%sf(j, k, l)
                                    nbub_sc = qK_prim_vf(n_idx)%sf(j, k, l)
                                else
                                    call s_comp_n_from_cons(vftmp, nRtmp, nbub_sc, weight)
                                end if

                                $:GPU_LOOP(parallelism='[seq]')
                                do i = bubxb, bubxe
                                    qK_prim_vf(i)%sf(j, k, l) = qK_cons_vf(i)%sf(j, k, l)/nbub_sc
                                end do
                            end if
                        end if

                        if (mhd) then
                            $:GPU_LOOP(parallelism='[seq]')
                            do i = B_idx%beg, B_idx%end
                                qK_prim_vf(i)%sf(j, k, l) = qK_cons_vf(i)%sf(j, k, l)
                            end do
                        end if

                        if (elasticity) then
                            $:GPU_LOOP(parallelism='[seq]')
                            do i = strxb, strxe
                                qK_prim_vf(i)%sf(j, k, l) = qK_cons_vf(i)%sf(j, k, l)/rho_K
                            end do
                        end if

                        if (hypoelasticity) then
                            $:GPU_LOOP(parallelism='[seq]')
                            do i = strxb, strxe
                                ! subtracting elastic contribution for pressure calculation
                                if (G_K > verysmall) then
                                    if (cont_damage) G_K = G_K*max((1._wp - qK_cons_vf(damage_idx)%sf(j, k, l)), 0._wp)
                                    qK_prim_vf(E_idx)%sf(j, k, l) = qK_prim_vf(E_idx)%sf(j, k, l) - &
                                                                    ((qK_prim_vf(i)%sf(j, k, l)**2._wp)/(4._wp*G_K))/gamma_K
                                    ! Double for shear stresses
                                    if (any(i == shear_indices)) then
                                        qK_prim_vf(E_idx)%sf(j, k, l) = qK_prim_vf(E_idx)%sf(j, k, l) - &
                                                                        ((qK_prim_vf(i)%sf(j, k, l)**2._wp)/(4._wp*G_K))/gamma_K
                                    end if
                                end if
                            end do
                        end if

                        if (hyperelasticity) then
                            $:GPU_LOOP(parallelism='[seq]')
                            do i = xibeg, xiend
                                qK_prim_vf(i)%sf(j, k, l) = qK_cons_vf(i)%sf(j, k, l)/rho_K
                            end do
                        end if

                        $:GPU_LOOP(parallelism='[seq]')
                        do i = advxb, advxe
                            qK_prim_vf(i)%sf(j, k, l) = qK_cons_vf(i)%sf(j, k, l)
                        end do
<<<<<<< HEAD
=======
                    end if

                    if (.not. igr .or. num_fluids > 1) then
                        $:GPU_LOOP(parallelism='[seq]')
                        do i = advxb, advxe
                            qK_prim_vf(i)%sf(j, k, l) = qK_cons_vf(i)%sf(j, k, l)
                        end do
                    end if
>>>>>>> 0a686485

                        if (surface_tension) then
                            qK_prim_vf(c_idx)%sf(j, k, l) = qK_cons_vf(c_idx)%sf(j, k, l)
                        end if

                        if (cont_damage) qK_prim_vf(damage_idx)%sf(j, k, l) = qK_cons_vf(damage_idx)%sf(j, k, l)

#ifdef MFC_POST_PROCESS
                        if (bubbles_lagrange) qK_prim_vf(beta_idx)%sf(j, k, l) = qK_cons_vf(beta_idx)%sf(j, k, l)
#endif

                    end do
                end do
            end do
        #:endcall GPU_PARALLEL_LOOP

    end subroutine s_convert_conservative_to_primitive_variables

    !>  The following procedure handles the conversion between
        !!      the primitive variables and the conservative variables.
        !!  @param qK_prim_vf Primitive variables
        !!  @param qK_cons_vf Conservative variables
        !!  @param gm_alphaK_vf Gradient magnitude of the volume fractions
        !!  @param ix Index bounds in the first coordinate direction
        !!  @param iy Index bounds in the second coordinate direction
        !!  @param iz Index bounds in the third coordinate direction
    impure subroutine s_convert_primitive_to_conservative_variables(q_prim_vf, &
                                                                    q_cons_vf)

        type(scalar_field), dimension(sys_size), intent(in) :: q_prim_vf
        type(scalar_field), dimension(sys_size), intent(inout) :: q_cons_vf

        ! Density, specific heat ratio function, liquid stiffness function
        ! and dynamic pressure, as defined in the incompressible flow sense,
        ! respectively
        real(wp) :: rho
        real(wp) :: gamma
        real(wp) :: pi_inf
        real(wp) :: qv
        real(wp) :: dyn_pres
        real(wp) :: nbub, R3tmp
        real(wp), dimension(nb) :: Rtmp
        real(wp) :: G
        real(wp), dimension(2) :: Re_K

        integer :: i, j, k, l !< Generic loop iterators

        real(wp), dimension(num_species) :: Ys
        real(wp) :: e_mix, mix_mol_weight, T
        real(wp) :: pres_mag

        real(wp) :: Ga ! Lorentz factor (gamma in relativity)
        real(wp) :: h ! relativistic enthalpy
        real(wp) :: v2 ! Square of the velocity magnitude
        real(wp) :: B2 ! Square of the magnetic field magnitude
        real(wp) :: vdotB ! Dot product of the velocity and magnetic field vectors
        real(wp) :: B(3) ! Magnetic field components

        pres_mag = 0._wp

        G = 0._wp

#ifndef MFC_SIMULATION
        ! Converting the primitive variables to the conservative variables
        do l = 0, p
            do k = 0, n
                do j = 0, m

                    ! Obtaining the density, specific heat ratio function
                    ! and the liquid stiffness function, respectively
                    call s_convert_to_mixture_variables(q_prim_vf, j, k, l, &
                                                        rho, gamma, pi_inf, qv, Re_K, G, fluid_pp(:)%G)

                    if (.not. igr .or. num_fluids > 1) then
                        ! Transferring the advection equation(s) variable(s)
                        do i = adv_idx%beg, adv_idx%end
                            q_cons_vf(i)%sf(j, k, l) = q_prim_vf(i)%sf(j, k, l)
                        end do
                    end if

                    if (relativity) then

                        if (n == 0) then
                            B(1) = Bx0
                            B(2) = q_prim_vf(B_idx%beg)%sf(j, k, l)
                            B(3) = q_prim_vf(B_idx%beg + 1)%sf(j, k, l)
                        else
                            B(1) = q_prim_vf(B_idx%beg)%sf(j, k, l)
                            B(2) = q_prim_vf(B_idx%beg + 1)%sf(j, k, l)
                            B(3) = q_prim_vf(B_idx%beg + 2)%sf(j, k, l)
                        end if

                        v2 = 0._wp
                        do i = momxb, momxe
                            v2 = v2 + q_prim_vf(i)%sf(j, k, l)**2
                        end do
                        if (v2 >= 1._wp) call s_mpi_abort('Error: v squared > 1 in s_convert_primitive_to_conservative_variables')

                        Ga = 1._wp/sqrt(1._wp - v2)

                        h = 1._wp + (gamma + 1)*q_prim_vf(E_idx)%sf(j, k, l)/rho ! Assume perfect gas for now

                        B2 = 0._wp
                        do i = B_idx%beg, B_idx%end
                            B2 = B2 + q_prim_vf(i)%sf(j, k, l)**2
                        end do
                        if (n == 0) B2 = B2 + Bx0**2

                        vdotB = 0._wp
                        do i = 1, 3
                            vdotB = vdotB + q_prim_vf(momxb + i - 1)%sf(j, k, l)*B(i)
                        end do

                        do i = 1, contxe
                            q_cons_vf(i)%sf(j, k, l) = Ga*q_prim_vf(i)%sf(j, k, l)
                        end do

                        do i = momxb, momxe
                            q_cons_vf(i)%sf(j, k, l) = (rho*h*Ga**2 + B2)*q_prim_vf(i)%sf(j, k, l) &
                                                       - vdotB*B(i - momxb + 1)
                        end do

                        q_cons_vf(E_idx)%sf(j, k, l) = rho*h*Ga**2 - q_prim_vf(E_idx)%sf(j, k, l) &
                                                       + 0.5_wp*(B2 + v2*B2 - vdotB**2)
                        ! Remove rest energy
                        do i = 1, contxe
                            q_cons_vf(E_idx)%sf(j, k, l) = q_cons_vf(E_idx)%sf(j, k, l) - q_cons_vf(i)%sf(j, k, l)
                        end do

                        do i = B_idx%beg, B_idx%end
                            q_cons_vf(i)%sf(j, k, l) = q_prim_vf(i)%sf(j, k, l)
                        end do

                        cycle ! skip all the non-relativistic conversions below

                    end if

                    ! Transferring the continuity equation(s) variable(s)
                    do i = 1, contxe
                        q_cons_vf(i)%sf(j, k, l) = q_prim_vf(i)%sf(j, k, l)
                    end do

                    ! Zeroing out the dynamic pressure since it is computed
                    ! iteratively by cycling through the velocity equations
                    dyn_pres = 0._wp

                    ! Computing momenta and dynamic pressure from velocity
                    do i = momxb, momxe
                        q_cons_vf(i)%sf(j, k, l) = rho*q_prim_vf(i)%sf(j, k, l)
                        dyn_pres = dyn_pres + q_cons_vf(i)%sf(j, k, l)* &
                                   q_prim_vf(i)%sf(j, k, l)/2._wp
                    end do

                    if (chemistry) then
                        do i = chemxb, chemxe
                            Ys(i - chemxb + 1) = q_prim_vf(i)%sf(j, k, l)
                            q_cons_vf(i)%sf(j, k, l) = rho*q_prim_vf(i)%sf(j, k, l)
                        end do

                        call get_mixture_molecular_weight(Ys, mix_mol_weight)
                        T = q_prim_vf(E_idx)%sf(j, k, l)*mix_mol_weight/(gas_constant*rho)
                        call get_mixture_energy_mass(T, Ys, e_mix)

                        q_cons_vf(E_idx)%sf(j, k, l) = &
                            dyn_pres + rho*e_mix
                    else
                        ! Computing the energy from the pressure
                        if (mhd) then
                            if (n == 0) then
                                pres_mag = 0.5_wp*(Bx0**2 + q_prim_vf(B_idx%beg)%sf(j, k, l)**2 + q_prim_vf(B_idx%beg + 1)%sf(j, k, l)**2)
                            else
                                pres_mag = 0.5_wp*(q_prim_vf(B_idx%beg)%sf(j, k, l)**2 + q_prim_vf(B_idx%beg + 1)%sf(j, k, l)**2 + q_prim_vf(B_idx%beg + 2)%sf(j, k, l)**2)
                            end if
                            q_cons_vf(E_idx)%sf(j, k, l) = &
                                gamma*q_prim_vf(E_idx)%sf(j, k, l) + dyn_pres + pres_mag &
                                + pi_inf + qv
                        elseif ((model_eqns /= 4) .and. (bubbles_euler .neqv. .true.)) then
                            ! E = Gamma*P + \rho u u /2 + \pi_inf + (\alpha\rho qv)
                            q_cons_vf(E_idx)%sf(j, k, l) = &
                                gamma*q_prim_vf(E_idx)%sf(j, k, l) + dyn_pres + pi_inf &
                                + qv
                        else if ((model_eqns /= 4) .and. (bubbles_euler)) then
                            ! \tilde{E} = dyn_pres + (1-\alf)(\Gamma p_l + \Pi_inf)
                            q_cons_vf(E_idx)%sf(j, k, l) = dyn_pres + &
                                                           (1._wp - q_prim_vf(alf_idx)%sf(j, k, l))* &
                                                           (gamma*q_prim_vf(E_idx)%sf(j, k, l) + pi_inf)
                        else
                            !Tait EOS, no conserved energy variable
                            q_cons_vf(E_idx)%sf(j, k, l) = 0._wp
                        end if
                    end if

                    ! Computing the internal energies from the pressure and continuities
                    if (model_eqns == 3) then
                        do i = 1, num_fluids
                            ! internal energy calculation for each of the fluids
                            q_cons_vf(i + internalEnergies_idx%beg - 1)%sf(j, k, l) = &
                                q_cons_vf(i + adv_idx%beg - 1)%sf(j, k, l)* &
                                (fluid_pp(i)%gamma*q_prim_vf(E_idx)%sf(j, k, l) + &
                                 fluid_pp(i)%pi_inf) + &
                                q_cons_vf(i + cont_idx%beg - 1)%sf(j, k, l)*fluid_pp(i)%qv
                        end do
                    end if

                    if (bubbles_euler) then
                        ! From prim: Compute nbub = (3/4pi) * \alpha / \bar{R^3}
                        do i = 1, nb
                            Rtmp(i) = q_prim_vf(bub_idx%rs(i))%sf(j, k, l)
                        end do

                        if (.not. qbmm) then
                            if (adv_n) then
                                q_cons_vf(n_idx)%sf(j, k, l) = q_prim_vf(n_idx)%sf(j, k, l)
                                nbub = q_prim_vf(n_idx)%sf(j, k, l)
                            else
                                call s_comp_n_from_prim(q_prim_vf(alf_idx)%sf(j, k, l), Rtmp, nbub, weight)
                            end if
                        else
                            !Initialize R3 averaging over R0 and R directions
                            R3tmp = 0._wp
                            do i = 1, nb
                                R3tmp = R3tmp + weight(i)*0.5_wp*(Rtmp(i) + sigR)**3._wp
                                R3tmp = R3tmp + weight(i)*0.5_wp*(Rtmp(i) - sigR)**3._wp
                            end do
                            !Initialize nb
                            nbub = 3._wp*q_prim_vf(alf_idx)%sf(j, k, l)/(4._wp*pi*R3tmp)
                        end if

                        if (j == 0 .and. k == 0 .and. l == 0) print *, 'In convert, nbub:', nbub

                        do i = bub_idx%beg, bub_idx%end
                            q_cons_vf(i)%sf(j, k, l) = q_prim_vf(i)%sf(j, k, l)*nbub
                        end do
                    end if

                    if (mhd) then
                        do i = B_idx%beg, B_idx%end
                            q_cons_vf(i)%sf(j, k, l) = q_prim_vf(i)%sf(j, k, l)
                        end do
                    end if

                    if (elasticity) then
                        ! adding the elastic contribution
                        ! Multiply \tau to \rho \tau
                        do i = strxb, strxe
                            q_cons_vf(i)%sf(j, k, l) = rho*q_prim_vf(i)%sf(j, k, l)
                        end do
                    end if

                    if (hypoelasticity) then
                        do i = strxb, strxe
                            ! adding elastic contribution
                            if (G > verysmall) then
                                if (cont_damage) G = G*max((1._wp - q_prim_vf(damage_idx)%sf(j, k, l)), 0._wp)

                                q_cons_vf(E_idx)%sf(j, k, l) = q_cons_vf(E_idx)%sf(j, k, l) + &
                                                               (q_prim_vf(i)%sf(j, k, l)**2._wp)/(4._wp*G)
                                ! Double for shear stresses
                                if (any(i == shear_indices)) then
                                    q_cons_vf(E_idx)%sf(j, k, l) = q_cons_vf(E_idx)%sf(j, k, l) + &
                                                                   (q_prim_vf(i)%sf(j, k, l)**2._wp)/(4._wp*G)
                                end if
                            end if
                        end do
                    end if

                    ! using \rho xi as the conservative formulation stated in Kamrin et al. JFM 2022
                    if (hyperelasticity) then
                        ! Multiply \xi to \rho \xi
                        do i = xibeg, xiend
                            q_cons_vf(i)%sf(j, k, l) = rho*q_prim_vf(i)%sf(j, k, l)
                        end do
                    end if

                    if (surface_tension) then
                        q_cons_vf(c_idx)%sf(j, k, l) = q_prim_vf(c_idx)%sf(j, k, l)
                    end if

                    if (cont_damage) q_cons_vf(damage_idx)%sf(j, k, l) = q_prim_vf(damage_idx)%sf(j, k, l)

                end do
            end do
        end do
#else
        if (proc_rank == 0) then
            call s_mpi_abort('Conversion from primitive to '// &
                             'conservative variables not '// &
                             'implemented. Exiting.')
        end if
#endif
    end subroutine s_convert_primitive_to_conservative_variables

    !>  The following subroutine handles the conversion between
        !!      the primitive variables and the Eulerian flux variables.
        !!  @param qK_prim_vf Primitive variables
        !!  @param FK_vf Flux variables
        !!  @param FK_src_vf Flux source variables
        !!  @param ix Index bounds in the first coordinate direction
        !!  @param iy Index bounds in the second coordinate direction
        !!  @param iz Index bounds in the third coordinate direction
    subroutine s_convert_primitive_to_flux_variables(qK_prim_vf, &
                                                     FK_vf, &
                                                     FK_src_vf, &
                                                     is1, is2, is3, s2b, s3b)

        integer, intent(in) :: s2b, s3b
        real(wp), dimension(0:, s2b:, s3b:, 1:), intent(in) :: qK_prim_vf
        real(wp), dimension(0:, s2b:, s3b:, 1:), intent(inout) :: FK_vf
        real(wp), dimension(0:, s2b:, s3b:, advxb:), intent(inout) :: FK_src_vf

        type(int_bounds_info), intent(in) :: is1, is2, is3

        ! Partial densities, density, velocity, pressure, energy, advection
        ! variables, the specific heat ratio and liquid stiffness functions,
        ! the shear and volume Reynolds numbers and the Weber numbers
        real(wp), dimension(num_fluids) :: alpha_rho_K
        real(wp), dimension(num_fluids) :: alpha_K
        real(wp) :: rho_K
        real(wp), dimension(num_vels) :: vel_K
        real(wp) :: vel_K_sum
        real(wp) :: pres_K
        real(wp) :: E_K
        real(wp) :: gamma_K
        real(wp) :: pi_inf_K
        real(wp) :: qv_K
        real(wp), dimension(2) :: Re_K
        real(wp) :: G_K
        real(wp), dimension(num_species) :: Y_K
        real(wp) :: T_K, mix_mol_weight, R_gas

        integer :: i, j, k, l !< Generic loop iterators

        is1b = is1%beg; is1e = is1%end
        is2b = is2%beg; is2e = is2%end
        is3b = is3%beg; is3e = is3%end

        $:GPU_UPDATE(device='[is1b,is2b,is3b,is1e,is2e,is3e]')

        ! Computing the flux variables from the primitive variables, without
        ! accounting for the contribution of either viscosity or capillarity
#ifdef MFC_SIMULATION
        #:call GPU_PARALLEL_LOOP(collapse=3, private='[alpha_rho_K, vel_K, alpha_K, Re_K, Y_K]')
            do l = is3b, is3e
                do k = is2b, is2e
                    do j = is1b, is1e

                        $:GPU_LOOP(parallelism='[seq]')
                        do i = 1, contxe
                            alpha_rho_K(i) = qK_prim_vf(j, k, l, i)
                        end do

                        $:GPU_LOOP(parallelism='[seq]')
                        do i = advxb, advxe
                            alpha_K(i - E_idx) = qK_prim_vf(j, k, l, i)
                        end do
                        $:GPU_LOOP(parallelism='[seq]')
                        do i = 1, num_vels
                            vel_K(i) = qK_prim_vf(j, k, l, contxe + i)
                        end do

                        vel_K_sum = 0._wp
                        $:GPU_LOOP(parallelism='[seq]')
                        do i = 1, num_vels
                            vel_K_sum = vel_K_sum + vel_K(i)**2._wp
                        end do

                        pres_K = qK_prim_vf(j, k, l, E_idx)
                        if (elasticity) then
                            call s_convert_species_to_mixture_variables_acc(rho_K, gamma_K, pi_inf_K, qv_K, &
                                                                            alpha_K, alpha_rho_K, Re_K, &
                                                                            G_K, Gs_vc)
                        else if (bubbles_euler) then
                            call s_convert_species_to_mixture_variables_bubbles_acc(rho_K, gamma_K, &
                                                                                    pi_inf_K, qv_K, alpha_K, alpha_rho_K, Re_K)
                        else
                            call s_convert_species_to_mixture_variables_acc(rho_K, gamma_K, pi_inf_K, qv_K, &
                                                                            alpha_K, alpha_rho_K, Re_K)
                        end if

                        ! Computing the energy from the pressure

                        if (chemistry) then
                            $:GPU_LOOP(parallelism='[seq]')
                            do i = chemxb, chemxe
                                Y_K(i - chemxb + 1) = qK_prim_vf(j, k, l, i)
                            end do
                            !Computing the energy from the internal energy of the mixture
                            call get_mixture_molecular_weight(Y_k, mix_mol_weight)
                            R_gas = gas_constant/mix_mol_weight
                            T_K = pres_K/rho_K/R_gas
                            call get_mixture_energy_mass(T_K, Y_K, E_K)
                            E_K = rho_K*E_K + 5.e-1_wp*rho_K*vel_K_sum
                        else
                            ! Computing the energy from the pressure
                            E_K = gamma_K*pres_K + pi_inf_K &
                                  + 5.e-1_wp*rho_K*vel_K_sum + qv_K
                        end if

                        ! mass flux, this should be \alpha_i \rho_i u_i
                        $:GPU_LOOP(parallelism='[seq]')
                        do i = 1, contxe
                            FK_vf(j, k, l, i) = alpha_rho_K(i)*vel_K(dir_idx(1))
                        end do

                        $:GPU_LOOP(parallelism='[seq]')
                        do i = 1, num_vels
                            FK_vf(j, k, l, contxe + dir_idx(i)) = &
                                rho_K*vel_K(dir_idx(1)) &
                                *vel_K(dir_idx(i)) &
                                + pres_K*dir_flg(dir_idx(i))
                        end do

                        ! energy flux, u(E+p)
                        FK_vf(j, k, l, E_idx) = vel_K(dir_idx(1))*(E_K + pres_K)

                        ! Species advection Flux, \rho*u*Y
                        if (chemistry) then
                            $:GPU_LOOP(parallelism='[seq]')
                            do i = 1, num_species
                                FK_vf(j, k, l, i - 1 + chemxb) = vel_K(dir_idx(1))*(rho_K*Y_K(i))
                            end do
                        end if

                        if (riemann_solver == 1 .or. riemann_solver == 4) then
                            $:GPU_LOOP(parallelism='[seq]')
                            do i = advxb, advxe
                                FK_vf(j, k, l, i) = 0._wp
                                FK_src_vf(j, k, l, i) = alpha_K(i - E_idx)
                            end do

                        else
                            ! Could be bubbles_euler!
                            $:GPU_LOOP(parallelism='[seq]')
                            do i = advxb, advxe
                                FK_vf(j, k, l, i) = vel_K(dir_idx(1))*alpha_K(i - E_idx)
                            end do

                            $:GPU_LOOP(parallelism='[seq]')
                            do i = advxb, advxe
                                FK_src_vf(j, k, l, i) = vel_K(dir_idx(1))
                            end do

                        end if

                    end do
                end do
            end do
        #:endcall GPU_PARALLEL_LOOP
#endif
    end subroutine s_convert_primitive_to_flux_variables

    impure subroutine s_finalize_variables_conversion_module()

        ! Deallocating the density, the specific heat ratio function and the
        ! liquid stiffness function
#ifdef MFC_POST_PROCESS
        deallocate (rho_sf, gamma_sf, pi_inf_sf, qv_sf)
#endif

#ifdef MFC_SIMULATION
        @:DEALLOCATE(gammas, gs_min, pi_infs, ps_inf, cvs, qvs, qvps, Gs_vc)
        if (bubbles_euler) then
            @:DEALLOCATE(bubrs_vc)
        end if
#else
        @:DEALLOCATE(gammas, gs_min, pi_infs, ps_inf, cvs, qvs, qvps, Gs_vc)
        if (bubbles_euler) then
            @:DEALLOCATE(bubrs_vc)
        end if
#endif

    end subroutine s_finalize_variables_conversion_module

#ifndef MFC_PRE_PROCESS
    subroutine s_compute_speed_of_sound(pres, rho, gamma, pi_inf, H, adv, vel_sum, c_c, c)
        $:GPU_ROUTINE(function_name='s_compute_speed_of_sound', &
            & parallelism='[seq]', cray_inline=True)

        real(wp), intent(in) :: pres
        real(wp), intent(in) :: rho, gamma, pi_inf
        real(wp), intent(in) :: H
        real(wp), dimension(num_fluids), intent(in) :: adv
        real(wp), intent(in) :: vel_sum
        real(wp), intent(in) :: c_c
        real(wp), intent(out) :: c

        real(wp) :: blkmod1, blkmod2

        integer :: q

        if (chemistry) then
            if (avg_state == 1 .and. abs(c_c) > Chem_Tolerance) then
                c = sqrt(c_c - (gamma - 1.0_wp)*(vel_sum - H))
            else
                c = sqrt((1.0_wp + 1.0_wp/gamma)*pres/rho)
            end if
        elseif (relativity) then
            ! Only supports perfect gas for now
            c = sqrt((1._wp + 1._wp/gamma)*pres/rho/H)
        else
            if (alt_soundspeed) then
                blkmod1 = ((gammas(1) + 1._wp)*pres + &
                           pi_infs(1))/gammas(1)
                blkmod2 = ((gammas(2) + 1._wp)*pres + &
                           pi_infs(2))/gammas(2)
                c = (1._wp/(rho*(adv(1)/blkmod1 + adv(2)/blkmod2)))
            elseif (model_eqns == 3) then
                c = 0._wp
                $:GPU_LOOP(parallelism='[seq]')
                do q = 1, num_fluids
                    c = c + adv(q)*(1._wp/gammas(q) + 1._wp)* &
                        (pres + pi_infs(q)/(gammas(q) + 1._wp))
                end do
                c = c/rho
            elseif (((model_eqns == 4) .or. (model_eqns == 2 .and. bubbles_euler))) then
                ! Sound speed for bubble mmixture to order O(\alpha)

                if (mpp_lim .and. (num_fluids > 1)) then
                    c = (1._wp/gamma + 1._wp)* &
                        (pres + pi_inf/(gamma + 1._wp))/rho
                else
                    c = &
                        (1._wp/gamma + 1._wp)* &
                        (pres + pi_inf/(gamma + 1._wp))/ &
                        (rho*(1._wp - adv(num_fluids)))
                end if
            else
                c = ((H - 5.e-1*vel_sum)/gamma)
            end if

            if (mixture_err .and. c < 0._wp) then
                c = 100._wp*sgm_eps
            else
                c = sqrt(c)
            end if
        end if
    end subroutine s_compute_speed_of_sound
#endif

#ifndef MFC_PRE_PROCESS
    subroutine s_compute_fast_magnetosonic_speed(rho, c, B, norm, c_fast, h)
        $:GPU_ROUTINE(function_name='s_compute_fast_magnetosonic_speed', &
            & parallelism='[seq]', cray_inline=True)

        real(wp), intent(in) :: B(3), rho, c
        real(wp), intent(in) :: h ! only used for relativity
        real(wp), intent(out) :: c_fast
        integer, intent(in) :: norm

        real(wp) :: B2, term, disc

        B2 = sum(B**2)

        if (.not. relativity) then
            term = c**2 + B2/rho
            disc = term**2 - 4*c**2*(B(norm)**2/rho)
        else
            ! Note: this is approximation for the non-relatisitic limit; accurate solution requires solving a quartic equation
            term = (c**2*(B(norm)**2 + rho*h) + B2)/(rho*h + B2)
            disc = term**2 - 4*c**2*B(norm)**2/(rho*h + B2)
        end if

#ifdef DEBUG
        if (disc < 0._wp) then
            print *, 'rho, c, Bx, By, Bz, h, term, disc:', rho, c, B(1), B(2), B(3), h, term, disc
            call s_mpi_abort('Error: negative discriminant in s_compute_fast_magnetosonic_speed')
        end if
#endif

        c_fast = sqrt(0.5_wp*(term + sqrt(disc)))

    end subroutine s_compute_fast_magnetosonic_speed
#endif

end module m_variables_conversion<|MERGE_RESOLUTION|>--- conflicted
+++ resolved
@@ -873,7 +873,6 @@
             end if
         #:endif
 
-<<<<<<< HEAD
         #:call GPU_PARALLEL_LOOP(collapse=3, private='[alpha_K, alpha_rho_K, Re_K, nRtmp, rho_K, gamma_K, pi_inf_K,qv_K, dyn_pres_K, rhoYks, B]')
             do l = ibounds(3)%beg, ibounds(3)%end
                 do k = ibounds(2)%beg, ibounds(2)%end
@@ -883,7 +882,7 @@
                         if (igr) then
                             if (num_fluids == 1) then
                                 alpha_rho_K(1) = qK_cons_vf(contxb)%sf(j, k, l)
-                                alpha_K(1) = qK_cons_vf(advxb)%sf(j, k, l)
+                                alpha_K(1) = 1._wp
                             else
                                 $:GPU_LOOP(parallelism='[seq]')
                                 do i = 1, num_fluids - 1
@@ -894,20 +893,6 @@
                                 alpha_rho_K(num_fluids) = qK_cons_vf(num_fluids)%sf(j, k, l)
                                 alpha_K(num_fluids) = 1._wp - sum(alpha_K(1:num_fluids - 1))
                             end if
-=======
-        $:GPU_PARALLEL_LOOP(collapse=3, private='[alpha_K, alpha_rho_K, Re_K, &
-            & nRtmp, rho_K, gamma_K, pi_inf_K,qv_K, &
-            & dyn_pres_K, rhoYks, B]')
-        do l = ibounds(3)%beg, ibounds(3)%end
-            do k = ibounds(2)%beg, ibounds(2)%end
-                do j = ibounds(1)%beg, ibounds(1)%end
-                    dyn_pres_K = 0._wp
-
-                    if (igr) then
-                        if (num_fluids == 1) then
-                            alpha_rho_K(1) = qK_cons_vf(contxb)%sf(j, k, l)
-                            alpha_K(1) = 1._wp
->>>>>>> 0a686485
                         else
                             $:GPU_LOOP(parallelism='[seq]')
                             do i = 1, num_fluids
@@ -1160,21 +1145,12 @@
                             end do
                         end if
 
-                        $:GPU_LOOP(parallelism='[seq]')
-                        do i = advxb, advxe
-                            qK_prim_vf(i)%sf(j, k, l) = qK_cons_vf(i)%sf(j, k, l)
-                        end do
-<<<<<<< HEAD
-=======
-                    end if
-
-                    if (.not. igr .or. num_fluids > 1) then
-                        $:GPU_LOOP(parallelism='[seq]')
-                        do i = advxb, advxe
-                            qK_prim_vf(i)%sf(j, k, l) = qK_cons_vf(i)%sf(j, k, l)
-                        end do
-                    end if
->>>>>>> 0a686485
+                        if (.not. igr .or. num_fluids > 1) then
+                            $:GPU_LOOP(parallelism='[seq]')
+                            do i = advxb, advxe
+                                qK_prim_vf(i)%sf(j, k, l) = qK_cons_vf(i)%sf(j, k, l)
+                            end do
+                        end if
 
                         if (surface_tension) then
                             qK_prim_vf(c_idx)%sf(j, k, l) = qK_cons_vf(c_idx)%sf(j, k, l)
