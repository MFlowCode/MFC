--- conflicted
+++ resolved
@@ -147,13 +147,8 @@
 
             if ((model_eqns /= 4) .and. (bubbles_euler .neqv. .true.)) then
                 pres = (energy - dyn_p - pi_inf - qv)/gamma
-<<<<<<< HEAD
             else if ((model_eqns /= 4) .and. bubbles_euler) then
-                pres = ((energy - dyn_p)/(1.d0 - alf) - pi_inf - qv)/gamma
-=======
-            else if ((model_eqns /= 4) .and. bubbles) then
                 pres = ((energy - dyn_p)/(1._wp - alf) - pi_inf - qv)/gamma
->>>>>>> 108805c7
             else
                 pres = (pref + pi_inf)* &
                        (energy/ &
@@ -306,13 +301,8 @@
             gamma = fluid_pp(1)%gamma    !qK_vf(gamma_idx)%sf(i,j,k)
             pi_inf = fluid_pp(1)%pi_inf   !qK_vf(pi_inf_idx)%sf(i,j,k)
             qv = fluid_pp(1)%qv
-<<<<<<< HEAD
         else if ((model_eqns == 2) .and. bubbles_euler) then
-            rho = 0d0; gamma = 0d0; pi_inf = 0d0; qv = 0d0
-=======
-        else if ((model_eqns == 2) .and. bubbles) then
             rho = 0._wp; gamma = 0._wp; pi_inf = 0._wp; qv = 0._wp
->>>>>>> 108805c7
 
             if (mpp_lim .and. (num_fluids > 2)) then
                 do i = 1, num_fluids
