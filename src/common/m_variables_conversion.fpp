!>
!! @file m_variables_conversion.f90
!! @brief Contains module m_variables_conversion

#:include 'macros.fpp'
#:include 'case.fpp'

!> @brief This module consists of subroutines used in the conversion of the
!!              conservative variables into the primitive ones and vice versa. In
!!              addition, the module also contains the subroutines used to obtain
!!              the mixture variables and the subroutines used to compute pressure.
module m_variables_conversion

    use m_derived_types        !< Definitions of the derived types

    use m_global_parameters    !< Definitions of the global parameters

    use m_mpi_proxy            !< Message passing interface (MPI) module proxy

    use m_helper_basic         !< Functions to compare floating point numbers

    use m_helper

    use m_thermochem, only: &
        num_species, get_temperature, get_pressure, gas_constant, &
        get_mixture_molecular_weight, get_mixture_energy_mass

    implicit none

    private; 
    public :: s_initialize_variables_conversion_module, &
              s_initialize_pb, &
              s_initialize_mv, &
              s_convert_to_mixture_variables, &
              s_convert_mixture_to_mixture_variables, &
              s_convert_species_to_mixture_variables_bubbles, &
              s_convert_species_to_mixture_variables_bubbles_acc, &
              s_convert_species_to_mixture_variables, &
              s_convert_species_to_mixture_variables_acc, &
              s_convert_conservative_to_primitive_variables, &
              s_convert_primitive_to_conservative_variables, &
              s_convert_primitive_to_flux_variables, &
              s_compute_pressure, &
#ifndef MFC_PRE_PROCESS
              s_compute_speed_of_sound, &
              s_compute_fast_magnetosonic_speed, &
#endif
              s_finalize_variables_conversion_module

    !! In simulation, gammas, pi_infs, and qvs are already declared in m_global_variables
#ifndef MFC_SIMULATION
    real(wp), allocatable, public, dimension(:) :: gammas, gs_min, pi_infs, ps_inf, cvs, qvs, qvps
    $:GPU_DECLARE(create='[gammas,gs_min,pi_infs,ps_inf,cvs,qvs,qvps]')
#endif

    real(wp), allocatable, dimension(:) :: Gs
    integer, allocatable, dimension(:) :: bubrs
    real(wp), allocatable, dimension(:, :) :: Res
    $:GPU_DECLARE(create='[bubrs,Gs,Res]')

    integer :: is1b, is2b, is3b, is1e, is2e, is3e
    $:GPU_DECLARE(create='[is1b,is2b,is3b,is1e,is2e,is3e]')

    real(wp), allocatable, dimension(:, :, :), public :: rho_sf !< Scalar density function
    real(wp), allocatable, dimension(:, :, :), public :: gamma_sf !< Scalar sp. heat ratio function
    real(wp), allocatable, dimension(:, :, :), public :: pi_inf_sf !< Scalar liquid stiffness function
    real(wp), allocatable, dimension(:, :, :), public :: qv_sf !< Scalar liquid energy reference function

contains

    !> Dispatch to the s_convert_mixture_to_mixture_variables
        !!      and s_convert_species_to_mixture_variables subroutines.
        !!      Replaces a procedure pointer.
        !!  @param q_vf Conservative or primitive variables
        !!  @param i First-coordinate cell index
        !!  @param j First-coordinate cell index
        !!  @param k First-coordinate cell index
        !!  @param rho Density
        !!  @param gamma Specific heat ratio function
        !!  @param pi_inf Liquid stiffness function
        !!  @param qv Fluid reference energy
    subroutine s_convert_to_mixture_variables(q_vf, i, j, k, &
                                              rho, gamma, pi_inf, qv, Re_K, G_K, G)

        type(scalar_field), dimension(sys_size), intent(in) :: q_vf
        integer, intent(in) :: i, j, k
        real(wp), intent(out), target :: rho, gamma, pi_inf, qv
        real(wp), optional, dimension(2), intent(out) :: Re_K
        real(wp), optional, intent(out) :: G_K
        real(wp), optional, dimension(num_fluids), intent(in) :: G

        if (model_eqns == 1) then        ! Gamma/pi_inf model
            call s_convert_mixture_to_mixture_variables(q_vf, i, j, k, &
                                                        rho, gamma, pi_inf, qv)

        else if (bubbles_euler) then
            call s_convert_species_to_mixture_variables_bubbles(q_vf, i, j, k, &
                                                                rho, gamma, pi_inf, qv, Re_K)
        else
            ! Volume fraction model
            call s_convert_species_to_mixture_variables(q_vf, i, j, k, &
                                                        rho, gamma, pi_inf, qv, Re_K, G_K, G)
        end if

    end subroutine s_convert_to_mixture_variables

    !>  This procedure conditionally calculates the appropriate pressure
        !! @param energy Energy
        !! @param alf Void Fraction
        !! @param dyn_p Dynamic Pressure
        !! @param pi_inf Liquid Stiffness
        !! @param gamma Specific Heat Ratio
        !! @param rho Density
        !! @param qv fluid reference energy
        !! @param pres Pressure to calculate
        !! @param stress Shear Stress
        !! @param mom Momentum
    subroutine s_compute_pressure(energy, alf, dyn_p, pi_inf, gamma, rho, qv, rhoYks, pres, T, stress, mom, G, pres_mag)
        $:GPU_ROUTINE(function_name='s_compute_pressure',parallelism='[seq]', &
            & cray_inline=True)

        real(wp), intent(in) :: energy, alf
        real(wp), intent(in) :: dyn_p
        real(wp), intent(in) :: pi_inf, gamma, rho, qv
        real(wp), intent(out) :: pres
        real(wp), intent(inout) :: T
        real(wp), intent(in), optional :: stress, mom, G, pres_mag

        ! Chemistry
        real(wp), dimension(1:num_species), intent(in) :: rhoYks
        real(wp) :: E_e
        real(wp) :: e_Per_Kg, Pdyn_Per_Kg
        real(wp) :: T_guess
        real(wp), dimension(1:num_species) :: Y_rs

        integer :: s !< Generic loop iterator

        #:if not chemistry
            ! Depending on model_eqns and bubbles_euler, the appropriate procedure
            ! for computing pressure is targeted by the procedure pointer

            if (mhd) then
                pres = (energy - dyn_p - pi_inf - qv - pres_mag)/gamma
            elseif ((model_eqns /= 4) .and. (bubbles_euler .neqv. .true.)) then
                pres = (energy - dyn_p - pi_inf - qv)/gamma
            else if ((model_eqns /= 4) .and. bubbles_euler) then
                pres = ((energy - dyn_p)/(1._wp - alf) - pi_inf - qv)/gamma
            else
                pres = (pref + pi_inf)* &
                       (energy/ &
                        (rhoref*(1 - alf)) &
                        )**(1/gamma + 1) - pi_inf
            end if

            if (hypoelasticity .and. present(G)) then
                ! calculate elastic contribution to Energy
                E_e = 0._wp
                do s = stress_idx%beg, stress_idx%end
                    if (G > 0) then
                        E_e = E_e + ((stress/rho)**2._wp)/(4._wp*G)
                        ! Double for shear stresses
                        if (any(s == shear_indices)) then
                            E_e = E_e + ((stress/rho)**2._wp)/(4._wp*G)
                        end if
                    end if
                end do

                pres = ( &
                       energy - &
                       0.5_wp*(mom**2._wp)/rho - &
                       pi_inf - qv - E_e &
                       )/gamma

            end if

        #:else

            Y_rs(:) = rhoYks(:)/rho
            e_Per_Kg = energy/rho
            Pdyn_Per_Kg = dyn_p/rho

            T_guess = T

            call get_temperature(e_Per_Kg - Pdyn_Per_Kg, T_guess, Y_rs, .true., T)
            call get_pressure(rho, T, Y_rs, pres)

        #:endif

    end subroutine s_compute_pressure

    !>  This subroutine is designed for the gamma/pi_inf model
        !!      and provided a set of either conservative or primitive
        !!      variables, transfers the density, specific heat ratio
        !!      function and the liquid stiffness function from q_vf to
        !!      rho, gamma and pi_inf.
        !! @param q_vf conservative or primitive variables
        !! @param i cell index to transfer mixture variables
        !! @param j cell index to transfer mixture variables
        !! @param k cell index to transfer mixture variables
        !! @param rho density
        !! @param gamma  specific heat ratio function
        !! @param pi_inf liquid stiffness
        !! @param qv fluid reference energy
    subroutine s_convert_mixture_to_mixture_variables(q_vf, i, j, k, &
                                                      rho, gamma, pi_inf, qv)

        type(scalar_field), dimension(sys_size), intent(in) :: q_vf
        integer, intent(in) :: i, j, k

        real(wp), intent(out), target :: rho
        real(wp), intent(out), target :: gamma
        real(wp), intent(out), target :: pi_inf
        real(wp), intent(out), target :: qv

        ! Transferring the density, the specific heat ratio function and the
        ! liquid stiffness function, respectively
        rho = q_vf(1)%sf(i, j, k)
        gamma = q_vf(gamma_idx)%sf(i, j, k)
        pi_inf = q_vf(pi_inf_idx)%sf(i, j, k)
        qv = 0._wp ! keep this value nill for now. For future adjustment

        ! Post process requires rho_sf/gamma_sf/pi_inf_sf/qv_sf to also be updated
#ifdef MFC_POST_PROCESS
        rho_sf(i, j, k) = rho
        gamma_sf(i, j, k) = gamma
        pi_inf_sf(i, j, k) = pi_inf
        qv_sf(i, j, k) = qv
#endif

    end subroutine s_convert_mixture_to_mixture_variables

    !>  This procedure is used alongside with the gamma/pi_inf
        !!      model to transfer the density, the specific heat ratio
        !!      function and liquid stiffness function from the vector
        !!      of conservative or primitive variables to their scalar
        !!      counterparts. Specifically designed for when subgrid bubbles_euler
        !!      must be included.
        !! @param q_vf primitive variables
        !! @param j Cell index
        !! @param k Cell index
        !! @param l Cell index
        !! @param rho density
        !! @param gamma specific heat ratio
        !! @param pi_inf liquid stiffness
        !! @param qv fluid reference energy
    subroutine s_convert_species_to_mixture_variables_bubbles(q_vf, j, k, l, &
                                                              rho, gamma, pi_inf, qv, Re_K)

        type(scalar_field), dimension(sys_size), intent(in) :: q_vf

        integer, intent(in) :: j, k, l

        real(wp), intent(out), target :: rho
        real(wp), intent(out), target :: gamma
        real(wp), intent(out), target :: pi_inf
        real(wp), intent(out), target :: qv

        real(wp), optional, dimension(2), intent(out) :: Re_K

        integer :: i, q
        real(wp), dimension(num_fluids) :: alpha_rho_K, alpha_K

        ! Constraining the partial densities and the volume fractions within
        ! their physical bounds to make sure that any mixture variables that
        ! are derived from them result within the limits that are set by the
        ! fluids physical parameters that make up the mixture
        do i = 1, num_fluids
            alpha_rho_K(i) = q_vf(i)%sf(j, k, l)
            alpha_K(i) = q_vf(advxb + i - 1)%sf(j, k, l)
        end do

        if (mpp_lim) then

            do i = 1, num_fluids
                alpha_rho_K(i) = max(0._wp, alpha_rho_K(i))
                alpha_K(i) = min(max(0._wp, alpha_K(i)), 1._wp)
            end do

            alpha_K = alpha_K/max(sum(alpha_K), 1.e-16_wp)

        end if

        ! Performing the transfer of the density, the specific heat ratio
        ! function as well as the liquid stiffness function, respectively

        if (model_eqns == 4) then
            rho = q_vf(1)%sf(j, k, l)
            gamma = fluid_pp(1)%gamma    !qK_vf(gamma_idx)%sf(i,j,k)
            pi_inf = fluid_pp(1)%pi_inf   !qK_vf(pi_inf_idx)%sf(i,j,k)
            qv = fluid_pp(1)%qv
        else if ((model_eqns == 2) .and. bubbles_euler) then
            rho = 0._wp; gamma = 0._wp; pi_inf = 0._wp; qv = 0._wp

            if (mpp_lim .and. (num_fluids > 2)) then
                do i = 1, num_fluids
                    rho = rho + q_vf(i)%sf(j, k, l)
                    gamma = gamma + q_vf(i + E_idx)%sf(j, k, l)*fluid_pp(i)%gamma
                    pi_inf = pi_inf + q_vf(i + E_idx)%sf(j, k, l)*fluid_pp(i)%pi_inf
                    qv = qv + q_vf(i)%sf(j, k, l)*fluid_pp(i)%qv
                end do
            else if (num_fluids == 2) then
                rho = q_vf(1)%sf(j, k, l)
                gamma = fluid_pp(1)%gamma
                pi_inf = fluid_pp(1)%pi_inf
                qv = fluid_pp(1)%qv
            else if (num_fluids > 2) then
                !TODO: This may need fixing for hypo + bubbles_euler
                do i = 1, num_fluids - 1 !leave out bubble part of mixture
                    rho = rho + q_vf(i)%sf(j, k, l)
                    gamma = gamma + q_vf(i + E_idx)%sf(j, k, l)*fluid_pp(i)%gamma
                    pi_inf = pi_inf + q_vf(i + E_idx)%sf(j, k, l)*fluid_pp(i)%pi_inf
                    qv = qv + q_vf(i)%sf(j, k, l)*fluid_pp(i)%qv
                end do
                ! rho    = qK_vf(1)%sf(j,k,l)
                ! gamma_K  = fluid_pp(1)%gamma
                ! pi_inf_K = fluid_pp(1)%pi_inf
            else
                rho = q_vf(1)%sf(j, k, l)
                gamma = fluid_pp(1)%gamma
                pi_inf = fluid_pp(1)%pi_inf
                qv = fluid_pp(1)%qv
            end if
        end if

#ifdef MFC_SIMULATION
        ! Computing the shear and bulk Reynolds numbers from species analogs
        if (viscous) then
            if (num_fluids == 1) then ! need to consider case with num_fluids >= 2
                do i = 1, 2

                    Re_K(i) = dflt_real; if (Re_size(i) > 0) Re_K(i) = 0._wp

                    do q = 1, Re_size(i)
                        Re_K(i) = (1 - alpha_K(Re_idx(i, q)))/fluid_pp(Re_idx(i, q))%Re(i) &
                                  + Re_K(i)
                    end do

                    Re_K(i) = 1._wp/max(Re_K(i), sgm_eps)

                end do
            end if
        end if
#endif

        ! Post process requires rho_sf/gamma_sf/pi_inf_sf/qv_sf to also be updated
#ifdef MFC_POST_PROCESS
        rho_sf(j, k, l) = rho
        gamma_sf(j, k, l) = gamma
        pi_inf_sf(j, k, l) = pi_inf
        qv_sf(j, k, l) = qv
#endif

    end subroutine s_convert_species_to_mixture_variables_bubbles

    !>  This subroutine is designed for the volume fraction model
        !!              and provided a set of either conservative or primitive
        !!              variables, computes the density, the specific heat ratio
        !!              function and the liquid stiffness function from q_vf and
        !!              stores the results into rho, gamma and pi_inf.
        !! @param q_vf primitive variables
        !! @param k Cell index
        !! @param l Cell index
        !! @param r Cell index
        !! @param rho density
        !! @param gamma specific heat ratio
        !! @param pi_inf liquid stiffness
        !! @param qv fluid reference energy
    subroutine s_convert_species_to_mixture_variables(q_vf, k, l, r, rho, &
                                                      gamma, pi_inf, qv, Re_K, G_K, G)

        type(scalar_field), dimension(sys_size), intent(in) :: q_vf

        integer, intent(in) :: k, l, r

        real(wp), intent(out), target :: rho
        real(wp), intent(out), target :: gamma
        real(wp), intent(out), target :: pi_inf
        real(wp), intent(out), target :: qv

        real(wp), optional, dimension(2), intent(out) :: Re_K
            !! Partial densities and volume fractions
        real(wp), optional, intent(out) :: G_K
        real(wp), optional, dimension(num_fluids), intent(in) :: G

        real(wp), dimension(num_fluids) :: alpha_rho_K, alpha_K !<

        integer :: i, j !< Generic loop iterator

        ! Computing the density, the specific heat ratio function and the
        ! liquid stiffness function, respectively

        if (igr) then
            if (num_fluids == 1) then
                alpha_rho_K(1) = q_vf(contxb)%sf(k, l, r)
                alpha_K(1) = q_vf(advxb)%sf(k, l, r)
            else
                do i = 1, num_fluids - 1
                    alpha_rho_K(i) = q_vf(i)%sf(k, l, r)
                    alpha_K(i) = q_vf(advxb + i - 1)%sf(k, l, r)
                end do

                alpha_rho_K(num_fluids) = q_vf(num_fluids)%sf(k, l, r)
                alpha_K(num_fluids) = 1._wp - sum(alpha_K(1:num_fluids - 1))
            end if
        else
            do i = 1, num_fluids
                alpha_rho_K(i) = q_vf(i)%sf(k, l, r)
                alpha_K(i) = q_vf(advxb + i - 1)%sf(k, l, r)
            end do
        end if

        if (mpp_lim) then
            do i = 1, num_fluids
                alpha_rho_K(i) = max(0._wp, alpha_rho_K(i))
                alpha_K(i) = min(max(0._wp, alpha_K(i)), 1._wp)
            end do

            alpha_K = alpha_K/max(sum(alpha_K), 1.e-16_wp)

        end if

        ! Calculating the density, the specific heat ratio function, the
        ! liquid stiffness function, and the energy reference function,
        ! respectively, from the species analogs
        rho = 0._wp; gamma = 0._wp; pi_inf = 0._wp; qv = 0._wp

        do i = 1, num_fluids
            rho = rho + alpha_rho_K(i)
            gamma = gamma + alpha_K(i)*gammas(i)
            pi_inf = pi_inf + alpha_K(i)*pi_infs(i)
            qv = qv + alpha_rho_K(i)*qvs(i)
        end do
#ifdef MFC_SIMULATION
        ! Computing the shear and bulk Reynolds numbers from species analogs
        do i = 1, 2

            Re_K(i) = dflt_real; if (Re_size(i) > 0) Re_K(i) = 0._wp

            do j = 1, Re_size(i)
                Re_K(i) = alpha_K(Re_idx(i, j))/fluid_pp(Re_idx(i, j))%Re(i) &
                          + Re_K(i)
            end do

            Re_K(i) = 1._wp/max(Re_K(i), sgm_eps)

        end do
#endif

        if (present(G_K)) then
            G_K = 0._wp
            do i = 1, num_fluids
                G_K = G_K + alpha_K(i)*G(i)
            end do
            G_K = max(0._wp, G_K)
        end if

        ! Post process requires rho_sf/gamma_sf/pi_inf_sf/qv_sf to also be updated
#ifdef MFC_POST_PROCESS
        rho_sf(k, l, r) = rho
        gamma_sf(k, l, r) = gamma
        pi_inf_sf(k, l, r) = pi_inf
        qv_sf(k, l, r) = qv
#endif

    end subroutine s_convert_species_to_mixture_variables

    pure subroutine s_convert_species_to_mixture_variables_acc(rho_K, &
                                                               gamma_K, pi_inf_K, qv_K, &
                                                               alpha_K, alpha_rho_K, Re_K, &
                                                               G_K, G)
        $:GPU_ROUTINE(function_name='s_convert_species_to_mixture_variables_acc', &
            & parallelism='[seq]', cray_inline=True)

        real(wp), intent(out) :: rho_K, gamma_K, pi_inf_K, qv_K

        real(wp), dimension(num_fluids), intent(inout) :: alpha_rho_K, alpha_K !<
        real(wp), dimension(2), intent(out) :: Re_K
        !! Partial densities and volume fractions

        real(wp), optional, intent(out) :: G_K
        real(wp), optional, dimension(num_fluids), intent(in) :: G

        integer :: i, j !< Generic loop iterators
        real(wp) :: alpha_K_sum

#ifdef MFC_SIMULATION
        ! Constraining the partial densities and the volume fractions within
        ! their physical bounds to make sure that any mixture variables that
        ! are derived from them result within the limits that are set by the
        ! fluids physical parameters that make up the mixture
        rho_K = 0._wp
        gamma_K = 0._wp
        pi_inf_K = 0._wp
        qv_K = 0._wp

        alpha_K_sum = 0._wp

        if (mpp_lim) then
            do i = 1, num_fluids
                alpha_rho_K(i) = max(0._wp, alpha_rho_K(i))
                alpha_K(i) = min(max(0._wp, alpha_K(i)), 1._wp)
                alpha_K_sum = alpha_K_sum + alpha_K(i)
            end do

            alpha_K = alpha_K/max(alpha_K_sum, sgm_eps)

        end if

        do i = 1, num_fluids
            rho_K = rho_K + alpha_rho_K(i)
            gamma_K = gamma_K + alpha_K(i)*gammas(i)
            pi_inf_K = pi_inf_K + alpha_K(i)*pi_infs(i)
            qv_K = qv_K + alpha_rho_K(i)*qvs(i)
        end do

        if (present(G_K)) then
            G_K = 0._wp
            do i = 1, num_fluids
                !TODO: change to use Gs directly here?
                !TODO: Make this changes as well for GPUs
                G_K = G_K + alpha_K(i)*G(i)
            end do
            G_K = max(0._wp, G_K)
        end if

        if (viscous) then

            do i = 1, 2
                Re_K(i) = dflt_real

                if (Re_size(i) > 0) Re_K(i) = 0._wp

                do j = 1, Re_size(i)
                    Re_K(i) = alpha_K(Re_idx(i, j))/Res(i, j) &
                              + Re_K(i)
                end do

                Re_K(i) = 1._wp/max(Re_K(i), sgm_eps)

            end do
        end if
#endif

    end subroutine s_convert_species_to_mixture_variables_acc

    pure subroutine s_convert_species_to_mixture_variables_bubbles_acc(rho_K, &
                                                                       gamma_K, pi_inf_K, qv_K, &
                                                                       alpha_K, alpha_rho_K, Re_K)
        $:GPU_ROUTINE(function_name='s_convert_species_to_mixture_variables_bubbles_acc', &
            & parallelism='[seq]', cray_inline=True)

        real(wp), intent(inout) :: rho_K, gamma_K, pi_inf_K, qv_K

        real(wp), dimension(num_fluids), intent(in) :: alpha_K, alpha_rho_K !<
            !! Partial densities and volume fractions

        real(wp), dimension(2), intent(out) :: Re_K

        integer :: i, j !< Generic loop iterators

#ifdef MFC_SIMULATION
        rho_K = 0._wp
        gamma_K = 0._wp
        pi_inf_K = 0._wp
        qv_K = 0._wp

        if (mpp_lim .and. (model_eqns == 2) .and. (num_fluids > 2)) then
            do i = 1, num_fluids
                rho_K = rho_K + alpha_rho_K(i)
                gamma_K = gamma_K + alpha_K(i)*gammas(i)
                pi_inf_K = pi_inf_K + alpha_K(i)*pi_infs(i)
                qv_K = qv_K + alpha_rho_K(i)*qvs(i)
            end do
        else if ((model_eqns == 2) .and. (num_fluids > 2)) then
            do i = 1, num_fluids - 1
                rho_K = rho_K + alpha_rho_K(i)
                gamma_K = gamma_K + alpha_K(i)*gammas(i)
                pi_inf_K = pi_inf_K + alpha_K(i)*pi_infs(i)
                qv_K = qv_K + alpha_rho_K(i)*qvs(i)
            end do
        else
            rho_K = alpha_rho_K(1)
            gamma_K = gammas(1)
            pi_inf_K = pi_infs(1)
            qv_K = qvs(1)
        end if

        if (viscous) then
            if (num_fluids == 1) then ! need to consider case with num_fluids >= 2

                do i = 1, 2
                    Re_K(i) = dflt_real

                    if (Re_size(i) > 0) Re_K(i) = 0._wp

                    do j = 1, Re_size(i)
                        Re_K(i) = (1._wp - alpha_K(Re_idx(i, j)))/Res(i, j) &
                                  + Re_K(i)
                    end do

                    Re_K(i) = 1._wp/max(Re_K(i), sgm_eps)

                end do
            end if
        end if
#endif

    end subroutine s_convert_species_to_mixture_variables_bubbles_acc

    !>  The computation of parameters, the allocation of memory,
        !!      the association of pointers and/or the execution of any
        !!      other procedures that are necessary to setup the module.
    impure subroutine s_initialize_variables_conversion_module

        integer :: i, j

        $:GPU_ENTER_DATA(copyin='[is1b,is1e,is2b,is2e,is3b,is3e]')

#ifdef MFC_SIMULATION
        @:ALLOCATE(gammas (1:num_fluids))
        @:ALLOCATE(gs_min (1:num_fluids))
        @:ALLOCATE(pi_infs(1:num_fluids))
        @:ALLOCATE(ps_inf(1:num_fluids))
        @:ALLOCATE(cvs    (1:num_fluids))
        @:ALLOCATE(qvs    (1:num_fluids))
        @:ALLOCATE(qvps    (1:num_fluids))
        @:ALLOCATE(Gs     (1:num_fluids))
#else
        @:ALLOCATE(gammas (1:num_fluids))
        @:ALLOCATE(gs_min (1:num_fluids))
        @:ALLOCATE(pi_infs(1:num_fluids))
        @:ALLOCATE(ps_inf(1:num_fluids))
        @:ALLOCATE(cvs    (1:num_fluids))
        @:ALLOCATE(qvs    (1:num_fluids))
        @:ALLOCATE(qvps    (1:num_fluids))
        @:ALLOCATE(Gs     (1:num_fluids))
#endif

        do i = 1, num_fluids
            gammas(i) = fluid_pp(i)%gamma
            gs_min(i) = 1.0_wp/gammas(i) + 1.0_wp
            pi_infs(i) = fluid_pp(i)%pi_inf
            Gs(i) = fluid_pp(i)%G
            ps_inf(i) = pi_infs(i)/(1.0_wp + gammas(i))
            cvs(i) = fluid_pp(i)%cv
            qvs(i) = fluid_pp(i)%qv
            qvps(i) = fluid_pp(i)%qvp
        end do
        $:GPU_UPDATE(device='[gammas,gs_min,pi_infs,ps_inf,cvs,qvs,qvps,Gs]')

#ifdef MFC_SIMULATION

        if (viscous) then
            @:ALLOCATE(Res(1:2, 1:maxval(Re_size)))
            do i = 1, 2
                do j = 1, Re_size(i)
                    Res(i, j) = fluid_pp(Re_idx(i, j))%Re(i)
                end do
            end do

            $:GPU_UPDATE(device='[Res,Re_idx,Re_size]')
        end if
#endif

        if (bubbles_euler) then
#ifdef MFC_SIMULATION
            @:ALLOCATE(bubrs(1:nb))
#else
            @:ALLOCATE(bubrs(1:nb))
#endif

            do i = 1, nb
                bubrs(i) = bub_idx%rs(i)
            end do
            $:GPU_UPDATE(device='[bubrs]')
        end if

#ifdef MFC_POST_PROCESS
        ! Allocating the density, the specific heat ratio function and the
        ! liquid stiffness function, respectively

        ! Simulation is at least 2D
        if (n > 0) then

            ! Simulation is 3D
            if (p > 0) then

                allocate (rho_sf(-buff_size:m + buff_size, &
                                 -buff_size:n + buff_size, &
                                 -buff_size:p + buff_size))
                allocate (gamma_sf(-buff_size:m + buff_size, &
                                   -buff_size:n + buff_size, &
                                   -buff_size:p + buff_size))
                allocate (pi_inf_sf(-buff_size:m + buff_size, &
                                    -buff_size:n + buff_size, &
                                    -buff_size:p + buff_size))
                allocate (qv_sf(-buff_size:m + buff_size, &
                                -buff_size:n + buff_size, &
                                -buff_size:p + buff_size))

                ! Simulation is 2D
            else

                allocate (rho_sf(-buff_size:m + buff_size, &
                                 -buff_size:n + buff_size, &
                                 0:0))
                allocate (gamma_sf(-buff_size:m + buff_size, &
                                   -buff_size:n + buff_size, &
                                   0:0))
                allocate (pi_inf_sf(-buff_size:m + buff_size, &
                                    -buff_size:n + buff_size, &
                                    0:0))
                allocate (qv_sf(-buff_size:m + buff_size, &
                                -buff_size:n + buff_size, &
                                0:0))
            end if

            ! Simulation is 1D
        else

            allocate (rho_sf(-buff_size:m + buff_size, &
                             0:0, &
                             0:0))
            allocate (gamma_sf(-buff_size:m + buff_size, &
                               0:0, &
                               0:0))
            allocate (pi_inf_sf(-buff_size:m + buff_size, &
                                0:0, &
                                0:0))
            allocate (qv_sf(-buff_size:m + buff_size, &
                            0:0, &
                            0:0))

        end if
#endif

    end subroutine s_initialize_variables_conversion_module

    !Initialize mv at the quadrature nodes based on the initialized moments and sigma
    pure subroutine s_initialize_mv(qK_cons_vf, mv)

        type(scalar_field), dimension(sys_size), intent(in) :: qK_cons_vf

        real(wp), dimension(idwint(1)%beg:, idwint(2)%beg:, idwint(3)%beg:, 1:, 1:), intent(inout) :: mv

        integer :: i, j, k, l
        real(wp) :: mu, sig, nbub_sc

        do l = idwint(3)%beg, idwint(3)%end
            do k = idwint(2)%beg, idwint(2)%end
                do j = idwint(1)%beg, idwint(1)%end

                    nbub_sc = qK_cons_vf(bubxb)%sf(j, k, l)

                    $:GPU_LOOP(parallelism='[seq]')
                    do i = 1, nb
                        mu = qK_cons_vf(bubxb + 1 + (i - 1)*nmom)%sf(j, k, l)/nbub_sc
                        sig = (qK_cons_vf(bubxb + 3 + (i - 1)*nmom)%sf(j, k, l)/nbub_sc - mu**2)**0.5_wp

                        mv(j, k, l, 1, i) = (mass_v0(i))*(mu - sig)**(3._wp)/(R0(i)**(3._wp))
                        mv(j, k, l, 2, i) = (mass_v0(i))*(mu - sig)**(3._wp)/(R0(i)**(3._wp))
                        mv(j, k, l, 3, i) = (mass_v0(i))*(mu + sig)**(3._wp)/(R0(i)**(3._wp))
                        mv(j, k, l, 4, i) = (mass_v0(i))*(mu + sig)**(3._wp)/(R0(i)**(3._wp))
                    end do

                end do
            end do
        end do

    end subroutine s_initialize_mv

    !Initialize pb at the quadrature nodes using isothermal relations (Preston model)
    pure subroutine s_initialize_pb(qK_cons_vf, mv, pb)
        type(scalar_field), dimension(sys_size), intent(in) :: qK_cons_vf

        real(wp), dimension(idwint(1)%beg:, idwint(2)%beg:, idwint(3)%beg:, 1:, 1:), intent(in) :: mv
        real(wp), dimension(idwint(1)%beg:, idwint(2)%beg:, idwint(3)%beg:, 1:, 1:), intent(inout) :: pb

        integer :: i, j, k, l
        real(wp) :: mu, sig, nbub_sc

        do l = idwint(3)%beg, idwint(3)%end
            do k = idwint(2)%beg, idwint(2)%end
                do j = idwint(1)%beg, idwint(1)%end

                    nbub_sc = qK_cons_vf(bubxb)%sf(j, k, l)

                    $:GPU_LOOP(parallelism='[seq]')
                    do i = 1, nb
                        mu = qK_cons_vf(bubxb + 1 + (i - 1)*nmom)%sf(j, k, l)/nbub_sc
                        sig = (qK_cons_vf(bubxb + 3 + (i - 1)*nmom)%sf(j, k, l)/nbub_sc - mu**2)**0.5_wp

                        !PRESTON (ISOTHERMAL)
                        pb(j, k, l, 1, i) = (pb0(i))*(R0(i)**(3._wp))*(mass_n0(i) + mv(j, k, l, 1, i))/(mu - sig)**(3._wp)/(mass_n0(i) + mass_v0(i))
                        pb(j, k, l, 2, i) = (pb0(i))*(R0(i)**(3._wp))*(mass_n0(i) + mv(j, k, l, 2, i))/(mu - sig)**(3._wp)/(mass_n0(i) + mass_v0(i))
                        pb(j, k, l, 3, i) = (pb0(i))*(R0(i)**(3._wp))*(mass_n0(i) + mv(j, k, l, 3, i))/(mu + sig)**(3._wp)/(mass_n0(i) + mass_v0(i))
                        pb(j, k, l, 4, i) = (pb0(i))*(R0(i)**(3._wp))*(mass_n0(i) + mv(j, k, l, 4, i))/(mu + sig)**(3._wp)/(mass_n0(i) + mass_v0(i))
                    end do
                end do
            end do
        end do

    end subroutine s_initialize_pb

    !> The following procedure handles the conversion between
        !!      the conservative variables and the primitive variables.
        !! @param qK_cons_vf Conservative variables
        !! @param qK_prim_vf Primitive variables
        !! @param gm_alphaK_vf Gradient magnitude of the volume fraction
        !! @param ix Index bounds in first coordinate direction
        !! @param iy Index bounds in second coordinate direction
        !! @param iz Index bounds in third coordinate direction
    subroutine s_convert_conservative_to_primitive_variables(qK_cons_vf, &
                                                             q_T_sf, &
                                                             qK_prim_vf, &
                                                             ibounds)

        type(scalar_field), dimension(sys_size), intent(in) :: qK_cons_vf
        type(scalar_field), intent(inout) :: q_T_sf
        type(scalar_field), dimension(sys_size), intent(inout) :: qK_prim_vf
        type(int_bounds_info), dimension(1:3), intent(in) :: ibounds

        real(wp), dimension(num_fluids) :: alpha_K, alpha_rho_K
        real(wp), dimension(2) :: Re_K
        real(wp) :: rho_K, gamma_K, pi_inf_K, qv_K, dyn_pres_K

        #:if MFC_CASE_OPTIMIZATION
#ifndef MFC_SIMULATION
            real(wp), dimension(:), allocatable :: nRtmp
#else
            real(wp), dimension(nb) :: nRtmp
#endif
        #:else
            real(wp), dimension(:), allocatable :: nRtmp
        #:endif

        real(wp) :: rhoYks(1:num_species)

        real(wp) :: vftmp, nbub_sc

        real(wp) :: G_K

        real(wp) :: pres

        integer :: i, j, k, l !< Generic loop iterators

        real(wp) :: T
        real(wp) :: pres_mag

        real(wp) :: Ga ! Lorentz factor (gamma in relativity)
        real(wp) :: B2 ! Magnetic field magnitude squared
        real(wp) :: B(3) ! Magnetic field components
        real(wp) :: m2 ! Relativistic momentum magnitude squared
        real(wp) :: S ! Dot product of the magnetic field and the relativistic momentum
        real(wp) :: W, dW ! W := rho*v*Ga**2; f = f(W) in Newton-Raphson
        real(wp) :: E, D ! Prim/Cons variables within Newton-Raphson iteration
        real(wp) :: f, dGa_dW, dp_dW, df_dW ! Functions within Newton-Raphson iteration
        integer :: iter ! Newton-Raphson iteration counter

        #:if MFC_CASE_OPTIMIZATION
#ifndef MFC_SIMULATION
            if (bubbles_euler) then
                allocate (nRtmp(nb))
            else
                allocate (nRtmp(0))
            end if
#endif
        #:else
            if (bubbles_euler) then
                allocate (nRtmp(nb))
            else
                allocate (nRtmp(0))
            end if
        #:endif

        $:GPU_PARALLEL_LOOP(collapse=3, private='[alpha_K, alpha_rho_K, Re_K, &
            & nRtmp, rho_K, gamma_K, pi_inf_K,qv_K, &
            & dyn_pres_K, rhoYks, B]')
        do l = ibounds(3)%beg, ibounds(3)%end
            do k = ibounds(2)%beg, ibounds(2)%end
                do j = ibounds(1)%beg, ibounds(1)%end
                    dyn_pres_K = 0._wp

<<<<<<< HEAD
                    if (igr) then
                        if (num_fluids == 1) then
                            alpha_rho_K(1) = qK_cons_vf(contxb)%sf(j, k, l)
                            alpha_K(1) = qK_cons_vf(advxb)%sf(j, k, l)
                        else
                            do i = 1, num_fluids - 1
                                alpha_rho_K(i) = qK_cons_vf(i)%sf(j, k, l)
                                alpha_K(i) = qK_cons_vf(advxb + i - 1)%sf(j, k, l)
                            end do

                            alpha_rho_K(num_fluids) = qK_cons_vf(num_fluids)%sf(j, k, l)
                            alpha_K(num_fluids) = 1._wp - sum(alpha_K(1:num_fluids - 1))
                        end if
                    else
                        do i = 1, num_fluids
                            alpha_rho_K(i) = qK_cons_vf(i)%sf(j, k, l)
                            alpha_K(i) = qK_cons_vf(advxb + i - 1)%sf(j, k, l)
                        end do
                    end if
=======
                    $:GPU_LOOP(parallelism='[seq]')
                    do i = 1, num_fluids
                        alpha_rho_K(i) = qK_cons_vf(i)%sf(j, k, l)
                        alpha_K(i) = qK_cons_vf(advxb + i - 1)%sf(j, k, l)
                    end do
>>>>>>> 40c1327f

                    if (model_eqns /= 4) then
#ifdef MFC_SIMULATION
                        ! If in simulation, use acc mixture subroutines
                        if (elasticity) then
                            call s_convert_species_to_mixture_variables_acc(rho_K, gamma_K, pi_inf_K, qv_K, alpha_K, &
                                                                            alpha_rho_K, Re_K, G_K, Gs)
                        else if (bubbles_euler) then
                            call s_convert_species_to_mixture_variables_bubbles_acc(rho_K, gamma_K, pi_inf_K, qv_K, &
                                                                                    alpha_K, alpha_rho_K, Re_K)
                        else
                            call s_convert_species_to_mixture_variables_acc(rho_K, gamma_K, pi_inf_K, qv_K, &
                                                                            alpha_K, alpha_rho_K, Re_K)
                        end if
#else
                        ! If pre-processing, use non acc mixture subroutines
                        if (elasticity) then
                            call s_convert_to_mixture_variables(qK_cons_vf, j, k, l, &
                                                                rho_K, gamma_K, pi_inf_K, qv_K, Re_K, G_K, fluid_pp(:)%G)
                        else
                            call s_convert_to_mixture_variables(qK_cons_vf, j, k, l, &
                                                                rho_K, gamma_K, pi_inf_K, qv_K)
                        end if
#endif
                    end if

                    if (relativity) then
                        if (n == 0) then
                            B(1) = Bx0
                            B(2) = qK_cons_vf(B_idx%beg)%sf(j, k, l)
                            B(3) = qK_cons_vf(B_idx%beg + 1)%sf(j, k, l)
                        else
                            B(1) = qK_cons_vf(B_idx%beg)%sf(j, k, l)
                            B(2) = qK_cons_vf(B_idx%beg + 1)%sf(j, k, l)
                            B(3) = qK_cons_vf(B_idx%beg + 2)%sf(j, k, l)
                        end if
                        B2 = B(1)**2 + B(2)**2 + B(3)**2

                        m2 = 0._wp
                        $:GPU_LOOP(parallelism='[seq]')
                        do i = momxb, momxe
                            m2 = m2 + qK_cons_vf(i)%sf(j, k, l)**2
                        end do

                        S = 0._wp
                        $:GPU_LOOP(parallelism='[seq]')
                        do i = 1, 3
                            S = S + qK_cons_vf(momxb + i - 1)%sf(j, k, l)*B(i)
                        end do

                        E = qK_cons_vf(E_idx)%sf(j, k, l)

                        D = 0._wp
                        $:GPU_LOOP(parallelism='[seq]')
                        do i = 1, contxe
                            D = D + qK_cons_vf(i)%sf(j, k, l)
                        end do

                        ! Newton-Raphson
                        W = E + D
                        $:GPU_LOOP(parallelism='[seq]')
                        do iter = 1, relativity_cons_to_prim_max_iter
                            Ga = (W + B2)*W/sqrt((W + B2)**2*W**2 - (m2*W**2 + S**2*(2*W + B2)))
                            pres = (W - D*Ga)/((gamma_K + 1)*Ga**2) ! Thermal pressure from EOS
                            f = W - pres + (1 - 1/(2*Ga**2))*B2 - S**2/(2*W**2) - E - D

                            ! The first equation below corrects a typo in (Mignone & Bodo, 2006)
                            ! m2*W**2 → 2*m2*W**2, which would cancel with the 2* in other terms
                            ! This corrected version is not used as the second equation empirically converges faster.
                            ! First equation is kept for further investigation.
                            ! dGa_dW = -Ga**3 * ( S**2*(3*W**2+3*W*B2+B2**2) + m2*W**2 ) / (W**3 * (W+B2)**3) ! first (corrected)
                            dGa_dW = -Ga**3*(2*S**2*(3*W**2 + 3*W*B2 + B2**2) + m2*W**2)/(2*W**3*(W + B2)**3) ! second (in paper)

                            dp_dW = (Ga*(1 + D*dGa_dW) - 2*W*dGa_dW)/((gamma_K + 1)*Ga**3)
                            df_dW = 1 - dp_dW + (B2/Ga**3)*dGa_dW + S**2/W**3

                            dW = -f/df_dW
                            W = W + dW
                            if (abs(dW) < 1.e-12_wp*W) exit
                        end do

                        ! Recalculate pressure using converged W
                        Ga = (W + B2)*W/sqrt((W + B2)**2*W**2 - (m2*W**2 + S**2*(2*W + B2)))
                        qK_prim_vf(E_idx)%sf(j, k, l) = (W - D*Ga)/((gamma_K + 1)*Ga**2)

                        ! Recover the other primitive variables
                        $:GPU_LOOP(parallelism='[seq]')
                        do i = 1, 3
                            qK_prim_vf(momxb + i - 1)%sf(j, k, l) = (qK_cons_vf(momxb + i - 1)%sf(j, k, l) + (S/W)*B(i))/(W + B2)
                        end do
                        qK_prim_vf(1)%sf(j, k, l) = D/Ga ! Hard-coded for single-component for now

                        $:GPU_LOOP(parallelism='[seq]')
                        do i = B_idx%beg, B_idx%end
                            qK_prim_vf(i)%sf(j, k, l) = qK_cons_vf(i)%sf(j, k, l)
                        end do

                        cycle ! skip all the non-relativistic conversions below
                    end if

                    if (chemistry) then
                        rho_K = 0._wp
                        $:GPU_LOOP(parallelism='[seq]')
                        do i = chemxb, chemxe
                            rho_K = rho_K + max(0._wp, qK_cons_vf(i)%sf(j, k, l))
                        end do

                        $:GPU_LOOP(parallelism='[seq]')
                        do i = 1, contxe
                            qK_prim_vf(i)%sf(j, k, l) = rho_K
                        end do

                        $:GPU_LOOP(parallelism='[seq]')
                        do i = chemxb, chemxe
                            qK_prim_vf(i)%sf(j, k, l) = max(0._wp, qK_cons_vf(i)%sf(j, k, l)/rho_K)
                        end do
                    else
                        $:GPU_LOOP(parallelism='[seq]')
                        do i = 1, contxe
                            qK_prim_vf(i)%sf(j, k, l) = qK_cons_vf(i)%sf(j, k, l)
                        end do
                    end if

#ifdef MFC_SIMULATION
                    rho_K = max(rho_K, sgm_eps)
#endif

                    $:GPU_LOOP(parallelism='[seq]')
                    do i = momxb, momxe
                        if (model_eqns /= 4) then
                            qK_prim_vf(i)%sf(j, k, l) = qK_cons_vf(i)%sf(j, k, l) &
                                                        /rho_K
                            dyn_pres_K = dyn_pres_K + 5.e-1_wp*qK_cons_vf(i)%sf(j, k, l) &
                                         *qK_prim_vf(i)%sf(j, k, l)
                        else
                            qK_prim_vf(i)%sf(j, k, l) = qK_cons_vf(i)%sf(j, k, l) &
                                                        /qK_cons_vf(1)%sf(j, k, l)
                        end if
                    end do

                    if (chemistry) then
                        $:GPU_LOOP(parallelism='[seq]')
                        do i = 1, num_species
                            rhoYks(i) = qK_cons_vf(chemxb + i - 1)%sf(j, k, l)
                        end do

                        T = q_T_sf%sf(j, k, l)
                    end if

                    if (mhd) then
                        if (n == 0) then
                            pres_mag = 0.5_wp*(Bx0**2 + qK_cons_vf(B_idx%beg)%sf(j, k, l)**2 + qK_cons_vf(B_idx%beg + 1)%sf(j, k, l)**2)
                        else
                            pres_mag = 0.5_wp*(qK_cons_vf(B_idx%beg)%sf(j, k, l)**2 + qK_cons_vf(B_idx%beg + 1)%sf(j, k, l)**2 + qK_cons_vf(B_idx%beg + 2)%sf(j, k, l)**2)
                        end if
                    else
                        pres_mag = 0._wp
                    end if

                    call s_compute_pressure(qK_cons_vf(E_idx)%sf(j, k, l), &
                                            qK_cons_vf(alf_idx)%sf(j, k, l), &
                                            dyn_pres_K, pi_inf_K, gamma_K, rho_K, &
                                            qv_K, rhoYks, pres, T, pres_mag=pres_mag)

                    qK_prim_vf(E_idx)%sf(j, k, l) = pres

                    if (chemistry) then
                        q_T_sf%sf(j, k, l) = T
                    end if

                    if (bubbles_euler) then
                        $:GPU_LOOP(parallelism='[seq]')
                        do i = 1, nb
                            nRtmp(i) = qK_cons_vf(bubrs(i))%sf(j, k, l)
                        end do

                        vftmp = qK_cons_vf(alf_idx)%sf(j, k, l)

                        if (qbmm) then
                            !Get nb (constant across all R0 bins)
                            nbub_sc = qK_cons_vf(bubxb)%sf(j, k, l)

                            !Convert cons to prim
                            $:GPU_LOOP(parallelism='[seq]')
                            do i = bubxb, bubxe
                                qK_prim_vf(i)%sf(j, k, l) = qK_cons_vf(i)%sf(j, k, l)/nbub_sc
                            end do
                            !Need to keep track of nb in the primitive variable list (converted back to true value before output)
#ifdef MFC_SIMULATION
                            qK_prim_vf(bubxb)%sf(j, k, l) = qK_cons_vf(bubxb)%sf(j, k, l)
#endif

                        else
                            if (adv_n) then
                                qK_prim_vf(n_idx)%sf(j, k, l) = qK_cons_vf(n_idx)%sf(j, k, l)
                                nbub_sc = qK_prim_vf(n_idx)%sf(j, k, l)
                            else
                                call s_comp_n_from_cons(vftmp, nRtmp, nbub_sc, weight)
                            end if

                            $:GPU_LOOP(parallelism='[seq]')
                            do i = bubxb, bubxe
                                qK_prim_vf(i)%sf(j, k, l) = qK_cons_vf(i)%sf(j, k, l)/nbub_sc
                            end do
                        end if
                    end if

                    if (mhd) then
                        $:GPU_LOOP(parallelism='[seq]')
                        do i = B_idx%beg, B_idx%end
                            qK_prim_vf(i)%sf(j, k, l) = qK_cons_vf(i)%sf(j, k, l)
                        end do
                    end if

                    if (elasticity) then
                        $:GPU_LOOP(parallelism='[seq]')
                        do i = strxb, strxe
                            qK_prim_vf(i)%sf(j, k, l) = qK_cons_vf(i)%sf(j, k, l)/rho_K
                        end do
                    end if

                    if (hypoelasticity) then
                        $:GPU_LOOP(parallelism='[seq]')
                        do i = strxb, strxe
                            ! subtracting elastic contribution for pressure calculation
                            if (G_K > verysmall) then
                                if (cont_damage) G_K = G_K*max((1._wp - qK_cons_vf(damage_idx)%sf(j, k, l)), 0._wp)
                                qK_prim_vf(E_idx)%sf(j, k, l) = qK_prim_vf(E_idx)%sf(j, k, l) - &
                                                                ((qK_prim_vf(i)%sf(j, k, l)**2._wp)/(4._wp*G_K))/gamma_K
                                ! Double for shear stresses
                                if (any(i == shear_indices)) then
                                    qK_prim_vf(E_idx)%sf(j, k, l) = qK_prim_vf(E_idx)%sf(j, k, l) - &
                                                                    ((qK_prim_vf(i)%sf(j, k, l)**2._wp)/(4._wp*G_K))/gamma_K
                                end if
                            end if
                        end do
                    end if

                    if (hyperelasticity) then
                        $:GPU_LOOP(parallelism='[seq]')
                        do i = xibeg, xiend
                            qK_prim_vf(i)%sf(j, k, l) = qK_cons_vf(i)%sf(j, k, l)/rho_K
                        end do
                    end if

                    $:GPU_LOOP(parallelism='[seq]')
                    do i = advxb, advxe
                        qK_prim_vf(i)%sf(j, k, l) = qK_cons_vf(i)%sf(j, k, l)
                    end do

                    if (surface_tension) then
                        qK_prim_vf(c_idx)%sf(j, k, l) = qK_cons_vf(c_idx)%sf(j, k, l)
                    end if

                    if (cont_damage) qK_prim_vf(damage_idx)%sf(j, k, l) = qK_cons_vf(damage_idx)%sf(j, k, l)

#ifdef MFC_POST_PROCESS
                    if (bubbles_lagrange) qK_prim_vf(beta_idx)%sf(j, k, l) = qK_cons_vf(beta_idx)%sf(j, k, l)
#endif

                end do
            end do
        end do

    end subroutine s_convert_conservative_to_primitive_variables

    !>  The following procedure handles the conversion between
        !!      the primitive variables and the conservative variables.
        !!  @param qK_prim_vf Primitive variables
        !!  @param qK_cons_vf Conservative variables
        !!  @param gm_alphaK_vf Gradient magnitude of the volume fractions
        !!  @param ix Index bounds in the first coordinate direction
        !!  @param iy Index bounds in the second coordinate direction
        !!  @param iz Index bounds in the third coordinate direction
    impure subroutine s_convert_primitive_to_conservative_variables(q_prim_vf, &
                                                                    q_cons_vf)

        type(scalar_field), dimension(sys_size), intent(in) :: q_prim_vf
        type(scalar_field), dimension(sys_size), intent(inout) :: q_cons_vf

        ! Density, specific heat ratio function, liquid stiffness function
        ! and dynamic pressure, as defined in the incompressible flow sense,
        ! respectively
        real(wp) :: rho
        real(wp) :: gamma
        real(wp) :: pi_inf
        real(wp) :: qv
        real(wp) :: dyn_pres
        real(wp) :: nbub, R3tmp
        real(wp), dimension(nb) :: Rtmp
        real(wp) :: G
        real(wp), dimension(2) :: Re_K

        integer :: i, j, k, l !< Generic loop iterators

        real(wp), dimension(num_species) :: Ys
        real(wp) :: e_mix, mix_mol_weight, T
        real(wp) :: pres_mag

        real(wp) :: Ga ! Lorentz factor (gamma in relativity)
        real(wp) :: h ! relativistic enthalpy
        real(wp) :: v2 ! Square of the velocity magnitude
        real(wp) :: B2 ! Square of the magnetic field magnitude
        real(wp) :: vdotB ! Dot product of the velocity and magnetic field vectors
        real(wp) :: B(3) ! Magnetic field components

        pres_mag = 0._wp

        G = 0._wp

#ifndef MFC_SIMULATION
        ! Converting the primitive variables to the conservative variables
        do l = 0, p
            do k = 0, n
                do j = 0, m

                    ! Obtaining the density, specific heat ratio function
                    ! and the liquid stiffness function, respectively
                    call s_convert_to_mixture_variables(q_prim_vf, j, k, l, &
                                                        rho, gamma, pi_inf, qv, Re_K, G, fluid_pp(:)%G)

                    ! Transferring the advection equation(s) variable(s)
                    do i = adv_idx%beg, adv_idx%end
                        q_cons_vf(i)%sf(j, k, l) = q_prim_vf(i)%sf(j, k, l)
                    end do

                    if (relativity) then

                        if (n == 0) then
                            B(1) = Bx0
                            B(2) = q_prim_vf(B_idx%beg)%sf(j, k, l)
                            B(3) = q_prim_vf(B_idx%beg + 1)%sf(j, k, l)
                        else
                            B(1) = q_prim_vf(B_idx%beg)%sf(j, k, l)
                            B(2) = q_prim_vf(B_idx%beg + 1)%sf(j, k, l)
                            B(3) = q_prim_vf(B_idx%beg + 2)%sf(j, k, l)
                        end if

                        v2 = 0._wp
                        do i = momxb, momxe
                            v2 = v2 + q_prim_vf(i)%sf(j, k, l)**2
                        end do
                        if (v2 >= 1._wp) call s_mpi_abort('Error: v squared > 1 in s_convert_primitive_to_conservative_variables')

                        Ga = 1._wp/sqrt(1._wp - v2)

                        h = 1._wp + (gamma + 1)*q_prim_vf(E_idx)%sf(j, k, l)/rho ! Assume perfect gas for now

                        B2 = 0._wp
                        do i = B_idx%beg, B_idx%end
                            B2 = B2 + q_prim_vf(i)%sf(j, k, l)**2
                        end do
                        if (n == 0) B2 = B2 + Bx0**2

                        vdotB = 0._wp
                        do i = 1, 3
                            vdotB = vdotB + q_prim_vf(momxb + i - 1)%sf(j, k, l)*B(i)
                        end do

                        do i = 1, contxe
                            q_cons_vf(i)%sf(j, k, l) = Ga*q_prim_vf(i)%sf(j, k, l)
                        end do

                        do i = momxb, momxe
                            q_cons_vf(i)%sf(j, k, l) = (rho*h*Ga**2 + B2)*q_prim_vf(i)%sf(j, k, l) &
                                                       - vdotB*B(i - momxb + 1)
                        end do

                        q_cons_vf(E_idx)%sf(j, k, l) = rho*h*Ga**2 - q_prim_vf(E_idx)%sf(j, k, l) &
                                                       + 0.5_wp*(B2 + v2*B2 - vdotB**2)
                        ! Remove rest energy
                        do i = 1, contxe
                            q_cons_vf(E_idx)%sf(j, k, l) = q_cons_vf(E_idx)%sf(j, k, l) - q_cons_vf(i)%sf(j, k, l)
                        end do

                        do i = B_idx%beg, B_idx%end
                            q_cons_vf(i)%sf(j, k, l) = q_prim_vf(i)%sf(j, k, l)
                        end do

                        cycle ! skip all the non-relativistic conversions below

                    end if

                    ! Transferring the continuity equation(s) variable(s)
                    do i = 1, contxe
                        q_cons_vf(i)%sf(j, k, l) = q_prim_vf(i)%sf(j, k, l)
                    end do

                    ! Zeroing out the dynamic pressure since it is computed
                    ! iteratively by cycling through the velocity equations
                    dyn_pres = 0._wp

                    ! Computing momenta and dynamic pressure from velocity
                    do i = momxb, momxe
                        q_cons_vf(i)%sf(j, k, l) = rho*q_prim_vf(i)%sf(j, k, l)
                        dyn_pres = dyn_pres + q_cons_vf(i)%sf(j, k, l)* &
                                   q_prim_vf(i)%sf(j, k, l)/2._wp
                    end do

                    if (chemistry) then
                        do i = chemxb, chemxe
                            Ys(i - chemxb + 1) = q_prim_vf(i)%sf(j, k, l)
                            q_cons_vf(i)%sf(j, k, l) = rho*q_prim_vf(i)%sf(j, k, l)
                        end do

                        call get_mixture_molecular_weight(Ys, mix_mol_weight)
                        T = q_prim_vf(E_idx)%sf(j, k, l)*mix_mol_weight/(gas_constant*rho)
                        call get_mixture_energy_mass(T, Ys, e_mix)

                        q_cons_vf(E_idx)%sf(j, k, l) = &
                            dyn_pres + rho*e_mix
                    else
                        ! Computing the energy from the pressure
                        if (mhd) then
                            if (n == 0) then
                                pres_mag = 0.5_wp*(Bx0**2 + q_prim_vf(B_idx%beg)%sf(j, k, l)**2 + q_prim_vf(B_idx%beg + 1)%sf(j, k, l)**2)
                            else
                                pres_mag = 0.5_wp*(q_prim_vf(B_idx%beg)%sf(j, k, l)**2 + q_prim_vf(B_idx%beg + 1)%sf(j, k, l)**2 + q_prim_vf(B_idx%beg + 2)%sf(j, k, l)**2)
                            end if
                            q_cons_vf(E_idx)%sf(j, k, l) = &
                                gamma*q_prim_vf(E_idx)%sf(j, k, l) + dyn_pres + pres_mag &
                                + pi_inf + qv
                        elseif ((model_eqns /= 4) .and. (bubbles_euler .neqv. .true.)) then
                            ! E = Gamma*P + \rho u u /2 + \pi_inf + (\alpha\rho qv)
                            q_cons_vf(E_idx)%sf(j, k, l) = &
                                gamma*q_prim_vf(E_idx)%sf(j, k, l) + dyn_pres + pi_inf &
                                + qv
                        else if ((model_eqns /= 4) .and. (bubbles_euler)) then
                            ! \tilde{E} = dyn_pres + (1-\alf)(\Gamma p_l + \Pi_inf)
                            q_cons_vf(E_idx)%sf(j, k, l) = dyn_pres + &
                                                           (1._wp - q_prim_vf(alf_idx)%sf(j, k, l))* &
                                                           (gamma*q_prim_vf(E_idx)%sf(j, k, l) + pi_inf)
                        else
                            !Tait EOS, no conserved energy variable
                            q_cons_vf(E_idx)%sf(j, k, l) = 0._wp
                        end if
                    end if

                    ! Computing the internal energies from the pressure and continuities
                    if (model_eqns == 3) then
                        do i = 1, num_fluids
                            ! internal energy calculation for each of the fluids
                            q_cons_vf(i + internalEnergies_idx%beg - 1)%sf(j, k, l) = &
                                q_cons_vf(i + adv_idx%beg - 1)%sf(j, k, l)* &
                                (fluid_pp(i)%gamma*q_prim_vf(E_idx)%sf(j, k, l) + &
                                 fluid_pp(i)%pi_inf) + &
                                q_cons_vf(i + cont_idx%beg - 1)%sf(j, k, l)*fluid_pp(i)%qv
                        end do
                    end if

                    if (bubbles_euler) then
                        ! From prim: Compute nbub = (3/4pi) * \alpha / \bar{R^3}
                        do i = 1, nb
                            Rtmp(i) = q_prim_vf(bub_idx%rs(i))%sf(j, k, l)
                        end do

                        if (.not. qbmm) then
                            if (adv_n) then
                                q_cons_vf(n_idx)%sf(j, k, l) = q_prim_vf(n_idx)%sf(j, k, l)
                                nbub = q_prim_vf(n_idx)%sf(j, k, l)
                            else
                                call s_comp_n_from_prim(q_prim_vf(alf_idx)%sf(j, k, l), Rtmp, nbub, weight)
                            end if
                        else
                            !Initialize R3 averaging over R0 and R directions
                            R3tmp = 0._wp
                            do i = 1, nb
                                R3tmp = R3tmp + weight(i)*0.5_wp*(Rtmp(i) + sigR)**3._wp
                                R3tmp = R3tmp + weight(i)*0.5_wp*(Rtmp(i) - sigR)**3._wp
                            end do
                            !Initialize nb
                            nbub = 3._wp*q_prim_vf(alf_idx)%sf(j, k, l)/(4._wp*pi*R3tmp)
                        end if

                        if (j == 0 .and. k == 0 .and. l == 0) print *, 'In convert, nbub:', nbub

                        do i = bub_idx%beg, bub_idx%end
                            q_cons_vf(i)%sf(j, k, l) = q_prim_vf(i)%sf(j, k, l)*nbub
                        end do
                    end if

                    if (mhd) then
                        do i = B_idx%beg, B_idx%end
                            q_cons_vf(i)%sf(j, k, l) = q_prim_vf(i)%sf(j, k, l)
                        end do
                    end if

                    if (elasticity) then
                        ! adding the elastic contribution
                        ! Multiply \tau to \rho \tau
                        do i = strxb, strxe
                            q_cons_vf(i)%sf(j, k, l) = rho*q_prim_vf(i)%sf(j, k, l)
                        end do
                    end if

                    if (hypoelasticity) then
                        do i = strxb, strxe
                            ! adding elastic contribution
                            if (G > verysmall) then
                                if (cont_damage) G = G*max((1._wp - q_prim_vf(damage_idx)%sf(j, k, l)), 0._wp)

                                q_cons_vf(E_idx)%sf(j, k, l) = q_cons_vf(E_idx)%sf(j, k, l) + &
                                                               (q_prim_vf(i)%sf(j, k, l)**2._wp)/(4._wp*G)
                                ! Double for shear stresses
                                if (any(i == shear_indices)) then
                                    q_cons_vf(E_idx)%sf(j, k, l) = q_cons_vf(E_idx)%sf(j, k, l) + &
                                                                   (q_prim_vf(i)%sf(j, k, l)**2._wp)/(4._wp*G)
                                end if
                            end if
                        end do
                    end if

                    ! using \rho xi as the conservative formulation stated in Kamrin et al. JFM 2022
                    if (hyperelasticity) then
                        ! Multiply \xi to \rho \xi
                        do i = xibeg, xiend
                            q_cons_vf(i)%sf(j, k, l) = rho*q_prim_vf(i)%sf(j, k, l)
                        end do
                    end if

                    if (surface_tension) then
                        q_cons_vf(c_idx)%sf(j, k, l) = q_prim_vf(c_idx)%sf(j, k, l)
                    end if

                    if (cont_damage) q_cons_vf(damage_idx)%sf(j, k, l) = q_prim_vf(damage_idx)%sf(j, k, l)

                end do
            end do
        end do
#else
        if (proc_rank == 0) then
            call s_mpi_abort('Conversion from primitive to '// &
                             'conservative variables not '// &
                             'implemented. Exiting.')
        end if
#endif
    end subroutine s_convert_primitive_to_conservative_variables

    !>  The following subroutine handles the conversion between
        !!      the primitive variables and the Eulerian flux variables.
        !!  @param qK_prim_vf Primitive variables
        !!  @param FK_vf Flux variables
        !!  @param FK_src_vf Flux source variables
        !!  @param ix Index bounds in the first coordinate direction
        !!  @param iy Index bounds in the second coordinate direction
        !!  @param iz Index bounds in the third coordinate direction
    subroutine s_convert_primitive_to_flux_variables(qK_prim_vf, &
                                                     FK_vf, &
                                                     FK_src_vf, &
                                                     is1, is2, is3, s2b, s3b)

        integer, intent(in) :: s2b, s3b
        real(wp), dimension(0:, s2b:, s3b:, 1:), intent(in) :: qK_prim_vf
        real(wp), dimension(0:, s2b:, s3b:, 1:), intent(inout) :: FK_vf
        real(wp), dimension(0:, s2b:, s3b:, advxb:), intent(inout) :: FK_src_vf

        type(int_bounds_info), intent(in) :: is1, is2, is3

        ! Partial densities, density, velocity, pressure, energy, advection
        ! variables, the specific heat ratio and liquid stiffness functions,
        ! the shear and volume Reynolds numbers and the Weber numbers
        real(wp), dimension(num_fluids) :: alpha_rho_K
        real(wp), dimension(num_fluids) :: alpha_K
        real(wp) :: rho_K
        real(wp), dimension(num_vels) :: vel_K
        real(wp) :: vel_K_sum
        real(wp) :: pres_K
        real(wp) :: E_K
        real(wp) :: gamma_K
        real(wp) :: pi_inf_K
        real(wp) :: qv_K
        real(wp), dimension(2) :: Re_K
        real(wp) :: G_K
        real(wp), dimension(num_species) :: Y_K
        real(wp) :: T_K, mix_mol_weight, R_gas

        integer :: i, j, k, l !< Generic loop iterators

        is1b = is1%beg; is1e = is1%end
        is2b = is2%beg; is2e = is2%end
        is3b = is3%beg; is3e = is3%end

        $:GPU_UPDATE(device='[is1b,is2b,is3b,is1e,is2e,is3e]')

        ! Computing the flux variables from the primitive variables, without
        ! accounting for the contribution of either viscosity or capillarity
#ifdef MFC_SIMULATION
        $:GPU_PARALLEL_LOOP(collapse=3, private='[alpha_rho_K, vel_K, &
            & alpha_K, Re_K, Y_K]')
        do l = is3b, is3e
            do k = is2b, is2e
                do j = is1b, is1e

                    $:GPU_LOOP(parallelism='[seq]')
                    do i = 1, contxe
                        alpha_rho_K(i) = qK_prim_vf(j, k, l, i)
                    end do

                    $:GPU_LOOP(parallelism='[seq]')
                    do i = advxb, advxe
                        alpha_K(i - E_idx) = qK_prim_vf(j, k, l, i)
                    end do
                    $:GPU_LOOP(parallelism='[seq]')
                    do i = 1, num_vels
                        vel_K(i) = qK_prim_vf(j, k, l, contxe + i)
                    end do

                    vel_K_sum = 0._wp
                    $:GPU_LOOP(parallelism='[seq]')
                    do i = 1, num_vels
                        vel_K_sum = vel_K_sum + vel_K(i)**2._wp
                    end do

                    pres_K = qK_prim_vf(j, k, l, E_idx)
                    if (elasticity) then
                        call s_convert_species_to_mixture_variables_acc(rho_K, gamma_K, pi_inf_K, qv_K, &
                                                                        alpha_K, alpha_rho_K, Re_K, &
                                                                        G_K, Gs)
                    else if (bubbles_euler) then
                        call s_convert_species_to_mixture_variables_bubbles_acc(rho_K, gamma_K, &
                                                                                pi_inf_K, qv_K, alpha_K, alpha_rho_K, Re_K)
                    else
                        call s_convert_species_to_mixture_variables_acc(rho_K, gamma_K, pi_inf_K, qv_K, &
                                                                        alpha_K, alpha_rho_K, Re_K)
                    end if

                    ! Computing the energy from the pressure

                    if (chemistry) then
                        $:GPU_LOOP(parallelism='[seq]')
                        do i = chemxb, chemxe
                            Y_K(i - chemxb + 1) = qK_prim_vf(j, k, l, i)
                        end do
                        !Computing the energy from the internal energy of the mixture
                        call get_mixture_molecular_weight(Y_k, mix_mol_weight)
                        R_gas = gas_constant/mix_mol_weight
                        T_K = pres_K/rho_K/R_gas
                        call get_mixture_energy_mass(T_K, Y_K, E_K)
                        E_K = rho_K*E_K + 5.e-1_wp*rho_K*vel_K_sum
                    else
                        ! Computing the energy from the pressure
                        E_K = gamma_K*pres_K + pi_inf_K &
                              + 5.e-1_wp*rho_K*vel_K_sum + qv_K
                    end if

                    ! mass flux, this should be \alpha_i \rho_i u_i
                    $:GPU_LOOP(parallelism='[seq]')
                    do i = 1, contxe
                        FK_vf(j, k, l, i) = alpha_rho_K(i)*vel_K(dir_idx(1))
                    end do

                    $:GPU_LOOP(parallelism='[seq]')
                    do i = 1, num_vels
                        FK_vf(j, k, l, contxe + dir_idx(i)) = &
                            rho_K*vel_K(dir_idx(1)) &
                            *vel_K(dir_idx(i)) &
                            + pres_K*dir_flg(dir_idx(i))
                    end do

                    ! energy flux, u(E+p)
                    FK_vf(j, k, l, E_idx) = vel_K(dir_idx(1))*(E_K + pres_K)

                    ! Species advection Flux, \rho*u*Y
                    if (chemistry) then
                        $:GPU_LOOP(parallelism='[seq]')
                        do i = 1, num_species
                            FK_vf(j, k, l, i - 1 + chemxb) = vel_K(dir_idx(1))*(rho_K*Y_K(i))
                        end do
                    end if

                    if (riemann_solver == 1 .or. riemann_solver == 4) then
                        $:GPU_LOOP(parallelism='[seq]')
                        do i = advxb, advxe
                            FK_vf(j, k, l, i) = 0._wp
                            FK_src_vf(j, k, l, i) = alpha_K(i - E_idx)
                        end do

                    else
                        ! Could be bubbles_euler!
                        $:GPU_LOOP(parallelism='[seq]')
                        do i = advxb, advxe
                            FK_vf(j, k, l, i) = vel_K(dir_idx(1))*alpha_K(i - E_idx)
                        end do

                        $:GPU_LOOP(parallelism='[seq]')
                        do i = advxb, advxe
                            FK_src_vf(j, k, l, i) = vel_K(dir_idx(1))
                        end do

                    end if

                end do
            end do
        end do
#endif
    end subroutine s_convert_primitive_to_flux_variables

    impure subroutine s_finalize_variables_conversion_module()

        ! Deallocating the density, the specific heat ratio function and the
        ! liquid stiffness function
#ifdef MFC_POST_PROCESS
        deallocate (rho_sf, gamma_sf, pi_inf_sf, qv_sf)
#endif

#ifdef MFC_SIMULATION
        @:DEALLOCATE(gammas, gs_min, pi_infs, ps_inf, cvs, qvs, qvps, Gs)
        if (bubbles_euler) then
            @:DEALLOCATE(bubrs)
        end if
#else
        @:DEALLOCATE(gammas, gs_min, pi_infs, ps_inf, cvs, qvs, qvps, Gs)
        if (bubbles_euler) then
            @:DEALLOCATE(bubrs)
        end if
#endif

    end subroutine s_finalize_variables_conversion_module

#ifndef MFC_PRE_PROCESS
    pure subroutine s_compute_speed_of_sound(pres, rho, gamma, pi_inf, H, adv, vel_sum, c_c, c)
        $:GPU_ROUTINE(function_name='s_compute_speed_of_sound', &
            & parallelism='[seq]', cray_inline=True)

        real(wp), intent(in) :: pres
        real(wp), intent(in) :: rho, gamma, pi_inf
        real(wp), intent(in) :: H
        real(wp), dimension(num_fluids), intent(in) :: adv
        real(wp), intent(in) :: vel_sum
        real(wp), intent(in) :: c_c
        real(wp), intent(out) :: c

        real(wp) :: blkmod1, blkmod2
        real(wp) :: Tolerance

        integer :: q

        if (chemistry) then
            if (avg_state == 1 .and. abs(c_c) > Tolerance) then
                c = sqrt(c_c - (gamma - 1.0_wp)*(vel_sum - H))
            else
                c = sqrt((1.0_wp + 1.0_wp/gamma)*pres/rho)
            end if
        elseif (relativity) then
            ! Only supports perfect gas for now
            c = sqrt((1._wp + 1._wp/gamma)*pres/rho/H)
        else
            if (alt_soundspeed) then
                blkmod1 = ((gammas(1) + 1._wp)*pres + &
                           pi_infs(1))/gammas(1)
                blkmod2 = ((gammas(2) + 1._wp)*pres + &
                           pi_infs(2))/gammas(2)
                c = (1._wp/(rho*(adv(1)/blkmod1 + adv(2)/blkmod2)))
            elseif (model_eqns == 3) then
                c = 0._wp
                $:GPU_LOOP(parallelism='[seq]')
                do q = 1, num_fluids
                    c = c + adv(q)*(1._wp/gammas(q) + 1._wp)* &
                        (pres + pi_infs(q)/(gammas(q) + 1._wp))
                end do
                c = c/rho
            elseif (((model_eqns == 4) .or. (model_eqns == 2 .and. bubbles_euler))) then
                ! Sound speed for bubble mmixture to order O(\alpha)

                if (mpp_lim .and. (num_fluids > 1)) then
                    c = (1._wp/gamma + 1._wp)* &
                        (pres + pi_inf/(gamma + 1._wp))/rho
                else
                    c = &
                        (1._wp/gamma + 1._wp)* &
                        (pres + pi_inf/(gamma + 1._wp))/ &
                        (rho*(1._wp - adv(num_fluids)))
                end if
            else
                c = ((H - 5.e-1*vel_sum)/gamma)
            end if

            if (mixture_err .and. c < 0._wp) then
                c = 100._wp*sgm_eps
            else
                c = sqrt(c)
            end if
        end if
    end subroutine s_compute_speed_of_sound
#endif

#ifndef MFC_PRE_PROCESS
    pure subroutine s_compute_fast_magnetosonic_speed(rho, c, B, norm, c_fast, h)
        $:GPU_ROUTINE(function_name='s_compute_fast_magnetosonic_speed', &
            & parallelism='[seq]', cray_inline=True)

        real(wp), intent(in) :: B(3), rho, c
        real(wp), intent(in) :: h ! only used for relativity
        real(wp), intent(out) :: c_fast
        integer, intent(in) :: norm

        real(wp) :: B2, term, disc

        B2 = sum(B**2)

        if (.not. relativity) then
            term = c**2 + B2/rho
            disc = term**2 - 4*c**2*(B(norm)**2/rho)
        else
            ! Note: this is approximation for the non-relatisitic limit; accurate solution requires solving a quartic equation
            term = (c**2*(B(norm)**2 + rho*h) + B2)/(rho*h + B2)
            disc = term**2 - 4*c**2*B(norm)**2/(rho*h + B2)
        end if

#ifdef DEBUG
        if (disc < 0._wp) then
            print *, 'rho, c, Bx, By, Bz, h, term, disc:', rho, c, B(1), B(2), B(3), h, term, disc
            call s_mpi_abort('Error: negative discriminant in s_compute_fast_magnetosonic_speed')
        end if
#endif

        c_fast = sqrt(0.5_wp*(term + sqrt(disc)))

    end subroutine s_compute_fast_magnetosonic_speed
#endif

end module m_variables_conversion<|MERGE_RESOLUTION|>--- conflicted
+++ resolved
@@ -881,12 +881,12 @@
                 do j = ibounds(1)%beg, ibounds(1)%end
                     dyn_pres_K = 0._wp
 
-<<<<<<< HEAD
                     if (igr) then
                         if (num_fluids == 1) then
                             alpha_rho_K(1) = qK_cons_vf(contxb)%sf(j, k, l)
                             alpha_K(1) = qK_cons_vf(advxb)%sf(j, k, l)
                         else
+                            $:GPU_LOOP(parallelism='[seq]')
                             do i = 1, num_fluids - 1
                                 alpha_rho_K(i) = qK_cons_vf(i)%sf(j, k, l)
                                 alpha_K(i) = qK_cons_vf(advxb + i - 1)%sf(j, k, l)
@@ -896,19 +896,13 @@
                             alpha_K(num_fluids) = 1._wp - sum(alpha_K(1:num_fluids - 1))
                         end if
                     else
+                        $:GPU_LOOP(parallelism='[seq]')
                         do i = 1, num_fluids
                             alpha_rho_K(i) = qK_cons_vf(i)%sf(j, k, l)
                             alpha_K(i) = qK_cons_vf(advxb + i - 1)%sf(j, k, l)
                         end do
                     end if
-=======
-                    $:GPU_LOOP(parallelism='[seq]')
-                    do i = 1, num_fluids
-                        alpha_rho_K(i) = qK_cons_vf(i)%sf(j, k, l)
-                        alpha_K(i) = qK_cons_vf(advxb + i - 1)%sf(j, k, l)
-                    end do
->>>>>>> 40c1327f
-
+                    
                     if (model_eqns /= 4) then
 #ifdef MFC_SIMULATION
                         ! If in simulation, use acc mixture subroutines
