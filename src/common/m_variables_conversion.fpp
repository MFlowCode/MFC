!>
!! @file m_variables_conversion.f90
!! @brief Contains module m_variables_conversion

#:include 'macros.fpp'
#:include 'inline_conversions.fpp'
#:include 'case.fpp'

!> @brief This module consists of subroutines used in the conversion of the
!!              conservative variables into the primitive ones and vice versa. In
!!              addition, the module also contains the subroutines used to obtain
!!              the mixture variables and the subroutines used to compute pressure.
module m_variables_conversion

    ! Dependencies =============================================================
    use m_derived_types        !< Definitions of the derived types

    use m_global_parameters    !< Definitions of the global parameters

    use m_mpi_proxy            !< Message passing interface (MPI) module proxy

    use m_xi_tensor_calc      !< Using reference map matrix calculations

    use m_helper
    ! ==========================================================================

    implicit none

    private; 
    public :: s_initialize_variables_conversion_module, &
              s_initialize_pb, &
              s_initialize_mv, &
              s_convert_to_mixture_variables, &
              s_convert_mixture_to_mixture_variables, &
              s_convert_species_to_mixture_variables_bubbles, &
              s_convert_species_to_mixture_variables_bubbles_acc, &
              s_convert_species_to_mixture_variables, &
              s_convert_species_to_mixture_variables_acc, &
              s_convert_conservative_to_primitive_variables, &
              s_convert_primitive_to_conservative_variables, &
              s_convert_primitive_to_flux_variables, &
              s_compute_pressure, &
              s_finalize_variables_conversion_module

    !> Abstract interface to two subroutines designed for the transfer/conversion
    !! of the mixture/species variables to the mixture variables

    abstract interface ! =======================================================

        !> Structure of the s_convert_mixture_to_mixture_variables
        !!      and s_convert_species_to_mixture_variables subroutines
        !!  @param q_vf Conservative or primitive variables
        !!  @param i First-coordinate cell index
        !!  @param j First-coordinate cell index
        !!  @param k First-coordinate cell index
        !!  @param rho Density
        !!  @param gamma Specific heat ratio function
        !!  @param pi_inf Liquid stiffness function
        !!  @param qv Fluid reference energy
        subroutine s_convert_xxxxx_to_mixture_variables(q_vf, i, j, k, &
                                                        rho, gamma, pi_inf, qv, Re_K, G_K, G)

            ! Importing the derived type scalar_field from m_derived_types.f90
            ! and global variable sys_size, from m_global_variables.f90, as
            ! the abstract interface does not inherently have access to them
            import :: scalar_field, sys_size, num_fluids

            type(scalar_field), dimension(sys_size), intent(in) :: q_vf
            integer, intent(in) :: i, j, k
            real(kind(0d0)), intent(out), target :: rho, gamma, pi_inf, qv
            real(kind(0d0)), optional, dimension(2), intent(out) :: Re_K
            real(kind(0d0)), optional, intent(out) :: G_K
            real(kind(0d0)), optional, dimension(num_fluids), intent(in) :: G

        end subroutine s_convert_xxxxx_to_mixture_variables

    end interface ! ============================================================

    integer, public :: ixb, ixe, iyb, iye, izb, ize
    !$acc declare create(ixb, ixe, iyb, iye, izb, ize)

    !! In simulation, gammas, pi_infs, and qvs are already declared in m_global_variables
#ifndef MFC_SIMULATION
    real(kind(0d0)), allocatable, public, dimension(:) :: gammas, gs_min, pi_infs, ps_inf, cvs, qvs, qvps
    !$acc declare create(gammas, gs_min, pi_infs, ps_inf, cvs, qvs, qvps)
#endif

#ifdef CRAY_ACC_WAR
    @:CRAY_DECLARE_GLOBAL(real(kind(0d0)), dimension(:), Gs)
    @:CRAY_DECLARE_GLOBAL(integer,         dimension(:), bubrs)
    @:CRAY_DECLARE_GLOBAL(real(kind(0d0)), dimension(:, :), Res)
    !$acc declare link(bubrs, Gs, Res)
#else
    real(kind(0d0)), allocatable, dimension(:) :: Gs
    integer, allocatable, dimension(:) :: bubrs
    real(kind(0d0)), allocatable, dimension(:, :) :: Res
    !$acc declare create(bubrs, Gs, Res)
#endif
    integer :: is1b, is2b, is3b, is1e, is2e, is3e
    !$acc declare create(is1b, is2b, is3b, is1e, is2e, is3e)

    real(kind(0d0)), allocatable, dimension(:, :, :), public :: rho_sf !< Scalar density function
    real(kind(0d0)), allocatable, dimension(:, :, :), public :: gamma_sf !< Scalar sp. heat ratio function
    real(kind(0d0)), allocatable, dimension(:, :, :), public :: pi_inf_sf !< Scalar liquid stiffness function
    real(kind(0d0)), allocatable, dimension(:, :, :), public :: qv_sf !< Scalar liquid energy reference function

    procedure(s_convert_xxxxx_to_mixture_variables), &
        pointer :: s_convert_to_mixture_variables => null() !<
    !! Pointer referencing the subroutine s_convert_mixture_to_mixture_variables
    !! or s_convert_species_to_mixture_variables, based on model equations choice

contains

    !>  This procedure conditionally calculates the appropriate pressure
        !! @param energy Energy
        !! @param alf Void Fraction
        !! @param dyn_p Dynamic Pressure
        !! @param pi_inf Liquid Stiffness
        !! @param gamma Specific Heat Ratio
        !! @param rho Density
        !! @param qv fluid reference energy
        !! @param pres Pressure to calculate
        !! @param stress Shear Stress
        !! @param mom Momentum
    subroutine s_compute_pressure(energy, alf, dyn_p, pi_inf, gamma, rho, qv, pres, stress, mom, G)
        !$acc routine seq

        real(kind(0d0)), intent(in) :: energy, alf
        real(kind(0d0)), intent(in) :: dyn_p
        real(kind(0d0)), intent(in) :: pi_inf, gamma, rho, qv
        real(kind(0d0)), intent(out) :: pres
        real(kind(0d0)), intent(in), optional :: stress, mom, G

        real(kind(0d0)) :: E_e

        integer :: s !< Generic loop iterator

        ! Depending on model_eqns and bubbles, the appropriate procedure
        ! for computing pressure is targeted by the procedure pointer

        if ((model_eqns /= 4) .and. (bubbles .neqv. .true.)) then
            pres = (energy - dyn_p - pi_inf - qv)/gamma
        else if ((model_eqns /= 4) .and. bubbles) then
            pres = ((energy - dyn_p)/(1.d0 - alf) - pi_inf - qv)/gamma
        else
            pres = (pref + pi_inf)* &
                   (energy/ &
                    (rhoref*(1 - alf)) &
                    )**(1/gamma + 1) - pi_inf
        end if

        if ( (hypoelasticity .or. hyperelasticity) .and. present(G)) then
        !if ( hypoelasticity .and. present(G)) then
            ! calculate elastic contribution to Energy
            E_e = 0d0
            do s = stress_idx%beg, stress_idx%end
                if (G > 1d-3) then
                    E_e = E_e + ((stress/rho)**2d0)/(4d0*G)
                    ! Additional terms in 2D and 3D
                    if ((s == stress_idx%beg + 1) .or. &
                        (s == stress_idx%beg + 3) .or. &
                        (s == stress_idx%beg + 4)) then
                        E_e = E_e + ((stress/rho)**2d0)/(4d0*G)
                    end if
                end if
            end do

            pres = (energy - 0.5d0*(mom**2.d0)/rho - pi_inf - qv - E_e )/gamma

        end if

        !if (hyperelasticity .and. present(G)) then
        !     ! calculate elastic contribution to Energy
        !    E_e = 0d0
        !    do s = stress_idx%beg, stress_idx%end
        !        if (G > 0) then
        !            E_e = E_e + ((stress/rho)**2d0)/(4d0*G)
        !            ! Additional terms in 2D and 3D
        !            if ((s == stress_idx%beg + 1) .or. &
        !                (s == stress_idx%beg + 3) .or. &
        !                (s == stress_idx%beg + 4)) then
        !                E_e = E_e + ((stress/rho)**2d0)/(4d0*G)
        !            end if
        !        end if
        !    end do
        !
        !    pres = ( &
        !           energy - &
        !           0.5d0*(mom**2.d0)/rho - &
        !           pi_inf - qv - E_e &
        !           )/gamma
        !end if

    end subroutine s_compute_pressure

    !>  This subroutine is designed for the gamma/pi_inf model
        !!      and provided a set of either conservative or primitive
        !!      variables, transfers the density, specific heat ratio
        !!      function and the liquid stiffness function from q_vf to
        !!      rho, gamma and pi_inf.
        !! @param q_vf conservative or primitive variables
        !! @param i cell index to transfer mixture variables
        !! @param j cell index to transfer mixture variables
        !! @param k cell index to transfer mixture variables
        !! @param rho density
        !! @param gamma  specific heat ratio function
        !! @param pi_inf liquid stiffness
        !! @param qv fluid reference energy
    subroutine s_convert_mixture_to_mixture_variables(q_vf, i, j, k, &
                                                      rho, gamma, pi_inf, qv, Re_K, G_K, G)

        type(scalar_field), dimension(sys_size), intent(in) :: q_vf
        integer, intent(in) :: i, j, k

        real(kind(0d0)), intent(out), target :: rho
        real(kind(0d0)), intent(out), target :: gamma
        real(kind(0d0)), intent(out), target :: pi_inf
        real(kind(0d0)), intent(out), target :: qv

        real(kind(0d0)), optional, dimension(2), intent(out) :: Re_K

        real(kind(0d0)), optional, intent(out) :: G_K
        real(kind(0d0)), optional, dimension(num_fluids), intent(in) :: G

        ! Transferring the density, the specific heat ratio function and the
        ! liquid stiffness function, respectively
        rho = q_vf(1)%sf(i, j, k)
        gamma = q_vf(gamma_idx)%sf(i, j, k)
        pi_inf = q_vf(pi_inf_idx)%sf(i, j, k)
        qv = 0d0 ! keep this value nill for now. For future adjustment

        ! Post process requires rho_sf/gamma_sf/pi_inf_sf/qv_sf to also be updated
#ifdef MFC_POST_PROCESS
        rho_sf(i, j, k) = rho
        gamma_sf(i, j, k) = gamma
        pi_inf_sf(i, j, k) = pi_inf
        qv_sf(i, j, k) = qv
#endif

    end subroutine s_convert_mixture_to_mixture_variables ! ----------------

    !>  This procedure is used alongside with the gamma/pi_inf
        !!      model to transfer the density, the specific heat ratio
        !!      function and liquid stiffness function from the vector
        !!      of conservative or primitive variables to their scalar
        !!      counterparts. Specifically designed for when subgrid bubbles
        !!      must be included.
        !! @param q_vf primitive variables
        !! @param j Cell index
        !! @param k Cell index
        !! @param l Cell index
        !! @param rho density
        !! @param gamma specific heat ratio
        !! @param pi_inf liquid stiffness
        !! @param qv fluid reference energy
    subroutine s_convert_species_to_mixture_variables_bubbles(q_vf, j, k, l, &
                                                              rho, gamma, pi_inf, qv, Re_K, G_K, G)

        type(scalar_field), dimension(sys_size), intent(in) :: q_vf

        integer, intent(in) :: j, k, l

        real(kind(0d0)), intent(out), target :: rho
        real(kind(0d0)), intent(out), target :: gamma
        real(kind(0d0)), intent(out), target :: pi_inf
        real(kind(0d0)), intent(out), target :: qv

        real(kind(0d0)), optional, dimension(2), intent(out) :: Re_K
        real(kind(0d0)), optional, intent(out) :: G_K
        real(kind(0d0)), optional, dimension(num_fluids), intent(in) :: G

        integer :: i, q
        real(kind(0d0)), dimension(num_fluids) :: alpha_rho_K, alpha_K

        ! Constraining the partial densities and the volume fractions within
        ! their physical bounds to make sure that any mixture variables that
        ! are derived from them result within the limits that are set by the
        ! fluids physical parameters that make up the mixture
        do i = 1, num_fluids
            alpha_rho_K(i) = q_vf(i)%sf(j, k, l)
            alpha_K(i) = q_vf(advxb + i - 1)%sf(j, k, l)
        end do

        if (mpp_lim) then

            do i = 1, num_fluids
                alpha_rho_K(i) = max(0d0, alpha_rho_K(i))
                alpha_K(i) = min(max(0d0, alpha_K(i)), 1d0)
            end do

            alpha_K = alpha_K/max(sum(alpha_K), 1d-16)

        end if

        ! Performing the transfer of the density, the specific heat ratio
        ! function as well as the liquid stiffness function, respectively

        if (model_eqns == 4) then
            rho = q_vf(1)%sf(j, k, l)
            gamma = fluid_pp(1)%gamma    !qK_vf(gamma_idx)%sf(i,j,k)
            pi_inf = fluid_pp(1)%pi_inf   !qK_vf(pi_inf_idx)%sf(i,j,k)
            qv = fluid_pp(1)%qv
        else if ((model_eqns == 2) .and. bubbles) then
            rho = 0d0; gamma = 0d0; pi_inf = 0d0; qv = 0d0

            if (mpp_lim .and. (num_fluids > 2)) then
                do i = 1, num_fluids
                    rho = rho + q_vf(i)%sf(j, k, l)
                    gamma = gamma + q_vf(i + E_idx)%sf(j, k, l)*fluid_pp(i)%gamma
                    pi_inf = pi_inf + q_vf(i + E_idx)%sf(j, k, l)*fluid_pp(i)%pi_inf
                    qv = qv + q_vf(i)%sf(j, k, l)*fluid_pp(i)%qv
                end do
            else if (num_fluids == 2) then
                rho = q_vf(1)%sf(j, k, l)
                gamma = fluid_pp(1)%gamma
                pi_inf = fluid_pp(1)%pi_inf
                qv = fluid_pp(1)%qv
            else if (num_fluids > 2) then
                !TODO: This may need fixing for hypo + bubbles
                do i = 1, num_fluids - 1 !leave out bubble part of mixture
                    rho = rho + q_vf(i)%sf(j, k, l)
                    gamma = gamma + q_vf(i + E_idx)%sf(j, k, l)*fluid_pp(i)%gamma
                    pi_inf = pi_inf + q_vf(i + E_idx)%sf(j, k, l)*fluid_pp(i)%pi_inf
                    qv = qv + q_vf(i)%sf(j, k, l)*fluid_pp(i)%qv
                end do
                ! rho    = qK_vf(1)%sf(j,k,l)
                ! gamma_K  = fluid_pp(1)%gamma
                ! pi_inf_K = fluid_pp(1)%pi_inf
            else
                rho = q_vf(1)%sf(j, k, l)
                gamma = fluid_pp(1)%gamma
                pi_inf = fluid_pp(1)%pi_inf
                qv = fluid_pp(1)%qv
            end if
        end if

#ifdef MFC_SIMULATION
        ! Computing the shear and bulk Reynolds numbers from species analogs
        if (any(Re_size > 0)) then
            if (num_fluids == 1) then ! need to consider case with num_fluids >= 2
                do i = 1, 2

                    Re_K(i) = dflt_real; if (Re_size(i) > 0) Re_K(i) = 0d0

                    do q = 1, Re_size(i)
                        Re_K(i) = (1 - alpha_K(Re_idx(i, q)))/fluid_pp(Re_idx(i, q))%Re(i) &
                                  + Re_K(i)
                    end do

                    Re_K(i) = 1d0/max(Re_K(i), sgm_eps)

                end do
            end if
        end if
#endif

        ! Post process requires rho_sf/gamma_sf/pi_inf_sf/qv_sf to also be updated
#ifdef MFC_POST_PROCESS
        rho_sf(j, k, l) = rho
        gamma_sf(j, k, l) = gamma
        pi_inf_sf(j, k, l) = pi_inf
        qv_sf(j, k, l) = qv
#endif

    end subroutine s_convert_species_to_mixture_variables_bubbles ! ----------------

    !>  This subroutine is designed for the volume fraction model
        !!              and provided a set of either conservative or primitive
        !!              variables, computes the density, the specific heat ratio
        !!              function and the liquid stiffness function from q_vf and
        !!              stores the results into rho, gamma and pi_inf.
        !! @param q_vf primitive variables
        !! @param k Cell index
        !! @param l Cell index
        !! @param r Cell index
        !! @param rho density
        !! @param gamma specific heat ratio
        !! @param pi_inf liquid stiffness
        !! @param qv fluid reference energy
    subroutine s_convert_species_to_mixture_variables(q_vf, k, l, r, rho, &
                                                      gamma, pi_inf, qv, Re_K, G_K, G)

        type(scalar_field), dimension(sys_size), intent(in) :: q_vf

        integer, intent(in) :: k, l, r

        real(kind(0d0)), intent(out), target :: rho
        real(kind(0d0)), intent(out), target :: gamma
        real(kind(0d0)), intent(out), target :: pi_inf
        real(kind(0d0)), intent(out), target :: qv

        real(kind(0d0)), optional, dimension(2), intent(out) :: Re_K
            !! Partial densities and volume fractions
        real(kind(0d0)), optional, intent(out) :: G_K
        real(kind(0d0)), optional, dimension(num_fluids), intent(in) :: G

        real(kind(0d0)), dimension(num_fluids) :: alpha_rho_K, alpha_K !<

        integer :: i, j !< Generic loop iterator

        ! Computing the density, the specific heat ratio function and the
        ! liquid stiffness function, respectively

        do i = 1, num_fluids
            alpha_rho_K(i) = q_vf(i)%sf(k, l, r)
            alpha_K(i) = q_vf(advxb + i - 1)%sf(k, l, r)
        end do

        if (mpp_lim) then

            do i = 1, num_fluids
                alpha_rho_K(i) = max(0d0, alpha_rho_K(i))
                alpha_K(i) = min(max(0d0, alpha_K(i)), 1d0)
            end do

            alpha_K = alpha_K/max(sum(alpha_K), 1d-16)

        end if

        ! Calculating the density, the specific heat ratio function, the
        ! liquid stiffness function, and the energy reference function,
        ! respectively, from the species analogs
        rho = 0d0; gamma = 0d0; pi_inf = 0d0; qv = 0d0

        do i = 1, num_fluids
            rho = rho + alpha_rho_K(i)
            gamma = gamma + alpha_K(i)*gammas(i)
            pi_inf = pi_inf + alpha_K(i)*pi_infs(i)
            qv = qv + alpha_rho_K(i)*qvs(i)
        end do
#ifdef MFC_SIMULATION
        ! Computing the shear and bulk Reynolds numbers from species analogs
        do i = 1, 2

            Re_K(i) = dflt_real; if (Re_size(i) > 0) Re_K(i) = 0d0

            do j = 1, Re_size(i)
                Re_K(i) = alpha_K(Re_idx(i, j))/fluid_pp(Re_idx(i, j))%Re(i) &
                          + Re_K(i)
            end do

            Re_K(i) = 1d0/max(Re_K(i), sgm_eps)

        end do
#endif

        if (present(G_K)) then
            !TODO Check our mixture rule? Replace with Cauchy numbers, make code nondimensional
            G_K = 0d0
            do i = 1, num_fluids
                G_K = G_K + alpha_K(i)*G(i)
            end do
            G_K = max(0d0, G_K)
        end if

        ! Post process requires rho_sf/gamma_sf/pi_inf_sf/qv_sf to also be updated
#ifdef MFC_POST_PROCESS
        rho_sf(k, l, r) = rho
        gamma_sf(k, l, r) = gamma
        pi_inf_sf(k, l, r) = pi_inf
        qv_sf(k, l, r) = qv
#endif

    end subroutine s_convert_species_to_mixture_variables ! ----------------

    subroutine s_convert_species_to_mixture_variables_acc(rho_K, &
                                                          gamma_K, pi_inf_K, qv_K, &
                                                          alpha_K, alpha_rho_K, Re_K, k, l, r, &
                                                          G_K, G)
#ifdef CRAY_ACC_WAR
        !DIR$ INLINEALWAYS s_convert_species_to_mixture_variables_acc
#else
        !$acc routine seq
#endif

        real(kind(0d0)), intent(out) :: rho_K, gamma_K, pi_inf_K, qv_K

        real(kind(0d0)), dimension(num_fluids), intent(inout) :: alpha_rho_K, alpha_K !<
        real(kind(0d0)), dimension(2), intent(out) :: Re_K
        !! Partial densities and volume fractions

        real(kind(0d0)), optional, intent(out) :: G_K
        real(kind(0d0)), optional, dimension(num_fluids), intent(in) :: G

        integer, intent(in) :: k, l, r

        integer :: i, j !< Generic loop iterators
        real(kind(0d0)) :: alpha_K_sum

#ifdef MFC_SIMULATION
        ! Constraining the partial densities and the volume fractions within
        ! their physical bounds to make sure that any mixture variables that
        ! are derived from them result within the limits that are set by the
        ! fluids physical parameters that make up the mixture
        rho_K = 0d0
        gamma_K = 0d0
        pi_inf_K = 0d0
        qv_K = 0d0

        alpha_K_sum = 0d0

        if (mpp_lim) then
            do i = 1, num_fluids
                alpha_rho_K(i) = max(0d0, alpha_rho_K(i))
                alpha_K(i) = min(max(0d0, alpha_K(i)), 1d0)
                alpha_K_sum = alpha_K_sum + alpha_K(i)
            end do

            alpha_K = alpha_K/max(alpha_K_sum, sgm_eps)

        end if

        do i = 1, num_fluids
            rho_K = rho_K + alpha_rho_K(i)
            gamma_K = gamma_K + alpha_K(i)*gammas(i)
            pi_inf_K = pi_inf_K + alpha_K(i)*pi_infs(i)
            qv_K = qv_K + alpha_rho_K(i)*qvs(i)
        end do

        if (present(G_K)) then
            G_K = 0d0
            do i = 1, num_fluids
                !TODO: change to use Gs directly here?
                !TODO: Make this changes as well for GPUs
                G_K = G_K + alpha_K(i)*G(i)
            end do
            G_K = max(0d0, G_K)
        end if

        if (any(Re_size > 0)) then

            do i = 1, 2
                Re_K(i) = dflt_real

                if (Re_size(i) > 0) Re_K(i) = 0d0

                do j = 1, Re_size(i)
                    Re_K(i) = alpha_K(Re_idx(i, j))/Res(i, j) &
                              + Re_K(i)
                end do

                Re_K(i) = 1d0/max(Re_K(i), sgm_eps)

            end do
        end if
#endif

    end subroutine s_convert_species_to_mixture_variables_acc ! ----------------

    subroutine s_convert_species_to_mixture_variables_bubbles_acc(rho_K, &
                                                                  gamma_K, pi_inf_K, qv_K, &
                                                                  alpha_K, alpha_rho_K, Re_K, k, l, r)
#ifdef CRAY_ACC_WAR
        !DIR$ INLINEALWAYS s_convert_species_to_mixture_variables_bubbles_acc
#else
        !$acc routine seq
#endif

        real(kind(0d0)), intent(inout) :: rho_K, gamma_K, pi_inf_K, qv_K

        real(kind(0d0)), dimension(num_fluids), intent(in) :: alpha_K, alpha_rho_K !<
            !! Partial densities and volume fractions

        real(kind(0d0)), dimension(2), intent(out) :: Re_K
        integer, intent(in) :: k, l, r

        integer :: i, j !< Generic loop iterators

#ifdef MFC_SIMULATION
        rho_K = 0d0
        gamma_K = 0d0
        pi_inf_K = 0d0
        qv_K = 0d0

        if (mpp_lim .and. (model_eqns == 2) .and. (num_fluids > 2)) then
            do i = 1, num_fluids
                rho_K = rho_K + alpha_rho_K(i)
                gamma_K = gamma_K + alpha_K(i)*gammas(i)
                pi_inf_K = pi_inf_K + alpha_K(i)*pi_infs(i)
                qv_K = qv_K + alpha_rho_K(i)*qvs(i)
            end do
        else if ((model_eqns == 2) .and. (num_fluids > 2)) then
            do i = 1, num_fluids - 1
                rho_K = rho_K + alpha_rho_K(i)
                gamma_K = gamma_K + alpha_K(i)*gammas(i)
                pi_inf_K = pi_inf_K + alpha_K(i)*pi_infs(i)
                qv_K = qv_K + alpha_rho_K(i)*qvs(i)
            end do
        else
            rho_K = alpha_rho_K(1)
            gamma_K = gammas(1)
            pi_inf_K = pi_infs(1)
            qv_K = qvs(1)
        end if

        if (any(Re_size > 0)) then
            if (num_fluids == 1) then ! need to consider case with num_fluids >= 2

                do i = 1, 2
                    Re_K(i) = dflt_real

                    if (Re_size(i) > 0) Re_K(i) = 0d0

                    do j = 1, Re_size(i)
                        Re_K(i) = (1d0 - alpha_K(Re_idx(i, j)))/Res(i, j) &
                                  + Re_K(i)
                    end do

                    Re_K(i) = 1d0/max(Re_K(i), sgm_eps)

                end do
            end if
        end if
#endif

    end subroutine s_convert_species_to_mixture_variables_bubbles_acc

    !>  The computation of parameters, the allocation of memory,
        !!      the association of pointers and/or the execution of any
        !!      other procedures that are necessary to setup the module.
    subroutine s_initialize_variables_conversion_module ! ----------------

        integer :: i, j

#ifdef MFC_PRE_PROCESS
        ixb = 0; iyb = 0; izb = 0; 
        ixe = m; iye = n; ize = p; 
#else
        ixb = -buff_size
        ixe = m - ixb

        iyb = 0; iye = 0; izb = 0; ize = 0; 
        if (n > 0) then
            iyb = -buff_size; iye = n - iyb

            if (p > 0) then
                izb = -buff_size; ize = p - izb
            end if
        end if
#endif

!$acc enter data copyin(ixb, ixe, iyb, iye, izb, ize)
!$acc enter data copyin(is1b, is1e, is2b, is2e, is3b, is3e)
!$acc update device(ixb, ixe, iyb, iye, izb, ize)

#ifdef MFC_SIMULATION
        @:ALLOCATE_GLOBAL(gammas (1:num_fluids))
        @:ALLOCATE_GLOBAL(gs_min (1:num_fluids))
        @:ALLOCATE_GLOBAL(pi_infs(1:num_fluids))
        @:ALLOCATE_GLOBAL(ps_inf(1:num_fluids))
        @:ALLOCATE_GLOBAL(cvs    (1:num_fluids))
        @:ALLOCATE_GLOBAL(qvs    (1:num_fluids))
        @:ALLOCATE_GLOBAL(qvps    (1:num_fluids))
        @:ALLOCATE_GLOBAL(Gs     (1:num_fluids))
#else
        @:ALLOCATE(gammas (1:num_fluids))
        @:ALLOCATE(gs_min (1:num_fluids))
        @:ALLOCATE(pi_infs(1:num_fluids))
        @:ALLOCATE(ps_inf(1:num_fluids))
        @:ALLOCATE(cvs    (1:num_fluids))
        @:ALLOCATE(qvs    (1:num_fluids))
        @:ALLOCATE(qvps    (1:num_fluids))
        @:ALLOCATE(Gs     (1:num_fluids))
#endif

        do i = 1, num_fluids
            gammas(i) = fluid_pp(i)%gamma
            gs_min(i) = 1.0d0/gammas(i) + 1.0d0
            pi_infs(i) = fluid_pp(i)%pi_inf
            Gs(i) = fluid_pp(i)%G
            ps_inf(i) = pi_infs(i)/(1.0d0 + gammas(i))
            cvs(i) = fluid_pp(i)%cv
            qvs(i) = fluid_pp(i)%qv
            qvps(i) = fluid_pp(i)%qvp
        end do
!$acc update device(gammas, gs_min, pi_infs, ps_inf, cvs, qvs, qvps, Gs)

#ifdef MFC_SIMULATION

        if (any(Re_size > 0)) then
            @:ALLOCATE_GLOBAL(Res(1:2, 1:maxval(Re_size)))
            do i = 1, 2
                do j = 1, Re_size(i)
                    Res(i, j) = fluid_pp(Re_idx(i, j))%Re(i)
                end do
            end do

            !$acc update device(Res, Re_idx, Re_size)
        end if
#endif

        if (bubbles) then
#ifdef MFC_SIMULATION
            @:ALLOCATE_GLOBAL(bubrs(1:nb))
#else
            @:ALLOCATE(bubrs(1:nb))
#endif

            do i = 1, nb
                bubrs(i) = bub_idx%rs(i)
            end do

            !$acc update device(bubrs)
        end if

#ifdef MFC_POST_PROCESS
        ! Allocating the density, the specific heat ratio function and the
        ! liquid stiffness function, respectively

        ! Simulation is at least 2D
        if (n > 0) then

            ! Simulation is 3D
            if (p > 0) then

                allocate (rho_sf(-buff_size:m + buff_size, &
                                 -buff_size:n + buff_size, &
                                 -buff_size:p + buff_size))
                allocate (gamma_sf(-buff_size:m + buff_size, &
                                   -buff_size:n + buff_size, &
                                   -buff_size:p + buff_size))
                allocate (pi_inf_sf(-buff_size:m + buff_size, &
                                    -buff_size:n + buff_size, &
                                    -buff_size:p + buff_size))
                allocate (qv_sf(-buff_size:m + buff_size, &
                                -buff_size:n + buff_size, &
                                -buff_size:p + buff_size))

                ! Simulation is 2D
            else

                allocate (rho_sf(-buff_size:m + buff_size, &
                                 -buff_size:n + buff_size, &
                                 0:0))
                allocate (gamma_sf(-buff_size:m + buff_size, &
                                   -buff_size:n + buff_size, &
                                   0:0))
                allocate (pi_inf_sf(-buff_size:m + buff_size, &
                                    -buff_size:n + buff_size, &
                                    0:0))
                allocate (qv_sf(-buff_size:m + buff_size, &
                                -buff_size:n + buff_size, &
                                0:0))
            end if

            ! Simulation is 1D
        else

            allocate (rho_sf(-buff_size:m + buff_size, &
                             0:0, &
                             0:0))
            allocate (gamma_sf(-buff_size:m + buff_size, &
                               0:0, &
                               0:0))
            allocate (pi_inf_sf(-buff_size:m + buff_size, &
                                0:0, &
                                0:0))
            allocate (qv_sf(-buff_size:m + buff_size, &
                            0:0, &
                            0:0))

        end if
#endif

        if (model_eqns == 1) then        ! Gamma/pi_inf model
            s_convert_to_mixture_variables => &
                s_convert_mixture_to_mixture_variables

        else if (bubbles) then
            s_convert_to_mixture_variables => &
                s_convert_species_to_mixture_variables_bubbles
        else
            ! Volume fraction model
            s_convert_to_mixture_variables => &
                s_convert_species_to_mixture_variables
        end if
    end subroutine s_initialize_variables_conversion_module ! --------------

    !Initialize mv at the quadrature nodes based on the initialized moments and sigma
    subroutine s_initialize_mv(qK_cons_vf, mv)
        type(scalar_field), dimension(sys_size), intent(in) :: qK_cons_vf
        real(kind(0d0)), dimension(ixb:, iyb:, izb:, 1:, 1:), intent(inout) :: mv

        integer :: i, j, k, l
        real(kind(0d0)) :: mu, sig, nbub_sc

        do l = izb, ize
            do k = iyb, iye
                do j = ixb, ixe

                    nbub_sc = qK_cons_vf(bubxb)%sf(j, k, l)

                    !$acc loop seq
                    do i = 1, nb
                        mu = qK_cons_vf(bubxb + 1 + (i - 1)*nmom)%sf(j, k, l)/nbub_sc
                        sig = (qK_cons_vf(bubxb + 3 + (i - 1)*nmom)%sf(j, k, l)/nbub_sc - mu**2)**0.5

                        mv(j, k, l, 1, i) = (mass_v0(i))*(mu - sig)**(3d0)/(R0(i)**(3d0))
                        mv(j, k, l, 2, i) = (mass_v0(i))*(mu - sig)**(3d0)/(R0(i)**(3d0))
                        mv(j, k, l, 3, i) = (mass_v0(i))*(mu + sig)**(3d0)/(R0(i)**(3d0))
                        mv(j, k, l, 4, i) = (mass_v0(i))*(mu + sig)**(3d0)/(R0(i)**(3d0))
                    end do

                end do
            end do
        end do

    end subroutine s_initialize_mv

    !Initialize pb at the quadrature nodes using isothermal relations (Preston model)
    subroutine s_initialize_pb(qK_cons_vf, mv, pb)
        type(scalar_field), dimension(sys_size), intent(in) :: qK_cons_vf
        real(kind(0d0)), dimension(ixb:, iyb:, izb:, 1:, 1:), intent(in) :: mv
        real(kind(0d0)), dimension(ixb:, iyb:, izb:, 1:, 1:), intent(inout) :: pb

        integer :: i, j, k, l
        real(kind(0d0)) :: mu, sig, nbub_sc

        do l = izb, ize
            do k = iyb, iye
                do j = ixb, ixe

                    nbub_sc = qK_cons_vf(bubxb)%sf(j, k, l)

                    !$acc loop seq
                    do i = 1, nb
                        mu = qK_cons_vf(bubxb + 1 + (i - 1)*nmom)%sf(j, k, l)/nbub_sc
                        sig = (qK_cons_vf(bubxb + 3 + (i - 1)*nmom)%sf(j, k, l)/nbub_sc - mu**2)**0.5

                        !PRESTON (ISOTHERMAL)
                        pb(j, k, l, 1, i) = (pb0(i))*(R0(i)**(3d0))*(mass_n0(i) + mv(j, k, l, 1, i))/(mu - sig)**(3d0)/(mass_n0(i) + mass_v0(i))
                        pb(j, k, l, 2, i) = (pb0(i))*(R0(i)**(3d0))*(mass_n0(i) + mv(j, k, l, 2, i))/(mu - sig)**(3d0)/(mass_n0(i) + mass_v0(i))
                        pb(j, k, l, 3, i) = (pb0(i))*(R0(i)**(3d0))*(mass_n0(i) + mv(j, k, l, 3, i))/(mu + sig)**(3d0)/(mass_n0(i) + mass_v0(i))
                        pb(j, k, l, 4, i) = (pb0(i))*(R0(i)**(3d0))*(mass_n0(i) + mv(j, k, l, 4, i))/(mu + sig)**(3d0)/(mass_n0(i) + mass_v0(i))
                    end do
                end do
            end do
        end do

    end subroutine s_initialize_pb

    !> The following procedure handles the conversion between
        !!      the conservative variables and the primitive variables.
        !! @param qK_cons_vf Conservative variables
        !! @param qK_prim_vf Primitive variables
        !! @param gm_alphaK_vf Gradient magnitude of the volume fraction
        !! @param ix Index bounds in first coordinate direction
        !! @param iy Index bounds in second coordinate direction
        !! @param iz Index bounds in third coordinate direction
    subroutine s_convert_conservative_to_primitive_variables(qK_cons_vf, &
                                                             qK_prim_vf, &
                                                             gm_alphaK_vf, &
                                                             ix, iy, iz, &
                                                             qK_btensor_vf)


<<<<<<< HEAD
        type(scalar_field), dimension(sys_size), intent(IN) :: qK_cons_vf
        type(scalar_field), dimension(sys_size), intent(INOUT) :: qK_prim_vf
=======
        type(scalar_field), dimension(sys_size), intent(in) :: qK_cons_vf
        type(scalar_field), dimension(sys_size), intent(inout) :: qK_prim_vf
>>>>>>> 41868e1f
        type(scalar_field), &
            allocatable, optional, dimension(:), &
            intent(in) :: gm_alphaK_vf

        type(int_bounds_info), optional, intent(in) :: ix, iy, iz

        type(scalar_field), optional, dimension(b_size), intent(INOUT) :: qK_btensor_vf

        real(kind(0d0)), dimension(num_fluids) :: alpha_K, alpha_rho_K
        real(kind(0d0)), dimension(2) :: Re_K
        real(kind(0d0)) :: rho_K, gamma_K, pi_inf_K, qv_K, dyn_pres_K

        #:if MFC_CASE_OPTIMIZATION
#ifndef MFC_SIMULATION
            real(kind(0d0)), dimension(:), allocatable :: nRtmp
#else
            real(kind(0d0)), dimension(nb) :: nRtmp
#endif
        #:else
            real(kind(0d0)), dimension(:), allocatable :: nRtmp
        #:endif

        real(kind(0d0)) :: vftmp, nR3, nbub_sc, R3tmp

        real(kind(0d0)) :: G_K

        real(kind(0d0)) :: pres

        integer :: i, j, k, l, q !< Generic loop iterators

        real(kind(0.d0)) :: ntmp

#ifdef MFC_POST_PROCESS
            type(scalar_field), dimension(b_size) :: q_btensor
#endif

        #:if MFC_CASE_OPTIMIZATION
#ifndef MFC_SIMULATION
            if (bubbles) then
                allocate (nRtmp(nb))
            else
                allocate (nRtmp(0))
            end if
#endif
        #:else
            if (bubbles) then
                allocate (nRtmp(nb))
            else
                allocate (nRtmp(0))
            end if
        #:endif


        !$acc parallel loop collapse(3) gang vector default(present) private(alpha_K, alpha_rho_K, Re_K, nRtmp, rho_K, gamma_K, pi_inf_K, qv_K, dyn_pres_K, R3tmp, G_K)
        do l = izb, ize
            do k = iyb, iye
                do j = ixb, ixe
                    dyn_pres_K = 0d0

                    !$acc loop seq
                    do i = 1, num_fluids
                        alpha_rho_K(i) = qK_cons_vf(i)%sf(j, k, l)
                        alpha_K(i) = qK_cons_vf(advxb + i - 1)%sf(j, k, l)
                    end do

                    !$acc loop seq
                    do i = 1, contxe
                        qK_prim_vf(i)%sf(j, k, l) = qK_cons_vf(i)%sf(j, k, l)
                    end do

                    if (model_eqns /= 4) then
#ifdef MFC_SIMULATION
                        ! If in simulation, use acc mixture subroutines
                        if (hypoelasticity) then ! .or. hyperelasticity) then
                            call s_convert_species_to_mixture_variables_acc(rho_K, gamma_K, pi_inf_K, qv_K, alpha_K, &
                                                                            alpha_rho_K, Re_K, j, k, l, G_K, Gs)
                        else if (bubbles) then
                            call s_convert_species_to_mixture_variables_bubbles_acc(rho_K, gamma_K, pi_inf_K, qv_K, &
                                                                                    alpha_K, alpha_rho_K, Re_K, j, k, l)
                        else
                            call s_convert_species_to_mixture_variables_acc(rho_K, gamma_K, pi_inf_K, qv_K, &
                                                                            alpha_K, alpha_rho_K, Re_K, j, k, l)
                        end if
#else
                        ! If pre-processing, use non acc mixture subroutines
                        if (hypoelasticity) then !.or. hyperelasticity) then
                            call s_convert_to_mixture_variables(qK_cons_vf, j, k, l, &
                                                                rho_K, gamma_K, pi_inf_K, qv_K, Re_K, G_K, fluid_pp(:)%G)
                        else
                            call s_convert_to_mixture_variables(qK_cons_vf, j, k, l, &
                                                                rho_K, gamma_K, pi_inf_K, qv_K)
                        end if
#endif
                    end if

#ifdef MFC_SIMULATION
                    rho_K = max(rho_K, sgm_eps)
#endif

                    !$acc loop seq
                    do i = momxb, momxe
                        if (model_eqns /= 4) then
                            qK_prim_vf(i)%sf(j, k, l) = qK_cons_vf(i)%sf(j, k, l) &
                                                        /rho_K
                            dyn_pres_K = dyn_pres_K + 5d-1*qK_cons_vf(i)%sf(j, k, l) &
                                         *qK_prim_vf(i)%sf(j, k, l)
                        else
                            qK_prim_vf(i)%sf(j, k, l) = qK_cons_vf(i)%sf(j, k, l) &
                                                        /qK_cons_vf(1)%sf(j, k, l)
                        end if
                    end do

                    call s_compute_pressure(qK_cons_vf(E_idx)%sf(j, k, l), &
                                            qK_cons_vf(alf_idx)%sf(j, k, l), &
                                            dyn_pres_K, pi_inf_K, gamma_K, rho_K, qv_K, pres)

                    qK_prim_vf(E_idx)%sf(j, k, l) = pres

                    if (bubbles) then
                        !$acc loop seq
                        do i = 1, nb
                            nRtmp(i) = qK_cons_vf(bubrs(i))%sf(j, k, l)
                        end do

                        vftmp = qK_cons_vf(alf_idx)%sf(j, k, l)

                        if (qbmm) then
                            !Get nb (constant across all R0 bins)
                            nbub_sc = qK_cons_vf(bubxb)%sf(j, k, l)

                            !Convert cons to prim
                            !$acc loop seq
                            do i = bubxb, bubxe
                                qK_prim_vf(i)%sf(j, k, l) = qK_cons_vf(i)%sf(j, k, l)/nbub_sc
                            end do
                            !Need to keep track of nb in the primitive variable list (converted back to true value before output)
#ifdef MFC_SIMULATION
                            qK_prim_vf(bubxb)%sf(j, k, l) = qK_cons_vf(bubxb)%sf(j, k, l)
#endif

                        else
                            if (adv_n) then
                                qK_prim_vf(n_idx)%sf(j, k, l) = qK_cons_vf(n_idx)%sf(j, k, l)
                                nbub_sc = qK_prim_vf(n_idx)%sf(j, k, l)
                            else
                                call s_comp_n_from_cons(vftmp, nRtmp, nbub_sc, weight)
                            end if

                            !$acc loop seq
                            do i = bubxb, bubxe
                                qK_prim_vf(i)%sf(j, k, l) = qK_cons_vf(i)%sf(j, k, l)/nbub_sc
                            end do
                        end if
                    end if

                    if ( hypoelasticity ) then
                        !$acc loop seq
                        do i = strxb, strxe
                            qK_prim_vf(i)%sf(j, k, l) = qK_cons_vf(i)%sf(j, k, l) &
                                                        /rho_K
                            ! subtracting elastic contribution for pressure calculation
                            if (G_K > 1000) then !TODO: check if stable for >0
                                qK_prim_vf(E_idx)%sf(j, k, l) = qK_prim_vf(E_idx)%sf(j, k, l) - &
                                      ((qK_prim_vf(i)%sf(j, k, l)**2d0)/(4d0*G_K))/gamma_K
                                ! extra terms in 2 and 3D
                                if ((i == strxb + 1) .or. &
                                    (i == strxb + 3) .or. &
                                    (i == strxb + 4)) then
                                    qK_prim_vf(E_idx)%sf(j, k, l) = qK_prim_vf(E_idx)%sf(j, k, l) - &
                                      ((qK_prim_vf(i)%sf(j, k, l)**2d0)/(4d0*G_K))/gamma_K
                                end if
                            end if
                        end do
                    end if

                    if ( hyperelasticity ) then 
                         !$acc loop seq
                         do i = xibeg, xiend
                             qK_prim_vf(i)%sf(j, k, l) = qK_cons_vf(i)%sf(j, k, l) &
                                                         / rho_K
                          !print *, 'i ::',i,',j,k,l ::',j,k,l,', qprim ::',qK_prim_vf(i)%sf(j,k,l)
                         end do
                    end if
                    !$acc loop seq
                    do i = advxb, advxe
                        qK_prim_vf(i)%sf(j, k, l) = qK_cons_vf(i)%sf(j, k, l)
                    end do

                    if (sigma /= dflt_real) then
                        qK_prim_vf(c_idx)%sf(j, k, l) = qK_cons_vf(c_idx)%sf(j, k, l)
                    end if

                end do
            end do
        end do
        !$acc end parallel loop

        ! going through hyperelasticity to calculate btensor
        ! s_calculate_btensor has its own triple nested for loop with openacc
#ifdef MFC_SIMULATION
        if (hyperelasticity) then 
           ! MAURO HERE
           call s_calculate_btensor_acc(qK_prim_vf, qK_btensor_vf, 0, m, 0, n, 0, p)

           !$acc parallel loop collapse(3) gang vector default(present) private(alpha_K, alpha_rho_K, Re_K, rho_K, gamma_K, pi_inf_K, qv_K, G_K)
           do l = 0, p
              do k = 0, n
                 do j = 0, m
                    !$acc loop seq
                    do i = 1, num_fluids
                        alpha_rho_K(i) = qK_cons_vf(i)%sf(j, k, l)
                        alpha_K(i) = qK_cons_vf(advxb + i - 1)%sf(j, k, l)
                    end do
                    ! If in simulation, use acc mixture subroutines
                    call s_convert_species_to_mixture_variables_acc(rho_K, gamma_K, pi_inf_K, qv_K, alpha_K, &
                                 alpha_rho_K, Re_K, j, k, l, G_K, Gs)
                    if (G_K > 1d-3) then
                        qK_prim_vf(E_idx)%sf(j, k, l) = qK_prim_vf(E_idx)%sf(j, k, l) - & 
                                 G_K*f_elastic_energy(qK_btensor_vf, j, k, l)/gamma_K
                        !print *, 'elastic energy :: ',G_K*f_elastic_energy(qK_btensor_vf, j, k, l)
                    end if
                 end do
              end do
           end do
           !$acc end parallel loop
        end if
#endif

#ifdef MFC_POST_PROCESS
       do l = 1, b_size
            allocate(q_btensor(l)%sf(ixb:ixe, iyb:iye, izb:ize))
        end do

        if (hyperelasticity) then 
          call s_calculate_btensor(qK_prim_vf, q_btensor, 0, m, 0, n, 0, p)
          do l = 0, p
             do k = 0, n
                do j = 0, m
                    do i = 1, num_fluids
                        alpha_rho_K(i) = qK_cons_vf(i)%sf(j, k, l)
                        alpha_K(i) = qK_cons_vf(advxb + i - 1)%sf(j, k, l)
                    end do
                    ! If pre-processing, use non acc mixture subroutines
                    call s_convert_to_mixture_variables(qK_cons_vf, j, k, l, &
                             rho_K, gamma_K, pi_inf_K, qv_K, Re_K, G_K, fluid_pp(:)%G)
                    if ( G_K > 1d-3 ) then
                       qK_prim_vf(E_idx)%sf(j, k, l) = qK_prim_vf(E_idx)%sf(j, k, l) - & 
                           G_K*f_elastic_energy(q_btensor, j, k, l)/gamma_K
                    end if
                 end do
             end do
          end do
        end if 
#endif

    end subroutine s_convert_conservative_to_primitive_variables ! ---------

    !>  The following procedure handles the conversion between
        !!      the primitive variables and the conservative variables.
        !!  @param qK_prim_vf Primitive variables
        !!  @param qK_cons_vf Conservative variables
        !!  @param gm_alphaK_vf Gradient magnitude of the volume fractions
        !!  @param ix Index bounds in the first coordinate direction
        !!  @param iy Index bounds in the second coordinate direction
        !!  @param iz Index bounds in the third coordinate direction
    subroutine s_convert_primitive_to_conservative_variables(q_prim_vf, &
                                                             q_cons_vf)

        type(scalar_field), &
            dimension(sys_size), &
            intent(in) :: q_prim_vf

        type(scalar_field), &
            dimension(sys_size), &
            intent(inout) :: q_cons_vf

        type(scalar_field), dimension(b_size) :: q_btensor

        ! Density, specific heat ratio function, liquid stiffness function
        ! and dynamic pressure, as defined in the incompressible flow sense,
        ! respectively
        real(kind(0d0)) :: rho
        real(kind(0d0)) :: gamma
        real(kind(0d0)) :: pi_inf
        real(kind(0d0)) :: qv
        real(kind(0d0)) :: dyn_pres
        real(kind(0d0)) :: nbub, R3, vftmp, R3tmp
        real(kind(0d0)), dimension(nb) :: Rtmp
        real(kind(0d0)) :: G = 0d0
        real(kind(0d0)), dimension(2) :: Re_K

        integer :: i, j, k, l, q !< Generic loop iterators

#ifndef MFC_SIMULATION
        do l = 1, b_size
            @:ALLOCATE(q_btensor(l)%sf(ixb:ixe, iyb:iye, izb:ize))
        end do

        ! going through hyperelasticity again due to the btensor calculation
        ! s_calculate_btensor has its own triple nested for loop, with openacc
        if (hyperelasticity ) then
            call s_calculate_btensor(q_prim_vf, q_btensor, 0, m, 0, n, 0, p)
        end if 

        ! Converting the primitive variables to the conservative variables
        do l = 0, p
            do k = 0, n
                do j = 0, m

                    ! Obtaining the density, specific heat ratio function
                    ! and the liquid stiffness function, respectively
                    call s_convert_to_mixture_variables(q_prim_vf, j, k, l, &
                                                        rho, gamma, pi_inf, qv, Re_K, G, fluid_pp(:)%G)

                    ! Transferring the continuity equation(s) variable(s)
                    do i = 1, contxe
                        q_cons_vf(i)%sf(j, k, l) = q_prim_vf(i)%sf(j, k, l)
                    end do

                    ! Transferring the advection equation(s) variable(s)
                    do i = adv_idx%beg, adv_idx%end
                        q_cons_vf(i)%sf(j, k, l) = q_prim_vf(i)%sf(j, k, l)
                    end do

                    ! Zeroing out the dynamic pressure since it is computed
                    ! iteratively by cycling through the velocity equations
                    dyn_pres = 0d0

                    ! Computing momenta and dynamic pressure from velocity
                    do i = momxb, momxe
                        q_cons_vf(i)%sf(j, k, l) = rho*q_prim_vf(i)%sf(j, k, l)
                        dyn_pres = dyn_pres + q_cons_vf(i)%sf(j, k, l)* &
                                   q_prim_vf(i)%sf(j, k, l)/2d0
                    end do

                    ! Computing the energy from the pressure
                    if ((model_eqns /= 4) .and. (bubbles .neqv. .true.)) then
                        ! E = Gamma*P + \rho u u /2 + \pi_inf + (\alpha\rho qv)
                        q_cons_vf(E_idx)%sf(j, k, l) = &
                            gamma*q_prim_vf(E_idx)%sf(j, k, l) + dyn_pres + pi_inf &
                            + qv
                    else if ((model_eqns /= 4) .and. (bubbles)) then
                        ! \tilde{E} = dyn_pres + (1-\alf)(\Gamma p_l + \Pi_inf)
                        q_cons_vf(E_idx)%sf(j, k, l) = dyn_pres + &
                                                       (1.d0 - q_prim_vf(alf_idx)%sf(j, k, l))* &
                                                       (gamma*q_prim_vf(E_idx)%sf(j, k, l) + pi_inf)
                    else
                        !Tait EOS, no conserved energy variable
                        q_cons_vf(E_idx)%sf(j, k, l) = 0.
                    end if

                    ! Computing the internal energies from the pressure and continuities
                    if (model_eqns == 3) then
                        do i = 1, num_fluids
                            ! internal energy calculation for each of the fluids
                            q_cons_vf(i + internalEnergies_idx%beg - 1)%sf(j, k, l) = &
                                q_cons_vf(i + adv_idx%beg - 1)%sf(j, k, l)* &
                                (fluid_pp(i)%gamma*q_prim_vf(E_idx)%sf(j, k, l) + &
                                 fluid_pp(i)%pi_inf) + &
                                q_cons_vf(i + cont_idx%beg - 1)%sf(j, k, l)*fluid_pp(i)%qv
                        end do
                    end if

                    if (bubbles) then
                        ! From prim: Compute nbub = (3/4pi) * \alpha / \bar{R^3}
                        do i = 1, nb
                            Rtmp(i) = q_prim_vf(bub_idx%rs(i))%sf(j, k, l)
                        end do

                        if (.not. qbmm) then
                            if (adv_n) then
                                q_cons_vf(n_idx)%sf(j, k, l) = q_prim_vf(n_idx)%sf(j, k, l)
                                nbub = q_prim_vf(n_idx)%sf(j, k, l)
                            else
                                call s_comp_n_from_prim(q_prim_vf(alf_idx)%sf(j, k, l), Rtmp, nbub, weight)
                            end if
                        else
                            !Initialize R3 averaging over R0 and R directions
                            R3tmp = 0d0
                            do i = 1, nb
                                R3tmp = R3tmp + weight(i)*0.5d0*(Rtmp(i) + sigR)**3d0
                                R3tmp = R3tmp + weight(i)*0.5d0*(Rtmp(i) - sigR)**3d0
                            end do
                            !Initialize nb
                            nbub = 3d0*q_prim_vf(alf_idx)%sf(j, k, l)/(4d0*pi*R3tmp)
                        end if

                        if (j == 0 .and. k == 0 .and. l == 0) print *, 'In convert, nbub:', nbub

                        do i = bub_idx%beg, bub_idx%end
                            q_cons_vf(i)%sf(j, k, l) = q_prim_vf(i)%sf(j, k, l)*nbub
                        end do
                    end if

                    if (hypoelasticity) then
                        do i = stress_idx%beg, stress_idx%end
                            q_cons_vf(i)%sf(j, k, l) = rho*q_prim_vf(i)%sf(j, k, l)
                            ! adding elastic contribution
                            if (G > 1000) then
                                q_cons_vf(E_idx)%sf(j, k, l) = q_cons_vf(E_idx)%sf(j, k, l) + &
                                                               (q_prim_vf(i)%sf(j, k, l)**2d0)/(4d0*G)
                                ! extra terms in 2 and 3D
                                if ((i == stress_idx%beg + 1) .or. &
                                    (i == stress_idx%beg + 3) .or. &
                                    (i == stress_idx%beg + 4)) then
                                    q_cons_vf(E_idx)%sf(j, k, l) = q_cons_vf(E_idx)%sf(j, k, l) + &
                                                                   (q_prim_vf(i)%sf(j, k, l)**2d0)/(4d0*G)
                                end if
                            end if
                        end do
                    end if

                    ! using \rho xi as the conservative formulation stated in Kamrin et al. JFM 2022
                    if ( hyperelasticity ) then
                        ! adding the elastic contribution
                        do i = xibeg, xiend
                            q_cons_vf(i)%sf(j, k, l) = rho*q_prim_vf(i)%sf(j, k, l)
                        end do
                        if (G > 1d-3) then
                            q_cons_vf(E_idx)%sf(j, k, l) = q_cons_vf(E_idx)%sf(j, k, l) + & 
                              G*f_elastic_energy(q_btensor, j, k, l)
                        end if
                    end if 

                    if (sigma /= dflt_real) then
                        q_cons_vf(c_idx)%sf(j, k, l) = q_prim_vf(c_idx)%sf(j, k, l)
                    end if

                end do
            end do
        end do 

#else

        if (proc_rank == 0) then
            call s_mpi_abort('Conversion from primitive to '// &
                             'conservative variables not '// &
                             'implemented. Exiting ...')
        end if

#endif

    end subroutine s_convert_primitive_to_conservative_variables ! ---------

    !>  The following subroutine handles the conversion between
        !!      the primitive variables and the Eulerian flux variables.
        !!  @param qK_prim_vf Primitive variables
        !!  @param FK_vf Flux variables
        !!  @param FK_src_vf Flux source variables
        !!  @param ix Index bounds in the first coordinate direction
        !!  @param iy Index bounds in the second coordinate direction
        !!  @param iz Index bounds in the third coordinate direction
    subroutine s_convert_primitive_to_flux_variables(qK_prim_vf, & ! ------
                                                     FK_vf, &
                                                     FK_src_vf, &
                                                     is1, is2, is3, s2b, s3b)

        integer, intent(in) :: s2b, s3b
        real(kind(0d0)), dimension(0:, s2b:, s3b:, 1:), intent(in) :: qK_prim_vf
        real(kind(0d0)), dimension(0:, s2b:, s3b:, 1:), intent(inout) :: FK_vf
        real(kind(0d0)), dimension(0:, s2b:, s3b:, advxb:), intent(inout) :: FK_src_vf

        type(int_bounds_info), intent(in) :: is1, is2, is3

        ! Partial densities, density, velocity, pressure, energy, advection
        ! variables, the specific heat ratio and liquid stiffness functions,
        ! the shear and volume Reynolds numbers and the Weber numbers
        real(kind(0d0)), dimension(num_fluids) :: alpha_rho_K
        real(kind(0d0)), dimension(num_fluids) :: alpha_K
        real(kind(0d0)) :: rho_K
        real(kind(0d0)), dimension(num_dims) :: vel_K
        real(kind(0d0)) :: vel_K_sum
        real(kind(0d0)) :: pres_K
        real(kind(0d0)) :: E_K
        real(kind(0d0)) :: gamma_K
        real(kind(0d0)) :: pi_inf_K
        real(kind(0d0)) :: qv_K
        real(kind(0d0)), dimension(2) :: Re_K
        real(kind(0d0)) :: G_K

        integer :: i, j, k, l !< Generic loop iterators

        is1b = is1%beg; is1e = is1%end
        is2b = is2%beg; is2e = is2%end
        is3b = is3%beg; is3e = is3%end

        !$acc update device(is1b, is2b, is3b, is1e, is2e, is3e)

        ! Computing the flux variables from the primitive variables, without
        ! accounting for the contribution of either viscosity or capillarity
#ifdef MFC_SIMULATION
        !$acc parallel loop collapse(3) gang vector default(present) private(alpha_rho_K, vel_K, alpha_K, Re_K)
        do l = is3b, is3e
            do k = is2b, is2e
                do j = is1b, is1e

                    !$acc loop seq
                    do i = 1, contxe
                        alpha_rho_K(i) = qK_prim_vf(j, k, l, i)
                    end do

                    !$acc loop seq
                    do i = advxb, advxe
                        alpha_K(i - E_idx) = qK_prim_vf(j, k, l, i)
                    end do
                    !$acc loop seq
                    do i = 1, num_dims
                        vel_K(i) = qK_prim_vf(j, k, l, contxe + i)
                    end do

                    vel_K_sum = 0d0
                    !$acc loop seq
                    do i = 1, num_dims
                        vel_K_sum = vel_K_sum + vel_K(i)**2d0
                    end do

                    pres_K = qK_prim_vf(j, k, l, E_idx)
                    if (hypoelasticity .or. hyperelasticity) then
                        call s_convert_species_to_mixture_variables_acc(rho_K, gamma_K, pi_inf_K, qv_K, &
                                                                        alpha_K, alpha_rho_K, Re_K, &
                                                                        j, k, l, G_K, Gs)
                    else if (bubbles) then
                        call s_convert_species_to_mixture_variables_bubbles_acc(rho_K, gamma_K, &
                                                                                pi_inf_K, qv_K, alpha_K, alpha_rho_K, Re_K, j, k, l)
                    else
                        call s_convert_species_to_mixture_variables_acc(rho_K, gamma_K, pi_inf_K, qv_K, &
                                                                        alpha_K, alpha_rho_K, Re_K, j, k, l)
                    end if

                    ! Computing the energy from the pressure
                    E_K = gamma_K*pres_K + pi_inf_K &
                          + 5d-1*rho_K*vel_K_sum + qv_K

                    ! mass flux, this should be \alpha_i \rho_i u_i
                    !$acc loop seq
                    do i = 1, contxe
                        FK_vf(j, k, l, i) = alpha_rho_K(i)*vel_K(dir_idx(1))
                    end do

                    !$acc loop seq
                    do i = 1, num_dims
                        FK_vf(j, k, l, contxe + dir_idx(i)) = &
                            rho_K*vel_K(dir_idx(1)) &
                            *vel_K(dir_idx(i)) &
                            + pres_K*dir_flg(dir_idx(i))
                    end do

                    ! energy flux, u(E+p)
                    FK_vf(j, k, l, E_idx) = vel_K(dir_idx(1))*(E_K + pres_K)

                    if (riemann_solver == 1) then
                        !$acc loop seq
                        do i = advxb, advxe
                            FK_vf(j, k, l, i) = 0d0
                            FK_src_vf(j, k, l, i) = alpha_K(i - E_idx)
                        end do

                    else
                        ! Could be bubbles!
                        !$acc loop seq
                        do i = advxb, advxe
                            FK_vf(j, k, l, i) = vel_K(dir_idx(1))*alpha_K(i - E_idx)
                        end do

                        !$acc loop seq
                        do i = advxb, advxe
                            FK_src_vf(j, k, l, i) = vel_K(dir_idx(1))
                        end do

                    end if

                end do
            end do
        end do
#endif

    end subroutine s_convert_primitive_to_flux_variables ! -----------------

<<<<<<< HEAD
    !>  The following subroutine handles the calculation of the btensor.
        !!   The calculation of the btensor takes qprimvf.
        !! @param q_prim_vf Primitive variables
        !! @param btensor is the output
        !! calculate the grad_xi, grad_xi is a nxn tensor
        !! calculate the inverse of grad_xi to obtain F, F is a nxn tensor
        !! calculate the FFtranspose to obtain the btensor, btensor is nxn tensor
        !! btensor is symmetric, save the data space
    subroutine s_calculate_btensor(q_prim_vf, btensor, xb, xe, yb, ye, zb, ze)

        type(scalar_field), dimension(sys_size), intent(IN) :: q_prim_vf
        type(scalar_field), dimension(b_size), intent(INOUT) :: btensor
        integer, intent(IN) :: xb, xe, yb, ye, zb, ze
        real(kind(0d0)), dimension(tensor_size) :: tensora, tensorb
        integer :: j, k, l

        do l = zb, ze
            do k = yb, ye
                do j = xb, xe
                  call s_compute_gradient_xi(q_prim_vf, xb, xe, yb, &
                     ye, zb, ze, j, k, l, tensora, tensorb)
                ! 1: 1D, 3: 2D, 6: 3D
                   btensor(1)%sf(j,k,l) = tensorb(1)
                !if (num_dims > 1) then ! 2D
                   btensor(2)%sf(j,k,l) = tensorb(2)
                !   btensor(3)%sf(j,k,l) = tensorb(4)
                !end if
                !if (num_dims > 2) then ! 3D
                   btensor(3)%sf(j,k,l) = tensorb(3)
                   btensor(4)%sf(j,k,l) = tensorb(5)
                   btensor(5)%sf(j,k,l) = tensorb(6)
                   btensor(6)%sf(j,k,l) = tensorb(9)
                !end if
                ! store the determinant at the last entry of the btensor sf
                  btensor(b_size)%sf(j,k,l) = tensorb(tensor_size)
                end do
           end do
        end do
    end subroutine s_calculate_btensor

    !>  The following subroutine handles the calculation of the btensor.
        !!      The calculation of the btensor takes qprimvf.
        !!  @param q_prim_vf Primitive variables
        !!  @param btensor is the output
        !! calculate the grad_xi, grad_xi is a nxn tensor
        !! calculate the inverse of grad_xi to obtain F, F is a nxn tensor
        !! calculate the FFtranspose to obtain the btensor, btensor is nxn tensor
        !! btensor is symmetric, save the data space
    subroutine s_calculate_btensor_acc(q_prim_vf, btensor, xb, xe, yb, ye, zb, ze)


        type(scalar_field), dimension(sys_size), intent(IN) :: q_prim_vf
        type(scalar_field), dimension(b_size), intent(OUT) :: btensor
        integer, intent(IN) :: xb, xe, yb, ye, zb, ze
        real(kind(0d0)), dimension(tensor_size) :: tensora, tensorb 
        integer :: j, k, l, i

!        if (num_dims == 1) then
!!          !$acc parallel loop collapse(3) gang vector default(present) private(tensora,tensorb)
!         do l = izb, ize
!            do k = iyb, iye
!               do j = ixb, ixe
!                  call s_compute_gradient_xi1d_acc(q_prim_vf, ixb, ixe, iyb, &
!                  iye, izb, ize, j, k, l, tensora, tensorb)
!                  !! 1: 1D, 3: 2D, 6: 3D
!                   btensor(1)%sf(j, k, l) = tensorb(1)
!                   !! store the determinant at the last entry of the btensor sf
!                   btensor(b_size)%sf(j,k,l) = tensorb(tensor_size)
!                end do
!             end do
!          end do
!          !$acc end parallel loop
!        else if (num_dims == 2) then ! 2D
!          !$acc parallel loop collapse(3) gang vector default(present) private(tensora,tensorb)
!          do l = izb, ize
!             do k = iyb, iye
!                do j = ixb, ixe
!                   call s_compute_gradient_xi2d_acc(q_prim_vf, ixb, ixe, iyb, &
!                   iye, izb, ize, j, k, l, tensora, tensorb)
!                   !! 1: 1D, 3: 2D, 6: 3D
!                   btensor(1)%sf(j, k, l) = tensorb(1)
!                   btensor(2)%sf(j,k,l) = tensorb(2)
!                   btensor(3)%sf(j,k,l) = tensorb(4)
!                   !! store the determinant at the last entry of the btensor sf
!                   btensor(b_size)%sf(j,k,l) = tensorb(tensor_size)
!                end do
!             end do
!          end do
!          !$acc end parallel loop
!        else ! 3D 

          !$acc parallel loop collapse(3) gang vector default(present) private(tensora,tensorb)
          do l = zb, ze
             do k = yb, ye
                do j = xb, xe

        ! STEP 1: computing the grad_xi tensor
        ! grad_xi definition / organization
        ! number for the tensor 1-3:  dxix_dx, dxiy_dx, dxiz_dx
        ! 4-6 :                       dxix_dy, dxiy_dy, dxiz_dy
        ! 7-9 :                       dxix_dz, dxiy_dz, dxiz_dz

        ! 1D
        if(j == xb) then
           ! dxix/dx
           !print *, ' grid check xb :: ',q_prim_vf(xibeg)%sf(j, k, l) 
             tensora(1) = (-25d0*q_prim_vf(xibeg)%sf(j, k, l) &
                      + 48d0*q_prim_vf(xibeg)%sf(j + 1, k, l) &
                      - 36d0*q_prim_vf(xibeg)%sf(j + 2, k, l) &
                      + 16d0*q_prim_vf(xibeg)%sf(j + 3, k, l) &
                      -  3d0*q_prim_vf(xibeg)%sf(j + 4, k, l) ) &
                     /(12d0*(x_cb(j + 1) - x_cb(j)))
             ! dxiy / dx
             tensora(2) = (-25d0*q_prim_vf(xibeg+1)%sf(j, k, l) &
                      + 48d0*q_prim_vf(xibeg+1)%sf(j + 1, k, l) &
                      - 36d0*q_prim_vf(xibeg+1)%sf(j + 2, k, l) &
                      + 16d0*q_prim_vf(xibeg+1)%sf(j + 3, k, l) &
                      -  3d0*q_prim_vf(xibeg+1)%sf(j + 4, k, l) ) &
                     /(12d0*(x_cb(j + 1) - x_cb(j)))
             ! dxiz / dx
             tensora(3) = (-25d0*q_prim_vf(xiend)%sf(j, k, l) &
                      + 48d0*q_prim_vf(xiend)%sf(j + 1, k, l) &
                      - 36d0*q_prim_vf(xiend)%sf(j + 2, k, l) &
                      + 16d0*q_prim_vf(xiend)%sf(j + 3, k, l) &
                      -  3d0*q_prim_vf(xiend)%sf(j + 4, k, l) ) &
                     /(12d0*(x_cb(j + 1) - x_cb(j)))
           !print *, ' grid check xb :: ',tensora(1),tensora(2),tensora(7)

        else if (j == xb + 1) then
           !print *, ' grid check xb1 :: ',q_prim_vf(xibeg)%sf(j, k, l) 

           ! dxix/dx
           tensora(1) = (-3d0*q_prim_vf(xibeg)%sf(j - 1, k, l) &
                      - 10d0*q_prim_vf(xibeg)%sf(j,k,l) &
                      + 18d0*q_prim_vf(xibeg)%sf(j + 1, k, l) &
                      -  6d0*q_prim_vf(xibeg)%sf(j + 2, k, l) &
                      +      q_prim_vf(xibeg)%sf(j + 3, k, l)) &
                     /(12d0*(x_cb(j) - x_cb(j - 1)))
             ! dxiy / dx
             tensora(2) = (-3d0*q_prim_vf(xibeg+1)%sf(j - 1, k, l) &
                      - 10d0*q_prim_vf(xibeg+1)%sf(j,k,l) &
                      + 18d0*q_prim_vf(xibeg+1)%sf(j + 1, k, l) &
                      -  6d0*q_prim_vf(xibeg+1)%sf(j + 2, k, l) &
                      +      q_prim_vf(xibeg+1)%sf(j + 3, k, l)) &
                     /(12d0*(x_cb(j) - x_cb(j - 1)))
             ! dxiz / dx
             tensora(3) = (-3d0*q_prim_vf(xiend)%sf(j - 1, k, l) &
                      - 10d0*q_prim_vf(xiend)%sf(j,k,l) &
                      + 18d0*q_prim_vf(xiend)%sf(j + 1, k, l) &
                      -  6d0*q_prim_vf(xiend)%sf(j + 2, k, l) &
                      +      q_prim_vf(xiend)%sf(j + 3, k, l)) &
                     /(12d0*(x_cb(j) - x_cb(j - 1)))
           !print *, ' grid check xb1 :: ',tensora(1),tensora(2),tensora(7)

        else if (j == xe - 1) then
           !print *, ' grid check xe1 :: ',q_prim_vf(xibeg)%sf(j, k, l) 

           ! dxix/dx
           tensora(1) = (3d0*q_prim_vf(xibeg)%sf(j + 1, k, l) &
                      + 10d0*q_prim_vf(xibeg)%sf(j,k,l) &
                      - 18d0*q_prim_vf(xibeg)%sf(j - 1, k, l) &
                      +  6d0*q_prim_vf(xibeg)%sf(j - 2, k, l) &
                      -      q_prim_vf(xibeg)%sf(j - 3, k, l)) &
                     /(12d0*(x_cb(j) - x_cb(j - 1)))
             ! dxiy / dx
             tensora(2) = (3d0*q_prim_vf(xibeg+1)%sf(j + 1, k, l) &
                      + 10d0*q_prim_vf(xibeg+1)%sf(j,k,l) &
                      - 18d0*q_prim_vf(xibeg+1)%sf(j - 1, k, l) &
                      +  6d0*q_prim_vf(xibeg+1)%sf(j - 2, k, l) &
                      -      q_prim_vf(xibeg+1)%sf(j - 3, k, l)) &
                     /(12d0*(x_cb(j) - x_cb(j - 1)))
             ! dxiz / dx
             tensora(3) = (3d0*q_prim_vf(xiend)%sf(j + 1, k, l) &
                      + 10d0*q_prim_vf(xiend)%sf(j,k,l) &
                      - 18d0*q_prim_vf(xiend)%sf(j - 1, k, l) &
                      +  6d0*q_prim_vf(xiend)%sf(j - 2, k, l) &
                      -      q_prim_vf(xiend)%sf(j - 3, k, l)) &
                     /(12d0*(x_cb(j) - x_cb(j - 1)))
           !print *, ' grid check xe1 :: ',tensora(1),tensora(2),tensora(7)

        else if (j == xe) then
           !print *, ' grid check xe :: ',q_prim_vf(xibeg)%sf(j, k, l) 

           ! dxix/dx
           tensora(1) =(25d0*q_prim_vf(xibeg)%sf(j, k, l) &
                      - 48d0*q_prim_vf(xibeg)%sf(j - 1, k, l) &
                      + 36d0*q_prim_vf(xibeg)%sf(j - 2, k, l) &
                      - 16d0*q_prim_vf(xibeg)%sf(j - 3, k, l) &
                      +  3d0*q_prim_vf(xibeg)%sf(j - 4, k, l) ) &
                     /(12d0*(x_cb(j) - x_cb(j-1)))
             ! dxiy / dx
             tensora(2) = (25d0*q_prim_vf(xibeg+1)%sf(j, k, l) &
                      - 48d0*q_prim_vf(xibeg+1)%sf(j - 1, k, l) &
                      + 36d0*q_prim_vf(xibeg+1)%sf(j - 2, k, l) &
                      - 16d0*q_prim_vf(xibeg+1)%sf(j - 3, k, l) &
                      +  3d0*q_prim_vf(xibeg+1)%sf(j - 4, k, l) ) &
                     /(12d0*(x_cb(j) - x_cb(j - 1)))
             ! dxiz / dx
             tensora(3) = (25d0*q_prim_vf(xiend)%sf(j, k, l) &
                      - 48d0*q_prim_vf(xiend)%sf(j - 1, k, l) &
                      + 36d0*q_prim_vf(xiend)%sf(j - 2, k, l) &
                      - 16d0*q_prim_vf(xiend)%sf(j - 3, k, l) &
                      +  3d0*q_prim_vf(xiend)%sf(j - 4, k, l) ) &
                     /(12d0*(x_cb(j) - x_cb(j - 1)))
           !print *, ' grid check xe :: ',tensora(1),tensora(2),tensora(7)

        else
           ! dxix/dx
           tensora(1) = (   q_prim_vf(xibeg)%sf(j - 2, k, l) &
                      - 8d0*q_prim_vf(xibeg)%sf(j - 1, k, l) &
                      + 8d0*q_prim_vf(xibeg)%sf(j + 1, k, l) &
                      -     q_prim_vf(xibeg)%sf(j + 2, k, l)) &
                     /(12d0*(x_cb(j) - x_cb(j - 1)))
             ! dxiy / dx
             tensora(2) = ( q_prim_vf(xibeg+1)%sf(j - 2, k, l) &
                      - 8d0*q_prim_vf(xibeg+1)%sf(j - 1, k, l) &
                      + 8d0*q_prim_vf(xibeg+1)%sf(j + 1, k, l) &
                      -     q_prim_vf(xibeg+1)%sf(j + 2, k, l)) &
                     /(12d0*(x_cb(j) - x_cb(j - 1)))
             ! dxiz / dx
             tensora(3) = ( q_prim_vf(xiend)%sf(j - 2, k, l) &
                      - 8d0*q_prim_vf(xiend)%sf(j - 1, k, l) &
                      + 8d0*q_prim_vf(xiend)%sf(j + 1, k, l) &
                      -     q_prim_vf(xiend)%sf(j + 2, k, l)) &
                     /(12d0*(x_cb(j) - x_cb(j - 1)))

        end if  

        ! 2D
          if(k == yb) then
           !print *, ' grid check yb :: ',q_prim_vf(xibeg)%sf(j, k, l) 

             ! dxix / dy
             tensora(4) = (-25d0*q_prim_vf(xibeg)%sf(j, k, l) &
                      + 48d0*q_prim_vf(xibeg)%sf(j, k + 1, l) &
                      - 36d0*q_prim_vf(xibeg)%sf(j, k + 2, l) &
                      + 16d0*q_prim_vf(xibeg)%sf(j, k + 3, l) &
                      -  3d0*q_prim_vf(xibeg)%sf(j, k + 4, l) ) &
                     /(12d0*(y_cb(k + 1) - y_cb(k)))
             ! dxiy / dy
             tensora(5) = (-25d0*q_prim_vf(xibeg+1)%sf(j, k, l) &
                      + 48d0*q_prim_vf(xibeg+1)%sf(j, k + 1, l) &
                      - 36d0*q_prim_vf(xibeg+1)%sf(j, k + 2, l) &
                      + 16d0*q_prim_vf(xibeg+1)%sf(j, k + 3, l) &
                      -  3d0*q_prim_vf(xibeg+1)%sf(j, k + 4, l) ) &
                     /(12d0*(y_cb(k + 1) - y_cb(k)))
             ! dxiz / dy
             tensora(6) = (-25d0*q_prim_vf(xiend)%sf(j, k, l) &
                      + 48d0*q_prim_vf(xiend)%sf(j, k + 1, l) &
                      - 36d0*q_prim_vf(xiend)%sf(j, k + 2, l) &
                      + 16d0*q_prim_vf(xiend)%sf(j, k + 3, l) &
                      -  3d0*q_prim_vf(xiend)%sf(j, k + 4, l) ) &
                     /(12d0*(y_cb(k + 1) - y_cb(k)))
           !print *, ' grid check yb :: ',tensora(4),tensora(5),tensora(8)

          else if (k == yb + 1) then
           !print *, ' grid check yb1 :: ',q_prim_vf(xibeg)%sf(j, k, l) 

             ! dxix / dy
             tensora(4) = (-3d0*q_prim_vf(xibeg)%sf(j, k - 1, l) &
                      - 10d0*q_prim_vf(xibeg)%sf(j,k,l) &
                      + 18d0*q_prim_vf(xibeg)%sf(j, k + 1, l) &
                      -  6d0*q_prim_vf(xibeg)%sf(j, k + 2, l) &
                      +      q_prim_vf(xibeg)%sf(j, k + 3, l)) &
                     /(12d0*(y_cb(k) - y_cb(k - 1)))
             ! dxiy / dy
             tensora(5) = (-3d0*q_prim_vf(xibeg+1)%sf(j, k - 1, l) &
                      - 10d0*q_prim_vf(xibeg+1)%sf(j,k,l) &
                      + 18d0*q_prim_vf(xibeg+1)%sf(j, k + 1, l) &
                      -  6d0*q_prim_vf(xibeg+1)%sf(j, k + 2, l) &
                      +      q_prim_vf(xibeg+1)%sf(j, k + 3, l)) &
                     /(12d0*(y_cb(k) - y_cb(k - 1)))
             ! dxiz / dy
             tensora(6) = (-3d0*q_prim_vf(xiend)%sf(j, k - 1, l) &
                      - 10d0*q_prim_vf(xiend)%sf(j,k,l) &
                      + 18d0*q_prim_vf(xiend)%sf(j, k + 1, l) &
                      -  6d0*q_prim_vf(xiend)%sf(j, k + 2, l) &
                      +      q_prim_vf(xiend)%sf(j, k + 3, l)) &
                     /(12d0*(y_cb(k) - y_cb(k - 1)))
           !print *, ' grid check yb1 :: ',tensora(4),tensora(5),tensora(8)

          else if (k == ye - 1) then
           !print *, ' grid check ye1 :: ',q_prim_vf(xibeg)%sf(j, k, l) 

             ! dxix / dy
             tensora(4) = (3d0*q_prim_vf(xibeg)%sf(j, k + 1, l) &
                      + 10d0*q_prim_vf(xibeg)%sf(j,k,l) &
                      - 18d0*q_prim_vf(xibeg)%sf(j, k - 1, l) &
                      +  6d0*q_prim_vf(xibeg)%sf(j, k - 2, l) &
                      -      q_prim_vf(xibeg)%sf(j, k - 3, l)) &
                     /(12d0*(y_cb(k) - y_cb(k - 1)))
             ! dxiy / dy
             tensora(5) = (3d0*q_prim_vf(xibeg+1)%sf(j, k + 1, l) &
                      + 10d0*q_prim_vf(xibeg+1)%sf(j,k,l) &
                      - 18d0*q_prim_vf(xibeg+1)%sf(j, k - 1, l) &
                      +  6d0*q_prim_vf(xibeg+1)%sf(j, k - 2, l) &
                      -      q_prim_vf(xibeg+1)%sf(j, k - 3, l)) &
                     /(12d0*(y_cb(k) - y_cb(k - 1)))
             ! dxiz / dy
             tensora(6) = (3d0*q_prim_vf(xiend)%sf(j, k + 1, l) &
                      + 10d0*q_prim_vf(xiend)%sf(j,k,l) &
                      - 18d0*q_prim_vf(xiend)%sf(j, k - 1, l) &
                      +  6d0*q_prim_vf(xiend)%sf(j, k - 2, l) &
                      -      q_prim_vf(xiend)%sf(j, k - 3, l)) &
                     /(12d0*(y_cb(k) - y_cb(k - 1)))
           !print *, ' grid check yb1 :: ',tensora(4),tensora(5),tensora(8)

          else if (k == ye) then
           !print *, ' grid check ye :: ',q_prim_vf(xibeg+1)%sf(j, k, l) 

             ! dxix / dy
             tensora(4) =(25d0*q_prim_vf(xibeg)%sf(j, k, l) &
                      - 48d0*q_prim_vf(xibeg)%sf(j, k - 1, l) &
                      + 36d0*q_prim_vf(xibeg)%sf(j, k - 2, l) &
                      - 16d0*q_prim_vf(xibeg)%sf(j, k - 3, l) &
                      +  3d0*q_prim_vf(xibeg)%sf(j, k - 4, l) ) &
                     /(12d0*(y_cb(k) - y_cb(k - 1)))
             ! dxiy / dy
             tensora(5) =(25d0*q_prim_vf(xibeg+1)%sf(j, k, l) &
                      - 48d0*q_prim_vf(xibeg+1)%sf(j, k - 1, l) &
                      + 36d0*q_prim_vf(xibeg+1)%sf(j, k - 2, l) &
                      - 16d0*q_prim_vf(xibeg+1)%sf(j, k - 3, l) &
                      +  3d0*q_prim_vf(xibeg+1)%sf(j, k - 4, l) ) &
                     /(12d0*(y_cb(k) - y_cb(k - 1)))
             ! dxiz / dy
             tensora(6) =(25d0*q_prim_vf(xiend)%sf(j, k, l) &
                      - 48d0*q_prim_vf(xiend)%sf(j, k - 1, l) &
                      + 36d0*q_prim_vf(xiend)%sf(j, k - 2, l) &
                      - 16d0*q_prim_vf(xiend)%sf(j, k - 3, l) &
                      +  3d0*q_prim_vf(xiend)%sf(j, k - 4, l) ) &
                     /(12d0*(y_cb(k) - y_cb(k - 1)))
          else
             ! dxix / dy
             tensora(4) = ( q_prim_vf(xibeg)%sf(j, k - 2, l) &
                      - 8d0*q_prim_vf(xibeg)%sf(j, k - 1, l) &
                      + 8d0*q_prim_vf(xibeg)%sf(j, k + 1, l) &
                      -     q_prim_vf(xibeg)%sf(j, k + 2, l)) &
                     /(12d0*(y_cb(k) - y_cb(k - 1)))
             ! dxiy / dy
             tensora(5) = ( q_prim_vf(xibeg+1)%sf(j, k - 2, l) &
                      - 8d0*q_prim_vf(xibeg+1)%sf(j, k - 1, l) &
                      + 8d0*q_prim_vf(xibeg+1)%sf(j, k + 1, l) &
                      -     q_prim_vf(xibeg+1)%sf(j, k + 2, l)) &
                     /(12d0*(y_cb(k) - y_cb(k - 1)))
             ! dxiz / dy
             tensora(6) = ( q_prim_vf(xiend)%sf(j, k - 2, l) &
                      - 8d0*q_prim_vf(xiend)%sf(j, k - 1, l) &
                      + 8d0*q_prim_vf(xiend)%sf(j, k + 1, l) &
                      -     q_prim_vf(xiend)%sf(j, k + 2, l)) &
                     /(12d0*(y_cb(k) - y_cb(k - 1)))
          end if  

        ! 3D
          if(l == zb) then
           !print *, ' grid check zb :: ',q_prim_vf(xibeg)%sf(j, k, l) 

             ! dxix / dz
             tensora(7) = (-25d0*q_prim_vf(xibeg)%sf(j,k,l) &
                      + 48d0*q_prim_vf(xibeg)%sf(j,k,l+1) &
                      - 36d0*q_prim_vf(xibeg)%sf(j,k,l+2) &
                      + 16d0*q_prim_vf(xibeg)%sf(j,k,l+3) &
                      -  3d0*q_prim_vf(xibeg)%sf(j,k,l+4) ) &
                     /(12d0*(z_cb(l + 1) - z_cb(l)))
             ! dxiy / dz
             tensora(8) = (-25d0*q_prim_vf(xibeg+1)%sf(j,k,l) &
                      + 48d0*q_prim_vf(xibeg+1)%sf(j,k,l+1) &
                      - 36d0*q_prim_vf(xibeg+1)%sf(j,k,l+2) &
                      + 16d0*q_prim_vf(xibeg+1)%sf(j,k,l+3) &
                      -  3d0*q_prim_vf(xibeg+1)%sf(j,k,l+4) ) &
                     /(12d0*(z_cb(l + 1) - z_cb(l)))
             ! dxiz / dz
             tensora(9) = (-25d0*q_prim_vf(xiend)%sf(j,k, l) &
                      + 48d0*q_prim_vf(xiend)%sf(j,k,l + 1) &
                      - 36d0*q_prim_vf(xiend)%sf(j,k,l + 2) &
                      + 16d0*q_prim_vf(xiend)%sf(j,k,l + 3) &
                      -  3d0*q_prim_vf(xiend)%sf(j,k,l + 4) ) &
                     /(12d0*(z_cb(l + 1) - z_cb(l)))
          else if (l == zb + 1) then
           !print *, ' grid check zb1 :: ',q_prim_vf(xibeg)%sf(j, k, l) 

             ! dxix / dz
             tensora(7) = (-3d0*q_prim_vf(xibeg)%sf(j,k,l - 1) &
                      - 10d0*q_prim_vf(xibeg)%sf(j,k,l) &
                      + 18d0*q_prim_vf(xibeg)%sf(j,k,l + 1) &
                      -  6d0*q_prim_vf(xibeg)%sf(j,k,l + 2) &
                      +      q_prim_vf(xibeg)%sf(j,k,l + 3)) &
                     /(12d0*(z_cb(l) - z_cb(l - 1)))
             ! dxiy / dz
             tensora(8) = (-3d0*q_prim_vf(xibeg+1)%sf(j,k,l - 1) &
                      - 10d0*q_prim_vf(xibeg+1)%sf(j,k,l) &
                      + 18d0*q_prim_vf(xibeg+1)%sf(j,k,l + 1) &
                      -  6d0*q_prim_vf(xibeg+1)%sf(j,k,l + 2) &
                      +      q_prim_vf(xibeg+1)%sf(j,k,l + 3)) &
                     /(12d0*(z_cb(l) - z_cb(l - 1)))
             ! dxiz / dz
             tensora(9) = (-3d0*q_prim_vf(xiend)%sf(j,k,l - 1) &
                      - 10d0*q_prim_vf(xiend)%sf(j,k,l) &
                      + 18d0*q_prim_vf(xiend)%sf(j,k,l + 1) &
                      -  6d0*q_prim_vf(xiend)%sf(j,k,l + 2) &
                      +      q_prim_vf(xiend)%sf(j,k,l + 3)) &
                     /(12d0*(z_cb(l) - z_cb(l - 1)))
          else if (l == ze - 1) then
           !print *, ' grid check ze1 :: ',q_prim_vf(xiend)%sf(j, k, l) 

             ! dxix / dz
             tensora(7) = (3d0*q_prim_vf(xibeg)%sf(j, k , l + 1) &
                      + 10d0*q_prim_vf(xibeg)%sf(j,k,l) &
                      - 18d0*q_prim_vf(xibeg)%sf(j, k , l - 1) &
                      +  6d0*q_prim_vf(xibeg)%sf(j, k , l - 2) &
                      -      q_prim_vf(xibeg)%sf(j, k , l - 3)) &
                     /(12d0*(z_cb(l) - z_cb(l - 1)))
             ! dxiy / dz
             tensora(8) = (3d0*q_prim_vf(xibeg+1)%sf(j, k , l + 1) &
                      + 10d0*q_prim_vf(xibeg+1)%sf(j,k,l) &
                      - 18d0*q_prim_vf(xibeg+1)%sf(j, k , l - 1) &
                      +  6d0*q_prim_vf(xibeg+1)%sf(j, k , l - 2) &
                      -      q_prim_vf(xibeg+1)%sf(j, k , l - 3)) &
                     /(12d0*(z_cb(l) - z_cb(l - 1)))
             ! dxiz / dz
             tensora(9) = (3d0*q_prim_vf(xiend)%sf(j, k , l + 1) &
                      + 10d0*q_prim_vf(xiend)%sf(j,k,l) &
                      - 18d0*q_prim_vf(xiend)%sf(j, k , l - 1) &
                      +  6d0*q_prim_vf(xiend)%sf(j, k , l - 2) &
                      -      q_prim_vf(xiend)%sf(j, k , l - 3)) &
                     /(12d0*(z_cb(l) - z_cb(l - 1)))
          else if (l == ze) then
           !print *, ' grid check ze :: ',q_prim_vf(xiend)%sf(j, k, l) 

             ! dxix / dz
             tensora(7) =(25d0*q_prim_vf(xibeg)%sf(j, k, l) &
                      - 48d0*q_prim_vf(xibeg)%sf(j, k , l - 1) &
                      + 36d0*q_prim_vf(xibeg)%sf(j, k , l - 2) &
                      - 16d0*q_prim_vf(xibeg)%sf(j, k , l - 3) &
                      +  3d0*q_prim_vf(xibeg)%sf(j, k , l - 4) ) &
                     /(12d0*(z_cb(l) - z_cb(l - 1)))
             ! dxiy / dz
             tensora(8) =(25d0*q_prim_vf(xibeg+1)%sf(j, k, l) &
                      - 48d0*q_prim_vf(xibeg+1)%sf(j, k , l - 1) &
                      + 36d0*q_prim_vf(xibeg+1)%sf(j, k , l - 2) &
                      - 16d0*q_prim_vf(xibeg+1)%sf(j, k , l - 3) &
                      +  3d0*q_prim_vf(xibeg+1)%sf(j, k , l - 4) ) &
                     /(12d0*(z_cb(l) - z_cb(l - 1)))
             ! dxiz / dz
             tensora(9) =(25d0*q_prim_vf(xiend)%sf(j, k, l) &
                      - 48d0*q_prim_vf(xiend)%sf(j, k , l - 1) &
                      + 36d0*q_prim_vf(xiend)%sf(j, k , l - 2) &
                      - 16d0*q_prim_vf(xiend)%sf(j, k , l - 3) &
                      +  3d0*q_prim_vf(xiend)%sf(j, k , l - 4) ) &
                     /(12d0*(z_cb(l) - z_cb(l - 1)))
          else
             ! dxix / dz
             tensora(7) = ( q_prim_vf(xibeg)%sf(j, k , l - 2) &
                      - 8d0*q_prim_vf(xibeg)%sf(j, k , l - 1) &
                      + 8d0*q_prim_vf(xibeg)%sf(j, k , l + 1) &
                      -     q_prim_vf(xibeg)%sf(j, k , l + 2)) &
                     /(12d0*(z_cb(l) - z_cb(l - 1)))
             ! dxiy / dz
             tensora(8) = ( q_prim_vf(xibeg+1)%sf(j, k , l - 2) &
                      - 8d0*q_prim_vf(xibeg+1)%sf(j, k , l - 1) &
                      + 8d0*q_prim_vf(xibeg+1)%sf(j, k , l + 1) &
                      -     q_prim_vf(xibeg+1)%sf(j, k , l + 2)) &
                     /(12d0*(z_cb(l) - z_cb(l - 1)))
             ! dxiz / dz
             tensora(9) = ( q_prim_vf(xiend)%sf(j, k , l - 2) &
                      - 8d0*q_prim_vf(xiend)%sf(j, k , l - 1) &
                      + 8d0*q_prim_vf(xiend)%sf(j, k , l + 1) &
                      -     q_prim_vf(xiend)%sf(j, k , l + 2)) &
                     /(12d0*(z_cb(l) - z_cb(l - 1)))
          end if  


    ! STEP 2a: computing the adjoint of the grad_xi tensor for the inverse
            tensorb(1) = tensora(5)*tensora(9) - tensora(6)*tensora(8)
            tensorb(2) = -(tensora(2)*tensora(9) - tensora(3)*tensora(8))
            tensorb(3) = tensora(2)*tensora(6) - tensora(3)*tensora(5)
            tensorb(4) = -(tensora(4)*tensora(9) - tensora(6)*tensora(7))
            tensorb(5) = tensora(1)*tensora(9) - tensora(3)*tensora(7)
            tensorb(6) = -(tensora(1)*tensora(6) - tensora(4)*tensora(3))
            tensorb(7) = tensora(4)*tensora(8) - tensora(5)*tensora(7)
            tensorb(8) = -(tensora(1)*tensora(8) - tensora(2)*tensora(7))
            tensorb(9) = tensora(1)*tensora(5) - tensora(2)*tensora(4)


    ! STEP 2b: computing the determinant of the grad_xi tensor 
            tensorb(tensor_size) = tensora(1)*(tensora(5)*tensora(9) - tensora(6)*tensora(8)) &
                            - tensora(2)*(tensora(4)*tensora(9) - tensora(6)*tensora(7)) &
                            + tensora(3)*(tensora(4)*tensora(8) - tensora(5)*tensora(7))

    !if (tensorb(tensor_size) < 0d0 .or. tensorb(tensor_size) > 3d0 ) then
    !    print *, 'j, k, l :: ', j, k, l
    !            do i = 1, 9
    !                    print *,'i :: ',i,', ten :: ',tensorb(i)
    !            end do
    !    print *, 'det : ',tensorb(tensor_size)
    !    tensorb(tensor_size) = 1d0
    !end if

    ! STEP 2c: computing the inverse of grad_xi tensor = F
    ! tensorb is the adjoint, tensora becomes the inverse
    ! STEP 4: store the determinant of F in the last entry of the tensor

    !if (tensorb(tensor_size) < 0d0 .or. tensorb(tensor_size) > 2d0 ) then
        tensorb(tensor_size) = 1d0
        !$acc loop seq
        do i = 1, tensor_size - 1
           tensora(i) = 0d0
        end do 
        tensorb(1) = 1d0
        tensorb(5) = 1d0
        tensorb(9) = 1d0       
    !end if

        !$acc loop seq
        do i = 1, tensor_size - 1
           tensora(i) = tensorb(i)/tensorb(tensor_size)
        end do 

    ! STEP 3: computing F tranpose F
        !tensorb(1) = tensora(1)**2
            tensorb(1) = tensora(1)**2 + tensora(2)**2 + tensora(3)**2
            tensorb(5) = tensora(4)**2 + tensora(5)**2 + tensora(6)**2
            tensorb(9) = tensora(7)**2 + tensora(8)**2 + tensora(9)**2
            tensorb(2) = tensora(1)*tensora(4) + tensora(2)*tensora(5) + tensora(3)*tensora(6)
            tensorb(3) = tensora(1)*tensora(7) + tensora(2)*tensora(8) + tensora(3)*tensora(9)
            tensorb(6) = tensora(4)*tensora(7) + tensora(5)*tensora(8) + tensora(6)*tensora(9)
            tensorb(4) = tensorb(2)
            tensorb(7) = tensorb(3)
            tensorb(8) = tensorb(6)

                   !call s_compute_gradient_xi3d_acc(q_prim_vf, ixb, ixe, iyb, &
                   !iye, izb, ize, j, k, l, tensora, tensorb)
                   !! 1: 1D, 3: 2D, 6: 3D
                   btensor(1)%sf(j,k,l) = tensorb(1)
                   btensor(2)%sf(j,k,l) = tensorb(2)
                   btensor(3)%sf(j,k,l) = tensorb(3)
                   btensor(4)%sf(j,k,l) = tensorb(5)
                   btensor(5)%sf(j,k,l) = tensorb(6)
                   btensor(6)%sf(j,k,l) = tensorb(9)
                   !! store the determinant at the last entry of the btensor sf
                   btensor(b_size)%sf(j,k,l) = tensorb(tensor_size)
                end do
             end do
          end do
          !$acc end parallel loop
       
!        end if
    end subroutine s_calculate_btensor_acc

    subroutine s_finalize_variables_conversion_module() ! ------------------
=======
    subroutine s_finalize_variables_conversion_module ! ------------------
>>>>>>> 41868e1f

        integer :: i !< Generic loop iterators

        ! Deallocating the density, the specific heat ratio function and the
        ! liquid stiffness function
#ifdef MFC_POST_PROCESS
        deallocate (rho_sf, gamma_sf, pi_inf_sf, qv_sf)
#endif

#ifdef MFC_SIMULATION
        @:DEALLOCATE_GLOBAL(gammas, gs_min, pi_infs, ps_inf, cvs, qvs, qvps, Gs)
        if (bubbles) then
            @:DEALLOCATE_GLOBAL(bubrs)
        end if
#else
        @:DEALLOCATE(gammas, gs_min, pi_infs, ps_inf, cvs, qvs, qvps, Gs)
        if (bubbles) then
            @:DEALLOCATE(bubrs)
        end if
#endif

        ! Nullifying the procedure pointer to the subroutine transferring/
        ! computing the mixture/species variables to the mixture variables
        s_convert_to_mixture_variables => null()

    end subroutine s_finalize_variables_conversion_module ! ----------------

end module m_variables_conversion<|MERGE_RESOLUTION|>--- conflicted
+++ resolved
@@ -854,13 +854,8 @@
                                                              qK_btensor_vf)
 
 
-<<<<<<< HEAD
-        type(scalar_field), dimension(sys_size), intent(IN) :: qK_cons_vf
-        type(scalar_field), dimension(sys_size), intent(INOUT) :: qK_prim_vf
-=======
         type(scalar_field), dimension(sys_size), intent(in) :: qK_cons_vf
         type(scalar_field), dimension(sys_size), intent(inout) :: qK_prim_vf
->>>>>>> 41868e1f
         type(scalar_field), &
             allocatable, optional, dimension(:), &
             intent(in) :: gm_alphaK_vf
@@ -1439,7 +1434,6 @@
 
     end subroutine s_convert_primitive_to_flux_variables ! -----------------
 
-<<<<<<< HEAD
     !>  The following subroutine handles the calculation of the btensor.
         !!   The calculation of the btensor takes qprimvf.
         !! @param q_prim_vf Primitive variables
@@ -1989,9 +1983,6 @@
     end subroutine s_calculate_btensor_acc
 
     subroutine s_finalize_variables_conversion_module() ! ------------------
-=======
-    subroutine s_finalize_variables_conversion_module ! ------------------
->>>>>>> 41868e1f
 
         integer :: i !< Generic loop iterators
 
