!>
!! @file m_variables_conversion.f90
!! @brief Contains module m_variables_conversion

#:include 'macros.fpp'
#:include 'case.fpp'

!> @brief This module consists of subroutines used in the conversion of the
!!              conservative variables into the primitive ones and vice versa. In
!!              addition, the module also contains the subroutines used to obtain
!!              the mixture variables and the subroutines used to compute pressure.
module m_variables_conversion

    ! Dependencies =============================================================
    use m_derived_types        !< Definitions of the derived types

    use m_global_parameters    !< Definitions of the global parameters

    use m_mpi_proxy            !< Message passing interface (MPI) module proxy

    use m_helper_basic         !< Functions to compare floating point numbers

    use m_helper

    use m_thermochem

    ! ==========================================================================

    implicit none

    private; 
    public :: s_initialize_variables_conversion_module, &
              s_initialize_pb, &
              s_initialize_mv, &
              s_convert_to_mixture_variables, &
              s_convert_mixture_to_mixture_variables, &
              s_convert_species_to_mixture_variables_bubbles, &
              s_convert_species_to_mixture_variables_bubbles_acc, &
              s_convert_species_to_mixture_variables, &
              s_convert_species_to_mixture_variables_acc, &
              s_convert_conservative_to_primitive_variables, &
              s_convert_primitive_to_conservative_variables, &
              s_convert_primitive_to_flux_variables, &
              s_compute_pressure, &
#ifndef MFC_PRE_PROCESS
              s_compute_speed_of_sound, &
#endif
              s_finalize_variables_conversion_module

    !> Abstract interface to two subroutines designed for the transfer/conversion
    !! of the mixture/species variables to the mixture variables

    abstract interface ! =======================================================

        !> Structure of the s_convert_mixture_to_mixture_variables
        !!      and s_convert_species_to_mixture_variables subroutines
        !!  @param q_vf Conservative or primitive variables
        !!  @param i First-coordinate cell index
        !!  @param j First-coordinate cell index
        !!  @param k First-coordinate cell index
        !!  @param rho Density
        !!  @param gamma Specific heat ratio function
        !!  @param pi_inf Liquid stiffness function
        !!  @param qv Fluid reference energy
        subroutine s_convert_xxxxx_to_mixture_variables(q_vf, i, j, k, &
                                                        rho, gamma, pi_inf, qv, Re_K, G_K, G)

            ! Importing the derived type scalar_field from m_derived_types.f90
            ! and global variable sys_size, from m_global_variables.f90, as
            ! the abstract interface does not inherently have access to them
            import :: scalar_field, sys_size, num_fluids, wp

            type(scalar_field), dimension(sys_size), intent(in) :: q_vf
            integer, intent(in) :: i, j, k
            real(wp), intent(out), target :: rho, gamma, pi_inf, qv
            real(wp), optional, dimension(2), intent(out) :: Re_K
            real(wp), optional, intent(out) :: G_K
            real(wp), optional, dimension(num_fluids), intent(in) :: G

        end subroutine s_convert_xxxxx_to_mixture_variables

    end interface ! ============================================================

    integer, public :: ixb, ixe, iyb, iye, izb, ize
    !$acc declare create(ixb, ixe, iyb, iye, izb, ize)

    !! In simulation, gammas, pi_infs, and qvs are already declared in m_global_variables
#ifndef MFC_SIMULATION
    real(wp), allocatable, public, dimension(:) :: gammas, gs_min, pi_infs, ps_inf, cvs, qvs, qvps
    !$acc declare create(gammas, gs_min, pi_infs, ps_inf, cvs, qvs, qvps)
#endif

#ifdef CRAY_ACC_WAR
    @:CRAY_DECLARE_GLOBAL(real(wp), dimension(:), Gs)
    @:CRAY_DECLARE_GLOBAL(integer,         dimension(:), bubrs)
    @:CRAY_DECLARE_GLOBAL(real(wp), dimension(:, :), Res)
    !$acc declare link(bubrs, Gs, Res)
#else
    real(wp), allocatable, dimension(:) :: Gs
    integer, allocatable, dimension(:) :: bubrs
    real(wp), allocatable, dimension(:, :) :: Res
    !$acc declare create(bubrs, Gs, Res)
#endif
    integer :: is1b, is2b, is3b, is1e, is2e, is3e
    !$acc declare create(is1b, is2b, is3b, is1e, is2e, is3e)

    real(wp), allocatable, dimension(:, :, :), public :: rho_sf !< Scalar density function
    real(wp), allocatable, dimension(:, :, :), public :: gamma_sf !< Scalar sp. heat ratio function
    real(wp), allocatable, dimension(:, :, :), public :: pi_inf_sf !< Scalar liquid stiffness function
    real(wp), allocatable, dimension(:, :, :), public :: qv_sf !< Scalar liquid energy reference function

    procedure(s_convert_xxxxx_to_mixture_variables), &
        pointer :: s_convert_to_mixture_variables => null() !<
    !! Pointer referencing the subroutine s_convert_mixture_to_mixture_variables
    !! or s_convert_species_to_mixture_variables, based on model equations choice

contains

    !>  This procedure conditionally calculates the appropriate pressure
        !! @param energy Energy
        !! @param alf Void Fraction
        !! @param dyn_p Dynamic Pressure
        !! @param pi_inf Liquid Stiffness
        !! @param gamma Specific Heat Ratio
        !! @param rho Density
        !! @param qv fluid reference energy
        !! @param pres Pressure to calculate
        !! @param stress Shear Stress
        !! @param mom Momentum
    subroutine s_compute_pressure(energy, alf, dyn_p, pi_inf, gamma, rho, qv, rhoYks, pres, stress, mom, G)
        !$acc routine seq

        real(wp), intent(in) :: energy, alf
        real(wp), intent(in) :: dyn_p
        real(wp), intent(in) :: pi_inf, gamma, rho, qv
        real(wp), intent(out) :: pres
        real(wp), intent(in), optional :: stress, mom, G

<<<<<<< HEAD
        real(wp) :: E_e
=======
        ! Chemistry
        integer :: i
        real(kind(0d0)), dimension(1:num_species), intent(in) :: rhoYks
        real(kind(0d0)) :: E_e
        real(kind(0d0)) :: T
        real(kind(0d0)), dimension(1:num_species) :: Y_rs
>>>>>>> 17eb3def

        integer :: s !< Generic loop iterator

        #:if not chemistry
            ! Depending on model_eqns and bubbles, the appropriate procedure
            ! for computing pressure is targeted by the procedure pointer

<<<<<<< HEAD
        if ((model_eqns /= 4) .and. (bubbles .neqv. .true.)) then
            pres = (energy - dyn_p - pi_inf - qv)/gamma
        else if ((model_eqns /= 4) .and. bubbles) then
            pres = ((energy - dyn_p)/(1._wp - alf) - pi_inf - qv)/gamma
        else
            pres = (pref + pi_inf)* &
                   (energy/ &
                    (rhoref*(1 - alf)) &
                    )**(1/gamma + 1) - pi_inf
        end if

        if (hypoelasticity .and. present(G)) then
            ! calculate elastic contribution to Energy
            E_e = 0._wp
            do s = stress_idx%beg, stress_idx%end
                if (G > 0) then
                    E_e = E_e + ((stress/rho)**2._wp)/(4._wp*G)
                    ! Additional terms in 2D and 3D
                    if ((s == stress_idx%beg + 1) .or. &
                        (s == stress_idx%beg + 3) .or. &
                        (s == stress_idx%beg + 4)) then
                        E_e = E_e + ((stress/rho)**2._wp)/(4._wp*G)
=======
            if ((model_eqns /= 4) .and. (bubbles .neqv. .true.)) then
                pres = (energy - dyn_p - pi_inf - qv)/gamma
            else if ((model_eqns /= 4) .and. bubbles) then
                pres = ((energy - dyn_p)/(1.d0 - alf) - pi_inf - qv)/gamma
            else
                pres = (pref + pi_inf)* &
                       (energy/ &
                        (rhoref*(1 - alf)) &
                        )**(1/gamma + 1) - pi_inf
            end if

            if (hypoelasticity .and. present(G)) then
                ! calculate elastic contribution to Energy
                E_e = 0d0
                do s = stress_idx%beg, stress_idx%end
                    if (G > 0) then
                        E_e = E_e + ((stress/rho)**2d0)/(4d0*G)
                        ! Additional terms in 2D and 3D
                        if ((s == stress_idx%beg + 1) .or. &
                            (s == stress_idx%beg + 3) .or. &
                            (s == stress_idx%beg + 4)) then
                            E_e = E_e + ((stress/rho)**2d0)/(4d0*G)
                        end if
>>>>>>> 17eb3def
                    end if
                end do

                pres = ( &
                       energy - &
                       0.5d0*(mom**2.d0)/rho - &
                       pi_inf - qv - E_e &
                       )/gamma

            end if

        #:else
            !$acc loop seq
            do i = 1, num_species
                Y_rs(i) = rhoYks(i)/rho
            end do

<<<<<<< HEAD
            pres = ( &
                   energy - &
                   0.5_wp*(mom**2._wp)/rho - &
                   pi_inf - qv - E_e &
                   )/gamma
=======
            if (sum(Y_rs) > 1d-16) then
                call get_temperature(.true., energy - dyn_p, 1200d0, Y_rs, T)
                call get_pressure(rho, T, Y_rs, pres)
            else
                pres = 0d0
            end if
>>>>>>> 17eb3def

        #:endif

    end subroutine s_compute_pressure

    !>  This subroutine is designed for the gamma/pi_inf model
        !!      and provided a set of either conservative or primitive
        !!      variables, transfers the density, specific heat ratio
        !!      function and the liquid stiffness function from q_vf to
        !!      rho, gamma and pi_inf.
        !! @param q_vf conservative or primitive variables
        !! @param i cell index to transfer mixture variables
        !! @param j cell index to transfer mixture variables
        !! @param k cell index to transfer mixture variables
        !! @param rho density
        !! @param gamma  specific heat ratio function
        !! @param pi_inf liquid stiffness
        !! @param qv fluid reference energy
    subroutine s_convert_mixture_to_mixture_variables(q_vf, i, j, k, &
                                                      rho, gamma, pi_inf, qv, Re_K, G_K, G)

        type(scalar_field), dimension(sys_size), intent(in) :: q_vf
        integer, intent(in) :: i, j, k

        real(wp), intent(out), target :: rho
        real(wp), intent(out), target :: gamma
        real(wp), intent(out), target :: pi_inf
        real(wp), intent(out), target :: qv

        real(wp), optional, dimension(2), intent(out) :: Re_K

        real(wp), optional, intent(out) :: G_K
        real(wp), optional, dimension(num_fluids), intent(in) :: G

        ! Transferring the density, the specific heat ratio function and the
        ! liquid stiffness function, respectively
        rho = q_vf(1)%sf(i, j, k)
        gamma = q_vf(gamma_idx)%sf(i, j, k)
        pi_inf = q_vf(pi_inf_idx)%sf(i, j, k)
        qv = 0._wp ! keep this value nill for now. For future adjustment

        ! Post process requires rho_sf/gamma_sf/pi_inf_sf/qv_sf to also be updated
#ifdef MFC_POST_PROCESS
        rho_sf(i, j, k) = rho
        gamma_sf(i, j, k) = gamma
        pi_inf_sf(i, j, k) = pi_inf
        qv_sf(i, j, k) = qv
#endif

    end subroutine s_convert_mixture_to_mixture_variables

    !>  This procedure is used alongside with the gamma/pi_inf
        !!      model to transfer the density, the specific heat ratio
        !!      function and liquid stiffness function from the vector
        !!      of conservative or primitive variables to their scalar
        !!      counterparts. Specifically designed for when subgrid bubbles
        !!      must be included.
        !! @param q_vf primitive variables
        !! @param j Cell index
        !! @param k Cell index
        !! @param l Cell index
        !! @param rho density
        !! @param gamma specific heat ratio
        !! @param pi_inf liquid stiffness
        !! @param qv fluid reference energy
    subroutine s_convert_species_to_mixture_variables_bubbles(q_vf, j, k, l, &
                                                              rho, gamma, pi_inf, qv, Re_K, G_K, G)

        type(scalar_field), dimension(sys_size), intent(in) :: q_vf

        integer, intent(in) :: j, k, l

        real(wp), intent(out), target :: rho
        real(wp), intent(out), target :: gamma
        real(wp), intent(out), target :: pi_inf
        real(wp), intent(out), target :: qv

        real(wp), optional, dimension(2), intent(out) :: Re_K
        real(wp), optional, intent(out) :: G_K
        real(wp), optional, dimension(num_fluids), intent(in) :: G

        integer :: i, q
        real(wp), dimension(num_fluids) :: alpha_rho_K, alpha_K

        ! Constraining the partial densities and the volume fractions within
        ! their physical bounds to make sure that any mixture variables that
        ! are derived from them result within the limits that are set by the
        ! fluids physical parameters that make up the mixture
        do i = 1, num_fluids
            alpha_rho_K(i) = q_vf(i)%sf(j, k, l)
            alpha_K(i) = q_vf(advxb + i - 1)%sf(j, k, l)
        end do

        if (mpp_lim) then

            do i = 1, num_fluids
                alpha_rho_K(i) = max(0._wp, alpha_rho_K(i))
                alpha_K(i) = min(max(0._wp, alpha_K(i)), 1._wp)
            end do

            alpha_K = alpha_K/max(sum(alpha_K), 1d-16)

        end if

        ! Performing the transfer of the density, the specific heat ratio
        ! function as well as the liquid stiffness function, respectively

        if (model_eqns == 4) then
            rho = q_vf(1)%sf(j, k, l)
            gamma = fluid_pp(1)%gamma    !qK_vf(gamma_idx)%sf(i,j,k)
            pi_inf = fluid_pp(1)%pi_inf   !qK_vf(pi_inf_idx)%sf(i,j,k)
            qv = fluid_pp(1)%qv
        else if ((model_eqns == 2) .and. bubbles) then
            rho = 0._wp; gamma = 0._wp; pi_inf = 0._wp; qv = 0._wp

            if (mpp_lim .and. (num_fluids > 2)) then
                do i = 1, num_fluids
                    rho = rho + q_vf(i)%sf(j, k, l)
                    gamma = gamma + q_vf(i + E_idx)%sf(j, k, l)*fluid_pp(i)%gamma
                    pi_inf = pi_inf + q_vf(i + E_idx)%sf(j, k, l)*fluid_pp(i)%pi_inf
                    qv = qv + q_vf(i)%sf(j, k, l)*fluid_pp(i)%qv
                end do
            else if (num_fluids == 2) then
                rho = q_vf(1)%sf(j, k, l)
                gamma = fluid_pp(1)%gamma
                pi_inf = fluid_pp(1)%pi_inf
                qv = fluid_pp(1)%qv
            else if (num_fluids > 2) then
                !TODO: This may need fixing for hypo + bubbles
                do i = 1, num_fluids - 1 !leave out bubble part of mixture
                    rho = rho + q_vf(i)%sf(j, k, l)
                    gamma = gamma + q_vf(i + E_idx)%sf(j, k, l)*fluid_pp(i)%gamma
                    pi_inf = pi_inf + q_vf(i + E_idx)%sf(j, k, l)*fluid_pp(i)%pi_inf
                    qv = qv + q_vf(i)%sf(j, k, l)*fluid_pp(i)%qv
                end do
                ! rho    = qK_vf(1)%sf(j,k,l)
                ! gamma_K  = fluid_pp(1)%gamma
                ! pi_inf_K = fluid_pp(1)%pi_inf
            else
                rho = q_vf(1)%sf(j, k, l)
                gamma = fluid_pp(1)%gamma
                pi_inf = fluid_pp(1)%pi_inf
                qv = fluid_pp(1)%qv
            end if
        end if

#ifdef MFC_SIMULATION
        ! Computing the shear and bulk Reynolds numbers from species analogs
        if (any(Re_size > 0)) then
            if (num_fluids == 1) then ! need to consider case with num_fluids >= 2
                do i = 1, 2

                    Re_K(i) = dflt_real; if (Re_size(i) > 0) Re_K(i) = 0._wp

                    do q = 1, Re_size(i)
                        Re_K(i) = (1 - alpha_K(Re_idx(i, q)))/fluid_pp(Re_idx(i, q))%Re(i) &
                                  + Re_K(i)
                    end do

                    Re_K(i) = 1._wp/max(Re_K(i), sgm_eps)

                end do
            end if
        end if
#endif

        ! Post process requires rho_sf/gamma_sf/pi_inf_sf/qv_sf to also be updated
#ifdef MFC_POST_PROCESS
        rho_sf(j, k, l) = rho
        gamma_sf(j, k, l) = gamma
        pi_inf_sf(j, k, l) = pi_inf
        qv_sf(j, k, l) = qv
#endif

    end subroutine s_convert_species_to_mixture_variables_bubbles

    !>  This subroutine is designed for the volume fraction model
        !!              and provided a set of either conservative or primitive
        !!              variables, computes the density, the specific heat ratio
        !!              function and the liquid stiffness function from q_vf and
        !!              stores the results into rho, gamma and pi_inf.
        !! @param q_vf primitive variables
        !! @param k Cell index
        !! @param l Cell index
        !! @param r Cell index
        !! @param rho density
        !! @param gamma specific heat ratio
        !! @param pi_inf liquid stiffness
        !! @param qv fluid reference energy
    subroutine s_convert_species_to_mixture_variables(q_vf, k, l, r, rho, &
                                                      gamma, pi_inf, qv, Re_K, G_K, G)

        type(scalar_field), dimension(sys_size), intent(in) :: q_vf

        integer, intent(in) :: k, l, r

        real(wp), intent(out), target :: rho
        real(wp), intent(out), target :: gamma
        real(wp), intent(out), target :: pi_inf
        real(wp), intent(out), target :: qv

        real(wp), optional, dimension(2), intent(out) :: Re_K
            !! Partial densities and volume fractions
        real(wp), optional, intent(out) :: G_K
        real(wp), optional, dimension(num_fluids), intent(in) :: G

        real(wp), dimension(num_fluids) :: alpha_rho_K, alpha_K !<

        integer :: i, j !< Generic loop iterator

        ! Computing the density, the specific heat ratio function and the
        ! liquid stiffness function, respectively

        do i = 1, num_fluids
            alpha_rho_K(i) = q_vf(i)%sf(k, l, r)
            alpha_K(i) = q_vf(advxb + i - 1)%sf(k, l, r)
        end do

        if (mpp_lim) then

            do i = 1, num_fluids
                alpha_rho_K(i) = max(0._wp, alpha_rho_K(i))
                alpha_K(i) = min(max(0._wp, alpha_K(i)), 1._wp)
            end do

            alpha_K = alpha_K/max(sum(alpha_K), 1d-16)

        end if

        ! Calculating the density, the specific heat ratio function, the
        ! liquid stiffness function, and the energy reference function,
        ! respectively, from the species analogs
        rho = 0._wp; gamma = 0._wp; pi_inf = 0._wp; qv = 0._wp

        do i = 1, num_fluids
            rho = rho + alpha_rho_K(i)
            gamma = gamma + alpha_K(i)*gammas(i)
            pi_inf = pi_inf + alpha_K(i)*pi_infs(i)
            qv = qv + alpha_rho_K(i)*qvs(i)
        end do

#ifdef MFC_SIMULATION
        ! Computing the shear and bulk Reynolds numbers from species analogs
        do i = 1, 2

            Re_K(i) = dflt_real; if (Re_size(i) > 0) Re_K(i) = 0._wp

            do j = 1, Re_size(i)
                Re_K(i) = alpha_K(Re_idx(i, j))/fluid_pp(Re_idx(i, j))%Re(i) &
                          + Re_K(i)
            end do

            Re_K(i) = 1._wp/max(Re_K(i), sgm_eps)

        end do
#endif

        if (present(G_K)) then
            G_K = 0._wp
            do i = 1, num_fluids
                G_K = G_K + alpha_K(i)*G(i)
            end do
            G_K = max(0._wp, G_K)
        end if

        ! Post process requires rho_sf/gamma_sf/pi_inf_sf/qv_sf to also be updated
#ifdef MFC_POST_PROCESS
        rho_sf(k, l, r) = rho
        gamma_sf(k, l, r) = gamma
        pi_inf_sf(k, l, r) = pi_inf
        qv_sf(k, l, r) = qv
#endif

    end subroutine s_convert_species_to_mixture_variables

    subroutine s_convert_species_to_mixture_variables_acc(rho_K, &
                                                          gamma_K, pi_inf_K, qv_K, &
                                                          alpha_K, alpha_rho_K, Re_K, k, l, r, &
                                                          G_K, G)
#ifdef CRAY_ACC_WAR
        !DIR$ INLINEALWAYS s_convert_species_to_mixture_variables_acc
#else
        !$acc routine seq
#endif

        real(wp), intent(out) :: rho_K, gamma_K, pi_inf_K, qv_K

        real(wp), dimension(num_fluids), intent(inout) :: alpha_rho_K, alpha_K !<
        real(wp), dimension(2), intent(out) :: Re_K
        !! Partial densities and volume fractions

        real(wp), optional, intent(out) :: G_K
        real(wp), optional, dimension(num_fluids), intent(in) :: G

        integer, intent(in) :: k, l, r

        integer :: i, j !< Generic loop iterators
        real(wp) :: alpha_K_sum

#ifdef MFC_SIMULATION
        ! Constraining the partial densities and the volume fractions within
        ! their physical bounds to make sure that any mixture variables that
        ! are derived from them result within the limits that are set by the
        ! fluids physical parameters that make up the mixture
        rho_K = 0._wp
        gamma_K = 0._wp
        pi_inf_K = 0._wp
        qv_K = 0._wp

        alpha_K_sum = 0._wp

        if (mpp_lim) then
            do i = 1, num_fluids
                alpha_rho_K(i) = max(0._wp, alpha_rho_K(i))
                alpha_K(i) = min(max(0._wp, alpha_K(i)), 1._wp)
                alpha_K_sum = alpha_K_sum + alpha_K(i)
            end do

            alpha_K = alpha_K/max(alpha_K_sum, sgm_eps)

        end if

        do i = 1, num_fluids
            rho_K = rho_K + alpha_rho_K(i)
            gamma_K = gamma_K + alpha_K(i)*gammas(i)
            pi_inf_K = pi_inf_K + alpha_K(i)*pi_infs(i)
            qv_K = qv_K + alpha_rho_K(i)*qvs(i)
        end do

        if (present(G_K)) then
            G_K = 0._wp
            do i = 1, num_fluids
                !TODO: change to use Gs directly here?
                G_K = G_K + alpha_K(i)*G(i)
            end do
            G_K = max(0._wp, G_K)
        end if

        if (any(Re_size > 0)) then

            do i = 1, 2
                Re_K(i) = dflt_real

                if (Re_size(i) > 0) Re_K(i) = 0._wp

                do j = 1, Re_size(i)
                    Re_K(i) = alpha_K(Re_idx(i, j))/Res(i, j) &
                              + Re_K(i)
                end do

                Re_K(i) = 1._wp/max(Re_K(i), sgm_eps)

            end do
        end if
#endif

    end subroutine s_convert_species_to_mixture_variables_acc

    subroutine s_convert_species_to_mixture_variables_bubbles_acc(rho_K, &
                                                                  gamma_K, pi_inf_K, qv_K, &
                                                                  alpha_K, alpha_rho_K, Re_K, k, l, r)
#ifdef CRAY_ACC_WAR
        !DIR$ INLINEALWAYS s_convert_species_to_mixture_variables_bubbles_acc
#else
        !$acc routine seq
#endif

        real(wp), intent(inout) :: rho_K, gamma_K, pi_inf_K, qv_K

        real(wp), dimension(num_fluids), intent(in) :: alpha_K, alpha_rho_K !<
            !! Partial densities and volume fractions

        real(wp), dimension(2), intent(out) :: Re_K
        integer, intent(in) :: k, l, r

        integer :: i, j !< Generic loop iterators

#ifdef MFC_SIMULATION
        rho_K = 0._wp
        gamma_K = 0._wp
        pi_inf_K = 0._wp
        qv_K = 0._wp

        if (mpp_lim .and. (model_eqns == 2) .and. (num_fluids > 2)) then
            do i = 1, num_fluids
                rho_K = rho_K + alpha_rho_K(i)
                gamma_K = gamma_K + alpha_K(i)*gammas(i)
                pi_inf_K = pi_inf_K + alpha_K(i)*pi_infs(i)
                qv_K = qv_K + alpha_rho_K(i)*qvs(i)
            end do
        else if ((model_eqns == 2) .and. (num_fluids > 2)) then
            do i = 1, num_fluids - 1
                rho_K = rho_K + alpha_rho_K(i)
                gamma_K = gamma_K + alpha_K(i)*gammas(i)
                pi_inf_K = pi_inf_K + alpha_K(i)*pi_infs(i)
                qv_K = qv_K + alpha_rho_K(i)*qvs(i)
            end do
        else
            rho_K = alpha_rho_K(1)
            gamma_K = gammas(1)
            pi_inf_K = pi_infs(1)
            qv_K = qvs(1)
        end if

        if (any(Re_size > 0)) then
            if (num_fluids == 1) then ! need to consider case with num_fluids >= 2

                do i = 1, 2
                    Re_K(i) = dflt_real

                    if (Re_size(i) > 0) Re_K(i) = 0._wp

                    do j = 1, Re_size(i)
                        Re_K(i) = (1._wp - alpha_K(Re_idx(i, j)))/Res(i, j) &
                                  + Re_K(i)
                    end do

                    Re_K(i) = 1._wp/max(Re_K(i), sgm_eps)

                end do
            end if
        end if
#endif

    end subroutine s_convert_species_to_mixture_variables_bubbles_acc

    !>  The computation of parameters, the allocation of memory,
        !!      the association of pointers and/or the execution of any
        !!      other procedures that are necessary to setup the module.
    subroutine s_initialize_variables_conversion_module

        integer :: i, j

#ifdef MFC_PRE_PROCESS
        ixb = 0; iyb = 0; izb = 0; 
        ixe = m; iye = n; ize = p; 
#else
        ixb = -buff_size
        ixe = m - ixb

        iyb = 0; iye = 0; izb = 0; ize = 0; 
        if (n > 0) then
            iyb = -buff_size; iye = n - iyb

            if (p > 0) then
                izb = -buff_size; ize = p - izb
            end if
        end if
#endif

!$acc enter data copyin(ixb, ixe, iyb, iye, izb, ize)
!$acc enter data copyin(is1b, is1e, is2b, is2e, is3b, is3e)
!$acc update device(ixb, ixe, iyb, iye, izb, ize)

#ifdef MFC_SIMULATION
        @:ALLOCATE_GLOBAL(gammas (1:num_fluids))
        @:ALLOCATE_GLOBAL(gs_min (1:num_fluids))
        @:ALLOCATE_GLOBAL(pi_infs(1:num_fluids))
        @:ALLOCATE_GLOBAL(ps_inf(1:num_fluids))
        @:ALLOCATE_GLOBAL(cvs    (1:num_fluids))
        @:ALLOCATE_GLOBAL(qvs    (1:num_fluids))
        @:ALLOCATE_GLOBAL(qvps    (1:num_fluids))
        @:ALLOCATE_GLOBAL(Gs     (1:num_fluids))
#else
        @:ALLOCATE(gammas (1:num_fluids))
        @:ALLOCATE(gs_min (1:num_fluids))
        @:ALLOCATE(pi_infs(1:num_fluids))
        @:ALLOCATE(ps_inf(1:num_fluids))
        @:ALLOCATE(cvs    (1:num_fluids))
        @:ALLOCATE(qvs    (1:num_fluids))
        @:ALLOCATE(qvps    (1:num_fluids))
        @:ALLOCATE(Gs     (1:num_fluids))
#endif

        do i = 1, num_fluids
            gammas(i) = fluid_pp(i)%gamma
            gs_min(i) = 1.0_wp/gammas(i) + 1.0_wp
            pi_infs(i) = fluid_pp(i)%pi_inf
            Gs(i) = fluid_pp(i)%G
            ps_inf(i) = pi_infs(i)/(1.0_wp + gammas(i))
            cvs(i) = fluid_pp(i)%cv
            qvs(i) = fluid_pp(i)%qv
            qvps(i) = fluid_pp(i)%qvp
        end do
!$acc update device(gammas, gs_min, pi_infs, ps_inf, cvs, qvs, qvps, Gs)

#ifdef MFC_SIMULATION

        if (any(Re_size > 0)) then
            @:ALLOCATE_GLOBAL(Res(1:2, 1:maxval(Re_size)))
            do i = 1, 2
                do j = 1, Re_size(i)
                    Res(i, j) = fluid_pp(Re_idx(i, j))%Re(i)
                end do
            end do

            !$acc update device(Res, Re_idx, Re_size)
        end if
#endif

        if (bubbles) then
#ifdef MFC_SIMULATION
            @:ALLOCATE_GLOBAL(bubrs(1:nb))
#else
            @:ALLOCATE(bubrs(1:nb))
#endif

            do i = 1, nb
                bubrs(i) = bub_idx%rs(i)
            end do

            !$acc update device(bubrs)
        end if

#ifdef MFC_POST_PROCESS
        ! Allocating the density, the specific heat ratio function and the
        ! liquid stiffness function, respectively

        ! Simulation is at least 2D
        if (n > 0) then

            ! Simulation is 3D
            if (p > 0) then

                allocate (rho_sf(-buff_size:m + buff_size, &
                                 -buff_size:n + buff_size, &
                                 -buff_size:p + buff_size))
                allocate (gamma_sf(-buff_size:m + buff_size, &
                                   -buff_size:n + buff_size, &
                                   -buff_size:p + buff_size))
                allocate (pi_inf_sf(-buff_size:m + buff_size, &
                                    -buff_size:n + buff_size, &
                                    -buff_size:p + buff_size))
                allocate (qv_sf(-buff_size:m + buff_size, &
                                -buff_size:n + buff_size, &
                                -buff_size:p + buff_size))

                ! Simulation is 2D
            else

                allocate (rho_sf(-buff_size:m + buff_size, &
                                 -buff_size:n + buff_size, &
                                 0:0))
                allocate (gamma_sf(-buff_size:m + buff_size, &
                                   -buff_size:n + buff_size, &
                                   0:0))
                allocate (pi_inf_sf(-buff_size:m + buff_size, &
                                    -buff_size:n + buff_size, &
                                    0:0))
                allocate (qv_sf(-buff_size:m + buff_size, &
                                -buff_size:n + buff_size, &
                                0:0))
            end if

            ! Simulation is 1D
        else

            allocate (rho_sf(-buff_size:m + buff_size, &
                             0:0, &
                             0:0))
            allocate (gamma_sf(-buff_size:m + buff_size, &
                               0:0, &
                               0:0))
            allocate (pi_inf_sf(-buff_size:m + buff_size, &
                                0:0, &
                                0:0))
            allocate (qv_sf(-buff_size:m + buff_size, &
                            0:0, &
                            0:0))

        end if
#endif

        if (model_eqns == 1) then        ! Gamma/pi_inf model
            s_convert_to_mixture_variables => &
                s_convert_mixture_to_mixture_variables

        else if (bubbles) then
            s_convert_to_mixture_variables => &
                s_convert_species_to_mixture_variables_bubbles
        else
            ! Volume fraction model
            s_convert_to_mixture_variables => &
                s_convert_species_to_mixture_variables
        end if
    end subroutine s_initialize_variables_conversion_module

    !Initialize mv at the quadrature nodes based on the initialized moments and sigma
    subroutine s_initialize_mv(qK_cons_vf, mv)
        type(scalar_field), dimension(sys_size), intent(in) :: qK_cons_vf
        real(wp), dimension(ixb:, iyb:, izb:, 1:, 1:), intent(inout) :: mv

        integer :: i, j, k, l
        real(wp) :: mu, sig, nbub_sc

        do l = izb, ize
            do k = iyb, iye
                do j = ixb, ixe

                    nbub_sc = qK_cons_vf(bubxb)%sf(j, k, l)

                    !$acc loop seq
                    do i = 1, nb
                        mu = qK_cons_vf(bubxb + 1 + (i - 1)*nmom)%sf(j, k, l)/nbub_sc
                        sig = (qK_cons_vf(bubxb + 3 + (i - 1)*nmom)%sf(j, k, l)/nbub_sc - mu**2)**0.5

                        mv(j, k, l, 1, i) = (mass_v0(i))*(mu - sig)**(3._wp)/(R0(i)**(3._wp))
                        mv(j, k, l, 2, i) = (mass_v0(i))*(mu - sig)**(3._wp)/(R0(i)**(3._wp))
                        mv(j, k, l, 3, i) = (mass_v0(i))*(mu + sig)**(3._wp)/(R0(i)**(3._wp))
                        mv(j, k, l, 4, i) = (mass_v0(i))*(mu + sig)**(3._wp)/(R0(i)**(3._wp))
                    end do

                end do
            end do
        end do

    end subroutine s_initialize_mv

    !Initialize pb at the quadrature nodes using isothermal relations (Preston model)
    subroutine s_initialize_pb(qK_cons_vf, mv, pb)
        type(scalar_field), dimension(sys_size), intent(in) :: qK_cons_vf
        real(wp), dimension(ixb:, iyb:, izb:, 1:, 1:), intent(in) :: mv
        real(wp), dimension(ixb:, iyb:, izb:, 1:, 1:), intent(inout) :: pb

        integer :: i, j, k, l
        real(wp) :: mu, sig, nbub_sc

        do l = izb, ize
            do k = iyb, iye
                do j = ixb, ixe

                    nbub_sc = qK_cons_vf(bubxb)%sf(j, k, l)

                    !$acc loop seq
                    do i = 1, nb
                        mu = qK_cons_vf(bubxb + 1 + (i - 1)*nmom)%sf(j, k, l)/nbub_sc
                        sig = (qK_cons_vf(bubxb + 3 + (i - 1)*nmom)%sf(j, k, l)/nbub_sc - mu**2)**0.5

                        !PRESTON (ISOTHERMAL)
                        pb(j, k, l, 1, i) = (pb0(i))*(R0(i)**(3._wp))*(mass_n0(i) + mv(j, k, l, 1, i))/(mu - sig)**(3._wp)/(mass_n0(i) + mass_v0(i))
                        pb(j, k, l, 2, i) = (pb0(i))*(R0(i)**(3._wp))*(mass_n0(i) + mv(j, k, l, 2, i))/(mu - sig)**(3._wp)/(mass_n0(i) + mass_v0(i))
                        pb(j, k, l, 3, i) = (pb0(i))*(R0(i)**(3._wp))*(mass_n0(i) + mv(j, k, l, 3, i))/(mu + sig)**(3._wp)/(mass_n0(i) + mass_v0(i))
                        pb(j, k, l, 4, i) = (pb0(i))*(R0(i)**(3._wp))*(mass_n0(i) + mv(j, k, l, 4, i))/(mu + sig)**(3._wp)/(mass_n0(i) + mass_v0(i))
                    end do
                end do
            end do
        end do

    end subroutine s_initialize_pb

    !> The following procedure handles the conversion between
        !!      the conservative variables and the primitive variables.
        !! @param qK_cons_vf Conservative variables
        !! @param qK_prim_vf Primitive variables
        !! @param gm_alphaK_vf Gradient magnitude of the volume fraction
        !! @param ix Index bounds in first coordinate direction
        !! @param iy Index bounds in second coordinate direction
        !! @param iz Index bounds in third coordinate direction
    subroutine s_convert_conservative_to_primitive_variables(qK_cons_vf, &
                                                             qK_prim_vf, &
                                                             gm_alphaK_vf, &
                                                             ix, iy, iz)

        type(scalar_field), dimension(sys_size), intent(in) :: qK_cons_vf
        type(scalar_field), dimension(sys_size), intent(inout) :: qK_prim_vf
        type(scalar_field), &
            allocatable, optional, dimension(:), &
            intent(in) :: gm_alphaK_vf

        type(int_bounds_info), optional, intent(in) :: ix, iy, iz

        real(wp), dimension(num_fluids) :: alpha_K, alpha_rho_K
        real(wp), dimension(2) :: Re_K
        real(wp) :: rho_K, gamma_K, pi_inf_K, qv_K, dyn_pres_K

        #:if MFC_CASE_OPTIMIZATION
#ifndef MFC_SIMULATION
            real(wp), dimension(:), allocatable :: nRtmp
#else
            real(wp), dimension(nb) :: nRtmp
#endif
        #:else
            real(wp), dimension(:), allocatable :: nRtmp
        #:endif

<<<<<<< HEAD
        real(wp) :: vftmp, nR3, nbub_sc, R3tmp
=======
        real(kind(0d0)) :: rhoYks(1:num_species)

        real(kind(0d0)) :: vftmp, nR3, nbub_sc, R3tmp
>>>>>>> 17eb3def

        real(wp) :: G_K

<<<<<<< HEAD
        real(wp) :: pres
=======
        real(kind(0d0)) :: pres, Yksum
>>>>>>> 17eb3def

        integer :: i, j, k, l, q !< Generic loop iterators

        real(kind(0._wp)) :: ntmp

        #:if MFC_CASE_OPTIMIZATION
#ifndef MFC_SIMULATION
            if (bubbles) then
                allocate (nRtmp(nb))
            else
                allocate (nRtmp(0))
            end if
#endif
        #:else
            if (bubbles) then
                allocate (nRtmp(nb))
            else
                allocate (nRtmp(0))
            end if
        #:endif

        !$acc parallel loop collapse(3) gang vector default(present) private(alpha_K, alpha_rho_K, Re_K, nRtmp, rho_K, gamma_K, pi_inf_K, qv_K, dyn_pres_K, R3tmp, rhoyks)
        do l = izb, ize
            do k = iyb, iye
                do j = ixb, ixe
                    dyn_pres_K = 0._wp

                    !$acc loop seq
                    do i = 1, num_fluids
                        alpha_rho_K(i) = qK_cons_vf(i)%sf(j, k, l)
                        alpha_K(i) = qK_cons_vf(advxb + i - 1)%sf(j, k, l)
                    end do

                    if (model_eqns /= 4) then
#ifdef MFC_SIMULATION
                        ! If in simulation, use acc mixture subroutines
                        if (hypoelasticity) then
                            call s_convert_species_to_mixture_variables_acc(rho_K, gamma_K, pi_inf_K, qv_K, alpha_K, &
                                                                            alpha_rho_K, Re_K, j, k, l, G_K, Gs)
                        else if (bubbles) then
                            call s_convert_species_to_mixture_variables_bubbles_acc(rho_K, gamma_K, pi_inf_K, qv_K, &
                                                                                    alpha_K, alpha_rho_K, Re_K, j, k, l)
                        else
                            call s_convert_species_to_mixture_variables_acc(rho_K, gamma_K, pi_inf_K, qv_K, &
                                                                            alpha_K, alpha_rho_K, Re_K, j, k, l)
                        end if
#else
                        ! If pre-processing, use non acc mixture subroutines
                        if (hypoelasticity) then
                            call s_convert_to_mixture_variables(qK_cons_vf, j, k, l, &
                                                                rho_K, gamma_K, pi_inf_K, qv_K, Re_K, G_K, fluid_pp(:)%G)
                        else
                            call s_convert_to_mixture_variables(qK_cons_vf, j, k, l, &
                                                                rho_K, gamma_K, pi_inf_K, qv_K)
                        end if
#endif
                    end if

                    if (chemistry) then
                        rho_K = 0d0
                        !$acc loop seq
                        do i = chemxb, chemxe
                            !print*, j,k,l, qK_cons_vf(i)%sf(j, k, l)
                            rho_K = rho_K + max(0d0, qK_cons_vf(i)%sf(j, k, l))
                        end do

                        !$acc loop seq
                        do i = 1, contxe
                            qK_prim_vf(i)%sf(j, k, l) = rho_K
                        end do

                        Yksum = 0d0
                        !$acc loop seq
                        do i = chemxb, chemxe
                            qK_prim_vf(i)%sf(j, k, l) = max(0d0, qK_cons_vf(i)%sf(j, k, l)/rho_K)
                            Yksum = Yksum + qK_prim_vf(i)%sf(j, k, l)
                        end do

                        !$acc loop seq
                        do i = chemxb, chemxe
                            qK_prim_vf(i)%sf(j, k, l) = qK_prim_vf(i)%sf(j, k, l)/Yksum
                        end do

                        qK_prim_vf(tempxb)%sf(j, k, l) = qK_cons_vf(tempxb)%sf(j, k, l)
                    else
                        !$acc loop seq
                        do i = 1, contxe
                            qK_prim_vf(i)%sf(j, k, l) = qK_cons_vf(i)%sf(j, k, l)
                        end do
                    end if

#ifdef MFC_SIMULATION
                    rho_K = max(rho_K, sgm_eps)
#endif

                    !$acc loop seq
                    do i = momxb, momxe
                        if (model_eqns /= 4) then
                            qK_prim_vf(i)%sf(j, k, l) = qK_cons_vf(i)%sf(j, k, l) &
                                                        /rho_K
                            dyn_pres_K = dyn_pres_K + 5d-1*qK_cons_vf(i)%sf(j, k, l) &
                                         *qK_prim_vf(i)%sf(j, k, l)
                        else
                            qK_prim_vf(i)%sf(j, k, l) = qK_cons_vf(i)%sf(j, k, l) &
                                                        /qK_cons_vf(1)%sf(j, k, l)
                        end if
                    end do

                    if (chemistry) then
                        !$acc loop seq
                        do i = 1, num_species
                            rhoYks(i) = qK_cons_vf(chemxb + i - 1)%sf(j, k, l)
                        end do
                    end if

                    call s_compute_pressure(qK_cons_vf(E_idx)%sf(j, k, l), &
                                            qK_cons_vf(alf_idx)%sf(j, k, l), &
                                            dyn_pres_K, pi_inf_K, gamma_K, rho_K, qv_K, rhoYks, pres)

                    qK_prim_vf(E_idx)%sf(j, k, l) = pres

                    if (bubbles) then
                        !$acc loop seq
                        do i = 1, nb
                            nRtmp(i) = qK_cons_vf(bubrs(i))%sf(j, k, l)
                        end do

                        vftmp = qK_cons_vf(alf_idx)%sf(j, k, l)

                        if (qbmm) then
                            !Get nb (constant across all R0 bins)
                            nbub_sc = qK_cons_vf(bubxb)%sf(j, k, l)

                            !Convert cons to prim
                            !$acc loop seq
                            do i = bubxb, bubxe
                                qK_prim_vf(i)%sf(j, k, l) = qK_cons_vf(i)%sf(j, k, l)/nbub_sc
                            end do
                            !Need to keep track of nb in the primitive variable list (converted back to true value before output)
#ifdef MFC_SIMULATION
                            qK_prim_vf(bubxb)%sf(j, k, l) = qK_cons_vf(bubxb)%sf(j, k, l)
#endif

                        else
                            if (adv_n) then
                                qK_prim_vf(n_idx)%sf(j, k, l) = qK_cons_vf(n_idx)%sf(j, k, l)
                                nbub_sc = qK_prim_vf(n_idx)%sf(j, k, l)
                            else
                                call s_comp_n_from_cons(vftmp, nRtmp, nbub_sc, weight)
                            end if

                            !$acc loop seq
                            do i = bubxb, bubxe
                                qK_prim_vf(i)%sf(j, k, l) = qK_cons_vf(i)%sf(j, k, l)/nbub_sc
                            end do
                        end if
                    end if

                    if (hypoelasticity) then
                        !$acc loop seq
                        do i = strxb, strxe
                            qK_prim_vf(i)%sf(j, k, l) = qK_cons_vf(i)%sf(j, k, l) &
                                                        /rho_K
                            ! subtracting elastic contribution for pressure calculation
                            if (G_K > 1000) then !TODO: check if stable for >0
                                qK_prim_vf(E_idx)%sf(j, k, l) = qK_prim_vf(E_idx)%sf(j, k, l) - &
                                                                ((qK_prim_vf(i)%sf(j, k, l)**2._wp)/(4._wp*G_K))/gamma_K
                                ! extra terms in 2 and 3D
                                if ((i == strxb + 1) .or. &
                                    (i == strxb + 3) .or. &
                                    (i == strxb + 4)) then
                                    qK_prim_vf(E_idx)%sf(j, k, l) = qK_prim_vf(E_idx)%sf(j, k, l) - &
                                                                    ((qK_prim_vf(i)%sf(j, k, l)**2._wp)/(4._wp*G_K))/gamma_K
                                end if
                            end if
                        end do
                    end if

                    !$acc loop seq
                    do i = advxb, advxe
                        qK_prim_vf(i)%sf(j, k, l) = qK_cons_vf(i)%sf(j, k, l)
                    end do

                    if (.not. f_is_default(sigma)) then
                        qK_prim_vf(c_idx)%sf(j, k, l) = qK_cons_vf(c_idx)%sf(j, k, l)
                    end if

                end do
            end do
        end do
        !$acc end parallel loop

    end subroutine s_convert_conservative_to_primitive_variables

    !>  The following procedure handles the conversion between
        !!      the primitive variables and the conservative variables.
        !!  @param qK_prim_vf Primitive variables
        !!  @param qK_cons_vf Conservative variables
        !!  @param gm_alphaK_vf Gradient magnitude of the volume fractions
        !!  @param ix Index bounds in the first coordinate direction
        !!  @param iy Index bounds in the second coordinate direction
        !!  @param iz Index bounds in the third coordinate direction
    subroutine s_convert_primitive_to_conservative_variables(q_prim_vf, &
                                                             q_cons_vf)

        type(scalar_field), &
            dimension(sys_size), &
            intent(in) :: q_prim_vf

        type(scalar_field), &
            dimension(sys_size), &
            intent(inout) :: q_cons_vf

        ! Density, specific heat ratio function, liquid stiffness function
        ! and dynamic pressure, as defined in the incompressible flow sense,
        ! respectively
        real(wp) :: rho
        real(wp) :: gamma
        real(wp) :: pi_inf
        real(wp) :: qv
        real(wp) :: dyn_pres
        real(wp) :: nbub, R3, vftmp, R3tmp
        real(wp), dimension(nb) :: Rtmp
        real(wp) :: G = 0._wp
        real(wp), dimension(2) :: Re_K

        integer :: i, j, k, l, q !< Generic loop iterators
        integer :: spec

        real(kind(0d0)), dimension(num_species) :: Ys
        real(kind(0d0)) :: temperature, e_mix, mix_mol_weight, T

#ifndef MFC_SIMULATION
        ! Converting the primitive variables to the conservative variables
        do l = 0, p
            do k = 0, n
                do j = 0, m

                    ! Obtaining the density, specific heat ratio function
                    ! and the liquid stiffness function, respectively
                    call s_convert_to_mixture_variables(q_prim_vf, j, k, l, &
                                                        rho, gamma, pi_inf, qv, Re_K, G, fluid_pp(:)%G)

                    ! Transferring the continuity equation(s) variable(s)
                    do i = 1, contxe
                        q_cons_vf(i)%sf(j, k, l) = q_prim_vf(i)%sf(j, k, l)
                    end do

                    ! Transferring the advection equation(s) variable(s)
                    do i = adv_idx%beg, adv_idx%end
                        q_cons_vf(i)%sf(j, k, l) = q_prim_vf(i)%sf(j, k, l)
                    end do

                    ! Zeroing out the dynamic pressure since it is computed
                    ! iteratively by cycling through the velocity equations
                    dyn_pres = 0._wp

                    ! Computing momenta and dynamic pressure from velocity
                    do i = momxb, momxe
                        q_cons_vf(i)%sf(j, k, l) = rho*q_prim_vf(i)%sf(j, k, l)
                        dyn_pres = dyn_pres + q_cons_vf(i)%sf(j, k, l)* &
                                   q_prim_vf(i)%sf(j, k, l)/2._wp
                    end do

                    #:if chemistry
                        do i = chemxb, chemxe
                            Ys(i - chemxb + 1) = q_prim_vf(i)%sf(j, k, l)
                            q_cons_vf(i)%sf(j, k, l) = rho*q_prim_vf(i)%sf(j, k, l)
                        end do

                        call get_mixture_molecular_weight(Ys, mix_mol_weight)
                        T = q_prim_vf(E_idx)%sf(j, k, l)*mix_mol_weight/(gas_constant*rho)
                        call get_mixture_energy_mass(T, Ys, e_mix)

                        q_cons_vf(E_idx)%sf(j, k, l) = &
<<<<<<< HEAD
                            gamma*q_prim_vf(E_idx)%sf(j, k, l) + dyn_pres + pi_inf &
                            + qv
                    else if ((model_eqns /= 4) .and. (bubbles)) then
                        ! \tilde{E} = dyn_pres + (1-\alf)(\Gamma p_l + \Pi_inf)
                        q_cons_vf(E_idx)%sf(j, k, l) = dyn_pres + &
                                                       (1._wp - q_prim_vf(alf_idx)%sf(j, k, l))* &
                                                       (gamma*q_prim_vf(E_idx)%sf(j, k, l) + pi_inf)
                    else
                        !Tait EOS, no conserved energy variable
                        q_cons_vf(E_idx)%sf(j, k, l) = 0.
                    end if
=======
                            dyn_pres + e_mix

                        q_cons_vf(tempxb)%sf(j, k, l) = T
                    #:else
                        ! Computing the energy from the pressure
                        if ((model_eqns /= 4) .and. (bubbles .neqv. .true.)) then
                            ! E = Gamma*P + \rho u u /2 + \pi_inf + (\alpha\rho qv)
                            q_cons_vf(E_idx)%sf(j, k, l) = &
                                gamma*q_prim_vf(E_idx)%sf(j, k, l) + dyn_pres + pi_inf &
                                + qv
                        else if ((model_eqns /= 4) .and. (bubbles)) then
                            ! \tilde{E} = dyn_pres + (1-\alf)(\Gamma p_l + \Pi_inf)
                            q_cons_vf(E_idx)%sf(j, k, l) = dyn_pres + &
                                                           (1.d0 - q_prim_vf(alf_idx)%sf(j, k, l))* &
                                                           (gamma*q_prim_vf(E_idx)%sf(j, k, l) + pi_inf)
                        else
                            !Tait EOS, no conserved energy variable
                            q_cons_vf(E_idx)%sf(j, k, l) = 0.
                        end if
                    #:endif
>>>>>>> 17eb3def

                    ! Computing the internal energies from the pressure and continuities
                    if (model_eqns == 3) then
                        do i = 1, num_fluids
                            ! internal energy calculation for each of the fluids
                            q_cons_vf(i + internalEnergies_idx%beg - 1)%sf(j, k, l) = &
                                q_cons_vf(i + adv_idx%beg - 1)%sf(j, k, l)* &
                                (fluid_pp(i)%gamma*q_prim_vf(E_idx)%sf(j, k, l) + &
                                 fluid_pp(i)%pi_inf) + &
                                q_cons_vf(i + cont_idx%beg - 1)%sf(j, k, l)*fluid_pp(i)%qv
                        end do
                    end if

                    if (bubbles) then
                        ! From prim: Compute nbub = (3/4pi) * \alpha / \bar{R^3}
                        do i = 1, nb
                            Rtmp(i) = q_prim_vf(bub_idx%rs(i))%sf(j, k, l)
                        end do

                        if (.not. qbmm) then
                            if (adv_n) then
                                q_cons_vf(n_idx)%sf(j, k, l) = q_prim_vf(n_idx)%sf(j, k, l)
                                nbub = q_prim_vf(n_idx)%sf(j, k, l)
                            else
                                call s_comp_n_from_prim(q_prim_vf(alf_idx)%sf(j, k, l), Rtmp, nbub, weight)
                            end if
                        else
                            !Initialize R3 averaging over R0 and R directions
                            R3tmp = 0._wp
                            do i = 1, nb
                                R3tmp = R3tmp + weight(i)*0.5_wp*(Rtmp(i) + sigR)**3._wp
                                R3tmp = R3tmp + weight(i)*0.5_wp*(Rtmp(i) - sigR)**3._wp
                            end do
                            !Initialize nb
                            nbub = 3._wp*q_prim_vf(alf_idx)%sf(j, k, l)/(4._wp*pi*R3tmp)
                        end if

                        if (j == 0 .and. k == 0 .and. l == 0) print *, 'In convert, nbub:', nbub

                        do i = bub_idx%beg, bub_idx%end
                            q_cons_vf(i)%sf(j, k, l) = q_prim_vf(i)%sf(j, k, l)*nbub
                        end do
                    end if

                    if (hypoelasticity) then
                        do i = stress_idx%beg, stress_idx%end
                            q_cons_vf(i)%sf(j, k, l) = rho*q_prim_vf(i)%sf(j, k, l)
                            ! adding elastic contribution
                            if (G > 1000) then
                                q_cons_vf(E_idx)%sf(j, k, l) = q_cons_vf(E_idx)%sf(j, k, l) + &
                                                               (q_prim_vf(i)%sf(j, k, l)**2._wp)/(4._wp*G)
                                ! extra terms in 2 and 3D
                                if ((i == stress_idx%beg + 1) .or. &
                                    (i == stress_idx%beg + 3) .or. &
                                    (i == stress_idx%beg + 4)) then
                                    q_cons_vf(E_idx)%sf(j, k, l) = q_cons_vf(E_idx)%sf(j, k, l) + &
                                                                   (q_prim_vf(i)%sf(j, k, l)**2._wp)/(4._wp*G)
                                end if
                            end if
                        end do
                    end if

                    if (.not. f_is_default(sigma)) then
                        q_cons_vf(c_idx)%sf(j, k, l) = q_prim_vf(c_idx)%sf(j, k, l)
                    end if

                end do
            end do
        end do

#else
        if (proc_rank == 0) then
            call s_mpi_abort('Conversion from primitive to '// &
                             'conservative variables not '// &
                             'implemented. Exiting ...')
        end if
#endif

    end subroutine s_convert_primitive_to_conservative_variables

    !>  The following subroutine handles the conversion between
        !!      the primitive variables and the Eulerian flux variables.
        !!  @param qK_prim_vf Primitive variables
        !!  @param FK_vf Flux variables
        !!  @param FK_src_vf Flux source variables
        !!  @param ix Index bounds in the first coordinate direction
        !!  @param iy Index bounds in the second coordinate direction
        !!  @param iz Index bounds in the third coordinate direction
    subroutine s_convert_primitive_to_flux_variables(qK_prim_vf, &
                                                     FK_vf, &
                                                     FK_src_vf, &
                                                     is1, is2, is3, s2b, s3b)

        integer, intent(in) :: s2b, s3b
        real(wp), dimension(0:, s2b:, s3b:, 1:), intent(in) :: qK_prim_vf
        real(wp), dimension(0:, s2b:, s3b:, 1:), intent(inout) :: FK_vf
        real(wp), dimension(0:, s2b:, s3b:, advxb:), intent(inout) :: FK_src_vf

        type(int_bounds_info), intent(in) :: is1, is2, is3

        ! Partial densities, density, velocity, pressure, energy, advection
        ! variables, the specific heat ratio and liquid stiffness functions,
        ! the shear and volume Reynolds numbers and the Weber numbers
        real(wp), dimension(num_fluids) :: alpha_rho_K
        real(wp), dimension(num_fluids) :: alpha_K
        real(wp) :: rho_K
        real(wp), dimension(num_dims) :: vel_K
        real(wp) :: vel_K_sum
        real(wp) :: pres_K
        real(wp) :: E_K
        real(wp) :: gamma_K
        real(wp) :: pi_inf_K
        real(wp) :: qv_K
        real(wp), dimension(2) :: Re_K
        real(wp) :: G_K

        integer :: i, j, k, l !< Generic loop iterators

        is1b = is1%beg; is1e = is1%end
        is2b = is2%beg; is2e = is2%end
        is3b = is3%beg; is3e = is3%end

        !$acc update device(is1b, is2b, is3b, is1e, is2e, is3e)

        ! Computing the flux variables from the primitive variables, without
        ! accounting for the contribution of either viscosity or capillarity
#ifdef MFC_SIMULATION
        !$acc parallel loop collapse(3) gang vector default(present) private(alpha_rho_K, vel_K, alpha_K, Re_K)
        do l = is3b, is3e
            do k = is2b, is2e
                do j = is1b, is1e

                    !$acc loop seq
                    do i = 1, contxe
                        alpha_rho_K(i) = qK_prim_vf(j, k, l, i)
                    end do

                    !$acc loop seq
                    do i = advxb, advxe
                        alpha_K(i - E_idx) = qK_prim_vf(j, k, l, i)
                    end do
                    !$acc loop seq
                    do i = 1, num_dims
                        vel_K(i) = qK_prim_vf(j, k, l, contxe + i)
                    end do

                    vel_K_sum = 0._wp
                    !$acc loop seq
                    do i = 1, num_dims
                        vel_K_sum = vel_K_sum + vel_K(i)**2._wp
                    end do

                    pres_K = qK_prim_vf(j, k, l, E_idx)
                    if (hypoelasticity) then
                        call s_convert_species_to_mixture_variables_acc(rho_K, gamma_K, pi_inf_K, qv_K, &
                                                                        alpha_K, alpha_rho_K, Re_K, &
                                                                        j, k, l, G_K, Gs)
                    else if (bubbles) then
                        call s_convert_species_to_mixture_variables_bubbles_acc(rho_K, gamma_K, &
                                                                                pi_inf_K, qv_K, alpha_K, alpha_rho_K, Re_K, j, k, l)
                    else
                        call s_convert_species_to_mixture_variables_acc(rho_K, gamma_K, pi_inf_K, qv_K, &
                                                                        alpha_K, alpha_rho_K, Re_K, j, k, l)
                    end if

                    ! Computing the energy from the pressure
                    E_K = gamma_K*pres_K + pi_inf_K &
                          + 5d-1*rho_K*vel_K_sum + qv_K

                    ! mass flux, this should be \alpha_i \rho_i u_i
                    !$acc loop seq
                    do i = 1, contxe
                        FK_vf(j, k, l, i) = alpha_rho_K(i)*vel_K(dir_idx(1))
                    end do

                    !$acc loop seq
                    do i = 1, num_dims
                        FK_vf(j, k, l, contxe + dir_idx(i)) = &
                            rho_K*vel_K(dir_idx(1)) &
                            *vel_K(dir_idx(i)) &
                            + pres_K*dir_flg(dir_idx(i))
                    end do

                    ! energy flux, u(E+p)
                    FK_vf(j, k, l, E_idx) = vel_K(dir_idx(1))*(E_K + pres_K)

                    if (riemann_solver == 1) then
                        !$acc loop seq
                        do i = advxb, advxe
                            FK_vf(j, k, l, i) = 0._wp
                            FK_src_vf(j, k, l, i) = alpha_K(i - E_idx)
                        end do

                    else
                        ! Could be bubbles!
                        !$acc loop seq
                        do i = advxb, advxe
                            FK_vf(j, k, l, i) = vel_K(dir_idx(1))*alpha_K(i - E_idx)
                        end do

                        !$acc loop seq
                        do i = advxb, advxe
                            FK_src_vf(j, k, l, i) = vel_K(dir_idx(1))
                        end do

                    end if

                end do
            end do
        end do
#endif

    end subroutine s_convert_primitive_to_flux_variables

    subroutine s_finalize_variables_conversion_module

        ! Deallocating the density, the specific heat ratio function and the
        ! liquid stiffness function
#ifdef MFC_POST_PROCESS
        deallocate (rho_sf, gamma_sf, pi_inf_sf, qv_sf)
#endif

#ifdef MFC_SIMULATION
        @:DEALLOCATE_GLOBAL(gammas, gs_min, pi_infs, ps_inf, cvs, qvs, qvps, Gs)
        if (bubbles) then
            @:DEALLOCATE_GLOBAL(bubrs)
        end if
#else
        @:DEALLOCATE(gammas, gs_min, pi_infs, ps_inf, cvs, qvs, qvps, Gs)
        if (bubbles) then
            @:DEALLOCATE(bubrs)
        end if
#endif

        ! Nullifying the procedure pointer to the subroutine transferring/
        ! computing the mixture/species variables to the mixture variables
        s_convert_to_mixture_variables => null()

    end subroutine s_finalize_variables_conversion_module

#ifndef MFC_PRE_PROCESS
    subroutine s_compute_speed_of_sound(pres, rho, gamma, pi_inf, H, adv, vel_sum, c)
#ifdef CRAY_ACC_WAR
        !DIR$ INLINEALWAYS s_compute_speed_of_sound
#else
        !$acc routine seq
#endif
        real(wp), intent(in) :: pres
        real(wp), intent(in) :: rho, gamma, pi_inf
        real(wp), intent(in) :: H
        real(wp), dimension(num_fluids), intent(in) :: adv
        real(wp), intent(in) :: vel_sum
        real(wp), intent(out) :: c

        real(wp) :: blkmod1, blkmod2

        integer :: q

        if (alt_soundspeed) then
            blkmod1 = ((gammas(1) + 1._wp)*pres + &
                       pi_infs(1))/gammas(1)
            blkmod2 = ((gammas(2) + 1._wp)*pres + &
                       pi_infs(2))/gammas(2)
            c = (1._wp/(rho*(adv(1)/blkmod1 + adv(2)/blkmod2)))
        elseif (model_eqns == 3) then
            c = 0._wp
            !$acc loop seq
            do q = 1, num_fluids
                c = c + adv(q)*(1._wp/gammas(q) + 1._wp)* &
                    (pres + pi_infs(q)/(gammas(q) + 1._wp))
            end do
            c = c/rho

        elseif (((model_eqns == 4) .or. (model_eqns == 2 .and. bubbles))) then
            ! Sound speed for bubble mmixture to order O(\alpha)

            if (mpp_lim .and. (num_fluids > 1)) then
                c = (1._wp/gamma + 1._wp)* &
                    (pres + pi_inf/(gamma + 1._wp))/rho
            else
                c = &
                    (1._wp/gamma + 1._wp)* &
                    (pres + pi_inf/(gamma + 1._wp))/ &
                    (rho*(1._wp - adv(num_fluids)))
            end if
        else
            c = ((H - 5d-1*vel_sum)/gamma)
        end if

        if (mixture_err .and. c < 0._wp) then
            c = 100._wp*sgm_eps
        else
            c = sqrt(c)
        end if
    end subroutine s_compute_speed_of_sound
#endif

end module m_variables_conversion<|MERGE_RESOLUTION|>--- conflicted
+++ resolved
@@ -136,16 +136,7 @@
         real(wp), intent(out) :: pres
         real(wp), intent(in), optional :: stress, mom, G
 
-<<<<<<< HEAD
-        real(wp) :: E_e
-=======
-        ! Chemistry
-        integer :: i
-        real(kind(0d0)), dimension(1:num_species), intent(in) :: rhoYks
         real(kind(0d0)) :: E_e
-        real(kind(0d0)) :: T
-        real(kind(0d0)), dimension(1:num_species) :: Y_rs
->>>>>>> 17eb3def
 
         integer :: s !< Generic loop iterator
 
@@ -153,34 +144,10 @@
             ! Depending on model_eqns and bubbles, the appropriate procedure
             ! for computing pressure is targeted by the procedure pointer
 
-<<<<<<< HEAD
-        if ((model_eqns /= 4) .and. (bubbles .neqv. .true.)) then
-            pres = (energy - dyn_p - pi_inf - qv)/gamma
-        else if ((model_eqns /= 4) .and. bubbles) then
-            pres = ((energy - dyn_p)/(1._wp - alf) - pi_inf - qv)/gamma
-        else
-            pres = (pref + pi_inf)* &
-                   (energy/ &
-                    (rhoref*(1 - alf)) &
-                    )**(1/gamma + 1) - pi_inf
-        end if
-
-        if (hypoelasticity .and. present(G)) then
-            ! calculate elastic contribution to Energy
-            E_e = 0._wp
-            do s = stress_idx%beg, stress_idx%end
-                if (G > 0) then
-                    E_e = E_e + ((stress/rho)**2._wp)/(4._wp*G)
-                    ! Additional terms in 2D and 3D
-                    if ((s == stress_idx%beg + 1) .or. &
-                        (s == stress_idx%beg + 3) .or. &
-                        (s == stress_idx%beg + 4)) then
-                        E_e = E_e + ((stress/rho)**2._wp)/(4._wp*G)
-=======
             if ((model_eqns /= 4) .and. (bubbles .neqv. .true.)) then
                 pres = (energy - dyn_p - pi_inf - qv)/gamma
             else if ((model_eqns /= 4) .and. bubbles) then
-                pres = ((energy - dyn_p)/(1.d0 - alf) - pi_inf - qv)/gamma
+                pres = ((energy - dyn_p)/(1._wp - alf) - pi_inf - qv)/gamma
             else
                 pres = (pref + pi_inf)* &
                        (energy/ &
@@ -190,7 +157,7 @@
 
             if (hypoelasticity .and. present(G)) then
                 ! calculate elastic contribution to Energy
-                E_e = 0d0
+                E_e = 0._wp
                 do s = stress_idx%beg, stress_idx%end
                     if (G > 0) then
                         E_e = E_e + ((stress/rho)**2d0)/(4d0*G)
@@ -198,15 +165,14 @@
                         if ((s == stress_idx%beg + 1) .or. &
                             (s == stress_idx%beg + 3) .or. &
                             (s == stress_idx%beg + 4)) then
-                            E_e = E_e + ((stress/rho)**2d0)/(4d0*G)
+                            E_e = E_e + ((stress/rho)**2._wp)/(4._wp*G)
                         end if
->>>>>>> 17eb3def
                     end if
                 end do
 
                 pres = ( &
                        energy - &
-                       0.5d0*(mom**2.d0)/rho - &
+                       0.5_wp*(mom**2._wp)/rho - &
                        pi_inf - qv - E_e &
                        )/gamma
 
@@ -218,20 +184,12 @@
                 Y_rs(i) = rhoYks(i)/rho
             end do
 
-<<<<<<< HEAD
-            pres = ( &
-                   energy - &
-                   0.5_wp*(mom**2._wp)/rho - &
-                   pi_inf - qv - E_e &
-                   )/gamma
-=======
             if (sum(Y_rs) > 1d-16) then
                 call get_temperature(.true., energy - dyn_p, 1200d0, Y_rs, T)
                 call get_pressure(rho, T, Y_rs, pres)
             else
-                pres = 0d0
+                pres = 0._wp
             end if
->>>>>>> 17eb3def
 
         #:endif
 
@@ -917,21 +875,15 @@
             real(wp), dimension(:), allocatable :: nRtmp
         #:endif
 
-<<<<<<< HEAD
+        real(wp) :: rhoYks(1:num_species)
+
+        real(wp) :: rhoYks(1:num_species)
+
         real(wp) :: vftmp, nR3, nbub_sc, R3tmp
-=======
-        real(kind(0d0)) :: rhoYks(1:num_species)
-
-        real(kind(0d0)) :: vftmp, nR3, nbub_sc, R3tmp
->>>>>>> 17eb3def
 
         real(wp) :: G_K
 
-<<<<<<< HEAD
-        real(wp) :: pres
-=======
-        real(kind(0d0)) :: pres, Yksum
->>>>>>> 17eb3def
+        real(wp) :: pres, Yksum
 
         integer :: i, j, k, l, q !< Generic loop iterators
 
@@ -1207,19 +1159,6 @@
                         call get_mixture_energy_mass(T, Ys, e_mix)
 
                         q_cons_vf(E_idx)%sf(j, k, l) = &
-<<<<<<< HEAD
-                            gamma*q_prim_vf(E_idx)%sf(j, k, l) + dyn_pres + pi_inf &
-                            + qv
-                    else if ((model_eqns /= 4) .and. (bubbles)) then
-                        ! \tilde{E} = dyn_pres + (1-\alf)(\Gamma p_l + \Pi_inf)
-                        q_cons_vf(E_idx)%sf(j, k, l) = dyn_pres + &
-                                                       (1._wp - q_prim_vf(alf_idx)%sf(j, k, l))* &
-                                                       (gamma*q_prim_vf(E_idx)%sf(j, k, l) + pi_inf)
-                    else
-                        !Tait EOS, no conserved energy variable
-                        q_cons_vf(E_idx)%sf(j, k, l) = 0.
-                    end if
-=======
                             dyn_pres + e_mix
 
                         q_cons_vf(tempxb)%sf(j, k, l) = T
@@ -1240,7 +1179,6 @@
                             q_cons_vf(E_idx)%sf(j, k, l) = 0.
                         end if
                     #:endif
->>>>>>> 17eb3def
 
                     ! Computing the internal energies from the pressure and continuities
                     if (model_eqns == 3) then
