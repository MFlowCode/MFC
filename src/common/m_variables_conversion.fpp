!>
!! @file m_variables_conversion.f90
!! @brief Contains module m_variables_conversion

#:include 'macros.fpp'
#:include 'case.fpp'

!> @brief This module consists of subroutines used in the conversion of the
!!              conservative variables into the primitive ones and vice versa. In
!!              addition, the module also contains the subroutines used to obtain
!!              the mixture variables and the subroutines used to compute pressure.
module m_variables_conversion

    use m_derived_types        !< Definitions of the derived types

    use m_global_parameters    !< Definitions of the global parameters

    use m_mpi_proxy            !< Message passing interface (MPI) module proxy

    use m_helper_basic         !< Functions to compare floating point numbers

    use m_helper

    use m_thermochem, only: &
        num_species, get_temperature, get_pressure, gas_constant, &
        get_mixture_molecular_weight, get_mixture_energy_mass

    implicit none

    private; 
    public :: s_initialize_variables_conversion_module, &
              s_initialize_pb, &
              s_initialize_mv, &
              s_convert_to_mixture_variables, &
              s_convert_mixture_to_mixture_variables, &
              s_convert_species_to_mixture_variables_bubbles, &
              s_convert_species_to_mixture_variables_bubbles_acc, &
              s_convert_species_to_mixture_variables, &
              s_convert_species_to_mixture_variables_acc, &
              s_convert_conservative_to_primitive_variables, &
              s_convert_primitive_to_conservative_variables, &
              s_convert_primitive_to_flux_variables, &
              s_compute_pressure, &
#ifndef MFC_PRE_PROCESS
              s_compute_speed_of_sound, &
              s_compute_fast_magnetosonic_speed, &
#endif
              s_finalize_variables_conversion_module

    !! In simulation, gammas, pi_infs, and qvs are already declared in m_global_variables
#ifndef MFC_SIMULATION
    real(wp), allocatable, public, dimension(:) :: gammas, gs_min, pi_infs, ps_inf, cvs, qvs, qvps
    !$acc declare create(gammas, gs_min, pi_infs, ps_inf, cvs, qvs, qvps)
#endif

    real(wp), allocatable, dimension(:) :: Gs
    integer, allocatable, dimension(:) :: bubrs
    real(wp), allocatable, dimension(:, :) :: Res
    !$acc declare create(bubrs, Gs, Res)

    integer :: is1b, is2b, is3b, is1e, is2e, is3e
    !$acc declare create(is1b, is2b, is3b, is1e, is2e, is3e)

    real(wp), allocatable, dimension(:, :, :), public :: rho_sf !< Scalar density function
    real(wp), allocatable, dimension(:, :, :), public :: gamma_sf !< Scalar sp. heat ratio function
    real(wp), allocatable, dimension(:, :, :), public :: pi_inf_sf !< Scalar liquid stiffness function
    real(wp), allocatable, dimension(:, :, :), public :: qv_sf !< Scalar liquid energy reference function

contains

    !> Dispatch to the s_convert_mixture_to_mixture_variables
        !!      and s_convert_species_to_mixture_variables subroutines.
        !!      Replaces a procedure pointer.
        !!  @param q_vf Conservative or primitive variables
        !!  @param i First-coordinate cell index
        !!  @param j First-coordinate cell index
        !!  @param k First-coordinate cell index
        !!  @param rho Density
        !!  @param gamma Specific heat ratio function
        !!  @param pi_inf Liquid stiffness function
        !!  @param qv Fluid reference energy
    subroutine s_convert_to_mixture_variables(q_vf, i, j, k, &
                                              rho, gamma, pi_inf, qv, Re_K, G_K, G)

        type(scalar_field), dimension(sys_size), intent(in) :: q_vf
        integer, intent(in) :: i, j, k
        real(wp), intent(out), target :: rho, gamma, pi_inf, qv
        real(wp), optional, dimension(2), intent(out) :: Re_K
        real(wp), optional, intent(out) :: G_K
        real(wp), optional, dimension(num_fluids), intent(in) :: G

        if (model_eqns == 1) then        ! Gamma/pi_inf model
            call s_convert_mixture_to_mixture_variables(q_vf, i, j, k, &
                                                        rho, gamma, pi_inf, qv)

        else if (bubbles_euler) then
            call s_convert_species_to_mixture_variables_bubbles(q_vf, i, j, k, &
                                                                rho, gamma, pi_inf, qv, Re_K)
        else
            ! Volume fraction model
            call s_convert_species_to_mixture_variables(q_vf, i, j, k, &
                                                        rho, gamma, pi_inf, qv, Re_K, G_K, G)
        end if

    end subroutine s_convert_to_mixture_variables

    !>  This procedure conditionally calculates the appropriate pressure
        !! @param energy Energy
        !! @param alf Void Fraction
        !! @param dyn_p Dynamic Pressure
        !! @param pi_inf Liquid Stiffness
        !! @param gamma Specific Heat Ratio
        !! @param rho Density
        !! @param qv fluid reference energy
        !! @param pres Pressure to calculate
        !! @param stress Shear Stress
        !! @param mom Momentum
    subroutine s_compute_pressure(energy, alf, dyn_p, pi_inf, gamma, rho, qv, rhoYks, pres, T, stress, mom, G, pres_mag)

#ifdef _CRAYFTN
        !DIR$ INLINEALWAYS s_compute_pressure
#else
        !$acc routine seq
#endif

        real(wp), intent(in) :: energy, alf
        real(wp), intent(in) :: dyn_p
        real(wp), intent(in) :: pi_inf, gamma, rho, qv
        real(wp), intent(out) :: pres
        real(wp), intent(inout) :: T
        real(wp), intent(in), optional :: stress, mom, G, pres_mag

        ! Chemistry
        real(wp), dimension(1:num_species), intent(in) :: rhoYks
        real(wp) :: E_e
        real(wp) :: e_Per_Kg, Pdyn_Per_Kg
        real(wp) :: T_guess
        real(wp), dimension(1:num_species) :: Y_rs

        integer :: s !< Generic loop iterator

        #:if not chemistry
            ! Depending on model_eqns and bubbles_euler, the appropriate procedure
            ! for computing pressure is targeted by the procedure pointer

            if (mhd) then
                pres = (energy - dyn_p - pi_inf - qv - pres_mag)/gamma
            elseif ((model_eqns /= 4) .and. (bubbles_euler .neqv. .true.)) then
                pres = (energy - dyn_p - pi_inf - qv)/gamma
            else if ((model_eqns /= 4) .and. bubbles_euler) then
                pres = ((energy - dyn_p)/(1._wp - alf) - pi_inf - qv)/gamma
            else
                pres = (pref + pi_inf)* &
                       (energy/ &
                        (rhoref*(1 - alf)) &
                        )**(1/gamma + 1) - pi_inf
            end if

            if (hypoelasticity .and. present(G)) then
                ! calculate elastic contribution to Energy
                E_e = 0._wp
                do s = stress_idx%beg, stress_idx%end
                    if (G > 0) then
                        E_e = E_e + ((stress/rho)**2._wp)/(4._wp*G)
                        ! Double for shear stresses
                        if (any(s == shear_indices)) then
                            E_e = E_e + ((stress/rho)**2._wp)/(4._wp*G)
                        end if
                    end if
                end do

                pres = ( &
                       energy - &
                       0.5_wp*(mom**2._wp)/rho - &
                       pi_inf - qv - E_e &
                       )/gamma

            end if

        #:else

            Y_rs(:) = rhoYks(:)/rho
            e_Per_Kg = energy/rho
            Pdyn_Per_Kg = dyn_p/rho

            T_guess = T

            call get_temperature(e_Per_Kg - Pdyn_Per_Kg, T_guess, Y_rs, .true., T)
            call get_pressure(rho, T, Y_rs, pres)

        #:endif

    end subroutine s_compute_pressure

    !>  This subroutine is designed for the gamma/pi_inf model
        !!      and provided a set of either conservative or primitive
        !!      variables, transfers the density, specific heat ratio
        !!      function and the liquid stiffness function from q_vf to
        !!      rho, gamma and pi_inf.
        !! @param q_vf conservative or primitive variables
        !! @param i cell index to transfer mixture variables
        !! @param j cell index to transfer mixture variables
        !! @param k cell index to transfer mixture variables
        !! @param rho density
        !! @param gamma  specific heat ratio function
        !! @param pi_inf liquid stiffness
        !! @param qv fluid reference energy
    subroutine s_convert_mixture_to_mixture_variables(q_vf, i, j, k, &
                                                      rho, gamma, pi_inf, qv)

        type(scalar_field), dimension(sys_size), intent(in) :: q_vf
        integer, intent(in) :: i, j, k

        real(wp), intent(out), target :: rho
        real(wp), intent(out), target :: gamma
        real(wp), intent(out), target :: pi_inf
        real(wp), intent(out), target :: qv

        ! Transferring the density, the specific heat ratio function and the
        ! liquid stiffness function, respectively
        rho = q_vf(1)%sf(i, j, k)
        gamma = q_vf(gamma_idx)%sf(i, j, k)
        pi_inf = q_vf(pi_inf_idx)%sf(i, j, k)
        qv = 0._wp ! keep this value nill for now. For future adjustment

        ! Post process requires rho_sf/gamma_sf/pi_inf_sf/qv_sf to also be updated
#ifdef MFC_POST_PROCESS
        rho_sf(i, j, k) = rho
        gamma_sf(i, j, k) = gamma
        pi_inf_sf(i, j, k) = pi_inf
        qv_sf(i, j, k) = qv
#endif

    end subroutine s_convert_mixture_to_mixture_variables

    !>  This procedure is used alongside with the gamma/pi_inf
        !!      model to transfer the density, the specific heat ratio
        !!      function and liquid stiffness function from the vector
        !!      of conservative or primitive variables to their scalar
        !!      counterparts. Specifically designed for when subgrid bubbles_euler
        !!      must be included.
        !! @param q_vf primitive variables
        !! @param j Cell index
        !! @param k Cell index
        !! @param l Cell index
        !! @param rho density
        !! @param gamma specific heat ratio
        !! @param pi_inf liquid stiffness
        !! @param qv fluid reference energy
    subroutine s_convert_species_to_mixture_variables_bubbles(q_vf, j, k, l, &
                                                              rho, gamma, pi_inf, qv, Re_K)

        type(scalar_field), dimension(sys_size), intent(in) :: q_vf

        integer, intent(in) :: j, k, l

        real(wp), intent(out), target :: rho
        real(wp), intent(out), target :: gamma
        real(wp), intent(out), target :: pi_inf
        real(wp), intent(out), target :: qv

        real(wp), optional, dimension(2), intent(out) :: Re_K

        integer :: i, q
        real(wp), dimension(num_fluids) :: alpha_rho_K, alpha_K

        ! Constraining the partial densities and the volume fractions within
        ! their physical bounds to make sure that any mixture variables that
        ! are derived from them result within the limits that are set by the
        ! fluids physical parameters that make up the mixture
        do i = 1, num_fluids
            alpha_rho_K(i) = q_vf(i)%sf(j, k, l)
            alpha_K(i) = q_vf(advxb + i - 1)%sf(j, k, l)
        end do

        if (mpp_lim) then

            do i = 1, num_fluids
                alpha_rho_K(i) = max(0._wp, alpha_rho_K(i))
                alpha_K(i) = min(max(0._wp, alpha_K(i)), 1._wp)
            end do

            alpha_K = alpha_K/max(sum(alpha_K), 1.e-16_wp)

        end if

        ! Performing the transfer of the density, the specific heat ratio
        ! function as well as the liquid stiffness function, respectively

        if (model_eqns == 4) then
            rho = q_vf(1)%sf(j, k, l)
            gamma = fluid_pp(1)%gamma    !qK_vf(gamma_idx)%sf(i,j,k)
            pi_inf = fluid_pp(1)%pi_inf   !qK_vf(pi_inf_idx)%sf(i,j,k)
            qv = fluid_pp(1)%qv
        else if ((model_eqns == 2) .and. bubbles_euler) then
            rho = 0._wp; gamma = 0._wp; pi_inf = 0._wp; qv = 0._wp

            if (mpp_lim .and. (num_fluids > 2)) then
                do i = 1, num_fluids
                    rho = rho + q_vf(i)%sf(j, k, l)
                    gamma = gamma + q_vf(i + E_idx)%sf(j, k, l)*fluid_pp(i)%gamma
                    pi_inf = pi_inf + q_vf(i + E_idx)%sf(j, k, l)*fluid_pp(i)%pi_inf
                    qv = qv + q_vf(i)%sf(j, k, l)*fluid_pp(i)%qv
                end do
            else if (num_fluids == 2) then
                rho = q_vf(1)%sf(j, k, l)
                gamma = fluid_pp(1)%gamma
                pi_inf = fluid_pp(1)%pi_inf
                qv = fluid_pp(1)%qv
            else if (num_fluids > 2) then
                !TODO: This may need fixing for hypo + bubbles_euler
                do i = 1, num_fluids - 1 !leave out bubble part of mixture
                    rho = rho + q_vf(i)%sf(j, k, l)
                    gamma = gamma + q_vf(i + E_idx)%sf(j, k, l)*fluid_pp(i)%gamma
                    pi_inf = pi_inf + q_vf(i + E_idx)%sf(j, k, l)*fluid_pp(i)%pi_inf
                    qv = qv + q_vf(i)%sf(j, k, l)*fluid_pp(i)%qv
                end do
                ! rho    = qK_vf(1)%sf(j,k,l)
                ! gamma_K  = fluid_pp(1)%gamma
                ! pi_inf_K = fluid_pp(1)%pi_inf
            else
                rho = q_vf(1)%sf(j, k, l)
                gamma = fluid_pp(1)%gamma
                pi_inf = fluid_pp(1)%pi_inf
                qv = fluid_pp(1)%qv
            end if
        end if

#ifdef MFC_SIMULATION
        ! Computing the shear and bulk Reynolds numbers from species analogs
        if (viscous) then
            if (num_fluids == 1) then ! need to consider case with num_fluids >= 2
                do i = 1, 2

                    Re_K(i) = dflt_real; if (Re_size(i) > 0) Re_K(i) = 0._wp

                    do q = 1, Re_size(i)
                        Re_K(i) = (1 - alpha_K(Re_idx(i, q)))/fluid_pp(Re_idx(i, q))%Re(i) &
                                  + Re_K(i)
                    end do

                    Re_K(i) = 1._wp/max(Re_K(i), sgm_eps)

                end do
            end if
        end if
#endif

        ! Post process requires rho_sf/gamma_sf/pi_inf_sf/qv_sf to also be updated
#ifdef MFC_POST_PROCESS
        rho_sf(j, k, l) = rho
        gamma_sf(j, k, l) = gamma
        pi_inf_sf(j, k, l) = pi_inf
        qv_sf(j, k, l) = qv
#endif

    end subroutine s_convert_species_to_mixture_variables_bubbles

    !>  This subroutine is designed for the volume fraction model
        !!              and provided a set of either conservative or primitive
        !!              variables, computes the density, the specific heat ratio
        !!              function and the liquid stiffness function from q_vf and
        !!              stores the results into rho, gamma and pi_inf.
        !! @param q_vf primitive variables
        !! @param k Cell index
        !! @param l Cell index
        !! @param r Cell index
        !! @param rho density
        !! @param gamma specific heat ratio
        !! @param pi_inf liquid stiffness
        !! @param qv fluid reference energy
    subroutine s_convert_species_to_mixture_variables(q_vf, k, l, r, rho, &
                                                      gamma, pi_inf, qv, Re_K, G_K, G)

        type(scalar_field), dimension(sys_size), intent(in) :: q_vf

        integer, intent(in) :: k, l, r

        real(wp), intent(out), target :: rho
        real(wp), intent(out), target :: gamma
        real(wp), intent(out), target :: pi_inf
        real(wp), intent(out), target :: qv

        real(wp), optional, dimension(2), intent(out) :: Re_K
            !! Partial densities and volume fractions
        real(wp), optional, intent(out) :: G_K
        real(wp), optional, dimension(num_fluids), intent(in) :: G

        real(wp), dimension(num_fluids) :: alpha_rho_K, alpha_K !<

        integer :: i, j !< Generic loop iterator

        ! Computing the density, the specific heat ratio function and the
        ! liquid stiffness function, respectively

        if (igr) then
            if (num_fluids == 1) then
                alpha_rho_K(1) = q_vf(contxb)%sf(k, l, r)
                alpha_K(1) = q_vf(advxb)%sf(k, l, r)
            else
                do i = 1, num_fluids - 1
                    alpha_rho_K(i) = q_vf(i)%sf(k, l, r)
                    alpha_K(i) = q_vf(advxb + i - 1)%sf(k, l, r)
                end do

                alpha_rho_K(num_fluids) = q_vf(num_fluids)%sf(k, l, r)
                alpha_K(num_fluids) = 1._wp - sum(alpha_K(1:num_fluids - 1))
            end if
        else
            do i = 1, num_fluids
                alpha_rho_K(i) = q_vf(i)%sf(k, l, r)
                alpha_K(i) = q_vf(advxb + i - 1)%sf(k, l, r)
            end do
        end if

        if (mpp_lim) then
            do i = 1, num_fluids
                alpha_rho_K(i) = max(0._wp, alpha_rho_K(i))
                alpha_K(i) = min(max(0._wp, alpha_K(i)), 1._wp)
            end do

<<<<<<< HEAD
            alpha_K = alpha_K/max(sum(alpha_K), 1e-16_wp)
=======
            alpha_K = alpha_K/max(sum(alpha_K), 1.e-16_wp)

>>>>>>> f68bce13
        end if

        ! Calculating the density, the specific heat ratio function, the
        ! liquid stiffness function, and the energy reference function,
        ! respectively, from the species analogs
        rho = 0._wp; gamma = 0._wp; pi_inf = 0._wp; qv = 0._wp

        do i = 1, num_fluids
            rho = rho + alpha_rho_K(i)
            gamma = gamma + alpha_K(i)*gammas(i)
            pi_inf = pi_inf + alpha_K(i)*pi_infs(i)
            qv = qv + alpha_rho_K(i)*qvs(i)
        end do
#ifdef MFC_SIMULATION
        ! Computing the shear and bulk Reynolds numbers from species analogs
        do i = 1, 2

            Re_K(i) = dflt_real; if (Re_size(i) > 0) Re_K(i) = 0._wp

            do j = 1, Re_size(i)
                Re_K(i) = alpha_K(Re_idx(i, j))/fluid_pp(Re_idx(i, j))%Re(i) &
                          + Re_K(i)
            end do

            Re_K(i) = 1._wp/max(Re_K(i), sgm_eps)

        end do
#endif

        if (present(G_K)) then
            G_K = 0._wp
            do i = 1, num_fluids
                G_K = G_K + alpha_K(i)*G(i)
            end do
            G_K = max(0._wp, G_K)
        end if

        ! Post process requires rho_sf/gamma_sf/pi_inf_sf/qv_sf to also be updated
#ifdef MFC_POST_PROCESS
        rho_sf(k, l, r) = rho
        gamma_sf(k, l, r) = gamma
        pi_inf_sf(k, l, r) = pi_inf
        qv_sf(k, l, r) = qv
#endif

    end subroutine s_convert_species_to_mixture_variables

    pure subroutine s_convert_species_to_mixture_variables_acc(rho_K, &
                                                               gamma_K, pi_inf_K, qv_K, &
                                                               alpha_K, alpha_rho_K, Re_K, &
                                                               G_K, G)
#ifdef _CRAYFTN
        !DIR$ INLINEALWAYS s_convert_species_to_mixture_variables_acc
#else
        !$acc routine seq
#endif

        real(wp), intent(out) :: rho_K, gamma_K, pi_inf_K, qv_K

        real(wp), dimension(num_fluids), intent(inout) :: alpha_rho_K, alpha_K !<
        real(wp), dimension(2), intent(out) :: Re_K
        !! Partial densities and volume fractions

        real(wp), optional, intent(out) :: G_K
        real(wp), optional, dimension(num_fluids), intent(in) :: G

        integer :: i, j !< Generic loop iterators
        real(wp) :: alpha_K_sum

#ifdef MFC_SIMULATION
        ! Constraining the partial densities and the volume fractions within
        ! their physical bounds to make sure that any mixture variables that
        ! are derived from them result within the limits that are set by the
        ! fluids physical parameters that make up the mixture
        rho_K = 0._wp
        gamma_K = 0._wp
        pi_inf_K = 0._wp
        qv_K = 0._wp

        alpha_K_sum = 0._wp

        if (mpp_lim) then
            do i = 1, num_fluids
                alpha_rho_K(i) = max(0._wp, alpha_rho_K(i))
                alpha_K(i) = min(max(0._wp, alpha_K(i)), 1._wp)
                alpha_K_sum = alpha_K_sum + alpha_K(i)
            end do

            alpha_K = alpha_K/max(alpha_K_sum, sgm_eps)

        end if

        do i = 1, num_fluids
            rho_K = rho_K + alpha_rho_K(i)
            gamma_K = gamma_K + alpha_K(i)*gammas(i)
            pi_inf_K = pi_inf_K + alpha_K(i)*pi_infs(i)
            qv_K = qv_K + alpha_rho_K(i)*qvs(i)
        end do

        if (present(G_K)) then
            G_K = 0._wp
            do i = 1, num_fluids
                !TODO: change to use Gs directly here?
                !TODO: Make this changes as well for GPUs
                G_K = G_K + alpha_K(i)*G(i)
            end do
            G_K = max(0._wp, G_K)
        end if

        if (viscous) then

            do i = 1, 2
                Re_K(i) = dflt_real

                if (Re_size(i) > 0) Re_K(i) = 0._wp

                do j = 1, Re_size(i)
                    Re_K(i) = alpha_K(Re_idx(i, j))/Res(i, j) &
                              + Re_K(i)
                end do

                Re_K(i) = 1._wp/max(Re_K(i), sgm_eps)

            end do
        end if
#endif

    end subroutine s_convert_species_to_mixture_variables_acc

    pure subroutine s_convert_species_to_mixture_variables_bubbles_acc(rho_K, &
                                                                       gamma_K, pi_inf_K, qv_K, &
                                                                       alpha_K, alpha_rho_K, Re_K)
#ifdef _CRAYFTN
        !DIR$ INLINEALWAYS s_convert_species_to_mixture_variables_bubbles_acc
#else
        !$acc routine seq
#endif

        real(wp), intent(inout) :: rho_K, gamma_K, pi_inf_K, qv_K

        real(wp), dimension(num_fluids), intent(in) :: alpha_K, alpha_rho_K !<
            !! Partial densities and volume fractions

        real(wp), dimension(2), intent(out) :: Re_K

        integer :: i, j !< Generic loop iterators

#ifdef MFC_SIMULATION
        rho_K = 0._wp
        gamma_K = 0._wp
        pi_inf_K = 0._wp
        qv_K = 0._wp

        if (mpp_lim .and. (model_eqns == 2) .and. (num_fluids > 2)) then
            do i = 1, num_fluids
                rho_K = rho_K + alpha_rho_K(i)
                gamma_K = gamma_K + alpha_K(i)*gammas(i)
                pi_inf_K = pi_inf_K + alpha_K(i)*pi_infs(i)
                qv_K = qv_K + alpha_rho_K(i)*qvs(i)
            end do
        else if ((model_eqns == 2) .and. (num_fluids > 2)) then
            do i = 1, num_fluids - 1
                rho_K = rho_K + alpha_rho_K(i)
                gamma_K = gamma_K + alpha_K(i)*gammas(i)
                pi_inf_K = pi_inf_K + alpha_K(i)*pi_infs(i)
                qv_K = qv_K + alpha_rho_K(i)*qvs(i)
            end do
        else
            rho_K = alpha_rho_K(1)
            gamma_K = gammas(1)
            pi_inf_K = pi_infs(1)
            qv_K = qvs(1)
        end if

        if (viscous) then
            if (num_fluids == 1) then ! need to consider case with num_fluids >= 2

                do i = 1, 2
                    Re_K(i) = dflt_real

                    if (Re_size(i) > 0) Re_K(i) = 0._wp

                    do j = 1, Re_size(i)
                        Re_K(i) = (1._wp - alpha_K(Re_idx(i, j)))/Res(i, j) &
                                  + Re_K(i)
                    end do

                    Re_K(i) = 1._wp/max(Re_K(i), sgm_eps)

                end do
            end if
        end if
#endif

    end subroutine s_convert_species_to_mixture_variables_bubbles_acc

    !>  The computation of parameters, the allocation of memory,
        !!      the association of pointers and/or the execution of any
        !!      other procedures that are necessary to setup the module.
    impure subroutine s_initialize_variables_conversion_module

        integer :: i, j

!$acc enter data copyin(is1b, is1e, is2b, is2e, is3b, is3e)

#ifdef MFC_SIMULATION
        @:ALLOCATE(gammas (1:num_fluids))
        @:ALLOCATE(gs_min (1:num_fluids))
        @:ALLOCATE(pi_infs(1:num_fluids))
        @:ALLOCATE(ps_inf(1:num_fluids))
        @:ALLOCATE(cvs    (1:num_fluids))
        @:ALLOCATE(qvs    (1:num_fluids))
        @:ALLOCATE(qvps    (1:num_fluids))
        @:ALLOCATE(Gs     (1:num_fluids))
#else
        @:ALLOCATE(gammas (1:num_fluids))
        @:ALLOCATE(gs_min (1:num_fluids))
        @:ALLOCATE(pi_infs(1:num_fluids))
        @:ALLOCATE(ps_inf(1:num_fluids))
        @:ALLOCATE(cvs    (1:num_fluids))
        @:ALLOCATE(qvs    (1:num_fluids))
        @:ALLOCATE(qvps    (1:num_fluids))
        @:ALLOCATE(Gs     (1:num_fluids))
#endif

        do i = 1, num_fluids
            gammas(i) = fluid_pp(i)%gamma
            gs_min(i) = 1.0_wp/gammas(i) + 1.0_wp
            pi_infs(i) = fluid_pp(i)%pi_inf
            Gs(i) = fluid_pp(i)%G
            ps_inf(i) = pi_infs(i)/(1.0_wp + gammas(i))
            cvs(i) = fluid_pp(i)%cv
            qvs(i) = fluid_pp(i)%qv
            qvps(i) = fluid_pp(i)%qvp
        end do
!$acc update device(gammas, gs_min, pi_infs, ps_inf, cvs, qvs, qvps, Gs)

#ifdef MFC_SIMULATION

        if (viscous) then
            @:ALLOCATE(Res(1:2, 1:maxval(Re_size)))
            do i = 1, 2
                do j = 1, Re_size(i)
                    Res(i, j) = fluid_pp(Re_idx(i, j))%Re(i)
                end do
            end do

            !$acc update device(Res, Re_idx, Re_size)
        end if
#endif

        if (bubbles_euler) then
#ifdef MFC_SIMULATION
            @:ALLOCATE(bubrs(1:nb))
#else
            @:ALLOCATE(bubrs(1:nb))
#endif

            do i = 1, nb
                bubrs(i) = bub_idx%rs(i)
            end do
            !$acc update device(bubrs)
        end if

#ifdef MFC_POST_PROCESS
        ! Allocating the density, the specific heat ratio function and the
        ! liquid stiffness function, respectively

        ! Simulation is at least 2D
        if (n > 0) then

            ! Simulation is 3D
            if (p > 0) then

                allocate (rho_sf(-buff_size:m + buff_size, &
                                 -buff_size:n + buff_size, &
                                 -buff_size:p + buff_size))
                allocate (gamma_sf(-buff_size:m + buff_size, &
                                   -buff_size:n + buff_size, &
                                   -buff_size:p + buff_size))
                allocate (pi_inf_sf(-buff_size:m + buff_size, &
                                    -buff_size:n + buff_size, &
                                    -buff_size:p + buff_size))
                allocate (qv_sf(-buff_size:m + buff_size, &
                                -buff_size:n + buff_size, &
                                -buff_size:p + buff_size))

                ! Simulation is 2D
            else

                allocate (rho_sf(-buff_size:m + buff_size, &
                                 -buff_size:n + buff_size, &
                                 0:0))
                allocate (gamma_sf(-buff_size:m + buff_size, &
                                   -buff_size:n + buff_size, &
                                   0:0))
                allocate (pi_inf_sf(-buff_size:m + buff_size, &
                                    -buff_size:n + buff_size, &
                                    0:0))
                allocate (qv_sf(-buff_size:m + buff_size, &
                                -buff_size:n + buff_size, &
                                0:0))
            end if

            ! Simulation is 1D
        else

            allocate (rho_sf(-buff_size:m + buff_size, &
                             0:0, &
                             0:0))
            allocate (gamma_sf(-buff_size:m + buff_size, &
                               0:0, &
                               0:0))
            allocate (pi_inf_sf(-buff_size:m + buff_size, &
                                0:0, &
                                0:0))
            allocate (qv_sf(-buff_size:m + buff_size, &
                            0:0, &
                            0:0))

        end if
#endif

    end subroutine s_initialize_variables_conversion_module

    !Initialize mv at the quadrature nodes based on the initialized moments and sigma
    pure subroutine s_initialize_mv(qK_cons_vf, mv)

        type(scalar_field), dimension(sys_size), intent(in) :: qK_cons_vf

        real(wp), dimension(idwint(1)%beg:, idwint(2)%beg:, idwint(3)%beg:, 1:, 1:), intent(inout) :: mv

        integer :: i, j, k, l
        real(wp) :: mu, sig, nbub_sc

        do l = idwint(3)%beg, idwint(3)%end
            do k = idwint(2)%beg, idwint(2)%end
                do j = idwint(1)%beg, idwint(1)%end

                    nbub_sc = qK_cons_vf(bubxb)%sf(j, k, l)

                    !$acc loop seq
                    do i = 1, nb
                        mu = qK_cons_vf(bubxb + 1 + (i - 1)*nmom)%sf(j, k, l)/nbub_sc
                        sig = (qK_cons_vf(bubxb + 3 + (i - 1)*nmom)%sf(j, k, l)/nbub_sc - mu**2)**0.5_wp

                        mv(j, k, l, 1, i) = (mass_v0(i))*(mu - sig)**(3._wp)/(R0(i)**(3._wp))
                        mv(j, k, l, 2, i) = (mass_v0(i))*(mu - sig)**(3._wp)/(R0(i)**(3._wp))
                        mv(j, k, l, 3, i) = (mass_v0(i))*(mu + sig)**(3._wp)/(R0(i)**(3._wp))
                        mv(j, k, l, 4, i) = (mass_v0(i))*(mu + sig)**(3._wp)/(R0(i)**(3._wp))
                    end do

                end do
            end do
        end do

    end subroutine s_initialize_mv

    !Initialize pb at the quadrature nodes using isothermal relations (Preston model)
    pure subroutine s_initialize_pb(qK_cons_vf, mv, pb)
        type(scalar_field), dimension(sys_size), intent(in) :: qK_cons_vf

        real(wp), dimension(idwint(1)%beg:, idwint(2)%beg:, idwint(3)%beg:, 1:, 1:), intent(in) :: mv
        real(wp), dimension(idwint(1)%beg:, idwint(2)%beg:, idwint(3)%beg:, 1:, 1:), intent(inout) :: pb

        integer :: i, j, k, l
        real(wp) :: mu, sig, nbub_sc

        do l = idwint(3)%beg, idwint(3)%end
            do k = idwint(2)%beg, idwint(2)%end
                do j = idwint(1)%beg, idwint(1)%end

                    nbub_sc = qK_cons_vf(bubxb)%sf(j, k, l)

                    !$acc loop seq
                    do i = 1, nb
                        mu = qK_cons_vf(bubxb + 1 + (i - 1)*nmom)%sf(j, k, l)/nbub_sc
                        sig = (qK_cons_vf(bubxb + 3 + (i - 1)*nmom)%sf(j, k, l)/nbub_sc - mu**2)**0.5_wp

                        !PRESTON (ISOTHERMAL)
                        pb(j, k, l, 1, i) = (pb0(i))*(R0(i)**(3._wp))*(mass_n0(i) + mv(j, k, l, 1, i))/(mu - sig)**(3._wp)/(mass_n0(i) + mass_v0(i))
                        pb(j, k, l, 2, i) = (pb0(i))*(R0(i)**(3._wp))*(mass_n0(i) + mv(j, k, l, 2, i))/(mu - sig)**(3._wp)/(mass_n0(i) + mass_v0(i))
                        pb(j, k, l, 3, i) = (pb0(i))*(R0(i)**(3._wp))*(mass_n0(i) + mv(j, k, l, 3, i))/(mu + sig)**(3._wp)/(mass_n0(i) + mass_v0(i))
                        pb(j, k, l, 4, i) = (pb0(i))*(R0(i)**(3._wp))*(mass_n0(i) + mv(j, k, l, 4, i))/(mu + sig)**(3._wp)/(mass_n0(i) + mass_v0(i))
                    end do
                end do
            end do
        end do

    end subroutine s_initialize_pb

    !> The following procedure handles the conversion between
        !!      the conservative variables and the primitive variables.
        !! @param qK_cons_vf Conservative variables
        !! @param qK_prim_vf Primitive variables
        !! @param gm_alphaK_vf Gradient magnitude of the volume fraction
        !! @param ix Index bounds in first coordinate direction
        !! @param iy Index bounds in second coordinate direction
        !! @param iz Index bounds in third coordinate direction
    subroutine s_convert_conservative_to_primitive_variables(qK_cons_vf, &
                                                             q_T_sf, &
                                                             qK_prim_vf, &
                                                             ibounds)

        type(scalar_field), dimension(sys_size), intent(in) :: qK_cons_vf
        type(scalar_field), intent(inout) :: q_T_sf
        type(scalar_field), dimension(sys_size), intent(inout) :: qK_prim_vf
        type(int_bounds_info), dimension(1:3), intent(in) :: ibounds

        real(wp), dimension(num_fluids) :: alpha_K, alpha_rho_K
        real(wp), dimension(2) :: Re_K
        real(wp) :: rho_K, gamma_K, pi_inf_K, qv_K, dyn_pres_K

        #:if MFC_CASE_OPTIMIZATION
#ifndef MFC_SIMULATION
            real(wp), dimension(:), allocatable :: nRtmp
#else
            real(wp), dimension(nb) :: nRtmp
#endif
        #:else
            real(wp), dimension(:), allocatable :: nRtmp
        #:endif

        real(wp) :: rhoYks(1:num_species)

        real(wp) :: vftmp, nbub_sc

        real(wp) :: G_K

        real(wp) :: pres

        integer :: i, j, k, l !< Generic loop iterators

        real(wp) :: T
        real(wp) :: pres_mag

        real(wp) :: Ga ! Lorentz factor (gamma in relativity)
        real(wp) :: B2 ! Magnetic field magnitude squared
        real(wp) :: B(3) ! Magnetic field components
        real(wp) :: m2 ! Relativistic momentum magnitude squared
        real(wp) :: S ! Dot product of the magnetic field and the relativistic momentum
        real(wp) :: W, dW ! W := rho*v*Ga**2; f = f(W) in Newton-Raphson
        real(wp) :: E, D ! Prim/Cons variables within Newton-Raphson iteration
        real(wp) :: f, dGa_dW, dp_dW, df_dW ! Functions within Newton-Raphson iteration
        integer :: iter ! Newton-Raphson iteration counter

        #:if MFC_CASE_OPTIMIZATION
#ifndef MFC_SIMULATION
            if (bubbles_euler) then
                allocate (nRtmp(nb))
            else
                allocate (nRtmp(0))
            end if
#endif
        #:else
            if (bubbles_euler) then
                allocate (nRtmp(nb))
            else
                allocate (nRtmp(0))
            end if
        #:endif

        !$acc parallel loop collapse(3) gang vector default(present) &
        !$acc private(alpha_K, alpha_rho_K, Re_K, nRtmp, rho_K, gamma_K, &
        !$acc pi_inf_K, qv_K, dyn_pres_K, rhoYks, B)
        do l = ibounds(3)%beg, ibounds(3)%end
            do k = ibounds(2)%beg, ibounds(2)%end
                do j = ibounds(1)%beg, ibounds(1)%end
                    dyn_pres_K = 0._wp

                    if (igr) then
                        if (num_fluids == 1) then
                            alpha_rho_K(1) = qK_cons_vf(contxb)%sf(j, k, l)
                            alpha_K(1) = qK_cons_vf(advxb)%sf(j, k, l)
                        else
                            do i = 1, num_fluids - 1
                                alpha_rho_K(i) = qK_cons_vf(i)%sf(j, k, l)
                                alpha_K(i) = qK_cons_vf(advxb + i - 1)%sf(j, k, l)
                            end do

                            alpha_rho_K(num_fluids) = qK_cons_vf(num_fluids)%sf(j, k, l)
                            alpha_K(num_fluids) = 1._wp - sum(alpha_K(1:num_fluids - 1))
                        end if
                    else
                        do i = 1, num_fluids
                            alpha_rho_K(i) = qK_cons_vf(i)%sf(j, k, l)
                            alpha_K(i) = qK_cons_vf(advxb + i - 1)%sf(j, k, l)
                        end do
                    end if

                    if (model_eqns /= 4) then
#ifdef MFC_SIMULATION
                        ! If in simulation, use acc mixture subroutines
                        if (elasticity) then
                            call s_convert_species_to_mixture_variables_acc(rho_K, gamma_K, pi_inf_K, qv_K, alpha_K, &
                                                                            alpha_rho_K, Re_K, G_K, Gs)
                        else if (bubbles_euler) then
                            call s_convert_species_to_mixture_variables_bubbles_acc(rho_K, gamma_K, pi_inf_K, qv_K, &
                                                                                    alpha_K, alpha_rho_K, Re_K)
                        else
                            call s_convert_species_to_mixture_variables_acc(rho_K, gamma_K, pi_inf_K, qv_K, &
                                                                            alpha_K, alpha_rho_K, Re_K)
                        end if
#else
                        ! If pre-processing, use non acc mixture subroutines
                        if (elasticity) then
                            call s_convert_to_mixture_variables(qK_cons_vf, j, k, l, &
                                                                rho_K, gamma_K, pi_inf_K, qv_K, Re_K, G_K, fluid_pp(:)%G)
                        else
                            call s_convert_to_mixture_variables(qK_cons_vf, j, k, l, &
                                                                rho_K, gamma_K, pi_inf_K, qv_K)
                        end if
#endif
                    end if

                    if (relativity) then
                        if (n == 0) then
                            B(1) = Bx0
                            B(2) = qK_cons_vf(B_idx%beg)%sf(j, k, l)
                            B(3) = qK_cons_vf(B_idx%beg + 1)%sf(j, k, l)
                        else
                            B(1) = qK_cons_vf(B_idx%beg)%sf(j, k, l)
                            B(2) = qK_cons_vf(B_idx%beg + 1)%sf(j, k, l)
                            B(3) = qK_cons_vf(B_idx%beg + 2)%sf(j, k, l)
                        end if
                        B2 = B(1)**2 + B(2)**2 + B(3)**2

                        m2 = 0._wp
                        !$acc loop seq
                        do i = momxb, momxe
                            m2 = m2 + qK_cons_vf(i)%sf(j, k, l)**2
                        end do

                        S = 0._wp
                        !$acc loop seq
                        do i = 1, 3
                            S = S + qK_cons_vf(momxb + i - 1)%sf(j, k, l)*B(i)
                        end do

                        E = qK_cons_vf(E_idx)%sf(j, k, l)

                        D = 0._wp
                        !$acc loop seq
                        do i = 1, contxe
                            D = D + qK_cons_vf(i)%sf(j, k, l)
                        end do

                        ! Newton-Raphson
                        W = E + D
                        !$acc loop seq
                        do iter = 1, relativity_cons_to_prim_max_iter
                            Ga = (W + B2)*W/sqrt((W + B2)**2*W**2 - (m2*W**2 + S**2*(2*W + B2)))
                            pres = (W - D*Ga)/((gamma_K + 1)*Ga**2) ! Thermal pressure from EOS
                            f = W - pres + (1 - 1/(2*Ga**2))*B2 - S**2/(2*W**2) - E - D

                            ! The first equation below corrects a typo in (Mignone & Bodo, 2006)
                            ! m2*W**2 → 2*m2*W**2, which would cancel with the 2* in other terms
                            ! This corrected version is not used as the second equation empirically converges faster.
                            ! First equation is kept for further investigation.
                            ! dGa_dW = -Ga**3 * ( S**2*(3*W**2+3*W*B2+B2**2) + m2*W**2 ) / (W**3 * (W+B2)**3) ! first (corrected)
                            dGa_dW = -Ga**3*(2*S**2*(3*W**2 + 3*W*B2 + B2**2) + m2*W**2)/(2*W**3*(W + B2)**3) ! second (in paper)

                            dp_dW = (Ga*(1 + D*dGa_dW) - 2*W*dGa_dW)/((gamma_K + 1)*Ga**3)
                            df_dW = 1 - dp_dW + (B2/Ga**3)*dGa_dW + S**2/W**3

                            dW = -f/df_dW
                            W = W + dW
                            if (abs(dW) < 1.e-12_wp*W) exit
                        end do

                        ! Recalculate pressure using converged W
                        Ga = (W + B2)*W/sqrt((W + B2)**2*W**2 - (m2*W**2 + S**2*(2*W + B2)))
                        qK_prim_vf(E_idx)%sf(j, k, l) = (W - D*Ga)/((gamma_K + 1)*Ga**2)

                        ! Recover the other primitive variables
                        !$acc loop seq
                        do i = 1, 3
                            qK_prim_vf(momxb + i - 1)%sf(j, k, l) = (qK_cons_vf(momxb + i - 1)%sf(j, k, l) + (S/W)*B(i))/(W + B2)
                        end do
                        qK_prim_vf(1)%sf(j, k, l) = D/Ga ! Hard-coded for single-component for now

                        !$acc loop seq
                        do i = B_idx%beg, B_idx%end
                            qK_prim_vf(i)%sf(j, k, l) = qK_cons_vf(i)%sf(j, k, l)
                        end do

                        cycle ! skip all the non-relativistic conversions below
                    end if

                    if (chemistry) then
                        rho_K = 0._wp
                        !$acc loop seq
                        do i = chemxb, chemxe
                            rho_K = rho_K + max(0._wp, qK_cons_vf(i)%sf(j, k, l))
                        end do

                        !$acc loop seq
                        do i = 1, contxe
                            qK_prim_vf(i)%sf(j, k, l) = rho_K
                        end do

                        !$acc loop seq
                        do i = chemxb, chemxe
                            qK_prim_vf(i)%sf(j, k, l) = max(0._wp, qK_cons_vf(i)%sf(j, k, l)/rho_K)
                        end do
                    else
                        !$acc loop seq
                        do i = 1, contxe
                            qK_prim_vf(i)%sf(j, k, l) = qK_cons_vf(i)%sf(j, k, l)
                        end do
                    end if

#ifdef MFC_SIMULATION
                    rho_K = max(rho_K, sgm_eps)
#endif

                    !$acc loop seq
                    do i = momxb, momxe
                        if (model_eqns /= 4) then
                            qK_prim_vf(i)%sf(j, k, l) = qK_cons_vf(i)%sf(j, k, l) &
                                                        /rho_K
                            dyn_pres_K = dyn_pres_K + 5.e-1_wp*qK_cons_vf(i)%sf(j, k, l) &
                                         *qK_prim_vf(i)%sf(j, k, l)
                        else
                            qK_prim_vf(i)%sf(j, k, l) = qK_cons_vf(i)%sf(j, k, l) &
                                                        /qK_cons_vf(1)%sf(j, k, l)
                        end if
                    end do

                    if (chemistry) then
                        !$acc loop seq
                        do i = 1, num_species
                            rhoYks(i) = qK_cons_vf(chemxb + i - 1)%sf(j, k, l)
                        end do

                        T = q_T_sf%sf(j, k, l)
                    end if

                    if (mhd) then
                        if (n == 0) then
                            pres_mag = 0.5_wp*(Bx0**2 + qK_cons_vf(B_idx%beg)%sf(j, k, l)**2 + qK_cons_vf(B_idx%beg + 1)%sf(j, k, l)**2)
                        else
                            pres_mag = 0.5_wp*(qK_cons_vf(B_idx%beg)%sf(j, k, l)**2 + qK_cons_vf(B_idx%beg + 1)%sf(j, k, l)**2 + qK_cons_vf(B_idx%beg + 2)%sf(j, k, l)**2)
                        end if
                    else
                        pres_mag = 0._wp
                    end if

                    call s_compute_pressure(qK_cons_vf(E_idx)%sf(j, k, l), &
                                            qK_cons_vf(alf_idx)%sf(j, k, l), &
                                            dyn_pres_K, pi_inf_K, gamma_K, rho_K, &
                                            qv_K, rhoYks, pres, T, pres_mag=pres_mag)

                    qK_prim_vf(E_idx)%sf(j, k, l) = pres

                    if (chemistry) then
                        q_T_sf%sf(j, k, l) = T
                    end if

                    if (bubbles_euler) then
                        !$acc loop seq
                        do i = 1, nb
                            nRtmp(i) = qK_cons_vf(bubrs(i))%sf(j, k, l)
                        end do

                        vftmp = qK_cons_vf(alf_idx)%sf(j, k, l)

                        if (qbmm) then
                            !Get nb (constant across all R0 bins)
                            nbub_sc = qK_cons_vf(bubxb)%sf(j, k, l)

                            !Convert cons to prim
                            !$acc loop seq
                            do i = bubxb, bubxe
                                qK_prim_vf(i)%sf(j, k, l) = qK_cons_vf(i)%sf(j, k, l)/nbub_sc
                            end do
                            !Need to keep track of nb in the primitive variable list (converted back to true value before output)
#ifdef MFC_SIMULATION
                            qK_prim_vf(bubxb)%sf(j, k, l) = qK_cons_vf(bubxb)%sf(j, k, l)
#endif

                        else
                            if (adv_n) then
                                qK_prim_vf(n_idx)%sf(j, k, l) = qK_cons_vf(n_idx)%sf(j, k, l)
                                nbub_sc = qK_prim_vf(n_idx)%sf(j, k, l)
                            else
                                call s_comp_n_from_cons(vftmp, nRtmp, nbub_sc, weight)
                            end if

                            !$acc loop seq
                            do i = bubxb, bubxe
                                qK_prim_vf(i)%sf(j, k, l) = qK_cons_vf(i)%sf(j, k, l)/nbub_sc
                            end do
                        end if
                    end if

                    if (mhd) then
                        !$acc loop seq
                        do i = B_idx%beg, B_idx%end
                            qK_prim_vf(i)%sf(j, k, l) = qK_cons_vf(i)%sf(j, k, l)
                        end do
                    end if

                    if (elasticity) then
                        !$acc loop seq
                        do i = strxb, strxe
                            qK_prim_vf(i)%sf(j, k, l) = qK_cons_vf(i)%sf(j, k, l)/rho_K
                        end do
                    end if

                    if (hypoelasticity) then
                        !$acc loop seq
                        do i = strxb, strxe
                            ! subtracting elastic contribution for pressure calculation
                            if (G_K > verysmall) then
                                if (cont_damage) G_K = G_K*max((1._wp - qK_cons_vf(damage_idx)%sf(j, k, l)), 0._wp)
                                qK_prim_vf(E_idx)%sf(j, k, l) = qK_prim_vf(E_idx)%sf(j, k, l) - &
                                                                ((qK_prim_vf(i)%sf(j, k, l)**2._wp)/(4._wp*G_K))/gamma_K
                                ! Double for shear stresses
                                if (any(i == shear_indices)) then
                                    qK_prim_vf(E_idx)%sf(j, k, l) = qK_prim_vf(E_idx)%sf(j, k, l) - &
                                                                    ((qK_prim_vf(i)%sf(j, k, l)**2._wp)/(4._wp*G_K))/gamma_K
                                end if
                            end if
                        end do
                    end if

                    if (hyperelasticity) then
                        !$acc loop seq
                        do i = xibeg, xiend
                            qK_prim_vf(i)%sf(j, k, l) = qK_cons_vf(i)%sf(j, k, l)/rho_K
                        end do
                    end if

                    !$acc loop seq
                    do i = advxb, advxe
                        qK_prim_vf(i)%sf(j, k, l) = qK_cons_vf(i)%sf(j, k, l)
                    end do

                    if (surface_tension) then
                        qK_prim_vf(c_idx)%sf(j, k, l) = qK_cons_vf(c_idx)%sf(j, k, l)
                    end if

                    if (cont_damage) qK_prim_vf(damage_idx)%sf(j, k, l) = qK_cons_vf(damage_idx)%sf(j, k, l)

#ifdef MFC_POST_PROCESS
                    if (bubbles_lagrange) qK_prim_vf(beta_idx)%sf(j, k, l) = qK_cons_vf(beta_idx)%sf(j, k, l)
#endif

                end do
            end do
        end do
        !$acc end parallel loop

    end subroutine s_convert_conservative_to_primitive_variables

    !>  The following procedure handles the conversion between
        !!      the primitive variables and the conservative variables.
        !!  @param qK_prim_vf Primitive variables
        !!  @param qK_cons_vf Conservative variables
        !!  @param gm_alphaK_vf Gradient magnitude of the volume fractions
        !!  @param ix Index bounds in the first coordinate direction
        !!  @param iy Index bounds in the second coordinate direction
        !!  @param iz Index bounds in the third coordinate direction
    impure subroutine s_convert_primitive_to_conservative_variables(q_prim_vf, &
                                                                    q_cons_vf)

        type(scalar_field), dimension(sys_size), intent(in) :: q_prim_vf
        type(scalar_field), dimension(sys_size), intent(inout) :: q_cons_vf

        ! Density, specific heat ratio function, liquid stiffness function
        ! and dynamic pressure, as defined in the incompressible flow sense,
        ! respectively
        real(wp) :: rho
        real(wp) :: gamma
        real(wp) :: pi_inf
        real(wp) :: qv
        real(wp) :: dyn_pres
        real(wp) :: nbub, R3tmp
        real(wp), dimension(nb) :: Rtmp
        real(wp) :: G
        real(wp), dimension(2) :: Re_K

        integer :: i, j, k, l !< Generic loop iterators

        real(wp), dimension(num_species) :: Ys
        real(wp) :: e_mix, mix_mol_weight, T
        real(wp) :: pres_mag

        real(wp) :: Ga ! Lorentz factor (gamma in relativity)
        real(wp) :: h ! relativistic enthalpy
        real(wp) :: v2 ! Square of the velocity magnitude
        real(wp) :: B2 ! Square of the magnetic field magnitude
        real(wp) :: vdotB ! Dot product of the velocity and magnetic field vectors
        real(wp) :: B(3) ! Magnetic field components

        pres_mag = 0._wp

        G = 0._wp

#ifndef MFC_SIMULATION
        ! Converting the primitive variables to the conservative variables
        do l = 0, p
            do k = 0, n
                do j = 0, m

                    ! Obtaining the density, specific heat ratio function
                    ! and the liquid stiffness function, respectively
                    call s_convert_to_mixture_variables(q_prim_vf, j, k, l, &
                                                        rho, gamma, pi_inf, qv, Re_K, G, fluid_pp(:)%G)

                    ! Transferring the advection equation(s) variable(s)
                    do i = adv_idx%beg, adv_idx%end
                        q_cons_vf(i)%sf(j, k, l) = q_prim_vf(i)%sf(j, k, l)
                    end do

                    if (relativity) then

                        if (n == 0) then
                            B(1) = Bx0
                            B(2) = q_prim_vf(B_idx%beg)%sf(j, k, l)
                            B(3) = q_prim_vf(B_idx%beg + 1)%sf(j, k, l)
                        else
                            B(1) = q_prim_vf(B_idx%beg)%sf(j, k, l)
                            B(2) = q_prim_vf(B_idx%beg + 1)%sf(j, k, l)
                            B(3) = q_prim_vf(B_idx%beg + 2)%sf(j, k, l)
                        end if

                        v2 = 0._wp
                        do i = momxb, momxe
                            v2 = v2 + q_prim_vf(i)%sf(j, k, l)**2
                        end do
                        if (v2 >= 1._wp) call s_mpi_abort('Error: v squared > 1 in s_convert_primitive_to_conservative_variables')

                        Ga = 1._wp/sqrt(1._wp - v2)

                        h = 1._wp + (gamma + 1)*q_prim_vf(E_idx)%sf(j, k, l)/rho ! Assume perfect gas for now

                        B2 = 0._wp
                        do i = B_idx%beg, B_idx%end
                            B2 = B2 + q_prim_vf(i)%sf(j, k, l)**2
                        end do
                        if (n == 0) B2 = B2 + Bx0**2

                        vdotB = 0._wp
                        do i = 1, 3
                            vdotB = vdotB + q_prim_vf(momxb + i - 1)%sf(j, k, l)*B(i)
                        end do

                        do i = 1, contxe
                            q_cons_vf(i)%sf(j, k, l) = Ga*q_prim_vf(i)%sf(j, k, l)
                        end do

                        do i = momxb, momxe
                            q_cons_vf(i)%sf(j, k, l) = (rho*h*Ga**2 + B2)*q_prim_vf(i)%sf(j, k, l) &
                                                       - vdotB*B(i - momxb + 1)
                        end do

                        q_cons_vf(E_idx)%sf(j, k, l) = rho*h*Ga**2 - q_prim_vf(E_idx)%sf(j, k, l) &
                                                       + 0.5_wp*(B2 + v2*B2 - vdotB**2)
                        ! Remove rest energy
                        do i = 1, contxe
                            q_cons_vf(E_idx)%sf(j, k, l) = q_cons_vf(E_idx)%sf(j, k, l) - q_cons_vf(i)%sf(j, k, l)
                        end do

                        do i = B_idx%beg, B_idx%end
                            q_cons_vf(i)%sf(j, k, l) = q_prim_vf(i)%sf(j, k, l)
                        end do

                        cycle ! skip all the non-relativistic conversions below

                    end if

                    ! Transferring the continuity equation(s) variable(s)
                    do i = 1, contxe
                        q_cons_vf(i)%sf(j, k, l) = q_prim_vf(i)%sf(j, k, l)
                    end do

                    ! Zeroing out the dynamic pressure since it is computed
                    ! iteratively by cycling through the velocity equations
                    dyn_pres = 0._wp

                    ! Computing momenta and dynamic pressure from velocity
                    do i = momxb, momxe
                        q_cons_vf(i)%sf(j, k, l) = rho*q_prim_vf(i)%sf(j, k, l)
                        dyn_pres = dyn_pres + q_cons_vf(i)%sf(j, k, l)* &
                                   q_prim_vf(i)%sf(j, k, l)/2._wp
                    end do

                    if (chemistry) then
                        do i = chemxb, chemxe
                            Ys(i - chemxb + 1) = q_prim_vf(i)%sf(j, k, l)
                            q_cons_vf(i)%sf(j, k, l) = rho*q_prim_vf(i)%sf(j, k, l)
                        end do

                        call get_mixture_molecular_weight(Ys, mix_mol_weight)
                        T = q_prim_vf(E_idx)%sf(j, k, l)*mix_mol_weight/(gas_constant*rho)
                        call get_mixture_energy_mass(T, Ys, e_mix)

                        q_cons_vf(E_idx)%sf(j, k, l) = &
                            dyn_pres + rho*e_mix
                    else
                        ! Computing the energy from the pressure
                        if (mhd) then
                            if (n == 0) then
                                pres_mag = 0.5_wp*(Bx0**2 + q_prim_vf(B_idx%beg)%sf(j, k, l)**2 + q_prim_vf(B_idx%beg + 1)%sf(j, k, l)**2)
                            else
                                pres_mag = 0.5_wp*(q_prim_vf(B_idx%beg)%sf(j, k, l)**2 + q_prim_vf(B_idx%beg + 1)%sf(j, k, l)**2 + q_prim_vf(B_idx%beg + 2)%sf(j, k, l)**2)
                            end if
                            q_cons_vf(E_idx)%sf(j, k, l) = &
                                gamma*q_prim_vf(E_idx)%sf(j, k, l) + dyn_pres + pres_mag &
                                + pi_inf + qv
                        elseif ((model_eqns /= 4) .and. (bubbles_euler .neqv. .true.)) then
                            ! E = Gamma*P + \rho u u /2 + \pi_inf + (\alpha\rho qv)
                            q_cons_vf(E_idx)%sf(j, k, l) = &
                                gamma*q_prim_vf(E_idx)%sf(j, k, l) + dyn_pres + pi_inf &
                                + qv
                        else if ((model_eqns /= 4) .and. (bubbles_euler)) then
                            ! \tilde{E} = dyn_pres + (1-\alf)(\Gamma p_l + \Pi_inf)
                            q_cons_vf(E_idx)%sf(j, k, l) = dyn_pres + &
                                                           (1._wp - q_prim_vf(alf_idx)%sf(j, k, l))* &
                                                           (gamma*q_prim_vf(E_idx)%sf(j, k, l) + pi_inf)
                        else
                            !Tait EOS, no conserved energy variable
                            q_cons_vf(E_idx)%sf(j, k, l) = 0._wp
                        end if
                    end if

                    ! Computing the internal energies from the pressure and continuities
                    if (model_eqns == 3) then
                        do i = 1, num_fluids
                            ! internal energy calculation for each of the fluids
                            q_cons_vf(i + internalEnergies_idx%beg - 1)%sf(j, k, l) = &
                                q_cons_vf(i + adv_idx%beg - 1)%sf(j, k, l)* &
                                (fluid_pp(i)%gamma*q_prim_vf(E_idx)%sf(j, k, l) + &
                                 fluid_pp(i)%pi_inf) + &
                                q_cons_vf(i + cont_idx%beg - 1)%sf(j, k, l)*fluid_pp(i)%qv
                        end do
                    end if

                    if (bubbles_euler) then
                        ! From prim: Compute nbub = (3/4pi) * \alpha / \bar{R^3}
                        do i = 1, nb
                            Rtmp(i) = q_prim_vf(bub_idx%rs(i))%sf(j, k, l)
                        end do

                        if (.not. qbmm) then
                            if (adv_n) then
                                q_cons_vf(n_idx)%sf(j, k, l) = q_prim_vf(n_idx)%sf(j, k, l)
                                nbub = q_prim_vf(n_idx)%sf(j, k, l)
                            else
                                call s_comp_n_from_prim(q_prim_vf(alf_idx)%sf(j, k, l), Rtmp, nbub, weight)
                            end if
                        else
                            !Initialize R3 averaging over R0 and R directions
                            R3tmp = 0._wp
                            do i = 1, nb
                                R3tmp = R3tmp + weight(i)*0.5_wp*(Rtmp(i) + sigR)**3._wp
                                R3tmp = R3tmp + weight(i)*0.5_wp*(Rtmp(i) - sigR)**3._wp
                            end do
                            !Initialize nb
                            nbub = 3._wp*q_prim_vf(alf_idx)%sf(j, k, l)/(4._wp*pi*R3tmp)
                        end if

                        if (j == 0 .and. k == 0 .and. l == 0) print *, 'In convert, nbub:', nbub

                        do i = bub_idx%beg, bub_idx%end
                            q_cons_vf(i)%sf(j, k, l) = q_prim_vf(i)%sf(j, k, l)*nbub
                        end do
                    end if

                    if (mhd) then
                        do i = B_idx%beg, B_idx%end
                            q_cons_vf(i)%sf(j, k, l) = q_prim_vf(i)%sf(j, k, l)
                        end do
                    end if

                    if (elasticity) then
                        ! adding the elastic contribution
                        ! Multiply \tau to \rho \tau
                        do i = strxb, strxe
                            q_cons_vf(i)%sf(j, k, l) = rho*q_prim_vf(i)%sf(j, k, l)
                        end do
                    end if

                    if (hypoelasticity) then
                        do i = strxb, strxe
                            ! adding elastic contribution
                            if (G > verysmall) then
                                if (cont_damage) G = G*max((1._wp - q_prim_vf(damage_idx)%sf(j, k, l)), 0._wp)

                                q_cons_vf(E_idx)%sf(j, k, l) = q_cons_vf(E_idx)%sf(j, k, l) + &
                                                               (q_prim_vf(i)%sf(j, k, l)**2._wp)/(4._wp*G)
                                ! Double for shear stresses
                                if (any(i == shear_indices)) then
                                    q_cons_vf(E_idx)%sf(j, k, l) = q_cons_vf(E_idx)%sf(j, k, l) + &
                                                                   (q_prim_vf(i)%sf(j, k, l)**2._wp)/(4._wp*G)
                                end if
                            end if
                        end do
                    end if

                    ! using \rho xi as the conservative formulation stated in Kamrin et al. JFM 2022
                    if (hyperelasticity) then
                        ! Multiply \xi to \rho \xi
                        do i = xibeg, xiend
                            q_cons_vf(i)%sf(j, k, l) = rho*q_prim_vf(i)%sf(j, k, l)
                        end do
                    end if

                    if (surface_tension) then
                        q_cons_vf(c_idx)%sf(j, k, l) = q_prim_vf(c_idx)%sf(j, k, l)
                    end if

                    if (cont_damage) q_cons_vf(damage_idx)%sf(j, k, l) = q_prim_vf(damage_idx)%sf(j, k, l)

                end do
            end do
        end do
#else
        if (proc_rank == 0) then
            call s_mpi_abort('Conversion from primitive to '// &
                             'conservative variables not '// &
                             'implemented. Exiting.')
        end if
#endif
    end subroutine s_convert_primitive_to_conservative_variables

    !>  The following subroutine handles the conversion between
        !!      the primitive variables and the Eulerian flux variables.
        !!  @param qK_prim_vf Primitive variables
        !!  @param FK_vf Flux variables
        !!  @param FK_src_vf Flux source variables
        !!  @param ix Index bounds in the first coordinate direction
        !!  @param iy Index bounds in the second coordinate direction
        !!  @param iz Index bounds in the third coordinate direction
    subroutine s_convert_primitive_to_flux_variables(qK_prim_vf, &
                                                     FK_vf, &
                                                     FK_src_vf, &
                                                     is1, is2, is3, s2b, s3b)

        integer, intent(in) :: s2b, s3b
        real(wp), dimension(0:, s2b:, s3b:, 1:), intent(in) :: qK_prim_vf
        real(wp), dimension(0:, s2b:, s3b:, 1:), intent(inout) :: FK_vf
        real(wp), dimension(0:, s2b:, s3b:, advxb:), intent(inout) :: FK_src_vf

        type(int_bounds_info), intent(in) :: is1, is2, is3

        ! Partial densities, density, velocity, pressure, energy, advection
        ! variables, the specific heat ratio and liquid stiffness functions,
        ! the shear and volume Reynolds numbers and the Weber numbers
        real(wp), dimension(num_fluids) :: alpha_rho_K
        real(wp), dimension(num_fluids) :: alpha_K
        real(wp) :: rho_K
        real(wp), dimension(num_vels) :: vel_K
        real(wp) :: vel_K_sum
        real(wp) :: pres_K
        real(wp) :: E_K
        real(wp) :: gamma_K
        real(wp) :: pi_inf_K
        real(wp) :: qv_K
        real(wp), dimension(2) :: Re_K
        real(wp) :: G_K
        real(wp), dimension(num_species) :: Y_K
        real(wp) :: T_K, mix_mol_weight, R_gas

        integer :: i, j, k, l !< Generic loop iterators

        is1b = is1%beg; is1e = is1%end
        is2b = is2%beg; is2e = is2%end
        is3b = is3%beg; is3e = is3%end

        !$acc update device(is1b, is2b, is3b, is1e, is2e, is3e)

        ! Computing the flux variables from the primitive variables, without
        ! accounting for the contribution of either viscosity or capillarity
#ifdef MFC_SIMULATION
        !$acc parallel loop collapse(3) gang vector default(present) private(alpha_rho_K, vel_K, alpha_K, Re_K, Y_K)
        do l = is3b, is3e
            do k = is2b, is2e
                do j = is1b, is1e

                    !$acc loop seq
                    do i = 1, contxe
                        alpha_rho_K(i) = qK_prim_vf(j, k, l, i)
                    end do

                    !$acc loop seq
                    do i = advxb, advxe
                        alpha_K(i - E_idx) = qK_prim_vf(j, k, l, i)
                    end do
                    !$acc loop seq
                    do i = 1, num_vels
                        vel_K(i) = qK_prim_vf(j, k, l, contxe + i)
                    end do

                    vel_K_sum = 0._wp
                    !$acc loop seq
                    do i = 1, num_vels
                        vel_K_sum = vel_K_sum + vel_K(i)**2._wp
                    end do

                    pres_K = qK_prim_vf(j, k, l, E_idx)
                    if (elasticity) then
                        call s_convert_species_to_mixture_variables_acc(rho_K, gamma_K, pi_inf_K, qv_K, &
                                                                        alpha_K, alpha_rho_K, Re_K, &
                                                                        G_K, Gs)
                    else if (bubbles_euler) then
                        call s_convert_species_to_mixture_variables_bubbles_acc(rho_K, gamma_K, &
                                                                                pi_inf_K, qv_K, alpha_K, alpha_rho_K, Re_K)
                    else
                        call s_convert_species_to_mixture_variables_acc(rho_K, gamma_K, pi_inf_K, qv_K, &
                                                                        alpha_K, alpha_rho_K, Re_K)
                    end if

                    ! Computing the energy from the pressure

                    if (chemistry) then
                        !$acc loop seq
                        do i = chemxb, chemxe
                            Y_K(i - chemxb + 1) = qK_prim_vf(j, k, l, i)
                        end do
                        !Computing the energy from the internal energy of the mixture
                        call get_mixture_molecular_weight(Y_k, mix_mol_weight)
                        R_gas = gas_constant/mix_mol_weight
                        T_K = pres_K/rho_K/R_gas
                        call get_mixture_energy_mass(T_K, Y_K, E_K)
                        E_K = rho_K*E_K + 5.e-1_wp*rho_K*vel_K_sum
                    else
                        ! Computing the energy from the pressure
                        E_K = gamma_K*pres_K + pi_inf_K &
                              + 5.e-1_wp*rho_K*vel_K_sum + qv_K
                    end if

                    ! mass flux, this should be \alpha_i \rho_i u_i
                    !$acc loop seq
                    do i = 1, contxe
                        FK_vf(j, k, l, i) = alpha_rho_K(i)*vel_K(dir_idx(1))
                    end do

                    !$acc loop seq
                    do i = 1, num_vels
                        FK_vf(j, k, l, contxe + dir_idx(i)) = &
                            rho_K*vel_K(dir_idx(1)) &
                            *vel_K(dir_idx(i)) &
                            + pres_K*dir_flg(dir_idx(i))
                    end do

                    ! energy flux, u(E+p)
                    FK_vf(j, k, l, E_idx) = vel_K(dir_idx(1))*(E_K + pres_K)

                    ! Species advection Flux, \rho*u*Y
                    if (chemistry) then
                        !$acc loop seq
                        do i = 1, num_species
                            FK_vf(j, k, l, i - 1 + chemxb) = vel_K(dir_idx(1))*(rho_K*Y_K(i))
                        end do
                    end if

                    if (riemann_solver == 1 .or. riemann_solver == 4) then
                        !$acc loop seq
                        do i = advxb, advxe
                            FK_vf(j, k, l, i) = 0._wp
                            FK_src_vf(j, k, l, i) = alpha_K(i - E_idx)
                        end do

                    else
                        ! Could be bubbles_euler!
                        !$acc loop seq
                        do i = advxb, advxe
                            FK_vf(j, k, l, i) = vel_K(dir_idx(1))*alpha_K(i - E_idx)
                        end do

                        !$acc loop seq
                        do i = advxb, advxe
                            FK_src_vf(j, k, l, i) = vel_K(dir_idx(1))
                        end do

                    end if

                end do
            end do
        end do
#endif
    end subroutine s_convert_primitive_to_flux_variables

    impure subroutine s_finalize_variables_conversion_module()

        ! Deallocating the density, the specific heat ratio function and the
        ! liquid stiffness function
#ifdef MFC_POST_PROCESS
        deallocate (rho_sf, gamma_sf, pi_inf_sf, qv_sf)
#endif

#ifdef MFC_SIMULATION
        @:DEALLOCATE(gammas, gs_min, pi_infs, ps_inf, cvs, qvs, qvps, Gs)
        if (bubbles_euler) then
            @:DEALLOCATE(bubrs)
        end if
#else
        @:DEALLOCATE(gammas, gs_min, pi_infs, ps_inf, cvs, qvs, qvps, Gs)
        if (bubbles_euler) then
            @:DEALLOCATE(bubrs)
        end if
#endif

    end subroutine s_finalize_variables_conversion_module

#ifndef MFC_PRE_PROCESS
    pure subroutine s_compute_speed_of_sound(pres, rho, gamma, pi_inf, H, adv, vel_sum, c_c, c)
#ifdef _CRAYFTN
        !DIR$ INLINEALWAYS s_compute_speed_of_sound
#else
        !$acc routine seq
#endif

        real(wp), intent(in) :: pres
        real(wp), intent(in) :: rho, gamma, pi_inf
        real(wp), intent(in) :: H
        real(wp), dimension(num_fluids), intent(in) :: adv
        real(wp), intent(in) :: vel_sum
        real(wp), intent(in) :: c_c
        real(wp), intent(out) :: c

        real(wp) :: blkmod1, blkmod2
        real(wp) :: Tolerance

        integer :: q

        if (chemistry) then
            if (avg_state == 1 .and. abs(c_c) > Tolerance) then
                c = sqrt(c_c - (gamma - 1.0_wp)*(vel_sum - H))
            else
                c = sqrt((1.0_wp + 1.0_wp/gamma)*pres/rho)
            end if
        elseif (relativity) then
            ! Only supports perfect gas for now
            c = sqrt((1._wp + 1._wp/gamma)*pres/rho/H)
        else
            if (alt_soundspeed) then
                blkmod1 = ((gammas(1) + 1._wp)*pres + &
                           pi_infs(1))/gammas(1)
                blkmod2 = ((gammas(2) + 1._wp)*pres + &
                           pi_infs(2))/gammas(2)
                c = (1._wp/(rho*(adv(1)/blkmod1 + adv(2)/blkmod2)))
            elseif (model_eqns == 3) then
                c = 0._wp
                !$acc loop seq
                do q = 1, num_fluids
                    c = c + adv(q)*(1._wp/gammas(q) + 1._wp)* &
                        (pres + pi_infs(q)/(gammas(q) + 1._wp))
                end do
                c = c/rho
            elseif (((model_eqns == 4) .or. (model_eqns == 2 .and. bubbles_euler))) then
                ! Sound speed for bubble mmixture to order O(\alpha)

                if (mpp_lim .and. (num_fluids > 1)) then
                    c = (1._wp/gamma + 1._wp)* &
                        (pres + pi_inf/(gamma + 1._wp))/rho
                else
                    c = &
                        (1._wp/gamma + 1._wp)* &
                        (pres + pi_inf/(gamma + 1._wp))/ &
                        (rho*(1._wp - adv(num_fluids)))
                end if
            else
                c = ((H - 5.e-1*vel_sum)/gamma)
            end if

            if (mixture_err .and. c < 0._wp) then
                c = 100._wp*sgm_eps
            else
                c = sqrt(c)
            end if
        end if
    end subroutine s_compute_speed_of_sound
#endif

#ifndef MFC_PRE_PROCESS
    pure subroutine s_compute_fast_magnetosonic_speed(rho, c, B, norm, c_fast, h)
#ifdef _CRAYFTN
        !DIR$ INLINEALWAYS s_compute_fast_magnetosonic_speed
#else
        !$acc routine seq
#endif

        real(wp), intent(in) :: B(3), rho, c
        real(wp), intent(in) :: h ! only used for relativity
        real(wp), intent(out) :: c_fast
        integer, intent(in) :: norm

        real(wp) :: B2, term, disc

        B2 = sum(B**2)

        if (.not. relativity) then
            term = c**2 + B2/rho
            disc = term**2 - 4*c**2*(B(norm)**2/rho)
        else
            ! Note: this is approximation for the non-relatisitic limit; accurate solution requires solving a quartic equation
            term = (c**2*(B(norm)**2 + rho*h) + B2)/(rho*h + B2)
            disc = term**2 - 4*c**2*B(norm)**2/(rho*h + B2)
        end if

#ifdef DEBUG
        if (disc < 0._wp) then
            print *, 'rho, c, Bx, By, Bz, h, term, disc:', rho, c, B(1), B(2), B(3), h, term, disc
            call s_mpi_abort('Error: negative discriminant in s_compute_fast_magnetosonic_speed')
        end if
#endif

        c_fast = sqrt(0.5_wp*(term + sqrt(disc)))

    end subroutine s_compute_fast_magnetosonic_speed
#endif

end module m_variables_conversion<|MERGE_RESOLUTION|>--- conflicted
+++ resolved
@@ -419,12 +419,8 @@
                 alpha_K(i) = min(max(0._wp, alpha_K(i)), 1._wp)
             end do
 
-<<<<<<< HEAD
-            alpha_K = alpha_K/max(sum(alpha_K), 1e-16_wp)
-=======
             alpha_K = alpha_K/max(sum(alpha_K), 1.e-16_wp)
 
->>>>>>> f68bce13
         end if
 
         ! Calculating the density, the specific heat ratio function, the
