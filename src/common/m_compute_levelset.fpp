!>
!! @file m_compute_levelset.fpp
!! @brief Contains module m_compute_levelset

#:include 'macros.fpp'

!> @brief This module is used to handle all operations related to immersed
!!              boundary methods (IBMs)
module m_compute_levelset

    use m_derived_types        !< Definitions of the derived types

    use m_global_parameters    !< Definitions of the global parameters

    use m_mpi_proxy            !< Message passing interface (MPI) module proxy

    use m_helper_basic         !< Functions to compare floating point numbers

    implicit none

    private; public :: s_cylinder_levelset, s_circle_levelset, &
 s_airfoil_levelset, &
 s_3D_airfoil_levelset, &
 s_rectangle_levelset, &
 s_cuboid_levelset, &
 s_sphere_levelset

contains

    subroutine s_circle_levelset(ib_patch_id, levelset, levelset_norm)

        type(levelset_field), intent(INOUT), optional :: levelset
        type(levelset_norm_field), intent(INOUT), optional :: levelset_norm
        integer, intent(IN) :: ib_patch_id

        real(wp) :: radius, dist
        real(wp), dimension(2) :: center
        real(wp), dimension(3) :: dist_vec

        integer :: i, j !< Loop index variables

        radius = patch_ib(ib_patch_id)%radius
        center(1) = patch_ib(ib_patch_id)%x_centroid
        center(2) = patch_ib(ib_patch_id)%y_centroid

        $:GPU_PARALLEL_LOOP(private='[i,j,dist_vec,dist]', &
                  & copyin='[ib_patch_id,center,radius]', collapse=2)
        do i = 0, m
            do j = 0, n

                dist_vec(1) = x_cc(i) - center(1)
                dist_vec(2) = y_cc(j) - center(2)
                dist_vec(3) = 0._wp
                dist = sqrt(sum(dist_vec**2))
                levelset%sf(i, j, 0, ib_patch_id) = dist - radius
                if (f_approx_equal(dist, 0._wp)) then
                    levelset_norm%sf(i, j, 0, ib_patch_id, :) = 0
                else
                    levelset_norm%sf(i, j, 0, ib_patch_id, :) = &
                        dist_vec(:)/dist
                end if

            end do
        end do
        $:END_GPU_PARALLEL_LOOP()

    end subroutine s_circle_levelset

    subroutine s_airfoil_levelset(ib_patch_id, levelset, levelset_norm)

        type(levelset_field), intent(inout), optional :: levelset
        type(levelset_norm_field), intent(inout), optional :: levelset_norm
        integer, intent(in) :: ib_patch_id

        real(wp) :: dist, global_dist
        integer :: global_id
        real(wp), dimension(3) :: dist_vec

        real(wp), dimension(1:3) :: xy_local !< x and y coordinates in local IB frame
        real(wp), dimension(1:2) :: center
        real(wp), dimension(1:3, 1:3) :: rotation, inverse_rotation

        integer :: i, j, k !< Loop index variables

        center(1) = patch_ib(ib_patch_id)%x_centroid
        center(2) = patch_ib(ib_patch_id)%y_centroid
        inverse_rotation(:, :) = patch_ib(ib_patch_id)%rotation_matrix_inverse(:, :)
        rotation(:, :) = patch_ib(ib_patch_id)%rotation_matrix(:, :)

        $:GPU_PARALLEL_LOOP(private='[i,j,xy_local,k,dist_vec,dist,global_dist,global_id]', &
                  & copyin='[ib_patch_id,center,rotation,inverse_rotation,airfoil_grid_u,airfoil_grid_l]', collapse=2)
        do i = 0, m
            do j = 0, n
                xy_local = [x_cc(i) - center(1), y_cc(j) - center(2), 0._wp] ! get coordinate frame centered on IB
                xy_local = matmul(inverse_rotation, xy_local) ! rotate the frame into the IB's coordinate

                if (xy_local(2) >= 0._wp) then
                    ! finds the location on the airfoil grid with the minimum distance (closest)
                    do k = 1, Np
                        dist_vec(1) = xy_local(1) - airfoil_grid_u(k)%x
                        dist_vec(2) = xy_local(2) - airfoil_grid_u(k)%y
                        dist_vec(3) = 0._wp
                        dist = sqrt(sum(dist_vec**2))
                        if (k == 1) then
                            global_dist = dist
                            global_id = k
                        else
                            if (dist < global_dist) then
                                global_dist = dist
                                global_id = k
                            end if
                        end if
                    end do
                    dist_vec(1) = xy_local(1) - airfoil_grid_u(global_id)%x
                    dist_vec(2) = xy_local(2) - airfoil_grid_u(global_id)%y
                    dist_vec(3) = 0
                    dist = global_dist
                else
                    ! TODO :: This looks identical to the above code but using the lower array. Refactor this.
                    do k = 1, Np
                        dist_vec(1) = xy_local(1) - airfoil_grid_l(k)%x
                        dist_vec(2) = xy_local(2) - airfoil_grid_l(k)%y
                        dist_vec(3) = 0
                        dist = sqrt(sum(dist_vec**2))
                        if (k == 1) then
                            global_dist = dist
                            global_id = k
                        else
                            if (dist < global_dist) then
                                global_dist = dist
                                global_id = k
                            end if
                        end if
                    end do
                    dist_vec(1) = xy_local(1) - airfoil_grid_l(global_id)%x
                    dist_vec(2) = xy_local(2) - airfoil_grid_l(global_id)%y
                    dist_vec(3) = 0
                    dist = global_dist
                end if

                levelset%sf(i, j, 0, ib_patch_id) = dist
                if (f_approx_equal(dist, 0._wp)) then
                    levelset_norm%sf(i, j, 0, ib_patch_id, :) = 0._wp
                else
                    levelset_norm%sf(i, j, 0, ib_patch_id, :) = &
                        matmul(rotation, dist_vec(:))/dist ! convert the normal vector back to global grid coordinates
                end if

            end do
        end do
        $:END_GPU_PARALLEL_LOOP()

    end subroutine s_airfoil_levelset

    subroutine s_3D_airfoil_levelset(ib_patch_id, levelset, levelset_norm)

        type(levelset_field), intent(INOUT), optional :: levelset
        type(levelset_norm_field), intent(INOUT), optional :: levelset_norm
        integer, intent(IN) :: ib_patch_id

        real(wp) :: dist, dist_surf, dist_side, global_dist
        integer :: global_id
        real(wp) :: lz, z_max, z_min
        real(wp), dimension(3) :: dist_vec

        real(wp), dimension(1:3) :: xyz_local, center !< x, y, z coordinates in local IB frame
        real(wp), dimension(1:3, 1:3) :: rotation, inverse_rotation

        real(wp) :: length_z

        integer :: i, j, k, l !< Loop index variables

        center(1) = patch_ib(ib_patch_id)%x_centroid
        center(2) = patch_ib(ib_patch_id)%y_centroid
        center(3) = patch_ib(ib_patch_id)%z_centroid
        lz = patch_ib(ib_patch_id)%length_z
        inverse_rotation(:, :) = patch_ib(ib_patch_id)%rotation_matrix_inverse(:, :)
        rotation(:, :) = patch_ib(ib_patch_id)%rotation_matrix(:, :)

        z_max = center(3) + lz/2
        z_min = center(3) - lz/2

        $:GPU_PARALLEL_LOOP(private='[i,j,l,xyz_local,k,dist_vec,dist,global_dist,global_id,dist_side,dist_surf]', &
                  & copyin='[ib_patch_id,center,rotation,inverse_rotation,airfoil_grid_u,airfoil_grid_l,z_min,z_max]', collapse=3)
        do l = 0, p
            do j = 0, n
                do i = 0, m

                    xyz_local = [x_cc(i) - center(1), y_cc(j) - center(2), z_cc(l) - center(3)] ! get coordinate frame centered on IB
                    xyz_local = matmul(inverse_rotation, xyz_local) ! rotate the frame into the IB's coordinates

                    if (xyz_local(2) >= center(2)) then
                        do k = 1, Np
                            dist_vec(1) = xyz_local(1) - airfoil_grid_u(k)%x
                            dist_vec(2) = xyz_local(2) - airfoil_grid_u(k)%y
                            dist_vec(3) = 0
                            dist_surf = sqrt(sum(dist_vec**2))
                            if (k == 1) then
                                global_dist = dist_surf
                                global_id = k
                            else
                                if (dist_surf < global_dist) then
                                    global_dist = dist_surf
                                    global_id = k
                                end if
                            end if
                        end do
                        dist_vec(1) = xyz_local(1) - airfoil_grid_u(global_id)%x
                        dist_vec(2) = xyz_local(2) - airfoil_grid_u(global_id)%y
                        dist_vec(3) = 0
                        dist_surf = global_dist
                    else
                        do k = 1, Np
                            dist_vec(1) = xyz_local(1) - airfoil_grid_l(k)%x
                            dist_vec(2) = xyz_local(2) - airfoil_grid_l(k)%y
                            dist_vec(3) = 0
                            dist_surf = sqrt(sum(dist_vec**2))
                            if (k == 1) then
                                global_dist = dist_surf
                                global_id = k
                            else
                                if (dist_surf < global_dist) then
                                    global_dist = dist_surf
                                    global_id = k
                                end if
                            end if
                        end do
                        dist_vec(1) = xyz_local(1) - airfoil_grid_l(global_id)%x
                        dist_vec(2) = xyz_local(2) - airfoil_grid_l(global_id)%y
                        dist_vec(3) = 0
                        dist_surf = global_dist
                    end if

                    dist_side = min(abs(z_cc(l) - z_min), abs(z_max - z_cc(l)))

                    if (dist_side < dist_surf) then
                        levelset%sf(i, j, l, ib_patch_id) = dist_side
                        if (f_approx_equal(dist_side, abs(z_cc(l) - z_min))) then
                            levelset_norm%sf(i, j, l, ib_patch_id, :) = (/0, 0, -1/)
                        else
                            levelset_norm%sf(i, j, l, ib_patch_id, :) = (/0, 0, 1/)
                        end if
                        levelset_norm%sf(i, j, l, ib_patch_id, :) = &
                            matmul(rotation, levelset_norm%sf(i, j, l, ib_patch_id, :)/dist_surf)
                    else
                        levelset%sf(i, j, l, ib_patch_id) = dist_surf
                        if (f_approx_equal(dist_surf, 0._wp)) then
                            levelset_norm%sf(i, j, l, ib_patch_id, :) = 0
                        else
                            levelset_norm%sf(i, j, l, ib_patch_id, :) = &
                                matmul(rotation, dist_vec(:)/dist_surf)
                        end if
                    end if

                end do
            end do
        end do
        $:END_GPU_PARALLEL_LOOP()

    end subroutine s_3D_airfoil_levelset

    !>  Initialize IBM module
    subroutine s_rectangle_levelset(ib_patch_id, levelset, levelset_norm)

        type(levelset_field), intent(INOUT), optional :: levelset
        type(levelset_norm_field), intent(INOUT), optional :: levelset_norm

        integer, intent(in) :: ib_patch_id
        real(wp) :: top_right(2), bottom_left(2)
        real(wp) :: min_dist
        real(wp) :: side_dists(4)

        real(wp) :: length_x, length_y
        real(wp), dimension(1:3) :: xy_local, dist_vec !< x and y coordinates in local IB frame
        real(wp), dimension(2) :: center !< x and y coordinates in local IB frame
        real(wp), dimension(1:3, 1:3) :: rotation, inverse_rotation

        integer :: i, j, k !< Loop index variables
        integer :: idx !< Shortest path direction indicator

        length_x = patch_ib(ib_patch_id)%length_x
        length_y = patch_ib(ib_patch_id)%length_y
        center(1) = patch_ib(ib_patch_id)%x_centroid
        center(2) = patch_ib(ib_patch_id)%y_centroid
        inverse_rotation(:, :) = patch_ib(ib_patch_id)%rotation_matrix_inverse(:, :)
        rotation(:, :) = patch_ib(ib_patch_id)%rotation_matrix(:, :)

        top_right(1) = length_x/2
        top_right(2) = length_y/2
        bottom_left(1) = -length_x/2
        bottom_left(2) = -length_y/2

        $:GPU_PARALLEL_LOOP(private='[i,j,k,min_dist,idx,side_dists,xy_local,dist_vec]', &
                  & copyin='[ib_patch_id,center,bottom_left,top_right,inverse_rotation,rotation]', collapse=2)
        do i = 0, m
            do j = 0, n
                xy_local = [x_cc(i) - center(1), y_cc(j) - center(2), 0._wp]
                xy_local = matmul(inverse_rotation, xy_local)

                if ((xy_local(1) > bottom_left(1) .and. xy_local(1) < top_right(1)) .or. &
                    (xy_local(2) > bottom_left(2) .and. xy_local(2) < top_right(2))) then

                    side_dists(1) = bottom_left(1) - xy_local(1)
                    side_dists(2) = top_right(1) - xy_local(1)
                    side_dists(3) = bottom_left(2) - xy_local(2)
                    side_dists(4) = top_right(2) - xy_local(2)
                    min_dist = side_dists(1)
                    idx = 1

                    do k = 2, 4
                        if (abs(side_dists(k)) < abs(min_dist)) then
                            idx = k
                            min_dist = side_dists(idx)
                        end if
                    end do

                    levelset%sf(i, j, 0, ib_patch_id) = side_dists(idx)
                    dist_vec = 0._wp
                    if (.not. f_approx_equal(side_dists(idx), 0._wp)) then
                        if (idx == 1 .or. idx == 2) then
                            ! vector points along the x axis
                            dist_vec(1) = side_dists(idx)/abs(side_dists(idx))
                        else
                            ! vector points along the y axis
                            dist_vec(2) = side_dists(idx)/abs(side_dists(idx))
                        end if
                        ! convert the normal vector back into the global coordinate system
                        levelset_norm%sf(i, j, 0, ib_patch_id, :) = matmul(rotation, dist_vec)
                    else
                        levelset_norm%sf(i, j, 0, ib_patch_id, :) = 0._wp
                    end if
                end if
            end do
        end do
        $:END_GPU_PARALLEL_LOOP()

    end subroutine s_rectangle_levelset

    subroutine s_cuboid_levelset(ib_patch_id, levelset, levelset_norm)

        type(levelset_field), intent(INOUT), optional :: levelset
        type(levelset_norm_field), intent(INOUT), optional :: levelset_norm

        integer, intent(IN) :: ib_patch_id
        real(wp) :: Right, Left, Bottom, Top, Front, Back
        real(wp) :: min_dist
        real(wp) :: side_dists(6)

        real(wp), dimension(3) :: center
        real(wp) :: length_x, length_y, length_z
        real(wp), dimension(1:3) :: xyz_local, dist_vec !< x and y coordinates in local IB frame
        real(wp), dimension(1:3, 1:3) :: rotation, inverse_rotation

        integer :: i, j, k !< Loop index variables

        length_x = patch_ib(ib_patch_id)%length_x
        length_y = patch_ib(ib_patch_id)%length_y
        length_z = patch_ib(ib_patch_id)%length_z

        center(1) = patch_ib(ib_patch_id)%x_centroid
        center(2) = patch_ib(ib_patch_id)%y_centroid
        center(3) = patch_ib(ib_patch_id)%z_centroid

        inverse_rotation(:, :) = patch_ib(ib_patch_id)%rotation_matrix_inverse(:, :)
        rotation(:, :) = patch_ib(ib_patch_id)%rotation_matrix(:, :)

        Right = length_x/2
        Left = -length_x/2
        Top = length_y/2
        Bottom = -length_y/2
        Front = length_z/2
        Back = -length_z/2

        $:GPU_PARALLEL_LOOP(private='[i,j,k,min_dist,side_dists,xyz_local,dist_vec]', &
                  & copyin='[ib_patch_id,center,inverse_rotation,rotation,Right,Left,Top,Bottom,Front,Back]', collapse=3)
        do i = 0, m
            do j = 0, n
                do k = 0, p

                    xyz_local = [x_cc(i), y_cc(j), z_cc(k)] - center ! get coordinate frame centered on IB
                    xyz_local = matmul(inverse_rotation, xyz_local) ! rotate the frame into the IB's coordinate

                    if ((xyz_local(1) > Left .and. xyz_local(1) < Right) .or. &
                        (xyz_local(2) > Bottom .and. xyz_local(2) < Top) .or. &
                        (xyz_local(3) > Back .and. xyz_local(3) < Front)) then

                        side_dists(1) = Left - xyz_local(1)
                        side_dists(2) = xyz_local(1) - Right
                        side_dists(3) = Bottom - xyz_local(2)
                        side_dists(4) = xyz_local(2) - Top
                        side_dists(5) = Back - xyz_local(3)
                        side_dists(6) = xyz_local(3) - Front
                        min_dist = minval(abs(side_dists))

                        ! TODO :: The way that this is written, it looks like we will
                        ! trigger at the first size that is close to the minimum distance,
                        ! meaning corners where side_dists are the same will
                        ! trigger on what may not actually be the minimum,
                        ! leading to undesired behavior. This should be resolved
                        ! and this code should be cleaned up. It also means that
                        ! rotating the box 90 degrees will cause tests to fail.
                        dist_vec = 0._wp
                        if (f_approx_equal(min_dist, abs(side_dists(1)))) then
                            levelset%sf(i, j, k, ib_patch_id) = side_dists(1)
                            if (.not. f_approx_equal(side_dists(1), 0._wp)) then
                                dist_vec(1) = side_dists(1)/abs(side_dists(1))
                            end if

                        else if (f_approx_equal(min_dist, abs(side_dists(2)))) then
                            levelset%sf(i, j, k, ib_patch_id) = side_dists(2)
                            if (.not. f_approx_equal(side_dists(2), 0._wp)) then
                                dist_vec(1) = -side_dists(2)/abs(side_dists(2))
                            end if

                        else if (f_approx_equal(min_dist, abs(side_dists(3)))) then
                            levelset%sf(i, j, k, ib_patch_id) = side_dists(3)
                            if (.not. f_approx_equal(side_dists(3), 0._wp)) then
                                dist_vec(2) = side_dists(3)/abs(side_dists(3))
                            end if

                        else if (f_approx_equal(min_dist, abs(side_dists(4)))) then
                            levelset%sf(i, j, k, ib_patch_id) = side_dists(4)
                            if (.not. f_approx_equal(side_dists(4), 0._wp)) then
                                dist_vec(2) = -side_dists(4)/abs(side_dists(4))
                            end if

                        else if (f_approx_equal(min_dist, abs(side_dists(5)))) then
                            levelset%sf(i, j, k, ib_patch_id) = side_dists(5)
                            if (.not. f_approx_equal(side_dists(5), 0._wp)) then
                                dist_vec(3) = side_dists(5)/abs(side_dists(5))
                            end if

                        else if (f_approx_equal(min_dist, abs(side_dists(6)))) then
                            levelset%sf(i, j, k, ib_patch_id) = side_dists(6)
                            if (.not. f_approx_equal(side_dists(6), 0._wp)) then
                                dist_vec(3) = -side_dists(6)/abs(side_dists(6))
                            end if
                        end if
                        levelset_norm%sf(i, j, k, ib_patch_id, :) = matmul(rotation, dist_vec)
                    end if
                end do
            end do
        end do
        $:END_GPU_PARALLEL_LOOP()

    end subroutine s_cuboid_levelset

<<<<<<< HEAD
    impure subroutine s_sphere_levelset(ib_patch_id, levelset, levelset_norm)
=======
    subroutine s_sphere_levelset(ib_patch_id, levelset, levelset_norm)
>>>>>>> 49d4ae99

        type(levelset_field), intent(INOUT), optional :: levelset
        type(levelset_norm_field), intent(INOUT), optional :: levelset_norm
        integer, intent(IN) :: ib_patch_id

        real(wp) :: radius, dist
        real(wp), dimension(3) :: dist_vec, center

        real(wp) :: x_pcen, y_pcen, z_pcen !< periodically projected centroids of sphere
        real(wp), dimension(7, 3) :: dist_vec_per
        real(wp), dimension(7) :: dist_per

        integer :: i, j, k !< Loop index variables
        integer :: ierr

        radius = patch_ib(ib_patch_id)%radius
        center(1) = patch_ib(ib_patch_id)%x_centroid
        center(2) = patch_ib(ib_patch_id)%y_centroid
        center(3) = patch_ib(ib_patch_id)%z_centroid

<<<<<<< HEAD
        if (periodic_ibs) then
            if ((x_centroid - domain_glb(1, 1)) <= radius) then
                x_pcen = domain_glb(1, 2) + (x_centroid - domain_glb(1, 1))
            else if ((domain_glb(1, 2) - x_centroid) <= radius) then
                x_pcen = domain_glb(1, 1) - (domain_glb(1, 2) - x_centroid)
            else
                x_pcen = x_centroid
            end if
            if ((y_centroid - domain_glb(2, 1)) <= radius) then
                y_pcen = domain_glb(2, 2) + (y_centroid - domain_glb(2, 1))
            else if ((domain_glb(2, 2) - y_centroid) <= radius) then
                y_pcen = domain_glb(2, 1) - (domain_glb(2, 2) - y_centroid)
            else
                y_pcen = y_centroid
            end if
            if ((z_centroid - domain_glb(3, 1)) <= radius) then
                z_pcen = domain_glb(3, 2) + (z_centroid - domain_glb(3, 1))
            else if ((domain_glb(3, 2) - z_centroid) <= radius) then
                z_pcen = domain_glb(3, 1) - (domain_glb(3, 2) - z_centroid)
            else
                z_pcen = z_centroid
            end if
        end if

=======
        $:GPU_PARALLEL_LOOP(private='[i,j,k,dist_vec,dist]', &
                  & copyin='[ib_patch_id,center,radius]', collapse=3)
>>>>>>> 49d4ae99
        do i = 0, m
            do j = 0, n
                do k = 0, p
                    dist_vec(1) = x_cc(i) - center(1)
                    dist_vec(2) = y_cc(j) - center(2)
                    dist_vec(3) = z_cc(k) - center(3)
                    dist = sqrt(sum(dist_vec**2))

                    ! all permutations of periodically projected ib
                    if (periodic_ibs) then
                        dist_vec_per(1, 1) = x_cc(i) - x_pcen
                        dist_vec_per(1, 2) = y_cc(j) - y_pcen
                        dist_vec_per(1, 3) = z_cc(k) - z_pcen
                        dist_per(1) = sqrt(sum(dist_vec_per(1, :)**2))
                        if (dist_per(1) < dist) then
                            dist = dist_per(1)
                            dist_vec = dist_vec_per(1, :)
                        end if

                        dist_vec_per(2, 1) = x_cc(i) - x_pcen
                        dist_vec_per(2, 2) = y_cc(j) - y_centroid
                        dist_vec_per(2, 3) = z_cc(k) - z_pcen
                        dist_per(2) = sqrt(sum(dist_vec_per(2, :)**2))
                        if (dist_per(2) < dist) then
                            dist = dist_per(2)
                            dist_vec = dist_vec_per(2, :)
                        end if

                        dist_vec_per(3, 1) = x_cc(i) - x_pcen
                        dist_vec_per(3, 2) = y_cc(j) - y_pcen
                        dist_vec_per(3, 3) = z_cc(k) - z_centroid
                        dist_per(3) = sqrt(sum(dist_vec_per(3, :)**2))
                        if (dist_per(3) < dist) then
                            dist = dist_per(3)
                            dist_vec = dist_vec_per(3, :)
                        end if

                        dist_vec_per(4, 1) = x_cc(i) - x_pcen
                        dist_vec_per(4, 2) = y_cc(j) - y_centroid
                        dist_vec_per(4, 3) = z_cc(k) - z_centroid
                        dist_per(4) = sqrt(sum(dist_vec_per(4, :)**2))
                        if (dist_per(4) < dist) then
                            dist = dist_per(4)
                            dist_vec = dist_vec_per(4, :)
                        end if

                        dist_vec_per(5, 1) = x_cc(i) - x_centroid
                        dist_vec_per(5, 2) = y_cc(j) - y_pcen
                        dist_vec_per(5, 3) = z_cc(k) - z_pcen
                        dist_per(5) = sqrt(sum(dist_vec_per(5, :)**2))
                        if (dist_per(5) < dist) then
                            dist = dist_per(5)
                            dist_vec = dist_vec_per(5, :)
                        end if

                        dist_vec_per(6, 1) = x_cc(i) - x_centroid
                        dist_vec_per(6, 2) = y_cc(j) - y_pcen
                        dist_vec_per(6, 3) = z_cc(k) - z_centroid
                        dist_per(6) = sqrt(sum(dist_vec_per(6, :)**2))
                        if (dist_per(6) < dist) then
                            dist = dist_per(6)
                            dist_vec = dist_vec_per(6, :)
                        end if

                        dist_vec_per(7, 1) = x_cc(i) - x_centroid
                        dist_vec_per(7, 2) = y_cc(j) - y_centroid
                        dist_vec_per(7, 3) = z_cc(k) - z_pcen
                        dist_per(7) = sqrt(sum(dist_vec_per(7, :)**2))
                        if (dist_per(7) < dist) then
                            dist = dist_per(7)
                            dist_vec = dist_vec_per(7, :)
                        end if
                    end if

                    levelset%sf(i, j, k, ib_patch_id) = dist - radius
                    if (f_approx_equal(dist, 0._wp)) then
                        levelset_norm%sf(i, j, k, ib_patch_id, :) = (/1, 0, 0/)
                    else
                        levelset_norm%sf(i, j, k, ib_patch_id, :) = dist_vec(:)/dist
                    end if
                end do
            end do
        end do
        $:END_GPU_PARALLEL_LOOP()

    end subroutine s_sphere_levelset

    subroutine s_cylinder_levelset(ib_patch_id, levelset, levelset_norm)

        type(levelset_field), intent(INOUT), optional :: levelset
        type(levelset_norm_field), intent(INOUT), optional :: levelset_norm
        integer, intent(IN) :: ib_patch_id

        real(wp) :: radius
        real(wp), dimension(3) :: dist_sides_vec, dist_surface_vec, length
        real(wp), dimension(2) :: boundary
        real(wp) :: dist_side, dist_surface, side_pos
        integer :: i, j, k !< Loop index variables

        real(wp), dimension(1:3) :: xyz_local, center !< x and y coordinates in local IB frame
        real(wp), dimension(1:3, 1:3) :: rotation, inverse_rotation

        radius = patch_ib(ib_patch_id)%radius
        center(1) = patch_ib(ib_patch_id)%x_centroid
        center(2) = patch_ib(ib_patch_id)%y_centroid
        center(3) = patch_ib(ib_patch_id)%z_centroid
        length(1) = patch_ib(ib_patch_id)%length_x
        length(2) = patch_ib(ib_patch_id)%length_y
        length(3) = patch_ib(ib_patch_id)%length_z

        inverse_rotation(:, :) = patch_ib(ib_patch_id)%rotation_matrix_inverse(:, :)
        rotation(:, :) = patch_ib(ib_patch_id)%rotation_matrix(:, :)

        if (.not. f_approx_equal(length(1), 0._wp)) then
            boundary(1) = -0.5_wp*length(1)
            boundary(2) = 0.5_wp*length(1)
            dist_sides_vec = (/1, 0, 0/)
            dist_surface_vec = (/0, 1, 1/)
        else if (.not. f_approx_equal(length(2), 0._wp)) then
            boundary(1) = -0.5_wp*length(2)
            boundary(2) = 0.5_wp*length(2)
            dist_sides_vec = (/0, 1, 0/)
            dist_surface_vec = (/1, 0, 1/)
        else if (.not. f_approx_equal(length(3), 0._wp)) then
            boundary(1) = -0.5_wp*length(3)
            boundary(2) = 0.5_wp*length(3)
            dist_sides_vec = (/0, 0, 1/)
            dist_surface_vec = (/1, 1, 0/)
        end if

        $:GPU_PARALLEL_LOOP(private='[i,j,k,side_pos,dist_side,dist_surface,xyz_local]', &
                  & copyin='[ib_patch_id,center,radius,inverse_rotation,rotation,dist_sides_vec,dist_surface_vec]', collapse=3)
        do i = 0, m
            do j = 0, n
                do k = 0, p
                    xyz_local = [x_cc(i), y_cc(j), z_cc(k)] - center ! get coordinate frame centered on IB
                    xyz_local = matmul(inverse_rotation, xyz_local) ! rotate the frame into the IB's coordinates

                    ! get distance to flat edge of cylinder
                    side_pos = dot_product(xyz_local, dist_sides_vec)
                    dist_side = min(abs(side_pos - boundary(1)), &
                                    abs(boundary(2) - side_pos))
                    ! get distance to curved side of cylinder
                    dist_surface = norm2(xyz_local*dist_surface_vec) &
                                   - radius

                    if (dist_side < abs(dist_surface)) then
                        ! if the closest edge is flat
                        levelset%sf(i, j, k, ib_patch_id) = -dist_side
                        if (f_approx_equal(dist_side, abs(side_pos - boundary(1)))) then
                            levelset_norm%sf(i, j, k, ib_patch_id, :) = matmul(rotation, -dist_sides_vec)
                        else
                            levelset_norm%sf(i, j, k, ib_patch_id, :) = matmul(rotation, dist_sides_vec)
                        end if
                    else
                        levelset%sf(i, j, k, ib_patch_id) = dist_surface

                        xyz_local = xyz_local*dist_surface_vec
                        xyz_local = xyz_local/norm2(xyz_local)
                        levelset_norm%sf(i, j, k, ib_patch_id, :) = matmul(rotation, xyz_local)
                    end if
                end do
            end do
        end do
        $:END_GPU_PARALLEL_LOOP()

    end subroutine s_cylinder_levelset

end module m_compute_levelset<|MERGE_RESOLUTION|>--- conflicted
+++ resolved
@@ -445,144 +445,110 @@
 
     end subroutine s_cuboid_levelset
 
-<<<<<<< HEAD
-    impure subroutine s_sphere_levelset(ib_patch_id, levelset, levelset_norm)
-=======
     subroutine s_sphere_levelset(ib_patch_id, levelset, levelset_norm)
->>>>>>> 49d4ae99
 
         type(levelset_field), intent(INOUT), optional :: levelset
         type(levelset_norm_field), intent(INOUT), optional :: levelset_norm
         integer, intent(IN) :: ib_patch_id
 
         real(wp) :: radius, dist
-        real(wp), dimension(3) :: dist_vec, center
-
-        real(wp) :: x_pcen, y_pcen, z_pcen !< periodically projected centroids of sphere
-        real(wp), dimension(7, 3) :: dist_vec_per
-        real(wp), dimension(7) :: dist_per
-
-        integer :: i, j, k !< Loop index variables
+        real(wp), dimension(3) :: dist_vec
+        real(wp), dimension(3, 2) :: center
+
+        real(wp) :: dist_temp ! temporary distance used for periodicity
+        real(wp), dimension(3) :: dist_vec_temp ! temporary distance vector used for periodicity
+
+        integer :: i, j, k, ix, iy, iz !< Loop index variables
         integer :: ierr
 
         radius = patch_ib(ib_patch_id)%radius
-        center(1) = patch_ib(ib_patch_id)%x_centroid
-        center(2) = patch_ib(ib_patch_id)%y_centroid
-        center(3) = patch_ib(ib_patch_id)%z_centroid
-
-<<<<<<< HEAD
+        center(1, 1) = patch_ib(ib_patch_id)%x_centroid
+        center(2, 1) = patch_ib(ib_patch_id)%y_centroid
+        center(3, 1) = patch_ib(ib_patch_id)%z_centroid
+
         if (periodic_ibs) then
-            if ((x_centroid - domain_glb(1, 1)) <= radius) then
-                x_pcen = domain_glb(1, 2) + (x_centroid - domain_glb(1, 1))
-            else if ((domain_glb(1, 2) - x_centroid) <= radius) then
-                x_pcen = domain_glb(1, 1) - (domain_glb(1, 2) - x_centroid)
+            if ((center(1, 1) - domain_glb(1, 1)) <= radius) then
+                center(1, 2) = domain_glb(1, 2) + (center(1, 1) - domain_glb(1, 1))
+            else if ((domain_glb(1, 2) - center(1, 1)) <= radius) then
+                center(1, 2) = domain_glb(1, 1) - (domain_glb(1, 2) - center(1, 1))
             else
-                x_pcen = x_centroid
+                center(1, 2) = center(1, 1)
             end if
-            if ((y_centroid - domain_glb(2, 1)) <= radius) then
-                y_pcen = domain_glb(2, 2) + (y_centroid - domain_glb(2, 1))
-            else if ((domain_glb(2, 2) - y_centroid) <= radius) then
-                y_pcen = domain_glb(2, 1) - (domain_glb(2, 2) - y_centroid)
+            if ((center(2, 1) - domain_glb(2, 1)) <= radius) then
+                center(2, 2) = domain_glb(2, 2) + (center(2, 1) - domain_glb(2, 1))
+            else if ((domain_glb(2, 2) - center(2, 1)) <= radius) then
+                center(2, 2) = domain_glb(2, 1) - (domain_glb(2, 2) - center(2, 1))
             else
-                y_pcen = y_centroid
+                center(2, 2) = center(2, 1)
             end if
-            if ((z_centroid - domain_glb(3, 1)) <= radius) then
-                z_pcen = domain_glb(3, 2) + (z_centroid - domain_glb(3, 1))
-            else if ((domain_glb(3, 2) - z_centroid) <= radius) then
-                z_pcen = domain_glb(3, 1) - (domain_glb(3, 2) - z_centroid)
+            if ((center(3, 1) - domain_glb(3, 1)) <= radius) then
+                center(3, 2) = domain_glb(3, 2) + (center(3, 1) - domain_glb(3, 1))
+            else if ((domain_glb(3, 2) - center(3, 1)) <= radius) then
+                center(3, 2) = domain_glb(3, 1) - (domain_glb(3, 2) - center(3, 1))
             else
-                z_pcen = z_centroid
+                center(3, 2) = center(3, 1)
             end if
         end if
 
-=======
-        $:GPU_PARALLEL_LOOP(private='[i,j,k,dist_vec,dist]', &
-                  & copyin='[ib_patch_id,center,radius]', collapse=3)
->>>>>>> 49d4ae99
-        do i = 0, m
-            do j = 0, n
-                do k = 0, p
-                    dist_vec(1) = x_cc(i) - center(1)
-                    dist_vec(2) = y_cc(j) - center(2)
-                    dist_vec(3) = z_cc(k) - center(3)
-                    dist = sqrt(sum(dist_vec**2))
-
-                    ! all permutations of periodically projected ib
-                    if (periodic_ibs) then
-                        dist_vec_per(1, 1) = x_cc(i) - x_pcen
-                        dist_vec_per(1, 2) = y_cc(j) - y_pcen
-                        dist_vec_per(1, 3) = z_cc(k) - z_pcen
-                        dist_per(1) = sqrt(sum(dist_vec_per(1, :)**2))
-                        if (dist_per(1) < dist) then
-                            dist = dist_per(1)
-                            dist_vec = dist_vec_per(1, :)
-                        end if
-
-                        dist_vec_per(2, 1) = x_cc(i) - x_pcen
-                        dist_vec_per(2, 2) = y_cc(j) - y_centroid
-                        dist_vec_per(2, 3) = z_cc(k) - z_pcen
-                        dist_per(2) = sqrt(sum(dist_vec_per(2, :)**2))
-                        if (dist_per(2) < dist) then
-                            dist = dist_per(2)
-                            dist_vec = dist_vec_per(2, :)
-                        end if
-
-                        dist_vec_per(3, 1) = x_cc(i) - x_pcen
-                        dist_vec_per(3, 2) = y_cc(j) - y_pcen
-                        dist_vec_per(3, 3) = z_cc(k) - z_centroid
-                        dist_per(3) = sqrt(sum(dist_vec_per(3, :)**2))
-                        if (dist_per(3) < dist) then
-                            dist = dist_per(3)
-                            dist_vec = dist_vec_per(3, :)
-                        end if
-
-                        dist_vec_per(4, 1) = x_cc(i) - x_pcen
-                        dist_vec_per(4, 2) = y_cc(j) - y_centroid
-                        dist_vec_per(4, 3) = z_cc(k) - z_centroid
-                        dist_per(4) = sqrt(sum(dist_vec_per(4, :)**2))
-                        if (dist_per(4) < dist) then
-                            dist = dist_per(4)
-                            dist_vec = dist_vec_per(4, :)
-                        end if
-
-                        dist_vec_per(5, 1) = x_cc(i) - x_centroid
-                        dist_vec_per(5, 2) = y_cc(j) - y_pcen
-                        dist_vec_per(5, 3) = z_cc(k) - z_pcen
-                        dist_per(5) = sqrt(sum(dist_vec_per(5, :)**2))
-                        if (dist_per(5) < dist) then
-                            dist = dist_per(5)
-                            dist_vec = dist_vec_per(5, :)
-                        end if
-
-                        dist_vec_per(6, 1) = x_cc(i) - x_centroid
-                        dist_vec_per(6, 2) = y_cc(j) - y_pcen
-                        dist_vec_per(6, 3) = z_cc(k) - z_centroid
-                        dist_per(6) = sqrt(sum(dist_vec_per(6, :)**2))
-                        if (dist_per(6) < dist) then
-                            dist = dist_per(6)
-                            dist_vec = dist_vec_per(6, :)
-                        end if
-
-                        dist_vec_per(7, 1) = x_cc(i) - x_centroid
-                        dist_vec_per(7, 2) = y_cc(j) - y_centroid
-                        dist_vec_per(7, 3) = z_cc(k) - z_pcen
-                        dist_per(7) = sqrt(sum(dist_vec_per(7, :)**2))
-                        if (dist_per(7) < dist) then
-                            dist = dist_per(7)
-                            dist_vec = dist_vec_per(7, :)
-                        end if
-                    end if
-
-                    levelset%sf(i, j, k, ib_patch_id) = dist - radius
-                    if (f_approx_equal(dist, 0._wp)) then
-                        levelset_norm%sf(i, j, k, ib_patch_id, :) = (/1, 0, 0/)
-                    else
-                        levelset_norm%sf(i, j, k, ib_patch_id, :) = dist_vec(:)/dist
-                    end if
+        if (periodic_ibs) then
+            $:GPU_PARALLEL_LOOP(private='[i,j,k,dist_vec,dist,dist_vec_temp,dist_temp]', &
+                      & copyin='[ib_patch_id,center,radius]', collapse=3)
+            do i = 0, m
+                do j = 0, n
+                    do k = 0, p
+                        dist_vec(1) = x_cc(i) - center(1, 1)
+                        dist_vec(2) = y_cc(j) - center(2, 1)
+                        dist_vec(3) = z_cc(k) - center(3, 1)
+                        dist = sqrt(sum(dist_vec**2))
+
+                        ! all permutations of periodically projected ib
+                        do ix = 1, 2
+                            do iy = 1, 2
+                                do iz = 1, 2
+                                    dist_vec_temp(1) = x_cc(i) - center(1, ix)
+                                    dist_vec_temp(2) = y_cc(j) - center(2, iy)
+                                    dist_vec_temp(3) = z_cc(k) - center(3, iz)
+                                    dist_temp = sqrt(sum(dist_vec_temp**2))
+                                    if (dist_temp < dist) then
+                                        dist = dist_temp
+                                        dist_vec = dist_vec_temp
+                                    end if
+                                end do
+                            end do
+                        end do
+
+                        levelset%sf(i, j, k, ib_patch_id) = dist - radius
+                        if (f_approx_equal(dist, 0._wp)) then
+                            levelset_norm%sf(i, j, k, ib_patch_id, :) = (/1, 0, 0/)
+                        else
+                            levelset_norm%sf(i, j, k, ib_patch_id, :) = dist_vec(:)/dist
+                        end if
+                    end do
                 end do
             end do
-        end do
-        $:END_GPU_PARALLEL_LOOP()
+            $:END_GPU_PARALLEL_LOOP()
+        else
+            $:GPU_PARALLEL_LOOP(private='[i,j,k,dist_vec,dist]', &
+                      & copyin='[ib_patch_id,center,radius]', collapse=3)
+            do i = 0, m
+                do j = 0, n
+                    do k = 0, p
+                        dist_vec(1) = x_cc(i) - center(1, 1)
+                        dist_vec(2) = y_cc(j) - center(2, 1)
+                        dist_vec(3) = z_cc(k) - center(3, 1)
+                        dist = sqrt(sum(dist_vec**2))
+
+                        levelset%sf(i, j, k, ib_patch_id) = dist - radius
+                        if (f_approx_equal(dist, 0._wp)) then
+                            levelset_norm%sf(i, j, k, ib_patch_id, :) = (/1, 0, 0/)
+                        else
+                            levelset_norm%sf(i, j, k, ib_patch_id, :) = dist_vec(:)/dist
+                        end if
+                    end do
+                end do
+            end do
+            $:END_GPU_PARALLEL_LOOP()
+        end if
 
     end subroutine s_sphere_levelset
 
