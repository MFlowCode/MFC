--- conflicted
+++ resolved
@@ -110,16 +110,12 @@
         res = f_approx_equal(var, real(nint(var), wp))
     end function f_is_integer
 
-<<<<<<< HEAD
-    pure subroutine s_configure_coordinate_bounds(weno_polyn, igr_order, buff_size, idwint, idwbuff, &
+    pure subroutine s_configure_coordinate_bounds(recon_type, weno_polyn, muscl_polyn, &
+                                                  igr_order, buff_size, idwint, idwbuff, &
                                                   viscous, bubbles_lagrange, m, n, p, num_dims, igr)
 
-        integer, intent(in) :: weno_polyn, m, n, p, num_dims, igr_order
-=======
-    pure subroutine s_configure_coordinate_bounds(recon_type, weno_polyn, muscl_polyn, buff_size, idwint, idwbuff, &
-                                                  viscous, bubbles_lagrange, m, n, p, num_dims, igr)
-        integer, intent(in) :: recon_type, weno_polyn, muscl_polyn, m, n, p, num_dims
->>>>>>> a1d15761
+        integer, intent(in) :: recon_type, weno_polyn, muscl_polyn
+        integer, intent(in) :: m, n, p, num_dims, igr_order
         integer, intent(inout) :: buff_size
         type(int_bounds_info), dimension(3), intent(inout) :: idwint, idwbuff
         logical, intent(in) :: viscous, bubbles_lagrange
@@ -130,17 +126,8 @@
         ! the physical computational domain from one time-step iteration to
         ! the next one
         if (igr) then
-<<<<<<< HEAD
             buff_size = (igr_order - 1)/2 + 2
-        else
-=======
-            if (viscous) then
-                buff_size = 6
-            else
-                buff_size = 4
-            end if
         elseif (recon_type == WENO_TYPE) then
->>>>>>> a1d15761
             if (viscous) then
                 buff_size = 2*weno_polyn + 2
             else
