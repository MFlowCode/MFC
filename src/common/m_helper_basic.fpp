
!! @file m_helper_basic.f90
!! @brief Contains module m_helper_basic

#:include 'macros.fpp'

module m_helper_basic

    use m_derived_types        !< Definitions of the derived types

    implicit none

    private; 
    public :: f_approx_equal, &
              f_approx_in_array, &
              f_is_default, &
              f_all_default, &
              f_is_integer, &
              s_configure_coordinate_bounds, &
              s_update_cell_bounds

contains

    !> This procedure checks if two floating point numbers of wp are within tolerance.
    !! @param a First number.
    !! @param b Second number.
    !! @param tol_input Relative error (default = 1.e-10_wp).
    !! @return Result of the comparison.
    logical pure elemental function f_approx_equal(a, b, tol_input) result(res)
        $:GPU_ROUTINE(parallelism='[seq]')
        real(wp), intent(in) :: a, b
        real(wp), optional, intent(in) :: tol_input
        real(wp) :: tol

        if (present(tol_input)) then
            tol = tol_input
        else
            tol = 1.e-10_wp
        end if

        if (a == b) then
            res = .true.
        else if (a == 0._wp .or. b == 0._wp .or. (abs(a) + abs(b) < tiny(a))) then
            res = (abs(a - b) < (tol*tiny(a)))
        else
            res = (abs(a - b)/min(abs(a) + abs(b), huge(a)) < tol)
        end if
    end function f_approx_equal

    !> This procedure checks if the point numbers of wp belongs to another array are within tolerance.
    !! @param a First number.
    !! @param b Array that contains several point numbers.
    !! @param tol_input Relative error (default = 1e-10_wp).
    !! @return Result of the comparison.
    logical pure function f_approx_in_array(a, b, tol_input) result(res)
        $:GPU_ROUTINE(parallelism='[seq]')
        real(wp), intent(in) :: a
        real(wp), intent(in) :: b(:)
        real(wp), optional, intent(in) :: tol_input
        real(wp) :: tol
        integer :: i

        res = .false.

        if (present(tol_input)) then
            tol = tol_input
        else
            tol = 1e-10_wp
        end if

        do i = 1, size(b)
            if (f_approx_equal(a, b(i), tol)) then
                res = .true.
                exit
            end if
        end do
    end function f_approx_in_array

    !> Checks if a real(wp) variable is of default value.
    !! @param var Variable to check.
    logical pure elemental function f_is_default(var) result(res)
        $:GPU_ROUTINE(parallelism='[seq]')
        real(wp), intent(in) :: var

        res = f_approx_equal(var, dflt_real)
    end function f_is_default

    !> Checks if ALL elements of a real(wp) array are of default value.
    !! @param var_array Array to check.
    logical pure function f_all_default(var_array) result(res)
        real(wp), intent(in) :: var_array(:)
        ! logical :: res_array(size(var_array))
        ! integer :: i

        res = all(f_is_default(var_array))

        ! do i = 1, size(var_array)
        !     res_array(i) = f_is_default(var_array(i))
        ! end do

        ! res = all(res_array)
    end function f_all_default

    !> Checks if a real(wp) variable is an integer.
    !! @param var Variable to check.
    logical pure elemental function f_is_integer(var) result(res)
        $:GPU_ROUTINE(parallelism='[seq]')
        real(wp), intent(in) :: var

        res = f_approx_equal(var, real(nint(var), wp))
    end function f_is_integer

    pure subroutine s_configure_coordinate_bounds(recon_type, weno_polyn, muscl_polyn, &
                                                  igr_order, buff_size, idwint, idwbuff, &
<<<<<<< HEAD
                                                  viscous, bubbles_lagrange, m, n, p, num_dims, &
                                                  igr, fd_number)
=======
                                                  viscous, bubbles_lagrange, m, n, p, num_dims, igr, ib)
>>>>>>> 336ec52c

        integer, intent(in) :: recon_type, weno_polyn, muscl_polyn
        integer, intent(in) :: m, n, p, num_dims, igr_order, fd_number
        integer, intent(inout) :: buff_size
        type(int_bounds_info), dimension(3), intent(inout) :: idwint, idwbuff
        logical, intent(in) :: viscous, bubbles_lagrange
        logical, intent(in) :: igr
        logical, intent(in) :: ib

        ! Determining the number of cells that are needed in order to store
        ! sufficient boundary conditions data as to iterate the solution in
        ! the physical computational domain from one time-step iteration to
        ! the next one
        if (igr) then
            buff_size = (igr_order - 1)/2 + 2
        elseif (recon_type == WENO_TYPE) then
            if (viscous) then
                buff_size = 2*weno_polyn + 2
            else
                buff_size = weno_polyn + 2
            end if
        elseif (recon_type == MUSCL_TYPE) then
            buff_size = muscl_polyn + 2
        end if

        ! Correction for smearing function in the lagrangian subgrid bubble model
        if (bubbles_lagrange) then
            buff_size = max(buff_size + fd_number, 6 + fd_number)
        end if

        if (ib) then
            buff_size = max(buff_size, 10)
        end if

        ! Configuring Coordinate Direction Indexes
        idwint(1)%beg = 0; idwint(2)%beg = 0; idwint(3)%beg = 0
        idwint(1)%end = m; idwint(2)%end = n; idwint(3)%end = p

        idwbuff(1)%beg = -buff_size
        if (num_dims > 1) then; idwbuff(2)%beg = -buff_size; else; idwbuff(2)%beg = 0; end if
        if (num_dims > 2) then; idwbuff(3)%beg = -buff_size; else; idwbuff(3)%beg = 0; end if

        idwbuff(1)%end = idwint(1)%end - idwbuff(1)%beg
        idwbuff(2)%end = idwint(2)%end - idwbuff(2)%beg
        idwbuff(3)%end = idwint(3)%end - idwbuff(3)%beg

    end subroutine s_configure_coordinate_bounds

    !> Updates the min and max number of cells in each set of axes
    !! @param bounds Min ans max values to update
    !! @param m Number of cells in x-axis
    !! @param n Number of cells in y-axis
    !! @param p Number of cells in z-axis
    pure elemental subroutine s_update_cell_bounds(bounds, m, n, p)
        type(cell_num_bounds), intent(out) :: bounds
        integer, intent(in) :: m, n, p

        bounds%mn_max = max(m, n)
        bounds%np_max = max(n, p)
        bounds%mp_max = max(m, p)
        bounds%mnp_max = max(m, n, p)
        bounds%mn_min = min(m, n)
        bounds%np_min = min(n, p)
        bounds%mp_min = min(m, p)
        bounds%mnp_min = min(m, n, p)

    end subroutine s_update_cell_bounds

end module m_helper_basic<|MERGE_RESOLUTION|>--- conflicted
+++ resolved
@@ -112,12 +112,8 @@
 
     pure subroutine s_configure_coordinate_bounds(recon_type, weno_polyn, muscl_polyn, &
                                                   igr_order, buff_size, idwint, idwbuff, &
-<<<<<<< HEAD
                                                   viscous, bubbles_lagrange, m, n, p, num_dims, &
-                                                  igr, fd_number)
-=======
-                                                  viscous, bubbles_lagrange, m, n, p, num_dims, igr, ib)
->>>>>>> 336ec52c
+                                                  igr, ib, fd_number)
 
         integer, intent(in) :: recon_type, weno_polyn, muscl_polyn
         integer, intent(in) :: m, n, p, num_dims, igr_order, fd_number
