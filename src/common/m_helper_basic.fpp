!>
!! @file m_helper_basic.f90
!! @brief Contains module m_helper_basic

#:include 'macros.fpp'

module m_helper_basic

    use m_derived_types        !< Definitions of the derived types

    implicit none

    private; 
    public :: f_approx_equal, &
              f_approx_in_array, &
              f_is_default, &
              f_all_default, &
              f_is_integer, &
              s_configure_coordinate_bounds, &
              s_update_cell_bounds

contains

    !> This procedure checks if two floating point numbers of wp are within tolerance.
    !! @param a First number.
    !! @param b Second number.
    !! @param tol_input Relative error (default = 1.e-10_wp).
    !! @return Result of the comparison.
    logical pure elemental function f_approx_equal(a, b, tol_input) result(res)
        $:GPU_ROUTINE(parallelism='[seq]')
        real(wp), intent(in) :: a, b
        real(wp), optional, intent(in) :: tol_input
        real(wp) :: tol

        if (present(tol_input)) then
            tol = tol_input
        else
            tol = 1.e-10_wp
        end if

        if (a == b) then
            res = .true.
        else if (a == 0._wp .or. b == 0._wp .or. (abs(a) + abs(b) < tiny(a))) then
            res = (abs(a - b) < (tol*tiny(a)))
        else
            res = (abs(a - b)/min(abs(a) + abs(b), huge(a)) < tol)
        end if
    end function f_approx_equal

    !> This procedure checks if the point numbers of wp belongs to another array are within tolerance.
    !! @param a First number.
    !! @param b Array that contains several point numbers.
    !! @param tol_input Relative error (default = 1e-10_wp).
    !! @return Result of the comparison.
    logical pure function f_approx_in_array(a, b, tol_input) result(res)
        $:GPU_ROUTINE(parallelism='[seq]')
        real(wp), intent(in) :: a
        real(wp), intent(in) :: b(:)
        real(wp), optional, intent(in) :: tol_input
        real(wp) :: tol
        integer :: i

        res = .false.

        if (present(tol_input)) then
            tol = tol_input
        else
            tol = 1e-10_wp
        end if

        do i = 1, size(b)
            if (f_approx_equal(a, b(i), tol)) then
                res = .true.
                exit
            end if
        end do
    end function f_approx_in_array

    !> Checks if a real(wp) variable is of default value.
    !! @param var Variable to check.
    logical pure elemental function f_is_default(var) result(res)
        $:GPU_ROUTINE(parallelism='[seq]')
        real(wp), intent(in) :: var

        res = f_approx_equal(var, dflt_real)
    end function f_is_default

    !> Checks if ALL elements of a real(wp) array are of default value.
    !! @param var_array Array to check.
    logical pure function f_all_default(var_array) result(res)
        real(wp), intent(in) :: var_array(:)
        ! logical :: res_array(size(var_array))
        ! integer :: i

        res = all(f_is_default(var_array))

        ! do i = 1, size(var_array)
        !     res_array(i) = f_is_default(var_array(i))
        ! end do

        ! res = all(res_array)
    end function f_all_default

    !> Checks if a real(wp) variable is an integer.
    !! @param var Variable to check.
    logical pure elemental function f_is_integer(var) result(res)
        $:GPU_ROUTINE(parallelism='[seq]')
        real(wp), intent(in) :: var

        res = f_approx_equal(var, real(nint(var), wp))
    end function f_is_integer

<<<<<<< HEAD
    subroutine s_configure_coordinate_bounds(weno_polyn, buff_size, idwint, idwbuff, &
                                             viscous, bubbles_lagrange, m, n, p, &
                                             num_dims, fd_number)
=======
    pure subroutine s_configure_coordinate_bounds(weno_polyn, buff_size, idwint, idwbuff, &
                                                  viscous, bubbles_lagrange, m, n, p, num_dims, igr)
>>>>>>> 16de11cf

        integer, intent(in) :: weno_polyn, m, n, p, num_dims, fd_number
        integer, intent(inout) :: buff_size
        type(int_bounds_info), dimension(3), intent(inout) :: idwint, idwbuff
        logical, intent(in) :: viscous, bubbles_lagrange
        logical, intent(in) :: igr

        ! Determining the number of cells that are needed in order to store
        ! sufficient boundary conditions data as to iterate the solution in
        ! the physical computational domain from one time-step iteration to
        ! the next one
        if (igr) then
            if (viscous) then
                buff_size = 6
            else
                buff_size = 4
            end if
        else
            if (viscous) then
                buff_size = 2*weno_polyn + 2
            else
                buff_size = weno_polyn + 2
            end if
        end if

        ! Correction for smearing function in the lagrangian subgrid bubble model
        if (bubbles_lagrange) then
            buff_size = max(buff_size + fd_number, 6 + fd_number)
        end if

        ! Configuring Coordinate Direction Indexes
        idwint(1)%beg = 0; idwint(2)%beg = 0; idwint(3)%beg = 0
        idwint(1)%end = m; idwint(2)%end = n; idwint(3)%end = p

        idwbuff(1)%beg = -buff_size
        if (num_dims > 1) then; idwbuff(2)%beg = -buff_size; else; idwbuff(2)%beg = 0; end if
        if (num_dims > 2) then; idwbuff(3)%beg = -buff_size; else; idwbuff(3)%beg = 0; end if

        idwbuff(1)%end = idwint(1)%end - idwbuff(1)%beg
        idwbuff(2)%end = idwint(2)%end - idwbuff(2)%beg
        idwbuff(3)%end = idwint(3)%end - idwbuff(3)%beg

    end subroutine s_configure_coordinate_bounds

    !> Updates the min and max number of cells in each set of axes
    !! @param bounds Min ans max values to update
    !! @param m Number of cells in x-axis
    !! @param n Number of cells in y-axis
    !! @param p Number of cells in z-axis
    pure elemental subroutine s_update_cell_bounds(bounds, m, n, p)
        type(cell_num_bounds), intent(out) :: bounds
        integer, intent(in) :: m, n, p

        bounds%mn_max = max(m, n)
        bounds%np_max = max(n, p)
        bounds%mp_max = max(m, p)
        bounds%mnp_max = max(m, n, p)
        bounds%mn_min = min(m, n)
        bounds%np_min = min(n, p)
        bounds%mp_min = min(m, p)
        bounds%mnp_min = min(m, n, p)

    end subroutine s_update_cell_bounds

end module m_helper_basic<|MERGE_RESOLUTION|>--- conflicted
+++ resolved
@@ -10,7 +10,7 @@
 
     implicit none
 
-    private; 
+    private;
     public :: f_approx_equal, &
               f_approx_in_array, &
               f_is_default, &
@@ -110,14 +110,9 @@
         res = f_approx_equal(var, real(nint(var), wp))
     end function f_is_integer
 
-<<<<<<< HEAD
-    subroutine s_configure_coordinate_bounds(weno_polyn, buff_size, idwint, idwbuff, &
-                                             viscous, bubbles_lagrange, m, n, p, &
-                                             num_dims, fd_number)
-=======
     pure subroutine s_configure_coordinate_bounds(weno_polyn, buff_size, idwint, idwbuff, &
-                                                  viscous, bubbles_lagrange, m, n, p, num_dims, igr)
->>>>>>> 16de11cf
+                                                  viscous, bubbles_lagrange, m, n, p, num_dims, &
+                                                  igr, fd_number)
 
         integer, intent(in) :: weno_polyn, m, n, p, num_dims, fd_number
         integer, intent(inout) :: buff_size
