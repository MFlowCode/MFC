--- conflicted
+++ resolved
@@ -167,24 +167,20 @@
         !! Vector indicating the various radii for the elliptical and ellipsoidal
         !! patch geometries. It is specified through its x-, y-, and z-components
         !! respectively.
-
-<<<<<<< HEAD
-        real(kind(0d0)) :: epsilon, beta !<
+        
+        real(wp) :: epsilon, beta !<
         !! The isentropic vortex parameters administrating, respectively, both
         !! the amplitude of the disturbance as well as its domain of influence.
 
-        real(kind(0d0)), dimension(2:9) :: a
+        real(wp), dimension(2:9) :: a !<
         !! The parameters needed for the spherical harmonic patch
 
         logical :: non_axis_sym
-=======
-        real(wp) :: epsilon, beta !<
-        !! The spherical harmonics eccentricity parameters.
->>>>>>> 635d86f4
 
         real(wp), dimension(3) :: normal !<
         !! Normal vector indicating the orientation of the patch. It is specified
         !! through its x-, y- and z-components, respectively.
+        
         logical, dimension(0:num_patches_max - 1) :: alter_patch !<
 
         !! List of permissions that indicate to the current patch which preceding
@@ -217,7 +213,7 @@
         !! the partial densities, density, velocity, pressure, volume fractions,
         !! specific heat ratio function and the liquid stiffness function.
 
-        real(wp), dimension(6) :: tau_e
+        real(wp), dimension(6) :: tau_e !<
         !! Elastic stresses added to primitive variables if hypoelasticity = True
 
         real(wp) :: R0 !< Bubble size
