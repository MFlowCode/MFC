!>
!! @file m_derived_types.f90
!! @brief Contains module m_derived_types

#:include "macros.fpp"

!> @brief This file contains the definitions of all of the custom-defined
!!              types used in the pre-process code.
module m_derived_types

    use m_constants  !< Constants
<<<<<<< HEAD
    use m_precision_select
    use m_thermochem !< Thermodynamic properties
=======

    use m_thermochem, only: num_species
>>>>>>> 6bad3796

    implicit none

    !> Derived type adding the field position (fp) as an attribute
    type field_position
        real(wp), allocatable, dimension(:, :, :) :: fp !< Field position
    end type field_position

    !> Derived type annexing a scalar field (SF)
    type scalar_field
        real(wp), pointer, dimension(:, :, :) :: sf => null()
    end type scalar_field

    !> Derived type for bubble variables pb and mv at quadrature nodes (qbmm)
    type pres_field
        real(wp), pointer, dimension(:, :, :, :, :) :: sf => null()
    end type pres_field

    !> Derived type annexing an integer scalar field (SF)
    type integer_field
        integer, pointer, dimension(:, :, :) :: sf => null()
    end type integer_field

    type mpi_io_var
        integer, allocatable, dimension(:) :: view
        type(scalar_field), allocatable, dimension(:) :: var
    end type mpi_io_var

    type mpi_io_ib_var
        integer :: view
        type(integer_field) :: var
    end type mpi_io_ib_var

    !> Derived type annexing a vector field (VF)
    type vector_field
        type(scalar_field), allocatable, dimension(:) :: vf !< Vector field
    end type vector_field

    !> Integer bounds for variables
    type int_bounds_info
        integer :: beg
        integer :: end
        real(wp) :: vb1
        real(wp) :: vb2
        real(wp) :: vb3
        real(wp) :: ve1
        real(wp) :: ve2
        real(wp) :: ve3
    end type int_bounds_info

    !> Derived type adding beginning (beg) and end bounds info as attributes
    type bounds_info
        real(wp) :: beg
        real(wp) :: end
    end type bounds_info

    !> bounds for the bubble dynamic variables
    type bub_bounds_info
        integer :: beg
        integer :: end
        integer, dimension(:), allocatable :: rs
        integer, dimension(:), allocatable :: vs
        integer, dimension(:), allocatable :: ps
        integer, dimension(:), allocatable :: ms
        integer, dimension(:, :), allocatable :: moms !< Moment indices for qbmm
        integer, dimension(:, :, :), allocatable :: fullmom !< Moment indices for qbmm
    end type bub_bounds_info

    !> Defines parameters for a Model Patch
    type :: ic_model_parameters
        character(LEN=pathlen_max) :: filepath !<
        !! Path the STL file relative to case_dir.

        t_vec3 :: translate !<
        !! Translation of the STL object.

        t_vec3 :: scale !<
        !! Scale factor for the STL object.

        t_vec3 :: rotate !<
        !! Angle to rotate the STL object along each cartesian coordinate axis,
        !! in radians.

        integer :: spc !<
        !! Number of samples per cell to use when discretizing the STL object.

        real(wp) :: threshold !<
        !! Threshold to turn on smoothen STL patch.
    end type ic_model_parameters

    type :: t_triangle
        real(wp), dimension(1:3, 1:3) :: v ! Vertices of the triangle
        t_vec3 :: n ! Normal vector
    end type t_triangle

    type :: t_ray
        t_vec3 :: o ! Origin
        t_vec3 :: d ! Direction
    end type t_ray

    type :: t_bbox
        t_vec3 :: min ! Minimum coordinates
        t_vec3 :: max ! Maximum coordinates
    end type t_bbox

    type :: t_model
        integer :: ntrs   ! Number of triangles
        type(t_triangle), allocatable :: trs(:) ! Triangles
    end type t_model

    !> Derived type adding initial condition (ic) patch parameters as attributes
    !! NOTE: The requirements for the specification of the above parameters
    !! are strongly dependent on both the choice of the multicomponent flow
    !! model as well as the choice of the patch geometry.
    type ic_patch_parameters

        integer :: geometry !< Type of geometry for the patch

        real(wp) :: x_centroid, y_centroid, z_centroid !<
        !! Location of the geometric center, i.e. the centroid, of the patch. It
        !! is specified through its x-, y- and z-coordinates, respectively.

        real(wp) :: length_x, length_y, length_z !< Dimensions of the patch. x,y,z Lengths.
        real(wp) :: radius !< Dimensions of the patch. radius.

        real(wp), dimension(3) :: radii !<
        !! Vector indicating the various radii for the elliptical and ellipsoidal
        !! patch geometries. It is specified through its x-, y-, and z-components
        !! respectively.

        type(ic_model_parameters) :: model !< Model parameters

        real(wp) :: epsilon, beta !<
        !! The spherical harmonics eccentricity parameters.

        real(wp), dimension(3) :: normal !<
        !! Normal vector indicating the orientation of the patch. It is specified
        !! through its x-, y- and z-components, respectively.
        logical, dimension(0:num_patches_max - 1) :: alter_patch !<

        !! List of permissions that indicate to the current patch which preceding
        !! patches it is allowed to overwrite when it is in process of being laid
        !! out in the domain

        logical :: smoothen !<
        !! Permission indicating to the current patch whether its boundaries will
        !! be smoothed out across a few cells or whether they are to remain sharp

        integer :: smooth_patch_id !<
        !! Identity (id) of the patch with which current patch is to get smoothed

        real(wp) :: smooth_coeff !<
        !! Smoothing coefficient (coeff) adminstrating the size of the stencil of
        !! cells across which boundaries of the current patch will be smeared out

        real(wp), dimension(num_fluids_max) :: alpha_rho
        real(wp) :: rho
        real(wp), dimension(3) :: vel
        real(wp) :: pres
        real(wp), dimension(num_fluids_max) :: alpha
        real(wp) :: gamma
        real(wp) :: pi_inf !<
        real(wp) :: cv !<
        real(wp) :: qv !<
        real(wp) :: qvp !<

        !! Primitive variables associated with the patch. In order, these include
        !! the partial densities, density, velocity, pressure, volume fractions,
        !! specific heat ratio function and the liquid stiffness function.

        real(wp), dimension(6) :: tau_e
        !! Elastic stresses added to primitive variables if hypoelasticity = True

        real(wp) :: R0 !< Bubble size
        real(wp) :: V0 !< Bubble velocity

        real(wp) :: p0 !< Bubble size
        real(wp) :: m0 !< Bubble velocity

        integer :: hcid
        !! id for hard coded initial condition

        real(wp) :: cf_val !! color function value
        real(wp) :: Y(1:num_species)

    end type ic_patch_parameters

    type ib_patch_parameters

        integer :: geometry !< Type of geometry for the patch

        real(wp) :: x_centroid, y_centroid, z_centroid !<
        !! Location of the geometric center, i.e. the centroid, of the patch. It
        !! is specified through its x-, y- and z-coordinates, respectively.

        real(wp) :: c, p, t, m

        real(wp) :: length_x, length_y, length_z !< Dimensions of the patch. x,y,z Lengths.
        real(wp) :: radius !< Dimensions of the patch. radius.
        real(wp) :: theta

        logical :: slip

    end type ib_patch_parameters

    !> Derived type annexing the physical parameters (PP) of the fluids. These
    !! include the specific heat ratio function and liquid stiffness function.
    type physical_parameters
        real(wp) :: gamma   !< Sp. heat ratio
        real(wp) :: pi_inf  !< Liquid stiffness
        real(wp), dimension(2) :: Re      !< Reynolds number
        real(wp) :: cv      !< heat capacity
        real(wp) :: qv      !< reference energy per unit mass for SGEOS, q (see Le Metayer (2004))
        real(wp) :: qvp     !< reference entropy per unit mass for SGEOS, q' (see Le Metayer (2004))
        real(wp) :: mul0    !< Bubble viscosity
        real(wp) :: ss      !< Bubble surface tension
        real(wp) :: pv      !< Bubble vapour pressure
        real(wp) :: gamma_v !< Bubble constants (see Preston (2007), Ando (2010))
        real(wp) :: M_v     !< Bubble constants (see Preston (2007), Ando (2010))
        real(wp) :: mu_v    !< Bubble constants (see Preston (2007), Ando (2010))
        real(wp) :: k_v     !< Bubble constants (see Preston (2007), Ando (2010))
        real(wp) :: G
    end type physical_parameters

    !> Derived type annexing the flow probe location
    type probe_parameters
        real(wp) :: x !< First coordinate location
        real(wp) :: y !< Second coordinate location
        real(wp) :: z !< Third coordinate location
    end type probe_parameters

    type mpi_io_airfoil_ib_var
        integer, dimension(2) :: view
        type(probe_parameters), allocatable, dimension(:) :: var
    end type mpi_io_airfoil_ib_var

    !> Derived type annexing integral regions
    type integral_parameters
        real(wp) :: xmin !< Min. boundary first coordinate direction
        real(wp) :: xmax !< Max. boundary first coordinate direction
        real(wp) :: ymin !< Min. boundary second coordinate direction
        real(wp) :: ymax !< Max. boundary second coordinate direction
        real(wp) :: zmin !< Min. boundary third coordinate direction
        real(wp) :: zmax !< Max. boundary third coordinate direction
    end type integral_parameters

    !> Acoustic source parameters
    type acoustic_parameters
        integer :: pulse !< Type of pulse
        integer :: support !< Type of support
        logical :: dipole !< Whether the source is a dipole or monopole
        real(wp), dimension(3) :: loc !< Physical location of acoustic source
        real(wp) :: mag !< Acoustic pulse magnitude
        real(wp) :: length !< Length of planar source (2D/3D)
        real(wp) :: height !< Height of planar source (3D)
        real(wp) :: wavelength !< Wave length of pulse
        real(wp) :: frequency !< Frequency of pulse
        real(wp) :: gauss_sigma_dist !< sigma of Gaussian pulse multiplied by speed of sound
        real(wp) :: gauss_sigma_time !< sigma of Gaussian pulse
        real(wp) :: npulse !< Number of cycles of pulse
        real(wp) :: dir !< Direction of pulse
        real(wp) :: delay !< Time-delay of pulse start
        real(wp) :: foc_length ! < Focal length of transducer
        real(wp) :: aperture ! < Aperture diameter of transducer
        real(wp) :: element_spacing_angle !< Spacing between aperture elements in 2D acoustic array
        real(wp) :: element_polygon_ratio !< Ratio of aperture element diameter to side length of polygon connecting their centers, in 3D acoustic array
        real(wp) :: rotate_angle !< Angle of rotation of the entire circular 3D acoustic array
        integer :: num_elements !< Number of elements in the acoustic array
        integer :: element_on !< Element in the acoustic array to turn on
    end type acoustic_parameters

    !> Acoustic source source_spatial pre-calculated values
    type source_spatial_type
        integer, dimension(:, :), allocatable :: coord !< List of grid points indices with non-zero source_spatial values
        real(wp), dimension(:), allocatable :: val !< List of non-zero source_spatial values
        real(wp), dimension(:), allocatable :: angle !< List of angles with x-axis for mom source term vector
        real(wp), dimension(:, :), allocatable :: xyz_to_r_ratios !< List of [xyz]/r for mom source term vector
    end type source_spatial_type

    !> Ghost Point for Immersed Boundaries
    type ghost_point

        real(wp), dimension(3) :: loc !< Physical location of the ghost point
        real(wp), dimension(3) :: ip_loc !< Physical location of the image point
        integer, dimension(3) :: ip_grid !< Top left grid point of IP
        real(wp), dimension(2, 2, 2) :: interp_coeffs !< Interpolation Coefficients of image point
        integer :: ib_patch_id !< ID of the IB Patch the ghost point is part of
        logical :: slip
        integer, dimension(3) :: DB

    end type ghost_point

    !> Species parameters
    type species_parameters
        character(LEN=name_len) :: name !< Name of species
    end type species_parameters

    !> Chemistry parameters
    type chemistry_parameters
        character(LEN=name_len) :: cantera_file !< Path to Cantera file

        logical :: diffusion
        logical :: reactions

        !> Method of determining gamma.
        !> gamma_method = 1: Ref. Section 2.3.1 Formulation of doi:10.7907/ZKW8-ES97.
        !> gamma_method = 2: c_p / c_v where c_p, c_v are specific heats.
        integer :: gamma_method
    end type chemistry_parameters

end module m_derived_types<|MERGE_RESOLUTION|>--- conflicted
+++ resolved
@@ -9,13 +9,9 @@
 module m_derived_types
 
     use m_constants  !< Constants
-<<<<<<< HEAD
+
     use m_precision_select
-    use m_thermochem !< Thermodynamic properties
-=======
-
     use m_thermochem, only: num_species
->>>>>>> 6bad3796
 
     implicit none
 
