!>
!! @file m_derived_types.f90
!! @brief Contains module m_derived_types

#:include "macros.fpp"

!> @brief This file contains the definitions of all of the custom-defined
!!              types used in the pre-process code.
module m_derived_types

    use m_constants  !< Constants

    use m_precision_select
    use m_thermochem, only: num_species

    implicit none

    !> Derived type adding the field position (fp) as an attribute
    type field_position
        real(wp), allocatable, dimension(:, :, :) :: fp !< Field position
    end type field_position

    !> Derived type annexing a scalar field (SF)
    type scalar_field
        real(wp), pointer, dimension(:, :, :) :: sf => null()
    end type scalar_field

    !> Derived type for bubble variables pb and mv at quadrature nodes (qbmm)
    type pres_field
        real(wp), pointer, dimension(:, :, :, :, :) :: sf => null()
    end type pres_field

    !> Derived type annexing an integer scalar field (SF)
    type integer_field
        integer, pointer, dimension(:, :, :) :: sf => null()
    end type integer_field

    !> Derived type for levelset
    type levelset_field
        real(wp), pointer, dimension(:, :, :, :) :: sf => null()
    end type levelset_field

    !> Derived type for levelset norm
    type levelset_norm_field
        real(wp), pointer, dimension(:, :, :, :, :) :: sf => null()
    end type levelset_norm_field

    type mpi_io_var
        integer, allocatable, dimension(:) :: view
        type(scalar_field), allocatable, dimension(:) :: var
    end type mpi_io_var

    type mpi_io_ib_var
        integer :: view
        type(integer_field) :: var
    end type mpi_io_ib_var

    type mpi_io_levelset_var
        integer :: view
        type(levelset_field) :: var
    end type mpi_io_levelset_var

    type mpi_io_levelset_norm_var
        integer :: view
        type(levelset_norm_field) :: var
    end type mpi_io_levelset_norm_var

    !> Derived type annexing a vector field (VF)
    type vector_field
        type(scalar_field), allocatable, dimension(:) :: vf !< Vector field
    end type vector_field

    !> Integer bounds for variables
    type int_bounds_info
        integer :: beg
        integer :: end

        real(wp) :: vb1
        real(wp) :: vb2
        real(wp) :: vb3
        real(wp) :: ve1
        real(wp) :: ve2
        real(wp) :: ve3
        real(wp) :: pres_in, pres_out
        real(wp), dimension(3) :: vel_in, vel_out
        real(wp), dimension(num_fluids_max) :: alpha_rho_in, alpha_in
        logical :: grcbc_in, grcbc_out, grcbc_vel_out

    end type int_bounds_info

    !> Derived type adding beginning (beg) and end bounds info as attributes
    type bounds_info
        real(wp) :: beg
        real(wp) :: end
    end type bounds_info

    !> bounds for the bubble dynamic variables
    type bub_bounds_info
        integer :: beg
        integer :: end
        integer, dimension(:), allocatable :: rs
        integer, dimension(:), allocatable :: vs
        integer, dimension(:), allocatable :: ps
        integer, dimension(:), allocatable :: ms
        integer, dimension(:, :), allocatable :: moms !< Moment indices for qbmm
        integer, dimension(:, :, :), allocatable :: fullmom !< Moment indices for qbmm
    end type bub_bounds_info

    !> Defines parameters for a Model Patch
    type ic_model_parameters
        character(LEN=pathlen_max) :: filepath !<
        !! Path the STL file relative to case_dir.

        t_vec3 :: translate !<
        !! Translation of the STL object.

        t_vec3 :: scale !<
        !! Scale factor for the STL object.

        t_vec3 :: rotate !<
        !! Angle to rotate the STL object along each cartesian coordinate axis,
        !! in radians.

        integer :: spc !<
        !! Number of samples per cell to use when discretizing the STL object.

        real(wp) :: threshold !<
        !! Threshold to turn on smoothen STL patch.
    end type ic_model_parameters

    type :: t_triangle
        real(wp), dimension(1:3, 1:3) :: v ! Vertices of the triangle
        t_vec3 :: n ! Normal vector
    end type t_triangle

    type :: t_ray
        t_vec3 :: o ! Origin
        t_vec3 :: d ! Direction
    end type t_ray

    type :: t_bbox
        t_vec3 :: min ! Minimum coordinates
        t_vec3 :: max ! Maximum coordinates
    end type t_bbox

    type :: t_model
        integer :: ntrs   ! Number of triangles
        type(t_triangle), allocatable :: trs(:) ! Triangles
    end type t_model

    !> Derived type adding initial condition (ic) patch parameters as attributes
    !! NOTE: The requirements for the specification of the above parameters
    !! are strongly dependent on both the choice of the multicomponent flow
    !! model as well as the choice of the patch geometry.
    type ic_patch_parameters

        integer :: geometry !< Type of geometry for the patch

        real(wp) :: x_centroid, y_centroid, z_centroid !<
        !! Location of the geometric center, i.e. the centroid, of the patch. It
        !! is specified through its x-, y- and z-coordinates, respectively.

        real(wp) :: length_x, length_y, length_z !< Dimensions of the patch. x,y,z Lengths.
        real(wp) :: radius !< Dimensions of the patch. radius.

        real(wp), dimension(3) :: radii !<
        !! Vector indicating the various radii for the elliptical and ellipsoidal
        !! patch geometries. It is specified through its x-, y-, and z-components
        !! respectively.

<<<<<<< HEAD
        type(ic_model_parameters) :: model !< Model parameters

        real(wp) :: epsilon, beta !<
=======
        real(kind(0d0)) :: epsilon, beta !<
>>>>>>> a3d39dfe
        !! The spherical harmonics eccentricity parameters.

        real(wp), dimension(3) :: normal !<
        !! Normal vector indicating the orientation of the patch. It is specified
        !! through its x-, y- and z-components, respectively.
        logical, dimension(0:num_patches_max - 1) :: alter_patch !<

        !! List of permissions that indicate to the current patch which preceding
        !! patches it is allowed to overwrite when it is in process of being laid
        !! out in the domain

        logical :: smoothen !<
        !! Permission indicating to the current patch whether its boundaries will
        !! be smoothed out across a few cells or whether they are to remain sharp

        integer :: smooth_patch_id !<
        !! Identity (id) of the patch with which current patch is to get smoothed

        real(wp) :: smooth_coeff !<
        !! Smoothing coefficient (coeff) adminstrating the size of the stencil of
        !! cells across which boundaries of the current patch will be smeared out

        real(wp), dimension(num_fluids_max) :: alpha_rho
        real(wp) :: rho
        real(wp), dimension(3) :: vel
        real(wp) :: pres
        real(wp), dimension(num_fluids_max) :: alpha
        real(wp) :: gamma
        real(wp) :: pi_inf !<
        real(wp) :: cv !<
        real(wp) :: qv !<
        real(wp) :: qvp !<

        !! Primitive variables associated with the patch. In order, these include
        !! the partial densities, density, velocity, pressure, volume fractions,
        !! specific heat ratio function and the liquid stiffness function.

        real(wp), dimension(6) :: tau_e
        !! Elastic stresses added to primitive variables if hypoelasticity = True

        real(wp) :: R0 !< Bubble size
        real(wp) :: V0 !< Bubble velocity

        real(wp) :: p0 !< Bubble size
        real(wp) :: m0 !< Bubble velocity

        integer :: hcid
        !! id for hard coded initial condition

        real(wp) :: cf_val !! color function value
        real(wp) :: Y(1:num_species)

        !! STL or OBJ model input parameter
        character(LEN=pathlen_max) :: model_filepath !<
        !! Path the STL file relative to case_dir.

        t_vec3 :: model_translate !<
        !! Translation of the STL object.

        t_vec3 :: model_scale !<
        !! Scale factor for the STL object.

        t_vec3 :: model_rotate !<
        !! Angle to rotate the STL object along each cartesian coordinate axis,
        !! in radians.

        integer :: model_spc !<
        !! Number of samples per cell to use when discretizing the STL object.

        real(kind(0d0)) :: model_threshold !<
        !! Threshold to turn on smoothen STL patch.

    end type ic_patch_parameters

    type ib_patch_parameters

        integer :: geometry !< Type of geometry for the patch

        real(wp) :: x_centroid, y_centroid, z_centroid !<
        !! Location of the geometric center, i.e. the centroid, of the patch. It
        !! is specified through its x-, y- and z-coordinates, respectively.

        real(wp) :: c, p, t, m

        real(wp) :: length_x, length_y, length_z !< Dimensions of the patch. x,y,z Lengths.
        real(wp) :: radius !< Dimensions of the patch. radius.
        real(wp) :: theta

        logical :: slip

        !! STL or OBJ model input parameter
        character(LEN=pathlen_max) :: model_filepath !<
        !! Path the STL file relative to case_dir.

        t_vec3 :: model_translate !<
        !! Translation of the STL object.

        t_vec3 :: model_scale !<
        !! Scale factor for the STL object.

        t_vec3 :: model_rotate !<
        !! Angle to rotate the STL object along each cartesian coordinate axis,
        !! in radians.

        integer :: model_spc !<
        !! Number of samples per cell to use when discretizing the STL object.

        real(kind(0d0)) :: model_threshold !<
        !! Threshold to turn on smoothen STL patch.
    end type ib_patch_parameters

    !> Derived type annexing the physical parameters (PP) of the fluids. These
    !! include the specific heat ratio function and liquid stiffness function.
    type physical_parameters
        real(wp) :: gamma   !< Sp. heat ratio
        real(wp) :: pi_inf  !< Liquid stiffness
        real(wp), dimension(2) :: Re      !< Reynolds number
        real(wp) :: cv      !< heat capacity
        real(wp) :: qv      !< reference energy per unit mass for SGEOS, q (see Le Metayer (2004))
        real(wp) :: qvp     !< reference entropy per unit mass for SGEOS, q' (see Le Metayer (2004))
        real(wp) :: mul0    !< Bubble viscosity
        real(wp) :: ss      !< Bubble surface tension
        real(wp) :: pv      !< Bubble vapour pressure
        real(wp) :: gamma_v !< Bubble constants (see Preston (2007), Ando (2010))
        real(wp) :: M_v     !< Bubble constants (see Preston (2007), Ando (2010))
        real(wp) :: mu_v    !< Bubble constants (see Preston (2007), Ando (2010))
        real(wp) :: k_v     !< Bubble constants (see Preston (2007), Ando (2010))
        real(wp) :: G
    end type physical_parameters

    !> Derived type annexing the flow probe location
    type probe_parameters
        real(wp) :: x !< First coordinate location
        real(wp) :: y !< Second coordinate location
        real(wp) :: z !< Third coordinate location
    end type probe_parameters

    type mpi_io_airfoil_ib_var
        integer, dimension(2) :: view
        type(probe_parameters), allocatable, dimension(:) :: var
    end type mpi_io_airfoil_ib_var

    !> Derived type annexing integral regions
    type integral_parameters
        real(wp) :: xmin !< Min. boundary first coordinate direction
        real(wp) :: xmax !< Max. boundary first coordinate direction
        real(wp) :: ymin !< Min. boundary second coordinate direction
        real(wp) :: ymax !< Max. boundary second coordinate direction
        real(wp) :: zmin !< Min. boundary third coordinate direction
        real(wp) :: zmax !< Max. boundary third coordinate direction
    end type integral_parameters

    !> Acoustic source parameters
    type acoustic_parameters
        integer :: pulse !< Type of pulse
        integer :: support !< Type of support
        logical :: dipole !< Whether the source is a dipole or monopole
        real(wp), dimension(3) :: loc !< Physical location of acoustic source
        real(wp) :: mag !< Acoustic pulse magnitude
        real(wp) :: length !< Length of planar source (2D/3D)
        real(wp) :: height !< Height of planar source (3D)
        real(wp) :: wavelength !< Wave length of pulse
        real(wp) :: frequency !< Frequency of pulse
        real(wp) :: gauss_sigma_dist !< sigma of Gaussian pulse multiplied by speed of sound
        real(wp) :: gauss_sigma_time !< sigma of Gaussian pulse
        real(wp) :: npulse !< Number of cycles of pulse
        real(wp) :: dir !< Direction of pulse
        real(wp) :: delay !< Time-delay of pulse start
        real(wp) :: foc_length ! < Focal length of transducer
        real(wp) :: aperture ! < Aperture diameter of transducer
        real(wp) :: element_spacing_angle !< Spacing between aperture elements in 2D acoustic array
        real(wp) :: element_polygon_ratio !< Ratio of aperture element diameter to side length of polygon connecting their centers, in 3D acoustic array
        real(wp) :: rotate_angle !< Angle of rotation of the entire circular 3D acoustic array
        real(wp) :: bb_bandwidth !< Bandwidth of each frequency in broadband wave
        real(wp) :: bb_lowest_freq !< The lower frequency bound of broadband wave
        integer :: num_elements !< Number of elements in the acoustic array
        integer :: element_on !< Element in the acoustic array to turn on
        integer :: bb_num_freq !< Number of frequencies in the broadband wave
    end type acoustic_parameters

    !> Acoustic source source_spatial pre-calculated values
    type source_spatial_type
        integer, dimension(:, :), allocatable :: coord !< List of grid points indices with non-zero source_spatial values
        real(wp), dimension(:), allocatable :: val !< List of non-zero source_spatial values
        real(wp), dimension(:), allocatable :: angle !< List of angles with x-axis for mom source term vector
        real(wp), dimension(:, :), allocatable :: xyz_to_r_ratios !< List of [xyz]/r for mom source term vector
    end type source_spatial_type

    !> Ghost Point for Immersed Boundaries
    type ghost_point

        real(wp), dimension(3) :: loc !< Physical location of the ghost point
        real(wp), dimension(3) :: ip_loc !< Physical location of the image point
        integer, dimension(3) :: ip_grid !< Top left grid point of IP
        real(wp), dimension(2, 2, 2) :: interp_coeffs !< Interpolation Coefficients of image point
        integer :: ib_patch_id !< ID of the IB Patch the ghost point is part of
        logical :: slip
        integer, dimension(3) :: DB

    end type ghost_point

    !> Species parameters
    type species_parameters
        character(LEN=name_len) :: name !< Name of species
    end type species_parameters

    !> Chemistry parameters
    type chemistry_parameters
        character(LEN=name_len) :: cantera_file !< Path to Cantera file

        logical :: diffusion
        logical :: reactions

        !> Method of determining gamma.
        !> gamma_method = 1: Ref. Section 2.3.1 Formulation of doi:10.7907/ZKW8-ES97.
        !> gamma_method = 2: c_p / c_v where c_p, c_v are specific heats.
        integer :: gamma_method
    end type chemistry_parameters

end module m_derived_types<|MERGE_RESOLUTION|>--- conflicted
+++ resolved
@@ -168,13 +168,8 @@
         !! patch geometries. It is specified through its x-, y-, and z-components
         !! respectively.
 
-<<<<<<< HEAD
-        type(ic_model_parameters) :: model !< Model parameters
 
         real(wp) :: epsilon, beta !<
-=======
-        real(kind(0d0)) :: epsilon, beta !<
->>>>>>> a3d39dfe
         !! The spherical harmonics eccentricity parameters.
 
         real(wp), dimension(3) :: normal !<
