--- conflicted
+++ resolved
@@ -168,21 +168,14 @@
         !! patch geometries. It is specified through its x-, y-, and z-components
         !! respectively.
 
-<<<<<<< HEAD
-        type(ic_model_parameters) :: model !< Model parameters
-
-        real(kind(0d0)) :: epsilon, beta !<
-        !! The isentropic vortex parameters administrating, respectively, both
-        !! the amplitude of the disturbance as well as its domain of influence.
-
-        real(kind(0d0)) :: a2, a3, a4, a5, a6, a7, a8, a9, a10, a11, a12 !<
-        !! The parameters needed for the spherical harmonic patch
-
-        logical :: non_axis_sym
-=======
+        type(ic_model_parameters) :: model !<
         real(wp) :: epsilon, beta !<
         !! The spherical harmonics eccentricity parameters.
->>>>>>> 143f710a
+
+        logical :: non_axis_sym
+
+        real(wp) :: a2, a3, a4, a5, a6, a7, a8, a9, a10, a11, a12 !<
+        !! The parameters needed for the spherical harmonic patch
 
         real(wp), dimension(3) :: normal !<
         !! Normal vector indicating the orientation of the patch. It is specified
