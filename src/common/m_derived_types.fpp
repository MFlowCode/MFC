!>
!! @file m_derived_types.f90
!! @brief Contains module m_derived_types

#:include "macros.fpp"

!> @brief This file contains the definitions of all of the custom-defined
!!              types used in the pre-process code.
module m_derived_types

    use m_constants  !< Constants

    use m_precision_select
    use m_thermochem, only: num_species

    implicit none

    !> Derived type adding the field position (fp) as an attribute
    type field_position
        real(wp), allocatable, dimension(:, :, :) :: fp !< Field position
    end type field_position

    !> Derived type annexing a scalar field (SF)
    type scalar_field
        real(wp), pointer, dimension(:, :, :) :: sf => null()
    end type scalar_field

    !> Derived type for bubble variables pb and mv at quadrature nodes (qbmm)
    type pres_field
        real(wp), pointer, dimension(:, :, :, :, :) :: sf => null()
    end type pres_field

    !> Derived type annexing an integer scalar field (SF)
    type integer_field
        integer, pointer, dimension(:, :, :) :: sf => null()
    end type integer_field

    !> Derived type for levelset
    type levelset_field
        real(wp), pointer, dimension(:, :, :, :) :: sf => null()
    end type levelset_field

    !> Derived type for levelset norm
    type levelset_norm_field
        real(wp), pointer, dimension(:, :, :, :, :) :: sf => null()
    end type levelset_norm_field

    type mpi_io_var
        integer, allocatable, dimension(:) :: view
        type(scalar_field), allocatable, dimension(:) :: var
    end type mpi_io_var

    type mpi_io_ib_var
        integer :: view
        type(integer_field) :: var
    end type mpi_io_ib_var

    type mpi_io_levelset_var
        integer :: view
        type(levelset_field) :: var
    end type mpi_io_levelset_var

    type mpi_io_levelset_norm_var
        integer :: view
        type(levelset_norm_field) :: var
    end type mpi_io_levelset_norm_var

    !> Derived type annexing a vector field (VF)
    type vector_field
        type(scalar_field), allocatable, dimension(:) :: vf !< Vector field
    end type vector_field

    !> Integer bounds for variables
    type int_bounds_info
        integer :: beg
        integer :: end
<<<<<<< HEAD
        real(wp) :: vb1
        real(wp) :: vb2
        real(wp) :: vb3
        real(wp) :: ve1
        real(wp) :: ve2
        real(wp) :: ve3
=======
        real(kind(0d0)) :: vb1
        real(kind(0d0)) :: vb2
        real(kind(0d0)) :: vb3
        real(kind(0d0)) :: ve1
        real(kind(0d0)) :: ve2
        real(kind(0d0)) :: ve3
        real(kind(0d0)) :: pres_in, pres_out
        real(kind(0d0)), dimension(3) :: vel_in, vel_out
        real(kind(0d0)), dimension(num_fluids_max) :: alpha_rho_in, alpha_in
        logical :: grcbc_in, grcbc_out, grcbc_vel_out
>>>>>>> a8df7937
    end type int_bounds_info

    !> Derived type adding beginning (beg) and end bounds info as attributes
    type bounds_info
        real(wp) :: beg
        real(wp) :: end
    end type bounds_info

    !> bounds for the bubble dynamic variables
    type bub_bounds_info
        integer :: beg
        integer :: end
        integer, dimension(:), allocatable :: rs
        integer, dimension(:), allocatable :: vs
        integer, dimension(:), allocatable :: ps
        integer, dimension(:), allocatable :: ms
        integer, dimension(:, :), allocatable :: moms !< Moment indices for qbmm
        integer, dimension(:, :, :), allocatable :: fullmom !< Moment indices for qbmm
    end type bub_bounds_info

    !> Defines parameters for a Model Patch
    type :: ic_model_parameters
        character(LEN=pathlen_max) :: filepath !<
        !! Path the STL file relative to case_dir.

        t_vec3 :: translate !<
        !! Translation of the STL object.

        t_vec3 :: scale !<
        !! Scale factor for the STL object.

        t_vec3 :: rotate !<
        !! Angle to rotate the STL object along each cartesian coordinate axis,
        !! in radians.

        integer :: spc !<
        !! Number of samples per cell to use when discretizing the STL object.

        real(wp) :: threshold !<
        !! Threshold to turn on smoothen STL patch.
    end type ic_model_parameters

    type :: t_triangle
        real(wp), dimension(1:3, 1:3) :: v ! Vertices of the triangle
        t_vec3 :: n ! Normal vector
    end type t_triangle

    type :: t_ray
        t_vec3 :: o ! Origin
        t_vec3 :: d ! Direction
    end type t_ray

    type :: t_bbox
        t_vec3 :: min ! Minimum coordinates
        t_vec3 :: max ! Maximum coordinates
    end type t_bbox

    type :: t_model
        integer :: ntrs   ! Number of triangles
        type(t_triangle), allocatable :: trs(:) ! Triangles
    end type t_model

    !> Derived type adding initial condition (ic) patch parameters as attributes
    !! NOTE: The requirements for the specification of the above parameters
    !! are strongly dependent on both the choice of the multicomponent flow
    !! model as well as the choice of the patch geometry.
    type ic_patch_parameters

        integer :: geometry !< Type of geometry for the patch

        real(wp) :: x_centroid, y_centroid, z_centroid !<
        !! Location of the geometric center, i.e. the centroid, of the patch. It
        !! is specified through its x-, y- and z-coordinates, respectively.

        real(wp) :: length_x, length_y, length_z !< Dimensions of the patch. x,y,z Lengths.
        real(wp) :: radius !< Dimensions of the patch. radius.

        real(wp), dimension(3) :: radii !<
        !! Vector indicating the various radii for the elliptical and ellipsoidal
        !! patch geometries. It is specified through its x-, y-, and z-components
        !! respectively.

        type(ic_model_parameters) :: model !< Model parameters

        real(wp) :: epsilon, beta !<
        !! The spherical harmonics eccentricity parameters.

        real(wp), dimension(3) :: normal !<
        !! Normal vector indicating the orientation of the patch. It is specified
        !! through its x-, y- and z-components, respectively.
        logical, dimension(0:num_patches_max - 1) :: alter_patch !<

        !! List of permissions that indicate to the current patch which preceding
        !! patches it is allowed to overwrite when it is in process of being laid
        !! out in the domain

        logical :: smoothen !<
        !! Permission indicating to the current patch whether its boundaries will
        !! be smoothed out across a few cells or whether they are to remain sharp

        integer :: smooth_patch_id !<
        !! Identity (id) of the patch with which current patch is to get smoothed

        real(wp) :: smooth_coeff !<
        !! Smoothing coefficient (coeff) adminstrating the size of the stencil of
        !! cells across which boundaries of the current patch will be smeared out

        real(wp), dimension(num_fluids_max) :: alpha_rho
        real(wp) :: rho
        real(wp), dimension(3) :: vel
        real(wp) :: pres
        real(wp), dimension(num_fluids_max) :: alpha
        real(wp) :: gamma
        real(wp) :: pi_inf !<
        real(wp) :: cv !<
        real(wp) :: qv !<
        real(wp) :: qvp !<

        !! Primitive variables associated with the patch. In order, these include
        !! the partial densities, density, velocity, pressure, volume fractions,
        !! specific heat ratio function and the liquid stiffness function.

        real(wp), dimension(6) :: tau_e
        !! Elastic stresses added to primitive variables if hypoelasticity = True

        real(wp) :: R0 !< Bubble size
        real(wp) :: V0 !< Bubble velocity

        real(wp) :: p0 !< Bubble size
        real(wp) :: m0 !< Bubble velocity

        integer :: hcid
        !! id for hard coded initial condition

        real(wp) :: cf_val !! color function value
        real(wp) :: Y(1:num_species)

    end type ic_patch_parameters

    type ib_patch_parameters

        integer :: geometry !< Type of geometry for the patch

        real(wp) :: x_centroid, y_centroid, z_centroid !<
        !! Location of the geometric center, i.e. the centroid, of the patch. It
        !! is specified through its x-, y- and z-coordinates, respectively.

        real(wp) :: c, p, t, m

        real(wp) :: length_x, length_y, length_z !< Dimensions of the patch. x,y,z Lengths.
        real(wp) :: radius !< Dimensions of the patch. radius.
        real(wp) :: theta

        logical :: slip

    end type ib_patch_parameters

    !> Derived type annexing the physical parameters (PP) of the fluids. These
    !! include the specific heat ratio function and liquid stiffness function.
    type physical_parameters
        real(wp) :: gamma   !< Sp. heat ratio
        real(wp) :: pi_inf  !< Liquid stiffness
        real(wp), dimension(2) :: Re      !< Reynolds number
        real(wp) :: cv      !< heat capacity
        real(wp) :: qv      !< reference energy per unit mass for SGEOS, q (see Le Metayer (2004))
        real(wp) :: qvp     !< reference entropy per unit mass for SGEOS, q' (see Le Metayer (2004))
        real(wp) :: mul0    !< Bubble viscosity
        real(wp) :: ss      !< Bubble surface tension
        real(wp) :: pv      !< Bubble vapour pressure
        real(wp) :: gamma_v !< Bubble constants (see Preston (2007), Ando (2010))
        real(wp) :: M_v     !< Bubble constants (see Preston (2007), Ando (2010))
        real(wp) :: mu_v    !< Bubble constants (see Preston (2007), Ando (2010))
        real(wp) :: k_v     !< Bubble constants (see Preston (2007), Ando (2010))
        real(wp) :: G
    end type physical_parameters

    !> Derived type annexing the flow probe location
    type probe_parameters
        real(wp) :: x !< First coordinate location
        real(wp) :: y !< Second coordinate location
        real(wp) :: z !< Third coordinate location
    end type probe_parameters

    type mpi_io_airfoil_ib_var
        integer, dimension(2) :: view
        type(probe_parameters), allocatable, dimension(:) :: var
    end type mpi_io_airfoil_ib_var

    !> Derived type annexing integral regions
    type integral_parameters
        real(wp) :: xmin !< Min. boundary first coordinate direction
        real(wp) :: xmax !< Max. boundary first coordinate direction
        real(wp) :: ymin !< Min. boundary second coordinate direction
        real(wp) :: ymax !< Max. boundary second coordinate direction
        real(wp) :: zmin !< Min. boundary third coordinate direction
        real(wp) :: zmax !< Max. boundary third coordinate direction
    end type integral_parameters

    !> Acoustic source parameters
    type acoustic_parameters
        integer :: pulse !< Type of pulse
        integer :: support !< Type of support
        logical :: dipole !< Whether the source is a dipole or monopole
        real(wp), dimension(3) :: loc !< Physical location of acoustic source
        real(wp) :: mag !< Acoustic pulse magnitude
        real(wp) :: length !< Length of planar source (2D/3D)
        real(wp) :: height !< Height of planar source (3D)
        real(wp) :: wavelength !< Wave length of pulse
        real(wp) :: frequency !< Frequency of pulse
        real(wp) :: gauss_sigma_dist !< sigma of Gaussian pulse multiplied by speed of sound
        real(wp) :: gauss_sigma_time !< sigma of Gaussian pulse
        real(wp) :: npulse !< Number of cycles of pulse
        real(wp) :: dir !< Direction of pulse
        real(wp) :: delay !< Time-delay of pulse start
        real(wp) :: foc_length ! < Focal length of transducer
        real(wp) :: aperture ! < Aperture diameter of transducer
        real(wp) :: element_spacing_angle !< Spacing between aperture elements in 2D acoustic array
        real(wp) :: element_polygon_ratio !< Ratio of aperture element diameter to side length of polygon connecting their centers, in 3D acoustic array
        real(wp) :: rotate_angle !< Angle of rotation of the entire circular 3D acoustic array
        real(wp) :: bb_bandwidth !< Bandwidth of each frequency in broadband wave
        real(wp) :: bb_lowest_freq !< The lower frequency bound of broadband wave
        integer :: num_elements !< Number of elements in the acoustic array
        integer :: element_on !< Element in the acoustic array to turn on
        integer :: bb_num_freq !< Number of frequencies in the broadband wave
    end type acoustic_parameters

    !> Acoustic source source_spatial pre-calculated values
    type source_spatial_type
        integer, dimension(:, :), allocatable :: coord !< List of grid points indices with non-zero source_spatial values
        real(wp), dimension(:), allocatable :: val !< List of non-zero source_spatial values
        real(wp), dimension(:), allocatable :: angle !< List of angles with x-axis for mom source term vector
        real(wp), dimension(:, :), allocatable :: xyz_to_r_ratios !< List of [xyz]/r for mom source term vector
    end type source_spatial_type

    !> Ghost Point for Immersed Boundaries
    type ghost_point

        real(wp), dimension(3) :: loc !< Physical location of the ghost point
        real(wp), dimension(3) :: ip_loc !< Physical location of the image point
        integer, dimension(3) :: ip_grid !< Top left grid point of IP
        real(wp), dimension(2, 2, 2) :: interp_coeffs !< Interpolation Coefficients of image point
        integer :: ib_patch_id !< ID of the IB Patch the ghost point is part of
        logical :: slip
        integer, dimension(3) :: DB

    end type ghost_point

    !> Species parameters
    type species_parameters
        character(LEN=name_len) :: name !< Name of species
    end type species_parameters

    !> Chemistry parameters
    type chemistry_parameters
        character(LEN=name_len) :: cantera_file !< Path to Cantera file

        logical :: diffusion
        logical :: reactions

        !> Method of determining gamma.
        !> gamma_method = 1: Ref. Section 2.3.1 Formulation of doi:10.7907/ZKW8-ES97.
        !> gamma_method = 2: c_p / c_v where c_p, c_v are specific heats.
        integer :: gamma_method
    end type chemistry_parameters

end module m_derived_types<|MERGE_RESOLUTION|>--- conflicted
+++ resolved
@@ -74,26 +74,19 @@
     type int_bounds_info
         integer :: beg
         integer :: end
-<<<<<<< HEAD
+
         real(wp) :: vb1
         real(wp) :: vb2
         real(wp) :: vb3
         real(wp) :: ve1
         real(wp) :: ve2
         real(wp) :: ve3
-=======
-        real(kind(0d0)) :: vb1
-        real(kind(0d0)) :: vb2
-        real(kind(0d0)) :: vb3
-        real(kind(0d0)) :: ve1
-        real(kind(0d0)) :: ve2
-        real(kind(0d0)) :: ve3
-        real(kind(0d0)) :: pres_in, pres_out
-        real(kind(0d0)), dimension(3) :: vel_in, vel_out
-        real(kind(0d0)), dimension(num_fluids_max) :: alpha_rho_in, alpha_in
+        real(wp) :: pres_in, pres_out
+        real(wp), dimension(3) :: vel_in, vel_out
+        real(wp), dimension(num_fluids_max) :: alpha_rho_in, alpha_in
         logical :: grcbc_in, grcbc_out, grcbc_vel_out
->>>>>>> a8df7937
-    end type int_bounds_info
+
+end type int_bounds_info
 
     !> Derived type adding beginning (beg) and end bounds info as attributes
     type bounds_info
