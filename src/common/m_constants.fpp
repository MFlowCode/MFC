!>
!! @file m_constants.f90
!! @brief Contains constant values used throughout the code(s).

module m_constants

    character, parameter :: dflt_char = ' ' !< Default string value

    real(kind(0d0)), parameter :: dflt_real = -1d6                !< Default real value
<<<<<<< HEAD
    real(kind(0d0)), parameter :: sgm_eps = 1d-12               !< Segmentation tolerance
    real(kind(0d0)), parameter :: small_alf = 1d-11                !< Small alf tolerance
    real(kind(0d0)), parameter :: pi = 3.141592653589793d0 !< Pi
=======
    real(kind(0d0)), parameter :: sgm_eps = 1d-16                 !< Segmentation tolerance
    real(kind(0d0)), parameter :: small_alf = 1d-11               !< Small alf tolerance
    real(kind(0d0)), parameter :: pi = 3.141592653589793d0        !< Pi
>>>>>>> 1102cbe1
    real(kind(0d0)), parameter :: verysmall = 1.d-12              !< Very small number

    integer, parameter :: num_stcls_min = 5                       !< Minimum # of stencils
    integer, parameter :: path_len = 400                          !< Maximum path length
    integer, parameter :: name_len = 50                           !< Maximum name length
    integer, parameter :: dflt_int = -100                         !< Default integer value
    integer, parameter :: fourier_rings = 5                       !< Fourier filter ring limit
    integer, parameter :: num_fluids_max = 10                     !< Maximum number of fluids in the simulation
    integer, parameter :: num_probes_max = 10                     !< Maximum number of flow probes in the simulation
    integer, parameter :: num_patches_max = 10
    integer, parameter :: pathlen_max = 400
    integer, parameter :: nnode = 4    !< Number of QBMM nodes
    real(kind(0d0)), parameter :: capillary_cutoff = 1e-6 !< color function gradient magnitude at which to apply the surface tension fluxes

end module m_constants<|MERGE_RESOLUTION|>--- conflicted
+++ resolved
@@ -7,15 +7,9 @@
     character, parameter :: dflt_char = ' ' !< Default string value
 
     real(kind(0d0)), parameter :: dflt_real = -1d6                !< Default real value
-<<<<<<< HEAD
-    real(kind(0d0)), parameter :: sgm_eps = 1d-12               !< Segmentation tolerance
-    real(kind(0d0)), parameter :: small_alf = 1d-11                !< Small alf tolerance
-    real(kind(0d0)), parameter :: pi = 3.141592653589793d0 !< Pi
-=======
     real(kind(0d0)), parameter :: sgm_eps = 1d-16                 !< Segmentation tolerance
     real(kind(0d0)), parameter :: small_alf = 1d-11               !< Small alf tolerance
     real(kind(0d0)), parameter :: pi = 3.141592653589793d0        !< Pi
->>>>>>> 1102cbe1
     real(kind(0d0)), parameter :: verysmall = 1.d-12              !< Very small number
 
     integer, parameter :: num_stcls_min = 5                       !< Minimum # of stencils
