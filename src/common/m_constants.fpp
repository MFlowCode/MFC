--- conflicted
+++ resolved
@@ -24,16 +24,10 @@
     integer, parameter :: num_patches_max = 10
     integer, parameter :: pathlen_max = 400
     integer, parameter :: nnode = 4    !< Number of QBMM nodes
-<<<<<<< HEAD
-    real(wp), parameter :: capillary_cutoff = 1e-6_wp !< color function gradient magnitude at which to apply the surface tension fluxes
+    real(wp), parameter :: capillary_cutoff = 1e-6 !< color function gradient magnitude at which to apply the surface tension fluxes
     real(wp), parameter :: acoustic_spatial_support_width = 2.5_wp !< Spatial support width of acoustic source, used in s_source_spatial
     real(wp), parameter :: dflt_vcfl_dt = 100._wp !< value of vcfl_dt when viscosity is off for computing adaptive timestep size
-=======
-    real(kind(0d0)), parameter :: capillary_cutoff = 1e-6 !< color function gradient magnitude at which to apply the surface tension fluxes
-    real(kind(0d0)), parameter :: acoustic_spatial_support_width = 2.5d0 !< Spatial support width of acoustic source, used in s_source_spatial
-    real(kind(0d0)), parameter :: dflt_vcfl_dt = 100d0 !< value of vcfl_dt when viscosity is off for computing adaptive timestep size
-    real(kind(0d0)), parameter :: broadband_spectral_level_constant = 20d0 !< The constant to scale the spectral level at the lower frequency bound
-    real(kind(0d0)), parameter :: broadband_spectral_level_growth_rate = 10d0 !< The spectral level constant to correct the magnitude at each frqeuency to ensure the source is overall broadband
->>>>>>> bb212366
+    real(wp), parameter :: broadband_spectral_level_constant = 20._wp !< The constant to scale the spectral level at the lower frequency bound
+    real(wp), parameter :: broadband_spectral_level_growth_rate = 10._wp !< The spectral level constant to correct the magnitude at each frqeuency to ensure the source is overall broadband
 
 end module m_constants