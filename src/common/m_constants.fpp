!>
!! @file m_constants.f90
!! @brief Contains constant values used throughout the code(s).

module m_constants

    use m_precision_select

    character, parameter :: dflt_char = ' ' !< Default string value

    real(wp), parameter :: dflt_real = -1e6_wp                !< Default real value
    real(wp), parameter :: sgm_eps = 1e-16_wp               !< Segmentation tolerance
    real(wp), parameter :: small_alf = 1e-11_wp                !< Small alf tolerance
    real(wp), parameter :: pi = 3.141592653589793_wp !< Pi
    real(wp), parameter :: verysmall = 1.e-12_wp              !< Very small number

    integer, parameter :: num_stcls_min = 5                       !< Minimum # of stencils
    integer, parameter :: path_len = 400                          !< Maximum path length
    integer, parameter :: name_len = 50                           !< Maximum name length
    integer, parameter :: dflt_int = -100                         !< Default integer value
    integer, parameter :: fourier_rings = 5                       !< Fourier filter ring limit
    integer, parameter :: num_fluids_max = 10                     !< Maximum number of fluids in the simulation
    integer, parameter :: num_probes_max = 10                     !< Maximum number of flow probes in the simulation
    integer, parameter :: num_patches_max = 10
    integer, parameter :: pathlen_max = 400
    integer, parameter :: nnode = 4    !< Number of QBMM nodes
    integer, parameter :: gp_layers = 3 !< Number of ghost point layers for IBM
    real(wp), parameter :: capillary_cutoff = 1e-6 !< color function gradient magnitude at which to apply the surface tension fluxes
    real(wp), parameter :: acoustic_spatial_support_width = 2.5_wp !< Spatial support width of acoustic source, used in s_source_spatial
    real(wp), parameter :: dflt_vcfl_dt = 100._wp !< value of vcfl_dt when viscosity is off for computing adaptive timestep size
    real(wp), parameter :: broadband_spectral_level_constant = 20._wp !< The constant to scale the spectral level at the lower frequency bound
    real(wp), parameter :: broadband_spectral_level_growth_rate = 10._wp !< The spectral level constant to correct the magnitude at each frqeuency to ensure the source is overall broadband

    ! Chemistry
    real(wp), parameter :: dflt_T_guess = 1200._wp ! Default guess for temperature (when a previous value is not available)

    ! IBM+STL interpolation constants
    integer, parameter :: Ifactor_2D = 50 !< Multiple factor of the ratio (edge to cell width) for interpolation along edges for 2D models
    integer, parameter :: Ifactor_3D = 5 !< Multiple factor of the ratio (edge to cell width) for interpolation along edges for 3D models
    integer, parameter :: Ifactor_bary_3D = 20 !< Multiple factor of the ratio (triangle area to cell face area) for interpolation on triangle facets for 3D models
    integer, parameter :: num_ray = 20 !< Default number of rays traced per cell
    real(wp), parameter :: ray_tracing_threshold = 0.9_wp !< Threshold above which the cell is marked as the model patch
    real(wp), parameter :: threshold_vector_zero = 1e-10 !< Threshold to treat the component of a vector to be zero
    real(wp), parameter :: threshold_edge_zero = 1e-10 !< Threshold to treat two edges to be overlapped
    real(wp), parameter :: threshold_bary = 1e-1 !< Threshold to interpolate a barycentric facet
    real(wp), parameter :: initial_distance_buffer = 1e12_wp !< Initialized levelset distance for the shortest path pair algorithm

    ! Lagrange bubbles constants
    integer, parameter :: mapCells = 3 !< Number of cells around the bubble where the smoothening function will have effect
    real(wp), parameter :: R_uni = 8314._wp ! Universal gas constant - J/kmol/K

    ! RKCK constants
    integer, parameter :: num_ts_rkck = 6 !< Number of time-stages in the RKCK stepper
    ! RKCK 4th/5th time stepper coefficients based on Cash J. and Karp A. (1990)
    real(wp), parameter :: rkck_c1 = 0._wp, rkck_c2 = 0.2_wp, rkck_c3 = 0.3_wp, rkck_c4 = 0.6_wp, &     ! c1 c2 c3 c4 c5 c6
                           rkck_c5 = 1._wp, rkck_c6 = 0.875_wp
    real(wp), dimension(6), parameter :: rkck_coef1 = (/0.2_wp, 0._wp, 0._wp, 0._wp, 0._wp, 0._wp/)     ! a21
    real(wp), dimension(6), parameter :: rkck_coef2 = (/3._wp/40._wp, 9._wp/40._wp, 0._wp, 0._wp, &     ! a31 a32
                                                        0._wp, 0._wp/)
    real(wp), dimension(6), parameter :: rkck_coef3 = (/0.3_wp, -0.9_wp, 1.2_wp, 0._wp, 0._wp, 0._wp/)  ! a41 a42 a43
    real(wp), dimension(6), parameter :: rkck_coef4 = (/-11._wp/54._wp, 2.5_wp, -70._wp/27._wp, &       ! a51 a52 a53 a54
                                                        35._wp/27._wp, 0._wp, 0._wp/)
    real(wp), dimension(6), parameter :: rkck_coef5 = (/1631._wp/55296._wp, 175._wp/512._wp, &          ! a61 a62 a63 a64 a65
                                                        575._wp/13824._wp, 44275._wp/110592._wp, &
                                                        253._wp/4096._wp, 0._wp/)
    real(wp), dimension(6), parameter :: rkck_coef6 = (/37._wp/378._wp, 0._wp, 250._wp/621._wp, &       ! b1 b2 b3 b4 b5 b6
                                                        125._wp/594._wp, 0._wp, 512._wp/1771._wp/)
    real(wp), dimension(6), parameter :: rkck_coefE = (/37._wp/378._wp - 2825._wp/27648._wp, 0._wp, &   ! er1 er2 er3 er4 er5 er6 (4th/5th error)
                                                        250._wp/621._wp - 18575._wp/48384._wp, &
                                                        125._wp/594._wp - 13525._wp/55296._wp, &
                                                        -277._wp/14336._wp, 512._wp/1771._wp - 0.25_wp/)
    ! Adaptive rkck constants
    real(wp), parameter :: verysmall_dt = 1e-14_wp !< Very small dt, stop stepper
    real(wp), parameter :: SAFETY = 0.9_wp !< Next dt will be maximum 0.9*dt if truncation error is above tolerance.
    real(wp), parameter :: RNDDEC = 1e8_wp !< Round calculated dt (16th digit) to avoid the inclusion of random decimals
    real(wp), parameter :: PSHRNK = -0.25_wp !< Factor to reduce dt when truncation error above tolerance
    real(wp), parameter :: SHRNKDT = 0.5_wp !< Factor to reduce dt due to negative bubble radius
    real(wp), parameter :: ERRCON = 1.89e-4_wp !< Limit to slightly increase dt when truncation error is between ERRCON and 1
    real(wp), parameter :: PGROW = -0.2_wp !< Factor to increase dt when truncation error is between ERRCON and 1

<<<<<<< HEAD
=======
    ! System constants
    integer, parameter :: CASE_FILE_ERROR_CODE = 22

>>>>>>> 314c05ad
end module m_constants<|MERGE_RESOLUTION|>--- conflicted
+++ resolved
@@ -78,10 +78,7 @@
     real(wp), parameter :: ERRCON = 1.89e-4_wp !< Limit to slightly increase dt when truncation error is between ERRCON and 1
     real(wp), parameter :: PGROW = -0.2_wp !< Factor to increase dt when truncation error is between ERRCON and 1
 
-<<<<<<< HEAD
-=======
     ! System constants
     integer, parameter :: CASE_FILE_ERROR_CODE = 22
 
->>>>>>> 314c05ad
 end module m_constants