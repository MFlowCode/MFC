--- conflicted
+++ resolved
@@ -12,20 +12,13 @@
 #:def ALLOCATE(*args)
     @:LOG({'@:ALLOCATE(${re.sub(' +', ' ', ', '.join(args))}$)'})
     allocate(${', '.join(args)}$)
-<<<<<<< HEAD
-    !$acc enter data create(${', '.join([ arg.split('(')[0] for arg in args ])}$)
-=======
     !$acc enter data create(${', '.join(args)}$)
->>>>>>> daf2e852
 #:enddef ALLOCATE
 
 #:def DEALLOCATE(*args)
     @:LOG({'@:DEALLOCATE(${re.sub(' +', ' ', ', '.join(args))}$)'})
     deallocate(${', '.join(args)}$)
     !$acc exit data delete(${', '.join(args)}$)
-<<<<<<< HEAD
-#:enddef DEALLOCATE
-=======
 #:enddef DEALLOCATE
 
 #:def ALLOCATE_GLOBAL(*args)
@@ -84,5 +77,4 @@
             end if
         #:endfor
     end block
-#:enddef
->>>>>>> daf2e852
+#:enddef