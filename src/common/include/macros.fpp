--- conflicted
+++ resolved
@@ -4,43 +4,28 @@
         use iso_fortran_env, only: output_unit
 
         print *, '${_FILE_.split('/')[-1]}$:${_LINE_}$: ', ${expr}$
-<<<<<<< HEAD
+
         call flush (output_unit)
-=======
-        call flush(output_unit)
->>>>>>> 30ac1a5b
     end block
 #endif
 #:enddef
 
 #:def ALLOCATE(*args)
     @:LOG({'@:ALLOCATE(${re.sub(' +', ' ', ', '.join(args))}$)'})
-<<<<<<< HEAD
-    allocate (${', '.join(args)}$)
-    #:if MFC_COMPILER == 'Cray'
-        !$acc enter data create(${', '.join([ arg.split('(')[0] for arg in args ])}$)
-    #:else
-        !$acc enter data create(${', '.join(args)}$)
-    #:endif
-=======
     allocate(${', '.join(args)}$)
+#ifndef CRAY_ACC_WAR
     !$acc enter data create(${', '.join(args)}$)
->>>>>>> 30ac1a5b
+#endif
 #:enddef ALLOCATE
 
 #:def DEALLOCATE(*args)
     @:LOG({'@:DEALLOCATE(${re.sub(' +', ' ', ', '.join(args))}$)'})
-<<<<<<< HEAD
     deallocate (${', '.join(args)}$)
+#ifndef CRAY_ACC_WAR
     !$acc exit data delete(${', '.join(args)}$)
+#endif
 #:enddef DEALLOCATE
 
-#define t_vec3   real(kind(0d0)), dimension(1:3)
-#define t_mat4x4 real(kind(0d0)), dimension(1:4,1:4)
-=======
-    deallocate(${', '.join(args)}$)
-    !$acc exit data delete(${', '.join(args)}$)
-#:enddef DEALLOCATE
 
 #:def ALLOCATE_GLOBAL(*args)
     @:LOG({'@:ALLOCATE_GLOBAL(${re.sub(' +', ' ', ', '.join(args))}$)'})
@@ -83,7 +68,17 @@
 #endif
 #:enddef CRAY_DECLARE_GLOBAL
 
+#:def CRAY_DECLARE_GLOBAL_SCALAR(intype, *args)
+#ifdef CRAY_ACC_WAR
+    ${intype}$, target :: ${', '.join(('p_' + arg.strip() for arg in args))}$
+    ${intype}$, pointer :: ${', '.join(args)}$
+#else
+    ${intype}$ :: ${', '.join(args)}$
+#endif
+#:enddef CRAY_DECLARE_GLOBAL_SCALAR
+
 #:def ACC_SETUP_VFs(*args)
+#ifdef CRAY_ACC_WAR
     block
         integer :: macros_setup_vfs_i
 
@@ -102,9 +97,11 @@
             end if
         #:endfor
     end block
+#endif
 #:enddef
 
 #:def ACC_SETUP_SFs(*args)
+#ifdef CRAY_ACC_WAR
     block
 
         @:LOG({'@:ACC_SETUP_SFs(${', '.join(args)}$)'})
@@ -116,5 +113,8 @@
             end if
         #:endfor
     end block
+#endif
 #:enddef
->>>>>>> 30ac1a5b
+
+#define t_vec3   real(kind(0d0)), dimension(1:3)
+#define t_mat4x4 real(kind(0d0)), dimension(1:4,1:4)