#:def s_compute_speed_of_sound()
    subroutine s_compute_speed_of_sound(pres, rho, gamma, pi_inf, H, adv, vel_sum, c)

        !$acc routine seq

        real(kind(0d0)), intent(IN) :: pres
        real(kind(0d0)), intent(IN) :: rho, gamma, pi_inf
        real(kind(0d0)), intent(IN) :: H
        real(kind(0d0)), dimension(2), intent(IN) :: adv
        real(kind(0d0)), intent(IN) :: vel_sum
        real(kind(0d0)), intent(OUT) :: c

        real(kind(0d0)) :: blkmod1, blkmod2

        integer :: q
<<<<<<< HEAD

        if (alt_soundspeed) then 
            blkmod1 = ((gammas(1) + 1d0)*pres + & 
                        pi_infs(1))/gammas(1)
            blkmod2 = ((gammas(2) + 1d0)*pres + & 
                        pi_infs(2))/gammas(2) 
            c = (1d0/(rho*(adv(1)/blkmod1 + adv(2)/blkmod2))) 
        elseif (model_eqns == 3) then 
            c = 0d0 
!$acc loop seq 
            do q = 1, num_fluids 
                c = c + adv(q)*(1d0/gammas(q) + 1d0)* & 
                    (pres + pi_infs(q)/(gammas(q) + 1d0)) 
            end do 
            c = c/rho

        elseif (((model_eqns == 4) .or. (model_eqns == 2 .and. bubbles))) then
            ! Sound speed for bubble mmixture to order O(\alpha)

            if (mpp_lim .and. (num_fluids > 1)) then
                c = (1d0/gamma + 1d0)* &
                      (pres + pi_inf/(gamma+1d0))/rho
            else
                c = &
                    (1d0/gamma + 1d0)* &    
                    (pres + pi_inf/(gamma+1d0))/ &
                    (rho*(1d0 - adv(num_fluids)))
            end if
        else 
            c = ((H - 5d-1*vel_sum)/gamma) 
        end if 

        if (mixture_err .and. c < 0d0) then
            c = 100.d0*sgm_eps
        else
            c = sqrt(c)
        end if

=======
        
        c = 1.0
>>>>>>> daf2e852
    end subroutine s_compute_speed_of_sound
#:enddef
<|MERGE_RESOLUTION|>--- conflicted
+++ resolved
@@ -1,6 +1,5 @@
 #:def s_compute_speed_of_sound()
     subroutine s_compute_speed_of_sound(pres, rho, gamma, pi_inf, H, adv, vel_sum, c)
-
         !$acc routine seq
 
         real(kind(0d0)), intent(IN) :: pres
@@ -13,8 +12,7 @@
         real(kind(0d0)) :: blkmod1, blkmod2
 
         integer :: q
-<<<<<<< HEAD
-
+#ifndef _CRAYFTN
         if (alt_soundspeed) then 
             blkmod1 = ((gammas(1) + 1d0)*pres + & 
                         pi_infs(1))/gammas(1)
@@ -43,18 +41,17 @@
                     (rho*(1d0 - adv(num_fluids)))
             end if
         else 
+#endif
             c = ((H - 5d-1*vel_sum)/gamma) 
+#ifndef _CRAYFTN
         end if 
-
         if (mixture_err .and. c < 0d0) then
             c = 100.d0*sgm_eps
         else
+#endif
             c = sqrt(c)
+#ifndef _CRAYFTN
         end if
-
-=======
-        
-        c = 1.0
->>>>>>> daf2e852
+#endif
     end subroutine s_compute_speed_of_sound
 #:enddef
