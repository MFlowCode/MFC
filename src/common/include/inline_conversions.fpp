#:def s_compute_speed_of_sound()
    subroutine s_compute_speed_of_sound(pres, rho, gamma, pi_inf, H, adv, vel_sum, c)

        real(wp), intent(IN) :: pres
        real(wp), intent(IN) :: rho, gamma, pi_inf
        real(wp), intent(IN) :: H
        real(wp), dimension(num_fluids), intent(IN) :: adv
        real(wp), intent(IN) :: vel_sum
        real(wp), intent(OUT) :: c

        real(wp) :: blkmod1, blkmod2

        integer :: q

        if (alt_soundspeed) then 
            blkmod1 = ((gammas(1) + 1._wp)*pres + & 
                        pi_infs(1))/gammas(1)
            blkmod2 = ((gammas(2) + 1._wp)*pres + & 
                        pi_infs(2))/gammas(2) 
            c = (1._wp/(rho*(adv(1)/blkmod1 + adv(2)/blkmod2))) 
        elseif (model_eqns == 3) then 
            c = 0._wp 
!$acc loop seq 
            do q = 1, num_fluids 
                c = c + adv(q)*(1._wp/gammas(q) + 1._wp)* & 
                    (pres + pi_infs(q)/(gammas(q) + 1._wp)) 
            end do 
            c = c/rho

        elseif (((model_eqns == 4) .or. (model_eqns == 2 .and. bubbles))) then
            ! Sound speed for bubble mmixture to order O(\alpha)

            if (mpp_lim .and. (num_fluids > 1)) then
<<<<<<< HEAD
                c = (1._wp/gamma + 1._wp)* &
                      (pres + pi_inf)/rho
            else
                c = &
                    (1._wp/gamma + 1._wp)* &    
                    (pres + pi_inf)/ &
                    (rho*(1._wp - adv(num_fluids)))
=======
                c = (1d0/gamma + 1d0)* &
                      (pres + pi_inf/(gamma+1d0))/rho
            else
                c = &
                    (1d0/gamma + 1d0)* &    
                    (pres + pi_inf/(gamma+1d0))/ &
                    (rho*(1d0 - adv(num_fluids)))
>>>>>>> 1e101a56
            end if
        else 
            c = ((H - (5._wp * (10._wp ** -(1)))*vel_sum)/gamma) 
        end if 

        if (mixture_err .and. c < 0._wp) then
            c = 100._wp*sgm_eps
        else
            c = sqrt(c)
        end if

    end subroutine s_compute_speed_of_sound
#:enddef
<|MERGE_RESOLUTION|>--- conflicted
+++ resolved
@@ -31,7 +31,6 @@
             ! Sound speed for bubble mmixture to order O(\alpha)
 
             if (mpp_lim .and. (num_fluids > 1)) then
-<<<<<<< HEAD
                 c = (1._wp/gamma + 1._wp)* &
                       (pres + pi_inf)/rho
             else
@@ -39,15 +38,6 @@
                     (1._wp/gamma + 1._wp)* &    
                     (pres + pi_inf)/ &
                     (rho*(1._wp - adv(num_fluids)))
-=======
-                c = (1d0/gamma + 1d0)* &
-                      (pres + pi_inf/(gamma+1d0))/rho
-            else
-                c = &
-                    (1d0/gamma + 1d0)* &    
-                    (pres + pi_inf/(gamma+1d0))/ &
-                    (rho*(1d0 - adv(num_fluids)))
->>>>>>> 1e101a56
             end if
         else 
             c = ((H - (5._wp * (10._wp ** -(1)))*vel_sum)/gamma) 
