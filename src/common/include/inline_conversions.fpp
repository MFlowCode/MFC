#:def s_compute_speed_of_sound()
    subroutine s_compute_speed_of_sound(pres, rho, gamma, pi_inf, H, adv, vel_sum, c)
!DIR$ INLINEALWAYS s_compute_speed_of_sound
!!$acc routine seq
        real(kind(0d0)), intent(IN) :: pres
        real(kind(0d0)), intent(IN) :: rho, gamma, pi_inf
        real(kind(0d0)), intent(IN) :: H
        real(kind(0d0)), dimension(num_fluids), intent(IN) :: adv
        real(kind(0d0)), intent(IN) :: vel_sum
        real(kind(0d0)), intent(OUT) :: c

        real(kind(0d0)) :: blkmod1, blkmod2

        integer :: q
<<<<<<< HEAD

        if (alt_soundspeed) then
            blkmod1 = ((gammas(1) + 1d0)*pres + &
                       pi_infs(1))/gammas(1)
            blkmod2 = ((gammas(2) + 1d0)*pres + &
                       pi_infs(2))/gammas(2)
            c = (1d0/(rho*(adv(1)/blkmod1 + adv(2)/blkmod2)))
        elseif (model_eqns == 3) then
            c = 0d0
            !$acc loop seq
            do q = 1, num_fluids
                c = c + adv(q)*(1d0/gammas(q) + 1d0)* &
                    (pres + pi_infs(q)/(gammas(q) + 1d0))
            end do
=======
        if (alt_soundspeed) then 
            blkmod1 = ((gammas(1) + 1d0)*pres + & 
                        pi_infs(1))/gammas(1)
            blkmod2 = ((gammas(2) + 1d0)*pres + & 
                        pi_infs(2))/gammas(2) 
            c = (1d0/(rho*(adv(1)/blkmod1 + adv(2)/blkmod2))) 
        elseif (model_eqns == 3) then 
            c = 0d0 
!$acc loop seq 
            do q = 1, num_fluids 
                c = c + adv(q)*(1d0/gammas(q) + 1d0)* & 
                    (pres + pi_infs(q)/(gammas(q) + 1d0)) 
            end do 
>>>>>>> 30ac1a5b
            c = c/rho

        elseif (((model_eqns == 4) .or. (model_eqns == 2 .and. bubbles))) then
            ! Sound speed for bubble mmixture to order O(\alpha)

            if (mpp_lim .and. (num_fluids > 1)) then
                c = (1d0/gamma + 1d0)* &
                    (pres + pi_inf/(gamma + 1d0))/rho
            else
                c = &
                    (1d0/gamma + 1d0)* &
                    (pres + pi_inf/(gamma + 1d0))/ &
                    (rho*(1d0 - adv(num_fluids)))
            end if
<<<<<<< HEAD

        else
            c = ((H - 5d-1*vel_sum)/gamma)
        end if
=======
        else 
            c = ((H - 5d-1*vel_sum)/gamma) 
>>>>>>> 30ac1a5b

        end if 
        if (mixture_err .and. c < 0d0) then
            c = 100.d0*sgm_eps
        else
            c = sqrt(c)
        end if
    end subroutine s_compute_speed_of_sound
#:enddef
<|MERGE_RESOLUTION|>--- conflicted
+++ resolved
@@ -1,7 +1,10 @@
 #:def s_compute_speed_of_sound()
     subroutine s_compute_speed_of_sound(pres, rho, gamma, pi_inf, H, adv, vel_sum, c)
+#ifdef CRAY_ACC_WAR
 !DIR$ INLINEALWAYS s_compute_speed_of_sound
-!!$acc routine seq
+#else
+!$acc routine seq
+#endif
         real(kind(0d0)), intent(IN) :: pres
         real(kind(0d0)), intent(IN) :: rho, gamma, pi_inf
         real(kind(0d0)), intent(IN) :: H
@@ -12,22 +15,7 @@
         real(kind(0d0)) :: blkmod1, blkmod2
 
         integer :: q
-<<<<<<< HEAD
 
-        if (alt_soundspeed) then
-            blkmod1 = ((gammas(1) + 1d0)*pres + &
-                       pi_infs(1))/gammas(1)
-            blkmod2 = ((gammas(2) + 1d0)*pres + &
-                       pi_infs(2))/gammas(2)
-            c = (1d0/(rho*(adv(1)/blkmod1 + adv(2)/blkmod2)))
-        elseif (model_eqns == 3) then
-            c = 0d0
-            !$acc loop seq
-            do q = 1, num_fluids
-                c = c + adv(q)*(1d0/gammas(q) + 1d0)* &
-                    (pres + pi_infs(q)/(gammas(q) + 1d0))
-            end do
-=======
         if (alt_soundspeed) then 
             blkmod1 = ((gammas(1) + 1d0)*pres + & 
                         pi_infs(1))/gammas(1)
@@ -36,12 +24,11 @@
             c = (1d0/(rho*(adv(1)/blkmod1 + adv(2)/blkmod2))) 
         elseif (model_eqns == 3) then 
             c = 0d0 
-!$acc loop seq 
+            !$acc loop seq 
             do q = 1, num_fluids 
                 c = c + adv(q)*(1d0/gammas(q) + 1d0)* & 
                     (pres + pi_infs(q)/(gammas(q) + 1d0)) 
             end do 
->>>>>>> 30ac1a5b
             c = c/rho
 
         elseif (((model_eqns == 4) .or. (model_eqns == 2 .and. bubbles))) then
@@ -56,17 +43,10 @@
                     (pres + pi_inf/(gamma + 1d0))/ &
                     (rho*(1d0 - adv(num_fluids)))
             end if
-<<<<<<< HEAD
-
         else
             c = ((H - 5d-1*vel_sum)/gamma)
         end if
-=======
-        else 
-            c = ((H - 5d-1*vel_sum)/gamma) 
->>>>>>> 30ac1a5b
-
-        end if 
+        
         if (mixture_err .and. c < 0d0) then
             c = 100.d0*sgm_eps
         else
