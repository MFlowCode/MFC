!>
!! @file m_phase_change.fpp
!! @brief Contains module m_phasechange

#:include 'macros.fpp'

!> @brief This module is used to relax the model equations (6-eqn model)
!> towards pressure and temperature (6-eqn to 4-eqn), and (if wanted) Gibbs free
!> energies (6-eqn to 4-eqn) equilibrium through an infinitely fast (algebraic)
!> procedure.
module m_phase_change

#ifndef MFC_POST_PROCESS

    ! Dependencies =============================================================

    use m_derived_types        !< Definitions of the derived types

    use m_global_parameters    !< Definitions of the global parameters

    use m_mpi_proxy            !< Message passing interface (MPI) module proxy

    use m_variables_conversion !< State variables type conversion procedures

    use ieee_arithmetic

    ! ==========================================================================

    implicit none

    private; 
    public :: s_initialize_phasechange_module, &
              s_relaxation_solver, &
              s_infinite_relaxation_k, &
              s_finalize_relaxation_solver_module

    !> @name Abstract interface for creating function pointers
    !> @{
    abstract interface

        !> @name Abstract subroutine for the infinite relaxation solver
        !> @{
        subroutine s_abstract_relaxation_solver(q_cons_vf)
            import :: scalar_field, sys_size
            type(scalar_field), dimension(sys_size), intent(inout) :: q_cons_vf
        end subroutine
        !> @}

    end interface
    !> @}

    !> @name Parameters for the first order transition phase change
    !> @{
    integer, parameter :: max_iter = 1e8_wp        !< max # of iterations
    real(wp), parameter :: pCr = 4.94e7_wp   !< Critical water pressure
    real(wp), parameter :: TCr = 385.05 + 273.15  !< Critical water temperature
    real(wp), parameter :: mixM = 1.0e-8_wp !< threshold for 'mixture cell'. If Y < mixM, phase change does not happen
    integer, parameter :: lp = 1    !< index for the liquid phase of the reacting fluid
    integer, parameter :: vp = 2    !< index for the vapor phase of the reacting fluid
    !> @}

    !> @name Gibbs free energy phase change parameters
    !> @{
    real(wp) :: A, B, C, D
    !> @}

    !$acc declare create(max_iter,pCr,TCr,mixM,lp,vp,A,B,C,D)

    procedure(s_abstract_relaxation_solver), pointer :: s_relaxation_solver => null()

contains

    !>  The purpose of this subroutine is to initialize the phase change module
        !!      by setting the parameters needed for phase change and
        !!      selecting the phase change module that will be used
        !!      (pT- or pTg-equilibrium)
    subroutine s_initialize_phasechange_module
        ! variables used in the calculation of the saturation curves for fluids 1 and 2
        A = (gs_min(lp)*cvs(lp) - gs_min(vp)*cvs(vp) &
             + qvps(vp) - qvps(lp))/((gs_min(vp) - 1.0_wp)*cvs(vp))

        B = (qvs(lp) - qvs(vp))/((gs_min(vp) - 1.0_wp)*cvs(vp))

        C = (gs_min(vp)*cvs(vp) - gs_min(lp)*cvs(lp)) &
            /((gs_min(vp) - 1.0_wp)*cvs(vp))

        D = ((gs_min(lp) - 1.0_wp)*cvs(lp)) &
            /((gs_min(vp) - 1.0_wp)*cvs(vp))

    end subroutine s_initialize_phasechange_module

    !>  This subroutine is created to activate either the pT- (N fluids) or the
        !!      pTg-equilibrium (2 fluids for g-equilibrium)
        !!      model, also considering mass depletion, depending on the incoming
        !!      state conditions.
        !!  @param q_cons_vf Cell-average conservative variables
    subroutine s_infinite_relaxation_k(q_cons_vf)

        type(scalar_field), dimension(sys_size), intent(inout) :: q_cons_vf
        real(kind(0.0_wp)) :: pS, pSOV, pSSL !< equilibrium pressure for mixture, overheated vapor, and subcooled liquid
        real(kind(0.0_wp)) :: TS, TSOV, TSSL, TSatOV, TSatSL !< equilibrium temperature for mixture, overheated vapor, and subcooled liquid. Saturation Temperatures at overheated vapor and subcooled liquid
        real(kind(0.0_wp)) :: rhoe, dynE, rhos !< total internal energy, kinetic energy, and total entropy
        real(kind(0.0_wp)) :: rho, rM, m1, m2, MCT !< total density, total reacting mass, individual reacting masses
        real(kind(0.0_wp)) :: TvF !< total volume fraction

        !$acc declare create(pS, pSOV, pSSL, TS, TSOV, TSatOV, TSatSL, TSSL, rhoe, dynE, rhos, rho, rM, m1, m2, MCT, TvF)

        real(wp), dimension(num_fluids) :: p_infOV, p_infpT, p_infSL, sk, hk, gk, ek, rhok

        !< Generic loop iterators
        integer :: i, j, k, l

        !$acc declare create(p_infOV, p_infpT, p_infSL, sk, hk, gk, ek, rhok)

        ! starting equilibrium solver
        !$acc parallel loop collapse(3) gang vector default(present) private(p_infOV, p_infpT, p_infSL, sk, hk, gk, ek, rhok,pS, pSOV, pSSL, TS, TSOV, TSatOV, TSatSL, TSSL, rhoe, dynE, rhos, rho, rM, m1, m2, MCT, TvF)
        do j = 0, m
            do k = 0, n
                do l = 0, p

                    rho = 0.0_wp; TvF = 0.0_wp
                    !$acc loop seq
                    do i = 1, num_fluids

                        ! Mixture density
                        rho = rho + q_cons_vf(i + contxb - 1)%sf(j, k, l)

                        ! Total Volume Fraction
                        TvF = TvF + q_cons_vf(i + advxb - 1)%sf(j, k, l)

                    end do

                    ! calculating the total reacting mass for the phase change process. By hypothesis, this should not change
                    ! throughout the phase-change process.
                    rM = q_cons_vf(lp + contxb - 1)%sf(j, k, l) + q_cons_vf(vp + contxb - 1)%sf(j, k, l)

                    ! correcting negative (recating) mass fraction values in case they happen
                    call s_correct_partial_densities(MCT, q_cons_vf, rM, j, k, l)

                    ! fixing m1 and m2 AFTER correcting the partial densities. Note that these values must be stored for the phase
                    ! change process that will happen a posteriori
                    m1 = q_cons_vf(lp + contxb - 1)%sf(j, k, l)

                    m2 = q_cons_vf(vp + contxb - 1)%sf(j, k, l)

                    ! kinetic energy as an auxiliary variable to the calculation of the total internal energy
                    dynE = 0.0_wp
                    !$acc loop seq
                    do i = momxb, momxe

                        dynE = dynE + 5.0e-1_wp*q_cons_vf(i)%sf(j, k, l)**2/rho

                    end do

                    ! calculating the total energy that MUST be preserved throughout the pT- and pTg-relaxation procedures
                    ! at each of the cells. The internal energy is calculated as the total energy minus the kinetic
                    ! energy to preserved its value at sharp interfaces
                    rhoe = q_cons_vf(E_idx)%sf(j, k, l) - dynE

                    ! Calling pT-equilibrium for either finishing phase-change module, or as an IC for the pTg-equilibrium
                    ! for this case, MFL cannot be either 0 or 1, so I chose it to be 2
                    call s_infinite_pt_relaxation_k(j, k, l, 2, pS, p_infpT, rM, q_cons_vf, rhoe, TS)

                    ! check if pTg-equilibrium is required
                    ! NOTE that NOTHING else needs to be updated OTHER than the individual partial densities
                    ! given the outputs from the pT- and pTg-equilibrium solvers are just p and one of the partial masses
                    ! (pTg- case)
                    if ((relax_model == 6) .and. ((q_cons_vf(lp + contxb - 1)%sf(j, k, l) > mixM*rM) &
                                                  .and. (q_cons_vf(vp + contxb - 1)%sf(j, k, l) > mixM*rM)) &
                        .and. (pS < pCr) .and. (TS < TCr)) then

                        ! Checking if phase change is needed, by checking whether the final solution is either subcoooled
                        ! liquid or overheated vapor.

                        ! overheated vapor case
                        ! depleting the mass of liquid
                        q_cons_vf(lp + contxb - 1)%sf(j, k, l) = mixM*rM

                        ! tranferring the total mass to vapor
                        q_cons_vf(vp + contxb - 1)%sf(j, k, l) = (1.0_wp - mixM)*rM

                        ! calling pT-equilibrium for overheated vapor, which is MFL = 0
                        call s_infinite_pt_relaxation_k(j, k, l, 0, pSOV, p_infOV, rM, q_cons_vf, rhoe, TSOV)

                        ! calculating Saturation temperature
                        call s_TSat(pSOV, TSatOV, TSOV)

                        ! subcooled liquid case
                        ! tranferring the total mass to liquid
                        q_cons_vf(lp + contxb - 1)%sf(j, k, l) = (1.0_wp - mixM)*rM

                        ! depleting the mass of vapor
                        q_cons_vf(vp + contxb - 1)%sf(j, k, l) = mixM*rM

                        ! calling pT-equilibrium for subcooled liquid, which is MFL = 1
                        call s_infinite_pt_relaxation_k(j, k, l, 1, pSSL, p_infSL, rM, q_cons_vf, rhoe, TSSL)

                        ! calculating Saturation temperature
                        call s_TSat(pSSL, TSatSL, TSSL)

                        ! checking the conditions for overheated vapor and subcooled liquide
                        if (TSOV > TSatOV) then

                            ! Assigning pressure
                            pS = pSOV

                            ! Assigning Temperature
                            TS = TSOV

                            ! correcting the liquid partial density
                            q_cons_vf(lp + contxb - 1)%sf(j, k, l) = mixM*rM

                            ! correcting the vapor partial density
                            q_cons_vf(vp + contxb - 1)%sf(j, k, l) = (1.0_wp - mixM)*rM

                        elseif (TSSL < TSatSL) then

                            ! Assigning pressure
                            pS = pSSL

                            ! Assigning Temperature
                            TS = TSSL

                            ! correcting the liquid partial density
                            q_cons_vf(lp + contxb - 1)%sf(j, k, l) = (1.0_wp - mixM)*rM

                            ! correcting the vapor partial density
                            q_cons_vf(vp + contxb - 1)%sf(j, k, l) = mixM*rM

                        else

                            ! returning partial pressures to what they were from the homogeneous solver
                            ! liquid
                            q_cons_vf(lp + contxb - 1)%sf(j, k, l) = m1

                            ! vapor
                            q_cons_vf(vp + contxb - 1)%sf(j, k, l) = m2

                            ! calling the pTg-equilibrium solver
                            call s_infinite_ptg_relaxation_k(j, k, l, pS, p_infpT, rhoe, q_cons_vf, TS)

                        end if

                    end if

                    ! Calculations AFTER equilibrium

                    ! entropy
                    sk(1:num_fluids) = cvs(1:num_fluids)*log((TS**gs_min(1:num_fluids)) &
                                                             /((pS + ps_inf(1:num_fluids))**(gs_min(1:num_fluids) - 1.0_wp))) + qvps(1:num_fluids)

                    ! enthalpy
                    hk(1:num_fluids) = gs_min(1:num_fluids)*cvs(1:num_fluids)*TS &
                                       + qvs(1:num_fluids)

                    ! Gibbs-free energy
                    gk(1:num_fluids) = hk(1:num_fluids) - TS*sk(1:num_fluids)

                    ! densities
                    rhok(1:num_fluids) = (pS + ps_inf(1:num_fluids)) &
                                         /((gs_min(1:num_fluids) - 1)*cvs(1:num_fluids)*TS)

                    ! internal energy
                    ek(1:num_fluids) = (pS + gs_min(1:num_fluids) &
                                        *ps_inf(1:num_fluids))/(pS + ps_inf(1:num_fluids)) &
                                       *cvs(1:num_fluids)*TS + qvs(1:num_fluids)

                    ! calculating volume fractions, internal energies, and total entropy
                    rhos = 0.0_wp
                    !$acc loop seq
                    do i = 1, num_fluids

                        ! volume fractions
                        q_cons_vf(i + advxb - 1)%sf(j, k, l) = q_cons_vf(i + contxb - 1)%sf(j, k, l)/rhok(i)

                        ! alpha*rho*e
                        q_cons_vf(i + intxb - 1)%sf(j, k, l) = q_cons_vf(i + contxb - 1)%sf(j, k, l)*ek(i)

                        ! Total entropy
                        rhos = rhos + q_cons_vf(i + contxb - 1)%sf(j, k, l)*sk(i)

                    end do
                end do
            end do
        end do

    end subroutine s_infinite_relaxation_k

    !>  This auxiliary subroutine is created to activate the pT-equilibrium for N fluids
        !!  @param j generic loop iterator for x direction
        !!  @param k generic loop iterator for y direction
        !!  @param l generic loop iterator for z direction
        !!  @param MFL flag that tells whether the fluid is pure gas (0), pure liquid (1), or a mixture (2)
        !!  @param pS equilibrium pressure at the interface
        !!  @param p_infpT stiffness for the participating fluids under pT-equilibrium
        !!  @param rM sum of the reacting masses
        !!  @param q_cons_vf Cell-average conservative variables
        !!  @param rhoe mixture energy
        !!  @param TS equilibrium temperature at the interface
    subroutine s_infinite_pt_relaxation_k(j, k, l, MFL, pS, p_infpT, rM, q_cons_vf, rhoe, TS)
#ifdef CRAY_ACC_WAR
        !DIR$ INLINEALWAYS s_compute_speed_of_sound
#else
        !$acc routine seq
#endif

        ! initializing variables
        integer, intent(in) :: j, k, l, MFL
        real(kind(0.0_wp)), intent(out) :: pS
        real(kind(0.0_wp)), dimension(num_fluids), intent(out) :: p_infpT
        real(kind(0.0_wp)), intent(in) :: rM
        type(scalar_field), dimension(sys_size), intent(in) :: q_cons_vf
        real(kind(0.0_wp)), intent(in) :: rhoe
        real(kind(0.0_wp)), intent(out) :: TS

<<<<<<< HEAD
        integer, dimension(num_fluids) :: ig !< flags to toggle the inclusion of fluids for the pT-equilibrium
        real(kind(0.0_wp)), dimension(num_fluids) :: pk !< individual initial pressures
        real(kind(0.0_wp)) :: gp, gpp, hp, pO, mCP, mQ !< variables for the Newton Solver
=======
        real(kind(0.0d0)) :: gp, gpp, hp, pO, mCP, mQ !< variables for the Newton Solver
>>>>>>> 9700eb5a

        integer :: i, ns !< generic loop iterators

        ! auxiliary variables for the pT-equilibrium solver
        mCP = 0.0_wp; mQ = 0.0_wp; p_infpT = ps_inf; 
        ! Performing tests before initializing the pT-equilibrium
        !$acc loop seq
        do i = 1, num_fluids

            ! sum of the total alpha*rho*cp of the system
            mCP = mCP + q_cons_vf(i + contxb - 1)%sf(j, k, l)*cvs(i)*gs_min(i)

            ! sum of the total alpha*rho*q of the system
            mQ = mQ + q_cons_vf(i + contxb - 1)%sf(j, k, l)*qvs(i)

        end do

        ! Checking energy constraint
        if ((rhoe - mQ - minval(p_infpT)) < 0.0_wp) then

            if ((MFL == 0) .or. (MFL == 1)) then

                ! Assigning zero values for mass depletion cases
                ! pressure
                pS = 0.0_wp

                ! temperature
                TS = 0.0_wp

                return
            end if

        end if

        ! calculating initial estimate for pressure in the pT-relaxation procedure. I will also use this variable to
        ! iterate over the Newton's solver
        pO = 0.0_wp

        ! Maybe improve this condition afterwards. As long as the initial guess is in between -min(ps_inf)
        ! and infinity, a solution should be able to be found.
        pS = 1.0e4_wp

        ! Newton Solver for the pT-equilibrium
        ns = 0
        ! change this relative error metric. 1e4_wp is just arbitrary
        do while ((abs(pS - pO) > palpha_eps) .and. (abs((pS - pO)/pO) > palpha_eps/1e4_wp) .or. (ns == 0))

            ! increasing counter
            ns = ns + 1

            ! updating old pressure
            pO = pS

            ! updating functions used in the Newton's solver
            gpp = 0.0_wp; gp = 0.0_wp; hp = 0.0_wp
            !$acc loop seq
            do i = 1, num_fluids

                gp = gp + (gs_min(i) - 1.0_wp)*q_cons_vf(i + contxb - 1)%sf(j, k, l)*cvs(i) &
                     *(rhoe + pS - mQ)/(mCP*(pS + p_infpT(i)))

                gpp = gpp + (gs_min(i) - 1.0_wp)*q_cons_vf(i + contxb - 1)%sf(j, k, l)*cvs(i) &
                      *(p_infpT(i) - rhoe + mQ)/(mCP*(pS + p_infpT(i))**2)

            end do

            hp = 1.0_wp/(rhoe + pS - mQ) + 1.0_wp/(pS + minval(p_infpT))

            ! updating common pressure for the newton solver
            pS = pO + ((1.0_wp - gp)/gpp)/(1.0_wp - (1.0_wp - gp + abs(1.0_wp - gp)) &
                                           /(2.0_wp*gpp)*hp)
        end do

        ! common temperature
        TS = (rhoe + pS - mQ)/mCP

    end subroutine s_infinite_pt_relaxation_k

    !>  This auxiliary subroutine is created to activate the pTg-equilibrium for N fluids under pT
        !!      and 2 fluids under pTg-equilibrium. There is a final common p and T during relaxation
        !!  @param j generic loop iterator for x direction
        !!  @param k generic loop iterator for y direction
        !!  @param l generic loop iterator for z direction
        !!  @param pS equilibrium pressure at the interface
        !!  @param p_infpT stiffness for the participating fluids under pT-equilibrium
        !!  @param rhoe mixture energy
        !!  @param q_cons_vf Cell-average conservative variables
        !!  @param TS equilibrium temperature at the interface
    subroutine s_infinite_ptg_relaxation_k(j, k, l, pS, p_infpT, rhoe, q_cons_vf, TS)

#ifdef CRAY_ACC_WAR
        !DIR$ INLINEALWAYS s_infinite_ptg_relaxation_k
#else
        !$acc routine seq
#endif

        integer, intent(in) :: j, k, l
        real(kind(0.0_wp)), intent(inout) :: pS
        real(kind(0.0_wp)), dimension(num_fluids), intent(in) :: p_infpT
        real(kind(0.0_wp)), intent(in) :: rhoe
        type(scalar_field), dimension(sys_size), intent(inout) :: q_cons_vf
        real(kind(0.0_wp)), intent(inout) :: TS

        real(kind(0.0_wp)), dimension(num_fluids) :: p_infpTg !< stiffness for the participating fluids for pTg-equilibrium
        real(kind(0.0_wp)), dimension(2, 2) :: Jac, InvJac, TJac !< matrices for the Newton Solver
        real(kind(0.0_wp)), dimension(2) :: R2D, DeltamP !< residual and correction array
        real(kind(0.0_wp)) :: Om ! underrelaxation factor
        real(kind(0.0_wp)) :: mCP, mCPD, mCVGP, mCVGP2, mQ, mQD ! auxiliary variables for the pTg-solver

        !< Generic loop iterators
        integer :: i, ns
        ! pTg-equilibrium solution procedure
        ! Newton Solver parameters
        ! counter
        ns = 0

        ! Relaxation factor
        Om = 1.0e-3_wp

        p_infpTg = p_infpT

        if (((pS < 0.0_wp) .and. ((q_cons_vf(lp + contxb - 1)%sf(j, k, l) &
                                   + q_cons_vf(vp + contxb - 1)%sf(j, k, l)) > ((rhoe &
                                                                                 - gs_min(lp)*ps_inf(lp)/(gs_min(lp) - 1))/qvs(lp)))) .or. &
            ((pS >= 0.0_wp) .and. (pS < 1.0e-1_wp))) then

            ! improve this initial condition
            pS = 1.0e4_wp

        end if

        ! Loop until the solution for F(X) is satisfied
        ! Check whether I need to use both absolute and relative values
        ! for the residual, and how to do it adequately.
        ! Dummy guess to start the pTg-equilibrium problem.
        ! improve this initial condition
        R2D(1) = 0.0_wp; R2D(2) = 0.0_wp
        DeltamP(1) = 0.0_wp; DeltamP(2) = 0.0_wp
        do while (((sqrt(R2D(1)**2 + R2D(2)**2) > ptgalpha_eps) &
                   .and. ((sqrt(R2D(1)**2 + R2D(2)**2)/rhoe) > (ptgalpha_eps/1e6_wp))) &
                  .or. (ns == 0))

            ! Updating counter for the iterative procedure
            ns = ns + 1

            ! Auxiliary variables to help in the calculation of the residue
            mCP = 0.0_wp; mCPD = 0.0_wp; mCVGP = 0.0_wp; mCVGP2 = 0.0_wp; mQ = 0.0_wp; mQD = 0.0_wp
            ! Those must be updated through the iterations, as they either depend on
            ! the partial masses for all fluids, or on the equilibrium pressure
            !$acc loop seq
            do i = 1, num_fluids

                ! sum of the total alpha*rho*cp of the system
                mCP = mCP + q_cons_vf(i + contxb - 1)%sf(j, k, l) &
                      *cvs(i)*gs_min(i)

                ! sum of the total alpha*rho*q of the system
                mQ = mQ + q_cons_vf(i + contxb - 1)%sf(j, k, l)*qvs(i)

                ! These auxiliary variables now need to be updated, as the partial densities now
                ! vary at every iteration
                if ((i /= lp) .and. (i /= vp)) then

                    mCVGP = mCVGP + q_cons_vf(i + contxb - 1)%sf(j, k, l) &
                            *cvs(i)*(gs_min(i) - 1)/(pS + ps_inf(i))

                    mCVGP2 = mCVGP2 + q_cons_vf(i + contxb - 1)%sf(j, k, l) &
                             *cvs(i)*(gs_min(i) - 1)/((pS + ps_inf(i))**2)

                    mQD = mQD + q_cons_vf(i + contxb - 1)%sf(j, k, l)*qvs(i)

                    ! sum of the total alpha*rho*cp of the system
                    mCPD = mCPD + q_cons_vf(i + contxb - 1)%sf(j, k, l)*cvs(i) &
                           *gs_min(i)

                end if

            end do

            ! calculating the (2D) Jacobian Matrix used in the solution of the pTg-quilibrium model
            call s_compute_jacobian_matrix(InvJac, j, Jac, k, l, mCPD, mCVGP, mCVGP2, pS, q_cons_vf, TJac)

            ! calculating correction array for Newton's method
            DeltamP = -1.0_wp*matmul(InvJac, R2D)

            ! updating two reacting 'masses'. Recall that inert 'masses' do not change during the phase change
            ! liquid
            q_cons_vf(lp + contxb - 1)%sf(j, k, l) = q_cons_vf(lp + contxb - 1)%sf(j, k, l) + Om*DeltamP(1)

            ! gas
            q_cons_vf(vp + contxb - 1)%sf(j, k, l) = q_cons_vf(vp + contxb - 1)%sf(j, k, l) - Om*DeltamP(1)

            ! updating pressure
            pS = pS + Om*DeltamP(2)

            ! calculating residuals, which are (i) the difference between the Gibbs Free energy of the gas and the liquid
            ! and (ii) the energy before and after the phase-change process.
            call s_compute_pTg_residue(j, k, l, mCPD, mCVGP, mQD, q_cons_vf, pS, rhoe, R2D)

        end do

        ! common temperature
        TS = (rhoe + pS - mQ)/mCP
    end subroutine s_infinite_ptg_relaxation_k

    !>  This auxiliary subroutine corrects the partial densities of the REACTING fluids in case one of them is negative
        !!      but their sum is positive. Inert phases are not corrected at this moment
        !!  @param MCT partial density correction parameter
        !!  @param q_cons_vf Cell-average conservative variables
        !!  @param rM sum of the reacting masses
        !!  @param j generic loop iterator for x direction
        !!  @param k generic loop iterator for y direction
        !!  @param l generic loop iterator for z direction
    subroutine s_correct_partial_densities(MCT, q_cons_vf, rM, j, k, l)
#ifdef CRAY_ACC_WAR
        !DIR$ INLINEALWAYS s_correct_partial_densities
#else
        !$acc routine seq
#endif

        !> @name variables for the correction of the reacting partial densities
        !> @{
        real(kind(0.0_wp)), intent(out) :: MCT
        type(scalar_field), dimension(sys_size), intent(inout) :: q_cons_vf
        real(kind(0.0_wp)), intent(inout) :: rM
        integer, intent(in) :: j, k, l
        !> @}
        if (rM < 0.0_wp) then

            if ((q_cons_vf(lp + contxb - 1)%sf(j, k, l) >= -1.0_wp*mixM) .and. &
                (q_cons_vf(vp + contxb - 1)%sf(j, k, l) >= -1.0_wp*mixM)) then

                q_cons_vf(lp + contxb - 1)%sf(j, k, l) = 0.0_wp

                q_cons_vf(vp + contxb - 1)%sf(j, k, l) = 0.0_wp

                rM = q_cons_vf(lp + contxb - 1)%sf(j, k, l) + q_cons_vf(vp + contxb - 1)%sf(j, k, l)

            end if

        end if

        ! Defining the correction in terms of an absolute value might not be the best practice.
        ! Maybe a good way to do this is to partition the partial densities, giving a small percentage of the total reacting density
        MCT = 2*mixM

        ! correcting the partial densities of the reacting fluids. What to do for the nonreacting ones?
        if (q_cons_vf(lp + contxb - 1)%sf(j, k, l) < 0.0_wp) then

            q_cons_vf(lp + contxb - 1)%sf(j, k, l) = MCT*rM

            q_cons_vf(vp + contxb - 1)%sf(j, k, l) = (1.0_wp - MCT)*rM

        elseif (q_cons_vf(vp + contxb - 1)%sf(j, k, l) < 0.0_wp) then

            q_cons_vf(lp + contxb - 1)%sf(j, k, l) = (1.0_wp - MCT)*rM

            q_cons_vf(vp + contxb - 1)%sf(j, k, l) = MCT*rM

        end if
    end subroutine s_correct_partial_densities

    !>  This auxiliary subroutine calculates the 2 x 2 Jacobian and, its inverse and transpose
        !!      to be used in the pTg-equilibirium procedure
        !!  @param InvJac Inverse of the Jacobian Matrix
        !!  @param j generic loop iterator for x direction
        !!  @param Jac Jacobian Matrix
        !!  @param k generic loop iterator for y direction
        !!  @param l generic loop iterator for z direction
        !!  @param mCPD  sum of the total alpha*rho*cp
        !!  @param mCVGP auxiliary variable for the calculation of the matrices: alpha*rho*cv*(g-1)/press
        !!  @param mCVGP2 auxiliary variable for the calculation of the matrices: alpha*rho*cv*(g-1)/press^2
        !!  @param pS equilibrium pressure at the interface
        !!  @param q_cons_vf Cell-average conservative variables
        !!  @param TJac Transpose of the Jacobian Matrix
    subroutine s_compute_jacobian_matrix(InvJac, j, Jac, k, l, mCPD, mCVGP, mCVGP2, pS, q_cons_vf, TJac)

#ifdef CRAY_ACC_WAR
        !DIR$ INLINEALWAYS s_compute_jacobian_matrix
#else
        !$acc routine seq
#endif

        real(kind(0.0_wp)), dimension(2, 2), intent(out) :: InvJac
        integer, intent(in) :: j
        real(kind(0.0_wp)), dimension(2, 2), intent(out) :: Jac
        integer, intent(in) :: k, l
        real(kind(0.0_wp)), intent(in) :: mCPD, mCVGP, mCVGP2, pS
        type(scalar_field), dimension(sys_size), intent(in) :: q_cons_vf
        real(kind(0.0_wp)), dimension(2, 2), intent(out) :: TJac

        real(kind(0.0_wp)) :: ml, mT, TS, dFdT, dTdm, dTdp ! mass of the reacting fluid, total reacting mass, and auxiliary variables

        ! mass of the reacting liquid
        ml = q_cons_vf(lp + contxb - 1)%sf(j, k, l)

        ! mass of the two participating fluids
        mT = q_cons_vf(lp + contxb - 1)%sf(j, k, l) &
             + q_cons_vf(vp + contxb - 1)%sf(j, k, l)

        TS = 1/(mT*cvs(vp)*(gs_min(vp) - 1)/(pS + ps_inf(vp)) &
                + ml*(cvs(lp)*(gs_min(lp) - 1)/(pS + ps_inf(lp)) &
                      - cvs(vp)*(gs_min(vp) - 1)/(pS + ps_inf(vp))) &
                + mCVGP)

        dFdT = &
            -(cvs(lp)*gs_min(lp) - cvs(vp)*gs_min(vp))*log(TS) &
            - (qvps(lp) - qvps(vp)) &
            + cvs(lp)*(gs_min(lp) - 1)*log(pS + ps_inf(lp)) &
            - cvs(vp)*(gs_min(vp) - 1)*log(pS + ps_inf(vp))

        dTdm = -(cvs(lp)*(gs_min(lp) - 1)/(pS + ps_inf(lp)) &
                 - cvs(vp)*(gs_min(vp) - 1)/(pS + ps_inf(vp)))*TS**2

        dTdp = (mT*cvs(vp)*(gs_min(vp) - 1)/(pS + ps_inf(vp))**2 &
                + ml*(cvs(lp)*(gs_min(lp) - 1)/(pS + ps_inf(lp))**2 &
                      - cvs(vp)*(gs_min(vp) - 1)/(pS + ps_inf(vp))**2) &
                + mCVGP2)*TS**2

        ! F = (F1,F2) is the function whose roots we are looking for
        ! x = (m1, p) are the independent variables. m1 = mass of the first participant fluid, p = pressure
        ! F1 = 0 is the Gibbs free energy quality
        ! F2 = 0 is the enforcement of the thermodynamic (total - kinectic) energy
        ! dF1dm
        Jac(1, 1) = dFdT*dTdm

        ! dF1dp
        Jac(1, 2) = dFdT*dTdp + TS &
                    *(cvs(lp)*(gs_min(lp) - 1)/(pS + ps_inf(lp)) &
                      - cvs(vp)*(gs_min(vp) - 1)/(pS + ps_inf(vp)))

        ! dF2dm
        Jac(2, 1) = (qvs(vp) - qvs(lp) &
                     + (cvs(vp)*gs_min(vp) - cvs(lp)*gs_min(lp)) &
                     /(ml*(cvs(lp)*(gs_min(lp) - 1)/(pS + ps_inf(lp)) &
                           - cvs(vp)*(gs_min(vp) - 1)/(pS + ps_inf(vp))) &
                       + mT*cvs(vp)*(gs_min(vp) - 1)/(pS + ps_inf(vp)) + mCVGP) &
                     - (ml*(cvs(vp)*gs_min(vp) - cvs(lp)*gs_min(lp)) &
                        - mT*cvs(vp)*gs_min(vp) - mCPD) &
                     *(cvs(lp)*(gs_min(lp) - 1)/(pS + ps_inf(lp)) &
                       - cvs(vp)*(gs_min(vp) - 1)/(pS + ps_inf(vp))) &
                     /((ml*(cvs(lp)*(gs_min(lp) - 1)/(pS + ps_inf(lp)) &
                            - cvs(vp)*(gs_min(vp) - 1)/(pS + ps_inf(vp))) &
                        + mT*cvs(vp)*(gs_min(vp) - 1)/(pS + ps_inf(vp)) + mCVGP)**2))/1
        ! dF2dp
        Jac(2, 2) = (1 + (ml*(cvs(vp)*gs_min(vp) - cvs(lp)*gs_min(lp)) &
                          - mT*cvs(vp)*gs_min(vp) - mCPD) &
                     *(ml*(cvs(lp)*(gs_min(lp) - 1)/(pS + ps_inf(lp))**2 &
                           - cvs(vp)*(gs_min(vp) - 1)/(pS + ps_inf(vp))**2) &
                       + mT*cvs(vp)*(gs_min(vp) - 1)/(pS + ps_inf(vp))**2 + mCVGP2) &
                     /(ml*(cvs(lp)*(gs_min(lp) - 1)/(pS + ps_inf(lp)) &
                           - cvs(vp)*(gs_min(vp) - 1)/(pS + ps_inf(vp))) &
                       + mT*cvs(vp)*(gs_min(vp) - 1)/(pS + ps_inf(vp)) + mCVGP)**2)/1

        ! intermediate elements of J^{-1}
        InvJac(1, 1) = Jac(2, 2)
        InvJac(1, 2) = -1.0_wp*Jac(1, 2)
        InvJac(2, 1) = -1.0_wp*Jac(2, 1)
        InvJac(2, 2) = Jac(1, 1)

        ! elements of J^{T}
        TJac(1, 1) = Jac(1, 1)
        TJac(1, 2) = Jac(2, 1)
        TJac(2, 1) = Jac(1, 2)
        TJac(2, 2) = Jac(2, 2)

        ! dividing by det(J)
        InvJac = InvJac/(Jac(1, 1)*Jac(2, 2) - Jac(1, 2)*Jac(2, 1))

    end subroutine s_compute_jacobian_matrix

    !>  This auxiliary subroutine computes the residue of the pTg-equilibrium procedure
        !!  @param j generic loop iterator for x direction
        !!  @param k generic loop iterator for y direction
        !!  @param l generic loop iterator for z direction
        !!  @param mCPD  sum of the total alpha*rho*cp
        !!  @param mCVGP auxiliary variable for the calculation of the matrices: alpha*rho*cv*(g-1)/press
        !!  @param mQD sum of the total alpha*rho*qv
        !!  @param q_cons_vf Cell-average conservative variables
        !!  @param pS equilibrium pressure at the interface
        !!  @param rhoe mixture energy
        !!  @param R2D (2D) residue array
    subroutine s_compute_pTg_residue(j, k, l, mCPD, mCVGP, mQD, q_cons_vf, pS, rhoe, R2D)

#ifdef CRAY_ACC_WAR
        !DIR$ INLINEALWAYS s_compute_pTg_residue
#else
        !$acc routine seq
#endif

        integer, intent(in) :: j, k, l
        real(kind(0.0_wp)), intent(in) :: mCPD, mCVGP, mQD
        type(scalar_field), dimension(sys_size), intent(in) :: q_cons_vf
        real(kind(0.0_wp)), intent(in) :: pS, rhoe
        real(kind(0.0_wp)), dimension(2), intent(out) :: R2D

        real(kind(0.0_wp)) :: ml, mT, TS !< mass of the reacting liquid, total reacting mass, equilibrium temperature

        ! mass of the reacting liquid
        ml = q_cons_vf(lp + contxb - 1)%sf(j, k, l)

        ! mass of the two participating fluids
        mT = q_cons_vf(lp + contxb - 1)%sf(j, k, l) &
             + q_cons_vf(vp + contxb - 1)%sf(j, k, l)

        TS = 1/(mT*cvs(vp)*(gs_min(vp) - 1)/(pS + ps_inf(vp)) &
                + ml*(cvs(lp)*(gs_min(lp) - 1)/(pS + ps_inf(lp)) &
                      - cvs(vp)*(gs_min(vp) - 1)/(pS + ps_inf(vp))) &
                + mCVGP)

        ! Gibbs Free Energy Equality condition (DG)
        R2D(1) = TS*((cvs(lp)*gs_min(lp) - cvs(vp)*gs_min(vp)) &
                     *(1 - log(TS)) - (qvps(lp) - qvps(vp)) &
                     + cvs(lp)*(gs_min(lp) - 1)*log(pS + ps_inf(lp)) &
                     - cvs(vp)*(gs_min(vp) - 1)*log(pS + ps_inf(vp))) &
                 + qvs(lp) - qvs(vp)

        ! Constant Energy Process condition (DE)
        R2D(2) = (rhoe + pS &
                  + ml*(qvs(vp) - qvs(lp)) - mT*qvs(vp) - mQD &
                  + (ml*(gs_min(vp)*cvs(vp) - gs_min(lp)*cvs(lp)) &
                     - mT*gs_min(vp)*cvs(vp) - mCPD) &
                  /(ml*(cvs(lp)*(gs_min(lp) - 1)/(pS + ps_inf(lp)) &
                        - cvs(vp)*(gs_min(vp) - 1)/(pS + ps_inf(vp))) &
                    + mT*cvs(vp)*(gs_min(vp) - 1)/(pS + ps_inf(vp)) + mCVGP))/1

    end subroutine s_compute_pTg_residue

    !>  This auxiliary subroutine finds the Saturation temperature for a given
        !!      saturation pressure through a newton solver
        !!  @param pSat Saturation Pressure
        !!  @param TSat Saturation Temperature
        !!  @param TSIn equilibrium Temperature
    subroutine s_TSat(pSat, TSat, TSIn)
#ifdef CRAY_ACC_WAR
        !DIR$ INLINEALWAYS s_compute_speed_of_sound
#else
        !$acc routine seq
#endif

        real(kind(0.0_wp)), intent(in) :: pSat
        real(kind(0.0_wp)), intent(out) :: TSat
        real(kind(0.0_wp)), intent(in) :: TSIn

        real(kind(0.0_wp)) :: dFdT, FT, Om !< auxiliary variables

        ! Generic loop iterators
        integer :: ns

        if ((pSat == 0.0_wp) .and. (TSIn == 0.0_wp)) then

            ! assigning Saturation temperature
            TSat = 0.0_wp

        else

            ! calculating initial estimate for temperature in the TSat procedure. I will also use this variable to
            ! iterate over the Newton's solver
            TSat = TSIn

            ! iteration counter
            ns = 0

            ! underrelaxation factor
            Om = 1.0e-3_wp
            do while ((abs(FT) > ptgalpha_eps) .or. (ns == 0))
                ! increasing counter
                ns = ns + 1

                ! calculating residual
                FT = TSat*((cvs(lp)*gs_min(lp) - cvs(vp)*gs_min(vp)) &
                           *(1 - log(TSat)) - (qvps(lp) - qvps(vp)) &
                           + cvs(lp)*(gs_min(lp) - 1)*log(pSat + ps_inf(lp)) &
                           - cvs(vp)*(gs_min(vp) - 1)*log(pSat + ps_inf(vp))) &
                     + qvs(lp) - qvs(vp)

                ! calculating the jacobian
                dFdT = &
                    -(cvs(lp)*gs_min(lp) - cvs(vp)*gs_min(vp))*log(TSat) &
                    - (qvps(lp) - qvps(vp)) &
                    + cvs(lp)*(gs_min(lp) - 1)*log(pSat + ps_inf(lp)) &
                    - cvs(vp)*(gs_min(vp) - 1)*log(pSat + ps_inf(vp))

                ! updating saturation temperature
                TSat = TSat - Om*FT/dFdT

            end do

        end if

    end subroutine s_TSat

    !>  This subroutine finalizes the phase change module
    subroutine s_finalize_relaxation_solver_module
    end subroutine

#endif

end module m_phase_change<|MERGE_RESOLUTION|>--- conflicted
+++ resolved
@@ -312,14 +312,7 @@
         type(scalar_field), dimension(sys_size), intent(in) :: q_cons_vf
         real(kind(0.0_wp)), intent(in) :: rhoe
         real(kind(0.0_wp)), intent(out) :: TS
-
-<<<<<<< HEAD
-        integer, dimension(num_fluids) :: ig !< flags to toggle the inclusion of fluids for the pT-equilibrium
-        real(kind(0.0_wp)), dimension(num_fluids) :: pk !< individual initial pressures
         real(kind(0.0_wp)) :: gp, gpp, hp, pO, mCP, mQ !< variables for the Newton Solver
-=======
-        real(kind(0.0d0)) :: gp, gpp, hp, pO, mCP, mQ !< variables for the Newton Solver
->>>>>>> 9700eb5a
 
         integer :: i, ns !< generic loop iterators
 
