--- conflicted
+++ resolved
@@ -357,14 +357,8 @@
         ! Newton Solver for the pT-equilibrium
         ns = 0
         ! change this relative error metric. 1E4 is arbitrary
-<<<<<<< HEAD
-        do while ((DABS(pS - pO) > palpha_eps) .and. & 
-                 (DABS((pS - pO)/pO) > palpha_eps/1d4) .or. & 
-                 (ns == 0))
-=======
         do while ((DABS(pS - pO) > palpha_eps) .and. (DABS((pS - pO)/pO) > palpha_eps/1d4) .or. (ns == 0))
 
->>>>>>> c3656d6c
             ! increasing counter
             ns = ns + 1
 
@@ -453,12 +447,7 @@
         R2D(1) = 0.0d0; R2D(2) = 0.0d0
         DeltamP(1) = 0.0d0; DeltamP(2) = 0.0d0
         do while (((DSQRT(R2D(1)**2 + R2D(2)**2) > ptgalpha_eps) &
-<<<<<<< HEAD
-                   .and. ((DSQRT(R2D(1)**2 + R2D(2)**2)/rhoe) & 
-                   > (ptgalpha_eps/1d6))) &
-=======
                    .and. ((DSQRT(R2D(1)**2 + R2D(2)**2)/rhoe) > (ptgalpha_eps/1d6))) &
->>>>>>> c3656d6c
                   .or. (ns == 0))
 
             ! Updating counter for the iterative procedure
