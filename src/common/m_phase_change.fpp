--- conflicted
+++ resolved
@@ -281,11 +281,7 @@
         !!  @param q_cons_vf Cell-average conservative variables
         !!  @param rhoe mixture energy
         !!  @param TS equilibrium temperature at the interface
-<<<<<<< HEAD
-    subroutine s_infinite_pt_relaxation_k(j, k, l, MFL, pS, p_infpT, q_cons_vf, rhoe, TS)
-=======
-    pure subroutine s_infinite_pt_relaxation_k(j, k, l, MFL, pS, p_infpT, rM, q_cons_vf, rhoe, TS)
->>>>>>> 2f8eef19
+    pure subroutine s_infinite_pt_relaxation_k(j, k, l, MFL, pS, p_infpT, q_cons_vf, rhoe, TS)
 
 #ifdef _CRAYFTN
         !DIR$ INLINEALWAYS s_infinite_pt_relaxation_k
