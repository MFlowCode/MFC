--- conflicted
+++ resolved
@@ -141,15 +141,11 @@
 #ifdef MFC_MPI
 
         ! Generic loop iterator
-<<<<<<< HEAD
         integer :: i
 #ifndef MFC_POST_PROCESS
         integer :: j
 #endif
-=======
-        integer :: i, j
         integer :: ierr !< Generic flag used to identify and report MPI errors
->>>>>>> c933e72d
 
         !Altered system size for the lagrangian subgrid bubble model
         integer :: alt_sys
@@ -378,7 +374,11 @@
         real(wp), intent(out) :: icfl_max_glb
         real(wp), intent(out) :: vcfl_max_glb
         real(wp), intent(out) :: Rc_min_glb
-
+#ifdef MFC_SIMULATION
+#ifdef MFC_MPI
+        integer :: ierr !< Generic flag used to identify and report MPI errors
+#endif
+#endif
         ! Initiate the global variables to the local values
         icfl_max_glb = icfl_max_loc
         vcfl_max_glb = vcfl_max_loc
@@ -386,8 +386,6 @@
 
 #ifdef MFC_SIMULATION
 #ifdef MFC_MPI
-        integer :: ierr !< Generic flag used to identify and report MPI errors
-
         ! Reducing local extrema of ICFL, VCFL, CCFL and Rc numbers to their
         ! global extrema and bookkeeping the results on the rank 0 processor
         call MPI_REDUCE(icfl_max_loc, icfl_max_glb, 1, &
