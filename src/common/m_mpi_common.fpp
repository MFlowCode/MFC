
#:include 'macros.fpp'

!> @brief The module serves as a proxy to the parameters and subroutines
!!          available in the MPI implementation's MPI module. Specifically,
!!          the purpose of the proxy is to harness basic MPI commands into
!!          more complicated procedures as to accomplish the communication
!!          goals for the simulation.
module m_mpi_common

#ifdef MFC_MPI
    use mpi                    !< Message passing interface (MPI) module
#endif

    use m_derived_types        !< Definitions of the derived types

    use m_global_parameters    !< Definitions of the global parameters

    use m_helper

    use ieee_arithmetic

    use m_nvtx

    implicit none

    integer, private :: err_code, ierr, v_size !<
    !$acc declare create(v_size)
    !! Generic flags used to identify and report MPI errors

    real(wp), private, allocatable, dimension(:), target :: buff_send !<
    !! This variable is utilized to pack and send the buffer of the cell-average
    !! primitive variables, for a single computational domain boundary at the
    !! time, to the relevant neighboring processor.

    real(wp), private, allocatable, dimension(:), target :: buff_recv !<
    !! buff_recv is utilized to receive and unpack the buffer of the cell-
    !! average primitive variables, for a single computational domain boundary
    !! at the time, from the relevant neighboring processor.

    !$acc declare create(buff_send, buff_recv)

    integer :: halo_size, nVars
    !$acc declare create(halo_size, nVars)

contains

    !> The computation of parameters, the allocation of memory,
        !!      the association of pointers and/or the execution of any
        !!      other procedures that are necessary to setup the module.
    impure subroutine s_initialize_mpi_common_module

#ifdef MFC_MPI
        ! Allocating buff_send/recv and ib_buff_send/recv. Please note that
        ! for the sake of simplicity, both variables are provided sufficient
        ! storage to hold the largest buffer in the computational domain.
        if (qbmm .and. .not. polytropic) then
            if (n > 0) then
                if (p > 0) then
                    halo_size = -1 + buff_size*(sys_size + 2*nb*4)* &
                                             & (m + 2*buff_size + 1)* &
                                             & (n + 2*buff_size + 1)* &
                                             & (p + 2*buff_size + 1)/ &
                                             & (min(m, n, p) + 2*buff_size + 1)
                else
                    halo_size = -1 + buff_size*(sys_size + 2*nb*4)* &
                                             & (max(m, n) + 2*buff_size + 1)
                end if
            else
                halo_size = -1 + buff_size*(sys_size + 2*nb*4)
            end if
        else
            if (n > 0) then
                if (p > 0) then
                    halo_size = -1 + buff_size*sys_size* &
                                            & (m + 2*buff_size + 1)* &
                                            & (n + 2*buff_size + 1)* &
                                            & (p + 2*buff_size + 1)/ &
                                            & (min(m, n, p) + 2*buff_size + 1)
                else
                    halo_size = -1 + buff_size*sys_size* &
                                            & (max(m, n) + 2*buff_size + 1)
                end if
            else
                halo_size = -1 + buff_size*sys_size
            end if
        end if

        v_size = sys_size

        allocate (buff_send(0:halo_size))

        allocate (buff_recv(0:ubound(buff_send, 1)))
#endif

    end subroutine s_initialize_mpi_common_module

    !> The subroutine initializes the MPI execution environment
        !!      and queries both the number of processors which will be
        !!      available for the job and the local processor rank.
    impure subroutine s_mpi_initialize

#ifndef MFC_MPI

        ! Serial run only has 1 processor
        num_procs = 1
        ! Local processor rank is 0
        proc_rank = 0

#else

        ! Initializing the MPI environment
        call MPI_INIT(ierr)

        ! Checking whether the MPI environment has been properly initialized
        if (ierr /= MPI_SUCCESS) then
            print '(A)', 'Unable to initialize MPI environment. Exiting.'
            call MPI_ABORT(MPI_COMM_WORLD, 1, ierr)
        end if

        ! Querying the number of processors available for the job
        call MPI_COMM_SIZE(MPI_COMM_WORLD, num_procs, ierr)

        ! Querying the rank of the local processor
        call MPI_COMM_RANK(MPI_COMM_WORLD, proc_rank, ierr)

#endif

    end subroutine s_mpi_initialize

    !! @param q_cons_vf Conservative variables
    !! @param ib_markers track if a cell is within the immersed boundary
    !! @param levelset closest distance from every cell to the IB
    !! @param levelset_norm normalized vector from every cell to the closest point to the IB
    !! @param beta Eulerian void fraction from lagrangian bubbles
    impure subroutine s_initialize_mpi_data(q_cons_vf, ib_markers, levelset, levelset_norm, beta)

        type(scalar_field), &
            dimension(sys_size), &
            intent(in) :: q_cons_vf

        type(integer_field), &
            optional, &
            intent(in) :: ib_markers

        type(levelset_field), &
            optional, &
            intent(IN) :: levelset

        type(levelset_norm_field), &
            optional, &
            intent(IN) :: levelset_norm

        type(scalar_field), &
            intent(in), optional :: beta

        integer, dimension(num_dims) :: sizes_glb, sizes_loc
        integer, dimension(1) :: airfoil_glb, airfoil_loc, airfoil_start

#ifdef MFC_MPI

        ! Generic loop iterator
        integer :: i, j

        !Altered system size for the lagrangian subgrid bubble model
        integer :: alt_sys

        if (present(beta)) then
            alt_sys = sys_size + 1
        else
            alt_sys = sys_size
        end if

        do i = 1, sys_size
            MPI_IO_DATA%var(i)%sf => q_cons_vf(i)%sf(0:m, 0:n, 0:p)
        end do

        if (present(beta)) then
            MPI_IO_DATA%var(alt_sys)%sf => beta%sf(0:m, 0:n, 0:p)
        end if

        !Additional variables pb and mv for non-polytropic qbmm
#ifdef MFC_PRE_PROCESS
        if (qbmm .and. .not. polytropic) then
            do i = 1, nb
                do j = 1, nnode
                    MPI_IO_DATA%var(sys_size + (i - 1)*nnode + j)%sf => pb%sf(0:m, 0:n, 0:p, j, i)
                    MPI_IO_DATA%var(sys_size + (i - 1)*nnode + j + nb*nnode)%sf => mv%sf(0:m, 0:n, 0:p, j, i)
                end do
            end do
        end if
#endif

#ifdef MFC_SIMULATION
        if (qbmm .and. .not. polytropic) then
            do i = 1, nb
                do j = 1, nnode
                    MPI_IO_DATA%var(sys_size + (i - 1)*nnode + j)%sf => pb_ts(1)%sf(0:m, 0:n, 0:p, j, i)
                    MPI_IO_DATA%var(sys_size + (i - 1)*nnode + j + nb*nnode)%sf => mv_ts(1)%sf(0:m, 0:n, 0:p, j, i)
                end do
            end do
        end if
#endif
        ! Define global(g) and local(l) sizes for flow variables
        sizes_glb(1) = m_glb + 1; sizes_loc(1) = m + 1
        if (n > 0) then
            sizes_glb(2) = n_glb + 1; sizes_loc(2) = n + 1
            if (p > 0) then
                sizes_glb(3) = p_glb + 1; sizes_loc(3) = p + 1
            end if
        end if

        ! Define the view for each variable
        do i = 1, alt_sys
            call MPI_TYPE_CREATE_SUBARRAY(num_dims, sizes_glb, sizes_loc, start_idx, &
                                          MPI_ORDER_FORTRAN, mpi_p, MPI_IO_DATA%view(i), ierr)
            call MPI_TYPE_COMMIT(MPI_IO_DATA%view(i), ierr)
        end do

#ifndef MFC_POST_PROCESS
        if (qbmm .and. .not. polytropic) then
            do i = sys_size + 1, sys_size + 2*nb*4
                call MPI_TYPE_CREATE_SUBARRAY(num_dims, sizes_glb, sizes_loc, start_idx, &
                                              MPI_ORDER_FORTRAN, mpi_p, MPI_IO_DATA%view(i), ierr)
                call MPI_TYPE_COMMIT(MPI_IO_DATA%view(i), ierr)

            end do
        end if
#endif

        if (present(ib_markers)) then

#ifdef MFC_PRE_PROCESS
            MPI_IO_IB_DATA%var%sf => ib_markers%sf
            MPI_IO_levelset_DATA%var%sf => levelset%sf
            MPI_IO_levelsetnorm_DATA%var%sf => levelset_norm%sf
#else
            MPI_IO_IB_DATA%var%sf => ib_markers%sf(0:m, 0:n, 0:p)

#ifndef MFC_POST_PROCESS
            MPI_IO_levelset_DATA%var%sf => levelset%sf(0:m, 0:n, 0:p, 1:num_ibs)
            MPI_IO_levelsetnorm_DATA%var%sf => levelset_norm%sf(0:m, 0:n, 0:p, 1:num_ibs, 1:3)
#endif

#endif
            call MPI_TYPE_CREATE_SUBARRAY(num_dims, sizes_glb, sizes_loc, start_idx, &
                                          MPI_ORDER_FORTRAN, MPI_INTEGER, MPI_IO_IB_DATA%view, ierr)
            call MPI_TYPE_COMMIT(MPI_IO_IB_DATA%view, ierr)

#ifndef MFC_POST_PROCESS
            call MPI_TYPE_CREATE_SUBARRAY(num_dims, sizes_glb, sizes_loc, start_idx, &
                                          MPI_ORDER_FORTRAN, mpi_p, MPI_IO_levelset_DATA%view, ierr)
            call MPI_TYPE_CREATE_SUBARRAY(num_dims, sizes_glb, sizes_loc, start_idx, &
                                          MPI_ORDER_FORTRAN, mpi_p, MPI_IO_levelsetnorm_DATA%view, ierr)

            call MPI_TYPE_COMMIT(MPI_IO_levelset_DATA%view, ierr)
            call MPI_TYPE_COMMIT(MPI_IO_levelsetnorm_DATA%view, ierr)
#endif
        end if

#ifndef MFC_POST_PROCESS
        if (present(ib_markers)) then
            do j = 1, num_ibs
                if (patch_ib(j)%c > 0) then

#ifdef MFC_PRE_PROCESS
                    allocate (MPI_IO_airfoil_IB_DATA%var(1:2*Np))
#endif

                    airfoil_glb(1) = 3*Np*num_procs
                    airfoil_loc(1) = 3*Np
                    airfoil_start(1) = 3*proc_rank*Np

#ifdef MFC_PRE_PROCESS
                    do i = 1, Np
                        MPI_IO_airfoil_IB_DATA%var(i)%x = airfoil_grid_l(i)%x
                        MPI_IO_airfoil_IB_DATA%var(i)%y = airfoil_grid_l(i)%y
                    end do
#endif

                    call MPI_TYPE_CREATE_SUBARRAY(1, airfoil_glb, airfoil_loc, airfoil_start, &
                                                  MPI_ORDER_FORTRAN, mpi_p, MPI_IO_airfoil_IB_DATA%view(1), ierr)
                    call MPI_TYPE_COMMIT(MPI_IO_airfoil_IB_DATA%view(1), ierr)

#ifdef MFC_PRE_PROCESS
                    do i = 1, Np
                        MPI_IO_airfoil_IB_DATA%var(Np + i)%x = airfoil_grid_u(i)%x
                        MPI_IO_airfoil_IB_DATA%var(Np + i)%y = airfoil_grid_u(i)%y
                    end do
#endif
                    call MPI_TYPE_CREATE_SUBARRAY(1, airfoil_glb, airfoil_loc, airfoil_start, &
                                                  MPI_ORDER_FORTRAN, mpi_p, MPI_IO_airfoil_IB_DATA%view(2), ierr)
                    call MPI_TYPE_COMMIT(MPI_IO_airfoil_IB_DATA%view(2), ierr)

                end if
            end do

        end if
#endif

#endif

    end subroutine s_initialize_mpi_data

    impure subroutine s_mpi_gather_data(my_vector, counts, gathered_vector, root)

        integer, intent(in) :: counts          ! Array of vector lengths for each process
        real(wp), intent(in), dimension(counts) :: my_vector   ! Input vector on each process
        integer, intent(in) :: root               ! Rank of the root process
        real(wp), allocatable, intent(out) :: gathered_vector(:) ! Gathered vector on the root process

        integer :: i, ierr
        integer, allocatable :: recounts(:), displs(:)

#ifdef MFC_MPI

        allocate (recounts(num_procs))

        call MPI_GATHER(counts, 1, MPI_INTEGER, recounts, 1, MPI_INTEGER, root, &
                        MPI_COMM_WORLD, ierr)

        allocate (displs(size(recounts)))

        displs(1) = 0

        do i = 2, size(recounts)
            displs(i) = displs(i - 1) + recounts(i - 1)
        end do

        allocate (gathered_vector(sum(recounts)))
        call MPI_GATHERV(my_vector, counts, mpi_p, gathered_vector, recounts, displs, mpi_p, &
                         root, MPI_COMM_WORLD, ierr)
#endif
    end subroutine s_mpi_gather_data

    impure subroutine mpi_bcast_time_step_values(proc_time, time_avg)

        real(wp), dimension(0:num_procs - 1), intent(inout) :: proc_time
        real(wp), intent(inout) :: time_avg

#ifdef MFC_MPI

        call MPI_GATHER(time_avg, 1, mpi_p, proc_time(0), 1, mpi_p, 0, MPI_COMM_WORLD, ierr)

#endif

    end subroutine mpi_bcast_time_step_values

    impure subroutine s_prohibit_abort(condition, message)
        character(len=*), intent(in) :: condition, message

        print *, ""
        print *, "CASE FILE ERROR"
        print *, "  - Prohibited condition: ", trim(condition)
        if (len_trim(message) > 0) then
            print *, "  - Note: ", trim(message)
        end if
        print *, ""
        call s_mpi_abort(code=CASE_FILE_ERROR_CODE)
    end subroutine s_prohibit_abort

    !>  The goal of this subroutine is to determine the global
        !!      extrema of the stability criteria in the computational
        !!      domain. This is performed by sifting through the local
        !!      extrema of each stability criterion. Note that each of
        !!      the local extrema is from a single process, within its
        !!      assigned section of the computational domain. Finally,
        !!      note that the global extrema values are only bookkeept
        !!      on the rank 0 processor.
        !!  @param icfl_max_loc Local maximum ICFL stability criterion
        !!  @param vcfl_max_loc Local maximum VCFL stability criterion
        !!  @param Rc_min_loc Local minimum Rc stability criterion
        !!  @param icfl_max_glb Global maximum ICFL stability criterion
        !!  @param vcfl_max_glb Global maximum VCFL stability criterion
        !!  @param Rc_min_glb Global minimum Rc stability criterion
<<<<<<< HEAD
    subroutine s_mpi_reduce_stability_criteria_extrema(icfl_max_loc, &
                                                       vcfl_max_loc, &
                                                       Rc_min_loc, &
                                                       icfl_max_glb, &
                                                       vcfl_max_glb, &
                                                       Rc_min_glb)
=======
    impure subroutine s_mpi_reduce_stability_criteria_extrema(icfl_max_loc, &
                                                              vcfl_max_loc, &
                                                              ccfl_max_loc, &
                                                              Rc_min_loc, &
                                                              icfl_max_glb, &
                                                              vcfl_max_glb, &
                                                              ccfl_max_glb, &
                                                              Rc_min_glb)
>>>>>>> 2f8eef19

        real(wp), intent(in) :: icfl_max_loc
        real(wp), intent(in) :: vcfl_max_loc
        real(wp), intent(in) :: Rc_min_loc

        real(wp), intent(out) :: icfl_max_glb
        real(wp), intent(out) :: vcfl_max_glb
        real(wp), intent(out) :: Rc_min_glb

#ifdef MFC_SIMULATION
#ifdef MFC_MPI

        ! Reducing local extrema of ICFL, VCFL, CCFL and Rc numbers to their
        ! global extrema and bookkeeping the results on the rank 0 processor
        call MPI_REDUCE(icfl_max_loc, icfl_max_glb, 1, &
                        mpi_p, MPI_MAX, 0, &
                        MPI_COMM_WORLD, ierr)

        if (viscous) then
            call MPI_REDUCE(vcfl_max_loc, vcfl_max_glb, 1, &
                            mpi_p, MPI_MAX, 0, &
                            MPI_COMM_WORLD, ierr)
            call MPI_REDUCE(Rc_min_loc, Rc_min_glb, 1, &
                            mpi_p, MPI_MIN, 0, &
                            MPI_COMM_WORLD, ierr)
        end if

#else

        icfl_max_glb = icfl_max_loc

        if (viscous) then
            vcfl_max_glb = vcfl_max_loc
            Rc_min_glb = Rc_min_loc
        end if

#endif
#endif

    end subroutine s_mpi_reduce_stability_criteria_extrema

    !>  The following subroutine takes the input local variable
        !!      from all processors and reduces to the sum of all
        !!      values. The reduced variable is recorded back onto the
        !!      original local variable on each processor.
        !!  @param var_loc Some variable containing the local value which should be
        !!  reduced amongst all the processors in the communicator.
        !!  @param var_glb The globally reduced value
    impure subroutine s_mpi_allreduce_sum(var_loc, var_glb)

        real(wp), intent(in) :: var_loc
        real(wp), intent(out) :: var_glb

#ifdef MFC_MPI

        ! Performing the reduction procedure
        call MPI_ALLREDUCE(var_loc, var_glb, 1, mpi_p, &
                           MPI_SUM, MPI_COMM_WORLD, ierr)

#endif

    end subroutine s_mpi_allreduce_sum

    !>  The following subroutine takes the input local variable
        !!      from all processors and reduces to the minimum of all
        !!      values. The reduced variable is recorded back onto the
        !!      original local variable on each processor.
        !!  @param var_loc Some variable containing the local value which should be
        !!  reduced amongst all the processors in the communicator.
        !!  @param var_glb The globally reduced value
    impure subroutine s_mpi_allreduce_min(var_loc, var_glb)

        real(wp), intent(in) :: var_loc
        real(wp), intent(out) :: var_glb

#ifdef MFC_MPI

        ! Performing the reduction procedure
        call MPI_ALLREDUCE(var_loc, var_glb, 1, mpi_p, &
                           MPI_MIN, MPI_COMM_WORLD, ierr)

#endif

    end subroutine s_mpi_allreduce_min

    !>  The following subroutine takes the input local variable
        !!      from all processors and reduces to the maximum of all
        !!      values. The reduced variable is recorded back onto the
        !!      original local variable on each processor.
        !!  @param var_loc Some variable containing the local value which should be
        !!  reduced amongst all the processors in the communicator.
        !!  @param var_glb The globally reduced value
    impure subroutine s_mpi_allreduce_max(var_loc, var_glb)

        real(wp), intent(in) :: var_loc
        real(wp), intent(out) :: var_glb

#ifdef MFC_MPI

        ! Performing the reduction procedure
        call MPI_ALLREDUCE(var_loc, var_glb, 1, mpi_p, &
                           MPI_MAX, MPI_COMM_WORLD, ierr)

#endif

    end subroutine s_mpi_allreduce_max

    !>  The following subroutine takes the inputted variable and
        !!      determines its minimum value on the entire computational
        !!      domain. The result is stored back into inputted variable.
        !!  @param var_loc holds the local value to be reduced among
        !!      all the processors in communicator. On output, the variable holds
        !!      the minimum value, reduced amongst all of the local values.
    impure subroutine s_mpi_reduce_min(var_loc)

        real(wp), intent(inout) :: var_loc

#ifdef MFC_MPI

        ! Temporary storage variable that holds the reduced minimum value
        real(wp) :: var_glb

        ! Performing reduction procedure and eventually storing its result
        ! into the variable that was initially inputted into the subroutine
        call MPI_REDUCE(var_loc, var_glb, 1, mpi_p, &
                        MPI_MIN, 0, MPI_COMM_WORLD, ierr)

        call MPI_BCAST(var_glb, 1, mpi_p, &
                       0, MPI_COMM_WORLD, ierr)

        var_loc = var_glb

#endif

    end subroutine s_mpi_reduce_min

    !>  The following subroutine takes the first element of the
        !!      2-element inputted variable and determines its maximum
        !!      value on the entire computational domain. The result is
        !!      stored back into the first element of the variable while
        !!      the rank of the processor that is in charge of the sub-
        !!      domain containing the maximum is stored into the second
        !!      element of the variable.
        !!  @param var_loc On input, this variable holds the local value and processor rank,
        !!  which are to be reduced among all the processors in communicator.
        !!  On output, this variable holds the maximum value, reduced amongst
        !!  all of the local values, and the process rank to which the value
        !!  belongs.
    impure subroutine s_mpi_reduce_maxloc(var_loc)

        real(wp), dimension(2), intent(inout) :: var_loc

#ifdef MFC_MPI

        real(wp), dimension(2) :: var_glb  !<
            !! Temporary storage variable that holds the reduced maximum value
            !! and the rank of the processor with which the value is associated

        ! Performing reduction procedure and eventually storing its result
        ! into the variable that was initially inputted into the subroutine
        call MPI_REDUCE(var_loc, var_glb, 1, mpi_2p, &
                        MPI_MAXLOC, 0, MPI_COMM_WORLD, ierr)

        call MPI_BCAST(var_glb, 1, mpi_2p, &
                       0, MPI_COMM_WORLD, ierr)

        var_loc = var_glb

#endif

    end subroutine s_mpi_reduce_maxloc

    !> The subroutine terminates the MPI execution environment.
        !! @param prnt error message to be printed
    impure subroutine s_mpi_abort(prnt, code)

        character(len=*), intent(in), optional :: prnt
        integer, intent(in), optional :: code

        if (present(prnt)) then
            print *, prnt
            call flush (6)

        end if

#ifndef MFC_MPI
        if (present(code)) then
            stop code
        else
            stop 1
        end if
#else
        ! Terminating the MPI environment
        if (present(code)) then
            call MPI_ABORT(MPI_COMM_WORLD, code, ierr)
        else
            call MPI_ABORT(MPI_COMM_WORLD, 1, ierr)
        end if
#endif

    end subroutine s_mpi_abort

    !>Halts all processes until all have reached barrier.
    impure subroutine s_mpi_barrier

#ifdef MFC_MPI

        ! Calling MPI_BARRIER
        call MPI_BARRIER(MPI_COMM_WORLD, ierr)

#endif

    end subroutine s_mpi_barrier

    !> The subroutine finalizes the MPI execution environment.
    impure subroutine s_mpi_finalize

#ifdef MFC_MPI

        ! Finalizing the MPI environment
        call MPI_FINALIZE(ierr)

#endif

    end subroutine s_mpi_finalize

    !>  The goal of this procedure is to populate the buffers of
        !!      the cell-average conservative variables by communicating
        !!      with the neighboring processors.
        !!  @param q_cons_vf Cell-average conservative variables
        !!  @param mpi_dir MPI communication coordinate direction
        !!  @param pbc_loc Processor boundary condition (PBC) location
    subroutine s_mpi_sendrecv_variables_buffers(q_cons_vf, &
                                                pb, mv, &
                                                mpi_dir, &
                                                pbc_loc)

        type(scalar_field), dimension(sys_size), intent(inout) :: q_cons_vf
        real(wp), dimension(idwbuff(1)%beg:, idwbuff(2)%beg:, idwbuff(3)%beg:, 1:, 1:), intent(inout) :: pb, mv

        integer, intent(in) :: mpi_dir, pbc_loc

        integer :: i, j, k, l, r, q !< Generic loop iterators

        integer :: buffer_counts(1:3), buffer_count

        type(int_bounds_info) :: boundary_conditions(1:3)
        integer :: beg_end(1:2), grid_dims(1:3)
        integer :: dst_proc, src_proc, recv_tag, send_tag

        logical :: beg_end_geq_0

        integer :: pack_offset, unpack_offset

        real(wp), pointer :: p_send, p_recv

#ifdef MFC_MPI

        call nvtxStartRange("RHS-COMM-PACKBUF")
!$acc update device(v_size)

#ifdef MFC_SIMULATION
        if (qbmm .and. .not. polytropic) then
            buffer_counts = (/ &
                            buff_size*(sys_size + 2*nb*4)*(n + 1)*(p + 1), &
                            buff_size*(sys_size + 2*nb*4)*(m + 2*buff_size + 1)*(p + 1), &
                            buff_size*v_size*(m + 2*buff_size + 1)*(n + 2*buff_size + 1) &
                            /)
        else
#endif
            buffer_counts = (/ &
                            buff_size*sys_size*(n + 1)*(p + 1), &
                            buff_size*sys_size*(m + 2*buff_size + 1)*(p + 1), &
                            buff_size*v_size*(m + 2*buff_size + 1)*(n + 2*buff_size + 1) &
                            /)
#ifdef MFC_SIMULATION
        end if
#endif

        buffer_count = buffer_counts(mpi_dir)
        boundary_conditions = (/bc_x, bc_y, bc_z/)
        beg_end = (/boundary_conditions(mpi_dir)%beg, boundary_conditions(mpi_dir)%end/)
        beg_end_geq_0 = beg_end(max(pbc_loc, 0) - pbc_loc + 1) >= 0

        ! Implements:
        ! pbc_loc  bc_x >= 0 -> [send/recv]_tag  [dst/src]_proc
        ! -1 (=0)      0            ->     [1,0]       [0,0]      | 0 0 [1,0] [beg,beg]
        ! -1 (=0)      1            ->     [0,0]       [1,0]      | 0 1 [0,0] [end,beg]
        ! +1 (=1)      0            ->     [0,1]       [1,1]      | 1 0 [0,1] [end,end]
        ! +1 (=1)      1            ->     [1,1]       [0,1]      | 1 1 [1,1] [beg,end]

        send_tag = f_logical_to_int(.not. f_xor(beg_end_geq_0, pbc_loc == 1))
        recv_tag = f_logical_to_int(pbc_loc == 1)

        dst_proc = beg_end(1 + f_logical_to_int(f_xor(pbc_loc == 1, beg_end_geq_0)))
        src_proc = beg_end(1 + f_logical_to_int(pbc_loc == 1))

        grid_dims = (/m, n, p/)

        pack_offset = 0
        if (f_xor(pbc_loc == 1, beg_end_geq_0)) then
            pack_offset = grid_dims(mpi_dir) - buff_size + 1
        end if

        unpack_offset = 0
        if (pbc_loc == 1) then
            unpack_offset = grid_dims(mpi_dir) + buff_size + 1
        end if

        ! Pack Buffer to Send
        #:for mpi_dir in [1, 2, 3]
            if (mpi_dir == ${mpi_dir}$) then
                #:if mpi_dir == 1
                    !$acc parallel loop collapse(4) gang vector default(present) private(r)
                    do l = 0, p
                        do k = 0, n
                            do j = 0, buff_size - 1
                                do i = 1, sys_size
                                    r = (i - 1) + v_size*(j + buff_size*(k + (n + 1)*l))
                                    buff_send(r) = q_cons_vf(i)%sf(j + pack_offset, k, l)
                                end do
                            end do
                        end do
                    end do

#ifdef MFC_SIMULATION
                    if (qbmm .and. .not. polytropic) then
                        !$acc parallel loop collapse(4) gang vector default(present) private(r)
                        do l = 0, p
                            do k = 0, n
                                do j = 0, buff_size - 1
                                    do i = sys_size + 1, sys_size + 4
                                        do q = 1, nb
                                            r = (i - 1) + (q - 1)*4 + v_size* &
                                                (j + buff_size*(k + (n + 1)*l))
                                            buff_send(r) = pb(j + pack_offset, k, l, i - sys_size, q)
                                        end do
                                    end do
                                end do
                            end do
                        end do

                        !$acc parallel loop collapse(5) gang vector default(present) private(r)
                        do l = 0, p
                            do k = 0, n
                                do j = 0, buff_size - 1
                                    do i = sys_size + 1, sys_size + 4
                                        do q = 1, nb
                                            r = (i - 1) + (q - 1)*4 + nb*4 + v_size* &
                                                (j + buff_size*(k + (n + 1)*l))
                                            buff_send(r) = mv(j + pack_offset, k, l, i - sys_size, q)
                                        end do
                                    end do
                                end do
                            end do
                        end do
                    end if
#endif
                #:elif mpi_dir == 2
                    !$acc parallel loop collapse(4) gang vector default(present) private(r)
                    do i = 1, sys_size
                        do l = 0, p
                            do k = 0, buff_size - 1
                                do j = -buff_size, m + buff_size
                                    r = (i - 1) + v_size* &
                                        ((j + buff_size) + (m + 2*buff_size + 1)* &
                                         (k + buff_size*l))
                                    buff_send(r) = q_cons_vf(i)%sf(j, k + pack_offset, l)
                                end do
                            end do
                        end do
                    end do

#ifdef MFC_SIMULATION
                    if (qbmm .and. .not. polytropic) then
                        !$acc parallel loop collapse(5) gang vector default(present) private(r)
                        do i = sys_size + 1, sys_size + 4
                            do l = 0, p
                                do k = 0, buff_size - 1
                                    do j = -buff_size, m + buff_size
                                        do q = 1, nb
                                            r = (i - 1) + (q - 1)*4 + v_size* &
                                                ((j + buff_size) + (m + 2*buff_size + 1)* &
                                                 (k + buff_size*l))
                                            buff_send(r) = pb(j, k + pack_offset, l, i - sys_size, q)
                                        end do
                                    end do
                                end do
                            end do
                        end do

                        !$acc parallel loop collapse(5) gang vector default(present) private(r)
                        do i = sys_size + 1, sys_size + 4
                            do l = 0, p
                                do k = 0, buff_size - 1
                                    do j = -buff_size, m + buff_size
                                        do q = 1, nb
                                            r = (i - 1) + (q - 1)*4 + nb*4 + v_size* &
                                                ((j + buff_size) + (m + 2*buff_size + 1)* &
                                                 (k + buff_size*l))
                                            buff_send(r) = mv(j, k + pack_offset, l, i - sys_size, q)
                                        end do
                                    end do
                                end do
                            end do
                        end do
                    end if
#endif
                #:else
                    !$acc parallel loop collapse(4) gang vector default(present) private(r)
                    do i = 1, sys_size
                        do l = 0, buff_size - 1
                            do k = -buff_size, n + buff_size
                                do j = -buff_size, m + buff_size
                                    r = (i - 1) + v_size* &
                                        ((j + buff_size) + (m + 2*buff_size + 1)* &
                                         ((k + buff_size) + (n + 2*buff_size + 1)*l))
                                    buff_send(r) = q_cons_vf(i)%sf(j, k, l + pack_offset)
                                end do
                            end do
                        end do
                    end do

#ifdef MFC_SIMULATION
                    if (qbmm .and. .not. polytropic) then
                        !$acc parallel loop collapse(5) gang vector default(present) private(r)
                        do i = sys_size + 1, sys_size + 4
                            do l = 0, buff_size - 1
                                do k = -buff_size, n + buff_size
                                    do j = -buff_size, m + buff_size
                                        do q = 1, nb
                                            r = (i - 1) + (q - 1)*4 + v_size* &
                                                ((j + buff_size) + (m + 2*buff_size + 1)* &
                                                 ((k + buff_size) + (n + 2*buff_size + 1)*l))
                                            buff_send(r) = pb(j, k, l + pack_offset, i - sys_size, q)
                                        end do
                                    end do
                                end do
                            end do
                        end do

                        !$acc parallel loop collapse(5) gang vector default(present) private(r)
                        do i = sys_size + 1, sys_size + 4
                            do l = 0, buff_size - 1
                                do k = -buff_size, n + buff_size
                                    do j = -buff_size, m + buff_size
                                        do q = 1, nb
                                            r = (i - 1) + (q - 1)*4 + nb*4 + v_size* &
                                                ((j + buff_size) + (m + 2*buff_size + 1)* &
                                                 ((k + buff_size) + (n + 2*buff_size + 1)*l))
                                            buff_send(r) = mv(j, k, l + pack_offset, i - sys_size, q)
                                        end do
                                    end do
                                end do
                            end do
                        end do
                    end if
#endif
                #:endif
            end if
        #:endfor
        call nvtxEndRange ! Packbuf

        p_send => buff_send(0)
        p_recv => buff_recv(0)

        ! Send/Recv
#ifdef MFC_SIMULATION
        #:for rdma_mpi in [False, True]
            if (rdma_mpi .eqv. ${'.true.' if rdma_mpi else '.false.'}$) then
                #:if rdma_mpi
                    !$acc data attach(p_send, p_recv)
                    !$acc host_data use_device(p_send, p_recv)
                    call nvtxStartRange("RHS-COMM-SENDRECV-RDMA")
                #:else
                    call nvtxStartRange("RHS-COMM-DEV2HOST")
                    !$acc update host(buff_send)
                    call nvtxEndRange
                    call nvtxStartRange("RHS-COMM-SENDRECV-NO-RMDA")
                #:endif

                call MPI_SENDRECV( &
                    p_send, buffer_count, mpi_p, dst_proc, send_tag, &
                    p_recv, buffer_count, mpi_p, src_proc, recv_tag, &
                    MPI_COMM_WORLD, MPI_STATUS_IGNORE, ierr)

                call nvtxEndRange ! RHS-MPI-SENDRECV-(NO)-RDMA

                #:if rdma_mpi
                    !$acc end host_data
                    !$acc end data
                    !$acc wait
                #:else
                    call nvtxStartRange("RHS-COMM-HOST2DEV")
                    !$acc update device(buff_recv)
                    call nvtxEndRange
                #:endif
            end if
        #:endfor
#else
        call MPI_SENDRECV( &
            p_send, buffer_count, mpi_p, dst_proc, send_tag, &
            p_recv, buffer_count, mpi_p, src_proc, recv_tag, &
            MPI_COMM_WORLD, MPI_STATUS_IGNORE, ierr)
#endif

        ! Unpack Received Buffer
        call nvtxStartRange("RHS-COMM-UNPACKBUF")
        #:for mpi_dir in [1, 2, 3]
            if (mpi_dir == ${mpi_dir}$) then
                #:if mpi_dir == 1
                    !$acc parallel loop collapse(4) gang vector default(present) private(r)
                    do l = 0, p
                        do k = 0, n
                            do j = -buff_size, -1
                                do i = 1, sys_size
                                    r = (i - 1) + v_size* &
                                        (j + buff_size*((k + 1) + (n + 1)*l))
                                    q_cons_vf(i)%sf(j + unpack_offset, k, l) = buff_recv(r)
#if defined(__INTEL_COMPILER)
                                    if (ieee_is_nan(q_cons_vf(i)%sf(j, k, l))) then
                                        print *, "Error", j, k, l, i
                                        error stop "NaN(s) in recv"
                                    end if
#endif
                                end do
                            end do
                        end do
                    end do

#ifdef MFC_SIMULATION
                    if (qbmm .and. .not. polytropic) then
                        !$acc parallel loop collapse(5) gang vector default(present) private(r)
                        do l = 0, p
                            do k = 0, n
                                do j = -buff_size, -1
                                    do i = sys_size + 1, sys_size + 4
                                        do q = 1, nb
                                            r = (i - 1) + (q - 1)*4 + v_size* &
                                                (j + buff_size*((k + 1) + (n + 1)*l))
                                            pb(j + unpack_offset, k, l, i - sys_size, q) = buff_recv(r)
                                        end do
                                    end do
                                end do
                            end do
                        end do

                        !$acc parallel loop collapse(5) gang vector default(present) private(r)
                        do l = 0, p
                            do k = 0, n
                                do j = -buff_size, -1
                                    do i = sys_size + 1, sys_size + 4
                                        do q = 1, nb
                                            r = (i - 1) + (q - 1)*4 + nb*4 + v_size* &
                                                (j + buff_size*((k + 1) + (n + 1)*l))
                                            mv(j + unpack_offset, k, l, i - sys_size, q) = buff_recv(r)
                                        end do
                                    end do
                                end do
                            end do
                        end do
                    end if
#endif
                #:elif mpi_dir == 2
                    !$acc parallel loop collapse(4) gang vector default(present) private(r)
                    do i = 1, sys_size
                        do l = 0, p
                            do k = -buff_size, -1
                                do j = -buff_size, m + buff_size
                                    r = (i - 1) + v_size* &
                                        ((j + buff_size) + (m + 2*buff_size + 1)* &
                                         ((k + buff_size) + buff_size*l))
                                    q_cons_vf(i)%sf(j, k + unpack_offset, l) = buff_recv(r)
#if defined(__INTEL_COMPILER)
                                    if (ieee_is_nan(q_cons_vf(i)%sf(j, k, l))) then
                                        print *, "Error", j, k, l, i
                                        error stop "NaN(s) in recv"
                                    end if
#endif
                                end do
                            end do
                        end do
                    end do

#ifdef MFC_SIMULATION
                    if (qbmm .and. .not. polytropic) then
                        !$acc parallel loop collapse(5) gang vector default(present) private(r)
                        do i = sys_size + 1, sys_size + 4
                            do l = 0, p
                                do k = -buff_size, -1
                                    do j = -buff_size, m + buff_size
                                        do q = 1, nb
                                            r = (i - 1) + (q - 1)*4 + v_size* &
                                                ((j + buff_size) + (m + 2*buff_size + 1)* &
                                                 ((k + buff_size) + buff_size*l))
                                            pb(j, k + unpack_offset, l, i - sys_size, q) = buff_recv(r)
                                        end do
                                    end do
                                end do
                            end do
                        end do

                        !$acc parallel loop collapse(5) gang vector default(present) private(r)
                        do i = sys_size + 1, sys_size + 4
                            do l = 0, p
                                do k = -buff_size, -1
                                    do j = -buff_size, m + buff_size
                                        do q = 1, nb
                                            r = (i - 1) + (q - 1)*4 + nb*4 + v_size* &
                                                ((j + buff_size) + (m + 2*buff_size + 1)* &
                                                 ((k + buff_size) + buff_size*l))
                                            mv(j, k + unpack_offset, l, i - sys_size, q) = buff_recv(r)
                                        end do
                                    end do
                                end do
                            end do
                        end do
                    end if
#endif
                #:else
                    ! Unpacking buffer from bc_z%beg
                    !$acc parallel loop collapse(4) gang vector default(present) private(r)
                    do i = 1, sys_size
                        do l = -buff_size, -1
                            do k = -buff_size, n + buff_size
                                do j = -buff_size, m + buff_size
                                    r = (i - 1) + v_size* &
                                        ((j + buff_size) + (m + 2*buff_size + 1)* &
                                         ((k + buff_size) + (n + 2*buff_size + 1)* &
                                          (l + buff_size)))
                                    q_cons_vf(i)%sf(j, k, l + unpack_offset) = buff_recv(r)
#if defined(__INTEL_COMPILER)
                                    if (ieee_is_nan(q_cons_vf(i)%sf(j, k, l))) then
                                        print *, "Error", j, k, l, i
                                        error stop "NaN(s) in recv"
                                    end if
#endif
                                end do
                            end do
                        end do
                    end do

#ifdef MFC_SIMULATION
                    if (qbmm .and. .not. polytropic) then
                        !$acc parallel loop collapse(5) gang vector default(present) private(r)
                        do i = sys_size + 1, sys_size + 4
                            do l = -buff_size, -1
                                do k = -buff_size, n + buff_size
                                    do j = -buff_size, m + buff_size
                                        do q = 1, nb
                                            r = (i - 1) + (q - 1)*4 + v_size* &
                                                ((j + buff_size) + (m + 2*buff_size + 1)* &
                                                 ((k + buff_size) + (n + 2*buff_size + 1)* &
                                                  (l + buff_size)))
                                            pb(j, k, l + unpack_offset, i - sys_size, q) = buff_recv(r)
                                        end do
                                    end do
                                end do
                            end do
                        end do

                        !$acc parallel loop collapse(5) gang vector default(present) private(r)
                        do i = sys_size + 1, sys_size + 4
                            do l = -buff_size, -1
                                do k = -buff_size, n + buff_size
                                    do j = -buff_size, m + buff_size
                                        do q = 1, nb
                                            r = (i - 1) + (q - 1)*4 + nb*4 + v_size* &
                                                ((j + buff_size) + (m + 2*buff_size + 1)* &
                                                 ((k + buff_size) + (n + 2*buff_size + 1)* &
                                                  (l + buff_size)))
                                            mv(j, k, l + unpack_offset, i - sys_size, q) = buff_recv(r)
                                        end do
                                    end do
                                end do
                            end do
                        end do
                    end if
#endif
                #:endif
            end if
        #:endfor
        call nvtxEndRange

#endif

    end subroutine s_mpi_sendrecv_variables_buffers

    subroutine s_mpi_sendrecv_capilary_variables_buffers(c_divs_vf, mpi_dir, pbc_loc)

        type(scalar_field), dimension(num_dims + 1), intent(inout) :: c_divs_vf
        integer, intent(in) :: mpi_dir, pbc_loc

        integer :: i, j, k, l, r !< Generic loop iterators

        integer :: buffer_counts(1:3), buffer_count

        type(int_bounds_info) :: boundary_conditions(1:3)
        integer :: beg_end(1:2), grid_dims(1:3)
        integer :: dst_proc, src_proc, recv_tag, send_tag

        logical :: beg_end_geq_0

        integer :: pack_offset, unpack_offset
        real(wp), pointer :: p_send, p_recv

#ifdef MFC_MPI

        nVars = num_dims + 1
        !$acc update device(nVars)

        buffer_counts = (/ &
                        buff_size*nVars*(n + 1)*(p + 1), &
                        buff_size*nVars*(m + 2*buff_size + 1)*(p + 1), &
                        buff_size*nVars*(m + 2*buff_size + 1)*(n + 2*buff_size + 1) &
                        /)

        buffer_count = buffer_counts(mpi_dir)
        boundary_conditions = (/bc_x, bc_y, bc_z/)
        beg_end = (/boundary_conditions(mpi_dir)%beg, boundary_conditions(mpi_dir)%end/)
        beg_end_geq_0 = beg_end(max(pbc_loc, 0) - pbc_loc + 1) >= 0

        ! Implements:
        ! pbc_loc  bc_x >= 0 -> [send/recv]_tag  [dst/src]_proc
        ! -1 (=0)      0            ->     [1,0]       [0,0]      | 0 0 [1,0] [beg,beg]
        ! -1 (=0)      1            ->     [0,0]       [1,0]      | 0 1 [0,0] [end,beg]
        ! +1 (=1)      0            ->     [0,1]       [1,1]      | 1 0 [0,1] [end,end]
        ! +1 (=1)      1            ->     [1,1]       [0,1]      | 1 1 [1,1] [beg,end]

        send_tag = f_logical_to_int(.not. f_xor(beg_end_geq_0, pbc_loc == 1))
        recv_tag = f_logical_to_int(pbc_loc == 1)

        dst_proc = beg_end(1 + f_logical_to_int(f_xor(pbc_loc == 1, beg_end_geq_0)))
        src_proc = beg_end(1 + f_logical_to_int(pbc_loc == 1))

        grid_dims = (/m, n, p/)

        pack_offset = 0
        if (f_xor(pbc_loc == 1, beg_end_geq_0)) then
            pack_offset = grid_dims(mpi_dir) - buff_size + 1
        end if

        unpack_offset = 0
        if (pbc_loc == 1) then
            unpack_offset = grid_dims(mpi_dir) + buff_size + 1
        end if

        ! Pack Buffer to Send
        #:for mpi_dir in [1, 2, 3]
            if (mpi_dir == ${mpi_dir}$) then
                #:if mpi_dir == 1
                    !$acc parallel loop collapse(4) gang vector default(present) private(r)
                    do l = 0, p
                        do k = 0, n
                            do j = 0, buff_size - 1
                                do i = 1, nVars
                                    r = (i - 1) + nVars*(j + buff_size*(k + (n + 1)*l))
                                    buff_send(r) = c_divs_vf(i)%sf(j + pack_offset, k, l)
                                end do
                            end do
                        end do
                    end do

                #:elif mpi_dir == 2
                    !$acc parallel loop collapse(4) gang vector default(present) private(r)
                    do i = 1, nVars
                        do l = 0, p
                            do k = 0, buff_size - 1
                                do j = -buff_size, m + buff_size
                                    r = (i - 1) + nVars* &
                                        ((j + buff_size) + (m + 2*buff_size + 1)* &
                                         (k + buff_size*l))
                                    buff_send(r) = c_divs_vf(i)%sf(j, k + pack_offset, l)
                                end do
                            end do
                        end do
                    end do

                #:else
                    !$acc parallel loop collapse(4) gang vector default(present) private(r)
                    do i = 1, nVars
                        do l = 0, buff_size - 1
                            do k = -buff_size, n + buff_size
                                do j = -buff_size, m + buff_size
                                    r = (i - 1) + nVars* &
                                        ((j + buff_size) + (m + 2*buff_size + 1)* &
                                         ((k + buff_size) + (n + 2*buff_size + 1)*l))
                                    buff_send(r) = c_divs_vf(i)%sf(j, k, l + pack_offset)
                                end do
                            end do
                        end do
                    end do
                #:endif
            end if
        #:endfor
        p_send => buff_send(0)
        p_recv => buff_recv(0)
        ! Send/Recv
#ifdef MFC_SIMULATION
        #:for rdma_mpi in [False, True]
            if (rdma_mpi .eqv. ${'.true.' if rdma_mpi else '.false.'}$) then
                #:if rdma_mpi
                    !$acc data attach(p_send, p_recv)
                    !$acc host_data use_device(p_send, p_recv)
                    call nvtxStartRange("RHS-COMM-SENDRECV-RDMA")
                #:else
                    call nvtxStartRange("RHS-COMM-DEV2HOST")
                    !$acc update host(buff_send)
                    call nvtxEndRange
                    call nvtxStartRange("RHS-COMM-SENDRECV-NO-RMDA")
                #:endif

                call MPI_SENDRECV( &
                    p_send, buffer_count, mpi_p, dst_proc, send_tag, &
                    p_recv, buffer_count, mpi_p, src_proc, recv_tag, &
                    MPI_COMM_WORLD, MPI_STATUS_IGNORE, ierr)

                call nvtxEndRange ! RHS-MPI-SENDRECV-(NO)-RDMA

                #:if rdma_mpi
                    !$acc end host_data
                    !$acc end data
                    !$acc wait
                #:else
                    call nvtxStartRange("RHS-COMM-HOST2DEV")
                    !$acc update device(buff_recv)
                    call nvtxEndRange
                #:endif
            end if
        #:endfor
#else
        call MPI_SENDRECV( &
            p_send, buffer_count, mpi_p, dst_proc, send_tag, &
            p_recv, buffer_count, mpi_p, src_proc, recv_tag, &
            MPI_COMM_WORLD, MPI_STATUS_IGNORE, ierr)
#endif

        ! Unpack Received Buffer
        #:for mpi_dir in [1, 2, 3]
            if (mpi_dir == ${mpi_dir}$) then
                #:if mpi_dir == 1
                    !$acc parallel loop collapse(4) gang vector default(present) private(r)
                    do l = 0, p
                        do k = 0, n
                            do j = -buff_size, -1
                                do i = 1, nVars
                                    r = (i - 1) + nVars* &
                                        (j + buff_size*((k + 1) + (n + 1)*l))
                                    c_divs_vf(i)%sf(j + unpack_offset, k, l) = buff_recv(r)
#if defined(__INTEL_COMPILER)
                                    if (ieee_is_nan(c_divs_vf(i)%sf(j, k, l))) then
                                        print *, "Error", j, k, l, i
                                        error stop "NaN(s) in recv"
                                    end if
#endif
                                end do
                            end do
                        end do
                    end do

                #:elif mpi_dir == 2
                    !$acc parallel loop collapse(4) gang vector default(present) private(r)
                    do i = 1, nVars
                        do l = 0, p
                            do k = -buff_size, -1
                                do j = -buff_size, m + buff_size
                                    r = (i - 1) + nVars* &
                                        ((j + buff_size) + (m + 2*buff_size + 1)* &
                                         ((k + buff_size) + buff_size*l))
                                    c_divs_vf(i)%sf(j, k + unpack_offset, l) = buff_recv(r)
#if defined(__INTEL_COMPILER)
                                    if (ieee_is_nan(c_divs_vf(i)%sf(j, k, l))) then
                                        print *, "Error", j, k, l, i
                                        error stop "NaN(s) in recv"
                                    end if
#endif
                                end do
                            end do
                        end do
                    end do

                #:else
                    ! Unpacking buffer from bc_z%beg
                    !$acc parallel loop collapse(4) gang vector default(present) private(r)
                    do i = 1, nVars
                        do l = -buff_size, -1
                            do k = -buff_size, n + buff_size
                                do j = -buff_size, m + buff_size
                                    r = (i - 1) + nVars* &
                                        ((j + buff_size) + (m + 2*buff_size + 1)* &
                                         ((k + buff_size) + (n + 2*buff_size + 1)* &
                                          (l + buff_size)))
                                    c_divs_vf(i)%sf(j, k, l + unpack_offset) = buff_recv(r)
#if defined(__INTEL_COMPILER)
                                    if (ieee_is_nan(c_divs_vf(i)%sf(j, k, l))) then
                                        print *, "Error", j, k, l, i
                                        error stop "NaN(s) in recv"
                                    end if
#endif
                                end do
                            end do
                        end do
                    end do

                #:endif
            end if
        #:endfor

#endif

    end subroutine s_mpi_sendrecv_capilary_variables_buffers

    !> Module deallocation and/or disassociation procedures
    impure subroutine s_finalize_mpi_common_module

#ifdef MFC_MPI
        deallocate (buff_send, buff_recv)
#endif

    end subroutine s_finalize_mpi_common_module

end module m_mpi_common<|MERGE_RESOLUTION|>--- conflicted
+++ resolved
@@ -373,23 +373,12 @@
         !!  @param icfl_max_glb Global maximum ICFL stability criterion
         !!  @param vcfl_max_glb Global maximum VCFL stability criterion
         !!  @param Rc_min_glb Global minimum Rc stability criterion
-<<<<<<< HEAD
-    subroutine s_mpi_reduce_stability_criteria_extrema(icfl_max_loc, &
+    impure subroutine s_mpi_reduce_stability_criteria_extrema(icfl_max_loc, &
                                                        vcfl_max_loc, &
                                                        Rc_min_loc, &
                                                        icfl_max_glb, &
                                                        vcfl_max_glb, &
                                                        Rc_min_glb)
-=======
-    impure subroutine s_mpi_reduce_stability_criteria_extrema(icfl_max_loc, &
-                                                              vcfl_max_loc, &
-                                                              ccfl_max_loc, &
-                                                              Rc_min_loc, &
-                                                              icfl_max_glb, &
-                                                              vcfl_max_glb, &
-                                                              ccfl_max_glb, &
-                                                              Rc_min_glb)
->>>>>>> 2f8eef19
 
         real(wp), intent(in) :: icfl_max_loc
         real(wp), intent(in) :: vcfl_max_loc
