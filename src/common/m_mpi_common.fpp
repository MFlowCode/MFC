
#:include 'macros.fpp'

!> @brief The module serves as a proxy to the parameters and subroutines
!!          available in the MPI implementation's MPI module. Specifically,
!!          the purpose of the proxy is to harness basic MPI commands into
!!          more complicated procedures as to accomplish the communication
!!          goals for the simulation.
module m_mpi_common

#ifdef MFC_MPI
    use mpi                    !< Message passing interface (MPI) module
#endif

    use m_derived_types        !< Definitions of the derived types

    use m_global_parameters    !< Definitions of the global parameters

    use m_helper

    use ieee_arithmetic

    use m_nvtx

    implicit none

    integer, private :: ierr, v_size !<
    !$acc declare create(v_size)
    !! Generic flags used to identify and report MPI errors

    real(wp), private, allocatable, dimension(:), target :: buff_send !<
    !! This variable is utilized to pack and send the buffer of the cell-average
    !! primitive variables, for a single computational domain boundary at the
    !! time, to the relevant neighboring processor.

    real(wp), private, allocatable, dimension(:), target :: buff_recv !<
    !! buff_recv is utilized to receive and unpack the buffer of the cell-
    !! average primitive variables, for a single computational domain boundary
    !! at the time, from the relevant neighboring processor.

    !$acc declare create(buff_send, buff_recv)

    integer :: halo_size
    !$acc declare create(halo_size)

contains

    !> The computation of parameters, the allocation of memory,
        !!      the association of pointers and/or the execution of any
        !!      other procedures that are necessary to setup the module.
    impure subroutine s_initialize_mpi_common_module

#ifdef MFC_MPI
        ! Allocating buff_send/recv and. Please note that for the sake of
        ! simplicity, both variables are provided sufficient storage to hold
        ! the largest buffer in the computational domain.

        if (qbmm .and. .not. polytropic) then
            v_size = sys_size + 2*nb*4
        else
            v_size = sys_size
        end if

        if (n > 0) then
            if (p > 0) then
                halo_size = nint(-1._wp + 1._wp*buff_size*(v_size)* &
                                         & (m + 2*buff_size + 1)* &
                                         & (n + 2*buff_size + 1)* &
                                         & (p + 2*buff_size + 1)/ &
                                         & (min(m, n, p) + 2*buff_size + 1))
            else
                halo_size = -1 + buff_size*(v_size)* &
                                         & (max(m, n) + 2*buff_size + 1)
            end if
        else
            halo_size = -1 + buff_size*(v_size)
        end if

        !$acc update device(halo_size, v_size)

        @:ALLOCATE(buff_send(0:halo_size), buff_recv(0:halo_size))
#endif

    end subroutine s_initialize_mpi_common_module

    !> The subroutine initializes the MPI execution environment
        !!      and queries both the number of processors which will be
        !!      available for the job and the local processor rank.
    impure subroutine s_mpi_initialize

#ifndef MFC_MPI

        ! Serial run only has 1 processor
        num_procs = 1
        ! Local processor rank is 0
        proc_rank = 0

#else

        ! Initializing the MPI environment
        call MPI_INIT(ierr)

        ! Checking whether the MPI environment has been properly initialized
        if (ierr /= MPI_SUCCESS) then
            print '(A)', 'Unable to initialize MPI environment. Exiting.'
            call MPI_ABORT(MPI_COMM_WORLD, 1, ierr)
        end if

        ! Querying the number of processors available for the job
        call MPI_COMM_SIZE(MPI_COMM_WORLD, num_procs, ierr)

        ! Querying the rank of the local processor
        call MPI_COMM_RANK(MPI_COMM_WORLD, proc_rank, ierr)

#endif

    end subroutine s_mpi_initialize

    !! @param q_cons_vf Conservative variables
    !! @param ib_markers track if a cell is within the immersed boundary
    !! @param levelset closest distance from every cell to the IB
    !! @param levelset_norm normalized vector from every cell to the closest point to the IB
    !! @param beta Eulerian void fraction from lagrangian bubbles
    impure subroutine s_initialize_mpi_data(q_cons_vf, ib_markers, levelset, levelset_norm, beta)

        type(scalar_field), dimension(sys_size), intent(in) :: q_cons_vf
        type(integer_field), optional, intent(in) :: ib_markers
        type(levelset_field), optional, intent(IN) :: levelset
        type(levelset_norm_field), optional, intent(IN) :: levelset_norm
        type(scalar_field), intent(in), optional :: beta

        integer, dimension(num_dims) :: sizes_glb, sizes_loc
        integer, dimension(1) :: airfoil_glb, airfoil_loc, airfoil_start

#ifdef MFC_MPI

        ! Generic loop iterator
        integer :: i, j

        !Altered system size for the lagrangian subgrid bubble model
        integer :: alt_sys

        if (present(beta)) then
            alt_sys = sys_size + 1
        else
            alt_sys = sys_size
        end if

        do i = 1, sys_size
            MPI_IO_DATA%var(i)%sf => q_cons_vf(i)%sf(0:m, 0:n, 0:p)
        end do

        if (present(beta)) then
            MPI_IO_DATA%var(alt_sys)%sf => beta%sf(0:m, 0:n, 0:p)
        end if

        !Additional variables pb and mv for non-polytropic qbmm
#ifdef MFC_PRE_PROCESS
        if (qbmm .and. .not. polytropic) then
            do i = 1, nb
                do j = 1, nnode
                    MPI_IO_DATA%var(sys_size + (i - 1)*nnode + j)%sf => pb%sf(0:m, 0:n, 0:p, j, i)
                    MPI_IO_DATA%var(sys_size + (i - 1)*nnode + j + nb*nnode)%sf => mv%sf(0:m, 0:n, 0:p, j, i)
                end do
            end do
        end if
#endif

#ifdef MFC_SIMULATION
        if (qbmm .and. .not. polytropic) then
            do i = 1, nb
                do j = 1, nnode
                    MPI_IO_DATA%var(sys_size + (i - 1)*nnode + j)%sf => pb_ts(1)%sf(0:m, 0:n, 0:p, j, i)
                    MPI_IO_DATA%var(sys_size + (i - 1)*nnode + j + nb*nnode)%sf => mv_ts(1)%sf(0:m, 0:n, 0:p, j, i)
                end do
            end do
        end if
#endif
        ! Define global(g) and local(l) sizes for flow variables
        sizes_glb(1) = m_glb + 1; sizes_loc(1) = m + 1
        if (n > 0) then
            sizes_glb(2) = n_glb + 1; sizes_loc(2) = n + 1
            if (p > 0) then
                sizes_glb(3) = p_glb + 1; sizes_loc(3) = p + 1
            end if
        end if

        ! Define the view for each variable
        do i = 1, alt_sys
            call MPI_TYPE_CREATE_SUBARRAY(num_dims, sizes_glb, sizes_loc, start_idx, &
                                          MPI_ORDER_FORTRAN, mpi_p, MPI_IO_DATA%view(i), ierr)
            call MPI_TYPE_COMMIT(MPI_IO_DATA%view(i), ierr)
        end do

#ifndef MFC_POST_PROCESS
        if (qbmm .and. .not. polytropic) then
            do i = sys_size + 1, sys_size + 2*nb*4
                call MPI_TYPE_CREATE_SUBARRAY(num_dims, sizes_glb, sizes_loc, start_idx, &
                                              MPI_ORDER_FORTRAN, mpi_p, MPI_IO_DATA%view(i), ierr)
                call MPI_TYPE_COMMIT(MPI_IO_DATA%view(i), ierr)

            end do
        end if
#endif

        if (present(ib_markers)) then

#ifdef MFC_PRE_PROCESS
            MPI_IO_IB_DATA%var%sf => ib_markers%sf
            MPI_IO_levelset_DATA%var%sf => levelset%sf
            MPI_IO_levelsetnorm_DATA%var%sf => levelset_norm%sf
#else
            MPI_IO_IB_DATA%var%sf => ib_markers%sf(0:m, 0:n, 0:p)

#ifndef MFC_POST_PROCESS
            MPI_IO_levelset_DATA%var%sf => levelset%sf(0:m, 0:n, 0:p, 1:num_ibs)
            MPI_IO_levelsetnorm_DATA%var%sf => levelset_norm%sf(0:m, 0:n, 0:p, 1:num_ibs, 1:3)
#endif

#endif
            call MPI_TYPE_CREATE_SUBARRAY(num_dims, sizes_glb, sizes_loc, start_idx, &
                                          MPI_ORDER_FORTRAN, MPI_INTEGER, MPI_IO_IB_DATA%view, ierr)
            call MPI_TYPE_COMMIT(MPI_IO_IB_DATA%view, ierr)

#ifndef MFC_POST_PROCESS
            call MPI_TYPE_CREATE_SUBARRAY(num_dims, sizes_glb, sizes_loc, start_idx, &
                                          MPI_ORDER_FORTRAN, mpi_p, MPI_IO_levelset_DATA%view, ierr)
            call MPI_TYPE_CREATE_SUBARRAY(num_dims, sizes_glb, sizes_loc, start_idx, &
                                          MPI_ORDER_FORTRAN, mpi_p, MPI_IO_levelsetnorm_DATA%view, ierr)

            call MPI_TYPE_COMMIT(MPI_IO_levelset_DATA%view, ierr)
            call MPI_TYPE_COMMIT(MPI_IO_levelsetnorm_DATA%view, ierr)
#endif
        end if

#ifndef MFC_POST_PROCESS
        if (present(ib_markers)) then
            do j = 1, num_ibs
                if (patch_ib(j)%c > 0) then

#ifdef MFC_PRE_PROCESS
                    allocate (MPI_IO_airfoil_IB_DATA%var(1:2*Np))
#endif

                    airfoil_glb(1) = 3*Np*num_procs
                    airfoil_loc(1) = 3*Np
                    airfoil_start(1) = 3*proc_rank*Np

#ifdef MFC_PRE_PROCESS
                    do i = 1, Np
                        MPI_IO_airfoil_IB_DATA%var(i)%x = airfoil_grid_l(i)%x
                        MPI_IO_airfoil_IB_DATA%var(i)%y = airfoil_grid_l(i)%y
                    end do
#endif

                    call MPI_TYPE_CREATE_SUBARRAY(1, airfoil_glb, airfoil_loc, airfoil_start, &
                                                  MPI_ORDER_FORTRAN, mpi_p, MPI_IO_airfoil_IB_DATA%view(1), ierr)
                    call MPI_TYPE_COMMIT(MPI_IO_airfoil_IB_DATA%view(1), ierr)

#ifdef MFC_PRE_PROCESS
                    do i = 1, Np
                        MPI_IO_airfoil_IB_DATA%var(Np + i)%x = airfoil_grid_u(i)%x
                        MPI_IO_airfoil_IB_DATA%var(Np + i)%y = airfoil_grid_u(i)%y
                    end do
#endif
                    call MPI_TYPE_CREATE_SUBARRAY(1, airfoil_glb, airfoil_loc, airfoil_start, &
                                                  MPI_ORDER_FORTRAN, mpi_p, MPI_IO_airfoil_IB_DATA%view(2), ierr)
                    call MPI_TYPE_COMMIT(MPI_IO_airfoil_IB_DATA%view(2), ierr)

                end if
            end do

        end if
#endif

#endif

    end subroutine s_initialize_mpi_data

    impure subroutine s_mpi_gather_data(my_vector, counts, gathered_vector, root)

        integer, intent(in) :: counts          ! Array of vector lengths for each process
        real(wp), intent(in), dimension(counts) :: my_vector   ! Input vector on each process
        integer, intent(in) :: root               ! Rank of the root process
        real(wp), allocatable, intent(out) :: gathered_vector(:) ! Gathered vector on the root process

        integer :: i, ierr
        integer, allocatable :: recounts(:), displs(:)

#ifdef MFC_MPI

        allocate (recounts(num_procs))

        call MPI_GATHER(counts, 1, MPI_INTEGER, recounts, 1, MPI_INTEGER, root, &
                        MPI_COMM_WORLD, ierr)

        allocate (displs(size(recounts)))

        displs(1) = 0

        do i = 2, size(recounts)
            displs(i) = displs(i - 1) + recounts(i - 1)
        end do

        allocate (gathered_vector(sum(recounts)))
        call MPI_GATHERV(my_vector, counts, mpi_p, gathered_vector, recounts, displs, mpi_p, &
                         root, MPI_COMM_WORLD, ierr)
#endif
    end subroutine s_mpi_gather_data

    impure subroutine mpi_bcast_time_step_values(proc_time, time_avg)

        real(wp), dimension(0:num_procs - 1), intent(inout) :: proc_time
        real(wp), intent(inout) :: time_avg

#ifdef MFC_MPI

        call MPI_GATHER(time_avg, 1, mpi_p, proc_time(0), 1, mpi_p, 0, MPI_COMM_WORLD, ierr)

#endif

    end subroutine mpi_bcast_time_step_values

    impure subroutine s_prohibit_abort(condition, message)
        character(len=*), intent(in) :: condition, message

        print *, ""
        print *, "CASE FILE ERROR"
        print *, "  - Prohibited condition: ", trim(condition)
        if (len_trim(message) > 0) then
            print *, "  - Note: ", trim(message)
        end if
        print *, ""
        call s_mpi_abort(code=CASE_FILE_ERROR_CODE)
    end subroutine s_prohibit_abort

    !>  The goal of this subroutine is to determine the global
        !!      extrema of the stability criteria in the computational
        !!      domain. This is performed by sifting through the local
        !!      extrema of each stability criterion. Note that each of
        !!      the local extrema is from a single process, within its
        !!      assigned section of the computational domain. Finally,
        !!      note that the global extrema values are only bookkeept
        !!      on the rank 0 processor.
        !!  @param icfl_max_loc Local maximum ICFL stability criterion
        !!  @param vcfl_max_loc Local maximum VCFL stability criterion
        !!  @param Rc_min_loc Local minimum Rc stability criterion
        !!  @param icfl_max_glb Global maximum ICFL stability criterion
        !!  @param vcfl_max_glb Global maximum VCFL stability criterion
        !!  @param Rc_min_glb Global minimum Rc stability criterion
    impure subroutine s_mpi_reduce_stability_criteria_extrema(icfl_max_loc, &
                                                              vcfl_max_loc, &
                                                              ccfl_max_loc, &
                                                              Rc_min_loc, &
                                                              icfl_max_glb, &
                                                              vcfl_max_glb, &
                                                              ccfl_max_glb, &
                                                              Rc_min_glb)

        real(wp), intent(in) :: icfl_max_loc
        real(wp), intent(in) :: vcfl_max_loc
        real(wp), intent(in) :: ccfl_max_loc
        real(wp), intent(in) :: Rc_min_loc

        real(wp), intent(out) :: icfl_max_glb
        real(wp), intent(out) :: vcfl_max_glb
        real(wp), intent(out) :: ccfl_max_glb
        real(wp), intent(out) :: Rc_min_glb

#ifdef MFC_SIMULATION
#ifdef MFC_MPI

        ! Reducing local extrema of ICFL, VCFL, CCFL and Rc numbers to their
        ! global extrema and bookkeeping the results on the rank 0 processor
        call MPI_REDUCE(icfl_max_loc, icfl_max_glb, 1, &
                        mpi_p, MPI_MAX, 0, &
                        MPI_COMM_WORLD, ierr)

        if (viscous) then
            call MPI_REDUCE(vcfl_max_loc, vcfl_max_glb, 1, &
                            mpi_p, MPI_MAX, 0, &
                            MPI_COMM_WORLD, ierr)
            call MPI_REDUCE(Rc_min_loc, Rc_min_glb, 1, &
                            mpi_p, MPI_MIN, 0, &
                            MPI_COMM_WORLD, ierr)
        end if

#else

        icfl_max_glb = icfl_max_loc

        if (viscous) then
            vcfl_max_glb = vcfl_max_loc
            Rc_min_glb = Rc_min_loc
        end if

#endif
#endif

    end subroutine s_mpi_reduce_stability_criteria_extrema

    !>  The following subroutine takes the input local variable
        !!      from all processors and reduces to the sum of all
        !!      values. The reduced variable is recorded back onto the
        !!      original local variable on each processor.
        !!  @param var_loc Some variable containing the local value which should be
        !!  reduced amongst all the processors in the communicator.
        !!  @param var_glb The globally reduced value
    impure subroutine s_mpi_allreduce_sum(var_loc, var_glb)

        real(wp), intent(in) :: var_loc
        real(wp), intent(out) :: var_glb

#ifdef MFC_MPI

        ! Performing the reduction procedure
        call MPI_ALLREDUCE(var_loc, var_glb, 1, mpi_p, &
                           MPI_SUM, MPI_COMM_WORLD, ierr)

#endif

    end subroutine s_mpi_allreduce_sum

    !>  The following subroutine takes the input local variable
        !!      from all processors and reduces to the minimum of all
        !!      values. The reduced variable is recorded back onto the
        !!      original local variable on each processor.
        !!  @param var_loc Some variable containing the local value which should be
        !!  reduced amongst all the processors in the communicator.
        !!  @param var_glb The globally reduced value
    impure subroutine s_mpi_allreduce_min(var_loc, var_glb)

        real(wp), intent(in) :: var_loc
        real(wp), intent(out) :: var_glb

#ifdef MFC_MPI

        ! Performing the reduction procedure
        call MPI_ALLREDUCE(var_loc, var_glb, 1, mpi_p, &
                           MPI_MIN, MPI_COMM_WORLD, ierr)

#endif

    end subroutine s_mpi_allreduce_min

    !>  The following subroutine takes the input local variable
        !!      from all processors and reduces to the maximum of all
        !!      values. The reduced variable is recorded back onto the
        !!      original local variable on each processor.
        !!  @param var_loc Some variable containing the local value which should be
        !!  reduced amongst all the processors in the communicator.
        !!  @param var_glb The globally reduced value
    impure subroutine s_mpi_allreduce_max(var_loc, var_glb)

        real(wp), intent(in) :: var_loc
        real(wp), intent(out) :: var_glb

#ifdef MFC_MPI

        ! Performing the reduction procedure
        call MPI_ALLREDUCE(var_loc, var_glb, 1, mpi_p, &
                           MPI_MAX, MPI_COMM_WORLD, ierr)

#endif

    end subroutine s_mpi_allreduce_max

    !>  The following subroutine takes the inputted variable and
        !!      determines its minimum value on the entire computational
        !!      domain. The result is stored back into inputted variable.
        !!  @param var_loc holds the local value to be reduced among
        !!      all the processors in communicator. On output, the variable holds
        !!      the minimum value, reduced amongst all of the local values.
    impure subroutine s_mpi_reduce_min(var_loc)

        real(wp), intent(inout) :: var_loc

#ifdef MFC_MPI

        ! Temporary storage variable that holds the reduced minimum value
        real(wp) :: var_glb

        ! Performing reduction procedure and eventually storing its result
        ! into the variable that was initially inputted into the subroutine
        call MPI_REDUCE(var_loc, var_glb, 1, mpi_p, &
                        MPI_MIN, 0, MPI_COMM_WORLD, ierr)

        call MPI_BCAST(var_glb, 1, mpi_p, &
                       0, MPI_COMM_WORLD, ierr)

        var_loc = var_glb

#endif

    end subroutine s_mpi_reduce_min

    !>  The following subroutine takes the first element of the
        !!      2-element inputted variable and determines its maximum
        !!      value on the entire computational domain. The result is
        !!      stored back into the first element of the variable while
        !!      the rank of the processor that is in charge of the sub-
        !!      domain containing the maximum is stored into the second
        !!      element of the variable.
        !!  @param var_loc On input, this variable holds the local value and processor rank,
        !!  which are to be reduced among all the processors in communicator.
        !!  On output, this variable holds the maximum value, reduced amongst
        !!  all of the local values, and the process rank to which the value
        !!  belongs.
    impure subroutine s_mpi_reduce_maxloc(var_loc)

        real(wp), dimension(2), intent(inout) :: var_loc

#ifdef MFC_MPI

        real(wp), dimension(2) :: var_glb  !<
            !! Temporary storage variable that holds the reduced maximum value
            !! and the rank of the processor with which the value is associated

        ! Performing reduction procedure and eventually storing its result
        ! into the variable that was initially inputted into the subroutine
        call MPI_REDUCE(var_loc, var_glb, 1, mpi_2p, &
                        MPI_MAXLOC, 0, MPI_COMM_WORLD, ierr)

        call MPI_BCAST(var_glb, 1, mpi_2p, &
                       0, MPI_COMM_WORLD, ierr)

        var_loc = var_glb

#endif

    end subroutine s_mpi_reduce_maxloc

    !> The subroutine terminates the MPI execution environment.
        !! @param prnt error message to be printed
    impure subroutine s_mpi_abort(prnt, code)

        character(len=*), intent(in), optional :: prnt
        integer, intent(in), optional :: code

        if (present(prnt)) then
            print *, prnt
            call flush (6)

        end if

#ifndef MFC_MPI
        if (present(code)) then
            stop code
        else
            stop 1
        end if
#else
        ! Terminating the MPI environment
        if (present(code)) then
            call MPI_ABORT(MPI_COMM_WORLD, code, ierr)
        else
            call MPI_ABORT(MPI_COMM_WORLD, 1, ierr)
        end if
#endif

    end subroutine s_mpi_abort

    !>Halts all processes until all have reached barrier.
    impure subroutine s_mpi_barrier

#ifdef MFC_MPI

        ! Calling MPI_BARRIER
        call MPI_BARRIER(MPI_COMM_WORLD, ierr)

#endif

    end subroutine s_mpi_barrier

    !> The subroutine finalizes the MPI execution environment.
    impure subroutine s_mpi_finalize

#ifdef MFC_MPI

        ! Finalizing the MPI environment
        call MPI_FINALIZE(ierr)

#endif

    end subroutine s_mpi_finalize

    !>  The goal of this procedure is to populate the buffers of
        !!      the cell-average conservative variables by communicating
        !!      with the neighboring processors.
        !!  @param q_cons_vf Cell-average conservative variables
        !!  @param mpi_dir MPI communication coordinate direction
        !!  @param pbc_loc Processor boundary condition (PBC) location
    subroutine s_mpi_sendrecv_variables_buffers(q_comm, &
                                                mpi_dir, &
                                                pbc_loc, &
                                                nVar, &
                                                pb, mv)

        type(scalar_field), dimension(1:), intent(inout) :: q_comm
        real(wp), optional, dimension(idwbuff(1)%beg:, idwbuff(2)%beg:, idwbuff(3)%beg:, 1:, 1:), intent(inout) :: pb, mv
        integer, intent(in) :: mpi_dir, pbc_loc, nVar

        integer :: i, j, k, l, r, q !< Generic loop iterators

        integer :: buffer_counts(1:3), buffer_count

        type(int_bounds_info) :: boundary_conditions(1:3)
        integer :: beg_end(1:2), grid_dims(1:3)
        integer :: dst_proc, src_proc, recv_tag, send_tag

        logical :: beg_end_geq_0, qbmm_comm

        integer :: pack_offset, unpack_offset

        real(wp), pointer :: p_send, p_recv

#ifdef MFC_MPI

        call nvtxStartRange("RHS-COMM-PACKBUF")

        qbmm_comm = .false.

        if (present(pb) .and. present(mv) .and. qbmm .and. .not. polytropic) then
            qbmm_comm = .true.
            v_size = nVar + 2*nb*4
            buffer_counts = (/ &
                            buff_size*v_size*(n + 1)*(p + 1), &
                            buff_size*v_size*(m + 2*buff_size + 1)*(p + 1), &
                            buff_size*v_size*(m + 2*buff_size + 1)*(n + 2*buff_size + 1) &
                            /)
        else
            v_size = nVar
            buffer_counts = (/ &
                            buff_size*v_size*(n + 1)*(p + 1), &
                            buff_size*v_size*(m + 2*buff_size + 1)*(p + 1), &
                            buff_size*v_size*(m + 2*buff_size + 1)*(n + 2*buff_size + 1) &
                            /)
        end if

        !$acc update device(v_size)

        buffer_count = buffer_counts(mpi_dir)
        boundary_conditions = (/bc_x, bc_y, bc_z/)
        beg_end = (/boundary_conditions(mpi_dir)%beg, boundary_conditions(mpi_dir)%end/)
        beg_end_geq_0 = beg_end(max(pbc_loc, 0) - pbc_loc + 1) >= 0

        ! Implements:
        ! pbc_loc  bc_x >= 0 -> [send/recv]_tag  [dst/src]_proc
        ! -1 (=0)      0            ->     [1,0]       [0,0]      | 0 0 [1,0] [beg,beg]
        ! -1 (=0)      1            ->     [0,0]       [1,0]      | 0 1 [0,0] [end,beg]
        ! +1 (=1)      0            ->     [0,1]       [1,1]      | 1 0 [0,1] [end,end]
        ! +1 (=1)      1            ->     [1,1]       [0,1]      | 1 1 [1,1] [beg,end]

        send_tag = f_logical_to_int(.not. f_xor(beg_end_geq_0, pbc_loc == 1))
        recv_tag = f_logical_to_int(pbc_loc == 1)

        dst_proc = beg_end(1 + f_logical_to_int(f_xor(pbc_loc == 1, beg_end_geq_0)))
        src_proc = beg_end(1 + f_logical_to_int(pbc_loc == 1))

        grid_dims = (/m, n, p/)

        pack_offset = 0
        if (f_xor(pbc_loc == 1, beg_end_geq_0)) then
            pack_offset = grid_dims(mpi_dir) - buff_size + 1
        end if

        unpack_offset = 0
        if (pbc_loc == 1) then
            unpack_offset = grid_dims(mpi_dir) + buff_size + 1
        end if

        ! Pack Buffer to Send
        #:for mpi_dir in [1, 2, 3]
            if (mpi_dir == ${mpi_dir}$) then
                #:if mpi_dir == 1
                    !$acc parallel loop collapse(4) gang vector default(present) private(r)
                    do l = 0, p
                        do k = 0, n
                            do j = 0, buff_size - 1
                                do i = 1, nVar
                                    r = (i - 1) + v_size*(j + buff_size*(k + (n + 1)*l))
                                    buff_send(r) = q_comm(i)%sf(j + pack_offset, k, l)
                                end do
                            end do
                        end do
                    end do

                    if (qbmm_comm) then
                        !$acc parallel loop collapse(4) gang vector default(present) private(r)
                        do l = 0, p
                            do k = 0, n
                                do j = 0, buff_size - 1
                                    do i = nVar + 1, nVar + 4
                                        do q = 1, nb
                                            r = (i - 1) + (q - 1)*4 + v_size* &
                                                (j + buff_size*(k + (n + 1)*l))
                                            buff_send(r) = pb(j + pack_offset, k, l, i - nVar, q)
                                        end do
                                    end do
                                end do
                            end do
                        end do

                        !$acc parallel loop collapse(5) gang vector default(present) private(r)
                        do l = 0, p
                            do k = 0, n
                                do j = 0, buff_size - 1
                                    do i = nVar + 1, nVar + 4
                                        do q = 1, nb
                                            r = (i - 1) + (q - 1)*4 + nb*4 + v_size* &
                                                (j + buff_size*(k + (n + 1)*l))
                                            buff_send(r) = mv(j + pack_offset, k, l, i - nVar, q)
                                        end do
                                    end do
                                end do
                            end do
                        end do
                    end if
                #:elif mpi_dir == 2
                    !$acc parallel loop collapse(4) gang vector default(present) private(r)
                    do i = 1, nVar
                        do l = 0, p
                            do k = 0, buff_size - 1
                                do j = -buff_size, m + buff_size
                                    r = (i - 1) + v_size* &
                                        ((j + buff_size) + (m + 2*buff_size + 1)* &
                                         (k + buff_size*l))
                                    buff_send(r) = q_comm(i)%sf(j, k + pack_offset, l)
                                end do
                            end do
                        end do
                    end do

                    if (qbmm_comm) then
                        !$acc parallel loop collapse(5) gang vector default(present) private(r)
                        do i = nVar + 1, nVar + 4
                            do l = 0, p
                                do k = 0, buff_size - 1
                                    do j = -buff_size, m + buff_size
                                        do q = 1, nb
                                            r = (i - 1) + (q - 1)*4 + v_size* &
                                                ((j + buff_size) + (m + 2*buff_size + 1)* &
                                                 (k + buff_size*l))
                                            buff_send(r) = pb(j, k + pack_offset, l, i - nVar, q)
                                        end do
                                    end do
                                end do
                            end do
                        end do

                        !$acc parallel loop collapse(5) gang vector default(present) private(r)
                        do i = nVar + 1, nVar + 4
                            do l = 0, p
                                do k = 0, buff_size - 1
                                    do j = -buff_size, m + buff_size
                                        do q = 1, nb
                                            r = (i - 1) + (q - 1)*4 + nb*4 + v_size* &
                                                ((j + buff_size) + (m + 2*buff_size + 1)* &
                                                 (k + buff_size*l))
                                            buff_send(r) = mv(j, k + pack_offset, l, i - nVar, q)
                                        end do
                                    end do
                                end do
                            end do
                        end do
                    end if
                #:else
                    !$acc parallel loop collapse(4) gang vector default(present) private(r)
                    do i = 1, nVar
                        do l = 0, buff_size - 1
                            do k = -buff_size, n + buff_size
                                do j = -buff_size, m + buff_size
                                    r = (i - 1) + v_size* &
                                        ((j + buff_size) + (m + 2*buff_size + 1)* &
                                         ((k + buff_size) + (n + 2*buff_size + 1)*l))
                                    buff_send(r) = q_comm(i)%sf(j, k, l + pack_offset)
                                end do
                            end do
                        end do
                    end do

                    if (qbmm_comm) then
                        !$acc parallel loop collapse(5) gang vector default(present) private(r)
                        do i = nVar + 1, nVar + 4
                            do l = 0, buff_size - 1
                                do k = -buff_size, n + buff_size
                                    do j = -buff_size, m + buff_size
                                        do q = 1, nb
                                            r = (i - 1) + (q - 1)*4 + v_size* &
                                                ((j + buff_size) + (m + 2*buff_size + 1)* &
                                                 ((k + buff_size) + (n + 2*buff_size + 1)*l))
                                            buff_send(r) = pb(j, k, l + pack_offset, i - nVar, q)
                                        end do
                                    end do
                                end do
                            end do
                        end do

                        !$acc parallel loop collapse(5) gang vector default(present) private(r)
                        do i = nVar + 1, nVar + 4
                            do l = 0, buff_size - 1
                                do k = -buff_size, n + buff_size
                                    do j = -buff_size, m + buff_size
                                        do q = 1, nb
                                            r = (i - 1) + (q - 1)*4 + nb*4 + v_size* &
                                                ((j + buff_size) + (m + 2*buff_size + 1)* &
                                                 ((k + buff_size) + (n + 2*buff_size + 1)*l))
                                            buff_send(r) = mv(j, k, l + pack_offset, i - nVar, q)
                                        end do
                                    end do
                                end do
                            end do
                        end do
                    end if
                #:endif
            end if
        #:endfor
        call nvtxEndRange ! Packbuf

        p_send => buff_send(0)
        p_recv => buff_recv(0)

        ! Send/Recv
#ifdef MFC_SIMULATION
        #:for rdma_mpi in [False, True]
            if (rdma_mpi .eqv. ${'.true.' if rdma_mpi else '.false.'}$) then
                #:if rdma_mpi
                    !$acc data attach(p_send, p_recv)
                    !$acc host_data use_device(p_send, p_recv)
                    call nvtxStartRange("RHS-COMM-SENDRECV-RDMA")
                #:else
                    call nvtxStartRange("RHS-COMM-DEV2HOST")
                    !$acc update host(buff_send)
                    call nvtxEndRange
                    call nvtxStartRange("RHS-COMM-SENDRECV-NO-RMDA")
                #:endif

                call MPI_SENDRECV( &
                    p_send, buffer_count, mpi_p, dst_proc, send_tag, &
                    p_recv, buffer_count, mpi_p, src_proc, recv_tag, &
                    MPI_COMM_WORLD, MPI_STATUS_IGNORE, ierr)

                call nvtxEndRange ! RHS-MPI-SENDRECV-(NO)-RDMA

                #:if rdma_mpi
                    !$acc end host_data
                    !$acc end data
                    !$acc wait
                #:else
                    call nvtxStartRange("RHS-COMM-HOST2DEV")
                    !$acc update device(buff_recv)
                    call nvtxEndRange
                #:endif
            end if
        #:endfor
#else
        call MPI_SENDRECV( &
            p_send, buffer_count, mpi_p, dst_proc, send_tag, &
            p_recv, buffer_count, mpi_p, src_proc, recv_tag, &
            MPI_COMM_WORLD, MPI_STATUS_IGNORE, ierr)
#endif

        ! Unpack Received Buffer
        call nvtxStartRange("RHS-COMM-UNPACKBUF")
        #:for mpi_dir in [1, 2, 3]
            if (mpi_dir == ${mpi_dir}$) then
                #:if mpi_dir == 1
                    !$acc parallel loop collapse(4) gang vector default(present) private(r)
                    do l = 0, p
                        do k = 0, n
                            do j = -buff_size, -1
                                do i = 1, nVar
                                    r = (i - 1) + v_size* &
                                        (j + buff_size*((k + 1) + (n + 1)*l))
                                    q_comm(i)%sf(j + unpack_offset, k, l) = buff_recv(r)
#if defined(__INTEL_COMPILER)
                                    if (ieee_is_nan(q_comm(i)%sf(j, k, l))) then
                                        print *, "Error", j, k, l, i
                                        error stop "NaN(s) in recv"
                                    end if
#endif
                                end do
                            end do
                        end do
                    end do

                    if (qbmm_comm) then
                        !$acc parallel loop collapse(5) gang vector default(present) private(r)
                        do l = 0, p
                            do k = 0, n
                                do j = -buff_size, -1
                                    do i = nVar + 1, nVar + 4
                                        do q = 1, nb
                                            r = (i - 1) + (q - 1)*4 + v_size* &
                                                (j + buff_size*((k + 1) + (n + 1)*l))
                                            pb(j + unpack_offset, k, l, i - nVar, q) = buff_recv(r)
                                        end do
                                    end do
                                end do
                            end do
                        end do

                        !$acc parallel loop collapse(5) gang vector default(present) private(r)
                        do l = 0, p
                            do k = 0, n
                                do j = -buff_size, -1
                                    do i = nVar + 1, nVar + 4
                                        do q = 1, nb
                                            r = (i - 1) + (q - 1)*4 + nb*4 + v_size* &
                                                (j + buff_size*((k + 1) + (n + 1)*l))
                                            mv(j + unpack_offset, k, l, i - nVar, q) = buff_recv(r)
                                        end do
                                    end do
                                end do
                            end do
                        end do
                    end if
                #:elif mpi_dir == 2
                    !$acc parallel loop collapse(4) gang vector default(present) private(r)
                    do i = 1, nVar
                        do l = 0, p
                            do k = -buff_size, -1
                                do j = -buff_size, m + buff_size
                                    r = (i - 1) + v_size* &
                                        ((j + buff_size) + (m + 2*buff_size + 1)* &
                                         ((k + buff_size) + buff_size*l))
                                    q_comm(i)%sf(j, k + unpack_offset, l) = buff_recv(r)
#if defined(__INTEL_COMPILER)
                                    if (ieee_is_nan(q_comm(i)%sf(j, k, l))) then
                                        print *, "Error", j, k, l, i
                                        error stop "NaN(s) in recv"
                                    end if
#endif
                                end do
                            end do
                        end do
                    end do

                    if (qbmm_comm) then
                        !$acc parallel loop collapse(5) gang vector default(present) private(r)
                        do i = nVar + 1, nVar + 4
                            do l = 0, p
                                do k = -buff_size, -1
                                    do j = -buff_size, m + buff_size
                                        do q = 1, nb
                                            r = (i - 1) + (q - 1)*4 + v_size* &
                                                ((j + buff_size) + (m + 2*buff_size + 1)* &
                                                 ((k + buff_size) + buff_size*l))
                                            pb(j, k + unpack_offset, l, i - nVar, q) = buff_recv(r)
                                        end do
                                    end do
                                end do
                            end do
                        end do

                        !$acc parallel loop collapse(5) gang vector default(present) private(r)
                        do i = nVar + 1, nVar + 4
                            do l = 0, p
                                do k = -buff_size, -1
                                    do j = -buff_size, m + buff_size
                                        do q = 1, nb
                                            r = (i - 1) + (q - 1)*4 + nb*4 + v_size* &
                                                ((j + buff_size) + (m + 2*buff_size + 1)* &
                                                 ((k + buff_size) + buff_size*l))
                                            mv(j, k + unpack_offset, l, i - nVar, q) = buff_recv(r)
                                        end do
                                    end do
                                end do
                            end do
                        end do
                    end if
                #:else
                    ! Unpacking buffer from bc_z%beg
                    !$acc parallel loop collapse(4) gang vector default(present) private(r)
                    do i = 1, nVar
                        do l = -buff_size, -1
                            do k = -buff_size, n + buff_size
                                do j = -buff_size, m + buff_size
                                    r = (i - 1) + v_size* &
                                        ((j + buff_size) + (m + 2*buff_size + 1)* &
                                         ((k + buff_size) + (n + 2*buff_size + 1)* &
                                          (l + buff_size)))
                                    q_comm(i)%sf(j, k, l + unpack_offset) = buff_recv(r)
#if defined(__INTEL_COMPILER)
                                    if (ieee_is_nan(q_comm(i)%sf(j, k, l))) then
                                        print *, "Error", j, k, l, i
                                        error stop "NaN(s) in recv"
                                    end if
#endif
                                end do
                            end do
                        end do
                    end do

                    if (qbmm_comm) then
                        !$acc parallel loop collapse(5) gang vector default(present) private(r)
                        do i = nVar + 1, nVar + 4
                            do l = -buff_size, -1
                                do k = -buff_size, n + buff_size
                                    do j = -buff_size, m + buff_size
                                        do q = 1, nb
                                            r = (i - 1) + (q - 1)*4 + v_size* &
                                                ((j + buff_size) + (m + 2*buff_size + 1)* &
                                                 ((k + buff_size) + (n + 2*buff_size + 1)* &
                                                  (l + buff_size)))
                                            pb(j, k, l + unpack_offset, i - nVar, q) = buff_recv(r)
                                        end do
                                    end do
                                end do
                            end do
                        end do

                        !$acc parallel loop collapse(5) gang vector default(present) private(r)
                        do i = nVar + 1, nVar + 4
                            do l = -buff_size, -1
                                do k = -buff_size, n + buff_size
                                    do j = -buff_size, m + buff_size
                                        do q = 1, nb
                                            r = (i - 1) + (q - 1)*4 + nb*4 + v_size* &
                                                ((j + buff_size) + (m + 2*buff_size + 1)* &
                                                 ((k + buff_size) + (n + 2*buff_size + 1)* &
                                                  (l + buff_size)))
                                            mv(j, k, l + unpack_offset, i - nVar, q) = buff_recv(r)
                                        end do
                                    end do
                                end do
                            end do
                        end do
                    end if
                #:endif
            end if
        #:endfor
        call nvtxEndRange
#endif

    end subroutine s_mpi_sendrecv_variables_buffers

    !>  The purpose of this procedure is to optimally decompose
        !!      the computational domain among the available processors.
        !!      This is performed by attempting to award each processor,
        !!      in each of the coordinate directions, approximately the
        !!      same number of cells, and then recomputing the affected
        !!      global parameters.
    subroutine s_mpi_decompose_computational_domain

#ifdef MFC_MPI

<<<<<<< HEAD
        integer :: num_procs_x, num_procs_y, num_procs_z !<
            !! Optimal number of processors in the x-, y- and z-directions
=======
        integer :: i, j, k, l, r !< Generic loop iterators
>>>>>>> 2f8eef19

        real(wp) :: tmp_num_procs_x, tmp_num_procs_y, tmp_num_procs_z !<
            !! Non-optimal number of processors in the x-, y- and z-directions

        real(wp) :: fct_min !<
            !! Processor factorization (fct) minimization parameter

        integer :: MPI_COMM_CART !<
            !! Cartesian processor topology communicator

        integer :: rem_cells !<
            !! Remaining number of cells, in a particular coordinate direction,
            !! after the majority is divided up among the available processors

        integer :: i, j !< Generic loop iterators

        if (num_procs == 1 .and. parallel_io) then
            do i = 1, num_dims
                start_idx(i) = 0
            end do
            return
        end if

        ! 3D Cartesian Processor Topology
        if (n > 0) then

            if (p > 0) then

                if (cyl_coord .and. p > 0) then
                    ! Implement pencil processor blocking if using cylindrical coordinates so
                    ! that all cells in azimuthal direction are stored on a single processor.
                    ! This is necessary for efficient application of Fourier filter near axis.

                    ! Initial values of the processor factorization optimization
                    num_procs_x = 1
                    num_procs_y = num_procs
                    num_procs_z = 1
                    ierr = -1

                    ! Computing minimization variable for these initial values
                    tmp_num_procs_x = num_procs_x
                    tmp_num_procs_y = num_procs_y
                    tmp_num_procs_z = num_procs_z
                    fct_min = 10._wp*abs((m + 1)/tmp_num_procs_x &
                                         - (n + 1)/tmp_num_procs_y)

                    ! Searching for optimal computational domain distribution
                    do i = 1, num_procs

                        if (mod(num_procs, i) == 0 &
                            .and. &
                            (m + 1)/i >= num_stcls_min*weno_order) then

                            tmp_num_procs_x = i
                            tmp_num_procs_y = num_procs/i

                            if (fct_min >= abs((m + 1)/tmp_num_procs_x &
                                               - (n + 1)/tmp_num_procs_y) &
                                .and. &
                                (n + 1)/tmp_num_procs_y &
                                >= &
                                num_stcls_min*weno_order) then

                                num_procs_x = i
                                num_procs_y = num_procs/i
                                fct_min = abs((m + 1)/tmp_num_procs_x &
                                              - (n + 1)/tmp_num_procs_y)
                                ierr = 0

                            end if

                        end if

                    end do

                else

                    ! Initial estimate of optimal processor topology
                    num_procs_x = 1
                    num_procs_y = 1
                    num_procs_z = num_procs
                    ierr = -1

                    ! Benchmarking the quality of this initial guess
                    tmp_num_procs_x = num_procs_x
                    tmp_num_procs_y = num_procs_y
                    tmp_num_procs_z = num_procs_z
                    fct_min = 10._wp*abs((m + 1)/tmp_num_procs_x &
                                         - (n + 1)/tmp_num_procs_y) &
                              + 10._wp*abs((n + 1)/tmp_num_procs_y &
                                           - (p + 1)/tmp_num_procs_z)

                    ! Optimization of the initial processor topology
                    do i = 1, num_procs

                        if (mod(num_procs, i) == 0 &
                            .and. &
                            (m + 1)/i >= num_stcls_min*weno_order) then

                            do j = 1, num_procs/i

                                if (mod(num_procs/i, j) == 0 &
                                    .and. &
                                    (n + 1)/j >= num_stcls_min*weno_order) then

                                    tmp_num_procs_x = i
                                    tmp_num_procs_y = j
                                    tmp_num_procs_z = num_procs/(i*j)

                                    if (fct_min >= abs((m + 1)/tmp_num_procs_x &
                                                       - (n + 1)/tmp_num_procs_y) &
                                        + abs((n + 1)/tmp_num_procs_y &
                                              - (p + 1)/tmp_num_procs_z) &
                                        .and. &
                                        (p + 1)/tmp_num_procs_z &
                                        >= &
                                        num_stcls_min*weno_order) &
                                        then

                                        num_procs_x = i
                                        num_procs_y = j
                                        num_procs_z = num_procs/(i*j)
                                        fct_min = abs((m + 1)/tmp_num_procs_x &
                                                      - (n + 1)/tmp_num_procs_y) &
                                                  + abs((n + 1)/tmp_num_procs_y &
                                                        - (p + 1)/tmp_num_procs_z)
                                        ierr = 0

                                    end if

                                end if

                            end do

                        end if

                    end do

                end if

                ! Verifying that a valid decomposition of the computational
                ! domain has been established. If not, the simulation exits.
                if (proc_rank == 0 .and. ierr == -1) then
                    call s_mpi_abort('Unsupported combination of values '// &
                                     'of num_procs, m, n, p and '// &
                                     'weno_order. Exiting.')
                end if

                ! Creating new communicator using the Cartesian topology
                call MPI_CART_CREATE(MPI_COMM_WORLD, 3, (/num_procs_x, &
                                                          num_procs_y, num_procs_z/), &
                                     (/.true., .true., .true./), &
                                     .false., MPI_COMM_CART, ierr)

                ! Finding the Cartesian coordinates of the local process
                call MPI_CART_COORDS(MPI_COMM_CART, proc_rank, 3, &
                                     proc_coords, ierr)
                ! END: 3D Cartesian Processor Topology

                ! Global Parameters for z-direction

                ! Number of remaining cells
                rem_cells = mod(p + 1, num_procs_z)

                ! Optimal number of cells per processor
                p = (p + 1)/num_procs_z - 1

                ! Distributing the remaining cells
                do i = 1, rem_cells
                    if (proc_coords(3) == i - 1) then
                        p = p + 1; exit
                    end if
                end do

                ! Boundary condition at the beginning
                if (proc_coords(3) > 0 .or. (bc_z%beg == BC_PERIODIC .and. num_procs_z > 1)) then
                    proc_coords(3) = proc_coords(3) - 1
                    call MPI_CART_RANK(MPI_COMM_CART, proc_coords, &
                                       bc_z%beg, ierr)
                    proc_coords(3) = proc_coords(3) + 1
                end if

                ! Boundary condition at the end
                if (proc_coords(3) < num_procs_z - 1 .or. (bc_z%end == BC_PERIODIC .and. num_procs_z > 1)) then
                    proc_coords(3) = proc_coords(3) + 1
                    call MPI_CART_RANK(MPI_COMM_CART, proc_coords, &
                                       bc_z%end, ierr)
                    proc_coords(3) = proc_coords(3) - 1
                end if

#ifdef MFC_POST_PROCESS
                ! Ghost zone at the beginning
                if (proc_coords(3) > 0 .and. format == 1) then
                    offset_z%beg = 2
                else
                    offset_z%beg = 0
                end if

                ! Ghost zone at the end
                if (proc_coords(3) < num_procs_z - 1 .and. format == 1) then
                    offset_z%end = 2
                else
                    offset_z%end = 0
                end if
#endif

                ! Beginning and end sub-domain boundary locations
                if (parallel_io) then
                    if (proc_coords(3) < rem_cells) then
                        start_idx(3) = (p + 1)*proc_coords(3)
                    else
                        start_idx(3) = (p + 1)*proc_coords(3) + rem_cells
                    end if
                else
#ifdef MFC_PRE_PROCESS
                    if (old_grid .neqv. .true.) then
                        dz = (z_domain%end - z_domain%beg)/real(p_glb + 1, wp)

                        if (proc_coords(3) < rem_cells) then
                            z_domain%beg = z_domain%beg + dz*real((p + 1)* &
                                                                  proc_coords(3))
                            z_domain%end = z_domain%end - dz*real((p + 1)* &
                                                                  (num_procs_z - proc_coords(3) - 1) &
                                                                  - (num_procs_z - rem_cells))
                        else
                            z_domain%beg = z_domain%beg + dz*real((p + 1)* &
                                                                  proc_coords(3) + rem_cells)
                            z_domain%end = z_domain%end - dz*real((p + 1)* &
                                                                  (num_procs_z - proc_coords(3) - 1))
                        end if
                    end if
#endif
                end if

                ! 2D Cartesian Processor Topology
            else

                ! Initial estimate of optimal processor topology
                num_procs_x = 1
                num_procs_y = num_procs
                ierr = -1

                ! Benchmarking the quality of this initial guess
                tmp_num_procs_x = num_procs_x
                tmp_num_procs_y = num_procs_y
                fct_min = 10._wp*abs((m + 1)/tmp_num_procs_x &
                                     - (n + 1)/tmp_num_procs_y)

                ! Optimization of the initial processor topology
                do i = 1, num_procs

                    if (mod(num_procs, i) == 0 &
                        .and. &
                        (m + 1)/i >= num_stcls_min*weno_order) then

                        tmp_num_procs_x = i
                        tmp_num_procs_y = num_procs/i

                        if (fct_min >= abs((m + 1)/tmp_num_procs_x &
                                           - (n + 1)/tmp_num_procs_y) &
                            .and. &
                            (n + 1)/tmp_num_procs_y &
                            >= &
                            num_stcls_min*weno_order) then

                            num_procs_x = i
                            num_procs_y = num_procs/i
                            fct_min = abs((m + 1)/tmp_num_procs_x &
                                          - (n + 1)/tmp_num_procs_y)
                            ierr = 0

                        end if

                    end if

                end do

                ! Verifying that a valid decomposition of the computational
                ! domain has been established. If not, the simulation exits.
                if (proc_rank == 0 .and. ierr == -1) then
                    call s_mpi_abort('Unsupported combination of values '// &
                                     'of num_procs, m, n and '// &
                                     'weno_order. Exiting.')
                end if

                ! Creating new communicator using the Cartesian topology
                call MPI_CART_CREATE(MPI_COMM_WORLD, 2, (/num_procs_x, &
                                                          num_procs_y/), (/.true., &
                                                                           .true./), .false., MPI_COMM_CART, &
                                     ierr)

                ! Finding the Cartesian coordinates of the local process
                call MPI_CART_COORDS(MPI_COMM_CART, proc_rank, 2, &
                                     proc_coords, ierr)

            end if
            ! END: 2D Cartesian Processor Topology

            ! Global Parameters for y-direction

            ! Number of remaining cells
            rem_cells = mod(n + 1, num_procs_y)

            ! Optimal number of cells per processor
            n = (n + 1)/num_procs_y - 1

            ! Distributing the remaining cells
            do i = 1, rem_cells
                if (proc_coords(2) == i - 1) then
                    n = n + 1; exit
                end if
            end do

            ! Boundary condition at the beginning
            if (proc_coords(2) > 0 .or. (bc_y%beg == BC_PERIODIC .and. num_procs_y > 1)) then
                proc_coords(2) = proc_coords(2) - 1
                call MPI_CART_RANK(MPI_COMM_CART, proc_coords, &
                                   bc_y%beg, ierr)
                proc_coords(2) = proc_coords(2) + 1
            end if

            ! Boundary condition at the end
            if (proc_coords(2) < num_procs_y - 1 .or. (bc_y%end == BC_PERIODIC .and. num_procs_y > 1)) then
                proc_coords(2) = proc_coords(2) + 1
                call MPI_CART_RANK(MPI_COMM_CART, proc_coords, &
                                   bc_y%end, ierr)
                proc_coords(2) = proc_coords(2) - 1
            end if

#ifdef MFC_POST_PROCESS
            ! Ghost zone at the beginning
            if (proc_coords(2) > 0 .and. format == 1) then
                offset_y%beg = 2
            else
                offset_y%beg = 0
            end if

            ! Ghost zone at the end
            if (proc_coords(2) < num_procs_y - 1 .and. format == 1) then
                offset_y%end = 2
            else
                offset_y%end = 0
            end if
#endif

            ! Beginning and end sub-domain boundary locations
            if (parallel_io) then
                if (proc_coords(2) < rem_cells) then
                    start_idx(2) = (n + 1)*proc_coords(2)
                else
                    start_idx(2) = (n + 1)*proc_coords(2) + rem_cells
                end if
            else
#ifdef MFC_PRE_PROCESS
                if (old_grid .neqv. .true.) then
                    dy = (y_domain%end - y_domain%beg)/real(n_glb + 1, wp)

                    if (proc_coords(2) < rem_cells) then
                        y_domain%beg = y_domain%beg + dy*real((n + 1)* &
                                                              proc_coords(2))
                        y_domain%end = y_domain%end - dy*real((n + 1)* &
                                                              (num_procs_y - proc_coords(2) - 1) &
                                                              - (num_procs_y - rem_cells))
                    else
                        y_domain%beg = y_domain%beg + dy*real((n + 1)* &
                                                              proc_coords(2) + rem_cells)
                        y_domain%end = y_domain%end - dy*real((n + 1)* &
                                                              (num_procs_y - proc_coords(2) - 1))
                    end if
                end if
#endif
            end if

            ! 1D Cartesian Processor Topology
        else

            ! Optimal processor topology
            num_procs_x = num_procs

            ! Creating new communicator using the Cartesian topology
            call MPI_CART_CREATE(MPI_COMM_WORLD, 1, (/num_procs_x/), &
                                 (/.true./), .false., MPI_COMM_CART, &
                                 ierr)

            ! Finding the Cartesian coordinates of the local process
            call MPI_CART_COORDS(MPI_COMM_CART, proc_rank, 1, &
                                 proc_coords, ierr)

        end if

        ! Global Parameters for x-direction

        ! Number of remaining cells
        rem_cells = mod(m + 1, num_procs_x)

        ! Optimal number of cells per processor
        m = (m + 1)/num_procs_x - 1

        ! Distributing the remaining cells
        do i = 1, rem_cells
            if (proc_coords(1) == i - 1) then
                m = m + 1; exit
            end if
        end do

        ! Boundary condition at the beginning
        if (proc_coords(1) > 0 .or. (bc_x%beg == BC_PERIODIC .and. num_procs_x > 1)) then
            proc_coords(1) = proc_coords(1) - 1
            call MPI_CART_RANK(MPI_COMM_CART, proc_coords, bc_x%beg, ierr)
            proc_coords(1) = proc_coords(1) + 1
        end if

        ! Boundary condition at the end
        if (proc_coords(1) < num_procs_x - 1 .or. (bc_x%end == BC_PERIODIC .and. num_procs_x > 1)) then
            proc_coords(1) = proc_coords(1) + 1
            call MPI_CART_RANK(MPI_COMM_CART, proc_coords, bc_x%end, ierr)
            proc_coords(1) = proc_coords(1) - 1
        end if

#ifdef MFC_POST_PROCESS
        ! Ghost zone at the beginning
        if (proc_coords(1) > 0 .and. format == 1 .and. n > 0) then
            offset_x%beg = 2
        else
            offset_x%beg = 0
        end if

        ! Ghost zone at the end
        if (proc_coords(1) < num_procs_x - 1 .and. format == 1 .and. n > 0) then
            offset_x%end = 2
        else
            offset_x%end = 0
        end if
#endif

        ! Beginning and end sub-domain boundary locations
        if (parallel_io) then
            if (proc_coords(1) < rem_cells) then
                start_idx(1) = (m + 1)*proc_coords(1)
            else
                start_idx(1) = (m + 1)*proc_coords(1) + rem_cells
            end if
        else
#ifdef MFC_PRE_PROCESS
            if (old_grid .neqv. .true.) then
                dx = (x_domain%end - x_domain%beg)/real(m_glb + 1, wp)

                if (proc_coords(1) < rem_cells) then
                    x_domain%beg = x_domain%beg + dx*real((m + 1)* &
                                                          proc_coords(1))
                    x_domain%end = x_domain%end - dx*real((m + 1)* &
                                                          (num_procs_x - proc_coords(1) - 1) &
                                                          - (num_procs_x - rem_cells))
                else
                    x_domain%beg = x_domain%beg + dx*real((m + 1)* &
                                                          proc_coords(1) + rem_cells)
                    x_domain%end = x_domain%end - dx*real((m + 1)* &
                                                          (num_procs_x - proc_coords(1) - 1))
                end if
            end if
#endif
        end if
#endif

    end subroutine s_mpi_decompose_computational_domain

    !>  The goal of this procedure is to populate the buffers of
        !!      the grid variables by communicating with the neighboring
        !!      processors. Note that only the buffers of the cell-width
        !!      distributions are handled in such a way. This is because
        !!      the buffers of cell-boundary locations may be calculated
        !!      directly from those of the cell-width distributions.
        !!  @param mpi_dir MPI communication coordinate direction
        !!  @param pbc_loc Processor boundary condition (PBC) location
#ifndef MFC_PRE_PROCESS
    subroutine s_mpi_sendrecv_grid_variables_buffers(mpi_dir, pbc_loc)

        integer, intent(in) :: mpi_dir
        integer, intent(in) :: pbc_loc

#ifdef MFC_MPI

        ! MPI Communication in x-direction
        if (mpi_dir == 1) then

            if (pbc_loc == -1) then      ! PBC at the beginning

                if (bc_x%end >= 0) then      ! PBC at the beginning and end

                    ! Send/receive buffer to/from bc_x%end/bc_x%beg
                    call MPI_SENDRECV( &
                        dx(m - buff_size + 1), buff_size, &
                        mpi_p, bc_x%end, 0, &
                        dx(-buff_size), buff_size, &
                        mpi_p, bc_x%beg, 0, &
                        MPI_COMM_WORLD, MPI_STATUS_IGNORE, ierr)

                else                        ! PBC at the beginning only

                    ! Send/receive buffer to/from bc_x%beg/bc_x%beg
                    call MPI_SENDRECV( &
                        dx(0), buff_size, &
                        mpi_p, bc_x%beg, 1, &
                        dx(-buff_size), buff_size, &
                        mpi_p, bc_x%beg, 0, &
                        MPI_COMM_WORLD, MPI_STATUS_IGNORE, ierr)

                end if

            else                        ! PBC at the end

                if (bc_x%beg >= 0) then      ! PBC at the end and beginning

                    ! Send/receive buffer to/from bc_x%beg/bc_x%end
                    call MPI_SENDRECV( &
                        dx(0), buff_size, &
                        mpi_p, bc_x%beg, 1, &
                        dx(m + 1), buff_size, &
                        mpi_p, bc_x%end, 1, &
                        MPI_COMM_WORLD, MPI_STATUS_IGNORE, ierr)

                else                        ! PBC at the end only

                    ! Send/receive buffer to/from bc_x%end/bc_x%end
                    call MPI_SENDRECV( &
                        dx(m - buff_size + 1), buff_size, &
                        mpi_p, bc_x%end, 0, &
                        dx(m + 1), buff_size, &
                        mpi_p, bc_x%end, 1, &
                        MPI_COMM_WORLD, MPI_STATUS_IGNORE, ierr)

                end if

            end if
            ! END: MPI Communication in x-direction

            ! MPI Communication in y-direction
        elseif (mpi_dir == 2) then

            if (pbc_loc == -1) then      ! PBC at the beginning

                if (bc_y%end >= 0) then      ! PBC at the beginning and end

                    ! Send/receive buffer to/from bc_y%end/bc_y%beg
                    call MPI_SENDRECV( &
                        dy(n - buff_size + 1), buff_size, &
                        mpi_p, bc_y%end, 0, &
                        dy(-buff_size), buff_size, &
                        mpi_p, bc_y%beg, 0, &
                        MPI_COMM_WORLD, MPI_STATUS_IGNORE, ierr)

                else                        ! PBC at the beginning only

                    ! Send/receive buffer to/from bc_y%beg/bc_y%beg
                    call MPI_SENDRECV( &
                        dy(0), buff_size, &
                        mpi_p, bc_y%beg, 1, &
                        dy(-buff_size), buff_size, &
                        mpi_p, bc_y%beg, 0, &
                        MPI_COMM_WORLD, MPI_STATUS_IGNORE, ierr)

                end if

            else                        ! PBC at the end

                if (bc_y%beg >= 0) then      ! PBC at the end and beginning

                    ! Send/receive buffer to/from bc_y%beg/bc_y%end
                    call MPI_SENDRECV( &
                        dy(0), buff_size, &
                        mpi_p, bc_y%beg, 1, &
                        dy(n + 1), buff_size, &
                        mpi_p, bc_y%end, 1, &
                        MPI_COMM_WORLD, MPI_STATUS_IGNORE, ierr)

                else                        ! PBC at the end only

                    ! Send/receive buffer to/from bc_y%end/bc_y%end
                    call MPI_SENDRECV( &
                        dy(n - buff_size + 1), buff_size, &
                        mpi_p, bc_y%end, 0, &
                        dy(n + 1), buff_size, &
                        mpi_p, bc_y%end, 1, &
                        MPI_COMM_WORLD, MPI_STATUS_IGNORE, ierr)

                end if

            end if
            ! END: MPI Communication in y-direction

            ! MPI Communication in z-direction
        else

            if (pbc_loc == -1) then      ! PBC at the beginning

                if (bc_z%end >= 0) then      ! PBC at the beginning and end

                    ! Send/receive buffer to/from bc_z%end/bc_z%beg
                    call MPI_SENDRECV( &
                        dz(p - buff_size + 1), buff_size, &
                        mpi_p, bc_z%end, 0, &
                        dz(-buff_size), buff_size, &
                        mpi_p, bc_z%beg, 0, &
                        MPI_COMM_WORLD, MPI_STATUS_IGNORE, ierr)

                else                        ! PBC at the beginning only

                    ! Send/receive buffer to/from bc_z%beg/bc_z%beg
                    call MPI_SENDRECV( &
                        dz(0), buff_size, &
                        mpi_p, bc_z%beg, 1, &
                        dz(-buff_size), buff_size, &
                        mpi_p, bc_z%beg, 0, &
                        MPI_COMM_WORLD, MPI_STATUS_IGNORE, ierr)

                end if

            else                        ! PBC at the end

                if (bc_z%beg >= 0) then      ! PBC at the end and beginning

                    ! Send/receive buffer to/from bc_z%beg/bc_z%end
                    call MPI_SENDRECV( &
                        dz(0), buff_size, &
                        mpi_p, bc_z%beg, 1, &
                        dz(p + 1), buff_size, &
                        mpi_p, bc_z%end, 1, &
                        MPI_COMM_WORLD, MPI_STATUS_IGNORE, ierr)

                else                        ! PBC at the end only

                    ! Send/receive buffer to/from bc_z%end/bc_z%end
                    call MPI_SENDRECV( &
                        dz(p - buff_size + 1), buff_size, &
                        mpi_p, bc_z%end, 0, &
                        dz(p + 1), buff_size, &
                        mpi_p, bc_z%end, 1, &
                        MPI_COMM_WORLD, MPI_STATUS_IGNORE, ierr)

                end if

            end if

        end if
        ! END: MPI Communication in z-direction
#endif

    end subroutine s_mpi_sendrecv_grid_variables_buffers
#endif

    !> Module deallocation and/or disassociation procedures
    impure subroutine s_finalize_mpi_common_module

#ifdef MFC_MPI
        deallocate (buff_send, buff_recv)
#endif

    end subroutine s_finalize_mpi_common_module

end module m_mpi_common<|MERGE_RESOLUTION|>--- conflicted
+++ resolved
@@ -1045,12 +1045,8 @@
 
 #ifdef MFC_MPI
 
-<<<<<<< HEAD
         integer :: num_procs_x, num_procs_y, num_procs_z !<
             !! Optimal number of processors in the x-, y- and z-directions
-=======
-        integer :: i, j, k, l, r !< Generic loop iterators
->>>>>>> 2f8eef19
 
         real(wp) :: tmp_num_procs_x, tmp_num_procs_y, tmp_num_procs_z !<
             !! Non-optimal number of processors in the x-, y- and z-directions
