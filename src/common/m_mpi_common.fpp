--- conflicted
+++ resolved
@@ -757,16 +757,7 @@
         #:for mpi_dir in [1, 2, 3]
             if (mpi_dir == ${mpi_dir}$) then
                 #:if mpi_dir == 1
-<<<<<<< HEAD
-                    $:GPU_PARALLEL_LOOP(collapse=4,private='[r,i,j,k,l]')
-                    do l = 0, p
-                        do k = 0, n
-                            do j = 0, buff_size - 1
-                                do i = 1, nVar
-                                    r = (i - 1) + v_size*(j + buff_size*(k + (n + 1)*l))
-                                    buff_send(r) = q_comm(i)%sf(j + pack_offset, k, l)
-=======
-                    #:call GPU_PARALLEL_LOOP(collapse=4,private='[r]')
+                    $:GPU_PARALLEL_LOOP(collapse=4,private='[i,j,k,l,r]')
                         do l = 0, p
                             do k = 0, n
                                 do j = 0, buff_size - 1
@@ -774,26 +765,13 @@
                                         r = (i - 1) + v_size*(j + buff_size*(k + (n + 1)*l))
                                         buff_send(r) = real(q_comm(i)%sf(j + pack_offset, k, l), kind=wp)
                                     end do
->>>>>>> 37560f12
                                 end do
                             end do
                         end do
-                    end do
                     $:END_GPU_PARALLEL_LOOP()
 
                     if (qbmm_comm) then
-<<<<<<< HEAD
-                        $:GPU_PARALLEL_LOOP(collapse=4,private='[r,i,j,k,l]')
-                        do l = 0, p
-                            do k = 0, n
-                                do j = 0, buff_size - 1
-                                    do i = nVar + 1, nVar + 4
-                                        do q = 1, nb
-                                            r = (i - 1) + (q - 1)*4 + v_size* &
-                                                (j + buff_size*(k + (n + 1)*l))
-                                            buff_send(r) = pb_in(j + pack_offset, k, l, i - nVar, q)
-=======
-                        #:call GPU_PARALLEL_LOOP(collapse=4,private='[r]')
+                        $:GPU_PARALLEL_LOOP(collapse=4,private='[i,j,k,l,r]')
                             do l = 0, p
                                 do k = 0, n
                                     do j = 0, buff_size - 1
@@ -803,26 +781,13 @@
                                                     (j + buff_size*(k + (n + 1)*l))
                                                 buff_send(r) = real(pb_in(j + pack_offset, k, l, i - nVar, q), kind=wp)
                                             end do
->>>>>>> 37560f12
                                         end do
                                     end do
                                 end do
                             end do
-                        end do
                         $:END_GPU_PARALLEL_LOOP()
 
-<<<<<<< HEAD
                         $:GPU_PARALLEL_LOOP(collapse=5,private='[i,j,k,l,q,r]')
-                        do l = 0, p
-                            do k = 0, n
-                                do j = 0, buff_size - 1
-                                    do i = nVar + 1, nVar + 4
-                                        do q = 1, nb
-                                            r = (i - 1) + (q - 1)*4 + nb*4 + v_size* &
-                                                (j + buff_size*(k + (n + 1)*l))
-                                            buff_send(r) = mv_in(j + pack_offset, k, l, i - nVar, q)
-=======
-                        #:call GPU_PARALLEL_LOOP(collapse=5,private='[r]')
                             do l = 0, p
                                 do k = 0, n
                                     do j = 0, buff_size - 1
@@ -832,27 +797,14 @@
                                                     (j + buff_size*(k + (n + 1)*l))
                                                 buff_send(r) = real(mv_in(j + pack_offset, k, l, i - nVar, q), kind=wp)
                                             end do
->>>>>>> 37560f12
                                         end do
                                     end do
                                 end do
                             end do
-                        end do
                         $:END_GPU_PARALLEL_LOOP()
                     end if
                 #:elif mpi_dir == 2
-<<<<<<< HEAD
                     $:GPU_PARALLEL_LOOP(collapse=4,private='[i,j,k,l,r]')
-                    do i = 1, nVar
-                        do l = 0, p
-                            do k = 0, buff_size - 1
-                                do j = -buff_size, m + buff_size
-                                    r = (i - 1) + v_size* &
-                                        ((j + buff_size) + (m + 2*buff_size + 1)* &
-                                         (k + buff_size*l))
-                                    buff_send(r) = q_comm(i)%sf(j, k + pack_offset, l)
-=======
-                    #:call GPU_PARALLEL_LOOP(collapse=4,private='[r]')
                         do i = 1, nVar
                             do l = 0, p
                                 do k = 0, buff_size - 1
@@ -862,27 +814,13 @@
                                              (k + buff_size*l))
                                         buff_send(r) = real(q_comm(i)%sf(j, k + pack_offset, l), kind=wp)
                                     end do
->>>>>>> 37560f12
                                 end do
                             end do
                         end do
-                    end do
                     $:END_GPU_PARALLEL_LOOP()
 
                     if (qbmm_comm) then
-<<<<<<< HEAD
                         $:GPU_PARALLEL_LOOP(collapse=5,private='[i,j,k,l,q,r]')
-                        do i = nVar + 1, nVar + 4
-                            do l = 0, p
-                                do k = 0, buff_size - 1
-                                    do j = -buff_size, m + buff_size
-                                        do q = 1, nb
-                                            r = (i - 1) + (q - 1)*4 + v_size* &
-                                                ((j + buff_size) + (m + 2*buff_size + 1)* &
-                                                 (k + buff_size*l))
-                                            buff_send(r) = pb_in(j, k + pack_offset, l, i - nVar, q)
-=======
-                        #:call GPU_PARALLEL_LOOP(collapse=5,private='[r]')
                             do i = nVar + 1, nVar + 4
                                 do l = 0, p
                                     do k = 0, buff_size - 1
@@ -893,29 +831,13 @@
                                                      (k + buff_size*l))
                                                 buff_send(r) = real(pb_in(j, k + pack_offset, l, i - nVar, q), kind=wp)
                                             end do
->>>>>>> 37560f12
                                         end do
                                     end do
                                 end do
                             end do
-<<<<<<< HEAD
-                        end do
                         $:END_GPU_PARALLEL_LOOP()
 
                         $:GPU_PARALLEL_LOOP(collapse=5,private='[i,j,k,l,q,r]')
-                        do i = nVar + 1, nVar + 4
-                            do l = 0, p
-                                do k = 0, buff_size - 1
-                                    do j = -buff_size, m + buff_size
-                                        do q = 1, nb
-                                            r = (i - 1) + (q - 1)*4 + nb*4 + v_size* &
-                                                ((j + buff_size) + (m + 2*buff_size + 1)* &
-                                                 (k + buff_size*l))
-                                            buff_send(r) = mv_in(j, k + pack_offset, l, i - nVar, q)
-=======
-                        #:endcall GPU_PARALLEL_LOOP
-
-                        #:call GPU_PARALLEL_LOOP(collapse=5,private='[r]')
                             do i = nVar + 1, nVar + 4
                                 do l = 0, p
                                     do k = 0, buff_size - 1
@@ -926,27 +848,14 @@
                                                      (k + buff_size*l))
                                                 buff_send(r) = real(mv_in(j, k + pack_offset, l, i - nVar, q), kind=wp)
                                             end do
->>>>>>> 37560f12
                                         end do
                                     end do
                                 end do
                             end do
-                        end do
                         $:END_GPU_PARALLEL_LOOP()
                     end if
                 #:else
-<<<<<<< HEAD
                     $:GPU_PARALLEL_LOOP(collapse=4,private='[i,j,k,l,r]')
-                    do i = 1, nVar
-                        do l = 0, buff_size - 1
-                            do k = -buff_size, n + buff_size
-                                do j = -buff_size, m + buff_size
-                                    r = (i - 1) + v_size* &
-                                        ((j + buff_size) + (m + 2*buff_size + 1)* &
-                                         ((k + buff_size) + (n + 2*buff_size + 1)*l))
-                                    buff_send(r) = q_comm(i)%sf(j, k, l + pack_offset)
-=======
-                    #:call GPU_PARALLEL_LOOP(collapse=4,private='[r]')
                         do i = 1, nVar
                             do l = 0, buff_size - 1
                                 do k = -buff_size, n + buff_size
@@ -956,27 +865,13 @@
                                              ((k + buff_size) + (n + 2*buff_size + 1)*l))
                                         buff_send(r) = real(q_comm(i)%sf(j, k, l + pack_offset), kind=wp)
                                     end do
->>>>>>> 37560f12
                                 end do
                             end do
                         end do
-                    end do
                     $:END_GPU_PARALLEL_LOOP()
 
                     if (qbmm_comm) then
-<<<<<<< HEAD
                         $:GPU_PARALLEL_LOOP(collapse=5,private='[i,j,k,l,q,r]')
-                        do i = nVar + 1, nVar + 4
-                            do l = 0, buff_size - 1
-                                do k = -buff_size, n + buff_size
-                                    do j = -buff_size, m + buff_size
-                                        do q = 1, nb
-                                            r = (i - 1) + (q - 1)*4 + v_size* &
-                                                ((j + buff_size) + (m + 2*buff_size + 1)* &
-                                                 ((k + buff_size) + (n + 2*buff_size + 1)*l))
-                                            buff_send(r) = pb_in(j, k, l + pack_offset, i - nVar, q)
-=======
-                        #:call GPU_PARALLEL_LOOP(collapse=5,private='[r]')
                             do i = nVar + 1, nVar + 4
                                 do l = 0, buff_size - 1
                                     do k = -buff_size, n + buff_size
@@ -987,29 +882,13 @@
                                                      ((k + buff_size) + (n + 2*buff_size + 1)*l))
                                                 buff_send(r) = real(pb_in(j, k, l + pack_offset, i - nVar, q), kind=wp)
                                             end do
->>>>>>> 37560f12
                                         end do
                                     end do
                                 end do
                             end do
-<<<<<<< HEAD
-                        end do
                         $:END_GPU_PARALLEL_LOOP()
 
                         $:GPU_PARALLEL_LOOP(collapse=5,private='[i,j,k,l,q,r]')
-                        do i = nVar + 1, nVar + 4
-                            do l = 0, buff_size - 1
-                                do k = -buff_size, n + buff_size
-                                    do j = -buff_size, m + buff_size
-                                        do q = 1, nb
-                                            r = (i - 1) + (q - 1)*4 + nb*4 + v_size* &
-                                                ((j + buff_size) + (m + 2*buff_size + 1)* &
-                                                 ((k + buff_size) + (n + 2*buff_size + 1)*l))
-                                            buff_send(r) = mv_in(j, k, l + pack_offset, i - nVar, q)
-=======
-                        #:endcall GPU_PARALLEL_LOOP
-
-                        #:call GPU_PARALLEL_LOOP(collapse=5,private='[r]')
                             do i = nVar + 1, nVar + 4
                                 do l = 0, buff_size - 1
                                     do k = -buff_size, n + buff_size
@@ -1020,12 +899,10 @@
                                                      ((k + buff_size) + (n + 2*buff_size + 1)*l))
                                                 buff_send(r) = real(mv_in(j, k, l + pack_offset, i - nVar, q), kind=wp)
                                             end do
->>>>>>> 37560f12
                                         end do
                                     end do
                                 end do
                             end do
-                        end do
                         $:END_GPU_PARALLEL_LOOP()
                     end if
                 #:endif
@@ -1081,17 +958,7 @@
         #:for mpi_dir in [1, 2, 3]
             if (mpi_dir == ${mpi_dir}$) then
                 #:if mpi_dir == 1
-<<<<<<< HEAD
                     $:GPU_PARALLEL_LOOP(collapse=4,private='[i,j,k,l,r]')
-                    do l = 0, p
-                        do k = 0, n
-                            do j = -buff_size, -1
-                                do i = 1, nVar
-                                    r = (i - 1) + v_size* &
-                                        (j + buff_size*((k + 1) + (n + 1)*l))
-                                    q_comm(i)%sf(j + unpack_offset, k, l) = buff_recv(r)
-=======
-                    #:call GPU_PARALLEL_LOOP(collapse=4,private='[r]')
                         do l = 0, p
                             do k = 0, n
                                 do j = -buff_size, -1
@@ -1099,32 +966,20 @@
                                         r = (i - 1) + v_size* &
                                             (j + buff_size*((k + 1) + (n + 1)*l))
                                         q_comm(i)%sf(j + unpack_offset, k, l) = real(buff_recv(r), kind=stp)
->>>>>>> 37560f12
 #if defined(__INTEL_COMPILER)
-                                    if (ieee_is_nan(q_comm(i)%sf(j, k, l))) then
-                                        print *, "Error", j, k, l, i
-                                        error stop "NaN(s) in recv"
-                                    end if
-#endif
+                                        if (ieee_is_nan(q_comm(i)%sf(j, k, l))) then
+                                            print *, "Error", j, k, l, i
+                                            error stop "NaN(s) in recv"
+                                        end if
+#endif
+                                    end do
                                 end do
                             end do
                         end do
-                    end do
                     $:END_GPU_PARALLEL_LOOP()
 
                     if (qbmm_comm) then
-<<<<<<< HEAD
                         $:GPU_PARALLEL_LOOP(collapse=5,private='[i,j,k,l,q,r]')
-                        do l = 0, p
-                            do k = 0, n
-                                do j = -buff_size, -1
-                                    do i = nVar + 1, nVar + 4
-                                        do q = 1, nb
-                                            r = (i - 1) + (q - 1)*4 + v_size* &
-                                                (j + buff_size*((k + 1) + (n + 1)*l))
-                                            pb_in(j + unpack_offset, k, l, i - nVar, q) = buff_recv(r)
-=======
-                        #:call GPU_PARALLEL_LOOP(collapse=5,private='[r]')
                             do l = 0, p
                                 do k = 0, n
                                     do j = -buff_size, -1
@@ -1134,26 +989,13 @@
                                                     (j + buff_size*((k + 1) + (n + 1)*l))
                                                 pb_in(j + unpack_offset, k, l, i - nVar, q) = real(buff_recv(r), kind=stp)
                                             end do
->>>>>>> 37560f12
                                         end do
                                     end do
                                 end do
                             end do
-                        end do
                         $:END_GPU_PARALLEL_LOOP()
 
-<<<<<<< HEAD
                         $:GPU_PARALLEL_LOOP(collapse=5,private='[i,j,k,l,q,r]')
-                        do l = 0, p
-                            do k = 0, n
-                                do j = -buff_size, -1
-                                    do i = nVar + 1, nVar + 4
-                                        do q = 1, nb
-                                            r = (i - 1) + (q - 1)*4 + nb*4 + v_size* &
-                                                (j + buff_size*((k + 1) + (n + 1)*l))
-                                            mv_in(j + unpack_offset, k, l, i - nVar, q) = buff_recv(r)
-=======
-                        #:call GPU_PARALLEL_LOOP(collapse=5,private='[r]')
                             do l = 0, p
                                 do k = 0, n
                                     do j = -buff_size, -1
@@ -1163,27 +1005,14 @@
                                                     (j + buff_size*((k + 1) + (n + 1)*l))
                                                 mv_in(j + unpack_offset, k, l, i - nVar, q) = real(buff_recv(r), kind=stp)
                                             end do
->>>>>>> 37560f12
                                         end do
                                     end do
                                 end do
                             end do
-                        end do
                         $:END_GPU_PARALLEL_LOOP()
                     end if
                 #:elif mpi_dir == 2
-<<<<<<< HEAD
                     $:GPU_PARALLEL_LOOP(collapse=4,private='[i,j,k,l,r]')
-                    do i = 1, nVar
-                        do l = 0, p
-                            do k = -buff_size, -1
-                                do j = -buff_size, m + buff_size
-                                    r = (i - 1) + v_size* &
-                                        ((j + buff_size) + (m + 2*buff_size + 1)* &
-                                         ((k + buff_size) + buff_size*l))
-                                    q_comm(i)%sf(j, k + unpack_offset, l) = buff_recv(r)
-=======
-                    #:call GPU_PARALLEL_LOOP(collapse=4,private='[r]')
                         do i = 1, nVar
                             do l = 0, p
                                 do k = -buff_size, -1
@@ -1192,33 +1021,20 @@
                                             ((j + buff_size) + (m + 2*buff_size + 1)* &
                                              ((k + buff_size) + buff_size*l))
                                         q_comm(i)%sf(j, k + unpack_offset, l) = real(buff_recv(r), kind=stp)
->>>>>>> 37560f12
 #if defined(__INTEL_COMPILER)
-                                    if (ieee_is_nan(q_comm(i)%sf(j, k, l))) then
-                                        print *, "Error", j, k, l, i
-                                        error stop "NaN(s) in recv"
-                                    end if
-#endif
+                                        if (ieee_is_nan(q_comm(i)%sf(j, k, l))) then
+                                            print *, "Error", j, k, l, i
+                                            error stop "NaN(s) in recv"
+                                        end if
+#endif
+                                    end do
                                 end do
                             end do
                         end do
-                    end do
                     $:END_GPU_PARALLEL_LOOP()
 
                     if (qbmm_comm) then
-<<<<<<< HEAD
                         $:GPU_PARALLEL_LOOP(collapse=5,private='[i,j,k,l,q,r]')
-                        do i = nVar + 1, nVar + 4
-                            do l = 0, p
-                                do k = -buff_size, -1
-                                    do j = -buff_size, m + buff_size
-                                        do q = 1, nb
-                                            r = (i - 1) + (q - 1)*4 + v_size* &
-                                                ((j + buff_size) + (m + 2*buff_size + 1)* &
-                                                 ((k + buff_size) + buff_size*l))
-                                            pb_in(j, k + unpack_offset, l, i - nVar, q) = buff_recv(r)
-=======
-                        #:call GPU_PARALLEL_LOOP(collapse=5,private='[r]')
                             do i = nVar + 1, nVar + 4
                                 do l = 0, p
                                     do k = -buff_size, -1
@@ -1229,29 +1045,13 @@
                                                      ((k + buff_size) + buff_size*l))
                                                 pb_in(j, k + unpack_offset, l, i - nVar, q) = real(buff_recv(r), kind=stp)
                                             end do
->>>>>>> 37560f12
                                         end do
                                     end do
                                 end do
                             end do
-<<<<<<< HEAD
-                        end do
                         $:END_GPU_PARALLEL_LOOP()
 
                         $:GPU_PARALLEL_LOOP(collapse=5,private='[i,j,k,l,q,r]')
-                        do i = nVar + 1, nVar + 4
-                            do l = 0, p
-                                do k = -buff_size, -1
-                                    do j = -buff_size, m + buff_size
-                                        do q = 1, nb
-                                            r = (i - 1) + (q - 1)*4 + nb*4 + v_size* &
-                                                ((j + buff_size) + (m + 2*buff_size + 1)* &
-                                                 ((k + buff_size) + buff_size*l))
-                                            mv_in(j, k + unpack_offset, l, i - nVar, q) = buff_recv(r)
-=======
-                        #:endcall GPU_PARALLEL_LOOP
-
-                        #:call GPU_PARALLEL_LOOP(collapse=5,private='[r]')
                             do i = nVar + 1, nVar + 4
                                 do l = 0, p
                                     do k = -buff_size, -1
@@ -1262,29 +1062,15 @@
                                                      ((k + buff_size) + buff_size*l))
                                                 mv_in(j, k + unpack_offset, l, i - nVar, q) = real(buff_recv(r), kind=stp)
                                             end do
->>>>>>> 37560f12
                                         end do
                                     end do
                                 end do
                             end do
-                        end do
                         $:END_GPU_PARALLEL_LOOP()
                     end if
                 #:else
                     ! Unpacking buffer from bc_z%beg
-<<<<<<< HEAD
                     $:GPU_PARALLEL_LOOP(collapse=4,private='[i,j,k,l,r]')
-                    do i = 1, nVar
-                        do l = -buff_size, -1
-                            do k = -buff_size, n + buff_size
-                                do j = -buff_size, m + buff_size
-                                    r = (i - 1) + v_size* &
-                                        ((j + buff_size) + (m + 2*buff_size + 1)* &
-                                         ((k + buff_size) + (n + 2*buff_size + 1)* &
-                                          (l + buff_size)))
-                                    q_comm(i)%sf(j, k, l + unpack_offset) = buff_recv(r)
-=======
-                    #:call GPU_PARALLEL_LOOP(collapse=4,private='[r]')
                         do i = 1, nVar
                             do l = -buff_size, -1
                                 do k = -buff_size, n + buff_size
@@ -1294,34 +1080,20 @@
                                              ((k + buff_size) + (n + 2*buff_size + 1)* &
                                               (l + buff_size)))
                                         q_comm(i)%sf(j, k, l + unpack_offset) = real(buff_recv(r), kind=stp)
->>>>>>> 37560f12
 #if defined(__INTEL_COMPILER)
-                                    if (ieee_is_nan(q_comm(i)%sf(j, k, l))) then
-                                        print *, "Error", j, k, l, i
-                                        error stop "NaN(s) in recv"
-                                    end if
-#endif
+                                        if (ieee_is_nan(q_comm(i)%sf(j, k, l))) then
+                                            print *, "Error", j, k, l, i
+                                            error stop "NaN(s) in recv"
+                                        end if
+#endif
+                                    end do
                                 end do
                             end do
                         end do
-                    end do
                     $:END_GPU_PARALLEL_LOOP()
 
                     if (qbmm_comm) then
-<<<<<<< HEAD
                         $:GPU_PARALLEL_LOOP(collapse=5,private='[i,j,k,l,q,r]')
-                        do i = nVar + 1, nVar + 4
-                            do l = -buff_size, -1
-                                do k = -buff_size, n + buff_size
-                                    do j = -buff_size, m + buff_size
-                                        do q = 1, nb
-                                            r = (i - 1) + (q - 1)*4 + v_size* &
-                                                ((j + buff_size) + (m + 2*buff_size + 1)* &
-                                                 ((k + buff_size) + (n + 2*buff_size + 1)* &
-                                                  (l + buff_size)))
-                                            pb_in(j, k, l + unpack_offset, i - nVar, q) = buff_recv(r)
-=======
-                        #:call GPU_PARALLEL_LOOP(collapse=5,private='[r]')
                             do i = nVar + 1, nVar + 4
                                 do l = -buff_size, -1
                                     do k = -buff_size, n + buff_size
@@ -1333,30 +1105,13 @@
                                                       (l + buff_size)))
                                                 pb_in(j, k, l + unpack_offset, i - nVar, q) = real(buff_recv(r), kind=stp)
                                             end do
->>>>>>> 37560f12
                                         end do
                                     end do
                                 end do
                             end do
-<<<<<<< HEAD
-                        end do
                         $:END_GPU_PARALLEL_LOOP()
 
                         $:GPU_PARALLEL_LOOP(collapse=5,private='[i,j,k,l,q,r]')
-                        do i = nVar + 1, nVar + 4
-                            do l = -buff_size, -1
-                                do k = -buff_size, n + buff_size
-                                    do j = -buff_size, m + buff_size
-                                        do q = 1, nb
-                                            r = (i - 1) + (q - 1)*4 + nb*4 + v_size* &
-                                                ((j + buff_size) + (m + 2*buff_size + 1)* &
-                                                 ((k + buff_size) + (n + 2*buff_size + 1)* &
-                                                  (l + buff_size)))
-                                            mv_in(j, k, l + unpack_offset, i - nVar, q) = buff_recv(r)
-=======
-                        #:endcall GPU_PARALLEL_LOOP
-
-                        #:call GPU_PARALLEL_LOOP(collapse=5,private='[r]')
                             do i = nVar + 1, nVar + 4
                                 do l = -buff_size, -1
                                     do k = -buff_size, n + buff_size
@@ -1368,12 +1123,10 @@
                                                       (l + buff_size)))
                                                 mv_in(j, k, l + unpack_offset, i - nVar, q) = real(buff_recv(r), kind=stp)
                                             end do
->>>>>>> 37560f12
                                         end do
                                     end do
                                 end do
                             end do
-                        end do
                         $:END_GPU_PARALLEL_LOOP()
                     end if
                 #:endif
