
#:include 'macros.fpp'

!> @brief The module serves as a proxy to the parameters and subroutines
!!          available in the MPI implementation's MPI module. Specifically,
!!          the purpose of the proxy is to harness basic MPI commands into
!!          more complicated procedures as to accomplish the communication
!!          goals for the simulation.
module m_mpi_common

#ifdef MFC_MPI
    use mpi                    !< Message passing interface (MPI) module
#endif

    use m_derived_types        !< Definitions of the derived types

    use m_global_parameters    !< Definitions of the global parameters

    use m_helper

    use ieee_arithmetic

    use m_nvtx

    implicit none

    integer, private :: ierr, v_size !<
    !$acc declare create(v_size)
    !! Generic flags used to identify and report MPI errors

    real(wp), private, allocatable, dimension(:), target :: buff_send !<
    !! This variable is utilized to pack and send the buffer of the cell-average
    !! primitive variables, for a single computational domain boundary at the
    !! time, to the relevant neighboring processor.

    real(wp), private, allocatable, dimension(:), target :: buff_recv !<
    !! buff_recv is utilized to receive and unpack the buffer of the cell-
    !! average primitive variables, for a single computational domain boundary
    !! at the time, from the relevant neighboring processor.

    !$acc declare create(buff_send, buff_recv)

    integer :: halo_size
    !$acc declare create(halo_size)

contains

    !> The computation of parameters, the allocation of memory,
        !!      the association of pointers and/or the execution of any
        !!      other procedures that are necessary to setup the module.
    impure subroutine s_initialize_mpi_common_module

#ifdef MFC_MPI
        ! Allocating buff_send/recv and. Please note that for the sake of
        ! simplicity, both variables are provided sufficient storage to hold
        ! the largest buffer in the computational domain.

        if (qbmm .and. .not. polytropic) then
            v_size = sys_size + 2*nb*4
        else
            v_size = sys_size
        end if

        if (n > 0) then
            if (p > 0) then
                halo_size = nint(-1._wp + 1._wp*buff_size*(v_size)* &
                                         & (m + 2*buff_size + 1)* &
                                         & (n + 2*buff_size + 1)* &
                                         & (p + 2*buff_size + 1)/ &
                                         & (min(m, n, p) + 2*buff_size + 1))
            else
                halo_size = -1 + buff_size*(v_size)* &
                                         & (max(m, n) + 2*buff_size + 1)
            end if
        else
            halo_size = -1 + buff_size*(v_size)
        end if

        !$acc update device(halo_size, v_size)

        @:ALLOCATE(buff_send(0:halo_size), buff_recv(0:halo_size))
#endif

    end subroutine s_initialize_mpi_common_module

    !> The subroutine initializes the MPI execution environment
        !!      and queries both the number of processors which will be
        !!      available for the job and the local processor rank.
    impure subroutine s_mpi_initialize

#ifndef MFC_MPI

        ! Serial run only has 1 processor
        num_procs = 1
        ! Local processor rank is 0
        proc_rank = 0

#else

        ! Initializing the MPI environment
        call MPI_INIT(ierr)

        ! Checking whether the MPI environment has been properly initialized
        if (ierr /= MPI_SUCCESS) then
            print '(A)', 'Unable to initialize MPI environment. Exiting.'
            call MPI_ABORT(MPI_COMM_WORLD, 1, ierr)
        end if

        ! Querying the number of processors available for the job
        call MPI_COMM_SIZE(MPI_COMM_WORLD, num_procs, ierr)

        ! Querying the rank of the local processor
        call MPI_COMM_RANK(MPI_COMM_WORLD, proc_rank, ierr)

#endif

    end subroutine s_mpi_initialize

    !! @param q_cons_vf Conservative variables
    !! @param ib_markers track if a cell is within the immersed boundary
    !! @param levelset closest distance from every cell to the IB
    !! @param levelset_norm normalized vector from every cell to the closest point to the IB
    !! @param beta Eulerian void fraction from lagrangian bubbles
    impure subroutine s_initialize_mpi_data(q_cons_vf, ib_markers, levelset, levelset_norm, beta)

        type(scalar_field), dimension(sys_size), intent(in) :: q_cons_vf
        type(integer_field), optional, intent(in) :: ib_markers
        type(levelset_field), optional, intent(IN) :: levelset
        type(levelset_norm_field), optional, intent(IN) :: levelset_norm
        type(scalar_field), intent(in), optional :: beta

        integer, dimension(num_dims) :: sizes_glb, sizes_loc
        integer, dimension(1) :: airfoil_glb, airfoil_loc, airfoil_start

#ifdef MFC_MPI

        ! Generic loop iterator
        integer :: i, j

        !Altered system size for the lagrangian subgrid bubble model
        integer :: alt_sys

        if (present(beta)) then
            alt_sys = sys_size + 1
        else
            alt_sys = sys_size
        end if

        do i = 1, sys_size
            MPI_IO_DATA%var(i)%sf => q_cons_vf(i)%sf(0:m, 0:n, 0:p)
        end do

        if (present(beta)) then
            MPI_IO_DATA%var(alt_sys)%sf => beta%sf(0:m, 0:n, 0:p)
        end if

        !Additional variables pb and mv for non-polytropic qbmm
#ifdef MFC_PRE_PROCESS
        if (qbmm .and. .not. polytropic) then
            do i = 1, nb
                do j = 1, nnode
                    MPI_IO_DATA%var(sys_size + (i - 1)*nnode + j)%sf => pb%sf(0:m, 0:n, 0:p, j, i)
                    MPI_IO_DATA%var(sys_size + (i - 1)*nnode + j + nb*nnode)%sf => mv%sf(0:m, 0:n, 0:p, j, i)
                end do
            end do
        end if
#endif

#ifdef MFC_SIMULATION
        if (qbmm .and. .not. polytropic) then
            do i = 1, nb
                do j = 1, nnode
                    MPI_IO_DATA%var(sys_size + (i - 1)*nnode + j)%sf => pb_ts(1)%sf(0:m, 0:n, 0:p, j, i)
                    MPI_IO_DATA%var(sys_size + (i - 1)*nnode + j + nb*nnode)%sf => mv_ts(1)%sf(0:m, 0:n, 0:p, j, i)
                end do
            end do
        end if
#endif
        ! Define global(g) and local(l) sizes for flow variables
        sizes_glb(1) = m_glb + 1; sizes_loc(1) = m + 1
        if (n > 0) then
            sizes_glb(2) = n_glb + 1; sizes_loc(2) = n + 1
            if (p > 0) then
                sizes_glb(3) = p_glb + 1; sizes_loc(3) = p + 1
            end if
        end if

        ! Define the view for each variable
        do i = 1, alt_sys
            call MPI_TYPE_CREATE_SUBARRAY(num_dims, sizes_glb, sizes_loc, start_idx, &
                                          MPI_ORDER_FORTRAN, mpi_p, MPI_IO_DATA%view(i), ierr)
            call MPI_TYPE_COMMIT(MPI_IO_DATA%view(i), ierr)
        end do

#ifndef MFC_POST_PROCESS
        if (qbmm .and. .not. polytropic) then
            do i = sys_size + 1, sys_size + 2*nb*4
                call MPI_TYPE_CREATE_SUBARRAY(num_dims, sizes_glb, sizes_loc, start_idx, &
                                              MPI_ORDER_FORTRAN, mpi_p, MPI_IO_DATA%view(i), ierr)
                call MPI_TYPE_COMMIT(MPI_IO_DATA%view(i), ierr)

            end do
        end if
#endif

        if (present(ib_markers)) then

#ifdef MFC_PRE_PROCESS
            MPI_IO_IB_DATA%var%sf => ib_markers%sf
            MPI_IO_levelset_DATA%var%sf => levelset%sf
            MPI_IO_levelsetnorm_DATA%var%sf => levelset_norm%sf
#else
            MPI_IO_IB_DATA%var%sf => ib_markers%sf(0:m, 0:n, 0:p)

#ifndef MFC_POST_PROCESS
            MPI_IO_levelset_DATA%var%sf => levelset%sf(0:m, 0:n, 0:p, 1:num_ibs)
            MPI_IO_levelsetnorm_DATA%var%sf => levelset_norm%sf(0:m, 0:n, 0:p, 1:num_ibs, 1:3)
#endif

#endif
            call MPI_TYPE_CREATE_SUBARRAY(num_dims, sizes_glb, sizes_loc, start_idx, &
                                          MPI_ORDER_FORTRAN, MPI_INTEGER, MPI_IO_IB_DATA%view, ierr)
            call MPI_TYPE_COMMIT(MPI_IO_IB_DATA%view, ierr)

#ifndef MFC_POST_PROCESS
            call MPI_TYPE_CREATE_SUBARRAY(num_dims, sizes_glb, sizes_loc, start_idx, &
                                          MPI_ORDER_FORTRAN, mpi_p, MPI_IO_levelset_DATA%view, ierr)
            call MPI_TYPE_CREATE_SUBARRAY(num_dims, sizes_glb, sizes_loc, start_idx, &
                                          MPI_ORDER_FORTRAN, mpi_p, MPI_IO_levelsetnorm_DATA%view, ierr)

            call MPI_TYPE_COMMIT(MPI_IO_levelset_DATA%view, ierr)
            call MPI_TYPE_COMMIT(MPI_IO_levelsetnorm_DATA%view, ierr)
#endif
        end if

#ifndef MFC_POST_PROCESS
        if (present(ib_markers)) then
            do j = 1, num_ibs
                if (patch_ib(j)%c > 0) then

#ifdef MFC_PRE_PROCESS
                    allocate (MPI_IO_airfoil_IB_DATA%var(1:2*Np))
#endif

                    airfoil_glb(1) = 3*Np*num_procs
                    airfoil_loc(1) = 3*Np
                    airfoil_start(1) = 3*proc_rank*Np

#ifdef MFC_PRE_PROCESS
                    do i = 1, Np
                        MPI_IO_airfoil_IB_DATA%var(i)%x = airfoil_grid_l(i)%x
                        MPI_IO_airfoil_IB_DATA%var(i)%y = airfoil_grid_l(i)%y
                    end do
#endif

                    call MPI_TYPE_CREATE_SUBARRAY(1, airfoil_glb, airfoil_loc, airfoil_start, &
                                                  MPI_ORDER_FORTRAN, mpi_p, MPI_IO_airfoil_IB_DATA%view(1), ierr)
                    call MPI_TYPE_COMMIT(MPI_IO_airfoil_IB_DATA%view(1), ierr)

#ifdef MFC_PRE_PROCESS
                    do i = 1, Np
                        MPI_IO_airfoil_IB_DATA%var(Np + i)%x = airfoil_grid_u(i)%x
                        MPI_IO_airfoil_IB_DATA%var(Np + i)%y = airfoil_grid_u(i)%y
                    end do
#endif
                    call MPI_TYPE_CREATE_SUBARRAY(1, airfoil_glb, airfoil_loc, airfoil_start, &
                                                  MPI_ORDER_FORTRAN, mpi_p, MPI_IO_airfoil_IB_DATA%view(2), ierr)
                    call MPI_TYPE_COMMIT(MPI_IO_airfoil_IB_DATA%view(2), ierr)

                end if
            end do

        end if
#endif

#endif

    end subroutine s_initialize_mpi_data

    impure subroutine s_mpi_gather_data(my_vector, counts, gathered_vector, root)

        integer, intent(in) :: counts          ! Array of vector lengths for each process
        real(wp), intent(in), dimension(counts) :: my_vector   ! Input vector on each process
        integer, intent(in) :: root               ! Rank of the root process
        real(wp), allocatable, intent(out) :: gathered_vector(:) ! Gathered vector on the root process

        integer :: i, ierr
        integer, allocatable :: recounts(:), displs(:)

#ifdef MFC_MPI

        allocate (recounts(num_procs))

        call MPI_GATHER(counts, 1, MPI_INTEGER, recounts, 1, MPI_INTEGER, root, &
                        MPI_COMM_WORLD, ierr)

        allocate (displs(size(recounts)))

        displs(1) = 0

        do i = 2, size(recounts)
            displs(i) = displs(i - 1) + recounts(i - 1)
        end do

        allocate (gathered_vector(sum(recounts)))
        call MPI_GATHERV(my_vector, counts, mpi_p, gathered_vector, recounts, displs, mpi_p, &
                         root, MPI_COMM_WORLD, ierr)
#endif
    end subroutine s_mpi_gather_data

    impure subroutine mpi_bcast_time_step_values(proc_time, time_avg)

        real(wp), dimension(0:num_procs - 1), intent(inout) :: proc_time
        real(wp), intent(inout) :: time_avg

#ifdef MFC_MPI

        call MPI_GATHER(time_avg, 1, mpi_p, proc_time(0), 1, mpi_p, 0, MPI_COMM_WORLD, ierr)

#endif

    end subroutine mpi_bcast_time_step_values

    impure subroutine s_prohibit_abort(condition, message)
        character(len=*), intent(in) :: condition, message

        print *, ""
        print *, "CASE FILE ERROR"
        print *, "  - Prohibited condition: ", trim(condition)
        if (len_trim(message) > 0) then
            print *, "  - Note: ", trim(message)
        end if
        print *, ""
        call s_mpi_abort(code=CASE_FILE_ERROR_CODE)
    end subroutine s_prohibit_abort

    !>  The goal of this subroutine is to determine the global
        !!      extrema of the stability criteria in the computational
        !!      domain. This is performed by sifting through the local
        !!      extrema of each stability criterion. Note that each of
        !!      the local extrema is from a single process, within its
        !!      assigned section of the computational domain. Finally,
        !!      note that the global extrema values are only bookkeept
        !!      on the rank 0 processor.
        !!  @param icfl_max_loc Local maximum ICFL stability criterion
        !!  @param vcfl_max_loc Local maximum VCFL stability criterion
        !!  @param Rc_min_loc Local minimum Rc stability criterion
        !!  @param icfl_max_glb Global maximum ICFL stability criterion
        !!  @param vcfl_max_glb Global maximum VCFL stability criterion
        !!  @param Rc_min_glb Global minimum Rc stability criterion
    impure subroutine s_mpi_reduce_stability_criteria_extrema(icfl_max_loc, &
                                                              vcfl_max_loc, &
                                                              Rc_min_loc, &
                                                              icfl_max_glb, &
                                                              vcfl_max_glb, &
                                                              Rc_min_glb)

        real(wp), intent(in) :: icfl_max_loc
        real(wp), intent(in) :: vcfl_max_loc
        real(wp), intent(in) :: Rc_min_loc

        real(wp), intent(out) :: icfl_max_glb
        real(wp), intent(out) :: vcfl_max_glb
        real(wp), intent(out) :: Rc_min_glb

#ifdef MFC_SIMULATION
#ifdef MFC_MPI

        ! Reducing local extrema of ICFL, VCFL, CCFL and Rc numbers to their
        ! global extrema and bookkeeping the results on the rank 0 processor
        call MPI_REDUCE(icfl_max_loc, icfl_max_glb, 1, &
                        mpi_p, MPI_MAX, 0, &
                        MPI_COMM_WORLD, ierr)

        if (viscous) then
            call MPI_REDUCE(vcfl_max_loc, vcfl_max_glb, 1, &
                            mpi_p, MPI_MAX, 0, &
                            MPI_COMM_WORLD, ierr)
            call MPI_REDUCE(Rc_min_loc, Rc_min_glb, 1, &
                            mpi_p, MPI_MIN, 0, &
                            MPI_COMM_WORLD, ierr)
        end if

#else

        icfl_max_glb = icfl_max_loc

        if (viscous) then
            vcfl_max_glb = vcfl_max_loc
            Rc_min_glb = Rc_min_loc
        end if

#endif
#endif

    end subroutine s_mpi_reduce_stability_criteria_extrema

    !>  The following subroutine takes the input local variable
        !!      from all processors and reduces to the sum of all
        !!      values. The reduced variable is recorded back onto the
        !!      original local variable on each processor.
        !!  @param var_loc Some variable containing the local value which should be
        !!  reduced amongst all the processors in the communicator.
        !!  @param var_glb The globally reduced value
    impure subroutine s_mpi_allreduce_sum(var_loc, var_glb)

        real(wp), intent(in) :: var_loc
        real(wp), intent(out) :: var_glb

#ifdef MFC_MPI

        ! Performing the reduction procedure
        call MPI_ALLREDUCE(var_loc, var_glb, 1, mpi_p, &
                           MPI_SUM, MPI_COMM_WORLD, ierr)

#endif

    end subroutine s_mpi_allreduce_sum

    !>  The following subroutine takes the input local variable
        !!      from all processors and reduces to the minimum of all
        !!      values. The reduced variable is recorded back onto the
        !!      original local variable on each processor.
        !!  @param var_loc Some variable containing the local value which should be
        !!  reduced amongst all the processors in the communicator.
        !!  @param var_glb The globally reduced value
    impure subroutine s_mpi_allreduce_min(var_loc, var_glb)

        real(wp), intent(in) :: var_loc
        real(wp), intent(out) :: var_glb

#ifdef MFC_MPI

        ! Performing the reduction procedure
        call MPI_ALLREDUCE(var_loc, var_glb, 1, mpi_p, &
                           MPI_MIN, MPI_COMM_WORLD, ierr)

#endif

    end subroutine s_mpi_allreduce_min

    !>  The following subroutine takes the input local variable
        !!      from all processors and reduces to the maximum of all
        !!      values. The reduced variable is recorded back onto the
        !!      original local variable on each processor.
        !!  @param var_loc Some variable containing the local value which should be
        !!  reduced amongst all the processors in the communicator.
        !!  @param var_glb The globally reduced value
    impure subroutine s_mpi_allreduce_max(var_loc, var_glb)

        real(wp), intent(in) :: var_loc
        real(wp), intent(out) :: var_glb

#ifdef MFC_MPI

        ! Performing the reduction procedure
        call MPI_ALLREDUCE(var_loc, var_glb, 1, mpi_p, &
                           MPI_MAX, MPI_COMM_WORLD, ierr)

#endif

    end subroutine s_mpi_allreduce_max

    !>  The following subroutine takes the inputted variable and
        !!      determines its minimum value on the entire computational
        !!      domain. The result is stored back into inputted variable.
        !!  @param var_loc holds the local value to be reduced among
        !!      all the processors in communicator. On output, the variable holds
        !!      the minimum value, reduced amongst all of the local values.
    impure subroutine s_mpi_reduce_min(var_loc)

        real(wp), intent(inout) :: var_loc

#ifdef MFC_MPI

        ! Temporary storage variable that holds the reduced minimum value
        real(wp) :: var_glb

        ! Performing reduction procedure and eventually storing its result
        ! into the variable that was initially inputted into the subroutine
        call MPI_REDUCE(var_loc, var_glb, 1, mpi_p, &
                        MPI_MIN, 0, MPI_COMM_WORLD, ierr)

        call MPI_BCAST(var_glb, 1, mpi_p, &
                       0, MPI_COMM_WORLD, ierr)

        var_loc = var_glb

#endif

    end subroutine s_mpi_reduce_min

    !>  The following subroutine takes the first element of the
        !!      2-element inputted variable and determines its maximum
        !!      value on the entire computational domain. The result is
        !!      stored back into the first element of the variable while
        !!      the rank of the processor that is in charge of the sub-
        !!      domain containing the maximum is stored into the second
        !!      element of the variable.
        !!  @param var_loc On input, this variable holds the local value and processor rank,
        !!  which are to be reduced among all the processors in communicator.
        !!  On output, this variable holds the maximum value, reduced amongst
        !!  all of the local values, and the process rank to which the value
        !!  belongs.
    impure subroutine s_mpi_reduce_maxloc(var_loc)

        real(wp), dimension(2), intent(inout) :: var_loc

#ifdef MFC_MPI

        real(wp), dimension(2) :: var_glb  !<
            !! Temporary storage variable that holds the reduced maximum value
            !! and the rank of the processor with which the value is associated

        ! Performing reduction procedure and eventually storing its result
        ! into the variable that was initially inputted into the subroutine
        call MPI_REDUCE(var_loc, var_glb, 1, mpi_2p, &
                        MPI_MAXLOC, 0, MPI_COMM_WORLD, ierr)

        call MPI_BCAST(var_glb, 1, mpi_2p, &
                       0, MPI_COMM_WORLD, ierr)

        var_loc = var_glb

#endif

    end subroutine s_mpi_reduce_maxloc

    !> The subroutine terminates the MPI execution environment.
        !! @param prnt error message to be printed
    impure subroutine s_mpi_abort(prnt, code)

        character(len=*), intent(in), optional :: prnt
        integer, intent(in), optional :: code

        if (present(prnt)) then
            print *, prnt
            call flush (6)

        end if

#ifndef MFC_MPI
        if (present(code)) then
            stop code
        else
            stop 1
        end if
#else
        ! Terminating the MPI environment
        if (present(code)) then
            call MPI_ABORT(MPI_COMM_WORLD, code, ierr)
        else
            call MPI_ABORT(MPI_COMM_WORLD, 1, ierr)
        end if
#endif

    end subroutine s_mpi_abort

    !>Halts all processes until all have reached barrier.
    impure subroutine s_mpi_barrier

#ifdef MFC_MPI

        ! Calling MPI_BARRIER
        call MPI_BARRIER(MPI_COMM_WORLD, ierr)

#endif

    end subroutine s_mpi_barrier

    !> The subroutine finalizes the MPI execution environment.
    impure subroutine s_mpi_finalize

#ifdef MFC_MPI

        ! Finalizing the MPI environment
        call MPI_FINALIZE(ierr)

#endif

    end subroutine s_mpi_finalize

    !>  The goal of this procedure is to populate the buffers of
        !!      the cell-average conservative variables by communicating
        !!      with the neighboring processors.
        !!  @param q_cons_vf Cell-average conservative variables
        !!  @param mpi_dir MPI communication coordinate direction
        !!  @param pbc_loc Processor boundary condition (PBC) location
    subroutine s_mpi_sendrecv_variables_buffers(q_comm, &
                                                mpi_dir, &
                                                pbc_loc, &
                                                nVar, &
                                                pb, mv)

        type(scalar_field), dimension(1:), intent(inout) :: q_comm
        real(wp), optional, dimension(idwbuff(1)%beg:, idwbuff(2)%beg:, idwbuff(3)%beg:, 1:, 1:), intent(inout) :: pb, mv
        integer, intent(in) :: mpi_dir, pbc_loc, nVar

        integer :: i, j, k, l, r, q !< Generic loop iterators

        integer :: buffer_counts(1:3), buffer_count

        type(int_bounds_info) :: boundary_conditions(1:3)
        integer :: beg_end(1:2), grid_dims(1:3)
        integer :: dst_proc, src_proc, recv_tag, send_tag

        logical :: beg_end_geq_0, qbmm_comm

        integer :: pack_offset, unpack_offset

        real(wp), pointer :: p_send, p_recv

#ifdef MFC_MPI

        call nvtxStartRange("RHS-COMM-PACKBUF")

        qbmm_comm = .false.

        if (present(pb) .and. present(mv) .and. qbmm .and. .not. polytropic) then
            qbmm_comm = .true.
            v_size = nVar + 2*nb*4
            buffer_counts = (/ &
                            buff_size*v_size*(n + 1)*(p + 1), &
                            buff_size*v_size*(m + 2*buff_size + 1)*(p + 1), &
                            buff_size*v_size*(m + 2*buff_size + 1)*(n + 2*buff_size + 1) &
                            /)
        else
            v_size = nVar
            buffer_counts = (/ &
                            buff_size*v_size*(n + 1)*(p + 1), &
                            buff_size*v_size*(m + 2*buff_size + 1)*(p + 1), &
                            buff_size*v_size*(m + 2*buff_size + 1)*(n + 2*buff_size + 1) &
                            /)
        end if

        !$acc update device(v_size)

        buffer_count = buffer_counts(mpi_dir)
        boundary_conditions = (/bc_x, bc_y, bc_z/)
        beg_end = (/boundary_conditions(mpi_dir)%beg, boundary_conditions(mpi_dir)%end/)
        beg_end_geq_0 = beg_end(max(pbc_loc, 0) - pbc_loc + 1) >= 0

        ! Implements:
        ! pbc_loc  bc_x >= 0 -> [send/recv]_tag  [dst/src]_proc
        ! -1 (=0)      0            ->     [1,0]       [0,0]      | 0 0 [1,0] [beg,beg]
        ! -1 (=0)      1            ->     [0,0]       [1,0]      | 0 1 [0,0] [end,beg]
        ! +1 (=1)      0            ->     [0,1]       [1,1]      | 1 0 [0,1] [end,end]
        ! +1 (=1)      1            ->     [1,1]       [0,1]      | 1 1 [1,1] [beg,end]

        send_tag = f_logical_to_int(.not. f_xor(beg_end_geq_0, pbc_loc == 1))
        recv_tag = f_logical_to_int(pbc_loc == 1)

        dst_proc = beg_end(1 + f_logical_to_int(f_xor(pbc_loc == 1, beg_end_geq_0)))
        src_proc = beg_end(1 + f_logical_to_int(pbc_loc == 1))

        grid_dims = (/m, n, p/)

        pack_offset = 0
        if (f_xor(pbc_loc == 1, beg_end_geq_0)) then
            pack_offset = grid_dims(mpi_dir) - buff_size + 1
        end if

        unpack_offset = 0
        if (pbc_loc == 1) then
            unpack_offset = grid_dims(mpi_dir) + buff_size + 1
        end if

        ! Pack Buffer to Send
        #:for mpi_dir in [1, 2, 3]
            if (mpi_dir == ${mpi_dir}$) then
                #:if mpi_dir == 1
                    !$acc parallel loop collapse(4) gang vector default(present) private(r)
                    do l = 0, p
                        do k = 0, n
                            do j = 0, buff_size - 1
                                do i = 1, nVar
                                    r = (i - 1) + v_size*(j + buff_size*(k + (n + 1)*l))
                                    buff_send(r) = q_comm(i)%sf(j + pack_offset, k, l)
                                end do
                            end do
                        end do
                    end do

                    if (qbmm_comm) then
                        !$acc parallel loop collapse(4) gang vector default(present) private(r)
                        do l = 0, p
                            do k = 0, n
                                do j = 0, buff_size - 1
                                    do i = nVar + 1, nVar + 4
                                        do q = 1, nb
                                            r = (i - 1) + (q - 1)*4 + v_size* &
                                                (j + buff_size*(k + (n + 1)*l))
                                            buff_send(r) = pb(j + pack_offset, k, l, i - nVar, q)
                                        end do
                                    end do
                                end do
                            end do
                        end do

                        !$acc parallel loop collapse(5) gang vector default(present) private(r)
                        do l = 0, p
                            do k = 0, n
                                do j = 0, buff_size - 1
                                    do i = nVar + 1, nVar + 4
                                        do q = 1, nb
                                            r = (i - 1) + (q - 1)*4 + nb*4 + v_size* &
                                                (j + buff_size*(k + (n + 1)*l))
                                            buff_send(r) = mv(j + pack_offset, k, l, i - nVar, q)
                                        end do
                                    end do
                                end do
                            end do
                        end do
                    end if
                #:elif mpi_dir == 2
                    !$acc parallel loop collapse(4) gang vector default(present) private(r)
                    do i = 1, nVar
                        do l = 0, p
                            do k = 0, buff_size - 1
                                do j = -buff_size, m + buff_size
                                    r = (i - 1) + v_size* &
                                        ((j + buff_size) + (m + 2*buff_size + 1)* &
                                         (k + buff_size*l))
                                    buff_send(r) = q_comm(i)%sf(j, k + pack_offset, l)
                                end do
                            end do
                        end do
                    end do

                    if (qbmm_comm) then
                        !$acc parallel loop collapse(5) gang vector default(present) private(r)
                        do i = nVar + 1, nVar + 4
                            do l = 0, p
                                do k = 0, buff_size - 1
                                    do j = -buff_size, m + buff_size
                                        do q = 1, nb
                                            r = (i - 1) + (q - 1)*4 + v_size* &
                                                ((j + buff_size) + (m + 2*buff_size + 1)* &
                                                 (k + buff_size*l))
                                            buff_send(r) = pb(j, k + pack_offset, l, i - nVar, q)
                                        end do
                                    end do
                                end do
                            end do
                        end do

                        !$acc parallel loop collapse(5) gang vector default(present) private(r)
                        do i = nVar + 1, nVar + 4
                            do l = 0, p
                                do k = 0, buff_size - 1
                                    do j = -buff_size, m + buff_size
                                        do q = 1, nb
                                            r = (i - 1) + (q - 1)*4 + nb*4 + v_size* &
                                                ((j + buff_size) + (m + 2*buff_size + 1)* &
                                                 (k + buff_size*l))
                                            buff_send(r) = mv(j, k + pack_offset, l, i - nVar, q)
                                        end do
                                    end do
                                end do
                            end do
                        end do
                    end if
                #:else
                    !$acc parallel loop collapse(4) gang vector default(present) private(r)
                    do i = 1, nVar
                        do l = 0, buff_size - 1
                            do k = -buff_size, n + buff_size
                                do j = -buff_size, m + buff_size
                                    r = (i - 1) + v_size* &
                                        ((j + buff_size) + (m + 2*buff_size + 1)* &
                                         ((k + buff_size) + (n + 2*buff_size + 1)*l))
                                    buff_send(r) = q_comm(i)%sf(j, k, l + pack_offset)
                                end do
                            end do
                        end do
                    end do

                    if (qbmm_comm) then
                        !$acc parallel loop collapse(5) gang vector default(present) private(r)
                        do i = nVar + 1, nVar + 4
                            do l = 0, buff_size - 1
                                do k = -buff_size, n + buff_size
                                    do j = -buff_size, m + buff_size
                                        do q = 1, nb
                                            r = (i - 1) + (q - 1)*4 + v_size* &
                                                ((j + buff_size) + (m + 2*buff_size + 1)* &
                                                 ((k + buff_size) + (n + 2*buff_size + 1)*l))
                                            buff_send(r) = pb(j, k, l + pack_offset, i - nVar, q)
                                        end do
                                    end do
                                end do
                            end do
                        end do

                        !$acc parallel loop collapse(5) gang vector default(present) private(r)
                        do i = nVar + 1, nVar + 4
                            do l = 0, buff_size - 1
                                do k = -buff_size, n + buff_size
                                    do j = -buff_size, m + buff_size
                                        do q = 1, nb
                                            r = (i - 1) + (q - 1)*4 + nb*4 + v_size* &
                                                ((j + buff_size) + (m + 2*buff_size + 1)* &
                                                 ((k + buff_size) + (n + 2*buff_size + 1)*l))
                                            buff_send(r) = mv(j, k, l + pack_offset, i - nVar, q)
                                        end do
                                    end do
                                end do
                            end do
                        end do
                    end if
                #:endif
            end if
        #:endfor
        call nvtxEndRange ! Packbuf

        p_send => buff_send(0)
        p_recv => buff_recv(0)

        ! Send/Recv
#ifdef MFC_SIMULATION
        #:for rdma_mpi in [False, True]
            if (rdma_mpi .eqv. ${'.true.' if rdma_mpi else '.false.'}$) then
                #:if rdma_mpi
                    !$acc data attach(p_send, p_recv)
                    !$acc host_data use_device(p_send, p_recv)
                    call nvtxStartRange("RHS-COMM-SENDRECV-RDMA")
                #:else
                    call nvtxStartRange("RHS-COMM-DEV2HOST")
                    !$acc update host(buff_send)
                    call nvtxEndRange
                    call nvtxStartRange("RHS-COMM-SENDRECV-NO-RMDA")
                #:endif

                call MPI_SENDRECV( &
                    p_send, buffer_count, mpi_p, dst_proc, send_tag, &
                    p_recv, buffer_count, mpi_p, src_proc, recv_tag, &
                    MPI_COMM_WORLD, MPI_STATUS_IGNORE, ierr)

                call nvtxEndRange ! RHS-MPI-SENDRECV-(NO)-RDMA

                #:if rdma_mpi
                    !$acc end host_data
                    !$acc end data
                    !$acc wait
                #:else
                    call nvtxStartRange("RHS-COMM-HOST2DEV")
                    !$acc update device(buff_recv)
                    call nvtxEndRange
                #:endif
            end if
        #:endfor
#else
        call MPI_SENDRECV( &
            p_send, buffer_count, mpi_p, dst_proc, send_tag, &
            p_recv, buffer_count, mpi_p, src_proc, recv_tag, &
            MPI_COMM_WORLD, MPI_STATUS_IGNORE, ierr)
#endif

        ! Unpack Received Buffer
        call nvtxStartRange("RHS-COMM-UNPACKBUF")
        #:for mpi_dir in [1, 2, 3]
            if (mpi_dir == ${mpi_dir}$) then
                #:if mpi_dir == 1
                    !$acc parallel loop collapse(4) gang vector default(present) private(r)
                    do l = 0, p
                        do k = 0, n
                            do j = -buff_size, -1
                                do i = 1, nVar
                                    r = (i - 1) + v_size* &
                                        (j + buff_size*((k + 1) + (n + 1)*l))
                                    q_comm(i)%sf(j + unpack_offset, k, l) = buff_recv(r)
#if defined(__INTEL_COMPILER)
                                    if (ieee_is_nan(q_comm(i)%sf(j, k, l))) then
                                        print *, "Error", j, k, l, i
                                        error stop "NaN(s) in recv"
                                    end if
#endif
                                end do
                            end do
                        end do
                    end do

                    if (qbmm_comm) then
                        !$acc parallel loop collapse(5) gang vector default(present) private(r)
                        do l = 0, p
                            do k = 0, n
                                do j = -buff_size, -1
                                    do i = nVar + 1, nVar + 4
                                        do q = 1, nb
                                            r = (i - 1) + (q - 1)*4 + v_size* &
                                                (j + buff_size*((k + 1) + (n + 1)*l))
                                            pb(j + unpack_offset, k, l, i - nVar, q) = buff_recv(r)
                                        end do
                                    end do
                                end do
                            end do
                        end do

                        !$acc parallel loop collapse(5) gang vector default(present) private(r)
                        do l = 0, p
                            do k = 0, n
                                do j = -buff_size, -1
                                    do i = nVar + 1, nVar + 4
                                        do q = 1, nb
                                            r = (i - 1) + (q - 1)*4 + nb*4 + v_size* &
                                                (j + buff_size*((k + 1) + (n + 1)*l))
                                            mv(j + unpack_offset, k, l, i - nVar, q) = buff_recv(r)
                                        end do
                                    end do
                                end do
                            end do
                        end do
                    end if
                #:elif mpi_dir == 2
                    !$acc parallel loop collapse(4) gang vector default(present) private(r)
                    do i = 1, nVar
                        do l = 0, p
                            do k = -buff_size, -1
                                do j = -buff_size, m + buff_size
                                    r = (i - 1) + v_size* &
                                        ((j + buff_size) + (m + 2*buff_size + 1)* &
                                         ((k + buff_size) + buff_size*l))
                                    q_comm(i)%sf(j, k + unpack_offset, l) = buff_recv(r)
#if defined(__INTEL_COMPILER)
                                    if (ieee_is_nan(q_comm(i)%sf(j, k, l))) then
                                        print *, "Error", j, k, l, i
                                        error stop "NaN(s) in recv"
                                    end if
#endif
                                end do
                            end do
                        end do
                    end do

                    if (qbmm_comm) then
                        !$acc parallel loop collapse(5) gang vector default(present) private(r)
                        do i = nVar + 1, nVar + 4
                            do l = 0, p
                                do k = -buff_size, -1
                                    do j = -buff_size, m + buff_size
                                        do q = 1, nb
                                            r = (i - 1) + (q - 1)*4 + v_size* &
                                                ((j + buff_size) + (m + 2*buff_size + 1)* &
                                                 ((k + buff_size) + buff_size*l))
                                            pb(j, k + unpack_offset, l, i - nVar, q) = buff_recv(r)
                                        end do
                                    end do
                                end do
                            end do
                        end do

                        !$acc parallel loop collapse(5) gang vector default(present) private(r)
                        do i = nVar + 1, nVar + 4
                            do l = 0, p
                                do k = -buff_size, -1
                                    do j = -buff_size, m + buff_size
                                        do q = 1, nb
                                            r = (i - 1) + (q - 1)*4 + nb*4 + v_size* &
                                                ((j + buff_size) + (m + 2*buff_size + 1)* &
                                                 ((k + buff_size) + buff_size*l))
                                            mv(j, k + unpack_offset, l, i - nVar, q) = buff_recv(r)
                                        end do
                                    end do
                                end do
                            end do
                        end do
                    end if
                #:else
                    ! Unpacking buffer from bc_z%beg
                    !$acc parallel loop collapse(4) gang vector default(present) private(r)
                    do i = 1, nVar
                        do l = -buff_size, -1
                            do k = -buff_size, n + buff_size
                                do j = -buff_size, m + buff_size
                                    r = (i - 1) + v_size* &
                                        ((j + buff_size) + (m + 2*buff_size + 1)* &
                                         ((k + buff_size) + (n + 2*buff_size + 1)* &
                                          (l + buff_size)))
                                    q_comm(i)%sf(j, k, l + unpack_offset) = buff_recv(r)
#if defined(__INTEL_COMPILER)
                                    if (ieee_is_nan(q_comm(i)%sf(j, k, l))) then
                                        print *, "Error", j, k, l, i
                                        error stop "NaN(s) in recv"
                                    end if
#endif
                                end do
                            end do
                        end do
                    end do

                    if (qbmm_comm) then
                        !$acc parallel loop collapse(5) gang vector default(present) private(r)
                        do i = nVar + 1, nVar + 4
                            do l = -buff_size, -1
                                do k = -buff_size, n + buff_size
                                    do j = -buff_size, m + buff_size
                                        do q = 1, nb
                                            r = (i - 1) + (q - 1)*4 + v_size* &
                                                ((j + buff_size) + (m + 2*buff_size + 1)* &
                                                 ((k + buff_size) + (n + 2*buff_size + 1)* &
                                                  (l + buff_size)))
                                            pb(j, k, l + unpack_offset, i - nVar, q) = buff_recv(r)
                                        end do
                                    end do
                                end do
                            end do
                        end do

                        !$acc parallel loop collapse(5) gang vector default(present) private(r)
                        do i = nVar + 1, nVar + 4
                            do l = -buff_size, -1
                                do k = -buff_size, n + buff_size
                                    do j = -buff_size, m + buff_size
                                        do q = 1, nb
                                            r = (i - 1) + (q - 1)*4 + nb*4 + v_size* &
                                                ((j + buff_size) + (m + 2*buff_size + 1)* &
                                                 ((k + buff_size) + (n + 2*buff_size + 1)* &
                                                  (l + buff_size)))
                                            mv(j, k, l + unpack_offset, i - nVar, q) = buff_recv(r)
                                        end do
                                    end do
                                end do
                            end do
                        end do
                    end if
                #:endif
            end if
        #:endfor
        call nvtxEndRange
#endif

    end subroutine s_mpi_sendrecv_variables_buffers

    !>  The purpose of this procedure is to optimally decompose
        !!      the computational domain among the available processors.
        !!      This is performed by attempting to award each processor,
        !!      in each of the coordinate directions, approximately the
        !!      same number of cells, and then recomputing the affected
        !!      global parameters.
    subroutine s_mpi_decompose_computational_domain

#ifdef MFC_MPI

        integer :: num_procs_x, num_procs_y, num_procs_z !<
            !! Optimal number of processors in the x-, y- and z-directions

        real(wp) :: tmp_num_procs_x, tmp_num_procs_y, tmp_num_procs_z !<
            !! Non-optimal number of processors in the x-, y- and z-directions

        real(wp) :: fct_min !<
            !! Processor factorization (fct) minimization parameter

        integer :: MPI_COMM_CART !<
            !! Cartesian processor topology communicator

        integer :: rem_cells !<
            !! Remaining number of cells, in a particular coordinate direction,
            !! after the majority is divided up among the available processors

        integer :: i, j !< Generic loop iterators

        if (num_procs == 1 .and. parallel_io) then
            do i = 1, num_dims
                start_idx(i) = 0
            end do
            return
        end if

        ! 3D Cartesian Processor Topology
        if (n > 0) then

            if (p > 0) then

                if (cyl_coord .and. p > 0) then
                    ! Implement pencil processor blocking if using cylindrical coordinates so
                    ! that all cells in azimuthal direction are stored on a single processor.
                    ! This is necessary for efficient application of Fourier filter near axis.

                    ! Initial values of the processor factorization optimization
                    num_procs_x = 1
                    num_procs_y = num_procs
                    num_procs_z = 1
                    ierr = -1

                    ! Computing minimization variable for these initial values
                    tmp_num_procs_x = num_procs_x
                    tmp_num_procs_y = num_procs_y
                    tmp_num_procs_z = num_procs_z
                    fct_min = 10._wp*abs((m + 1)/tmp_num_procs_x &
                                         - (n + 1)/tmp_num_procs_y)

                    ! Searching for optimal computational domain distribution
                    do i = 1, num_procs

                        if (mod(num_procs, i) == 0 &
                            .and. &
                            (m + 1)/i >= num_stcls_min*weno_order) then

                            tmp_num_procs_x = i
                            tmp_num_procs_y = num_procs/i

                            if (fct_min >= abs((m + 1)/tmp_num_procs_x &
                                               - (n + 1)/tmp_num_procs_y) &
                                .and. &
                                (n + 1)/tmp_num_procs_y &
                                >= &
                                num_stcls_min*weno_order) then

                                num_procs_x = i
                                num_procs_y = num_procs/i
                                fct_min = abs((m + 1)/tmp_num_procs_x &
                                              - (n + 1)/tmp_num_procs_y)
                                ierr = 0

                            end if

                        end if

                    end do

                else

                    ! Initial estimate of optimal processor topology
                    num_procs_x = 1
                    num_procs_y = 1
                    num_procs_z = num_procs
                    ierr = -1

                    ! Benchmarking the quality of this initial guess
                    tmp_num_procs_x = num_procs_x
                    tmp_num_procs_y = num_procs_y
                    tmp_num_procs_z = num_procs_z
                    fct_min = 10._wp*abs((m + 1)/tmp_num_procs_x &
                                         - (n + 1)/tmp_num_procs_y) &
                              + 10._wp*abs((n + 1)/tmp_num_procs_y &
                                           - (p + 1)/tmp_num_procs_z)

                    ! Optimization of the initial processor topology
                    do i = 1, num_procs

                        if (mod(num_procs, i) == 0 &
                            .and. &
                            (m + 1)/i >= num_stcls_min*weno_order) then

                            do j = 1, num_procs/i

                                if (mod(num_procs/i, j) == 0 &
                                    .and. &
                                    (n + 1)/j >= num_stcls_min*weno_order) then

                                    tmp_num_procs_x = i
                                    tmp_num_procs_y = j
                                    tmp_num_procs_z = num_procs/(i*j)

                                    if (fct_min >= abs((m + 1)/tmp_num_procs_x &
                                                       - (n + 1)/tmp_num_procs_y) &
                                        + abs((n + 1)/tmp_num_procs_y &
                                              - (p + 1)/tmp_num_procs_z) &
                                        .and. &
                                        (p + 1)/tmp_num_procs_z &
                                        >= &
                                        num_stcls_min*weno_order) &
                                        then

                                        num_procs_x = i
                                        num_procs_y = j
                                        num_procs_z = num_procs/(i*j)
                                        fct_min = abs((m + 1)/tmp_num_procs_x &
                                                      - (n + 1)/tmp_num_procs_y) &
                                                  + abs((n + 1)/tmp_num_procs_y &
                                                        - (p + 1)/tmp_num_procs_z)
                                        ierr = 0

                                    end if

                                end if

                            end do

                        end if

                    end do

                end if

                ! Verifying that a valid decomposition of the computational
                ! domain has been established. If not, the simulation exits.
                if (proc_rank == 0 .and. ierr == -1) then
                    call s_mpi_abort('Unsupported combination of values '// &
                                     'of num_procs, m, n, p and '// &
                                     'weno_order. Exiting.')
                end if

                ! Creating new communicator using the Cartesian topology
                call MPI_CART_CREATE(MPI_COMM_WORLD, 3, (/num_procs_x, &
                                                          num_procs_y, num_procs_z/), &
                                     (/.true., .true., .true./), &
                                     .false., MPI_COMM_CART, ierr)

                ! Finding the Cartesian coordinates of the local process
                call MPI_CART_COORDS(MPI_COMM_CART, proc_rank, 3, &
                                     proc_coords, ierr)
                ! END: 3D Cartesian Processor Topology

                ! Global Parameters for z-direction

                ! Number of remaining cells
                rem_cells = mod(p + 1, num_procs_z)

                ! Optimal number of cells per processor
                p = (p + 1)/num_procs_z - 1

                ! Distributing the remaining cells
                do i = 1, rem_cells
                    if (proc_coords(3) == i - 1) then
                        p = p + 1; exit
                    end if
                end do

                ! Boundary condition at the beginning
                if (proc_coords(3) > 0 .or. (bc_z%beg == BC_PERIODIC .and. num_procs_z > 1)) then
                    proc_coords(3) = proc_coords(3) - 1
                    call MPI_CART_RANK(MPI_COMM_CART, proc_coords, &
                                       bc_z%beg, ierr)
                    proc_coords(3) = proc_coords(3) + 1
                end if

                ! Boundary condition at the end
                if (proc_coords(3) < num_procs_z - 1 .or. (bc_z%end == BC_PERIODIC .and. num_procs_z > 1)) then
                    proc_coords(3) = proc_coords(3) + 1
                    call MPI_CART_RANK(MPI_COMM_CART, proc_coords, &
                                       bc_z%end, ierr)
                    proc_coords(3) = proc_coords(3) - 1
                end if

#ifdef MFC_POST_PROCESS
                ! Ghost zone at the beginning
                if (proc_coords(3) > 0 .and. format == 1) then
                    offset_z%beg = 2
                else
                    offset_z%beg = 0
                end if

                ! Ghost zone at the end
                if (proc_coords(3) < num_procs_z - 1 .and. format == 1) then
                    offset_z%end = 2
                else
                    offset_z%end = 0
                end if
#endif

                ! Beginning and end sub-domain boundary locations
                if (parallel_io) then
                    if (proc_coords(3) < rem_cells) then
                        start_idx(3) = (p + 1)*proc_coords(3)
                    else
                        start_idx(3) = (p + 1)*proc_coords(3) + rem_cells
                    end if
                else
#ifdef MFC_PRE_PROCESS
                    if (old_grid .neqv. .true.) then
                        dz = (z_domain%end - z_domain%beg)/real(p_glb + 1, wp)

                        if (proc_coords(3) < rem_cells) then
                            z_domain%beg = z_domain%beg + dz*real((p + 1)* &
                                                                  proc_coords(3))
                            z_domain%end = z_domain%end - dz*real((p + 1)* &
                                                                  (num_procs_z - proc_coords(3) - 1) &
                                                                  - (num_procs_z - rem_cells))
                        else
                            z_domain%beg = z_domain%beg + dz*real((p + 1)* &
                                                                  proc_coords(3) + rem_cells)
                            z_domain%end = z_domain%end - dz*real((p + 1)* &
                                                                  (num_procs_z - proc_coords(3) - 1))
                        end if
                    end if
#endif
                end if

                ! 2D Cartesian Processor Topology
            else

                ! Initial estimate of optimal processor topology
                num_procs_x = 1
                num_procs_y = num_procs
                ierr = -1

                ! Benchmarking the quality of this initial guess
                tmp_num_procs_x = num_procs_x
                tmp_num_procs_y = num_procs_y
                fct_min = 10._wp*abs((m + 1)/tmp_num_procs_x &
                                     - (n + 1)/tmp_num_procs_y)

                ! Optimization of the initial processor topology
                do i = 1, num_procs

                    if (mod(num_procs, i) == 0 &
                        .and. &
                        (m + 1)/i >= num_stcls_min*weno_order) then

                        tmp_num_procs_x = i
                        tmp_num_procs_y = num_procs/i

                        if (fct_min >= abs((m + 1)/tmp_num_procs_x &
                                           - (n + 1)/tmp_num_procs_y) &
                            .and. &
                            (n + 1)/tmp_num_procs_y &
                            >= &
                            num_stcls_min*weno_order) then

                            num_procs_x = i
                            num_procs_y = num_procs/i
                            fct_min = abs((m + 1)/tmp_num_procs_x &
                                          - (n + 1)/tmp_num_procs_y)
                            ierr = 0

                        end if

                    end if

                end do

                ! Verifying that a valid decomposition of the computational
                ! domain has been established. If not, the simulation exits.
                if (proc_rank == 0 .and. ierr == -1) then
                    call s_mpi_abort('Unsupported combination of values '// &
                                     'of num_procs, m, n and '// &
                                     'weno_order. Exiting.')
                end if

                ! Creating new communicator using the Cartesian topology
                call MPI_CART_CREATE(MPI_COMM_WORLD, 2, (/num_procs_x, &
                                                          num_procs_y/), (/.true., &
                                                                           .true./), .false., MPI_COMM_CART, &
                                     ierr)

                ! Finding the Cartesian coordinates of the local process
                call MPI_CART_COORDS(MPI_COMM_CART, proc_rank, 2, &
                                     proc_coords, ierr)

            end if
<<<<<<< HEAD
            ! END: 2D Cartesian Processor Topology

            ! Global Parameters for y-direction
=======
        #:endfor
        p_send => buff_send(0)
        p_recv => buff_recv(0)
        ! Send/Recv
#ifdef MFC_SIMULATION
        #:for rdma_mpi in [False, True]
            if (rdma_mpi .eqv. ${'.true.' if rdma_mpi else '.false.'}$) then
                #:if rdma_mpi
                    !$acc data attach(p_send, p_recv)
                    !$acc host_data use_device(p_send, p_recv)
                    call nvtxStartRange("RHS-COMM-SENDRECV-RDMA")
                #:else
                    call nvtxStartRange("RHS-COMM-DEV2HOST")
                    !$acc update host(buff_send)
                    call nvtxEndRange
                    call nvtxStartRange("RHS-COMM-SENDRECV-NO-RMDA")
                #:endif
>>>>>>> db44da17

            ! Number of remaining cells
            rem_cells = mod(n + 1, num_procs_y)

            ! Optimal number of cells per processor
            n = (n + 1)/num_procs_y - 1

            ! Distributing the remaining cells
            do i = 1, rem_cells
                if (proc_coords(2) == i - 1) then
                    n = n + 1; exit
                end if
            end do

            ! Boundary condition at the beginning
            if (proc_coords(2) > 0 .or. (bc_y%beg == BC_PERIODIC .and. num_procs_y > 1)) then
                proc_coords(2) = proc_coords(2) - 1
                call MPI_CART_RANK(MPI_COMM_CART, proc_coords, &
                                   bc_y%beg, ierr)
                proc_coords(2) = proc_coords(2) + 1
            end if

            ! Boundary condition at the end
            if (proc_coords(2) < num_procs_y - 1 .or. (bc_y%end == BC_PERIODIC .and. num_procs_y > 1)) then
                proc_coords(2) = proc_coords(2) + 1
                call MPI_CART_RANK(MPI_COMM_CART, proc_coords, &
                                   bc_y%end, ierr)
                proc_coords(2) = proc_coords(2) - 1
            end if

#ifdef MFC_POST_PROCESS
            ! Ghost zone at the beginning
            if (proc_coords(2) > 0 .and. format == 1) then
                offset_y%beg = 2
            else
                offset_y%beg = 0
            end if

            ! Ghost zone at the end
            if (proc_coords(2) < num_procs_y - 1 .and. format == 1) then
                offset_y%end = 2
            else
                offset_y%end = 0
            end if
#endif

            ! Beginning and end sub-domain boundary locations
            if (parallel_io) then
                if (proc_coords(2) < rem_cells) then
                    start_idx(2) = (n + 1)*proc_coords(2)
                else
                    start_idx(2) = (n + 1)*proc_coords(2) + rem_cells
                end if
            else
#ifdef MFC_PRE_PROCESS
                if (old_grid .neqv. .true.) then
                    dy = (y_domain%end - y_domain%beg)/real(n_glb + 1, wp)

                    if (proc_coords(2) < rem_cells) then
                        y_domain%beg = y_domain%beg + dy*real((n + 1)* &
                                                              proc_coords(2))
                        y_domain%end = y_domain%end - dy*real((n + 1)* &
                                                              (num_procs_y - proc_coords(2) - 1) &
                                                              - (num_procs_y - rem_cells))
                    else
                        y_domain%beg = y_domain%beg + dy*real((n + 1)* &
                                                              proc_coords(2) + rem_cells)
                        y_domain%end = y_domain%end - dy*real((n + 1)* &
                                                              (num_procs_y - proc_coords(2) - 1))
                    end if
                end if
#endif
            end if

            ! 1D Cartesian Processor Topology
        else

            ! Optimal processor topology
            num_procs_x = num_procs

            ! Creating new communicator using the Cartesian topology
            call MPI_CART_CREATE(MPI_COMM_WORLD, 1, (/num_procs_x/), &
                                 (/.true./), .false., MPI_COMM_CART, &
                                 ierr)

            ! Finding the Cartesian coordinates of the local process
            call MPI_CART_COORDS(MPI_COMM_CART, proc_rank, 1, &
                                 proc_coords, ierr)

        end if

        ! Global Parameters for x-direction

        ! Number of remaining cells
        rem_cells = mod(m + 1, num_procs_x)

        ! Optimal number of cells per processor
        m = (m + 1)/num_procs_x - 1

        ! Distributing the remaining cells
        do i = 1, rem_cells
            if (proc_coords(1) == i - 1) then
                m = m + 1; exit
            end if
        end do

        ! Boundary condition at the beginning
        if (proc_coords(1) > 0 .or. (bc_x%beg == BC_PERIODIC .and. num_procs_x > 1)) then
            proc_coords(1) = proc_coords(1) - 1
            call MPI_CART_RANK(MPI_COMM_CART, proc_coords, bc_x%beg, ierr)
            proc_coords(1) = proc_coords(1) + 1
        end if

        ! Boundary condition at the end
        if (proc_coords(1) < num_procs_x - 1 .or. (bc_x%end == BC_PERIODIC .and. num_procs_x > 1)) then
            proc_coords(1) = proc_coords(1) + 1
            call MPI_CART_RANK(MPI_COMM_CART, proc_coords, bc_x%end, ierr)
            proc_coords(1) = proc_coords(1) - 1
        end if

#ifdef MFC_POST_PROCESS
        ! Ghost zone at the beginning
        if (proc_coords(1) > 0 .and. format == 1 .and. n > 0) then
            offset_x%beg = 2
        else
            offset_x%beg = 0
        end if

        ! Ghost zone at the end
        if (proc_coords(1) < num_procs_x - 1 .and. format == 1 .and. n > 0) then
            offset_x%end = 2
        else
            offset_x%end = 0
        end if
#endif

        ! Beginning and end sub-domain boundary locations
        if (parallel_io) then
            if (proc_coords(1) < rem_cells) then
                start_idx(1) = (m + 1)*proc_coords(1)
            else
                start_idx(1) = (m + 1)*proc_coords(1) + rem_cells
            end if
        else
#ifdef MFC_PRE_PROCESS
            if (old_grid .neqv. .true.) then
                dx = (x_domain%end - x_domain%beg)/real(m_glb + 1, wp)

                if (proc_coords(1) < rem_cells) then
                    x_domain%beg = x_domain%beg + dx*real((m + 1)* &
                                                          proc_coords(1))
                    x_domain%end = x_domain%end - dx*real((m + 1)* &
                                                          (num_procs_x - proc_coords(1) - 1) &
                                                          - (num_procs_x - rem_cells))
                else
                    x_domain%beg = x_domain%beg + dx*real((m + 1)* &
                                                          proc_coords(1) + rem_cells)
                    x_domain%end = x_domain%end - dx*real((m + 1)* &
                                                          (num_procs_x - proc_coords(1) - 1))
                end if
            end if
#endif
        end if
#endif

    end subroutine s_mpi_decompose_computational_domain

    !>  The goal of this procedure is to populate the buffers of
        !!      the grid variables by communicating with the neighboring
        !!      processors. Note that only the buffers of the cell-width
        !!      distributions are handled in such a way. This is because
        !!      the buffers of cell-boundary locations may be calculated
        !!      directly from those of the cell-width distributions.
        !!  @param mpi_dir MPI communication coordinate direction
        !!  @param pbc_loc Processor boundary condition (PBC) location
#ifndef MFC_PRE_PROCESS
    subroutine s_mpi_sendrecv_grid_variables_buffers(mpi_dir, pbc_loc)

        integer, intent(in) :: mpi_dir
        integer, intent(in) :: pbc_loc

#ifdef MFC_MPI

        ! MPI Communication in x-direction
        if (mpi_dir == 1) then

            if (pbc_loc == -1) then      ! PBC at the beginning

                if (bc_x%end >= 0) then      ! PBC at the beginning and end

                    ! Send/receive buffer to/from bc_x%end/bc_x%beg
                    call MPI_SENDRECV( &
                        dx(m - buff_size + 1), buff_size, &
                        mpi_p, bc_x%end, 0, &
                        dx(-buff_size), buff_size, &
                        mpi_p, bc_x%beg, 0, &
                        MPI_COMM_WORLD, MPI_STATUS_IGNORE, ierr)

                else                        ! PBC at the beginning only

                    ! Send/receive buffer to/from bc_x%beg/bc_x%beg
                    call MPI_SENDRECV( &
                        dx(0), buff_size, &
                        mpi_p, bc_x%beg, 1, &
                        dx(-buff_size), buff_size, &
                        mpi_p, bc_x%beg, 0, &
                        MPI_COMM_WORLD, MPI_STATUS_IGNORE, ierr)

                end if

            else                        ! PBC at the end

                if (bc_x%beg >= 0) then      ! PBC at the end and beginning

                    ! Send/receive buffer to/from bc_x%beg/bc_x%end
                    call MPI_SENDRECV( &
                        dx(0), buff_size, &
                        mpi_p, bc_x%beg, 1, &
                        dx(m + 1), buff_size, &
                        mpi_p, bc_x%end, 1, &
                        MPI_COMM_WORLD, MPI_STATUS_IGNORE, ierr)

                else                        ! PBC at the end only

                    ! Send/receive buffer to/from bc_x%end/bc_x%end
                    call MPI_SENDRECV( &
                        dx(m - buff_size + 1), buff_size, &
                        mpi_p, bc_x%end, 0, &
                        dx(m + 1), buff_size, &
                        mpi_p, bc_x%end, 1, &
                        MPI_COMM_WORLD, MPI_STATUS_IGNORE, ierr)

                end if

            end if
            ! END: MPI Communication in x-direction

            ! MPI Communication in y-direction
        elseif (mpi_dir == 2) then

            if (pbc_loc == -1) then      ! PBC at the beginning

                if (bc_y%end >= 0) then      ! PBC at the beginning and end

                    ! Send/receive buffer to/from bc_y%end/bc_y%beg
                    call MPI_SENDRECV( &
                        dy(n - buff_size + 1), buff_size, &
                        mpi_p, bc_y%end, 0, &
                        dy(-buff_size), buff_size, &
                        mpi_p, bc_y%beg, 0, &
                        MPI_COMM_WORLD, MPI_STATUS_IGNORE, ierr)

                else                        ! PBC at the beginning only

                    ! Send/receive buffer to/from bc_y%beg/bc_y%beg
                    call MPI_SENDRECV( &
                        dy(0), buff_size, &
                        mpi_p, bc_y%beg, 1, &
                        dy(-buff_size), buff_size, &
                        mpi_p, bc_y%beg, 0, &
                        MPI_COMM_WORLD, MPI_STATUS_IGNORE, ierr)

                end if

            else                        ! PBC at the end

                if (bc_y%beg >= 0) then      ! PBC at the end and beginning

                    ! Send/receive buffer to/from bc_y%beg/bc_y%end
                    call MPI_SENDRECV( &
                        dy(0), buff_size, &
                        mpi_p, bc_y%beg, 1, &
                        dy(n + 1), buff_size, &
                        mpi_p, bc_y%end, 1, &
                        MPI_COMM_WORLD, MPI_STATUS_IGNORE, ierr)

                else                        ! PBC at the end only

                    ! Send/receive buffer to/from bc_y%end/bc_y%end
                    call MPI_SENDRECV( &
                        dy(n - buff_size + 1), buff_size, &
                        mpi_p, bc_y%end, 0, &
                        dy(n + 1), buff_size, &
                        mpi_p, bc_y%end, 1, &
                        MPI_COMM_WORLD, MPI_STATUS_IGNORE, ierr)

                end if

            end if
            ! END: MPI Communication in y-direction

            ! MPI Communication in z-direction
        else

            if (pbc_loc == -1) then      ! PBC at the beginning

                if (bc_z%end >= 0) then      ! PBC at the beginning and end

                    ! Send/receive buffer to/from bc_z%end/bc_z%beg
                    call MPI_SENDRECV( &
                        dz(p - buff_size + 1), buff_size, &
                        mpi_p, bc_z%end, 0, &
                        dz(-buff_size), buff_size, &
                        mpi_p, bc_z%beg, 0, &
                        MPI_COMM_WORLD, MPI_STATUS_IGNORE, ierr)

                else                        ! PBC at the beginning only

                    ! Send/receive buffer to/from bc_z%beg/bc_z%beg
                    call MPI_SENDRECV( &
                        dz(0), buff_size, &
                        mpi_p, bc_z%beg, 1, &
                        dz(-buff_size), buff_size, &
                        mpi_p, bc_z%beg, 0, &
                        MPI_COMM_WORLD, MPI_STATUS_IGNORE, ierr)

                end if

            else                        ! PBC at the end

                if (bc_z%beg >= 0) then      ! PBC at the end and beginning

                    ! Send/receive buffer to/from bc_z%beg/bc_z%end
                    call MPI_SENDRECV( &
                        dz(0), buff_size, &
                        mpi_p, bc_z%beg, 1, &
                        dz(p + 1), buff_size, &
                        mpi_p, bc_z%end, 1, &
                        MPI_COMM_WORLD, MPI_STATUS_IGNORE, ierr)

                else                        ! PBC at the end only

                    ! Send/receive buffer to/from bc_z%end/bc_z%end
                    call MPI_SENDRECV( &
                        dz(p - buff_size + 1), buff_size, &
                        mpi_p, bc_z%end, 0, &
                        dz(p + 1), buff_size, &
                        mpi_p, bc_z%end, 1, &
                        MPI_COMM_WORLD, MPI_STATUS_IGNORE, ierr)

                end if

            end if

        end if
        ! END: MPI Communication in z-direction
#endif

    end subroutine s_mpi_sendrecv_grid_variables_buffers
#endif

    !> Module deallocation and/or disassociation procedures
    impure subroutine s_finalize_mpi_common_module

#ifdef MFC_MPI
        deallocate (buff_send, buff_recv)
#endif

    end subroutine s_finalize_mpi_common_module

end module m_mpi_common<|MERGE_RESOLUTION|>--- conflicted
+++ resolved
@@ -1339,29 +1339,9 @@
                                      proc_coords, ierr)
 
             end if
-<<<<<<< HEAD
             ! END: 2D Cartesian Processor Topology
 
             ! Global Parameters for y-direction
-=======
-        #:endfor
-        p_send => buff_send(0)
-        p_recv => buff_recv(0)
-        ! Send/Recv
-#ifdef MFC_SIMULATION
-        #:for rdma_mpi in [False, True]
-            if (rdma_mpi .eqv. ${'.true.' if rdma_mpi else '.false.'}$) then
-                #:if rdma_mpi
-                    !$acc data attach(p_send, p_recv)
-                    !$acc host_data use_device(p_send, p_recv)
-                    call nvtxStartRange("RHS-COMM-SENDRECV-RDMA")
-                #:else
-                    call nvtxStartRange("RHS-COMM-DEV2HOST")
-                    !$acc update host(buff_send)
-                    call nvtxEndRange
-                    call nvtxStartRange("RHS-COMM-SENDRECV-NO-RMDA")
-                #:endif
->>>>>>> db44da17
 
             ! Number of remaining cells
             rem_cells = mod(n + 1, num_procs_y)
