--- conflicted
+++ resolved
@@ -40,16 +40,8 @@
 
     !$acc declare create(buff_send, buff_recv)
 
-<<<<<<< HEAD
-    integer :: halo_size
-    !$acc declare create(halo_size)
-
-    integer :: nVars !< nVars for surface tension communication
-    !$acc declare create(nVars)
-=======
     integer :: halo_size, nVars
     !$acc declare create(halo_size, nVars)
->>>>>>> 8230af18
 
 contains
 
@@ -59,11 +51,9 @@
     subroutine s_initialize_mpi_common_module
 
 #ifdef MFC_MPI
-<<<<<<< HEAD
-
-        ! Allocating q_cons_buff_send/recv and ib_buff_send/recv. Please note that
-        ! for the sake of simplicity, both variables are provided sufficient
-        ! storage to hold the largest buffer in the computational domain.
+        ! Allocating buff_send/recv and. Please note that for the sake of 
+        ! simplicity, both variables are provided sufficient storage to hold 
+        ! the largest buffer in the computational domain.
 
         if (qbmm .and. .not. polytropic) then
             v_size = sys_size + 2*nb*4
@@ -89,48 +79,6 @@
         !$acc update device(halo_size, v_size)
 
         @:ALLOCATE(buff_send(0:halo_size), buff_recv(0:halo_size))
-=======
-        ! Allocating buff_send/recv and ib_buff_send/recv. Please note that
-        ! for the sake of simplicity, both variables are provided sufficient
-        ! storage to hold the largest buffer in the computational domain.
-        if (qbmm .and. .not. polytropic) then
-            if (n > 0) then
-                if (p > 0) then
-                    halo_size = -1 + buff_size*(sys_size + 2*nb*4)* &
-                                             & (m + 2*buff_size + 1)* &
-                                             & (n + 2*buff_size + 1)* &
-                                             & (p + 2*buff_size + 1)/ &
-                                             & (min(m, n, p) + 2*buff_size + 1)
-                else
-                    halo_size = -1 + buff_size*(sys_size + 2*nb*4)* &
-                                             & (max(m, n) + 2*buff_size + 1)
-                end if
-            else
-                halo_size = -1 + buff_size*(sys_size + 2*nb*4)
-            end if
-        else
-            if (n > 0) then
-                if (p > 0) then
-                    halo_size = -1 + buff_size*sys_size* &
-                                            & (m + 2*buff_size + 1)* &
-                                            & (n + 2*buff_size + 1)* &
-                                            & (p + 2*buff_size + 1)/ &
-                                            & (min(m, n, p) + 2*buff_size + 1)
-                else
-                    halo_size = -1 + buff_size*sys_size* &
-                                            & (max(m, n) + 2*buff_size + 1)
-                end if
-            else
-                halo_size = -1 + buff_size*sys_size
-            end if
-        end if
-
-        v_size = sys_size
-
-        allocate (buff_send(0:halo_size))
->>>>>>> 8230af18
-
-        allocate (buff_recv(0:ubound(buff_send, 1)))
 #endif
 
     end subroutine s_initialize_mpi_common_module
@@ -745,11 +693,7 @@
                             do j = 0, buff_size - 1
                                 do i = 1, nVar
                                     r = (i - 1) + v_size*(j + buff_size*(k + (n + 1)*l))
-<<<<<<< HEAD
                                     buff_send(r) = q_comm(i)%sf(j + pack_offset, k, l)
-=======
-                                    buff_send(r) = q_cons_vf(i)%sf(j + pack_offset, k, l)
->>>>>>> 8230af18
                                 end do
                             end do
                         end do
@@ -764,11 +708,7 @@
                                         do q = 1, nb
                                             r = (i - 1) + (q - 1)*4 + v_size* &
                                                 (j + buff_size*(k + (n + 1)*l))
-<<<<<<< HEAD
                                             buff_send(r) = pb(j + pack_offset, k, l, i - nVar, q)
-=======
-                                            buff_send(r) = pb(j + pack_offset, k, l, i - sys_size, q)
->>>>>>> 8230af18
                                         end do
                                     end do
                                 end do
@@ -783,11 +723,7 @@
                                         do q = 1, nb
                                             r = (i - 1) + (q - 1)*4 + nb*4 + v_size* &
                                                 (j + buff_size*(k + (n + 1)*l))
-<<<<<<< HEAD
                                             buff_send(r) = mv(j + pack_offset, k, l, i - nVar, q)
-=======
-                                            buff_send(r) = mv(j + pack_offset, k, l, i - sys_size, q)
->>>>>>> 8230af18
                                         end do
                                     end do
                                 end do
@@ -803,11 +739,7 @@
                                     r = (i - 1) + v_size* &
                                         ((j + buff_size) + (m + 2*buff_size + 1)* &
                                          (k + buff_size*l))
-<<<<<<< HEAD
                                     buff_send(r) = q_comm(i)%sf(j, k + pack_offset, l)
-=======
-                                    buff_send(r) = q_cons_vf(i)%sf(j, k + pack_offset, l)
->>>>>>> 8230af18
                                 end do
                             end do
                         end do
@@ -823,11 +755,7 @@
                                             r = (i - 1) + (q - 1)*4 + v_size* &
                                                 ((j + buff_size) + (m + 2*buff_size + 1)* &
                                                  (k + buff_size*l))
-<<<<<<< HEAD
                                             buff_send(r) = pb(j, k + pack_offset, l, i - nVar, q)
-=======
-                                            buff_send(r) = pb(j, k + pack_offset, l, i - sys_size, q)
->>>>>>> 8230af18
                                         end do
                                     end do
                                 end do
@@ -843,11 +771,7 @@
                                             r = (i - 1) + (q - 1)*4 + nb*4 + v_size* &
                                                 ((j + buff_size) + (m + 2*buff_size + 1)* &
                                                  (k + buff_size*l))
-<<<<<<< HEAD
                                             buff_send(r) = mv(j, k + pack_offset, l, i - nVar, q)
-=======
-                                            buff_send(r) = mv(j, k + pack_offset, l, i - sys_size, q)
->>>>>>> 8230af18
                                         end do
                                     end do
                                 end do
@@ -863,11 +787,7 @@
                                     r = (i - 1) + v_size* &
                                         ((j + buff_size) + (m + 2*buff_size + 1)* &
                                          ((k + buff_size) + (n + 2*buff_size + 1)*l))
-<<<<<<< HEAD
                                     buff_send(r) = q_comm(i)%sf(j, k, l + pack_offset)
-=======
-                                    buff_send(r) = q_cons_vf(i)%sf(j, k, l + pack_offset)
->>>>>>> 8230af18
                                 end do
                             end do
                         end do
@@ -883,11 +803,7 @@
                                             r = (i - 1) + (q - 1)*4 + v_size* &
                                                 ((j + buff_size) + (m + 2*buff_size + 1)* &
                                                  ((k + buff_size) + (n + 2*buff_size + 1)*l))
-<<<<<<< HEAD
                                             buff_send(r) = pb(j, k, l + pack_offset, i - nVar, q)
-=======
-                                            buff_send(r) = pb(j, k, l + pack_offset, i - sys_size, q)
->>>>>>> 8230af18
                                         end do
                                     end do
                                 end do
@@ -903,11 +819,7 @@
                                             r = (i - 1) + (q - 1)*4 + nb*4 + v_size* &
                                                 ((j + buff_size) + (m + 2*buff_size + 1)* &
                                                  ((k + buff_size) + (n + 2*buff_size + 1)*l))
-<<<<<<< HEAD
                                             buff_send(r) = mv(j, k, l + pack_offset, i - nVar, q)
-=======
-                                            buff_send(r) = mv(j, k, l + pack_offset, i - sys_size, q)
->>>>>>> 8230af18
                                         end do
                                     end do
                                 end do
@@ -974,11 +886,7 @@
                                 do i = 1, nVar
                                     r = (i - 1) + v_size* &
                                         (j + buff_size*((k + 1) + (n + 1)*l))
-<<<<<<< HEAD
                                     q_comm(i)%sf(j + unpack_offset, k, l) = buff_recv(r)
-=======
-                                    q_cons_vf(i)%sf(j + unpack_offset, k, l) = buff_recv(r)
->>>>>>> 8230af18
 #if defined(__INTEL_COMPILER)
                                     if (ieee_is_nan(q_comm(i)%sf(j, k, l))) then
                                         print *, "Error", j, k, l, i
@@ -999,11 +907,7 @@
                                         do q = 1, nb
                                             r = (i - 1) + (q - 1)*4 + v_size* &
                                                 (j + buff_size*((k + 1) + (n + 1)*l))
-<<<<<<< HEAD
                                             pb(j + unpack_offset, k, l, i - nVar, q) = buff_recv(r)
-=======
-                                            pb(j + unpack_offset, k, l, i - sys_size, q) = buff_recv(r)
->>>>>>> 8230af18
                                         end do
                                     end do
                                 end do
@@ -1018,11 +922,7 @@
                                         do q = 1, nb
                                             r = (i - 1) + (q - 1)*4 + nb*4 + v_size* &
                                                 (j + buff_size*((k + 1) + (n + 1)*l))
-<<<<<<< HEAD
                                             mv(j + unpack_offset, k, l, i - nVar, q) = buff_recv(r)
-=======
-                                            mv(j + unpack_offset, k, l, i - sys_size, q) = buff_recv(r)
->>>>>>> 8230af18
                                         end do
                                     end do
                                 end do
@@ -1038,11 +938,7 @@
                                     r = (i - 1) + v_size* &
                                         ((j + buff_size) + (m + 2*buff_size + 1)* &
                                          ((k + buff_size) + buff_size*l))
-<<<<<<< HEAD
                                     q_comm(i)%sf(j, k + unpack_offset, l) = buff_recv(r)
-=======
-                                    q_cons_vf(i)%sf(j, k + unpack_offset, l) = buff_recv(r)
->>>>>>> 8230af18
 #if defined(__INTEL_COMPILER)
                                     if (ieee_is_nan(q_comm(i)%sf(j, k, l))) then
                                         print *, "Error", j, k, l, i
@@ -1064,11 +960,7 @@
                                             r = (i - 1) + (q - 1)*4 + v_size* &
                                                 ((j + buff_size) + (m + 2*buff_size + 1)* &
                                                  ((k + buff_size) + buff_size*l))
-<<<<<<< HEAD
                                             pb(j, k + unpack_offset, l, i - nVar, q) = buff_recv(r)
-=======
-                                            pb(j, k + unpack_offset, l, i - sys_size, q) = buff_recv(r)
->>>>>>> 8230af18
                                         end do
                                     end do
                                 end do
@@ -1084,11 +976,7 @@
                                             r = (i - 1) + (q - 1)*4 + nb*4 + v_size* &
                                                 ((j + buff_size) + (m + 2*buff_size + 1)* &
                                                  ((k + buff_size) + buff_size*l))
-<<<<<<< HEAD
                                             mv(j, k + unpack_offset, l, i - nVar, q) = buff_recv(r)
-=======
-                                            mv(j, k + unpack_offset, l, i - sys_size, q) = buff_recv(r)
->>>>>>> 8230af18
                                         end do
                                     end do
                                 end do
@@ -1106,11 +994,7 @@
                                         ((j + buff_size) + (m + 2*buff_size + 1)* &
                                          ((k + buff_size) + (n + 2*buff_size + 1)* &
                                           (l + buff_size)))
-<<<<<<< HEAD
                                     q_comm(i)%sf(j, k, l + unpack_offset) = buff_recv(r)
-=======
-                                    q_cons_vf(i)%sf(j, k, l + unpack_offset) = buff_recv(r)
->>>>>>> 8230af18
 #if defined(__INTEL_COMPILER)
                                     if (ieee_is_nan(q_comm(i)%sf(j, k, l))) then
                                         print *, "Error", j, k, l, i
@@ -1133,11 +1017,7 @@
                                                 ((j + buff_size) + (m + 2*buff_size + 1)* &
                                                  ((k + buff_size) + (n + 2*buff_size + 1)* &
                                                   (l + buff_size)))
-<<<<<<< HEAD
                                             pb(j, k, l + unpack_offset, i - nVar, q) = buff_recv(r)
-=======
-                                            pb(j, k, l + unpack_offset, i - sys_size, q) = buff_recv(r)
->>>>>>> 8230af18
                                         end do
                                     end do
                                 end do
@@ -1154,11 +1034,7 @@
                                                 ((j + buff_size) + (m + 2*buff_size + 1)* &
                                                  ((k + buff_size) + (n + 2*buff_size + 1)* &
                                                   (l + buff_size)))
-<<<<<<< HEAD
                                             mv(j, k, l + unpack_offset, i - nVar, q) = buff_recv(r)
-=======
-                                            mv(j, k, l + unpack_offset, i - sys_size, q) = buff_recv(r)
->>>>>>> 8230af18
                                         end do
                                     end do
                                 end do
@@ -1173,7 +1049,6 @@
 
     end subroutine s_mpi_sendrecv_variables_buffers
 
-<<<<<<< HEAD
     !>  The purpose of this procedure is to optimally decompose
         !!      the computational domain among the available processors.
         !!      This is performed by attempting to award each processor,
@@ -1728,230 +1603,7 @@
 
     end subroutine s_mpi_sendrecv_grid_variables_buffers
 #endif
-=======
-    subroutine s_mpi_sendrecv_capilary_variables_buffers(c_divs_vf, mpi_dir, pbc_loc)
-
-        type(scalar_field), dimension(num_dims + 1), intent(inout) :: c_divs_vf
-        integer, intent(in) :: mpi_dir, pbc_loc
-
-        integer :: i, j, k, l, r, q !< Generic loop iterators
-
-        integer :: buffer_counts(1:3), buffer_count
-
-        type(int_bounds_info) :: boundary_conditions(1:3)
-        integer :: beg_end(1:2), grid_dims(1:3)
-        integer :: dst_proc, src_proc, recv_tag, send_tag
-
-        logical :: beg_end_geq_0
-
-        integer :: pack_offset, unpack_offset
-        real(wp), pointer :: p_send, p_recv
-
-#ifdef MFC_MPI
-
-        nVars = num_dims + 1
-        !$acc update device(nVars)
-
-        buffer_counts = (/ &
-                        buff_size*nVars*(n + 1)*(p + 1), &
-                        buff_size*nVars*(m + 2*buff_size + 1)*(p + 1), &
-                        buff_size*nVars*(m + 2*buff_size + 1)*(n + 2*buff_size + 1) &
-                        /)
-
-        buffer_count = buffer_counts(mpi_dir)
-        boundary_conditions = (/bc_x, bc_y, bc_z/)
-        beg_end = (/boundary_conditions(mpi_dir)%beg, boundary_conditions(mpi_dir)%end/)
-        beg_end_geq_0 = beg_end(max(pbc_loc, 0) - pbc_loc + 1) >= 0
-
-        ! Implements:
-        ! pbc_loc  bc_x >= 0 -> [send/recv]_tag  [dst/src]_proc
-        ! -1 (=0)      0            ->     [1,0]       [0,0]      | 0 0 [1,0] [beg,beg]
-        ! -1 (=0)      1            ->     [0,0]       [1,0]      | 0 1 [0,0] [end,beg]
-        ! +1 (=1)      0            ->     [0,1]       [1,1]      | 1 0 [0,1] [end,end]
-        ! +1 (=1)      1            ->     [1,1]       [0,1]      | 1 1 [1,1] [beg,end]
-
-        send_tag = f_logical_to_int(.not. f_xor(beg_end_geq_0, pbc_loc == 1))
-        recv_tag = f_logical_to_int(pbc_loc == 1)
-
-        dst_proc = beg_end(1 + f_logical_to_int(f_xor(pbc_loc == 1, beg_end_geq_0)))
-        src_proc = beg_end(1 + f_logical_to_int(pbc_loc == 1))
-
-        grid_dims = (/m, n, p/)
-
-        pack_offset = 0
-        if (f_xor(pbc_loc == 1, beg_end_geq_0)) then
-            pack_offset = grid_dims(mpi_dir) - buff_size + 1
-        end if
-
-        unpack_offset = 0
-        if (pbc_loc == 1) then
-            unpack_offset = grid_dims(mpi_dir) + buff_size + 1
-        end if
-
-        ! Pack Buffer to Send
-        #:for mpi_dir in [1, 2, 3]
-            if (mpi_dir == ${mpi_dir}$) then
-                #:if mpi_dir == 1
-                    !$acc parallel loop collapse(4) gang vector default(present) private(r)
-                    do l = 0, p
-                        do k = 0, n
-                            do j = 0, buff_size - 1
-                                do i = 1, nVars
-                                    r = (i - 1) + nVars*(j + buff_size*(k + (n + 1)*l))
-                                    buff_send(r) = c_divs_vf(i)%sf(j + pack_offset, k, l)
-                                end do
-                            end do
-                        end do
-                    end do
-
-                #:elif mpi_dir == 2
-                    !$acc parallel loop collapse(4) gang vector default(present) private(r)
-                    do i = 1, nVars
-                        do l = 0, p
-                            do k = 0, buff_size - 1
-                                do j = -buff_size, m + buff_size
-                                    r = (i - 1) + nVars* &
-                                        ((j + buff_size) + (m + 2*buff_size + 1)* &
-                                         (k + buff_size*l))
-                                    buff_send(r) = c_divs_vf(i)%sf(j, k + pack_offset, l)
-                                end do
-                            end do
-                        end do
-                    end do
-
-                #:else
-                    !$acc parallel loop collapse(4) gang vector default(present) private(r)
-                    do i = 1, nVars
-                        do l = 0, buff_size - 1
-                            do k = -buff_size, n + buff_size
-                                do j = -buff_size, m + buff_size
-                                    r = (i - 1) + nVars* &
-                                        ((j + buff_size) + (m + 2*buff_size + 1)* &
-                                         ((k + buff_size) + (n + 2*buff_size + 1)*l))
-                                    buff_send(r) = c_divs_vf(i)%sf(j, k, l + pack_offset)
-                                end do
-                            end do
-                        end do
-                    end do
-                #:endif
-            end if
-        #:endfor
-
-        ! Send/Recv
-#ifdef MFC_SIMULATION
-        #:for rdma_mpi in [False, True]
-            if (rdma_mpi .eqv. ${'.true.' if rdma_mpi else '.false.'}$) then
-                #:if rdma_mpi
-                    !$acc data attach(p_send, p_recv)
-                    !$acc host_data use_device(p_send, p_recv)
-                    call nvtxStartRange("RHS-COMM-SENDRECV-RDMA")
-                #:else
-                    call nvtxStartRange("RHS-COMM-DEV2HOST")
-                    !$acc update host(buff_send)
-                    call nvtxEndRange
-                    call nvtxStartRange("RHS-COMM-SENDRECV-NO-RMDA")
-                #:endif
-
-                call MPI_SENDRECV( &
-                    p_send, buffer_count, mpi_p, dst_proc, send_tag, &
-                    p_recv, buffer_count, mpi_p, src_proc, recv_tag, &
-                    MPI_COMM_WORLD, MPI_STATUS_IGNORE, ierr)
-
-                call nvtxEndRange ! RHS-MPI-SENDRECV-(NO)-RDMA
-
-                #:if rdma_mpi
-                    !$acc end host_data
-                    !$acc end data
-                    !$acc wait
-                #:else
-                    call nvtxStartRange("RHS-COMM-HOST2DEV")
-                    !$acc update device(buff_recv)
-                    call nvtxEndRange
-                #:endif
-            end if
-        #:endfor
-#else
-        call MPI_SENDRECV( &
-            p_send, buffer_count, mpi_p, dst_proc, send_tag, &
-            p_recv, buffer_count, mpi_p, src_proc, recv_tag, &
-            MPI_COMM_WORLD, MPI_STATUS_IGNORE, ierr)
-#endif
-
-        ! Unpack Received Buffer
-        #:for mpi_dir in [1, 2, 3]
-            if (mpi_dir == ${mpi_dir}$) then
-                #:if mpi_dir == 1
-                    !$acc parallel loop collapse(4) gang vector default(present) private(r)
-                    do l = 0, p
-                        do k = 0, n
-                            do j = -buff_size, -1
-                                do i = 1, nVars
-                                    r = (i - 1) + nVars* &
-                                        (j + buff_size*((k + 1) + (n + 1)*l))
-                                    c_divs_vf(i)%sf(j + unpack_offset, k, l) = buff_recv(r)
-#if defined(__INTEL_COMPILER)
-                                    if (ieee_is_nan(c_divs_vf(i)%sf(j, k, l))) then
-                                        print *, "Error", j, k, l, i
-                                        error stop "NaN(s) in recv"
-                                    end if
-#endif
-                                end do
-                            end do
-                        end do
-                    end do
-
-                #:elif mpi_dir == 2
-                    !$acc parallel loop collapse(4) gang vector default(present) private(r)
-                    do i = 1, nVars
-                        do l = 0, p
-                            do k = -buff_size, -1
-                                do j = -buff_size, m + buff_size
-                                    r = (i - 1) + nVars* &
-                                        ((j + buff_size) + (m + 2*buff_size + 1)* &
-                                         ((k + buff_size) + buff_size*l))
-                                    c_divs_vf(i)%sf(j, k + unpack_offset, l) = buff_recv(r)
-#if defined(__INTEL_COMPILER)
-                                    if (ieee_is_nan(c_divs_vf(i)%sf(j, k, l))) then
-                                        print *, "Error", j, k, l, i
-                                        error stop "NaN(s) in recv"
-                                    end if
-#endif
-                                end do
-                            end do
-                        end do
-                    end do
-
-                #:else
-                    ! Unpacking buffer from bc_z%beg
-                    !$acc parallel loop collapse(4) gang vector default(present) private(r)
-                    do i = 1, nVars
-                        do l = -buff_size, -1
-                            do k = -buff_size, n + buff_size
-                                do j = -buff_size, m + buff_size
-                                    r = (i - 1) + nVars* &
-                                        ((j + buff_size) + (m + 2*buff_size + 1)* &
-                                         ((k + buff_size) + (n + 2*buff_size + 1)* &
-                                          (l + buff_size)))
-                                    c_divs_vf(i)%sf(j, k, l + unpack_offset) = buff_recv(r)
-#if defined(__INTEL_COMPILER)
-                                    if (ieee_is_nan(c_divs_vf(i)%sf(j, k, l))) then
-                                        print *, "Error", j, k, l, i
-                                        error stop "NaN(s) in recv"
-                                    end if
-#endif
-                                end do
-                            end do
-                        end do
-                    end do
-
-                #:endif
-            end if
-        #:endfor
-
-#endif
-
-    end subroutine s_mpi_sendrecv_capilary_variables_buffers
->>>>>>> 8230af18
+
 
     !> Module deallocation and/or disassociation procedures
     subroutine s_finalize_mpi_common_module
