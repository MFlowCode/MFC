
#:include 'macros.fpp'

!> @brief The module serves as a proxy to the parameters and subroutines
!!          available in the MPI implementation's MPI module. Specifically,
!!          the purpose of the proxy is to harness basic MPI commands into
!!          more complicated procedures as to accomplish the communication
!!          goals for the simulation.
module m_mpi_common

#ifdef MFC_MPI
    use mpi                    !< Message passing interface (MPI) module
#endif

    use m_derived_types        !< Definitions of the derived types

    use m_global_parameters    !< Definitions of the global parameters

    use m_helper

    use ieee_arithmetic

    use m_nvtx

    implicit none

    integer, private :: v_size
    $:GPU_DECLARE(create='[v_size]')
    !! Generic flags used to identify and report MPI errors

    real(wp), private, allocatable, dimension(:) :: buff_send !<
    !! This variable is utilized to pack and send the buffer of the cell-average
    !! primitive variables, for a single computational domain boundary at the
    !! time, to the relevant neighboring processor.

    real(wp), private, allocatable, dimension(:) :: buff_recv !<
    !! buff_recv is utilized to receive and unpack the buffer of the cell-
    !! average primitive variables, for a single computational domain boundary
    !! at the time, from the relevant neighboring processor.

#ifndef __NVCOMPILER_GPU_UNIFIED_MEM
    $:GPU_DECLARE(create='[buff_send, buff_recv]')
#endif

    integer :: halo_size
    $:GPU_DECLARE(create='[halo_size]')

    real(wp), private, allocatable, dimension(:), target :: buff_send_scalarfield
    !! This variable is utilized to pack and send the buffer of any scalar field to neighboring processors

    real(wp), private, allocatable, dimension(:), target :: buff_recv_scalarfield
    !! This variable is utilized to receive and unpack the buffer of any scalar field from neighboring processors

    !$acc declare create(buff_send_scalarfield, buff_recv_scalarfield)

contains

    !> The computation of parameters, the allocation of memory,
        !!      the association of pointers and/or the execution of any
        !!      other procedures that are necessary to setup the module.
    impure subroutine s_initialize_mpi_common_module

#ifdef MFC_MPI
        ! Allocating buff_send/recv and. Please note that for the sake of
        ! simplicity, both variables are provided sufficient storage to hold
        ! the largest buffer in the computational domain.

        if (qbmm .and. .not. polytropic) then
            v_size = sys_size + 2*nb*4
        else
            v_size = sys_size
        end if

        if (n > 0) then
            if (p > 0) then
                halo_size = nint(-1._wp + 1._wp*buff_size*(v_size)* &
                                         & (m + 2*buff_size + 1)* &
                                         & (n + 2*buff_size + 1)* &
                                         & (p + 2*buff_size + 1)/ &
                                         & (cells_bounds%mnp_min + 2*buff_size + 1))
            else
                halo_size = -1 + buff_size*(v_size)* &
                                         & (cells_bounds%mn_max + 2*buff_size + 1)
            end if
        else
            halo_size = -1 + buff_size*(v_size)
        end if

        $:GPU_UPDATE(device='[halo_size, v_size]')

<<<<<<< HEAD
#ifndef __NVCOMPILER_GPU_UNIFIED_MEM
        @:ALLOCATE(buff_send(0:halo_size), buff_recv(0:halo_size))
#else
        allocate (buff_send(0:halo_size), buff_recv(0:halo_size))
        $:GPU_ENTER_DATA(create='[capture:buff_send]')
        $:GPU_ENTER_DATA(create='[capture:buff_recv]')
=======
        allocate (buff_recv(0:ubound(buff_send, 1)))

#ifdef MFC_SIMULATION
        if (volume_filtering_momentum_eqn) then
            @:ALLOCATE(buff_send_scalarfield(0:-1 + buff_size*1* &
                                     & (m + 2*buff_size + 1)* &
                                     & (n + 2*buff_size + 1)* &
                                     & (p + 2*buff_size + 1)/ &
                                     & (min(m, n, p) + 2*buff_size + 1)))

            @:ALLOCATE(buff_recv_scalarfield(0:ubound(buff_send_scalarfield, 1)))
        end if  
>>>>>>> d3142618
#endif
#endif

    end subroutine s_initialize_mpi_common_module

    !> The subroutine initializes the MPI execution environment
        !!      and queries both the number of processors which will be
        !!      available for the job and the local processor rank.
    impure subroutine s_mpi_initialize

#ifdef MFC_MPI
        integer :: ierr !< Generic flag used to identify and report MPI errors

        ! Initializing the MPI environment
        call MPI_INIT(ierr)

        ! Checking whether the MPI environment has been properly initialized
        if (ierr /= MPI_SUCCESS) then
            print '(A)', 'Unable to initialize MPI environment. Exiting.'
            call MPI_ABORT(MPI_COMM_WORLD, 1, ierr)
        end if

        ! Querying the number of processors available for the job
        call MPI_COMM_SIZE(MPI_COMM_WORLD, num_procs, ierr)

        ! Querying the rank of the local processor
        call MPI_COMM_RANK(MPI_COMM_WORLD, proc_rank, ierr)
#else
        ! Serial run only has 1 processor
        num_procs = 1
        ! Local processor rank is 0
        proc_rank = 0
#endif

    end subroutine s_mpi_initialize

    !! @param q_cons_vf Conservative variables
    !! @param ib_markers track if a cell is within the immersed boundary
    !! @param levelset closest distance from every cell to the IB
    !! @param levelset_norm normalized vector from every cell to the closest point to the IB
    !! @param beta Eulerian void fraction from lagrangian bubbles
<<<<<<< HEAD
    impure subroutine s_initialize_mpi_data(q_cons_vf, ib_markers, levelset, levelset_norm, beta)
=======
    subroutine s_initialize_mpi_data(q_cons_vf, ib_markers, levelset, levelset_norm, beta, filtered_fluid_indicator_function, &
                                     stat_reynolds_stress, stat_eff_visc, stat_int_mom_exch, stat_q_cons_filtered, stat_filtered_pressure)

        type(scalar_field), &
            dimension(sys_size), &
            intent(in) :: q_cons_vf

        type(integer_field), &
            optional, &
            intent(in) :: ib_markers
>>>>>>> d3142618

        type(scalar_field), dimension(sys_size), intent(in) :: q_cons_vf
        type(integer_field), optional, intent(in) :: ib_markers
        type(levelset_field), optional, intent(IN) :: levelset
        type(levelset_norm_field), optional, intent(IN) :: levelset_norm
        type(scalar_field), intent(in), optional :: beta

        type(scalar_field), intent(in), optional :: filtered_fluid_indicator_function
        type(vector_field), dimension(1:9), intent(in), optional :: stat_reynolds_stress
        type(vector_field), dimension(1:9), intent(in), optional :: stat_eff_visc
        type(vector_field), dimension(1:3), intent(in), optional :: stat_int_mom_exch
        type(vector_field), dimension(1:sys_size-1), intent(in), optional :: stat_q_cons_filtered
        type(scalar_field), dimension(1:4), intent(in), optional :: stat_filtered_pressure

        integer, dimension(num_dims) :: sizes_glb, sizes_loc
        integer, dimension(1) :: airfoil_glb, airfoil_loc, airfoil_start

#ifdef MFC_MPI

        ! Generic loop iterator
        integer :: i, j
        integer :: ierr !< Generic flag used to identify and report MPI errors

        !Altered system size for the lagrangian subgrid bubble model
        integer :: alt_sys

        if (present(beta)) then
            alt_sys = sys_size + 1
        else if (present(stat_reynolds_stress) .and. present(stat_eff_visc) .and. present(stat_int_mom_exch)) then
            alt_sys = sys_size + 1 + 9*4 + 9*4 + 3*4 + 6*4 ! 109
        else
            alt_sys = sys_size
        end if

        do i = 1, sys_size
            MPI_IO_DATA%var(i)%sf => q_cons_vf(i)%sf(0:m, 0:n, 0:p)
        end do
        
        if (present(stat_reynolds_stress) .and. present(stat_eff_visc) .and. present(stat_int_mom_exch)) then 
            MPI_IO_DATA%var(sys_size+1)%sf => filtered_fluid_indicator_function%sf(0:m, 0:n, 0:p)
            do i = 1, 9
                do j = 1, 4
                    MPI_IO_DATA%var(sys_size+1+(i-1)*4+j)%sf => stat_reynolds_stress(i)%vf(j)%sf(0:m, 0:n, 0:p)
                end do
            end do
            do i = 1, 9
                do j = 1, 4
                    MPI_IO_DATA%var(sys_size+37+(i-1)*4+j)%sf => stat_eff_visc(i)%vf(j)%sf(0:m, 0:n, 0:p)
                end do
            end do
            do i = 1, 3
                do j = 1, 4
                    MPI_IO_DATA%var(sys_size+73+(i-1)*4+j)%sf => stat_int_mom_exch(i)%vf(j)%sf(0:m, 0:n, 0:p)
                end do
            end do
            do i = 1, sys_size-1
                do j = 1, 4
                    MPI_IO_DATA%var(sys_size+85+(i-1)*4+j)%sf => stat_q_cons_filtered(i)%vf(j)%sf(0:m, 0:n, 0:p)
                end do
            end do
            do i = 1, 4 
                MPI_IO_DATA%var(sys_size+105+i)%sf => stat_filtered_pressure(i)%sf(0:m, 0:n, 0:p)
            end do
        end if

        if (present(beta)) then
            MPI_IO_DATA%var(alt_sys)%sf => beta%sf(0:m, 0:n, 0:p)
        end if

        !Additional variables pb and mv for non-polytropic qbmm
        if (qbmm .and. .not. polytropic) then
            do i = 1, nb
                do j = 1, nnode
#ifdef MFC_PRE_PROCESS
                    MPI_IO_DATA%var(sys_size + (i - 1)*nnode + j)%sf => pb%sf(0:m, 0:n, 0:p, j, i)
                    MPI_IO_DATA%var(sys_size + (i - 1)*nnode + j + nb*nnode)%sf => mv%sf(0:m, 0:n, 0:p, j, i)
#elif defined (MFC_SIMULATION)
                    MPI_IO_DATA%var(sys_size + (i - 1)*nnode + j)%sf => pb_ts(1)%sf(0:m, 0:n, 0:p, j, i)
                    MPI_IO_DATA%var(sys_size + (i - 1)*nnode + j + nb*nnode)%sf => mv_ts(1)%sf(0:m, 0:n, 0:p, j, i)
#endif
                end do
            end do
        end if

        ! Define global(g) and local(l) sizes for flow variables
        sizes_glb(1) = m_glb + 1; sizes_loc(1) = m + 1
        if (n > 0) then
            sizes_glb(2) = n_glb + 1; sizes_loc(2) = n + 1
            if (p > 0) then
                sizes_glb(3) = p_glb + 1; sizes_loc(3) = p + 1
            end if
        end if

        ! Define the view for each variable
        do i = 1, alt_sys
            call MPI_TYPE_CREATE_SUBARRAY(num_dims, sizes_glb, sizes_loc, start_idx, &
                                          MPI_ORDER_FORTRAN, mpi_p, MPI_IO_DATA%view(i), ierr)
            call MPI_TYPE_COMMIT(MPI_IO_DATA%view(i), ierr)
        end do

#ifndef MFC_POST_PROCESS
        if (qbmm .and. .not. polytropic) then
            do i = sys_size + 1, sys_size + 2*nb*4
                call MPI_TYPE_CREATE_SUBARRAY(num_dims, sizes_glb, sizes_loc, start_idx, &
                                              MPI_ORDER_FORTRAN, mpi_p, MPI_IO_DATA%view(i), ierr)
                call MPI_TYPE_COMMIT(MPI_IO_DATA%view(i), ierr)

            end do
        end if
#endif

        if (present(ib_markers)) then

#ifdef MFC_PRE_PROCESS
            MPI_IO_IB_DATA%var%sf => ib_markers%sf
            if (store_levelset) then 
                MPI_IO_levelset_DATA%var%sf => levelset%sf
                MPI_IO_levelsetnorm_DATA%var%sf => levelset_norm%sf
            end if
#else
            MPI_IO_IB_DATA%var%sf => ib_markers%sf(0:m, 0:n, 0:p)

#ifndef MFC_POST_PROCESS
            if (store_levelset) then 
                MPI_IO_levelset_DATA%var%sf => levelset%sf(0:m, 0:n, 0:p, 1:num_ibs)
                MPI_IO_levelsetnorm_DATA%var%sf => levelset_norm%sf(0:m, 0:n, 0:p, 1:num_ibs, 1:3)
            end if 
#endif

#endif
            call MPI_TYPE_CREATE_SUBARRAY(num_dims, sizes_glb, sizes_loc, start_idx, &
                                          MPI_ORDER_FORTRAN, MPI_INTEGER, MPI_IO_IB_DATA%view, ierr)
            call MPI_TYPE_COMMIT(MPI_IO_IB_DATA%view, ierr)

#ifndef MFC_POST_PROCESS
            call MPI_TYPE_CREATE_SUBARRAY(num_dims, sizes_glb, sizes_loc, start_idx, &
                                          MPI_ORDER_FORTRAN, mpi_p, MPI_IO_levelset_DATA%view, ierr)
            call MPI_TYPE_CREATE_SUBARRAY(num_dims, sizes_glb, sizes_loc, start_idx, &
                                          MPI_ORDER_FORTRAN, mpi_p, MPI_IO_levelsetnorm_DATA%view, ierr)

            call MPI_TYPE_COMMIT(MPI_IO_levelset_DATA%view, ierr)
            call MPI_TYPE_COMMIT(MPI_IO_levelsetnorm_DATA%view, ierr)
#endif
        end if

#ifndef MFC_POST_PROCESS
        if (present(ib_markers)) then
            do j = 1, num_ibs
                if (patch_ib(j)%c > 0) then

#ifdef MFC_PRE_PROCESS
                    allocate (MPI_IO_airfoil_IB_DATA%var(1:2*Np))
#endif

                    airfoil_glb(1) = 3*Np*num_procs
                    airfoil_loc(1) = 3*Np
                    airfoil_start(1) = 3*proc_rank*Np

#ifdef MFC_PRE_PROCESS
                    do i = 1, Np
                        MPI_IO_airfoil_IB_DATA%var(i)%x = airfoil_grid_l(i)%x
                        MPI_IO_airfoil_IB_DATA%var(i)%y = airfoil_grid_l(i)%y
                    end do
#endif

                    call MPI_TYPE_CREATE_SUBARRAY(1, airfoil_glb, airfoil_loc, airfoil_start, &
                                                  MPI_ORDER_FORTRAN, mpi_p, MPI_IO_airfoil_IB_DATA%view(1), ierr)
                    call MPI_TYPE_COMMIT(MPI_IO_airfoil_IB_DATA%view(1), ierr)

#ifdef MFC_PRE_PROCESS
                    do i = 1, Np
                        MPI_IO_airfoil_IB_DATA%var(Np + i)%x = airfoil_grid_u(i)%x
                        MPI_IO_airfoil_IB_DATA%var(Np + i)%y = airfoil_grid_u(i)%y
                    end do
#endif
                    call MPI_TYPE_CREATE_SUBARRAY(1, airfoil_glb, airfoil_loc, airfoil_start, &
                                                  MPI_ORDER_FORTRAN, mpi_p, MPI_IO_airfoil_IB_DATA%view(2), ierr)
                    call MPI_TYPE_COMMIT(MPI_IO_airfoil_IB_DATA%view(2), ierr)

                end if
            end do

        end if
#endif

#endif

    end subroutine s_initialize_mpi_data

    !! @param q_cons_vf Conservative variables
    subroutine s_initialize_mpi_data_ds(q_cons_vf)

        type(scalar_field), &
            dimension(sys_size), &
            intent(in) :: q_cons_vf

        integer, dimension(num_dims) :: sizes_glb, sizes_loc
        integer, dimension(3) :: sf_start_idx

#ifdef MFC_MPI

        ! Generic loop iterator
        integer :: i, j, q, k, l, m_ds, n_ds, p_ds, ierr

        sf_start_idx = (/0, 0, 0/)

#ifndef MFC_POST_PROCESS
        m_ds = int((m + 1)/3) - 1
        n_ds = int((n + 1)/3) - 1
        p_ds = int((p + 1)/3) - 1
#else
        m_ds = m
        n_ds = n
        p_ds = p
#endif

#ifdef MFC_POST_PROCESS
        do i = 1, sys_size
            MPI_IO_DATA%var(i)%sf => q_cons_vf(i)%sf(-1:m_ds + 1, -1:n_ds + 1, -1:p_ds + 1)
        end do
#endif
        ! Define global(g) and local(l) sizes for flow variables
        sizes_loc(1) = m_ds + 3
        if (n > 0) then
            sizes_loc(2) = n_ds + 3
            if (p > 0) then
                sizes_loc(3) = p_ds + 3
            end if
        end if

        ! Define the view for each variable
        do i = 1, sys_size
            call MPI_TYPE_CREATE_SUBARRAY(num_dims, sizes_loc, sizes_loc, sf_start_idx, &
                                          MPI_ORDER_FORTRAN, mpi_p, MPI_IO_DATA%view(i), ierr)
            call MPI_TYPE_COMMIT(MPI_IO_DATA%view(i), ierr)
        end do
#endif

    end subroutine s_initialize_mpi_data_ds

    impure subroutine s_mpi_gather_data(my_vector, counts, gathered_vector, root)

        integer, intent(in) :: counts          ! Array of vector lengths for each process
        real(wp), intent(in), dimension(counts) :: my_vector   ! Input vector on each process
        integer, intent(in) :: root               ! Rank of the root process
        real(wp), allocatable, intent(out) :: gathered_vector(:) ! Gathered vector on the root process

        integer :: i
        integer :: ierr !< Generic flag used to identify and report MPI errors
        integer, allocatable :: recounts(:), displs(:)

#ifdef MFC_MPI

        allocate (recounts(num_procs))

        call MPI_GATHER(counts, 1, MPI_INTEGER, recounts, 1, MPI_INTEGER, root, &
                        MPI_COMM_WORLD, ierr)

        allocate (displs(size(recounts)))

        displs(1) = 0

        do i = 2, size(recounts)
            displs(i) = displs(i - 1) + recounts(i - 1)
        end do

        allocate (gathered_vector(sum(recounts)))
        call MPI_GATHERV(my_vector, counts, mpi_p, gathered_vector, recounts, displs, mpi_p, &
                         root, MPI_COMM_WORLD, ierr)
#endif
    end subroutine s_mpi_gather_data

    impure subroutine mpi_bcast_time_step_values(proc_time, time_avg)

        real(wp), dimension(0:num_procs - 1), intent(inout) :: proc_time
        real(wp), intent(inout) :: time_avg

#ifdef MFC_MPI
        integer :: ierr !< Generic flag used to identify and report MPI errors

        call MPI_GATHER(time_avg, 1, mpi_p, proc_time(0), 1, mpi_p, 0, MPI_COMM_WORLD, ierr)

#endif

    end subroutine mpi_bcast_time_step_values

    impure subroutine s_prohibit_abort(condition, message)
        character(len=*), intent(in) :: condition, message

        print *, ""
        print *, "CASE FILE ERROR"
        print *, "  - Prohibited condition: ", trim(condition)
        if (len_trim(message) > 0) then
            print *, "  - Note: ", trim(message)
        end if
        print *, ""
        call s_mpi_abort(code=CASE_FILE_ERROR_CODE)
    end subroutine s_prohibit_abort

    !>  The goal of this subroutine is to determine the global
        !!      extrema of the stability criteria in the computational
        !!      domain. This is performed by sifting through the local
        !!      extrema of each stability criterion. Note that each of
        !!      the local extrema is from a single process, within its
        !!      assigned section of the computational domain. Finally,
        !!      note that the global extrema values are only bookkeept
        !!      on the rank 0 processor.
        !!  @param icfl_max_loc Local maximum ICFL stability criterion
        !!  @param vcfl_max_loc Local maximum VCFL stability criterion
        !!  @param Rc_min_loc Local minimum Rc stability criterion
        !!  @param icfl_max_glb Global maximum ICFL stability criterion
        !!  @param vcfl_max_glb Global maximum VCFL stability criterion
        !!  @param Rc_min_glb Global minimum Rc stability criterion
    impure subroutine s_mpi_reduce_stability_criteria_extrema(icfl_max_loc, &
                                                              vcfl_max_loc, &
                                                              Rc_min_loc, &
                                                              icfl_max_glb, &
                                                              vcfl_max_glb, &
                                                              Rc_min_glb)

        real(wp), intent(in) :: icfl_max_loc
        real(wp), intent(in) :: vcfl_max_loc
        real(wp), intent(in) :: Rc_min_loc

        real(wp), intent(out) :: icfl_max_glb
        real(wp), intent(out) :: vcfl_max_glb
        real(wp), intent(out) :: Rc_min_glb

#ifdef MFC_SIMULATION
#ifdef MFC_MPI
        integer :: ierr !< Generic flag used to identify and report MPI errors

        ! Reducing local extrema of ICFL, VCFL, CCFL and Rc numbers to their
        ! global extrema and bookkeeping the results on the rank 0 processor
        call MPI_REDUCE(icfl_max_loc, icfl_max_glb, 1, &
                        mpi_p, MPI_MAX, 0, &
                        MPI_COMM_WORLD, ierr)

        if (viscous) then
            call MPI_REDUCE(vcfl_max_loc, vcfl_max_glb, 1, &
                            mpi_p, MPI_MAX, 0, &
                            MPI_COMM_WORLD, ierr)
            call MPI_REDUCE(Rc_min_loc, Rc_min_glb, 1, &
                            mpi_p, MPI_MIN, 0, &
                            MPI_COMM_WORLD, ierr)
        end if

#else

        icfl_max_glb = icfl_max_loc

        if (viscous) then
            vcfl_max_glb = vcfl_max_loc
            Rc_min_glb = Rc_min_loc
        end if

#endif
#endif

    end subroutine s_mpi_reduce_stability_criteria_extrema

    !>  The following subroutine takes the input local variable
        !!      from all processors and reduces to the sum of all
        !!      values. The reduced variable is recorded back onto the
        !!      original local variable on each processor.
        !!  @param var_loc Some variable containing the local value which should be
        !!  reduced amongst all the processors in the communicator.
        !!  @param var_glb The globally reduced value
    impure subroutine s_mpi_allreduce_sum(var_loc, var_glb)

        real(wp), intent(in) :: var_loc
        real(wp), intent(out) :: var_glb

#ifdef MFC_MPI
        integer :: ierr !< Generic flag used to identify and report MPI errors

        ! Performing the reduction procedure
        call MPI_ALLREDUCE(var_loc, var_glb, 1, mpi_p, &
                           MPI_SUM, MPI_COMM_WORLD, ierr)

#endif

    end subroutine s_mpi_allreduce_sum

    !>  The following subroutine takes the input local variable
        !!      from all processors and reduces to the sum of all
        !!      values. The reduced variable is recorded back onto the
        !!      original local variable on each processor.
        !!  @param var_loc Some variable containing the local value which should be
        !!  reduced amongst all the processors in the communicator.
        !!  @param var_glb The globally reduced value
    impure subroutine s_mpi_allreduce_integer_sum(var_loc, var_glb)

        integer, intent(in) :: var_loc
        integer, intent(out) :: var_glb

#ifdef MFC_MPI
        integer :: ierr !< Generic flag used to identify and report MPI errors

        ! Performing the reduction procedure
        call MPI_ALLREDUCE(var_loc, var_glb, 1, MPI_INTEGER, &
                           MPI_SUM, MPI_COMM_WORLD, ierr)
#else
        var_glb = var_loc
#endif

    end subroutine s_mpi_allreduce_integer_sum

    !>  The following subroutine takes the input local variable
        !!      from all processors and reduces to the minimum of all
        !!      values. The reduced variable is recorded back onto the
        !!      original local variable on each processor.
        !!  @param var_loc Some variable containing the local value which should be
        !!  reduced amongst all the processors in the communicator.
        !!  @param var_glb The globally reduced value
    impure subroutine s_mpi_allreduce_min(var_loc, var_glb)

        real(wp), intent(in) :: var_loc
        real(wp), intent(out) :: var_glb

#ifdef MFC_MPI
        integer :: ierr !< Generic flag used to identify and report MPI errors

        ! Performing the reduction procedure
        call MPI_ALLREDUCE(var_loc, var_glb, 1, mpi_p, &
                           MPI_MIN, MPI_COMM_WORLD, ierr)

#endif

    end subroutine s_mpi_allreduce_min

    !>  The following subroutine takes the input local variable
        !!      from all processors and reduces to the maximum of all
        !!      values. The reduced variable is recorded back onto the
        !!      original local variable on each processor.
        !!  @param var_loc Some variable containing the local value which should be
        !!  reduced amongst all the processors in the communicator.
        !!  @param var_glb The globally reduced value
    impure subroutine s_mpi_allreduce_max(var_loc, var_glb)

        real(wp), intent(in) :: var_loc
        real(wp), intent(out) :: var_glb

#ifdef MFC_MPI
        integer :: ierr !< Generic flag used to identify and report MPI errors

        ! Performing the reduction procedure
        call MPI_ALLREDUCE(var_loc, var_glb, 1, mpi_p, &
                           MPI_MAX, MPI_COMM_WORLD, ierr)

#endif

    end subroutine s_mpi_allreduce_max

    !>  The following subroutine takes the inputted variable and
        !!      determines its minimum value on the entire computational
        !!      domain. The result is stored back into inputted variable.
        !!  @param var_loc holds the local value to be reduced among
        !!      all the processors in communicator. On output, the variable holds
        !!      the minimum value, reduced amongst all of the local values.
    impure subroutine s_mpi_reduce_min(var_loc)

        real(wp), intent(inout) :: var_loc

#ifdef MFC_MPI
        integer :: ierr !< Generic flag used to identify and report MPI errors

        ! Temporary storage variable that holds the reduced minimum value
        real(wp) :: var_glb

        ! Performing reduction procedure and eventually storing its result
        ! into the variable that was initially inputted into the subroutine
        call MPI_REDUCE(var_loc, var_glb, 1, mpi_p, &
                        MPI_MIN, 0, MPI_COMM_WORLD, ierr)

        call MPI_BCAST(var_glb, 1, mpi_p, &
                       0, MPI_COMM_WORLD, ierr)

        var_loc = var_glb

#endif

    end subroutine s_mpi_reduce_min

    !>  The following subroutine takes the first element of the
        !!      2-element inputted variable and determines its maximum
        !!      value on the entire computational domain. The result is
        !!      stored back into the first element of the variable while
        !!      the rank of the processor that is in charge of the sub-
        !!      domain containing the maximum is stored into the second
        !!      element of the variable.
        !!  @param var_loc On input, this variable holds the local value and processor rank,
        !!  which are to be reduced among all the processors in communicator.
        !!  On output, this variable holds the maximum value, reduced amongst
        !!  all of the local values, and the process rank to which the value
        !!  belongs.
    impure subroutine s_mpi_reduce_maxloc(var_loc)

        real(wp), dimension(2), intent(inout) :: var_loc

#ifdef MFC_MPI
        integer :: ierr !< Generic flag used to identify and report MPI errors

        real(wp), dimension(2) :: var_glb  !<
            !! Temporary storage variable that holds the reduced maximum value
            !! and the rank of the processor with which the value is associated

        ! Performing reduction procedure and eventually storing its result
        ! into the variable that was initially inputted into the subroutine
        call MPI_REDUCE(var_loc, var_glb, 1, mpi_2p, &
                        MPI_MAXLOC, 0, MPI_COMM_WORLD, ierr)

        call MPI_BCAST(var_glb, 1, mpi_2p, &
                       0, MPI_COMM_WORLD, ierr)

        var_loc = var_glb

#endif

    end subroutine s_mpi_reduce_maxloc

    !> The subroutine terminates the MPI execution environment.
        !! @param prnt error message to be printed
    impure subroutine s_mpi_abort(prnt, code)

        character(len=*), intent(in), optional :: prnt
        integer, intent(in), optional :: code

#ifdef MFC_MPI
        integer :: ierr !< Generic flag used to identify and report MPI errors
#endif

        if (present(prnt)) then
            print *, prnt
            call flush (6)

        end if

#ifndef MFC_MPI
        if (present(code)) then
            stop code
        else
            stop 1
        end if
#else
        ! Terminating the MPI environment
        if (present(code)) then
            call MPI_ABORT(MPI_COMM_WORLD, code, ierr)
        else
            call MPI_ABORT(MPI_COMM_WORLD, 1, ierr)
        end if
#endif

    end subroutine s_mpi_abort

    !>Halts all processes until all have reached barrier.
    impure subroutine s_mpi_barrier

#ifdef MFC_MPI
        integer :: ierr !< Generic flag used to identify and report MPI errors

        ! Calling MPI_BARRIER
        call MPI_BARRIER(MPI_COMM_WORLD, ierr)

#endif

    end subroutine s_mpi_barrier

    !> The subroutine finalizes the MPI execution environment.
    impure subroutine s_mpi_finalize

#ifdef MFC_MPI
        integer :: ierr !< Generic flag used to identify and report MPI errors

        ! Finalizing the MPI environment
        call MPI_FINALIZE(ierr)

#endif

    end subroutine s_mpi_finalize

    !>  The goal of this procedure is to populate the buffers of
        !!      the cell-average conservative variables by communicating
        !!      with the neighboring processors.
        !!  @param q_cons_vf Cell-average conservative variables
        !!  @param mpi_dir MPI communication coordinate direction
        !!  @param pbc_loc Processor boundary condition (PBC) location
    subroutine s_mpi_sendrecv_variables_buffers(q_comm, &
                                                mpi_dir, &
                                                pbc_loc, &
                                                nVar, &
                                                pb_in, mv_in)

        type(scalar_field), dimension(1:), intent(inout) :: q_comm
        real(wp), optional, dimension(idwbuff(1)%beg:, idwbuff(2)%beg:, idwbuff(3)%beg:, 1:, 1:), intent(inout) :: pb_in, mv_in
        integer, intent(in) :: mpi_dir, pbc_loc, nVar

        integer :: i, j, k, l, r, q !< Generic loop iterators

        integer :: buffer_counts(1:3), buffer_count

        type(int_bounds_info) :: boundary_conditions(1:3)
        integer :: beg_end(1:2), grid_dims(1:3)
        integer :: dst_proc, src_proc, recv_tag, send_tag

        logical :: beg_end_geq_0, qbmm_comm

        integer :: pack_offset, unpack_offset

#ifdef MFC_MPI
        integer :: ierr !< Generic flag used to identify and report MPI errors

        call nvtxStartRange("RHS-COMM-PACKBUF")

        qbmm_comm = .false.

        if (present(pb_in) .and. present(mv_in) .and. qbmm .and. .not. polytropic) then
            qbmm_comm = .true.
            v_size = nVar + 2*nb*4
            buffer_counts = (/ &
                            buff_size*v_size*(n + 1)*(p + 1), &
                            buff_size*v_size*(m + 2*buff_size + 1)*(p + 1), &
                            buff_size*v_size*(m + 2*buff_size + 1)*(n + 2*buff_size + 1) &
                            /)
        else
            v_size = nVar
            buffer_counts = (/ &
                            buff_size*v_size*(n + 1)*(p + 1), &
                            buff_size*v_size*(m + 2*buff_size + 1)*(p + 1), &
                            buff_size*v_size*(m + 2*buff_size + 1)*(n + 2*buff_size + 1) &
                            /)
        end if

        $:GPU_UPDATE(device='[v_size]')

        buffer_count = buffer_counts(mpi_dir)
        boundary_conditions = (/bc_x, bc_y, bc_z/)
        beg_end = (/boundary_conditions(mpi_dir)%beg, boundary_conditions(mpi_dir)%end/)
        beg_end_geq_0 = beg_end(max(pbc_loc, 0) - pbc_loc + 1) >= 0

        ! Implements:
        ! pbc_loc  bc_x >= 0 -> [send/recv]_tag  [dst/src]_proc
        ! -1 (=0)      0            ->     [1,0]       [0,0]      | 0 0 [1,0] [beg,beg]
        ! -1 (=0)      1            ->     [0,0]       [1,0]      | 0 1 [0,0] [end,beg]
        ! +1 (=1)      0            ->     [0,1]       [1,1]      | 1 0 [0,1] [end,end]
        ! +1 (=1)      1            ->     [1,1]       [0,1]      | 1 1 [1,1] [beg,end]

        send_tag = f_logical_to_int(.not. f_xor(beg_end_geq_0, pbc_loc == 1))
        recv_tag = f_logical_to_int(pbc_loc == 1)

        dst_proc = beg_end(1 + f_logical_to_int(f_xor(pbc_loc == 1, beg_end_geq_0)))
        src_proc = beg_end(1 + f_logical_to_int(pbc_loc == 1))

        grid_dims = (/m, n, p/)

        pack_offset = 0
        if (f_xor(pbc_loc == 1, beg_end_geq_0)) then
            pack_offset = grid_dims(mpi_dir) - buff_size + 1
        end if

        unpack_offset = 0
        if (pbc_loc == 1) then
            unpack_offset = grid_dims(mpi_dir) + buff_size + 1
        end if

        ! Pack Buffer to Send
        #:for mpi_dir in [1, 2, 3]
            if (mpi_dir == ${mpi_dir}$) then
                #:if mpi_dir == 1
                    $:GPU_PARALLEL_LOOP(collapse=4,private='[r]')
                    do l = 0, p
                        do k = 0, n
                            do j = 0, buff_size - 1
                                do i = 1, nVar
                                    r = (i - 1) + v_size*(j + buff_size*(k + (n + 1)*l))
                                    buff_send(r) = q_comm(i)%sf(j + pack_offset, k, l)
                                end do
                            end do
                        end do
                    end do

                    if (qbmm_comm) then
                        $:GPU_PARALLEL_LOOP(collapse=4,private='[r]')
                        do l = 0, p
                            do k = 0, n
                                do j = 0, buff_size - 1
                                    do i = nVar + 1, nVar + 4
                                        do q = 1, nb
                                            r = (i - 1) + (q - 1)*4 + v_size* &
                                                (j + buff_size*(k + (n + 1)*l))
                                            buff_send(r) = pb_in(j + pack_offset, k, l, i - nVar, q)
                                        end do
                                    end do
                                end do
                            end do
                        end do

                        $:GPU_PARALLEL_LOOP(collapse=5,private='[r]')
                        do l = 0, p
                            do k = 0, n
                                do j = 0, buff_size - 1
                                    do i = nVar + 1, nVar + 4
                                        do q = 1, nb
                                            r = (i - 1) + (q - 1)*4 + nb*4 + v_size* &
                                                (j + buff_size*(k + (n + 1)*l))
                                            buff_send(r) = mv_in(j + pack_offset, k, l, i - nVar, q)
                                        end do
                                    end do
                                end do
                            end do
                        end do
                    end if
                #:elif mpi_dir == 2
                    $:GPU_PARALLEL_LOOP(collapse=4,private='[r]')
                    do i = 1, nVar
                        do l = 0, p
                            do k = 0, buff_size - 1
                                do j = -buff_size, m + buff_size
                                    r = (i - 1) + v_size* &
                                        ((j + buff_size) + (m + 2*buff_size + 1)* &
                                         (k + buff_size*l))
                                    buff_send(r) = q_comm(i)%sf(j, k + pack_offset, l)
                                end do
                            end do
                        end do
                    end do

                    if (qbmm_comm) then
                        $:GPU_PARALLEL_LOOP(collapse=5,private='[r]')
                        do i = nVar + 1, nVar + 4
                            do l = 0, p
                                do k = 0, buff_size - 1
                                    do j = -buff_size, m + buff_size
                                        do q = 1, nb
                                            r = (i - 1) + (q - 1)*4 + v_size* &
                                                ((j + buff_size) + (m + 2*buff_size + 1)* &
                                                 (k + buff_size*l))
                                            buff_send(r) = pb_in(j, k + pack_offset, l, i - nVar, q)
                                        end do
                                    end do
                                end do
                            end do
                        end do

                        $:GPU_PARALLEL_LOOP(collapse=5,private='[r]')
                        do i = nVar + 1, nVar + 4
                            do l = 0, p
                                do k = 0, buff_size - 1
                                    do j = -buff_size, m + buff_size
                                        do q = 1, nb
                                            r = (i - 1) + (q - 1)*4 + nb*4 + v_size* &
                                                ((j + buff_size) + (m + 2*buff_size + 1)* &
                                                 (k + buff_size*l))
                                            buff_send(r) = mv_in(j, k + pack_offset, l, i - nVar, q)
                                        end do
                                    end do
                                end do
                            end do
                        end do
                    end if
                #:else
                    $:GPU_PARALLEL_LOOP(collapse=4,private='[r]')
                    do i = 1, nVar
                        do l = 0, buff_size - 1
                            do k = -buff_size, n + buff_size
                                do j = -buff_size, m + buff_size
                                    r = (i - 1) + v_size* &
                                        ((j + buff_size) + (m + 2*buff_size + 1)* &
                                         ((k + buff_size) + (n + 2*buff_size + 1)*l))
                                    buff_send(r) = q_comm(i)%sf(j, k, l + pack_offset)
                                end do
                            end do
                        end do
                    end do

                    if (qbmm_comm) then
                        $:GPU_PARALLEL_LOOP(collapse=5,private='[r]')
                        do i = nVar + 1, nVar + 4
                            do l = 0, buff_size - 1
                                do k = -buff_size, n + buff_size
                                    do j = -buff_size, m + buff_size
                                        do q = 1, nb
                                            r = (i - 1) + (q - 1)*4 + v_size* &
                                                ((j + buff_size) + (m + 2*buff_size + 1)* &
                                                 ((k + buff_size) + (n + 2*buff_size + 1)*l))
                                            buff_send(r) = pb_in(j, k, l + pack_offset, i - nVar, q)
                                        end do
                                    end do
                                end do
                            end do
                        end do

                        $:GPU_PARALLEL_LOOP(collapse=5,private='[r]')
                        do i = nVar + 1, nVar + 4
                            do l = 0, buff_size - 1
                                do k = -buff_size, n + buff_size
                                    do j = -buff_size, m + buff_size
                                        do q = 1, nb
                                            r = (i - 1) + (q - 1)*4 + nb*4 + v_size* &
                                                ((j + buff_size) + (m + 2*buff_size + 1)* &
                                                 ((k + buff_size) + (n + 2*buff_size + 1)*l))
                                            buff_send(r) = mv_in(j, k, l + pack_offset, i - nVar, q)
                                        end do
                                    end do
                                end do
                            end do
                        end do
                    end if
                #:endif
            end if
        #:endfor
        call nvtxEndRange ! Packbuf

        ! Send/Recv
#ifdef MFC_SIMULATION
        #:for rdma_mpi in [False, True]
            if (rdma_mpi .eqv. ${'.true.' if rdma_mpi else '.false.'}$) then
                #:if rdma_mpi
                    #:call GPU_HOST_DATA(use_device='[buff_send, buff_recv]')
                        call nvtxStartRange("RHS-COMM-SENDRECV-RDMA")

                        call MPI_SENDRECV( &
                            buff_send, buffer_count, mpi_p, dst_proc, send_tag, &
                            buff_recv, buffer_count, mpi_p, src_proc, recv_tag, &
                            MPI_COMM_WORLD, MPI_STATUS_IGNORE, ierr)

                        call nvtxEndRange ! RHS-MPI-SENDRECV-(NO)-RDMA

                    #:endcall GPU_HOST_DATA
                    $:GPU_WAIT()
                #:else
                    call nvtxStartRange("RHS-COMM-DEV2HOST")
                    $:GPU_UPDATE(host='[buff_send]')
                    call nvtxEndRange
                    call nvtxStartRange("RHS-COMM-SENDRECV-NO-RMDA")

                    call MPI_SENDRECV( &
                        buff_send, buffer_count, mpi_p, dst_proc, send_tag, &
                        buff_recv, buffer_count, mpi_p, src_proc, recv_tag, &
                        MPI_COMM_WORLD, MPI_STATUS_IGNORE, ierr)

                    call nvtxEndRange ! RHS-MPI-SENDRECV-(NO)-RDMA

                    call nvtxStartRange("RHS-COMM-HOST2DEV")
                    $:GPU_UPDATE(device='[buff_recv]')
                    call nvtxEndRange
                #:endif
            end if
        #:endfor
#else
        call MPI_SENDRECV( &
            buff_send, buffer_count, mpi_p, dst_proc, send_tag, &
            buff_recv, buffer_count, mpi_p, src_proc, recv_tag, &
            MPI_COMM_WORLD, MPI_STATUS_IGNORE, ierr)
#endif

        ! Unpack Received Buffer
        call nvtxStartRange("RHS-COMM-UNPACKBUF")
        #:for mpi_dir in [1, 2, 3]
            if (mpi_dir == ${mpi_dir}$) then
                #:if mpi_dir == 1
                    $:GPU_PARALLEL_LOOP(collapse=4,private='[r]')
                    do l = 0, p
                        do k = 0, n
                            do j = -buff_size, -1
                                do i = 1, nVar
                                    r = (i - 1) + v_size* &
                                        (j + buff_size*((k + 1) + (n + 1)*l))
                                    q_comm(i)%sf(j + unpack_offset, k, l) = buff_recv(r)
#if defined(__INTEL_COMPILER)
                                    if (ieee_is_nan(q_comm(i)%sf(j, k, l))) then
                                        print *, "Error", j, k, l, i
                                        error stop "NaN(s) in recv"
                                    end if
#endif
                                end do
                            end do
                        end do
                    end do

                    if (qbmm_comm) then
                        $:GPU_PARALLEL_LOOP(collapse=5,private='[r]')
                        do l = 0, p
                            do k = 0, n
                                do j = -buff_size, -1
                                    do i = nVar + 1, nVar + 4
                                        do q = 1, nb
                                            r = (i - 1) + (q - 1)*4 + v_size* &
                                                (j + buff_size*((k + 1) + (n + 1)*l))
                                            pb_in(j + unpack_offset, k, l, i - nVar, q) = buff_recv(r)
                                        end do
                                    end do
                                end do
                            end do
                        end do

                        $:GPU_PARALLEL_LOOP(collapse=5,private='[r]')
                        do l = 0, p
                            do k = 0, n
                                do j = -buff_size, -1
                                    do i = nVar + 1, nVar + 4
                                        do q = 1, nb
                                            r = (i - 1) + (q - 1)*4 + nb*4 + v_size* &
                                                (j + buff_size*((k + 1) + (n + 1)*l))
                                            mv_in(j + unpack_offset, k, l, i - nVar, q) = buff_recv(r)
                                        end do
                                    end do
                                end do
                            end do
                        end do
                    end if
                #:elif mpi_dir == 2
                    $:GPU_PARALLEL_LOOP(collapse=4,private='[r]')
                    do i = 1, nVar
                        do l = 0, p
                            do k = -buff_size, -1
                                do j = -buff_size, m + buff_size
                                    r = (i - 1) + v_size* &
                                        ((j + buff_size) + (m + 2*buff_size + 1)* &
                                         ((k + buff_size) + buff_size*l))
                                    q_comm(i)%sf(j, k + unpack_offset, l) = buff_recv(r)
#if defined(__INTEL_COMPILER)
                                    if (ieee_is_nan(q_comm(i)%sf(j, k, l))) then
                                        print *, "Error", j, k, l, i
                                        error stop "NaN(s) in recv"
                                    end if
#endif
                                end do
                            end do
                        end do
                    end do

                    if (qbmm_comm) then
                        $:GPU_PARALLEL_LOOP(collapse=5,private='[r]')
                        do i = nVar + 1, nVar + 4
                            do l = 0, p
                                do k = -buff_size, -1
                                    do j = -buff_size, m + buff_size
                                        do q = 1, nb
                                            r = (i - 1) + (q - 1)*4 + v_size* &
                                                ((j + buff_size) + (m + 2*buff_size + 1)* &
                                                 ((k + buff_size) + buff_size*l))
                                            pb_in(j, k + unpack_offset, l, i - nVar, q) = buff_recv(r)
                                        end do
                                    end do
                                end do
                            end do
                        end do

                        $:GPU_PARALLEL_LOOP(collapse=5,private='[r]')
                        do i = nVar + 1, nVar + 4
                            do l = 0, p
                                do k = -buff_size, -1
                                    do j = -buff_size, m + buff_size
                                        do q = 1, nb
                                            r = (i - 1) + (q - 1)*4 + nb*4 + v_size* &
                                                ((j + buff_size) + (m + 2*buff_size + 1)* &
                                                 ((k + buff_size) + buff_size*l))
                                            mv_in(j, k + unpack_offset, l, i - nVar, q) = buff_recv(r)
                                        end do
                                    end do
                                end do
                            end do
                        end do
                    end if
                #:else
                    ! Unpacking buffer from bc_z%beg
                    $:GPU_PARALLEL_LOOP(collapse=4,private='[r]')
                    do i = 1, nVar
                        do l = -buff_size, -1
                            do k = -buff_size, n + buff_size
                                do j = -buff_size, m + buff_size
                                    r = (i - 1) + v_size* &
                                        ((j + buff_size) + (m + 2*buff_size + 1)* &
                                         ((k + buff_size) + (n + 2*buff_size + 1)* &
                                          (l + buff_size)))
                                    q_comm(i)%sf(j, k, l + unpack_offset) = buff_recv(r)
#if defined(__INTEL_COMPILER)
                                    if (ieee_is_nan(q_comm(i)%sf(j, k, l))) then
                                        print *, "Error", j, k, l, i
                                        error stop "NaN(s) in recv"
                                    end if
#endif
                                end do
                            end do
                        end do
                    end do

                    if (qbmm_comm) then
                        $:GPU_PARALLEL_LOOP(collapse=5,private='[r]')
                        do i = nVar + 1, nVar + 4
                            do l = -buff_size, -1
                                do k = -buff_size, n + buff_size
                                    do j = -buff_size, m + buff_size
                                        do q = 1, nb
                                            r = (i - 1) + (q - 1)*4 + v_size* &
                                                ((j + buff_size) + (m + 2*buff_size + 1)* &
                                                 ((k + buff_size) + (n + 2*buff_size + 1)* &
                                                  (l + buff_size)))
                                            pb_in(j, k, l + unpack_offset, i - nVar, q) = buff_recv(r)
                                        end do
                                    end do
                                end do
                            end do
                        end do

                        $:GPU_PARALLEL_LOOP(collapse=5,private='[r]')
                        do i = nVar + 1, nVar + 4
                            do l = -buff_size, -1
                                do k = -buff_size, n + buff_size
                                    do j = -buff_size, m + buff_size
                                        do q = 1, nb
                                            r = (i - 1) + (q - 1)*4 + nb*4 + v_size* &
                                                ((j + buff_size) + (m + 2*buff_size + 1)* &
                                                 ((k + buff_size) + (n + 2*buff_size + 1)* &
                                                  (l + buff_size)))
                                            mv_in(j, k, l + unpack_offset, i - nVar, q) = buff_recv(r)
                                        end do
                                    end do
                                end do
                            end do
                        end do
                    end if
                #:endif
            end if
        #:endfor
        call nvtxEndRange
#endif

    end subroutine s_mpi_sendrecv_variables_buffers

<<<<<<< HEAD
    !>  The purpose of this procedure is to optimally decompose
        !!      the computational domain among the available processors.
        !!      This is performed by attempting to award each processor,
        !!      in each of the coordinate directions, approximately the
        !!      same number of cells, and then recomputing the affected
        !!      global parameters.
    subroutine s_mpi_decompose_computational_domain
=======
    !>  The goal of this procedure is to populate the buffers of any scalar field quantity
    subroutine s_mpi_sendrecv_variables_buffers_scalarfield(q_temp, &
                                                mpi_dir, &
                                                pbc_loc)

        type(scalar_field), intent(inout) :: q_temp
        integer, intent(in) :: mpi_dir, pbc_loc

        integer :: i, j, k, l, r, q !< Generic loop iterators

        integer :: buffer_counts(1:3), buffer_count

        type(int_bounds_info) :: boundary_conditions(1:3)
        integer :: beg_end(1:2), grid_dims(1:3)
        integer :: dst_proc, src_proc, recv_tag, send_tag

        logical :: beg_end_geq_0

        integer :: pack_offset, unpack_offset

        real(wp), pointer :: p_send, p_recv
#ifdef MFC_MPI

        call nvtxStartRange("RHS-COMM-PACKBUF")
!$acc update device(v_size)

        buffer_counts = (/ &
                        buff_size*1*(n + 1)*(p + 1), &
                        buff_size*1*(m + 2*buff_size + 1)*(p + 1), &
                        buff_size*1*(m + 2*buff_size + 1)*(n + 2*buff_size + 1) &
                        /)

        buffer_count = buffer_counts(mpi_dir)
        boundary_conditions = (/bc_x, bc_y, bc_z/)
        beg_end = (/boundary_conditions(mpi_dir)%beg, boundary_conditions(mpi_dir)%end/)
        beg_end_geq_0 = beg_end(max(pbc_loc, 0) - pbc_loc + 1) >= 0

        ! Implements:
        ! pbc_loc  bc_x >= 0 -> [send/recv]_tag  [dst/src]_proc
        ! -1 (=0)      0            ->     [1,0]       [0,0]      | 0 0 [1,0] [beg,beg]
        ! -1 (=0)      1            ->     [0,0]       [1,0]      | 0 1 [0,0] [end,beg]
        ! +1 (=1)      0            ->     [0,1]       [1,1]      | 1 0 [0,1] [end,end]
        ! +1 (=1)      1            ->     [1,1]       [0,1]      | 1 1 [1,1] [beg,end]

        send_tag = f_logical_to_int(.not. f_xor(beg_end_geq_0, pbc_loc == 1))
        recv_tag = f_logical_to_int(pbc_loc == 1)

        dst_proc = beg_end(1 + f_logical_to_int(f_xor(pbc_loc == 1, beg_end_geq_0)))
        src_proc = beg_end(1 + f_logical_to_int(pbc_loc == 1))

        grid_dims = (/m, n, p/)

        pack_offset = 0
        if (f_xor(pbc_loc == 1, beg_end_geq_0)) then
            pack_offset = grid_dims(mpi_dir) - buff_size + 1
        end if

        unpack_offset = 0
        if (pbc_loc == 1) then
            unpack_offset = grid_dims(mpi_dir) + buff_size + 1
        end if

        ! Pack Buffer to Send
        #:for mpi_dir in [1, 2, 3]
            if (mpi_dir == ${mpi_dir}$) then
                #:if mpi_dir == 1
                    !$acc parallel loop collapse(4) gang vector default(present) private(r)
                    do l = 0, p
                        do k = 0, n
                            do j = 0, buff_size - 1
                                do i = 1, 1
                                    r = (i - 1) + 1*(j + buff_size*(k + (n + 1)*l))
                                    buff_send_scalarfield(r) = q_temp%sf(j + pack_offset, k, l)
                                end do
                            end do
                        end do
                    end do
                #:elif mpi_dir == 2
                    !$acc parallel loop collapse(4) gang vector default(present) private(r)
                    do i = 1, 1
                        do l = 0, p
                            do k = 0, buff_size - 1
                                do j = -buff_size, m + buff_size
                                    r = (i - 1) + 1* &
                                        ((j + buff_size) + (m + 2*buff_size + 1)* &
                                         (k + buff_size*l))
                                    buff_send_scalarfield(r) = q_temp%sf(j, k + pack_offset, l)
                                end do
                            end do
                        end do
                    end do
                #:else
                    !$acc parallel loop collapse(4) gang vector default(present) private(r)
                    do i = 1, 1
                        do l = 0, buff_size - 1
                            do k = -buff_size, n + buff_size
                                do j = -buff_size, m + buff_size
                                    r = (i - 1) + 1* &
                                        ((j + buff_size) + (m + 2*buff_size + 1)* &
                                         ((k + buff_size) + (n + 2*buff_size + 1)*l))
                                    buff_send_scalarfield(r) = q_temp%sf(j, k, l + pack_offset)
                                end do
                            end do
                        end do
                    end do
                #:endif
            end if
        #:endfor
        call nvtxEndRange ! Packbuf

        p_send => buff_send_scalarfield(0)
        p_recv => buff_recv_scalarfield(0)

        ! Send/Recv
#ifdef MFC_SIMULATION
        #:for rdma_mpi in [False, True]
            if (rdma_mpi .eqv. ${'.true.' if rdma_mpi else '.false.'}$) then
                #:if rdma_mpi
                    !$acc data attach(p_send, p_recv)
                    !$acc host_data use_device(p_send, p_recv)
                    call nvtxStartRange("RHS-COMM-SENDRECV-RDMA")
                #:else
                    call nvtxStartRange("RHS-COMM-DEV2HOST")
                    !$acc update host(buff_send_scalarfield)
                    call nvtxEndRange
                    call nvtxStartRange("RHS-COMM-SENDRECV-NO-RMDA")
                #:endif

                call MPI_SENDRECV( &
                    p_send, buffer_count, mpi_p, dst_proc, send_tag, &
                    p_recv, buffer_count, mpi_p, src_proc, recv_tag, &
                    MPI_COMM_WORLD, MPI_STATUS_IGNORE, ierr)

                call nvtxEndRange ! RHS-MPI-SENDRECV-(NO)-RDMA

                #:if rdma_mpi
                    !$acc end host_data
                    !$acc end data
                    !$acc wait
                #:else
                    call nvtxStartRange("RHS-COMM-HOST2DEV")
                    !$acc update device(buff_recv_scalarfield)
                    call nvtxEndRange
                #:endif
            end if
        #:endfor
#else
        call MPI_SENDRECV( &
            p_send, buffer_count, mpi_p, dst_proc, send_tag, &
            p_recv, buffer_count, mpi_p, src_proc, recv_tag, &
            MPI_COMM_WORLD, MPI_STATUS_IGNORE, ierr)
#endif

        ! Unpack Received Buffer
        call nvtxStartRange("RHS-COMM-UNPACKBUF")
        #:for mpi_dir in [1, 2, 3]
            if (mpi_dir == ${mpi_dir}$) then
                #:if mpi_dir == 1
                    !$acc parallel loop collapse(4) gang vector default(present) private(r)
                    do l = 0, p
                        do k = 0, n
                            do j = -buff_size, -1
                                do i = 1, 1
                                    r = (i - 1) + 1* &
                                        (j + buff_size*((k + 1) + (n + 1)*l))
                                    q_temp%sf(j + unpack_offset, k, l) = buff_recv_scalarfield(r)
#if defined(__INTEL_COMPILER)
                                    if (ieee_is_nan(q_temp%sf(j, k, l))) then
                                        print *, "Error", j, k, l, i
                                        error stop "NaN(s) in recv"
                                    end if
#endif
                                end do
                            end do
                        end do
                    end do
                #:elif mpi_dir == 2
                    !$acc parallel loop collapse(4) gang vector default(present) private(r)
                    do i = 1, 1
                        do l = 0, p
                            do k = -buff_size, -1
                                do j = -buff_size, m + buff_size
                                    r = (i - 1) + 1* &
                                        ((j + buff_size) + (m + 2*buff_size + 1)* &
                                         ((k + buff_size) + buff_size*l))
                                    q_temp%sf(j, k + unpack_offset, l) = buff_recv_scalarfield(r)
#if defined(__INTEL_COMPILER)
                                    if (ieee_is_nan(q_temp%sf(j, k, l))) then
                                        print *, "Error", j, k, l, i
                                        error stop "NaN(s) in recv"
                                    end if
#endif
                                end do
                            end do
                        end do
                    end do
                #:else
                    ! Unpacking buffer from bc_z%beg
                    !$acc parallel loop collapse(4) gang vector default(present) private(r)
                    do i = 1, 1
                        do l = -buff_size, -1
                            do k = -buff_size, n + buff_size
                                do j = -buff_size, m + buff_size
                                    r = (i - 1) + 1* &
                                        ((j + buff_size) + (m + 2*buff_size + 1)* &
                                         ((k + buff_size) + (n + 2*buff_size + 1)* &
                                          (l + buff_size)))
                                    q_temp%sf(j, k, l + unpack_offset) = buff_recv_scalarfield(r)
#if defined(__INTEL_COMPILER)
                                    if (ieee_is_nan(q_temp%sf(j, k, l))) then
                                        print *, "Error", j, k, l, i
                                        error stop "NaN(s) in recv"
                                    end if
#endif
                                end do
                            end do
                        end do
                    end do
                #:endif
            end if
        #:endfor
        call nvtxEndRange

#endif

    end subroutine s_mpi_sendrecv_variables_buffers_scalarfield

    subroutine s_mpi_sendrecv_capilary_variables_buffers(c_divs_vf, mpi_dir, pbc_loc)
>>>>>>> d3142618

#ifdef MFC_MPI

        integer :: num_procs_x, num_procs_y, num_procs_z !<
            !! Optimal number of processors in the x-, y- and z-directions

        real(wp) :: tmp_num_procs_x, tmp_num_procs_y, tmp_num_procs_z !<
            !! Non-optimal number of processors in the x-, y- and z-directions

        real(wp) :: fct_min !<
            !! Processor factorization (fct) minimization parameter

        integer :: MPI_COMM_CART !<
            !! Cartesian processor topology communicator

        integer :: rem_cells !<
            !! Remaining number of cells, in a particular coordinate direction,
            !! after the majority is divided up among the available processors

        integer :: recon_order !<
            !! WENO or MUSCL reconstruction order

        integer :: i, j !< Generic loop iterators
        integer :: ierr !< Generic flag used to identify and report MPI errors

        if (recon_type == WENO_TYPE) then
            recon_order = weno_order
        else
            recon_order = muscl_order
        end if

        if (num_procs == 1 .and. parallel_io) then
            do i = 1, num_dims
                start_idx(i) = 0
            end do
            return
        end if

        if (igr) then
            recon_order = igr_order
        else
            recon_order = weno_order
        end if

        ! 3D Cartesian Processor Topology
        if (n > 0) then

            if (p > 0) then
                if (fft_wrt) then

                    ! Initial estimate of optimal processor topology
                    num_procs_x = 1
                    num_procs_y = 1
                    num_procs_z = num_procs
                    ierr = -1

                    ! Benchmarking the quality of this initial guess
                    tmp_num_procs_y = num_procs_y
                    tmp_num_procs_z = num_procs_z
                    fct_min = 10._wp*abs((n + 1)/tmp_num_procs_y &
                                         - (p + 1)/tmp_num_procs_z)

                    ! Optimization of the initial processor topology
                    do i = 1, num_procs

                        if (mod(num_procs, i) == 0 &
                            .and. &
                            (n + 1)/i >= num_stcls_min*recon_order) then

                            tmp_num_procs_y = i
                            tmp_num_procs_z = num_procs/i

                            if (fct_min >= abs((n + 1)/tmp_num_procs_y &
                                               - (p + 1)/tmp_num_procs_z) &
                                .and. &
                                (p + 1)/tmp_num_procs_z &
                                >= &
                                num_stcls_min*recon_order) then

                                num_procs_y = i
                                num_procs_z = num_procs/i
                                fct_min = abs((n + 1)/tmp_num_procs_y &
                                              - (p + 1)/tmp_num_procs_z)
                                ierr = 0

                            end if

                        end if

                    end do
                else

                    if (cyl_coord .and. p > 0) then
                        ! Implement pencil processor blocking if using cylindrical coordinates so
                        ! that all cells in azimuthal direction are stored on a single processor.
                        ! This is necessary for efficient application of Fourier filter near axis.

                        ! Initial values of the processor factorization optimization
                        num_procs_x = 1
                        num_procs_y = num_procs
                        num_procs_z = 1
                        ierr = -1

                        ! Computing minimization variable for these initial values
                        tmp_num_procs_x = num_procs_x
                        tmp_num_procs_y = num_procs_y
                        tmp_num_procs_z = num_procs_z
                        fct_min = 10._wp*abs((m + 1)/tmp_num_procs_x &
                                             - (n + 1)/tmp_num_procs_y)

                        ! Searching for optimal computational domain distribution
                        do i = 1, num_procs

                            if (mod(num_procs, i) == 0 &
                                .and. &
                                (m + 1)/i >= num_stcls_min*recon_order) then

                                tmp_num_procs_x = i
                                tmp_num_procs_y = num_procs/i

                                if (fct_min >= abs((m + 1)/tmp_num_procs_x &
                                                   - (n + 1)/tmp_num_procs_y) &
                                    .and. &
                                    (n + 1)/tmp_num_procs_y &
                                    >= &
                                    num_stcls_min*recon_order) then

                                    num_procs_x = i
                                    num_procs_y = num_procs/i
                                    fct_min = abs((m + 1)/tmp_num_procs_x &
                                                  - (n + 1)/tmp_num_procs_y)
                                    ierr = 0

                                end if

                            end if

                        end do

                    else

                        ! Initial estimate of optimal processor topology
                        num_procs_x = 1
                        num_procs_y = 1
                        num_procs_z = num_procs
                        ierr = -1

                        ! Benchmarking the quality of this initial guess
                        tmp_num_procs_x = num_procs_x
                        tmp_num_procs_y = num_procs_y
                        tmp_num_procs_z = num_procs_z
                        fct_min = 10._wp*abs((m + 1)/tmp_num_procs_x &
                                             - (n + 1)/tmp_num_procs_y) &
                                  + 10._wp*abs((n + 1)/tmp_num_procs_y &
                                               - (p + 1)/tmp_num_procs_z)

                        ! Optimization of the initial processor topology
                        do i = 1, num_procs

                            if (mod(num_procs, i) == 0 &
                                .and. &
                                (m + 1)/i >= num_stcls_min*recon_order) then

                                do j = 1, num_procs/i

                                    if (mod(num_procs/i, j) == 0 &
                                        .and. &
                                        (n + 1)/j >= num_stcls_min*recon_order) then

                                        tmp_num_procs_x = i
                                        tmp_num_procs_y = j
                                        tmp_num_procs_z = num_procs/(i*j)

                                        if (fct_min >= abs((m + 1)/tmp_num_procs_x &
                                                           - (n + 1)/tmp_num_procs_y) &
                                            + abs((n + 1)/tmp_num_procs_y &
                                                  - (p + 1)/tmp_num_procs_z) &
                                            .and. &
                                            (p + 1)/tmp_num_procs_z &
                                            >= &
                                            num_stcls_min*recon_order) &
                                            then

                                            num_procs_x = i
                                            num_procs_y = j
                                            num_procs_z = num_procs/(i*j)
                                            fct_min = abs((m + 1)/tmp_num_procs_x &
                                                          - (n + 1)/tmp_num_procs_y) &
                                                      + abs((n + 1)/tmp_num_procs_y &
                                                            - (p + 1)/tmp_num_procs_z)
                                            ierr = 0

                                        end if

                                    end if

                                end do

                            end if

                        end do

                    end if
                end if

                ! Verifying that a valid decomposition of the computational
                ! domain has been established. If not, the simulation exits.
                if (proc_rank == 0 .and. ierr == -1) then
                    call s_mpi_abort('Unsupported combination of values '// &
                                     'of num_procs, m, n, p and '// &
                                     'weno/muscl/igr_order. Exiting.')
                end if

                ! Creating new communicator using the Cartesian topology
                call MPI_CART_CREATE(MPI_COMM_WORLD, 3, (/num_procs_x, &
                                                          num_procs_y, num_procs_z/), &
                                     (/.true., .true., .true./), &
                                     .false., MPI_COMM_CART, ierr)

                ! Finding the Cartesian coordinates of the local process
                call MPI_CART_COORDS(MPI_COMM_CART, proc_rank, 3, &
                                     proc_coords, ierr)
                ! END: 3D Cartesian Processor Topology

                ! Global Parameters for z-direction

                ! Number of remaining cells
                rem_cells = mod(p + 1, num_procs_z)

                ! Optimal number of cells per processor
                p = (p + 1)/num_procs_z - 1

                ! Distributing the remaining cells
                do i = 1, rem_cells
                    if (proc_coords(3) == i - 1) then
                        p = p + 1; exit
                    end if
                end do

                ! Boundary condition at the beginning
                if (proc_coords(3) > 0 .or. (bc_z%beg == BC_PERIODIC .and. num_procs_z > 1)) then
                    proc_coords(3) = proc_coords(3) - 1
                    call MPI_CART_RANK(MPI_COMM_CART, proc_coords, &
                                       bc_z%beg, ierr)
                    proc_coords(3) = proc_coords(3) + 1
                end if

                ! Boundary condition at the end
                if (proc_coords(3) < num_procs_z - 1 .or. (bc_z%end == BC_PERIODIC .and. num_procs_z > 1)) then
                    proc_coords(3) = proc_coords(3) + 1
                    call MPI_CART_RANK(MPI_COMM_CART, proc_coords, &
                                       bc_z%end, ierr)
                    proc_coords(3) = proc_coords(3) - 1
                end if

#ifdef MFC_POST_PROCESS
                ! Ghost zone at the beginning
                if (proc_coords(3) > 0 .and. format == 1) then
                    offset_z%beg = 2
                else
                    offset_z%beg = 0
                end if

                ! Ghost zone at the end
                if (proc_coords(3) < num_procs_z - 1 .and. format == 1) then
                    offset_z%end = 2
                else
                    offset_z%end = 0
                end if
#endif

                ! Beginning and end sub-domain boundary locations
                if (parallel_io) then
                    if (proc_coords(3) < rem_cells) then
                        start_idx(3) = (p + 1)*proc_coords(3)
                    else
                        start_idx(3) = (p + 1)*proc_coords(3) + rem_cells
                    end if
                else
#ifdef MFC_PRE_PROCESS
                    if (old_grid .neqv. .true.) then
                        dz = (z_domain%end - z_domain%beg)/real(p_glb + 1, wp)

                        if (proc_coords(3) < rem_cells) then
                            z_domain%beg = z_domain%beg + dz*real((p + 1)* &
                                                                  proc_coords(3))
                            z_domain%end = z_domain%end - dz*real((p + 1)* &
                                                                  (num_procs_z - proc_coords(3) - 1) &
                                                                  - (num_procs_z - rem_cells))
                        else
                            z_domain%beg = z_domain%beg + dz*real((p + 1)* &
                                                                  proc_coords(3) + rem_cells)
                            z_domain%end = z_domain%end - dz*real((p + 1)* &
                                                                  (num_procs_z - proc_coords(3) - 1))
                        end if
                    end if
#endif
                end if

                ! 2D Cartesian Processor Topology
            else

                ! Initial estimate of optimal processor topology
                num_procs_x = 1
                num_procs_y = num_procs
                ierr = -1

                ! Benchmarking the quality of this initial guess
                tmp_num_procs_x = num_procs_x
                tmp_num_procs_y = num_procs_y
                fct_min = 10._wp*abs((m + 1)/tmp_num_procs_x &
                                     - (n + 1)/tmp_num_procs_y)

                ! Optimization of the initial processor topology
                do i = 1, num_procs

                    if (mod(num_procs, i) == 0 &
                        .and. &
                        (m + 1)/i >= num_stcls_min*recon_order) then

                        tmp_num_procs_x = i
                        tmp_num_procs_y = num_procs/i

                        if (fct_min >= abs((m + 1)/tmp_num_procs_x &
                                           - (n + 1)/tmp_num_procs_y) &
                            .and. &
                            (n + 1)/tmp_num_procs_y &
                            >= &
                            num_stcls_min*recon_order) then

                            num_procs_x = i
                            num_procs_y = num_procs/i
                            fct_min = abs((m + 1)/tmp_num_procs_x &
                                          - (n + 1)/tmp_num_procs_y)
                            ierr = 0

                        end if

                    end if

                end do

                ! Verifying that a valid decomposition of the computational
                ! domain has been established. If not, the simulation exits.
                if (proc_rank == 0 .and. ierr == -1) then
                    call s_mpi_abort('Unsupported combination of values '// &
                                     'of num_procs, m, n and '// &
                                     'weno/muscl/igr_order. Exiting.')
                end if

                ! Creating new communicator using the Cartesian topology
                call MPI_CART_CREATE(MPI_COMM_WORLD, 2, (/num_procs_x, &
                                                          num_procs_y/), (/.true., &
                                                                           .true./), .false., MPI_COMM_CART, &
                                     ierr)

                ! Finding the Cartesian coordinates of the local process
                call MPI_CART_COORDS(MPI_COMM_CART, proc_rank, 2, &
                                     proc_coords, ierr)

            end if
            ! END: 2D Cartesian Processor Topology

            ! Global Parameters for y-direction

            ! Number of remaining cells
            rem_cells = mod(n + 1, num_procs_y)

            ! Optimal number of cells per processor
            n = (n + 1)/num_procs_y - 1

            ! Distributing the remaining cells
            do i = 1, rem_cells
                if (proc_coords(2) == i - 1) then
                    n = n + 1; exit
                end if
            end do

            ! Boundary condition at the beginning
            if (proc_coords(2) > 0 .or. (bc_y%beg == BC_PERIODIC .and. num_procs_y > 1)) then
                proc_coords(2) = proc_coords(2) - 1
                call MPI_CART_RANK(MPI_COMM_CART, proc_coords, &
                                   bc_y%beg, ierr)
                proc_coords(2) = proc_coords(2) + 1
            end if

            ! Boundary condition at the end
            if (proc_coords(2) < num_procs_y - 1 .or. (bc_y%end == BC_PERIODIC .and. num_procs_y > 1)) then
                proc_coords(2) = proc_coords(2) + 1
                call MPI_CART_RANK(MPI_COMM_CART, proc_coords, &
                                   bc_y%end, ierr)
                proc_coords(2) = proc_coords(2) - 1
            end if

#ifdef MFC_POST_PROCESS
            ! Ghost zone at the beginning
            if (proc_coords(2) > 0 .and. format == 1) then
                offset_y%beg = 2
            else
                offset_y%beg = 0
            end if

            ! Ghost zone at the end
            if (proc_coords(2) < num_procs_y - 1 .and. format == 1) then
                offset_y%end = 2
            else
                offset_y%end = 0
            end if
#endif

            ! Beginning and end sub-domain boundary locations
            if (parallel_io) then
                if (proc_coords(2) < rem_cells) then
                    start_idx(2) = (n + 1)*proc_coords(2)
                else
                    start_idx(2) = (n + 1)*proc_coords(2) + rem_cells
                end if
            else
#ifdef MFC_PRE_PROCESS
                if (old_grid .neqv. .true.) then
                    dy = (y_domain%end - y_domain%beg)/real(n_glb + 1, wp)

                    if (proc_coords(2) < rem_cells) then
                        y_domain%beg = y_domain%beg + dy*real((n + 1)* &
                                                              proc_coords(2))
                        y_domain%end = y_domain%end - dy*real((n + 1)* &
                                                              (num_procs_y - proc_coords(2) - 1) &
                                                              - (num_procs_y - rem_cells))
                    else
                        y_domain%beg = y_domain%beg + dy*real((n + 1)* &
                                                              proc_coords(2) + rem_cells)
                        y_domain%end = y_domain%end - dy*real((n + 1)* &
                                                              (num_procs_y - proc_coords(2) - 1))
                    end if
                end if
#endif
            end if

            ! 1D Cartesian Processor Topology
        else

            ! Optimal processor topology
            num_procs_x = num_procs

            ! Creating new communicator using the Cartesian topology
            call MPI_CART_CREATE(MPI_COMM_WORLD, 1, (/num_procs_x/), &
                                 (/.true./), .false., MPI_COMM_CART, &
                                 ierr)

            ! Finding the Cartesian coordinates of the local process
            call MPI_CART_COORDS(MPI_COMM_CART, proc_rank, 1, &
                                 proc_coords, ierr)

        end if

        ! Global Parameters for x-direction

        ! Number of remaining cells
        rem_cells = mod(m + 1, num_procs_x)

        ! Optimal number of cells per processor
        m = (m + 1)/num_procs_x - 1

        ! Distributing the remaining cells
        do i = 1, rem_cells
            if (proc_coords(1) == i - 1) then
                m = m + 1; exit
            end if
        end do

        call s_update_cell_bounds(cells_bounds, m, n, p)

        ! Boundary condition at the beginning
        if (proc_coords(1) > 0 .or. (bc_x%beg == BC_PERIODIC .and. num_procs_x > 1)) then
            proc_coords(1) = proc_coords(1) - 1
            call MPI_CART_RANK(MPI_COMM_CART, proc_coords, bc_x%beg, ierr)
            proc_coords(1) = proc_coords(1) + 1
        end if

        ! Boundary condition at the end
        if (proc_coords(1) < num_procs_x - 1 .or. (bc_x%end == BC_PERIODIC .and. num_procs_x > 1)) then
            proc_coords(1) = proc_coords(1) + 1
            call MPI_CART_RANK(MPI_COMM_CART, proc_coords, bc_x%end, ierr)
            proc_coords(1) = proc_coords(1) - 1
        end if

#ifdef MFC_POST_PROCESS
        ! Ghost zone at the beginning
        if (proc_coords(1) > 0 .and. format == 1) then
            offset_x%beg = 2
        else
            offset_x%beg = 0
        end if

        ! Ghost zone at the end
        if (proc_coords(1) < num_procs_x - 1 .and. format == 1) then
            offset_x%end = 2
        else
            offset_x%end = 0
        end if
#endif

        ! Beginning and end sub-domain boundary locations
        if (parallel_io) then
            if (proc_coords(1) < rem_cells) then
                start_idx(1) = (m + 1)*proc_coords(1)
            else
                start_idx(1) = (m + 1)*proc_coords(1) + rem_cells
            end if
        else
#ifdef MFC_PRE_PROCESS
            if (old_grid .neqv. .true.) then
                dx = (x_domain%end - x_domain%beg)/real(m_glb + 1, wp)

                if (proc_coords(1) < rem_cells) then
                    x_domain%beg = x_domain%beg + dx*real((m + 1)* &
                                                          proc_coords(1))
                    x_domain%end = x_domain%end - dx*real((m + 1)* &
                                                          (num_procs_x - proc_coords(1) - 1) &
                                                          - (num_procs_x - rem_cells))
                else
                    x_domain%beg = x_domain%beg + dx*real((m + 1)* &
                                                          proc_coords(1) + rem_cells)
                    x_domain%end = x_domain%end - dx*real((m + 1)* &
                                                          (num_procs_x - proc_coords(1) - 1))
                end if
            end if
#endif
        end if
#endif

    end subroutine s_mpi_decompose_computational_domain

    !>  The goal of this procedure is to populate the buffers of
        !!      the grid variables by communicating with the neighboring
        !!      processors. Note that only the buffers of the cell-width
        !!      distributions are handled in such a way. This is because
        !!      the buffers of cell-boundary locations may be calculated
        !!      directly from those of the cell-width distributions.
        !!  @param mpi_dir MPI communication coordinate direction
        !!  @param pbc_loc Processor boundary condition (PBC) location
#ifndef MFC_PRE_PROCESS
    subroutine s_mpi_sendrecv_grid_variables_buffers(mpi_dir, pbc_loc)

        integer, intent(in) :: mpi_dir
        integer, intent(in) :: pbc_loc

#ifdef MFC_MPI
        integer :: ierr !< Generic flag used to identify and report MPI errors

        ! MPI Communication in x-direction
        if (mpi_dir == 1) then

            if (pbc_loc == -1) then      ! PBC at the beginning

                if (bc_x%end >= 0) then      ! PBC at the beginning and end

                    ! Send/receive buffer to/from bc_x%end/bc_x%beg
                    call MPI_SENDRECV( &
                        dx(m - buff_size + 1), buff_size, &
                        mpi_p, bc_x%end, 0, &
                        dx(-buff_size), buff_size, &
                        mpi_p, bc_x%beg, 0, &
                        MPI_COMM_WORLD, MPI_STATUS_IGNORE, ierr)

                else                        ! PBC at the beginning only

                    ! Send/receive buffer to/from bc_x%beg/bc_x%beg
                    call MPI_SENDRECV( &
                        dx(0), buff_size, &
                        mpi_p, bc_x%beg, 1, &
                        dx(-buff_size), buff_size, &
                        mpi_p, bc_x%beg, 0, &
                        MPI_COMM_WORLD, MPI_STATUS_IGNORE, ierr)

                end if

            else                        ! PBC at the end

                if (bc_x%beg >= 0) then      ! PBC at the end and beginning

                    ! Send/receive buffer to/from bc_x%beg/bc_x%end
                    call MPI_SENDRECV( &
                        dx(0), buff_size, &
                        mpi_p, bc_x%beg, 1, &
                        dx(m + 1), buff_size, &
                        mpi_p, bc_x%end, 1, &
                        MPI_COMM_WORLD, MPI_STATUS_IGNORE, ierr)

                else                        ! PBC at the end only

                    ! Send/receive buffer to/from bc_x%end/bc_x%end
                    call MPI_SENDRECV( &
                        dx(m - buff_size + 1), buff_size, &
                        mpi_p, bc_x%end, 0, &
                        dx(m + 1), buff_size, &
                        mpi_p, bc_x%end, 1, &
                        MPI_COMM_WORLD, MPI_STATUS_IGNORE, ierr)

                end if

            end if
            ! END: MPI Communication in x-direction

            ! MPI Communication in y-direction
        elseif (mpi_dir == 2) then

            if (pbc_loc == -1) then      ! PBC at the beginning

                if (bc_y%end >= 0) then      ! PBC at the beginning and end

                    ! Send/receive buffer to/from bc_y%end/bc_y%beg
                    call MPI_SENDRECV( &
                        dy(n - buff_size + 1), buff_size, &
                        mpi_p, bc_y%end, 0, &
                        dy(-buff_size), buff_size, &
                        mpi_p, bc_y%beg, 0, &
                        MPI_COMM_WORLD, MPI_STATUS_IGNORE, ierr)

                else                        ! PBC at the beginning only

                    ! Send/receive buffer to/from bc_y%beg/bc_y%beg
                    call MPI_SENDRECV( &
                        dy(0), buff_size, &
                        mpi_p, bc_y%beg, 1, &
                        dy(-buff_size), buff_size, &
                        mpi_p, bc_y%beg, 0, &
                        MPI_COMM_WORLD, MPI_STATUS_IGNORE, ierr)

                end if

            else                        ! PBC at the end

                if (bc_y%beg >= 0) then      ! PBC at the end and beginning

                    ! Send/receive buffer to/from bc_y%beg/bc_y%end
                    call MPI_SENDRECV( &
                        dy(0), buff_size, &
                        mpi_p, bc_y%beg, 1, &
                        dy(n + 1), buff_size, &
                        mpi_p, bc_y%end, 1, &
                        MPI_COMM_WORLD, MPI_STATUS_IGNORE, ierr)

                else                        ! PBC at the end only

                    ! Send/receive buffer to/from bc_y%end/bc_y%end
                    call MPI_SENDRECV( &
                        dy(n - buff_size + 1), buff_size, &
                        mpi_p, bc_y%end, 0, &
                        dy(n + 1), buff_size, &
                        mpi_p, bc_y%end, 1, &
                        MPI_COMM_WORLD, MPI_STATUS_IGNORE, ierr)

                end if

            end if
            ! END: MPI Communication in y-direction

            ! MPI Communication in z-direction
        else

            if (pbc_loc == -1) then      ! PBC at the beginning

                if (bc_z%end >= 0) then      ! PBC at the beginning and end

                    ! Send/receive buffer to/from bc_z%end/bc_z%beg
                    call MPI_SENDRECV( &
                        dz(p - buff_size + 1), buff_size, &
                        mpi_p, bc_z%end, 0, &
                        dz(-buff_size), buff_size, &
                        mpi_p, bc_z%beg, 0, &
                        MPI_COMM_WORLD, MPI_STATUS_IGNORE, ierr)

                else                        ! PBC at the beginning only

                    ! Send/receive buffer to/from bc_z%beg/bc_z%beg
                    call MPI_SENDRECV( &
                        dz(0), buff_size, &
                        mpi_p, bc_z%beg, 1, &
                        dz(-buff_size), buff_size, &
                        mpi_p, bc_z%beg, 0, &
                        MPI_COMM_WORLD, MPI_STATUS_IGNORE, ierr)

                end if

            else                        ! PBC at the end

                if (bc_z%beg >= 0) then      ! PBC at the end and beginning

                    ! Send/receive buffer to/from bc_z%beg/bc_z%end
                    call MPI_SENDRECV( &
                        dz(0), buff_size, &
                        mpi_p, bc_z%beg, 1, &
                        dz(p + 1), buff_size, &
                        mpi_p, bc_z%end, 1, &
                        MPI_COMM_WORLD, MPI_STATUS_IGNORE, ierr)

                else                        ! PBC at the end only

                    ! Send/receive buffer to/from bc_z%end/bc_z%end
                    call MPI_SENDRECV( &
                        dz(p - buff_size + 1), buff_size, &
                        mpi_p, bc_z%end, 0, &
                        dz(p + 1), buff_size, &
                        mpi_p, bc_z%end, 1, &
                        MPI_COMM_WORLD, MPI_STATUS_IGNORE, ierr)

                end if

            end if

        end if
        ! END: MPI Communication in z-direction
#endif

    end subroutine s_mpi_sendrecv_grid_variables_buffers
#endif

    !> Module deallocation and/or disassociation procedures
    impure subroutine s_finalize_mpi_common_module

#ifdef MFC_MPI
        deallocate (buff_send, buff_recv)
#ifdef MFC_SIMULATION
        if (volume_filtering_momentum_eqn) then
            @:DEALLOCATE(buff_send_scalarfield)
            @:DEALLOCATE(buff_recv_scalarfield)
        end if 
#endif
#endif

    end subroutine s_finalize_mpi_common_module

end module m_mpi_common<|MERGE_RESOLUTION|>--- conflicted
+++ resolved
@@ -51,7 +51,7 @@
     real(wp), private, allocatable, dimension(:), target :: buff_recv_scalarfield
     !! This variable is utilized to receive and unpack the buffer of any scalar field from neighboring processors
 
-    !$acc declare create(buff_send_scalarfield, buff_recv_scalarfield)
+    $:GPU_DECLARE(create='[buff_send_scalarfield, buff_recv_scalarfield]')
 
 contains
 
@@ -59,7 +59,7 @@
         !!      the association of pointers and/or the execution of any
         !!      other procedures that are necessary to setup the module.
     impure subroutine s_initialize_mpi_common_module
-
+        integer :: halo_size_sf
 #ifdef MFC_MPI
         ! Allocating buff_send/recv and. Please note that for the sake of
         ! simplicity, both variables are provided sufficient storage to hold
@@ -88,27 +88,25 @@
 
         $:GPU_UPDATE(device='[halo_size, v_size]')
 
-<<<<<<< HEAD
 #ifndef __NVCOMPILER_GPU_UNIFIED_MEM
         @:ALLOCATE(buff_send(0:halo_size), buff_recv(0:halo_size))
 #else
         allocate (buff_send(0:halo_size), buff_recv(0:halo_size))
         $:GPU_ENTER_DATA(create='[capture:buff_send]')
         $:GPU_ENTER_DATA(create='[capture:buff_recv]')
-=======
-        allocate (buff_recv(0:ubound(buff_send, 1)))
+#endif
 
 #ifdef MFC_SIMULATION
         if (volume_filtering_momentum_eqn) then
-            @:ALLOCATE(buff_send_scalarfield(0:-1 + buff_size*1* &
-                                     & (m + 2*buff_size + 1)* &
-                                     & (n + 2*buff_size + 1)* &
-                                     & (p + 2*buff_size + 1)/ &
-                                     & (min(m, n, p) + 2*buff_size + 1)))
-
-            @:ALLOCATE(buff_recv_scalarfield(0:ubound(buff_send_scalarfield, 1)))
-        end if  
->>>>>>> d3142618
+          halo_size_sf = nint(-1._wp + 1._wp*buff_size* &
+                                         & (m + 2*buff_size + 1)* &
+                                         & (n + 2*buff_size + 1)* &
+                                         & (p + 2*buff_size + 1)/ &
+                                         & (cells_bounds%mnp_min + 2*buff_size + 1))
+          allocate (buff_send_scalarfield(0:halo_size_sf), buff_recv_scalarfield(0:halo_size_sf))
+          $:GPU_ENTER_DATA(create='[capture:buff_send_scalarfield]')
+          $:GPU_ENTER_DATA(create='[capture:buff_recv_scalarfield]')
+        end if
 #endif
 #endif
 
@@ -150,20 +148,7 @@
     !! @param levelset closest distance from every cell to the IB
     !! @param levelset_norm normalized vector from every cell to the closest point to the IB
     !! @param beta Eulerian void fraction from lagrangian bubbles
-<<<<<<< HEAD
     impure subroutine s_initialize_mpi_data(q_cons_vf, ib_markers, levelset, levelset_norm, beta)
-=======
-    subroutine s_initialize_mpi_data(q_cons_vf, ib_markers, levelset, levelset_norm, beta, filtered_fluid_indicator_function, &
-                                     stat_reynolds_stress, stat_eff_visc, stat_int_mom_exch, stat_q_cons_filtered, stat_filtered_pressure)
-
-        type(scalar_field), &
-            dimension(sys_size), &
-            intent(in) :: q_cons_vf
-
-        type(integer_field), &
-            optional, &
-            intent(in) :: ib_markers
->>>>>>> d3142618
 
         type(scalar_field), dimension(sys_size), intent(in) :: q_cons_vf
         type(integer_field), optional, intent(in) :: ib_markers
@@ -171,13 +156,6 @@
         type(levelset_norm_field), optional, intent(IN) :: levelset_norm
         type(scalar_field), intent(in), optional :: beta
 
-        type(scalar_field), intent(in), optional :: filtered_fluid_indicator_function
-        type(vector_field), dimension(1:9), intent(in), optional :: stat_reynolds_stress
-        type(vector_field), dimension(1:9), intent(in), optional :: stat_eff_visc
-        type(vector_field), dimension(1:3), intent(in), optional :: stat_int_mom_exch
-        type(vector_field), dimension(1:sys_size-1), intent(in), optional :: stat_q_cons_filtered
-        type(scalar_field), dimension(1:4), intent(in), optional :: stat_filtered_pressure
-
         integer, dimension(num_dims) :: sizes_glb, sizes_loc
         integer, dimension(1) :: airfoil_glb, airfoil_loc, airfoil_start
 
@@ -192,8 +170,6 @@
 
         if (present(beta)) then
             alt_sys = sys_size + 1
-        else if (present(stat_reynolds_stress) .and. present(stat_eff_visc) .and. present(stat_int_mom_exch)) then
-            alt_sys = sys_size + 1 + 9*4 + 9*4 + 3*4 + 6*4 ! 109
         else
             alt_sys = sys_size
         end if
@@ -201,33 +177,6 @@
         do i = 1, sys_size
             MPI_IO_DATA%var(i)%sf => q_cons_vf(i)%sf(0:m, 0:n, 0:p)
         end do
-        
-        if (present(stat_reynolds_stress) .and. present(stat_eff_visc) .and. present(stat_int_mom_exch)) then 
-            MPI_IO_DATA%var(sys_size+1)%sf => filtered_fluid_indicator_function%sf(0:m, 0:n, 0:p)
-            do i = 1, 9
-                do j = 1, 4
-                    MPI_IO_DATA%var(sys_size+1+(i-1)*4+j)%sf => stat_reynolds_stress(i)%vf(j)%sf(0:m, 0:n, 0:p)
-                end do
-            end do
-            do i = 1, 9
-                do j = 1, 4
-                    MPI_IO_DATA%var(sys_size+37+(i-1)*4+j)%sf => stat_eff_visc(i)%vf(j)%sf(0:m, 0:n, 0:p)
-                end do
-            end do
-            do i = 1, 3
-                do j = 1, 4
-                    MPI_IO_DATA%var(sys_size+73+(i-1)*4+j)%sf => stat_int_mom_exch(i)%vf(j)%sf(0:m, 0:n, 0:p)
-                end do
-            end do
-            do i = 1, sys_size-1
-                do j = 1, 4
-                    MPI_IO_DATA%var(sys_size+85+(i-1)*4+j)%sf => stat_q_cons_filtered(i)%vf(j)%sf(0:m, 0:n, 0:p)
-                end do
-            end do
-            do i = 1, 4 
-                MPI_IO_DATA%var(sys_size+105+i)%sf => stat_filtered_pressure(i)%sf(0:m, 0:n, 0:p)
-            end do
-        end if
 
         if (present(beta)) then
             MPI_IO_DATA%var(alt_sys)%sf => beta%sf(0:m, 0:n, 0:p)
@@ -279,7 +228,7 @@
 
 #ifdef MFC_PRE_PROCESS
             MPI_IO_IB_DATA%var%sf => ib_markers%sf
-            if (store_levelset) then 
+            if (store_levelset) then
                 MPI_IO_levelset_DATA%var%sf => levelset%sf
                 MPI_IO_levelsetnorm_DATA%var%sf => levelset_norm%sf
             end if
@@ -287,10 +236,10 @@
             MPI_IO_IB_DATA%var%sf => ib_markers%sf(0:m, 0:n, 0:p)
 
 #ifndef MFC_POST_PROCESS
-            if (store_levelset) then 
+            if (store_levelset) then
                 MPI_IO_levelset_DATA%var%sf => levelset%sf(0:m, 0:n, 0:p, 1:num_ibs)
                 MPI_IO_levelsetnorm_DATA%var%sf => levelset_norm%sf(0:m, 0:n, 0:p, 1:num_ibs, 1:3)
-            end if 
+            end if
 #endif
 
 #endif
@@ -352,6 +301,81 @@
 #endif
 
     end subroutine s_initialize_mpi_data
+
+    !! @param filtered_fluid_indicator_function volume filtered fluid indicator function
+    !! @param stat_q_cons_filtered 1-4 order statistical moments of volume filtered conservative variables
+    !! @param stat_filtered_pressure 1-4 order statistical moments of volume filtered pressure
+    !! @param stat_reynolds_stress 1-4 order statistics of reynolds stress tensor
+    !! @param stat_eff_visc 1-4 order statistics of unclosed effective viscosity tensor
+    !! @param stat_int_mom_exch 1-4 order statistics of interphase momentum exchange vector
+    impure subroutine s_initialize_mpi_data_filtered(filtered_fluid_indicator_function, & 
+                                                     stat_q_cons_filtered, stat_filtered_pressure, &
+                                                     stat_reynolds_stress, stat_eff_visc, stat_int_mom_exch)
+
+        type(scalar_field), intent(in) :: filtered_fluid_indicator_function
+        type(vector_field), dimension(5), intent(in) :: stat_q_cons_filtered
+        type(scalar_field), dimension(1:4), intent(in) :: stat_filtered_pressure
+        type(vector_field), dimension(1:9), intent(in) :: stat_reynolds_stress
+        type(vector_field), dimension(1:9), intent(in) :: stat_eff_visc
+        type(vector_field), dimension(1:3), intent(in) :: stat_int_mom_exch
+
+        integer, dimension(num_dims) :: sizes_glb, sizes_loc
+
+#ifdef MFC_MPI
+
+        ! Generic loop iterator
+        integer :: i, j
+        integer :: ierr !< Generic flag used to identify and report MPI errors
+
+        !total system size
+        integer :: alt_sys
+
+        alt_sys = sys_size + 1 + 9*4 + 9*4 + 3*4 + 6*4 ! 109
+
+        MPI_IO_DATA%var(sys_size + 1)%sf => filtered_fluid_indicator_function%sf(0:m, 0:n, 0:p)
+        do i = 1, 9
+            do j = 1, 4
+                MPI_IO_DATA%var(sys_size + 1 + (i - 1)*4 + j)%sf => stat_reynolds_stress(i)%vf(j)%sf(0:m, 0:n, 0:p)
+            end do
+        end do
+        do i = 1, 9
+            do j = 1, 4
+                MPI_IO_DATA%var(sys_size + 37 + (i - 1)*4 + j)%sf => stat_eff_visc(i)%vf(j)%sf(0:m, 0:n, 0:p)
+            end do
+        end do
+        do i = 1, 3
+            do j = 1, 4
+                MPI_IO_DATA%var(sys_size + 73 + (i - 1)*4 + j)%sf => stat_int_mom_exch(i)%vf(j)%sf(0:m, 0:n, 0:p)
+            end do
+        end do
+        do i = 1, sys_size - 1
+            do j = 1, 4
+                MPI_IO_DATA%var(sys_size + 85 + (i - 1)*4 + j)%sf => stat_q_cons_filtered(i)%vf(j)%sf(0:m, 0:n, 0:p)
+            end do
+        end do
+        do i = 1, 4
+            MPI_IO_DATA%var(sys_size + 105 + i)%sf => stat_filtered_pressure(i)%sf(0:m, 0:n, 0:p)
+        end do
+
+        ! Define global(g) and local(l) sizes for flow variables
+        sizes_glb(1) = m_glb + 1; sizes_loc(1) = m + 1
+        if (n > 0) then
+            sizes_glb(2) = n_glb + 1; sizes_loc(2) = n + 1
+            if (p > 0) then
+                sizes_glb(3) = p_glb + 1; sizes_loc(3) = p + 1
+            end if
+        end if
+
+        ! Define the view for each variable
+        do i = sys_size, alt_sys
+            call MPI_TYPE_CREATE_SUBARRAY(num_dims, sizes_glb, sizes_loc, start_idx, &
+                                          MPI_ORDER_FORTRAN, mpi_p, MPI_IO_DATA%view(i), ierr)
+            call MPI_TYPE_COMMIT(MPI_IO_DATA%view(i), ierr)
+        end do
+
+#endif
+
+    end subroutine s_initialize_mpi_data_filtered
 
     !! @param q_cons_vf Conservative variables
     subroutine s_initialize_mpi_data_ds(q_cons_vf)
@@ -1195,7 +1219,225 @@
 
     end subroutine s_mpi_sendrecv_variables_buffers
 
-<<<<<<< HEAD
+    !>  The goal of this procedure is to populate the buffers of
+        !!      any scalarfield variable by communicating
+        !!      with the neighboring processors.
+        !!  @param q_comm scalarfield variable
+        !!  @param mpi_dir MPI communication coordinate direction
+        !!  @param pbc_loc Processor boundary condition (PBC) location
+    subroutine s_mpi_sendrecv_variables_buffers_scalarfield(q_comm, &
+                                                            mpi_dir, &
+                                                            pbc_loc)
+
+        type(scalar_field), intent(inout) :: q_comm
+        integer, intent(in) :: mpi_dir, pbc_loc
+
+        integer :: i, j, k, l, r, q !< Generic loop iterators
+
+        integer :: buffer_counts(1:3), buffer_count
+
+        type(int_bounds_info) :: boundary_conditions(1:3)
+        integer :: beg_end(1:2), grid_dims(1:3)
+        integer :: dst_proc, src_proc, recv_tag, send_tag
+
+        logical :: beg_end_geq_0
+
+        integer :: pack_offset, unpack_offset
+
+#ifdef MFC_MPI
+        integer :: ierr !< Generic flag used to identify and report MPI errors
+
+        call nvtxStartRange("RHS-COMM-PACKBUF")
+
+        buffer_counts = (/ &
+                        buff_size*(n + 1)*(p + 1), &
+                        buff_size*(m + 2*buff_size + 1)*(p + 1), &
+                        buff_size*(m + 2*buff_size + 1)*(n + 2*buff_size + 1) &
+                        /)
+
+        buffer_count = buffer_counts(mpi_dir)
+        boundary_conditions = (/bc_x, bc_y, bc_z/)
+        beg_end = (/boundary_conditions(mpi_dir)%beg, boundary_conditions(mpi_dir)%end/)
+        beg_end_geq_0 = beg_end(max(pbc_loc, 0) - pbc_loc + 1) >= 0
+
+        ! Implements:
+        ! pbc_loc  bc_x >= 0 -> [send/recv]_tag  [dst/src]_proc
+        ! -1 (=0)      0            ->     [1,0]       [0,0]      | 0 0 [1,0] [beg,beg]
+        ! -1 (=0)      1            ->     [0,0]       [1,0]      | 0 1 [0,0] [end,beg]
+        ! +1 (=1)      0            ->     [0,1]       [1,1]      | 1 0 [0,1] [end,end]
+        ! +1 (=1)      1            ->     [1,1]       [0,1]      | 1 1 [1,1] [beg,end]
+
+        send_tag = f_logical_to_int(.not. f_xor(beg_end_geq_0, pbc_loc == 1))
+        recv_tag = f_logical_to_int(pbc_loc == 1)
+
+        dst_proc = beg_end(1 + f_logical_to_int(f_xor(pbc_loc == 1, beg_end_geq_0)))
+        src_proc = beg_end(1 + f_logical_to_int(pbc_loc == 1))
+
+        grid_dims = (/m, n, p/)
+
+        pack_offset = 0
+        if (f_xor(pbc_loc == 1, beg_end_geq_0)) then
+            pack_offset = grid_dims(mpi_dir) - buff_size + 1
+        end if
+
+        unpack_offset = 0
+        if (pbc_loc == 1) then
+            unpack_offset = grid_dims(mpi_dir) + buff_size + 1
+        end if
+
+        ! Pack Buffer to Send
+        #:for mpi_dir in [1, 2, 3]
+            if (mpi_dir == ${mpi_dir}$) then
+                #:if mpi_dir == 1
+                    $:GPU_PARALLEL_LOOP(collapse=3,private='[r]')
+                    do l = 0, p
+                        do k = 0, n
+                            do j = 0, buff_size - 1
+                                r = (j + buff_size*(k + (n + 1)*l))
+                                buff_send_scalarfield(r) = q_comm%sf(j + pack_offset, k, l)
+                            end do
+                        end do
+                    end do
+
+                #:elif mpi_dir == 2
+                    $:GPU_PARALLEL_LOOP(collapse=3,private='[r]')
+                    do l = 0, p
+                        do k = 0, buff_size - 1
+                            do j = -buff_size, m + buff_size
+                                r = ((j + buff_size) + (m + 2*buff_size + 1)* &
+                                     (k + buff_size*l))
+                                buff_send_scalarfield(r) = q_comm%sf(j, k + pack_offset, l)
+                            end do
+                        end do
+                    end do
+
+                #:else
+                    $:GPU_PARALLEL_LOOP(collapse=3,private='[r]')
+                    do l = 0, buff_size - 1
+                        do k = -buff_size, n + buff_size
+                            do j = -buff_size, m + buff_size
+                                r = ((j + buff_size) + (m + 2*buff_size + 1)* &
+                                     ((k + buff_size) + (n + 2*buff_size + 1)*l))
+                                buff_send_scalarfield(r) = q_comm%sf(j, k, l + pack_offset)
+                            end do
+                        end do
+                    end do
+
+                #:endif
+            end if
+        #:endfor
+        call nvtxEndRange ! Packbuf
+
+        ! Send/Recv
+#ifdef MFC_SIMULATION
+        #:for rdma_mpi in [False, True]
+            if (rdma_mpi .eqv. ${'.true.' if rdma_mpi else '.false.'}$) then
+                #:if rdma_mpi
+                    #:call GPU_HOST_DATA(use_device='[buff_send_scalarfield, buff_recv_scalarfield]')
+                        call nvtxStartRange("RHS-COMM-SENDRECV-RDMA")
+
+                        call MPI_SENDRECV( &
+                            buff_send_scalarfield, buffer_count, mpi_p, dst_proc, send_tag, &
+                            buff_recv_scalarfield, buffer_count, mpi_p, src_proc, recv_tag, &
+                            MPI_COMM_WORLD, MPI_STATUS_IGNORE, ierr)
+
+                        call nvtxEndRange ! RHS-MPI-SENDRECV-(NO)-RDMA
+
+                    #:endcall GPU_HOST_DATA
+                    $:GPU_WAIT()
+                #:else
+                    call nvtxStartRange("RHS-COMM-DEV2HOST")
+                    $:GPU_UPDATE(host='[buff_send_scalarfield]')
+                    call nvtxEndRange
+                    call nvtxStartRange("RHS-COMM-SENDRECV-NO-RMDA")
+
+                    call MPI_SENDRECV( &
+                        buff_send_scalarfield, buffer_count, mpi_p, dst_proc, send_tag, &
+                        buff_recv_scalarfield, buffer_count, mpi_p, src_proc, recv_tag, &
+                        MPI_COMM_WORLD, MPI_STATUS_IGNORE, ierr)
+
+                    call nvtxEndRange ! RHS-MPI-SENDRECV-(NO)-RDMA
+
+                    call nvtxStartRange("RHS-COMM-HOST2DEV")
+                    $:GPU_UPDATE(device='[buff_recv_scalarfield]')
+                    call nvtxEndRange
+                #:endif
+            end if
+        #:endfor
+#else
+        call MPI_SENDRECV( &
+            buff_send_scalarfield, buffer_count, mpi_p, dst_proc, send_tag, &
+            buff_recv_scalarfield, buffer_count, mpi_p, src_proc, recv_tag, &
+            MPI_COMM_WORLD, MPI_STATUS_IGNORE, ierr)
+#endif
+
+        ! Unpack Received Buffer
+        call nvtxStartRange("RHS-COMM-UNPACKBUF")
+        #:for mpi_dir in [1, 2, 3]
+            if (mpi_dir == ${mpi_dir}$) then
+                #:if mpi_dir == 1
+                    $:GPU_PARALLEL_LOOP(collapse=3,private='[r]')
+                    do l = 0, p
+                        do k = 0, n
+                            do j = -buff_size, -1
+                                r = (j + buff_size*((k + 1) + (n + 1)*l))
+                                q_comm%sf(j + unpack_offset, k, l) = buff_recv_scalarfield(r)
+#if defined(__INTEL_COMPILER)
+                                if (ieee_is_nan(q_comm%sf(j, k, l))) then
+                                    print *, "Error", j, k, l
+                                    error stop "NaN(s) in recv"
+                                end if
+#endif
+                            end do
+                        end do
+                    end do
+
+                #:elif mpi_dir == 2
+                    $:GPU_PARALLEL_LOOP(collapse=3,private='[r]')
+                    do l = 0, p
+                        do k = -buff_size, -1
+                            do j = -buff_size, m + buff_size
+                                r = ((j + buff_size) + (m + 2*buff_size + 1)* &
+                                     ((k + buff_size) + buff_size*l))
+                                q_comm%sf(j, k + unpack_offset, l) = buff_recv_scalarfield(r)
+#if defined(__INTEL_COMPILER)
+                                if (ieee_is_nan(q_comm%sf(j, k, l))) then
+                                    print *, "Error", j, k, l
+                                    error stop "NaN(s) in recv"
+                                end if
+#endif
+                            end do
+                        end do
+                    end do
+
+                #:else
+                    ! Unpacking buffer from bc_z%beg
+                    $:GPU_PARALLEL_LOOP(collapse=3,private='[r]')
+                    do l = -buff_size, -1
+                        do k = -buff_size, n + buff_size
+                            do j = -buff_size, m + buff_size
+                                r = ((j + buff_size) + (m + 2*buff_size + 1)* &
+                                     ((k + buff_size) + (n + 2*buff_size + 1)* &
+                                      (l + buff_size)))
+                                q_comm%sf(j, k, l + unpack_offset) = buff_recv_scalarfield(r)
+#if defined(__INTEL_COMPILER)
+                                if (ieee_is_nan(q_comm%sf(j, k, l))) then
+                                    print *, "Error", j, k, l
+                                    error stop "NaN(s) in recv"
+                                end if
+#endif
+                            end do
+                        end do
+                    end do
+
+                #:endif
+            end if
+        #:endfor
+        call nvtxEndRange
+#endif
+
+    end subroutine s_mpi_sendrecv_variables_buffers_scalarfield
+
     !>  The purpose of this procedure is to optimally decompose
         !!      the computational domain among the available processors.
         !!      This is performed by attempting to award each processor,
@@ -1203,236 +1445,6 @@
         !!      same number of cells, and then recomputing the affected
         !!      global parameters.
     subroutine s_mpi_decompose_computational_domain
-=======
-    !>  The goal of this procedure is to populate the buffers of any scalar field quantity
-    subroutine s_mpi_sendrecv_variables_buffers_scalarfield(q_temp, &
-                                                mpi_dir, &
-                                                pbc_loc)
-
-        type(scalar_field), intent(inout) :: q_temp
-        integer, intent(in) :: mpi_dir, pbc_loc
-
-        integer :: i, j, k, l, r, q !< Generic loop iterators
-
-        integer :: buffer_counts(1:3), buffer_count
-
-        type(int_bounds_info) :: boundary_conditions(1:3)
-        integer :: beg_end(1:2), grid_dims(1:3)
-        integer :: dst_proc, src_proc, recv_tag, send_tag
-
-        logical :: beg_end_geq_0
-
-        integer :: pack_offset, unpack_offset
-
-        real(wp), pointer :: p_send, p_recv
-#ifdef MFC_MPI
-
-        call nvtxStartRange("RHS-COMM-PACKBUF")
-!$acc update device(v_size)
-
-        buffer_counts = (/ &
-                        buff_size*1*(n + 1)*(p + 1), &
-                        buff_size*1*(m + 2*buff_size + 1)*(p + 1), &
-                        buff_size*1*(m + 2*buff_size + 1)*(n + 2*buff_size + 1) &
-                        /)
-
-        buffer_count = buffer_counts(mpi_dir)
-        boundary_conditions = (/bc_x, bc_y, bc_z/)
-        beg_end = (/boundary_conditions(mpi_dir)%beg, boundary_conditions(mpi_dir)%end/)
-        beg_end_geq_0 = beg_end(max(pbc_loc, 0) - pbc_loc + 1) >= 0
-
-        ! Implements:
-        ! pbc_loc  bc_x >= 0 -> [send/recv]_tag  [dst/src]_proc
-        ! -1 (=0)      0            ->     [1,0]       [0,0]      | 0 0 [1,0] [beg,beg]
-        ! -1 (=0)      1            ->     [0,0]       [1,0]      | 0 1 [0,0] [end,beg]
-        ! +1 (=1)      0            ->     [0,1]       [1,1]      | 1 0 [0,1] [end,end]
-        ! +1 (=1)      1            ->     [1,1]       [0,1]      | 1 1 [1,1] [beg,end]
-
-        send_tag = f_logical_to_int(.not. f_xor(beg_end_geq_0, pbc_loc == 1))
-        recv_tag = f_logical_to_int(pbc_loc == 1)
-
-        dst_proc = beg_end(1 + f_logical_to_int(f_xor(pbc_loc == 1, beg_end_geq_0)))
-        src_proc = beg_end(1 + f_logical_to_int(pbc_loc == 1))
-
-        grid_dims = (/m, n, p/)
-
-        pack_offset = 0
-        if (f_xor(pbc_loc == 1, beg_end_geq_0)) then
-            pack_offset = grid_dims(mpi_dir) - buff_size + 1
-        end if
-
-        unpack_offset = 0
-        if (pbc_loc == 1) then
-            unpack_offset = grid_dims(mpi_dir) + buff_size + 1
-        end if
-
-        ! Pack Buffer to Send
-        #:for mpi_dir in [1, 2, 3]
-            if (mpi_dir == ${mpi_dir}$) then
-                #:if mpi_dir == 1
-                    !$acc parallel loop collapse(4) gang vector default(present) private(r)
-                    do l = 0, p
-                        do k = 0, n
-                            do j = 0, buff_size - 1
-                                do i = 1, 1
-                                    r = (i - 1) + 1*(j + buff_size*(k + (n + 1)*l))
-                                    buff_send_scalarfield(r) = q_temp%sf(j + pack_offset, k, l)
-                                end do
-                            end do
-                        end do
-                    end do
-                #:elif mpi_dir == 2
-                    !$acc parallel loop collapse(4) gang vector default(present) private(r)
-                    do i = 1, 1
-                        do l = 0, p
-                            do k = 0, buff_size - 1
-                                do j = -buff_size, m + buff_size
-                                    r = (i - 1) + 1* &
-                                        ((j + buff_size) + (m + 2*buff_size + 1)* &
-                                         (k + buff_size*l))
-                                    buff_send_scalarfield(r) = q_temp%sf(j, k + pack_offset, l)
-                                end do
-                            end do
-                        end do
-                    end do
-                #:else
-                    !$acc parallel loop collapse(4) gang vector default(present) private(r)
-                    do i = 1, 1
-                        do l = 0, buff_size - 1
-                            do k = -buff_size, n + buff_size
-                                do j = -buff_size, m + buff_size
-                                    r = (i - 1) + 1* &
-                                        ((j + buff_size) + (m + 2*buff_size + 1)* &
-                                         ((k + buff_size) + (n + 2*buff_size + 1)*l))
-                                    buff_send_scalarfield(r) = q_temp%sf(j, k, l + pack_offset)
-                                end do
-                            end do
-                        end do
-                    end do
-                #:endif
-            end if
-        #:endfor
-        call nvtxEndRange ! Packbuf
-
-        p_send => buff_send_scalarfield(0)
-        p_recv => buff_recv_scalarfield(0)
-
-        ! Send/Recv
-#ifdef MFC_SIMULATION
-        #:for rdma_mpi in [False, True]
-            if (rdma_mpi .eqv. ${'.true.' if rdma_mpi else '.false.'}$) then
-                #:if rdma_mpi
-                    !$acc data attach(p_send, p_recv)
-                    !$acc host_data use_device(p_send, p_recv)
-                    call nvtxStartRange("RHS-COMM-SENDRECV-RDMA")
-                #:else
-                    call nvtxStartRange("RHS-COMM-DEV2HOST")
-                    !$acc update host(buff_send_scalarfield)
-                    call nvtxEndRange
-                    call nvtxStartRange("RHS-COMM-SENDRECV-NO-RMDA")
-                #:endif
-
-                call MPI_SENDRECV( &
-                    p_send, buffer_count, mpi_p, dst_proc, send_tag, &
-                    p_recv, buffer_count, mpi_p, src_proc, recv_tag, &
-                    MPI_COMM_WORLD, MPI_STATUS_IGNORE, ierr)
-
-                call nvtxEndRange ! RHS-MPI-SENDRECV-(NO)-RDMA
-
-                #:if rdma_mpi
-                    !$acc end host_data
-                    !$acc end data
-                    !$acc wait
-                #:else
-                    call nvtxStartRange("RHS-COMM-HOST2DEV")
-                    !$acc update device(buff_recv_scalarfield)
-                    call nvtxEndRange
-                #:endif
-            end if
-        #:endfor
-#else
-        call MPI_SENDRECV( &
-            p_send, buffer_count, mpi_p, dst_proc, send_tag, &
-            p_recv, buffer_count, mpi_p, src_proc, recv_tag, &
-            MPI_COMM_WORLD, MPI_STATUS_IGNORE, ierr)
-#endif
-
-        ! Unpack Received Buffer
-        call nvtxStartRange("RHS-COMM-UNPACKBUF")
-        #:for mpi_dir in [1, 2, 3]
-            if (mpi_dir == ${mpi_dir}$) then
-                #:if mpi_dir == 1
-                    !$acc parallel loop collapse(4) gang vector default(present) private(r)
-                    do l = 0, p
-                        do k = 0, n
-                            do j = -buff_size, -1
-                                do i = 1, 1
-                                    r = (i - 1) + 1* &
-                                        (j + buff_size*((k + 1) + (n + 1)*l))
-                                    q_temp%sf(j + unpack_offset, k, l) = buff_recv_scalarfield(r)
-#if defined(__INTEL_COMPILER)
-                                    if (ieee_is_nan(q_temp%sf(j, k, l))) then
-                                        print *, "Error", j, k, l, i
-                                        error stop "NaN(s) in recv"
-                                    end if
-#endif
-                                end do
-                            end do
-                        end do
-                    end do
-                #:elif mpi_dir == 2
-                    !$acc parallel loop collapse(4) gang vector default(present) private(r)
-                    do i = 1, 1
-                        do l = 0, p
-                            do k = -buff_size, -1
-                                do j = -buff_size, m + buff_size
-                                    r = (i - 1) + 1* &
-                                        ((j + buff_size) + (m + 2*buff_size + 1)* &
-                                         ((k + buff_size) + buff_size*l))
-                                    q_temp%sf(j, k + unpack_offset, l) = buff_recv_scalarfield(r)
-#if defined(__INTEL_COMPILER)
-                                    if (ieee_is_nan(q_temp%sf(j, k, l))) then
-                                        print *, "Error", j, k, l, i
-                                        error stop "NaN(s) in recv"
-                                    end if
-#endif
-                                end do
-                            end do
-                        end do
-                    end do
-                #:else
-                    ! Unpacking buffer from bc_z%beg
-                    !$acc parallel loop collapse(4) gang vector default(present) private(r)
-                    do i = 1, 1
-                        do l = -buff_size, -1
-                            do k = -buff_size, n + buff_size
-                                do j = -buff_size, m + buff_size
-                                    r = (i - 1) + 1* &
-                                        ((j + buff_size) + (m + 2*buff_size + 1)* &
-                                         ((k + buff_size) + (n + 2*buff_size + 1)* &
-                                          (l + buff_size)))
-                                    q_temp%sf(j, k, l + unpack_offset) = buff_recv_scalarfield(r)
-#if defined(__INTEL_COMPILER)
-                                    if (ieee_is_nan(q_temp%sf(j, k, l))) then
-                                        print *, "Error", j, k, l, i
-                                        error stop "NaN(s) in recv"
-                                    end if
-#endif
-                                end do
-                            end do
-                        end do
-                    end do
-                #:endif
-            end if
-        #:endfor
-        call nvtxEndRange
-
-#endif
-
-    end subroutine s_mpi_sendrecv_variables_buffers_scalarfield
-
-    subroutine s_mpi_sendrecv_capilary_variables_buffers(c_divs_vf, mpi_dir, pbc_loc)
->>>>>>> d3142618
 
 #ifdef MFC_MPI
 
@@ -1523,6 +1535,16 @@
                         end if
 
                     end do
+
+                ! Decompose domain into z-slabs
+                else if (slab_domain_decomposition) then 
+                    num_procs_x = 1
+                    num_procs_y = 1
+                    num_procs_z = num_procs
+                    ierr = -1
+                    if (mod((p+1), num_procs_z) == 0) then 
+                        ierr = 0
+                    end if
                 else
 
                     if (cyl_coord .and. p > 0) then
@@ -2160,7 +2182,7 @@
         if (volume_filtering_momentum_eqn) then
             @:DEALLOCATE(buff_send_scalarfield)
             @:DEALLOCATE(buff_recv_scalarfield)
-        end if 
+        end if
 #endif
 #endif
 
