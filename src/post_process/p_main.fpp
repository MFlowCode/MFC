!>
!! @file p_main.f90
!! @brief Contains program p_main

!> @brief The post-process restructures raw unformatted data, outputted by
!!              the simulation, into a formatted database, Silo-HDF5 or Binary,
!!              chosen by the user. The user may also specify which variables to
!!              include in the database. The choices range from any one of the
!!              primitive and conservative variables, as well as quantities that
!!              can be derived from those such as the unadvected volume fraction,
!!              specific heat ratio, liquid stiffness, speed of sound, vorticity
!!              and the numerical Schlieren function.
program p_main

    ! Dependencies =============================================================
    use m_global_parameters     !< Global parameters for the code

    use m_start_up
    ! ==========================================================================

    implicit none

    integer :: t_step !< Iterator for the main time-stepping loop

    character(LEN=name_len) :: varname !<
    !! Generic storage for the name(s) of the flow variable(s) that will be added
    !! to the formatted database file(s)

    real(kind(0d0)) :: pres
    real(kind(0d0)) :: c
    real(kind(0d0)) :: H

    call s_initialize_mpi_domain()

    call s_initialize_modules()

    if (cfl_dt) then
        t_step = n_start
        n_save = int(t_stop/t_save) + 1
    else
        ! Setting the time-step iterator to the first time step to be post-processed
        t_step = t_step_start
    end if

    ! Time-Marching Loop =======================================================
    do
<<<<<<< HEAD
=======
        ! If all time-steps are not ready to be post-processed and one rank is
        ! faster than another, the slower rank processing the last available
        ! step might be killed when the faster rank attempts to process the
        ! first missing step, before the slower rank finishes writing the last
        ! available step. To avoid this, we force synchronization here.
        call s_mpi_barrier()
>>>>>>> ffce00ec

        call s_perform_time_step(t_step)

        call s_save_data(t_step, varname, pres, c, H)

        if (cfl_dt) then
            if (t_step == n_save - 1) then
                exit
            end if
        else
            ! Modifies the time-step iterator so that it may reach the final time-
            ! step to be post-processed, in the case that this one is not originally
            ! attainable through constant incrementation from the first time-step.
            ! This modification is performed upon reaching the final time-step. In
            ! case that it is not needed, the post-processor is done and may exit.
            if ((t_step_stop - t_step) < t_step_save .and. t_step_stop /= t_step) then
                t_step = t_step_stop - t_step_save
            elseif (t_step == t_step_stop) then
                exit
            end if
        end if

        if (cfl_dt) then
            t_step = t_step + 1
        else
            ! Incrementing time-step iterator to next time-step to be post-processed
            t_step = t_step + t_step_save
        end if

    end do
    ! END: Time-Marching Loop ==================================================

    close (11)

    call s_finalize_modules()

end program p_main<|MERGE_RESOLUTION|>--- conflicted
+++ resolved
@@ -44,15 +44,13 @@
 
     ! Time-Marching Loop =======================================================
     do
-<<<<<<< HEAD
-=======
+
         ! If all time-steps are not ready to be post-processed and one rank is
         ! faster than another, the slower rank processing the last available
         ! step might be killed when the faster rank attempts to process the
         ! first missing step, before the slower rank finishes writing the last
         ! available step. To avoid this, we force synchronization here.
         call s_mpi_barrier()
->>>>>>> ffce00ec
 
         call s_perform_time_step(t_step)
 
