--- conflicted
+++ resolved
@@ -74,11 +74,8 @@
             parallel_io, rhoref, pref, bubbles, qbmm, sigR, &
             R0ref, nb, polytropic, thermal, Ca, Web, Re_inv, &
             polydisperse, poly_sigma, file_per_process, relax, &
-<<<<<<< HEAD
-            relax_model, cf_wrt, sigma, adv_n, sim_data, hyperelasticity
-=======
-            relax_model, cf_wrt, sigma, adv_n, ib, sim_data
->>>>>>> af5ba531
+            relax_model, cf_wrt, sigma, adv_n, ib, sim_data, & 
+            hyperelasticity
 
         ! Inquiring the status of the post_process.inp file
         file_loc = 'post_process.inp'
