--- conflicted
+++ resolved
@@ -84,12 +84,8 @@
             polydisperse, poly_sigma, file_per_process, relax, &
             relax_model, cf_wrt, sigma, adv_n, ib, num_ibs, &
             cfl_adap_dt, cfl_const_dt, t_save, t_stop, n_start, &
-<<<<<<< HEAD
-            cfl_target, surface_tension, bubbles_lagrange, rkck_adap_dt
-=======
-            cfl_target, surface_tension, &
+            cfl_target, surface_tension, bubbles_lagrange, rkck_adap_dt, &
             sim_data, hyperelasticity
->>>>>>> 1d58b45f
 
         ! Inquiring the status of the post_process.inp file
         file_loc = 'post_process.inp'
@@ -703,8 +699,7 @@
                 varname(:) = ' '
             end if
         end if
-
-<<<<<<< HEAD
+        
         ! Adding the lagrangian subgrid variables  to the formatted database file ---------
         if (bubbles_lagrange) then
             !! Void fraction field
@@ -717,16 +712,11 @@
             varname(:) = ' '
 
             call s_write_lag_bubbles_results(t_step) !! Individual bubble evolution
-=======
-!        if (proc_rank == 0 .and. sim_data) then
-!            close (211)
-!            close (251)
-!        end if
+        end if
 
         if (sim_data .and. proc_rank == 0) then
             call s_close_intf_data_file()
             call s_close_energy_data_file()
->>>>>>> 1d58b45f
         end if
 
         ! Closing the formatted database file
