!>
!! @file m_start_up.f90
!! @brief  Contains module m_start_up

!> @brief This module contains the subroutines that read in and check the
!!              consistency of the user provided inputs. This module also allocates, initializes and
!!              deallocates the relevant variables and sets up the time stepping,
!!              MPI decomposition and I/O procedures
module m_start_up

    ! Dependencies

    use m_derived_types         !< Definitions of the derived types

    use m_global_parameters     !< Global parameters for the code

    use m_mpi_proxy             !< Message passing interface (MPI) module proxy

    use m_variables_conversion  !< Subroutines to change the state variables from
                                !! one form to another

    use m_data_input            !< Procedures reading raw simulation data to fill
                                !! the conservative, primitive and grid variables

    use m_data_output           !< Procedures that write the grid and chosen flow
                                !! variable(s) to the formatted database file(s)

    use m_derived_variables     !< Procedures used to compute quantities derived
                                !! from the conservative and primitive variables
    use m_helper

    use m_compile_specific

    use m_checker_common

    use m_checker

    use m_thermochem, only: num_species, species_names

    use m_finite_differences

    use m_chemistry

    implicit none

contains

    !>  Reads the configuration file post_process.inp, in order
        !!      to populate parameters in module m_global_parameters.f90
        !!      with the user provided inputs
    subroutine s_read_input_file

        character(LEN=name_len) :: file_loc !<
            !! Generic string used to store the address of a particular file

        logical :: file_check !<
            !! Generic logical used for the purpose of asserting whether a file
            !! is or is not present in the designated location

        integer :: iostatus
            !! Integer to check iostat of file read

        character(len=1000) :: line

        ! Namelist for all of the parameters to be inputted by the user
        namelist /user_inputs/ case_dir, m, n, p, t_step_start, &
            t_step_stop, t_step_save, model_eqns, &
            num_fluids, mpp_lim, &
            weno_order, bc_x, &
            bc_y, bc_z, fluid_pp, format, precision, &
            output_partial_domain, x_output, y_output, z_output, &
            hypoelasticity, G, &
            chem_wrt_Y, chem_wrt_T, avg_state, &
            alpha_rho_wrt, rho_wrt, mom_wrt, vel_wrt, &
            E_wrt, pres_wrt, alpha_wrt, gamma_wrt, &
            heat_ratio_wrt, pi_inf_wrt, pres_inf_wrt, &
            cons_vars_wrt, prim_vars_wrt, c_wrt, &
            omega_wrt, qm_wrt, schlieren_wrt, schlieren_alpha, &
            fd_order, mixture_err, alt_soundspeed, &
            flux_lim, flux_wrt, cyl_coord, &
            parallel_io, rhoref, pref, bubbles_euler, qbmm, sigR, &
            R0ref, nb, polytropic, thermal, Ca, Web, Re_inv, &
            polydisperse, poly_sigma, file_per_process, relax, &
            relax_model, cf_wrt, sigma, adv_n, ib, num_ibs, &
            cfl_adap_dt, cfl_const_dt, t_save, t_stop, n_start, &
            cfl_target, surface_tension, bubbles_lagrange, rkck_adap_dt, &
            sim_data, hyperelasticity

        ! Inquiring the status of the post_process.inp file
        file_loc = 'post_process.inp'
        inquire (FILE=trim(file_loc), EXIST=file_check)

        ! Checking whether the input file is there. If it is, the input file
        ! is read. If not, the program is terminated.
        if (file_check) then
            open (1, FILE=trim(file_loc), FORM='formatted', &
                  STATUS='old', ACTION='read')
            read (1, NML=user_inputs, iostat=iostatus)

            if (iostatus /= 0) then
                backspace (1)
                read (1, fmt='(A)') line
                print *, 'Invalid line in namelist: '//trim(line)
                call s_mpi_abort('Invalid line in post_process.inp. It is '// &
                                 'likely due to a datatype mismatch. Exiting.')
            end if

            close (1)
            ! Store m,n,p into global m,n,p
            m_glb = m
            n_glb = n
            p_glb = p

            nGlobal = (m_glb + 1)*(n_glb + 1)*(p_glb + 1)

            if (cfl_adap_dt .or. cfl_const_dt .or. rkck_adap_dt) cfl_dt = .true.

        else
            call s_mpi_abort('File post_process.inp is missing. Exiting.')
        end if

    end subroutine s_read_input_file

    !>  Checking that the user inputs make sense, i.e. that the
        !!      individual choices are compatible with the code's options
        !!      and that the combination of these choices results into a
        !!      valid configuration for the post-process
    subroutine s_check_input_file

        character(LEN=len_trim(case_dir)) :: file_loc !<
            !! Generic string used to store the address of a particular file

        logical :: dir_check !<
            !! Logical variable used to test the existence of folders

        ! Checking the existence of the case folder
        case_dir = adjustl(case_dir)

        file_loc = trim(case_dir)//'/.'

        call my_inquire(file_loc, dir_check)

        ! Constraint on the location of the case directory
        if (dir_check .neqv. .true.) then
            call s_mpi_abort('Unsupported choice for the value of '// &
                             'case_dir. Exiting.')
        end if

        call s_check_inputs_common()
        call s_check_inputs()

    end subroutine s_check_input_file

    subroutine s_perform_time_step(t_step)

        integer, intent(inout) :: t_step
        if (proc_rank == 0) then
            if (cfl_dt) then
                print '(" ["I3"%]  Saving "I8" of "I0"")', &
                    int(ceiling(100._wp*(real(t_step - n_start)/(n_save)))), &
                    t_step, n_save
            else
                print '(" ["I3"%]  Saving "I8" of "I0" @ t_step = "I0"")', &
                    int(ceiling(100._wp*(real(t_step - t_step_start)/(t_step_stop - t_step_start + 1)))), &
                    (t_step - t_step_start)/t_step_save + 1, &
                    (t_step_stop - t_step_start)/t_step_save + 1, &
                    t_step
            end if
        end if
        ! Populating the grid and conservative variables
        call s_read_data_files(t_step)

        ! Populating the buffer regions of the grid variables
        if (buff_size > 0) then
            call s_populate_grid_variables_buffer_regions()
        end if

        ! Populating the buffer regions of the conservative variables
        if (buff_size > 0) then
            call s_populate_conservative_variables_buffer_regions()
            if (bubbles_lagrange) call s_populate_conservative_variables_buffer_regions(q_particle(1))
        end if

        ! Initialize the Temperature cache.
        if (chemistry) call s_compute_q_T_sf(q_T_sf, q_cons_vf, idwbuff)

        ! Converting the conservative variables to the primitive ones
        call s_convert_conservative_to_primitive_variables(q_cons_vf, q_T_sf, q_prim_vf, idwbuff)

    end subroutine s_perform_time_step

    subroutine s_save_data(t_step, varname, pres, c, H)

        integer, intent(inout) :: t_step
        character(LEN=name_len), intent(inout) :: varname
        real(wp), intent(inout) :: pres, c, H

        integer :: i, j, k, l

        integer :: x_beg, x_end, y_beg, y_end, z_beg, z_end

        if (output_partial_domain) then
            call s_define_output_region
            x_beg = -offset_x%beg + x_output_idx%beg
            x_end = offset_x%end + x_output_idx%end
            y_beg = -offset_y%beg + y_output_idx%beg
            y_end = offset_y%end + y_output_idx%end
            z_beg = -offset_z%beg + z_output_idx%beg
            z_end = offset_z%end + z_output_idx%end
        else
            x_beg = -offset_x%beg
            x_end = offset_x%end + m
            y_beg = -offset_y%beg
            y_end = offset_y%end + n
            z_beg = -offset_z%beg
            z_end = offset_z%end + p
        end if

        ! Opening a new formatted database file
        call s_open_formatted_database_file(t_step)

        if (sim_data .and. proc_rank == 0) then
            call s_open_intf_data_file()
            call s_open_energy_data_file()
        end if

        if (sim_data) then
            call s_write_intf_data_file(q_prim_vf)
            call s_write_energy_data_file(q_prim_vf, q_cons_vf)
        end if

        ! Adding the grid to the formatted database file
        call s_write_grid_to_formatted_database_file(t_step)

        ! Computing centered finite-difference coefficients in x-direction
        if (omega_wrt(2) .or. omega_wrt(3) .or. qm_wrt .or. schlieren_wrt) then
            call s_compute_finite_difference_coefficients(m, x_cc, &
                                                          fd_coeff_x, buff_size, &
                                                          fd_number, fd_order, offset_x)
        end if

        ! Computing centered finite-difference coefficients in y-direction
        if (omega_wrt(1) .or. omega_wrt(3) .or. qm_wrt .or. (n > 0 .and. schlieren_wrt)) then
            call s_compute_finite_difference_coefficients(n, y_cc, &
                                                          fd_coeff_y, buff_size, &
                                                          fd_number, fd_order, offset_y)
        end if

        ! Computing centered finite-difference coefficients in z-direction
        if (omega_wrt(1) .or. omega_wrt(2) .or. qm_wrt .or. (p > 0 .and. schlieren_wrt)) then
            call s_compute_finite_difference_coefficients(p, z_cc, &
                                                          fd_coeff_z, buff_size, &
                                                          fd_number, fd_order, offset_z)
        end if

        ! Adding the partial densities to the formatted database file
        if ((model_eqns == 2) .or. (model_eqns == 3) .or. (model_eqns == 4)) then
            do i = 1, num_fluids
                if (alpha_rho_wrt(i) .or. (cons_vars_wrt .or. prim_vars_wrt)) then
                    q_sf = q_cons_vf(i)%sf(x_beg:x_end, y_beg:y_end, z_beg:z_end)
                    if (model_eqns /= 4) then
                        write (varname, '(A,I0)') 'alpha_rho', i
                    else
                        write (varname, '(A,I0)') 'rho', i
                    end if
                    call s_write_variable_to_formatted_database_file(varname, t_step)

                    varname(:) = ' '

                end if
            end do
        end if

        ! Adding the density to the formatted database file
        if (rho_wrt &
            .or. &
            (model_eqns == 1 .and. (cons_vars_wrt .or. prim_vars_wrt))) then
            q_sf = rho_sf(x_beg:x_end, y_beg:y_end, z_beg:z_end)
            write (varname, '(A)') 'rho'
            call s_write_variable_to_formatted_database_file(varname, t_step)

            varname(:) = ' '

        end if

        ! Adding the momentum to the formatted database file
        do i = 1, E_idx - mom_idx%beg
            if (mom_wrt(i) .or. cons_vars_wrt) then
                q_sf = q_cons_vf(i + cont_idx%end)%sf(x_beg:x_end, y_beg:y_end, z_beg:z_end)
                write (varname, '(A,I0)') 'mom', i
                call s_write_variable_to_formatted_database_file(varname, t_step)

                varname(:) = ' '

            end if
        end do

        ! Adding the velocity to the formatted database file
        do i = 1, E_idx - mom_idx%beg
            if (vel_wrt(i) .or. prim_vars_wrt) then
                q_sf = q_prim_vf(i + cont_idx%end)%sf(x_beg:x_end, y_beg:y_end, z_beg:z_end)
                write (varname, '(A,I0)') 'vel', i
                call s_write_variable_to_formatted_database_file(varname, t_step)

                varname(:) = ' '

            end if
        end do

        ! Adding the species' concentrations to the formatted database file
        if (chemistry) then
            do i = 1, num_species
                if (chem_wrt_Y(i) .or. prim_vars_wrt) then
                    q_sf = q_prim_vf(chemxb + i - 1)%sf(x_beg:x_end, y_beg:y_end, z_beg:z_end)
                    write (varname, '(A,A)') 'Y_', trim(species_names(i))
                    call s_write_variable_to_formatted_database_file(varname, t_step)

                    varname(:) = ' '

                end if
            end do

            if (chem_wrt_T) then
                q_sf = q_T_sf%sf(x_beg:x_end, y_beg:y_end, z_beg:z_end)
                write (varname, '(A)') 'T'
                call s_write_variable_to_formatted_database_file(varname, t_step)

                varname(:) = ' '
            end if
        end if

        ! Adding the flux limiter function to the formatted database file
        do i = 1, E_idx - mom_idx%beg
            if (flux_wrt(i)) then

                call s_derive_flux_limiter(i, q_prim_vf, q_sf)

                write (varname, '(A,I0)') 'flux', i
                call s_write_variable_to_formatted_database_file(varname, t_step)

                varname(:) = ' '
            end if
        end do

        ! Adding the energy to the formatted database file
        if (E_wrt .or. cons_vars_wrt) then
            q_sf = q_cons_vf(E_idx)%sf(x_beg:x_end, y_beg:y_end, z_beg:z_end)
            write (varname, '(A)') 'E'
            call s_write_variable_to_formatted_database_file(varname, t_step)

            varname(:) = ' '

        end if

        ! Adding the elastic shear stresses to the formatted database file
        if (elasticity) then
            do i = 1, stress_idx%end - stress_idx%beg + 1
                if (prim_vars_wrt) then
                    q_sf = q_prim_vf(i - 1 + stress_idx%beg)%sf(x_beg:x_end, y_beg:y_end, z_beg:z_end)
                    write (varname, '(A,I0)') 'tau', i
                    call s_write_variable_to_formatted_database_file(varname, t_step)
                end if
                varname(:) = ' '
            end do
        end if

        if (hyperelasticity) then
            do i = 1, xiend - xibeg + 1
                if (prim_vars_wrt) then
                    q_sf = q_prim_vf(i - 1 + xibeg)%sf(x_beg:x_end, y_beg:y_end, z_beg:z_end)
                    write (varname, '(A,I0)') 'xi', i
                    call s_write_variable_to_formatted_database_file(varname, t_step)
                end if
                varname(:) = ' '
            end do
        end if

        ! Adding the pressure to the formatted database file
        if (pres_wrt .or. prim_vars_wrt) then
            q_sf = q_prim_vf(E_idx)%sf(x_beg:x_end, y_beg:y_end, z_beg:z_end)
            write (varname, '(A)') 'pres'
            call s_write_variable_to_formatted_database_file(varname, t_step)

            varname(:) = ' '

        end if

<<<<<<< HEAD
        ! Adding the volume fraction(s) to the formatted database file ---------
=======
        ! Adding the volume fraction(s) to the formatted database file
>>>>>>> 314c05ad
        if (((model_eqns == 2) .and. (bubbles_euler .neqv. .true.)) &
            .or. (model_eqns == 3) &
            ) then

            do i = 1, num_fluids - 1
                if (alpha_wrt(i) .or. (cons_vars_wrt .or. prim_vars_wrt)) then
                    q_sf = q_cons_vf(i + E_idx)%sf(x_beg:x_end, y_beg:y_end, z_beg:z_end)
                    write (varname, '(A,I0)') 'alpha', i
                    call s_write_variable_to_formatted_database_file(varname, t_step)

                    varname(:) = ' '

                end if
            end do

            if (alpha_wrt(num_fluids) &
                .or. &
                (cons_vars_wrt .or. prim_vars_wrt)) then
                q_sf = q_cons_vf(adv_idx%end)%sf(x_beg:x_end, y_beg:y_end, z_beg:z_end)
                write (varname, '(A,I0)') 'alpha', num_fluids
                call s_write_variable_to_formatted_database_file(varname, t_step)

                varname(:) = ' '

            end if

        end if

        ! Adding specific heat ratio function to formatted database file
        if (gamma_wrt &
            .or. &
            (model_eqns == 1 .and. (cons_vars_wrt .or. prim_vars_wrt))) then
            q_sf = gamma_sf(x_beg:x_end, y_beg:y_end, z_beg:z_end)
            write (varname, '(A)') 'gamma'
            call s_write_variable_to_formatted_database_file(varname, t_step)

            varname(:) = ' '

        end if

        ! Adding the specific heat ratio to the formatted database file
        if (heat_ratio_wrt) then

            call s_derive_specific_heat_ratio(q_sf)

            write (varname, '(A)') 'heat_ratio'
            call s_write_variable_to_formatted_database_file(varname, t_step)

            varname(:) = ' '

        end if

        ! Adding liquid stiffness function to formatted database file
        if (pi_inf_wrt &
            .or. &
            (model_eqns == 1 .and. (cons_vars_wrt .or. prim_vars_wrt))) then
            q_sf = pi_inf_sf(x_beg:x_end, y_beg:y_end, z_beg:z_end)
            write (varname, '(A)') 'pi_inf'
            call s_write_variable_to_formatted_database_file(varname, t_step)

            varname(:) = ' '

        end if

        ! Adding the liquid stiffness to the formatted database file
        if (pres_inf_wrt) then

            call s_derive_liquid_stiffness(q_sf)

            write (varname, '(A)') 'pres_inf'
            call s_write_variable_to_formatted_database_file(varname, t_step)

            varname(:) = ' '

        end if

        ! Adding the sound speed to the formatted database file
        if (c_wrt) then
            do k = -offset_z%beg, p + offset_z%end
                do j = -offset_y%beg, n + offset_y%end
                    do i = -offset_x%beg, m + offset_x%end
                        do l = 1, adv_idx%end - E_idx
                            adv(l) = q_prim_vf(E_idx + l)%sf(i, j, k)
                        end do

                        pres = q_prim_vf(E_idx)%sf(i, j, k)

                        H = ((gamma_sf(i, j, k) + 1._wp)*pres + &
                             pi_inf_sf(i, j, k))/rho_sf(i, j, k)

                        call s_compute_speed_of_sound(pres, rho_sf(i, j, k), &
                                                      gamma_sf(i, j, k), pi_inf_sf(i, j, k), &
                                                      H, adv, 0._wp, 0._wp, c)

                        q_sf(i, j, k) = c
                    end do
                end do
            end do

            write (varname, '(A)') 'c'
            call s_write_variable_to_formatted_database_file(varname, t_step)

            varname(:) = ' '

        end if

        ! Adding the vorticity to the formatted database file
        if (p > 0) then
            do i = 1, E_idx - mom_idx%beg
                if (omega_wrt(i)) then

                    call s_derive_vorticity_component(i, q_prim_vf, q_sf)

                    write (varname, '(A,I0)') 'omega', i
                    call s_write_variable_to_formatted_database_file(varname, t_step)

                    varname(:) = ' '
                end if
            end do
        elseif (n > 0) then
            do i = 1, E_idx - cont_idx%end
                if (omega_wrt(i)) then

                    call s_derive_vorticity_component(i, q_prim_vf, q_sf)

                    write (varname, '(A,I0)') 'omega', i
                    call s_write_variable_to_formatted_database_file(varname, t_step)

                    varname(:) = ' '
                end if
            end do
        end if

        if (ib) then
            q_sf = real(ib_markers%sf(-offset_x%beg:m + offset_x%end, -offset_y%beg:n + offset_y%end, -offset_z%beg:p + offset_z%end))
            varname = 'ib_markers'
            call s_write_variable_to_formatted_database_file(varname, t_step)
        end if

        ! Adding Q_M to the formatted database file
        if (p > 0 .and. qm_wrt) then
            call s_derive_qm(q_prim_vf, q_sf)

            write (varname, '(A)') 'qm'
            call s_write_variable_to_formatted_database_file(varname, t_step)

            varname(:) = ' '
        end if

        ! Adding numerical Schlieren function to formatted database file
        if (schlieren_wrt) then

            call s_derive_numerical_schlieren_function(q_cons_vf, q_sf)

            write (varname, '(A)') 'schlieren'
            call s_write_variable_to_formatted_database_file(varname, t_step)

            varname(:) = ' '

        end if

        ! Adding the color function to formatted database file
        if (cf_wrt) then
            q_sf = q_cons_vf(c_idx)%sf(x_beg:x_end, y_beg:y_end, z_beg:z_end)
            write (varname, '(A,I0)') 'color_function'
            call s_write_variable_to_formatted_database_file(varname, t_step)
            varname(:) = ' '

        end if

<<<<<<< HEAD
        ! Adding the volume fraction(s) to the formatted database file ---------
=======
        ! Adding the volume fraction(s) to the formatted database file
>>>>>>> 314c05ad
        if (bubbles_euler) then
            do i = adv_idx%beg, adv_idx%end
                q_sf = q_cons_vf(i)%sf(x_beg:x_end, y_beg:y_end, z_beg:z_end)
                write (varname, '(A,I0)') 'alpha', i - E_idx
                call s_write_variable_to_formatted_database_file(varname, t_step)
                varname(:) = ' '
            end do
        end if

<<<<<<< HEAD
        ! Adding the bubble variables  to the formatted database file ---------
=======
        ! Adding the bubble variables  to the formatted database file
>>>>>>> 314c05ad
        if (bubbles_euler) then
            !nR
            do i = 1, nb
                q_sf = q_cons_vf(bub_idx%rs(i))%sf(x_beg:x_end, y_beg:y_end, z_beg:z_end)
                write (varname, '(A,I3.3)') 'nR', i
                call s_write_variable_to_formatted_database_file(varname, t_step)
                varname(:) = ' '
            end do

            !nRdot
            do i = 1, nb
                q_sf = q_cons_vf(bub_idx%vs(i))%sf(x_beg:x_end, y_beg:y_end, z_beg:z_end)
                write (varname, '(A,I3.3)') 'nV', i
                call s_write_variable_to_formatted_database_file(varname, t_step)
                varname(:) = ' '
            end do
            if ((polytropic .neqv. .true.) .and. (.not. qbmm)) then
                !nP
                do i = 1, nb
                    q_sf = q_cons_vf(bub_idx%ps(i))%sf(x_beg:x_end, y_beg:y_end, z_beg:z_end)
                    write (varname, '(A,I3.3)') 'nP', i
                    call s_write_variable_to_formatted_database_file(varname, t_step)
                    varname(:) = ' '
                end do

                !nM
                do i = 1, nb
                    q_sf = q_cons_vf(bub_idx%ms(i))%sf(x_beg:x_end, y_beg:y_end, z_beg:z_end)
                    write (varname, '(A,I3.3)') 'nM', i
                    call s_write_variable_to_formatted_database_file(varname, t_step)
                    varname(:) = ' '
                end do
            end if

            ! number density
            if (adv_n) then
                q_sf = q_cons_vf(n_idx)%sf(x_beg:x_end, y_beg:y_end, z_beg:z_end)
                write (varname, '(A)') 'n'
                call s_write_variable_to_formatted_database_file(varname, t_step)
                varname(:) = ' '
            end if
        end if

<<<<<<< HEAD
        ! Adding the lagrangian subgrid variables  to the formatted database file ---------
=======
        ! Adding the lagrangian subgrid variables  to the formatted database file
>>>>>>> 314c05ad
        if (bubbles_lagrange) then
            !! Void fraction field
            q_sf = 1._wp - q_particle(1)%sf( &
                   -offset_x%beg:m + offset_x%end, &
                   -offset_y%beg:n + offset_y%end, &
                   -offset_z%beg:p + offset_z%end)
            write (varname, '(A)') 'voidFraction'
            call s_write_variable_to_formatted_database_file(varname, t_step)
            varname(:) = ' '

            call s_write_lag_bubbles_results(t_step) !! Individual bubble evolution
        end if

        if (sim_data .and. proc_rank == 0) then
            call s_close_intf_data_file()
            call s_close_energy_data_file()
        end if

        ! Closing the formatted database file
        call s_close_formatted_database_file()

    end subroutine s_save_data

    subroutine s_initialize_modules
        ! Computation of parameters, allocation procedures, and/or any other tasks
        ! needed to properly setup the modules
        call s_initialize_global_parameters_module()
        if (bubbles_euler .and. nb > 1) then
            call s_simpson
        end if
        if (bubbles_euler .and. .not. polytropic) then
            call s_initialize_nonpoly()
        end if
        if (num_procs > 1) call s_initialize_mpi_proxy_module()
        call s_initialize_variables_conversion_module()
        call s_initialize_data_input_module()
        call s_initialize_derived_variables_module()
        call s_initialize_data_output_module()

        ! Associate pointers for serial or parallel I/O
        if (parallel_io .neqv. .true.) then
            s_read_data_files => s_read_serial_data_files
        else
            s_read_data_files => s_read_parallel_data_files
        end if
    end subroutine s_initialize_modules

    subroutine s_initialize_mpi_domain
        ! Initialization of the MPI environment
        call s_mpi_initialize()

        ! Processor with rank 0 assigns default user input values prior to reading
        ! those in from the input file. Next, the user inputs are read in and their
        ! consistency is checked. The detection of any inconsistencies automatically
        ! leads to the termination of the post-process.
        if (proc_rank == 0) then
            call s_assign_default_values_to_user_inputs()
            call s_read_input_file()
            call s_check_input_file()

            print '(" Post-processing a "I0"x"I0"x"I0" case on "I0" rank(s)")', m, n, p, num_procs
        end if

        ! Broadcasting the user inputs to all of the processors and performing the
        ! parallel computational domain decomposition. Neither procedure has to be
        ! carried out if the simulation is in fact not truly executed in parallel.
        call s_mpi_bcast_user_inputs()
        call s_initialize_parallel_io()
        call s_mpi_decompose_computational_domain()

    end subroutine s_initialize_mpi_domain

    subroutine s_finalize_modules
        ! Disassociate pointers for serial and parallel I/O
        s_read_data_files => null()

!        if (sim_data .and. proc_rank == 0) then
!            call s_close_intf_data_file()
!            call s_close_energy_data_file()
!        end if

        ! Deallocation procedures for the modules
        call s_finalize_data_output_module()
        call s_finalize_derived_variables_module()
        call s_finalize_data_input_module()
        call s_finalize_variables_conversion_module()
        if (num_procs > 1) call s_finalize_mpi_proxy_module()
        call s_finalize_global_parameters_module()

        ! Finalizing the MPI environment
        call s_mpi_finalize()
    end subroutine s_finalize_modules

end module m_start_up<|MERGE_RESOLUTION|>--- conflicted
+++ resolved
@@ -385,11 +385,7 @@
 
         end if
 
-<<<<<<< HEAD
-        ! Adding the volume fraction(s) to the formatted database file ---------
-=======
         ! Adding the volume fraction(s) to the formatted database file
->>>>>>> 314c05ad
         if (((model_eqns == 2) .and. (bubbles_euler .neqv. .true.)) &
             .or. (model_eqns == 3) &
             ) then
@@ -560,11 +556,7 @@
 
         end if
 
-<<<<<<< HEAD
-        ! Adding the volume fraction(s) to the formatted database file ---------
-=======
         ! Adding the volume fraction(s) to the formatted database file
->>>>>>> 314c05ad
         if (bubbles_euler) then
             do i = adv_idx%beg, adv_idx%end
                 q_sf = q_cons_vf(i)%sf(x_beg:x_end, y_beg:y_end, z_beg:z_end)
@@ -574,11 +566,7 @@
             end do
         end if
 
-<<<<<<< HEAD
-        ! Adding the bubble variables  to the formatted database file ---------
-=======
         ! Adding the bubble variables  to the formatted database file
->>>>>>> 314c05ad
         if (bubbles_euler) then
             !nR
             do i = 1, nb
@@ -622,11 +610,7 @@
             end if
         end if
 
-<<<<<<< HEAD
-        ! Adding the lagrangian subgrid variables  to the formatted database file ---------
-=======
         ! Adding the lagrangian subgrid variables  to the formatted database file
->>>>>>> 314c05ad
         if (bubbles_lagrange) then
             !! Void fraction field
             q_sf = 1._wp - q_particle(1)%sf( &
