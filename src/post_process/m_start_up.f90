!>
!! @file m_start_up.f90
!! @brief  Contains module m_start_up

!> @brief This module contains the subroutines that read in and check the
!!              consistency of the user provided inputs. This module also allocates, initializes and
!!              deallocates the relevant variables and sets up the time stepping,
!!              MPI decomposition and I/O procedures
module m_start_up

    ! Dependencies =============================================================

    use m_derived_types         !< Definitions of the derived types

    use m_global_parameters     !< Global parameters for the code

    use m_mpi_proxy             !< Message passing interface (MPI) module proxy

    use m_variables_conversion  !< Subroutines to change the state variables from
                                !! one form to another

    use m_data_input            !< Procedures reading raw simulation data to fill
                                !! the conservative, primitive and grid variables

    use m_data_output           !< Procedures that write the grid and chosen flow
                                !! variable(s) to the formatted database file(s)

    use m_derived_variables     !< Procedures used to compute quantities derived
                                !! from the conservative and primitive variables
    use m_helper

    use m_compile_specific

    use m_checker_common

    use m_checker

    use m_thermochem            !< Procedures used to compute thermodynamic
                                !! quantities

    use m_finite_differences

    ! ==========================================================================

    implicit none

contains

    !>  Reads the configuration file post_process.inp, in order
        !!      to populate parameters in module m_global_parameters.f90
        !!      with the user provided inputs
    subroutine s_read_input_file

        character(LEN=name_len) :: file_loc !<
            !! Generic string used to store the address of a particular file

        logical :: file_check !<
            !! Generic logical used for the purpose of asserting whether a file
            !! is or is not present in the designated location

        integer :: iostatus
            !! Integer to check iostat of file read

        character(len=1000) :: line

        ! Namelist for all of the parameters to be inputted by the user
        namelist /user_inputs/ case_dir, m, n, p, t_step_start, &
            t_step_stop, t_step_save, model_eqns, &
            num_fluids, mpp_lim, &
            weno_order, bc_x, &
            bc_y, bc_z, fluid_pp, format, precision, &
            hypoelasticity, G, &
            chem_wrt_Y, chem_wrt_T, &
            alpha_rho_wrt, rho_wrt, mom_wrt, vel_wrt, &
            E_wrt, pres_wrt, alpha_wrt, gamma_wrt, &
            heat_ratio_wrt, pi_inf_wrt, pres_inf_wrt, &
            cons_vars_wrt, prim_vars_wrt, c_wrt, &
            omega_wrt, qm_wrt, schlieren_wrt, schlieren_alpha, &
            fd_order, mixture_err, alt_soundspeed, &
            flux_lim, flux_wrt, cyl_coord, &
            parallel_io, rhoref, pref, bubbles, qbmm, sigR, &
            R0ref, nb, polytropic, thermal, Ca, Web, Re_inv, &
            polydisperse, poly_sigma, file_per_process, relax, &
<<<<<<< HEAD
            relax_model, cf_wrt, sigma, adv_n, ib, sim_data, &
            hyperelasticity
=======
            relax_model, cf_wrt, sigma, adv_n, ib, &
            cfl_adap_dt, cfl_const_dt, t_save, t_stop, n_start, &
            cfl_target
>>>>>>> 972a58a0

        ! Inquiring the status of the post_process.inp file
        file_loc = 'post_process.inp'
        inquire (FILE=trim(file_loc), EXIST=file_check)

        ! Checking whether the input file is there. If it is, the input file
        ! is read. If not, the program is terminated.
        if (file_check) then
            open (1, FILE=trim(file_loc), FORM='formatted', &
                  STATUS='old', ACTION='read')
            read (1, NML=user_inputs, iostat=iostatus)

            if (iostatus /= 0) then
                backspace (1)
                read (1, fmt='(A)') line
                print *, 'Invalid line in namelist: '//trim(line)
                call s_mpi_abort('Invalid line in post_process.inp. It is '// &
                                 'likely due to a datatype mismatch. Exiting ...')
            end if

            close (1)
            ! Store m,n,p into global m,n,p
            m_glb = m
            n_glb = n
            p_glb = p

            nGlobal = (m_glb + 1)*(n_glb + 1)*(p_glb + 1)

            if (cfl_adap_dt .or. cfl_const_dt) cfl_dt = .true.

        else
            call s_mpi_abort('File post_process.inp is missing. Exiting ...')
        end if

    end subroutine s_read_input_file

    !>  Checking that the user inputs make sense, i.e. that the
        !!      individual choices are compatible with the code's options
        !!      and that the combination of these choices results into a
        !!      valid configuration for the post-process
    subroutine s_check_input_file

        character(LEN=len_trim(case_dir)) :: file_loc !<
            !! Generic string used to store the address of a particular file

        logical :: dir_check !<
            !! Logical variable used to test the existence of folders

        ! Checking the existence of the case folder
        case_dir = adjustl(case_dir)

        file_loc = trim(case_dir)//'/.'

        call my_inquire(file_loc, dir_check)

        ! Constraint on the location of the case directory
        if (dir_check .neqv. .true.) then
            call s_mpi_abort('Unsupported choice for the value of '// &
                             'case_dir. Exiting ...')
        end if

        call s_check_inputs_common()
        call s_check_inputs()

    end subroutine s_check_input_file

    subroutine s_perform_time_step(t_step)

        integer, intent(inout) :: t_step
        if (proc_rank == 0) then
            if (cfl_dt) then
                print '(" ["I3"%]  Saving "I8" of "I0"")', &
                    int(ceiling(100d0*(real(t_step - n_start)/(n_save)))), &
                    t_step, n_save
            else
                print '(" ["I3"%]  Saving "I8" of "I0" @ t_step = "I0"")', &
                    int(ceiling(100d0*(real(t_step - t_step_start)/(t_step_stop - t_step_start + 1)))), &
                    (t_step - t_step_start)/t_step_save + 1, &
                    (t_step_stop - t_step_start)/t_step_save + 1, &
                    t_step
            end if
        end if
        ! Populating the grid and conservative variables
        call s_read_data_files(t_step)

        ! Populating the buffer regions of the grid variables
        if (buff_size > 0) then
            call s_populate_grid_variables_buffer_regions()
        end if

        ! Populating the buffer regions of the conservative variables
        if (buff_size > 0) then
            call s_populate_conservative_variables_buffer_regions()
        end if

        ! Converting the conservative variables to the primitive ones
        call s_convert_conservative_to_primitive_variables(q_cons_vf, q_prim_vf)

    end subroutine s_perform_time_step

    subroutine s_save_data(t_step, varname, pres, c, H)

        integer, intent(inout) :: t_step
        character(LEN=name_len), intent(inout) :: varname
        real(kind(0d0)), intent(inout) :: pres, c, H

        integer :: i, j, k, l

        ! Opening a new formatted database file
        call s_open_formatted_database_file(t_step)

        if (sim_data .and. proc_rank == 0) then
            call s_open_intf_data_file()
            call s_open_energy_data_file()
        end if

        if (sim_data) then
            call s_write_intf_data_file(q_prim_vf)
            call s_write_energy_data_file(q_prim_vf, q_cons_vf)
        end if

        ! Adding the grid to the formatted database file
        call s_write_grid_to_formatted_database_file(t_step)

        ! Computing centered finite-difference coefficients in x-direction
        if (omega_wrt(2) .or. omega_wrt(3) .or. qm_wrt .or. schlieren_wrt) then
            call s_compute_finite_difference_coefficients(m, x_cc, &
                                                          fd_coeff_x, buff_size, &
                                                          fd_number, fd_order, offset_x)
        end if

        ! Computing centered finite-difference coefficients in y-direction
        if (omega_wrt(1) .or. omega_wrt(3) .or. qm_wrt .or. (n > 0 .and. schlieren_wrt)) then
            call s_compute_finite_difference_coefficients(n, y_cc, &
                                                          fd_coeff_y, buff_size, &
                                                          fd_number, fd_order, offset_y)
        end if

        ! Computing centered finite-difference coefficients in z-direction
        if (omega_wrt(1) .or. omega_wrt(2) .or. qm_wrt .or. (p > 0 .and. schlieren_wrt)) then
            call s_compute_finite_difference_coefficients(p, z_cc, &
                                                          fd_coeff_z, buff_size, &
                                                          fd_number, fd_order, offset_z)
        end if

        ! Adding the partial densities to the formatted database file ----------
        if ((model_eqns == 2) .or. (model_eqns == 3) .or. (model_eqns == 4)) then
            do i = 1, num_fluids
                if (alpha_rho_wrt(i) .or. (cons_vars_wrt .or. prim_vars_wrt)) then

                    q_sf = q_cons_vf(i)%sf(-offset_x%beg:m + offset_x%end, &
                                           -offset_y%beg:n + offset_y%end, &
                                           -offset_z%beg:p + offset_z%end)

                    if (model_eqns /= 4) then
                        write (varname, '(A,I0)') 'alpha_rho', i
                    else
                        write (varname, '(A,I0)') 'rho', i
                    end if
                    call s_write_variable_to_formatted_database_file(varname, t_step)

                    varname(:) = ' '

                end if
            end do
        end if
        ! ----------------------------------------------------------------------

        ! Adding the density to the formatted database file --------------------
        if (rho_wrt &
            .or. &
            (model_eqns == 1 .and. (cons_vars_wrt .or. prim_vars_wrt))) then

            q_sf = rho_sf(-offset_x%beg:m + offset_x%end, &
                          -offset_y%beg:n + offset_y%end, &
                          -offset_z%beg:p + offset_z%end)

            write (varname, '(A)') 'rho'
            call s_write_variable_to_formatted_database_file(varname, t_step)

            varname(:) = ' '

        end if
        ! ----------------------------------------------------------------------

        ! Adding the momentum to the formatted database file -------------------
        do i = 1, E_idx - mom_idx%beg
            if (mom_wrt(i) .or. cons_vars_wrt) then

                q_sf = q_cons_vf(i + cont_idx%end)%sf( &
                       -offset_x%beg:m + offset_x%end, &
                       -offset_y%beg:n + offset_y%end, &
                       -offset_z%beg:p + offset_z%end)

                write (varname, '(A,I0)') 'mom', i
                call s_write_variable_to_formatted_database_file(varname, t_step)

                varname(:) = ' '

            end if
        end do
        ! ----------------------------------------------------------------------

        ! Adding the velocity to the formatted database file -------------------
        do i = 1, E_idx - mom_idx%beg
            if (vel_wrt(i) .or. prim_vars_wrt) then

                q_sf = q_prim_vf(i + cont_idx%end)%sf( &
                       -offset_x%beg:m + offset_x%end, &
                       -offset_y%beg:n + offset_y%end, &
                       -offset_z%beg:p + offset_z%end)

                write (varname, '(A,I0)') 'vel', i
                call s_write_variable_to_formatted_database_file(varname, t_step)

                varname(:) = ' '

            end if
        end do
        ! ----------------------------------------------------------------------

        ! Adding the species' concentrations to the formatted database file ----
        do i = 1, num_species
            if (chem_wrt_Y(i) .or. prim_vars_wrt) then
                q_sf = q_prim_vf(chemxb + i - 1)%sf(-offset_x%beg:m + offset_x%end, &
                                                    -offset_y%beg:n + offset_y%end, &
                                                    -offset_z%beg:p + offset_z%end)

                write (varname, '(A,A)') 'Y_', trim(species_names(i))
                call s_write_variable_to_formatted_database_file(varname, t_step)

                varname(:) = ' '

            end if
        end do

        ! Adding the flux limiter function to the formatted database file
        do i = 1, E_idx - mom_idx%beg
            if (flux_wrt(i)) then

                call s_derive_flux_limiter(i, q_prim_vf, q_sf)

                write (varname, '(A,I0)') 'flux', i
                call s_write_variable_to_formatted_database_file(varname, t_step)

                varname(:) = ' '
            end if
        end do
        ! ----------------------------------------------------------------------

        ! Adding the energy to the formatted database file ---------------------
        if (E_wrt .or. cons_vars_wrt) then

            q_sf = q_cons_vf(E_idx)%sf(-offset_x%beg:m + offset_x%end, &
                                       -offset_y%beg:n + offset_y%end, &
                                       -offset_z%beg:p + offset_z%end)

            write (varname, '(A)') 'E'
            call s_write_variable_to_formatted_database_file(varname, t_step)

            varname(:) = ' '

        end if
        ! ----------------------------------------------------------------------
        ! Adding the elastic shear stresses to the formatted database file -----
        if (elasticity) then
            do i = 1, stress_idx%end - stress_idx%beg + 1
                if (prim_vars_wrt) then
                    q_sf = q_prim_vf(i - 1 + stress_idx%beg)%sf( &
                           -offset_x%beg:m + offset_x%end, &
                           -offset_y%beg:n + offset_y%end, &
                           -offset_z%beg:p + offset_z%end)
                    write (varname, '(A,I0)') 'tau', i
                    call s_write_variable_to_formatted_database_file(varname, t_step)
                end if
                varname(:) = ' '
            end do
        end if
        if (hyperelasticity) then
            do i = 1, xiend - xibeg + 1
                if (prim_vars_wrt) then
                    q_sf = q_prim_vf(i - 1 + xibeg)%sf( &
                           -offset_x%beg:m + offset_x%end, &
                           -offset_y%beg:n + offset_y%end, &
                           -offset_z%beg:p + offset_z%end)
                    write (varname, '(A,I0)') 'xi', i
                    call s_write_variable_to_formatted_database_file(varname, t_step)
                end if
                varname(:) = ' '
            end do
        end if

        ! ----------------------------------------------------------------------

        ! Adding the pressure to the formatted database file -------------------
        if (pres_wrt .or. prim_vars_wrt) then

            q_sf = q_prim_vf(E_idx)%sf(-offset_x%beg:m + offset_x%end, &
                                       -offset_y%beg:n + offset_y%end, &
                                       -offset_z%beg:p + offset_z%end)

            write (varname, '(A)') 'pres'
            call s_write_variable_to_formatted_database_file(varname, t_step)

            varname(:) = ' '

        end if
        ! ----------------------------------------------------------------------

        ! Adding the volume fraction(s) to the formatted database file ---------
        if (((model_eqns == 2) .and. (bubbles .neqv. .true.)) &
            .or. (model_eqns == 3) &
            ) then

            do i = 1, num_fluids - 1
                if (alpha_wrt(i) .or. (cons_vars_wrt .or. prim_vars_wrt)) then

                    q_sf = q_cons_vf(i + E_idx)%sf( &
                           -offset_x%beg:m + offset_x%end, &
                           -offset_y%beg:n + offset_y%end, &
                           -offset_z%beg:p + offset_z%end)

                    write (varname, '(A,I0)') 'alpha', i
                    call s_write_variable_to_formatted_database_file(varname, t_step)

                    varname(:) = ' '

                end if
            end do

            if (alpha_wrt(num_fluids) &
                .or. &
                (cons_vars_wrt .or. prim_vars_wrt)) then

                q_sf = q_cons_vf(adv_idx%end)%sf( &
                       -offset_x%beg:m + offset_x%end, &
                       -offset_y%beg:n + offset_y%end, &
                       -offset_z%beg:p + offset_z%end)

                write (varname, '(A,I0)') 'alpha', num_fluids
                call s_write_variable_to_formatted_database_file(varname, t_step)

                varname(:) = ' '

            end if

        end if
        ! ----------------------------------------------------------------------

        ! Adding specific heat ratio function to formatted database file -------
        if (gamma_wrt &
            .or. &
            (model_eqns == 1 .and. (cons_vars_wrt .or. prim_vars_wrt))) then

            q_sf = gamma_sf(-offset_x%beg:m + offset_x%end, &
                            -offset_y%beg:n + offset_y%end, &
                            -offset_z%beg:p + offset_z%end)

            write (varname, '(A)') 'gamma'
            call s_write_variable_to_formatted_database_file(varname, t_step)

            varname(:) = ' '

        end if
        ! ----------------------------------------------------------------------

        ! Adding the specific heat ratio to the formatted database file --------
        if (heat_ratio_wrt) then

            call s_derive_specific_heat_ratio(q_sf)

            write (varname, '(A)') 'heat_ratio'
            call s_write_variable_to_formatted_database_file(varname, t_step)

            varname(:) = ' '

        end if
        ! ----------------------------------------------------------------------

        ! Adding liquid stiffness function to formatted database file ----------
        if (pi_inf_wrt &
            .or. &
            (model_eqns == 1 .and. (cons_vars_wrt .or. prim_vars_wrt))) then

            q_sf = pi_inf_sf(-offset_x%beg:m + offset_x%end, &
                             -offset_y%beg:n + offset_y%end, &
                             -offset_z%beg:p + offset_z%end)

            write (varname, '(A)') 'pi_inf'
            call s_write_variable_to_formatted_database_file(varname, t_step)

            varname(:) = ' '

        end if
        ! ----------------------------------------------------------------------

        ! Adding the liquid stiffness to the formatted database file -----------
        if (pres_inf_wrt) then

            call s_derive_liquid_stiffness(q_sf)

            write (varname, '(A)') 'pres_inf'
            call s_write_variable_to_formatted_database_file(varname, t_step)

            varname(:) = ' '

        end if
        ! ----------------------------------------------------------------------

        ! Adding the sound speed to the formatted database file ----------------
        if (c_wrt) then
            do k = -offset_z%beg, p + offset_z%end
                do j = -offset_y%beg, n + offset_y%end
                    do i = -offset_x%beg, m + offset_x%end
                        do l = 1, adv_idx%end - E_idx
                            adv(l) = q_prim_vf(E_idx + l)%sf(i, j, k)
                        end do

                        pres = q_prim_vf(E_idx)%sf(i, j, k)

                        H = ((gamma_sf(i, j, k) + 1d0)*pres + &
                             pi_inf_sf(i, j, k))/rho_sf(i, j, k)

                        call s_compute_speed_of_sound(pres, rho_sf(i, j, k), &
                                                      gamma_sf(i, j, k), pi_inf_sf(i, j, k), &
                                                      H, adv, 0d0, c)

                        q_sf(i, j, k) = c
                    end do
                end do
            end do

            write (varname, '(A)') 'c'
            call s_write_variable_to_formatted_database_file(varname, t_step)

            varname(:) = ' '

        end if
        ! ----------------------------------------------------------------------

        ! Adding the vorticity to the formatted database file ------------------
        if (p > 0) then
            do i = 1, E_idx - mom_idx%beg
                if (omega_wrt(i)) then

                    call s_derive_vorticity_component(i, q_prim_vf, q_sf)

                    write (varname, '(A,I0)') 'omega', i
                    call s_write_variable_to_formatted_database_file(varname, t_step)

                    varname(:) = ' '
                end if
            end do
        elseif (n > 0) then
            do i = 1, E_idx - cont_idx%end
                if (omega_wrt(i)) then

                    call s_derive_vorticity_component(i, q_prim_vf, q_sf)

                    write (varname, '(A,I0)') 'omega', i
                    call s_write_variable_to_formatted_database_file(varname, t_step)

                    varname(:) = ' '
                end if
            end do
        end if
        ! ----------------------------------------------------------------------

        if (ib) then
            q_sf = real(ib_markers%sf(-offset_x%beg:m + offset_x%end, -offset_y%beg:n + offset_y%end, -offset_z%beg:p + offset_z%end))
            varname = 'ib_markers'
            call s_write_variable_to_formatted_database_file(varname, t_step)
        end if

        ! Adding Q_M to the formatted database file ------------------
        if (p > 0 .and. qm_wrt) then
            call s_derive_qm(q_prim_vf, q_sf)

            write (varname, '(A)') 'qm'
            call s_write_variable_to_formatted_database_file(varname, t_step)

            varname(:) = ' '
        end if
        ! ----------------------------------------------------------------------

        ! Adding numerical Schlieren function to formatted database file -------
        if (schlieren_wrt) then

            call s_derive_numerical_schlieren_function(q_cons_vf, q_sf)

            write (varname, '(A)') 'schlieren'
            call s_write_variable_to_formatted_database_file(varname, t_step)

            varname(:) = ' '

        end if
        ! ----------------------------------------------------------------------

        ! Adding the color function to formatted database file
        if (cf_wrt) then
            q_sf = q_cons_vf(c_idx)%sf( &
                   -offset_x%beg:m + offset_x%end, &
                   -offset_y%beg:n + offset_y%end, &
                   -offset_z%beg:p + offset_z%end)

            !do k = -offset_z%beg, p + offset_z%end
            !    do j = -offset_y%beg, n + offset_y%end
            !        do i = -offset_x%beg, m + offset_x%end
            !            if (q_sf(i,j,k) > 0.5) then
            !                q_sf(i,j,k) = 100000 + 8/0.15
            !            else
            !                q_sf(i,j,k) = 100000
            !            end if
            !        end do
            !    end do
            !end do

            write (varname, '(A,I0)') 'color_function'
            call s_write_variable_to_formatted_database_file(varname, t_step)
            varname(:) = ' '

        end if
        ! ----------------------------------------------------------------------

        ! Adding the volume fraction(s) to the formatted database file ---------
        if (bubbles) then
            do i = adv_idx%beg, adv_idx%end
                q_sf = q_cons_vf(i)%sf( &
                       -offset_x%beg:m + offset_x%end, &
                       -offset_y%beg:n + offset_y%end, &
                       -offset_z%beg:p + offset_z%end)

                write (varname, '(A,I0)') 'alpha', i - E_idx
                call s_write_variable_to_formatted_database_file(varname, t_step)
                varname(:) = ' '
            end do
        end if

        ! Adding the bubble variables  to the formatted database file ---------
        if (bubbles) then
            !nR
            do i = 1, nb
                q_sf = q_cons_vf(bub_idx%rs(i))%sf( &
                       -offset_x%beg:m + offset_x%end, &
                       -offset_y%beg:n + offset_y%end, &
                       -offset_z%beg:p + offset_z%end)
                write (varname, '(A,I3.3)') 'nR', i
                call s_write_variable_to_formatted_database_file(varname, t_step)
                varname(:) = ' '
            end do

            !nRdot
            do i = 1, nb
                q_sf = q_cons_vf(bub_idx%vs(i))%sf( &
                       -offset_x%beg:m + offset_x%end, &
                       -offset_y%beg:n + offset_y%end, &
                       -offset_z%beg:p + offset_z%end)
                write (varname, '(A,I3.3)') 'nV', i
                call s_write_variable_to_formatted_database_file(varname, t_step)
                varname(:) = ' '
            end do
            if ((polytropic .neqv. .true.) .and. (.not. qbmm)) then
                !nP
                do i = 1, nb
                    q_sf = q_cons_vf(bub_idx%ps(i))%sf( &
                           -offset_x%beg:m + offset_x%end, &
                           -offset_y%beg:n + offset_y%end, &
                           -offset_z%beg:p + offset_z%end)
                    write (varname, '(A,I3.3)') 'nP', i
                    call s_write_variable_to_formatted_database_file(varname, t_step)
                    varname(:) = ' '
                end do

                !nM
                do i = 1, nb
                    q_sf = q_cons_vf(bub_idx%ms(i))%sf( &
                           -offset_x%beg:m + offset_x%end, &
                           -offset_y%beg:n + offset_y%end, &
                           -offset_z%beg:p + offset_z%end)
                    write (varname, '(A,I3.3)') 'nM', i
                    call s_write_variable_to_formatted_database_file(varname, t_step)
                    varname(:) = ' '
                end do
            end if

            ! number density
            if (adv_n) then
                q_sf = q_cons_vf(n_idx)%sf( &
                       -offset_x%beg:m + offset_x%end, &
                       -offset_y%beg:n + offset_y%end, &
                       -offset_z%beg:p + offset_z%end)
                write (varname, '(A)') 'n'
                call s_write_variable_to_formatted_database_file(varname, t_step)
                varname(:) = ' '
            end if
        end if

!        if (proc_rank == 0 .and. sim_data) then
!            close (211)
!            close (251)
!        end if

        if (sim_data .and. proc_rank == 0) then
            call s_close_intf_data_file()
            call s_close_energy_data_file()
        end if

        ! Closing the formatted database file
        call s_close_formatted_database_file()

    end subroutine s_save_data

    subroutine s_initialize_modules
        ! Computation of parameters, allocation procedures, and/or any other tasks
        ! needed to properly setup the modules
        call s_initialize_global_parameters_module()
        if (bubbles .and. nb > 1) then
            call s_simpson
        end if
        if (bubbles .and. .not. polytropic) then
            call s_initialize_nonpoly()
        end if
        if (num_procs > 1) call s_initialize_mpi_proxy_module()
        call s_initialize_variables_conversion_module()
        call s_initialize_data_input_module()
        call s_initialize_derived_variables_module()
        call s_initialize_data_output_module()

        ! Associate pointers for serial or parallel I/O
        if (parallel_io .neqv. .true.) then
            s_read_data_files => s_read_serial_data_files
        else
            s_read_data_files => s_read_parallel_data_files
        end if
    end subroutine s_initialize_modules

    subroutine s_initialize_mpi_domain
        ! Initialization of the MPI environment
        call s_mpi_initialize()

        ! Processor with rank 0 assigns default user input values prior to reading
        ! those in from the input file. Next, the user inputs are read in and their
        ! consistency is checked. The detection of any inconsistencies automatically
        ! leads to the termination of the post-process.
        if (proc_rank == 0) then
            call s_assign_default_values_to_user_inputs()
            call s_read_input_file()
            call s_check_input_file()

            print '(" Post-processing a "I0"x"I0"x"I0" case on "I0" rank(s)")', m, n, p, num_procs
        end if

        ! Broadcasting the user inputs to all of the processors and performing the
        ! parallel computational domain decomposition. Neither procedure has to be
        ! carried out if the simulation is in fact not truly executed in parallel.
        call s_mpi_bcast_user_inputs()
        call s_initialize_parallel_io()
        call s_mpi_decompose_computational_domain()

    end subroutine s_initialize_mpi_domain

    subroutine s_finalize_modules
        ! Disassociate pointers for serial and parallel I/O
        s_read_data_files => null()

!        if (sim_data .and. proc_rank == 0) then
!            call s_close_intf_data_file()
!            call s_close_energy_data_file()
!        end if

        ! Deallocation procedures for the modules
        call s_finalize_data_output_module()
        call s_finalize_derived_variables_module()
        call s_finalize_data_input_module()
        call s_finalize_variables_conversion_module()
        if (num_procs > 1) call s_finalize_mpi_proxy_module()
        call s_finalize_global_parameters_module()

        ! Finalizing the MPI environment
        call s_mpi_finalize()
    end subroutine s_finalize_modules

end module m_start_up<|MERGE_RESOLUTION|>--- conflicted
+++ resolved
@@ -81,14 +81,10 @@
             parallel_io, rhoref, pref, bubbles, qbmm, sigR, &
             R0ref, nb, polytropic, thermal, Ca, Web, Re_inv, &
             polydisperse, poly_sigma, file_per_process, relax, &
-<<<<<<< HEAD
-            relax_model, cf_wrt, sigma, adv_n, ib, sim_data, &
-            hyperelasticity
-=======
             relax_model, cf_wrt, sigma, adv_n, ib, &
             cfl_adap_dt, cfl_const_dt, t_save, t_stop, n_start, &
-            cfl_target
->>>>>>> 972a58a0
+            cfl_target, &
+            sim_data, hyperelasticity
 
         ! Inquiring the status of the post_process.inp file
         file_loc = 'post_process.inp'
