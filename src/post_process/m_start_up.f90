--- conflicted
+++ resolved
@@ -87,14 +87,9 @@
             polydisperse, poly_sigma, file_per_process, relax, &
             relax_model, cf_wrt, sigma, adv_n, ib, num_ibs, &
             cfl_adap_dt, cfl_const_dt, t_save, t_stop, n_start, &
-<<<<<<< HEAD
-            cfl_target, surface_tension, bubbles_lagrange, rkck_adap_dt, &
+            cfl_target, surface_tension, bubbles_lagrange, &
             sim_data, hyperelasticity, Bx0, relativity, cont_damage, &
             num_bc_patches
-=======
-            cfl_target, surface_tension, bubbles_lagrange, &
-            sim_data, hyperelasticity, Bx0, relativity, cont_damage
->>>>>>> f8e39121
 
         ! Inquiring the status of the post_process.inp file
         file_loc = 'post_process.inp'
