!>
!! @file m_start_up.f90
!! @brief  Contains module m_start_up

!> @brief This module contains the subroutines that read in and check the
!!              consistency of the user provided inputs. This module also allocates, initializes and
!!              deallocates the relevant variables and sets up the time stepping,
!!              MPI decomposition and I/O procedures
module m_start_up

    ! Dependencies

    use m_derived_types         !< Definitions of the derived types

    use m_global_parameters     !< Global parameters for the code

    use m_mpi_proxy             !< Message passing interface (MPI) module proxy

    use m_mpi_common            !< Common MPI subroutines

    use m_boundary_common       !< Common boundary conditions subroutines

    use m_variables_conversion  !< Subroutines to change the state variables from
                                !! one form to another

    use m_data_input            !< Procedures reading raw simulation data to fill
                                !! the conservative, primitive and grid variables

    use m_data_output           !< Procedures that write the grid and chosen flow
                                !! variable(s) to the formatted database file(s)

    use m_derived_variables     !< Procedures used to compute quantities derived
                                !! from the conservative and primitive variables
    use m_helper

    use m_compile_specific

    use m_checker_common

    use m_checker

    use m_thermochem, only: num_species, species_names

    use m_finite_differences

    use m_chemistry

    implicit none

contains

    !>  Reads the configuration file post_process.inp, in order
        !!      to populate parameters in module m_global_parameters.f90
        !!      with the user provided inputs
    impure subroutine s_read_input_file

        character(LEN=name_len) :: file_loc !<
            !! Generic string used to store the address of a particular file

        logical :: file_check !<
            !! Generic logical used for the purpose of asserting whether a file
            !! is or is not present in the designated location

        integer :: iostatus
            !! Integer to check iostat of file read

        character(len=1000) :: line

        ! Namelist for all of the parameters to be inputted by the user
        namelist /user_inputs/ case_dir, m, n, p, t_step_start, &
            t_step_stop, t_step_save, model_eqns, &
            num_fluids, mpp_lim, &
            weno_order, bc_x, &
            bc_y, bc_z, fluid_pp, format, precision, &
            output_partial_domain, x_output, y_output, z_output, &
            hypoelasticity, G, mhd, &
            chem_wrt_Y, chem_wrt_T, avg_state, &
            alpha_rho_wrt, rho_wrt, mom_wrt, vel_wrt, &
            E_wrt, pres_wrt, alpha_wrt, gamma_wrt, &
            heat_ratio_wrt, pi_inf_wrt, pres_inf_wrt, &
            cons_vars_wrt, prim_vars_wrt, c_wrt, &
            omega_wrt, qm_wrt, schlieren_wrt, schlieren_alpha, &
            fd_order, mixture_err, alt_soundspeed, &
            flux_lim, flux_wrt, cyl_coord, &
            parallel_io, rhoref, pref, bubbles_euler, qbmm, sigR, &
            R0ref, nb, polytropic, thermal, Ca, Web, Re_inv, &
            polydisperse, poly_sigma, file_per_process, relax, &
            relax_model, cf_wrt, sigma, adv_n, ib, num_ibs, &
            cfl_adap_dt, cfl_const_dt, t_save, t_stop, n_start, &
            cfl_target, surface_tension, bubbles_lagrange, &
            sim_data, hyperelasticity, Bx0, relativity, cont_damage, &
            num_bc_patches

        ! Inquiring the status of the post_process.inp file
        file_loc = 'post_process.inp'
        inquire (FILE=trim(file_loc), EXIST=file_check)

        ! Checking whether the input file is there. If it is, the input file
        ! is read. If not, the program is terminated.
        if (file_check) then
            open (1, FILE=trim(file_loc), FORM='formatted', &
                  STATUS='old', ACTION='read')
            read (1, NML=user_inputs, iostat=iostatus)

            if (iostatus /= 0) then
                backspace (1)
                read (1, fmt='(A)') line
                print *, 'Invalid line in namelist: '//trim(line)
                call s_mpi_abort('Invalid line in post_process.inp. It is '// &
                                 'likely due to a datatype mismatch. Exiting.')
            end if

            close (1)
            ! Store m,n,p into global m,n,p
            m_glb = m
            n_glb = n
            p_glb = p

            nGlobal = (m_glb + 1)*(n_glb + 1)*(p_glb + 1)

            if (cfl_adap_dt .or. cfl_const_dt) cfl_dt = .true.

            if (any((/bc_x%beg, bc_x%end, bc_y%beg, bc_y%end, bc_z%beg, bc_z%end/) == -17) .or. &
                num_bc_patches > 0) then
                bc_io = .true.
            end if

        else
            call s_mpi_abort('File post_process.inp is missing. Exiting.')
        end if

    end subroutine s_read_input_file

    !>  Checking that the user inputs make sense, i.e. that the
        !!      individual choices are compatible with the code's options
        !!      and that the combination of these choices results into a
        !!      valid configuration for the post-process
    impure subroutine s_check_input_file

        character(LEN=len_trim(case_dir)) :: file_loc !<
            !! Generic string used to store the address of a particular file

        logical :: dir_check !<
            !! Logical variable used to test the existence of folders

        ! Checking the existence of the case folder
        case_dir = adjustl(case_dir)

        file_loc = trim(case_dir)//'/.'

        call my_inquire(file_loc, dir_check)

        ! Constraint on the location of the case directory
        if (dir_check .neqv. .true.) then
            call s_mpi_abort('Unsupported choice for the value of '// &
                             'case_dir. Exiting.')
        end if

        call s_check_inputs_common()
        call s_check_inputs()

    end subroutine s_check_input_file

    impure subroutine s_perform_time_step(t_step)

        integer, intent(inout) :: t_step
        if (proc_rank == 0) then
            if (cfl_dt) then
                print '(" [", I3, "%]  Saving ", I8, " of ", I0, "")', &
                    int(ceiling(100._wp*(real(t_step - n_start)/(n_save)))), &
                    t_step, n_save
            else
                print '(" [", I3, "%]  Saving ", I8, " of ", I0, " @ t_step = ", I0, "")', &
                    int(ceiling(100._wp*(real(t_step - t_step_start)/(t_step_stop - t_step_start + 1)))), &
                    (t_step - t_step_start)/t_step_save + 1, &
                    (t_step_stop - t_step_start)/t_step_save + 1, &
                    t_step
            end if
        end if
        ! Populating the grid and conservative variables
        call s_read_data_files(t_step)

        ! Populating the buffer regions of the grid and conservative variables
        if (buff_size > 0) then
            call s_populate_grid_variables_buffers()
            call s_populate_variables_buffers(bc_type, q_cons_vf)
        end if

        ! Initialize the Temperature cache.
        if (chemistry) call s_compute_q_T_sf(q_T_sf, q_cons_vf, idwbuff)

        ! Converting the conservative variables to the primitive ones
        call s_convert_conservative_to_primitive_variables(q_cons_vf, q_T_sf, q_prim_vf, idwbuff)

    end subroutine s_perform_time_step

    impure subroutine s_save_data(t_step, varname, pres, c, H)

        integer, intent(inout) :: t_step
        character(LEN=name_len), intent(inout) :: varname
        real(wp), intent(inout) :: pres, c, H

        integer :: i, j, k, l

        integer :: x_beg, x_end, y_beg, y_end, z_beg, z_end

        if (output_partial_domain) then
            call s_define_output_region
            x_beg = -offset_x%beg + x_output_idx%beg
            x_end = offset_x%end + x_output_idx%end
            y_beg = -offset_y%beg + y_output_idx%beg
            y_end = offset_y%end + y_output_idx%end
            z_beg = -offset_z%beg + z_output_idx%beg
            z_end = offset_z%end + z_output_idx%end
        else
            x_beg = -offset_x%beg
            x_end = offset_x%end + m
            y_beg = -offset_y%beg
            y_end = offset_y%end + n
            z_beg = -offset_z%beg
            z_end = offset_z%end + p
        end if

        ! Opening a new formatted database file
        call s_open_formatted_database_file(t_step)

        if (sim_data .and. proc_rank == 0) then
            call s_open_intf_data_file()
            call s_open_energy_data_file()
        end if

        if (sim_data) then
            call s_write_intf_data_file(q_prim_vf)
            call s_write_energy_data_file(q_prim_vf, q_cons_vf)
        end if

        ! Adding the grid to the formatted database file
        call s_write_grid_to_formatted_database_file(t_step)

        ! Computing centered finite-difference coefficients in x-direction
        if (omega_wrt(2) .or. omega_wrt(3) .or. qm_wrt .or. schlieren_wrt) then
            call s_compute_finite_difference_coefficients(m, x_cc, &
                                                          fd_coeff_x, buff_size, &
                                                          fd_number, fd_order, offset_x)
        end if

        ! Computing centered finite-difference coefficients in y-direction
        if (omega_wrt(1) .or. omega_wrt(3) .or. qm_wrt .or. (n > 0 .and. schlieren_wrt)) then
            call s_compute_finite_difference_coefficients(n, y_cc, &
                                                          fd_coeff_y, buff_size, &
                                                          fd_number, fd_order, offset_y)
        end if

        ! Computing centered finite-difference coefficients in z-direction
        if (omega_wrt(1) .or. omega_wrt(2) .or. qm_wrt .or. (p > 0 .and. schlieren_wrt)) then
            call s_compute_finite_difference_coefficients(p, z_cc, &
                                                          fd_coeff_z, buff_size, &
                                                          fd_number, fd_order, offset_z)
        end if

        ! Adding the partial densities to the formatted database file
        if ((model_eqns == 2) .or. (model_eqns == 3) .or. (model_eqns == 4)) then
            do i = 1, num_fluids
                if (alpha_rho_wrt(i) .or. (cons_vars_wrt .or. prim_vars_wrt)) then
                    q_sf = q_cons_vf(i)%sf(x_beg:x_end, y_beg:y_end, z_beg:z_end)
                    if (model_eqns /= 4) then
                        write (varname, '(A,I0)') 'alpha_rho', i
                    else
                        write (varname, '(A,I0)') 'rho', i
                    end if
                    call s_write_variable_to_formatted_database_file(varname, t_step)

                    varname(:) = ' '

                end if
            end do
        end if

        ! Adding the density to the formatted database file
        if ((rho_wrt .or. (model_eqns == 1 .and. (cons_vars_wrt .or. prim_vars_wrt))) .and. (.not. relativity)) then
            q_sf = rho_sf(x_beg:x_end, y_beg:y_end, z_beg:z_end)
            write (varname, '(A)') 'rho'
            call s_write_variable_to_formatted_database_file(varname, t_step)

            varname(:) = ' '
        end if

        if (relativity .and. (rho_wrt .or. prim_vars_wrt)) then
            q_sf = q_prim_vf(1)%sf(x_beg:x_end, y_beg:y_end, z_beg:z_end)
            write (varname, '(A)') 'rho'
            call s_write_variable_to_formatted_database_file(varname, t_step)

            varname(:) = ' '
        end if

        if (relativity .and. (rho_wrt .or. cons_vars_wrt)) then
            ! For relativistic flow, conservative and primitive densities are different
            ! Hard-coded single-component for now
            q_sf = q_cons_vf(1)%sf(x_beg:x_end, y_beg:y_end, z_beg:z_end)
            write (varname, '(A)') 'D'
            call s_write_variable_to_formatted_database_file(varname, t_step)

            varname(:) = ' '
        end if

        ! Adding the momentum to the formatted database file
        do i = 1, E_idx - mom_idx%beg
            if (mom_wrt(i) .or. cons_vars_wrt) then
                q_sf = q_cons_vf(i + cont_idx%end)%sf(x_beg:x_end, y_beg:y_end, z_beg:z_end)
                write (varname, '(A,I0)') 'mom', i
                call s_write_variable_to_formatted_database_file(varname, t_step)

                varname(:) = ' '

            end if
        end do

        ! Adding the velocity to the formatted database file
        do i = 1, E_idx - mom_idx%beg
            if (vel_wrt(i) .or. prim_vars_wrt) then
                q_sf = q_prim_vf(i + cont_idx%end)%sf(x_beg:x_end, y_beg:y_end, z_beg:z_end)
                write (varname, '(A,I0)') 'vel', i
                call s_write_variable_to_formatted_database_file(varname, t_step)

                varname(:) = ' '

            end if
        end do

        ! Adding the species' concentrations to the formatted database file
        if (chemistry) then
            do i = 1, num_species
                if (chem_wrt_Y(i) .or. prim_vars_wrt) then
                    q_sf = q_prim_vf(chemxb + i - 1)%sf(x_beg:x_end, y_beg:y_end, z_beg:z_end)
                    write (varname, '(A,A)') 'Y_', trim(species_names(i))
                    call s_write_variable_to_formatted_database_file(varname, t_step)

                    varname(:) = ' '

                end if
            end do

            if (chem_wrt_T) then
                q_sf = q_T_sf%sf(x_beg:x_end, y_beg:y_end, z_beg:z_end)
                write (varname, '(A)') 'T'
                call s_write_variable_to_formatted_database_file(varname, t_step)

                varname(:) = ' '
            end if
        end if

        ! Adding the flux limiter function to the formatted database file
        do i = 1, E_idx - mom_idx%beg
            if (flux_wrt(i)) then

                call s_derive_flux_limiter(i, q_prim_vf, q_sf)

                write (varname, '(A,I0)') 'flux', i
                call s_write_variable_to_formatted_database_file(varname, t_step)

                varname(:) = ' '
            end if
        end do

        ! Adding the energy to the formatted database file
        if (E_wrt .or. cons_vars_wrt) then
            q_sf = q_cons_vf(E_idx)%sf(x_beg:x_end, y_beg:y_end, z_beg:z_end)
            write (varname, '(A)') 'E'
            call s_write_variable_to_formatted_database_file(varname, t_step)

            varname(:) = ' '

        end if

        ! Adding the magnetic field to the formatted database file
        if (mhd .and. prim_vars_wrt) then
            do i = B_idx%beg, B_idx%end
                q_sf = q_prim_vf(i)%sf(x_beg:x_end, y_beg:y_end, z_beg:z_end)

                ! 1D: output By, Bz
                if (n == 0) then
                    if (i == B_idx%beg) then
                        write (varname, '(A)') 'By'
                    else
                        write (varname, '(A)') 'Bz'
                    end if
                    ! 2D/3D: output Bx, By, Bz
                else
                    if (i == B_idx%beg) then
                        write (varname, '(A)') 'Bx'
                    elseif (i == B_idx%beg + 1) then
                        write (varname, '(A)') 'By'
                    else
                        write (varname, '(A)') 'Bz'
                    end if
                end if

                call s_write_variable_to_formatted_database_file(varname, t_step)
                varname(:) = ' '
            end do
        end if

        ! Adding the elastic shear stresses to the formatted database file
        if (elasticity) then
            do i = 1, stress_idx%end - stress_idx%beg + 1
                if (prim_vars_wrt) then
                    q_sf = q_prim_vf(i - 1 + stress_idx%beg)%sf(x_beg:x_end, y_beg:y_end, z_beg:z_end)
                    write (varname, '(A,I0)') 'tau', i
                    call s_write_variable_to_formatted_database_file(varname, t_step)
                end if
                varname(:) = ' '
            end do
        end if

        if (hyperelasticity) then
            do i = 1, xiend - xibeg + 1
                if (prim_vars_wrt) then
                    q_sf = q_prim_vf(i - 1 + xibeg)%sf(x_beg:x_end, y_beg:y_end, z_beg:z_end)
                    write (varname, '(A,I0)') 'xi', i
                    call s_write_variable_to_formatted_database_file(varname, t_step)
                end if
                varname(:) = ' '
            end do
        end if

        if (cont_damage) then
            q_sf = q_cons_vf(damage_idx)%sf(x_beg:x_end, y_beg:y_end, z_beg:z_end)
            write (varname, '(A)') 'damage_state'
            call s_write_variable_to_formatted_database_file(varname, t_step)

            varname(:) = ' '
        end if

        ! Adding the pressure to the formatted database file
        if (pres_wrt .or. prim_vars_wrt) then
            q_sf = q_prim_vf(E_idx)%sf(x_beg:x_end, y_beg:y_end, z_beg:z_end)
            write (varname, '(A)') 'pres'
            call s_write_variable_to_formatted_database_file(varname, t_step)

            varname(:) = ' '

        end if

        ! Adding the volume fraction(s) to the formatted database file
        if (((model_eqns == 2) .and. (bubbles_euler .neqv. .true.)) &
            .or. (model_eqns == 3) &
            ) then

            do i = 1, num_fluids - 1
                if (alpha_wrt(i) .or. (cons_vars_wrt .or. prim_vars_wrt)) then
                    q_sf = q_cons_vf(i + E_idx)%sf(x_beg:x_end, y_beg:y_end, z_beg:z_end)
                    write (varname, '(A,I0)') 'alpha', i
                    call s_write_variable_to_formatted_database_file(varname, t_step)

                    varname(:) = ' '

                end if
            end do

            if (alpha_wrt(num_fluids) &
                .or. &
                (cons_vars_wrt .or. prim_vars_wrt)) then
                q_sf = q_cons_vf(adv_idx%end)%sf(x_beg:x_end, y_beg:y_end, z_beg:z_end)
                write (varname, '(A,I0)') 'alpha', num_fluids
                call s_write_variable_to_formatted_database_file(varname, t_step)

                varname(:) = ' '

            end if

        end if

        ! Adding specific heat ratio function to formatted database file
        if (gamma_wrt &
            .or. &
            (model_eqns == 1 .and. (cons_vars_wrt .or. prim_vars_wrt))) then
            q_sf = gamma_sf(x_beg:x_end, y_beg:y_end, z_beg:z_end)
            write (varname, '(A)') 'gamma'
            call s_write_variable_to_formatted_database_file(varname, t_step)

            varname(:) = ' '

        end if

        ! Adding the specific heat ratio to the formatted database file
        if (heat_ratio_wrt) then

            call s_derive_specific_heat_ratio(q_sf)

            write (varname, '(A)') 'heat_ratio'
            call s_write_variable_to_formatted_database_file(varname, t_step)

            varname(:) = ' '

        end if

        ! Adding liquid stiffness function to formatted database file
        if (pi_inf_wrt &
            .or. &
            (model_eqns == 1 .and. (cons_vars_wrt .or. prim_vars_wrt))) then
            q_sf = pi_inf_sf(x_beg:x_end, y_beg:y_end, z_beg:z_end)
            write (varname, '(A)') 'pi_inf'
            call s_write_variable_to_formatted_database_file(varname, t_step)

            varname(:) = ' '

        end if

        ! Adding the liquid stiffness to the formatted database file
        if (pres_inf_wrt) then

            call s_derive_liquid_stiffness(q_sf)

            write (varname, '(A)') 'pres_inf'
            call s_write_variable_to_formatted_database_file(varname, t_step)

            varname(:) = ' '

        end if

        ! Adding the sound speed to the formatted database file
        if (c_wrt) then
            do k = -offset_z%beg, p + offset_z%end
                do j = -offset_y%beg, n + offset_y%end
                    do i = -offset_x%beg, m + offset_x%end
                        do l = 1, adv_idx%end - E_idx
                            adv(l) = q_prim_vf(E_idx + l)%sf(i, j, k)
                        end do

                        pres = q_prim_vf(E_idx)%sf(i, j, k)

                        H = ((gamma_sf(i, j, k) + 1._wp)*pres + &
                             pi_inf_sf(i, j, k))/rho_sf(i, j, k)

                        call s_compute_speed_of_sound(pres, rho_sf(i, j, k), &
                                                      gamma_sf(i, j, k), pi_inf_sf(i, j, k), &
                                                      H, adv, 0._wp, 0._wp, c)

                        q_sf(i, j, k) = c
                    end do
                end do
            end do

            write (varname, '(A)') 'c'
            call s_write_variable_to_formatted_database_file(varname, t_step)

            varname(:) = ' '

        end if

        ! Adding the vorticity to the formatted database file
        do i = 1, 3
            if (omega_wrt(i)) then

                call s_derive_vorticity_component(i, q_prim_vf, q_sf)

                write (varname, '(A,I0)') 'omega', i
                call s_write_variable_to_formatted_database_file(varname, t_step)

                varname(:) = ' '
            end if
        end do

        if (ib) then
            q_sf = real(ib_markers%sf(-offset_x%beg:m + offset_x%end, -offset_y%beg:n + offset_y%end, -offset_z%beg:p + offset_z%end))
            varname = 'ib_markers'
            call s_write_variable_to_formatted_database_file(varname, t_step)
        end if

        ! Adding Q_M to the formatted database file
        if (p > 0 .and. qm_wrt) then
            call s_derive_qm(q_prim_vf, q_sf)

            write (varname, '(A)') 'qm'
            call s_write_variable_to_formatted_database_file(varname, t_step)

            varname(:) = ' '
        end if

        ! Adding numerical Schlieren function to formatted database file
        if (schlieren_wrt) then

            call s_derive_numerical_schlieren_function(q_cons_vf, q_sf)

            write (varname, '(A)') 'schlieren'
            call s_write_variable_to_formatted_database_file(varname, t_step)

            varname(:) = ' '

        end if

        ! Adding the color function to formatted database file
        if (cf_wrt) then
            q_sf = q_cons_vf(c_idx)%sf(x_beg:x_end, y_beg:y_end, z_beg:z_end)
            write (varname, '(A,I0)') 'color_function'
            call s_write_variable_to_formatted_database_file(varname, t_step)
            varname(:) = ' '

        end if

        ! Adding the volume fraction(s) to the formatted database file
        if (bubbles_euler) then
            do i = adv_idx%beg, adv_idx%end
                q_sf = q_cons_vf(i)%sf(x_beg:x_end, y_beg:y_end, z_beg:z_end)
                write (varname, '(A,I0)') 'alpha', i - E_idx
                call s_write_variable_to_formatted_database_file(varname, t_step)
                varname(:) = ' '
            end do
        end if

        ! Adding the bubble variables  to the formatted database file
        if (bubbles_euler) then
            !nR
            do i = 1, nb
                q_sf = q_cons_vf(bub_idx%rs(i))%sf(x_beg:x_end, y_beg:y_end, z_beg:z_end)
                write (varname, '(A,I3.3)') 'nR', i
                call s_write_variable_to_formatted_database_file(varname, t_step)
                varname(:) = ' '
            end do

            !nRdot
            do i = 1, nb
                q_sf = q_cons_vf(bub_idx%vs(i))%sf(x_beg:x_end, y_beg:y_end, z_beg:z_end)
                write (varname, '(A,I3.3)') 'nV', i
                call s_write_variable_to_formatted_database_file(varname, t_step)
                varname(:) = ' '
            end do
            if ((polytropic .neqv. .true.) .and. (.not. qbmm)) then
                !nP
                do i = 1, nb
                    q_sf = q_cons_vf(bub_idx%ps(i))%sf(x_beg:x_end, y_beg:y_end, z_beg:z_end)
                    write (varname, '(A,I3.3)') 'nP', i
                    call s_write_variable_to_formatted_database_file(varname, t_step)
                    varname(:) = ' '
                end do

                !nM
                do i = 1, nb
                    q_sf = q_cons_vf(bub_idx%ms(i))%sf(x_beg:x_end, y_beg:y_end, z_beg:z_end)
                    write (varname, '(A,I3.3)') 'nM', i
                    call s_write_variable_to_formatted_database_file(varname, t_step)
                    varname(:) = ' '
                end do
            end if

            ! number density
            if (adv_n) then
                q_sf = q_cons_vf(n_idx)%sf(x_beg:x_end, y_beg:y_end, z_beg:z_end)
                write (varname, '(A)') 'n'
                call s_write_variable_to_formatted_database_file(varname, t_step)
                varname(:) = ' '
            end if
        end if

        ! Adding the lagrangian subgrid variables  to the formatted database file
        if (bubbles_lagrange) then
            !! Void fraction field
            q_sf = 1._wp - q_cons_vf(beta_idx)%sf( &
                   -offset_x%beg:m + offset_x%end, &
                   -offset_y%beg:n + offset_y%end, &
                   -offset_z%beg:p + offset_z%end)
            write (varname, '(A)') 'voidFraction'
            call s_write_variable_to_formatted_database_file(varname, t_step)
            varname(:) = ' '

            call s_write_lag_bubbles_results(t_step) !! Individual bubble evolution
        end if

        if (sim_data .and. proc_rank == 0) then
            call s_close_intf_data_file()
            call s_close_energy_data_file()
        end if

        ! Closing the formatted database file
        call s_close_formatted_database_file()

    end subroutine s_save_data

    impure subroutine s_initialize_modules
        ! Computation of parameters, allocation procedures, and/or any other tasks
        ! needed to properly setup the modules
        call s_initialize_global_parameters_module()
<<<<<<< HEAD
        if (bubbles_euler .and. nb > 1) call s_simpson
=======
        if (bubbles_euler .and. nb > 1) then
            call s_simpson(weight, R0)
        end if
>>>>>>> 2f8eef19
        if (bubbles_euler .and. .not. polytropic) then
            call s_initialize_nonpoly()
        end if
        if (num_procs > 1) then
            call s_initialize_mpi_proxy_module()
            call s_initialize_mpi_common_module()
        end if
        call s_initialize_boundary_common_module()
        call s_initialize_variables_conversion_module()
        call s_initialize_data_input_module()
        call s_initialize_derived_variables_module()
        call s_initialize_data_output_module()

        ! Associate pointers for serial or parallel I/O
        if (parallel_io .neqv. .true.) then
            s_read_data_files => s_read_serial_data_files
        else
            s_read_data_files => s_read_parallel_data_files
        end if
    end subroutine s_initialize_modules

    impure subroutine s_initialize_mpi_domain
        ! Initialization of the MPI environment
        call s_mpi_initialize()

        ! Processor with rank 0 assigns default user input values prior to reading
        ! those in from the input file. Next, the user inputs are read in and their
        ! consistency is checked. The detection of any inconsistencies automatically
        ! leads to the termination of the post-process.
        if (proc_rank == 0) then
            call s_assign_default_values_to_user_inputs()
            call s_read_input_file()
            call s_check_input_file()

            print '(" Post-processing a ", I0, "x", I0, "x", I0, " case on ", I0, " rank(s)")', m, n, p, num_procs
        end if

        ! Broadcasting the user inputs to all of the processors and performing the
        ! parallel computational domain decomposition. Neither procedure has to be
        ! carried out if the simulation is in fact not truly executed in parallel.
        call s_mpi_bcast_user_inputs()
        call s_initialize_parallel_io()
        call s_mpi_decompose_computational_domain()

    end subroutine s_initialize_mpi_domain

    impure subroutine s_finalize_modules
        ! Disassociate pointers for serial and parallel I/O
        s_read_data_files => null()

!        if (sim_data .and. proc_rank == 0) then
!            call s_close_intf_data_file()
!            call s_close_energy_data_file()
!        end if

        ! Deallocation procedures for the modules
        call s_finalize_data_output_module()
        call s_finalize_derived_variables_module()
        call s_finalize_data_input_module()
        call s_finalize_variables_conversion_module()
        if (num_procs > 1) then
            call s_finalize_mpi_proxy_module()
            call s_finalize_mpi_common_module()
        end if
        call s_finalize_global_parameters_module()

        ! Finalizing the MPI environment
        call s_mpi_finalize()
    end subroutine s_finalize_modules

end module m_start_up<|MERGE_RESOLUTION|>--- conflicted
+++ resolved
@@ -680,13 +680,9 @@
         ! Computation of parameters, allocation procedures, and/or any other tasks
         ! needed to properly setup the modules
         call s_initialize_global_parameters_module()
-<<<<<<< HEAD
-        if (bubbles_euler .and. nb > 1) call s_simpson
-=======
         if (bubbles_euler .and. nb > 1) then
             call s_simpson(weight, R0)
         end if
->>>>>>> 2f8eef19
         if (bubbles_euler .and. .not. polytropic) then
             call s_initialize_nonpoly()
         end if
