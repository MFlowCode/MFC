!>
!! @file m_start_up.f90
!! @brief  Contains module m_start_up

!> @brief This module contains the subroutines that read in and check the
!!              consistency of the user provided inputs. This module also allocates, initializes and
!!              deallocates the relevant variables and sets up the time stepping,
!!              MPI decomposition and I/O procedures
module m_start_up

    ! Dependencies

    use m_derived_types         !< Definitions of the derived types

    use m_global_parameters     !< Global parameters for the code

    use m_mpi_proxy             !< Message passing interface (MPI) module proxy

    use m_mpi_common            !< Common MPI subroutines

    use m_boundary_common       !< Common boundary conditions subroutines

    use m_variables_conversion  !< Subroutines to change the state variables from
                                !! one form to another

    use m_data_input            !< Procedures reading raw simulation data to fill
                                !! the conservative, primitive and grid variables

    use m_data_output           !< Procedures that write the grid and chosen flow
                                !! variable(s) to the formatted database file(s)

    use m_derived_variables     !< Procedures used to compute quantities derived
                                !! from the conservative and primitive variables
    use m_helper

    use m_compile_specific

    use m_checker_common

    use m_checker

    use m_thermochem, only: num_species, species_names

    use m_finite_differences

    use m_chemistry

    implicit none

contains

    !>  Reads the configuration file post_process.inp, in order
        !!      to populate parameters in module m_global_parameters.f90
        !!      with the user provided inputs
    impure subroutine s_read_input_file

        character(LEN=name_len) :: file_loc !<
            !! Generic string used to store the address of a particular file

        logical :: file_check !<
            !! Generic logical used for the purpose of asserting whether a file
            !! is or is not present in the designated location

        integer :: iostatus
            !! Integer to check iostat of file read

        character(len=1000) :: line

        ! Namelist for all of the parameters to be inputted by the user
        namelist /user_inputs/ case_dir, m, n, p, t_step_start, &
            t_step_stop, t_step_save, model_eqns, &
            num_fluids, mpp_lim, &
            weno_order, bc_x, &
            bc_y, bc_z, fluid_pp, format, precision, &
            output_partial_domain, x_output, y_output, z_output, &
            hypoelasticity, G, mhd, &
            chem_wrt_Y, chem_wrt_T, avg_state, &
            alpha_rho_wrt, rho_wrt, mom_wrt, vel_wrt, &
            E_wrt, pres_wrt, alpha_wrt, gamma_wrt, &
            heat_ratio_wrt, pi_inf_wrt, pres_inf_wrt, &
            cons_vars_wrt, prim_vars_wrt, c_wrt, &
            omega_wrt, qm_wrt, schlieren_wrt, schlieren_alpha, &
            fd_order, mixture_err, alt_soundspeed, &
            flux_lim, flux_wrt, cyl_coord, &
            parallel_io, rhoref, pref, bubbles_euler, qbmm, sigR, &
            R0ref, nb, polytropic, thermal, Ca, Web, Re_inv, &
            polydisperse, poly_sigma, file_per_process, relax, &
            relax_model, cf_wrt, sigma, adv_n, ib, num_ibs, &
            cfl_adap_dt, cfl_const_dt, t_save, t_stop, n_start, &
            cfl_target, surface_tension, bubbles_lagrange, &
            sim_data, hyperelasticity, Bx0, relativity, cont_damage, &
<<<<<<< HEAD
            num_bc_patches, igr
=======
            num_bc_patches
>>>>>>> 8e94d0a5

        ! Inquiring the status of the post_process.inp file
        file_loc = 'post_process.inp'
        inquire (FILE=trim(file_loc), EXIST=file_check)

        ! Checking whether the input file is there. If it is, the input file
        ! is read. If not, the program is terminated.
        if (file_check) then
            open (1, FILE=trim(file_loc), FORM='formatted', &
                  STATUS='old', ACTION='read')
            read (1, NML=user_inputs, iostat=iostatus)

            if (iostatus /= 0) then
                backspace (1)
                read (1, fmt='(A)') line
                print *, 'Invalid line in namelist: '//trim(line)
                call s_mpi_abort('Invalid line in post_process.inp. It is '// &
                                 'likely due to a datatype mismatch. Exiting.')
            end if

            close (1)
            ! Store m,n,p into global m,n,p
            m_glb = m
            n_glb = n
            p_glb = p

            nGlobal = (m_glb + 1)*(n_glb + 1)*(p_glb + 1)

            if (cfl_adap_dt .or. cfl_const_dt) cfl_dt = .true.

            if (any((/bc_x%beg, bc_x%end, bc_y%beg, bc_y%end, bc_z%beg, bc_z%end/) == -17) .or. &
                num_bc_patches > 0) then
                bc_io = .true.
            end if

        else
            call s_mpi_abort('File post_process.inp is missing. Exiting.')
        end if

    end subroutine s_read_input_file

    !>  Checking that the user inputs make sense, i.e. that the
        !!      individual choices are compatible with the code's options
        !!      and that the combination of these choices results into a
        !!      valid configuration for the post-process
    impure subroutine s_check_input_file

        character(LEN=len_trim(case_dir)) :: file_loc !<
            !! Generic string used to store the address of a particular file

        logical :: dir_check !<
            !! Logical variable used to test the existence of folders

        ! Checking the existence of the case folder
        case_dir = adjustl(case_dir)

        file_loc = trim(case_dir)//'/.'

        call my_inquire(file_loc, dir_check)

        ! Constraint on the location of the case directory
        if (dir_check .neqv. .true.) then
            call s_mpi_abort('Unsupported choice for the value of '// &
                             'case_dir. Exiting.')
        end if

        call s_check_inputs_common()
        call s_check_inputs()

    end subroutine s_check_input_file

    impure subroutine s_perform_time_step(t_step)

        integer, intent(inout) :: t_step
        if (proc_rank == 0) then
            if (cfl_dt) then
                print '(" [", I3, "%]  Saving ", I8, " of ", I0, "")', &
                    int(ceiling(100._wp*(real(t_step - n_start)/(n_save)))), &
                    t_step, n_save
            else
                print '(" [", I3, "%]  Saving ", I8, " of ", I0, " @ t_step = ", I0, "")', &
                    int(ceiling(100._wp*(real(t_step - t_step_start)/(t_step_stop - t_step_start + 1)))), &
                    (t_step - t_step_start)/t_step_save + 1, &
                    (t_step_stop - t_step_start)/t_step_save + 1, &
                    t_step
            end if
        end if
        ! Populating the grid and conservative variables
        call s_read_data_files(t_step)

        ! Populating the buffer regions of the grid and conservative variables
        if (buff_size > 0) then
            call s_populate_grid_variables_buffers()
            call s_populate_variables_buffers(bc_type, q_cons_vf)
        end if

        ! Initialize the Temperature cache.
        if (chemistry) call s_compute_q_T_sf(q_T_sf, q_cons_vf, idwbuff)

        ! Converting the conservative variables to the primitive ones
        call s_convert_conservative_to_primitive_variables(q_cons_vf, q_T_sf, q_prim_vf, idwbuff)

    end subroutine s_perform_time_step

    impure subroutine s_save_data(t_step, varname, pres, c, H)

        integer, intent(inout) :: t_step
        character(LEN=name_len), intent(inout) :: varname
        real(wp), intent(inout) :: pres, c, H

        integer :: i, j, k, l

        integer :: x_beg, x_end, y_beg, y_end, z_beg, z_end

        if (output_partial_domain) then
            call s_define_output_region
            x_beg = -offset_x%beg + x_output_idx%beg
            x_end = offset_x%end + x_output_idx%end
            y_beg = -offset_y%beg + y_output_idx%beg
            y_end = offset_y%end + y_output_idx%end
            z_beg = -offset_z%beg + z_output_idx%beg
            z_end = offset_z%end + z_output_idx%end
        else
            x_beg = -offset_x%beg
            x_end = offset_x%end + m
            y_beg = -offset_y%beg
            y_end = offset_y%end + n
            z_beg = -offset_z%beg
            z_end = offset_z%end + p
        end if

        ! Opening a new formatted database file
        call s_open_formatted_database_file(t_step)

        if (sim_data .and. proc_rank == 0) then
            call s_open_intf_data_file()
            call s_open_energy_data_file()
        end if

        if (sim_data) then
            call s_write_intf_data_file(q_prim_vf)
            call s_write_energy_data_file(q_prim_vf, q_cons_vf)
        end if

        ! Adding the grid to the formatted database file
        call s_write_grid_to_formatted_database_file(t_step)

        ! Computing centered finite-difference coefficients in x-direction
        if (omega_wrt(2) .or. omega_wrt(3) .or. qm_wrt .or. schlieren_wrt) then
            call s_compute_finite_difference_coefficients(m, x_cc, &
                                                          fd_coeff_x, buff_size, &
                                                          fd_number, fd_order, offset_x)
        end if

        ! Computing centered finite-difference coefficients in y-direction
        if (omega_wrt(1) .or. omega_wrt(3) .or. qm_wrt .or. (n > 0 .and. schlieren_wrt)) then
            call s_compute_finite_difference_coefficients(n, y_cc, &
                                                          fd_coeff_y, buff_size, &
                                                          fd_number, fd_order, offset_y)
        end if

        ! Computing centered finite-difference coefficients in z-direction
        if (omega_wrt(1) .or. omega_wrt(2) .or. qm_wrt .or. (p > 0 .and. schlieren_wrt)) then
            call s_compute_finite_difference_coefficients(p, z_cc, &
                                                          fd_coeff_z, buff_size, &
                                                          fd_number, fd_order, offset_z)
        end if

        ! Adding the partial densities to the formatted database file
        if ((model_eqns == 2) .or. (model_eqns == 3) .or. (model_eqns == 4)) then
            do i = 1, num_fluids
                if (alpha_rho_wrt(i) .or. (cons_vars_wrt .or. prim_vars_wrt)) then
                    q_sf = q_cons_vf(i)%sf(x_beg:x_end, y_beg:y_end, z_beg:z_end)
                    if (model_eqns /= 4) then
                        write (varname, '(A,I0)') 'alpha_rho', i
                    else
                        write (varname, '(A,I0)') 'rho', i
                    end if
                    call s_write_variable_to_formatted_database_file(varname, t_step)

                    varname(:) = ' '

                end if
            end do
        end if

        ! Adding the density to the formatted database file
        if ((rho_wrt .or. (model_eqns == 1 .and. (cons_vars_wrt .or. prim_vars_wrt))) .and. (.not. relativity)) then
            q_sf = rho_sf(x_beg:x_end, y_beg:y_end, z_beg:z_end)
            write (varname, '(A)') 'rho'
            call s_write_variable_to_formatted_database_file(varname, t_step)

            varname(:) = ' '
        end if

        if (relativity .and. (rho_wrt .or. prim_vars_wrt)) then
            q_sf = q_prim_vf(1)%sf(x_beg:x_end, y_beg:y_end, z_beg:z_end)
            write (varname, '(A)') 'rho'
            call s_write_variable_to_formatted_database_file(varname, t_step)

            varname(:) = ' '
        end if

        if (relativity .and. (rho_wrt .or. cons_vars_wrt)) then
            ! For relativistic flow, conservative and primitive densities are different
            ! Hard-coded single-component for now
            q_sf = q_cons_vf(1)%sf(x_beg:x_end, y_beg:y_end, z_beg:z_end)
            write (varname, '(A)') 'D'
            call s_write_variable_to_formatted_database_file(varname, t_step)

            varname(:) = ' '
        end if

        ! Adding the momentum to the formatted database file
        do i = 1, E_idx - mom_idx%beg
            if (mom_wrt(i) .or. cons_vars_wrt) then
                q_sf = q_cons_vf(i + cont_idx%end)%sf(x_beg:x_end, y_beg:y_end, z_beg:z_end)
                write (varname, '(A,I0)') 'mom', i
                call s_write_variable_to_formatted_database_file(varname, t_step)

                varname(:) = ' '

            end if
        end do

        ! Adding the velocity to the formatted database file
        do i = 1, E_idx - mom_idx%beg
            if (vel_wrt(i) .or. prim_vars_wrt) then
                q_sf = q_prim_vf(i + cont_idx%end)%sf(x_beg:x_end, y_beg:y_end, z_beg:z_end)
                write (varname, '(A,I0)') 'vel', i
                call s_write_variable_to_formatted_database_file(varname, t_step)

                varname(:) = ' '

            end if
        end do

        ! Adding the species' concentrations to the formatted database file
        if (chemistry) then
            do i = 1, num_species
                if (chem_wrt_Y(i) .or. prim_vars_wrt) then
                    q_sf = q_prim_vf(chemxb + i - 1)%sf(x_beg:x_end, y_beg:y_end, z_beg:z_end)
                    write (varname, '(A,A)') 'Y_', trim(species_names(i))
                    call s_write_variable_to_formatted_database_file(varname, t_step)

                    varname(:) = ' '

                end if
            end do

            if (chem_wrt_T) then
                q_sf = q_T_sf%sf(x_beg:x_end, y_beg:y_end, z_beg:z_end)
                write (varname, '(A)') 'T'
                call s_write_variable_to_formatted_database_file(varname, t_step)

                varname(:) = ' '
            end if
        end if

        ! Adding the flux limiter function to the formatted database file
        do i = 1, E_idx - mom_idx%beg
            if (flux_wrt(i)) then

                call s_derive_flux_limiter(i, q_prim_vf, q_sf)

                write (varname, '(A,I0)') 'flux', i
                call s_write_variable_to_formatted_database_file(varname, t_step)

                varname(:) = ' '
            end if
        end do

        ! Adding the energy to the formatted database file
        if (E_wrt .or. cons_vars_wrt) then
            q_sf = q_cons_vf(E_idx)%sf(x_beg:x_end, y_beg:y_end, z_beg:z_end)
            write (varname, '(A)') 'E'
            call s_write_variable_to_formatted_database_file(varname, t_step)

            varname(:) = ' '

        end if

        ! Adding the magnetic field to the formatted database file
        if (mhd .and. prim_vars_wrt) then
            do i = B_idx%beg, B_idx%end
                q_sf = q_prim_vf(i)%sf(x_beg:x_end, y_beg:y_end, z_beg:z_end)

                ! 1D: output By, Bz
                if (n == 0) then
                    if (i == B_idx%beg) then
                        write (varname, '(A)') 'By'
                    else
                        write (varname, '(A)') 'Bz'
                    end if
                    ! 2D/3D: output Bx, By, Bz
                else
                    if (i == B_idx%beg) then
                        write (varname, '(A)') 'Bx'
                    elseif (i == B_idx%beg + 1) then
                        write (varname, '(A)') 'By'
                    else
                        write (varname, '(A)') 'Bz'
                    end if
                end if

                call s_write_variable_to_formatted_database_file(varname, t_step)
                varname(:) = ' '
            end do
        end if

        ! Adding the elastic shear stresses to the formatted database file
        if (elasticity) then
            do i = 1, stress_idx%end - stress_idx%beg + 1
                if (prim_vars_wrt) then
                    q_sf = q_prim_vf(i - 1 + stress_idx%beg)%sf(x_beg:x_end, y_beg:y_end, z_beg:z_end)
                    write (varname, '(A,I0)') 'tau', i
                    call s_write_variable_to_formatted_database_file(varname, t_step)
                end if
                varname(:) = ' '
            end do
        end if

        if (hyperelasticity) then
            do i = 1, xiend - xibeg + 1
                if (prim_vars_wrt) then
                    q_sf = q_prim_vf(i - 1 + xibeg)%sf(x_beg:x_end, y_beg:y_end, z_beg:z_end)
                    write (varname, '(A,I0)') 'xi', i
                    call s_write_variable_to_formatted_database_file(varname, t_step)
                end if
                varname(:) = ' '
            end do
        end if

        if (cont_damage) then
            q_sf = q_cons_vf(damage_idx)%sf(x_beg:x_end, y_beg:y_end, z_beg:z_end)
            write (varname, '(A)') 'damage_state'
            call s_write_variable_to_formatted_database_file(varname, t_step)

            varname(:) = ' '
        end if

        ! Adding the pressure to the formatted database file
        if (pres_wrt .or. prim_vars_wrt) then
            q_sf = q_prim_vf(E_idx)%sf(x_beg:x_end, y_beg:y_end, z_beg:z_end)
            write (varname, '(A)') 'pres'
            call s_write_variable_to_formatted_database_file(varname, t_step)

            varname(:) = ' '

        end if

        ! Adding the volume fraction(s) to the formatted database file
        if (((model_eqns == 2) .and. (bubbles_euler .neqv. .true.)) &
            .or. (model_eqns == 3) &
            ) then

            do i = 1, num_fluids - 1
                if (alpha_wrt(i) .or. (cons_vars_wrt .or. prim_vars_wrt)) then
                    q_sf = q_cons_vf(i + E_idx)%sf(x_beg:x_end, y_beg:y_end, z_beg:z_end)
                    write (varname, '(A,I0)') 'alpha', i
                    call s_write_variable_to_formatted_database_file(varname, t_step)

                    varname(:) = ' '

                end if
            end do

            if (alpha_wrt(num_fluids) &
                .or. &
                (cons_vars_wrt .or. prim_vars_wrt)) then
                q_sf = q_cons_vf(adv_idx%end)%sf(x_beg:x_end, y_beg:y_end, z_beg:z_end)
                write (varname, '(A,I0)') 'alpha', num_fluids
                call s_write_variable_to_formatted_database_file(varname, t_step)

                varname(:) = ' '

            end if

        end if

        ! Adding specific heat ratio function to formatted database file
        if (gamma_wrt &
            .or. &
            (model_eqns == 1 .and. (cons_vars_wrt .or. prim_vars_wrt))) then
            q_sf = gamma_sf(x_beg:x_end, y_beg:y_end, z_beg:z_end)
            write (varname, '(A)') 'gamma'
            call s_write_variable_to_formatted_database_file(varname, t_step)

            varname(:) = ' '

        end if

        ! Adding the specific heat ratio to the formatted database file
        if (heat_ratio_wrt) then

            call s_derive_specific_heat_ratio(q_sf)

            write (varname, '(A)') 'heat_ratio'
            call s_write_variable_to_formatted_database_file(varname, t_step)

            varname(:) = ' '

        end if

        ! Adding liquid stiffness function to formatted database file
        if (pi_inf_wrt &
            .or. &
            (model_eqns == 1 .and. (cons_vars_wrt .or. prim_vars_wrt))) then
            q_sf = pi_inf_sf(x_beg:x_end, y_beg:y_end, z_beg:z_end)
            write (varname, '(A)') 'pi_inf'
            call s_write_variable_to_formatted_database_file(varname, t_step)

            varname(:) = ' '

        end if

        ! Adding the liquid stiffness to the formatted database file
        if (pres_inf_wrt) then

            call s_derive_liquid_stiffness(q_sf)

            write (varname, '(A)') 'pres_inf'
            call s_write_variable_to_formatted_database_file(varname, t_step)

            varname(:) = ' '

        end if

        ! Adding the sound speed to the formatted database file
        if (c_wrt) then
            do k = -offset_z%beg, p + offset_z%end
                do j = -offset_y%beg, n + offset_y%end
                    do i = -offset_x%beg, m + offset_x%end
                        do l = 1, adv_idx%end - E_idx
                            adv(l) = q_prim_vf(E_idx + l)%sf(i, j, k)
                        end do

                        pres = q_prim_vf(E_idx)%sf(i, j, k)

                        H = ((gamma_sf(i, j, k) + 1._wp)*pres + &
                             pi_inf_sf(i, j, k))/rho_sf(i, j, k)

                        call s_compute_speed_of_sound(pres, rho_sf(i, j, k), &
                                                      gamma_sf(i, j, k), pi_inf_sf(i, j, k), &
                                                      H, adv, 0._wp, 0._wp, c)

                        q_sf(i, j, k) = c
                    end do
                end do
            end do

            write (varname, '(A)') 'c'
            call s_write_variable_to_formatted_database_file(varname, t_step)

            varname(:) = ' '

        end if

        ! Adding the vorticity to the formatted database file
        do i = 1, 3
            if (omega_wrt(i)) then

                call s_derive_vorticity_component(i, q_prim_vf, q_sf)

                write (varname, '(A,I0)') 'omega', i
                call s_write_variable_to_formatted_database_file(varname, t_step)

                varname(:) = ' '
            end if
        end do

        if (ib) then
            q_sf = real(ib_markers%sf(-offset_x%beg:m + offset_x%end, -offset_y%beg:n + offset_y%end, -offset_z%beg:p + offset_z%end))
            varname = 'ib_markers'
            call s_write_variable_to_formatted_database_file(varname, t_step)
        end if

        ! Adding Q_M to the formatted database file
        if (p > 0 .and. qm_wrt) then
            call s_derive_qm(q_prim_vf, q_sf)

            write (varname, '(A)') 'qm'
            call s_write_variable_to_formatted_database_file(varname, t_step)

            varname(:) = ' '
        end if

        ! Adding numerical Schlieren function to formatted database file
        if (schlieren_wrt) then

            call s_derive_numerical_schlieren_function(q_cons_vf, q_sf)

            write (varname, '(A)') 'schlieren'
            call s_write_variable_to_formatted_database_file(varname, t_step)

            varname(:) = ' '

        end if

        ! Adding the color function to formatted database file
        if (cf_wrt) then
            q_sf = q_cons_vf(c_idx)%sf(x_beg:x_end, y_beg:y_end, z_beg:z_end)
            write (varname, '(A,I0)') 'color_function'
            call s_write_variable_to_formatted_database_file(varname, t_step)
            varname(:) = ' '

        end if

        ! Adding the volume fraction(s) to the formatted database file
        if (bubbles_euler) then
            do i = adv_idx%beg, adv_idx%end
                q_sf = q_cons_vf(i)%sf(x_beg:x_end, y_beg:y_end, z_beg:z_end)
                write (varname, '(A,I0)') 'alpha', i - E_idx
                call s_write_variable_to_formatted_database_file(varname, t_step)
                varname(:) = ' '
            end do
        end if

        ! Adding the bubble variables  to the formatted database file
        if (bubbles_euler) then
            !nR
            do i = 1, nb
                q_sf = q_cons_vf(bub_idx%rs(i))%sf(x_beg:x_end, y_beg:y_end, z_beg:z_end)
                write (varname, '(A,I3.3)') 'nR', i
                call s_write_variable_to_formatted_database_file(varname, t_step)
                varname(:) = ' '
            end do

            !nRdot
            do i = 1, nb
                q_sf = q_cons_vf(bub_idx%vs(i))%sf(x_beg:x_end, y_beg:y_end, z_beg:z_end)
                write (varname, '(A,I3.3)') 'nV', i
                call s_write_variable_to_formatted_database_file(varname, t_step)
                varname(:) = ' '
            end do
            if ((polytropic .neqv. .true.) .and. (.not. qbmm)) then
                !nP
                do i = 1, nb
                    q_sf = q_cons_vf(bub_idx%ps(i))%sf(x_beg:x_end, y_beg:y_end, z_beg:z_end)
                    write (varname, '(A,I3.3)') 'nP', i
                    call s_write_variable_to_formatted_database_file(varname, t_step)
                    varname(:) = ' '
                end do

                !nM
                do i = 1, nb
                    q_sf = q_cons_vf(bub_idx%ms(i))%sf(x_beg:x_end, y_beg:y_end, z_beg:z_end)
                    write (varname, '(A,I3.3)') 'nM', i
                    call s_write_variable_to_formatted_database_file(varname, t_step)
                    varname(:) = ' '
                end do
            end if

            ! number density
            if (adv_n) then
                q_sf = q_cons_vf(n_idx)%sf(x_beg:x_end, y_beg:y_end, z_beg:z_end)
                write (varname, '(A)') 'n'
                call s_write_variable_to_formatted_database_file(varname, t_step)
                varname(:) = ' '
            end if
        end if

        ! Adding the lagrangian subgrid variables  to the formatted database file
        if (bubbles_lagrange) then
            !! Void fraction field
            q_sf = 1._wp - q_cons_vf(beta_idx)%sf( &
                   -offset_x%beg:m + offset_x%end, &
                   -offset_y%beg:n + offset_y%end, &
                   -offset_z%beg:p + offset_z%end)
            write (varname, '(A)') 'voidFraction'
            call s_write_variable_to_formatted_database_file(varname, t_step)
            varname(:) = ' '

            call s_write_lag_bubbles_results(t_step) !! Individual bubble evolution
        end if

        if (sim_data .and. proc_rank == 0) then
            call s_close_intf_data_file()
            call s_close_energy_data_file()
        end if

        ! Closing the formatted database file
        call s_close_formatted_database_file()

    end subroutine s_save_data

    impure subroutine s_initialize_modules
        ! Computation of parameters, allocation procedures, and/or any other tasks
        ! needed to properly setup the modules
        call s_initialize_global_parameters_module()
<<<<<<< HEAD
        if (bubbles_euler .and. nb > 1) call s_simpson
=======
        if (bubbles_euler .and. nb > 1) then
            call s_simpson(weight, R0)
        end if
>>>>>>> 8e94d0a5
        if (bubbles_euler .and. .not. polytropic) then
            call s_initialize_nonpoly()
        end if
        if (num_procs > 1) then
            call s_initialize_mpi_proxy_module()
            call s_initialize_mpi_common_module()
        end if
        call s_initialize_boundary_common_module()
        call s_initialize_variables_conversion_module()
        call s_initialize_data_input_module()
        call s_initialize_derived_variables_module()
        call s_initialize_data_output_module()

        ! Associate pointers for serial or parallel I/O
        if (parallel_io .neqv. .true.) then
            s_read_data_files => s_read_serial_data_files
        else
            s_read_data_files => s_read_parallel_data_files
        end if
    end subroutine s_initialize_modules

    impure subroutine s_initialize_mpi_domain
        ! Initialization of the MPI environment
        call s_mpi_initialize()

        ! Processor with rank 0 assigns default user input values prior to reading
        ! those in from the input file. Next, the user inputs are read in and their
        ! consistency is checked. The detection of any inconsistencies automatically
        ! leads to the termination of the post-process.
        if (proc_rank == 0) then
            call s_assign_default_values_to_user_inputs()
            call s_read_input_file()
            call s_check_input_file()

            print '(" Post-processing a ", I0, "x", I0, "x", I0, " case on ", I0, " rank(s)")', m, n, p, num_procs
        end if

        ! Broadcasting the user inputs to all of the processors and performing the
        ! parallel computational domain decomposition. Neither procedure has to be
        ! carried out if the simulation is in fact not truly executed in parallel.
        call s_mpi_bcast_user_inputs()
        call s_initialize_parallel_io()
        call s_mpi_decompose_computational_domain()

    end subroutine s_initialize_mpi_domain

    impure subroutine s_finalize_modules
        ! Disassociate pointers for serial and parallel I/O
        s_read_data_files => null()

!        if (sim_data .and. proc_rank == 0) then
!            call s_close_intf_data_file()
!            call s_close_energy_data_file()
!        end if

        ! Deallocation procedures for the modules
        call s_finalize_data_output_module()
        call s_finalize_derived_variables_module()
        call s_finalize_data_input_module()
        call s_finalize_variables_conversion_module()
        if (num_procs > 1) then
            call s_finalize_mpi_proxy_module()
            call s_finalize_mpi_common_module()
        end if
        call s_finalize_global_parameters_module()

        ! Finalizing the MPI environment
        call s_mpi_finalize()
    end subroutine s_finalize_modules

end module m_start_up<|MERGE_RESOLUTION|>--- conflicted
+++ resolved
@@ -89,11 +89,7 @@
             cfl_adap_dt, cfl_const_dt, t_save, t_stop, n_start, &
             cfl_target, surface_tension, bubbles_lagrange, &
             sim_data, hyperelasticity, Bx0, relativity, cont_damage, &
-<<<<<<< HEAD
             num_bc_patches, igr
-=======
-            num_bc_patches
->>>>>>> 8e94d0a5
 
         ! Inquiring the status of the post_process.inp file
         file_loc = 'post_process.inp'
@@ -684,13 +680,9 @@
         ! Computation of parameters, allocation procedures, and/or any other tasks
         ! needed to properly setup the modules
         call s_initialize_global_parameters_module()
-<<<<<<< HEAD
-        if (bubbles_euler .and. nb > 1) call s_simpson
-=======
         if (bubbles_euler .and. nb > 1) then
             call s_simpson(weight, R0)
         end if
->>>>>>> 8e94d0a5
         if (bubbles_euler .and. .not. polytropic) then
             call s_initialize_nonpoly()
         end if
