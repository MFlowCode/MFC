!>
!! @file m_start_up.f90
!! @brief  Contains module m_start_up

!> @brief This module contains the subroutines that read in and check the
!!              consistency of the user provided inputs. This module also allocates, initializes and
!!              deallocates the relevant variables and sets up the time stepping,
!!              MPI decomposition and I/O procedures
module m_start_up

    ! Dependencies =============================================================

    use m_derived_types         !< Definitions of the derived types

    use m_global_parameters     !< Global parameters for the code

    use m_mpi_proxy             !< Message passing interface (MPI) module proxy

    use m_variables_conversion  !< Subroutines to change the state variables from
                                !! one form to another

    use m_data_input            !< Procedures reading raw simulation data to fill
                                !! the conservative, primitive and grid variables

    use m_data_output           !< Procedures that write the grid and chosen flow
                                !! variable(s) to the formatted database file(s)

    use m_derived_variables     !< Procedures used to compute quantities derived
                                !! from the conservative and primitive variables
    use m_helper

    use m_compile_specific

    use m_checker_common

    use m_checker

    use m_thermochem, only: num_species, species_names

    use m_finite_differences

    ! ==========================================================================

    implicit none

contains

    !>  Reads the configuration file post_process.inp, in order
        !!      to populate parameters in module m_global_parameters.f90
        !!      with the user provided inputs
    subroutine s_read_input_file

        character(LEN=name_len) :: file_loc !<
            !! Generic string used to store the address of a particular file

        logical :: file_check !<
            !! Generic logical used for the purpose of asserting whether a file
            !! is or is not present in the designated location

        integer :: iostatus
            !! Integer to check iostat of file read

        character(len=1000) :: line

        ! Namelist for all of the parameters to be inputted by the user
        namelist /user_inputs/ case_dir, m, n, p, t_step_start, &
            t_step_stop, t_step_save, model_eqns, &
            num_fluids, mpp_lim, &
            weno_order, bc_x, &
            bc_y, bc_z, fluid_pp, format, precision, &
            hypoelasticity, G, &
            chem_wrt_Y, chem_wrt_T, avg_state, &
            alpha_rho_wrt, rho_wrt, mom_wrt, vel_wrt, &
            E_wrt, pres_wrt, alpha_wrt, gamma_wrt, &
            heat_ratio_wrt, pi_inf_wrt, pres_inf_wrt, &
            cons_vars_wrt, prim_vars_wrt, c_wrt, &
            omega_wrt, qm_wrt, schlieren_wrt, schlieren_alpha, &
            fd_order, mixture_err, alt_soundspeed, &
            flux_lim, flux_wrt, cyl_coord, &
            parallel_io, rhoref, pref, bubbles, qbmm, sigR, &
            R0ref, nb, polytropic, thermal, Ca, Web, Re_inv, &
            polydisperse, poly_sigma, file_per_process, relax, &
            relax_model, cf_wrt, sigma, adv_n, ib, num_ibs, &
            cfl_adap_dt, cfl_const_dt, t_save, t_stop, n_start, &
            cfl_target, surface_tension, &
            sim_data, hyperelasticity, kymograph

        ! Inquiring the status of the post_process.inp file
        file_loc = 'post_process.inp'
        inquire (FILE=trim(file_loc), EXIST=file_check)

        ! Checking whether the input file is there. If it is, the input file
        ! is read. If not, the program is terminated.
        if (file_check) then
            open (1, FILE=trim(file_loc), FORM='formatted', &
                  STATUS='old', ACTION='read')
            read (1, NML=user_inputs, iostat=iostatus)

            if (iostatus /= 0) then
                backspace (1)
                read (1, fmt='(A)') line
                print *, 'Invalid line in namelist: '//trim(line)
                call s_mpi_abort('Invalid line in post_process.inp. It is '// &
                                 'likely due to a datatype mismatch. Exiting ...')
            end if

            close (1)
            ! Store m,n,p into global m,n,p
            m_glb = m
            n_glb = n
            p_glb = p

            nGlobal = (m_glb + 1)*(n_glb + 1)*(p_glb + 1)

            if (cfl_adap_dt .or. cfl_const_dt) cfl_dt = .true.

        else
            call s_mpi_abort('File post_process.inp is missing. Exiting ...')
        end if

    end subroutine s_read_input_file

    !>  Checking that the user inputs make sense, i.e. that the
        !!      individual choices are compatible with the code's options
        !!      and that the combination of these choices results into a
        !!      valid configuration for the post-process
    subroutine s_check_input_file

        character(LEN=len_trim(case_dir)) :: file_loc !<
            !! Generic string used to store the address of a particular file

        logical :: dir_check !<
            !! Logical variable used to test the existence of folders

        ! Checking the existence of the case folder
        case_dir = adjustl(case_dir)

        file_loc = trim(case_dir)//'/.'

        call my_inquire(file_loc, dir_check)

        ! Constraint on the location of the case directory
        if (dir_check .neqv. .true.) then
            call s_mpi_abort('Unsupported choice for the value of '// &
                             'case_dir. Exiting ...')
        end if

        call s_check_inputs_common()
        call s_check_inputs()

    end subroutine s_check_input_file

    subroutine s_perform_time_step(t_step)

        integer, intent(inout) :: t_step
        if (proc_rank == 0) then
            if (cfl_dt) then
                print '(" ["I3"%]  Saving "I8" of "I0"")', &
                    int(ceiling(100d0*(real(t_step - n_start)/(n_save)))), &
                    t_step, n_save
            else
                print '(" ["I3"%]  Saving "I8" of "I0" @ t_step = "I0"")', &
                    int(ceiling(100d0*(real(t_step - t_step_start)/(t_step_stop - t_step_start + 1)))), &
                    (t_step - t_step_start)/t_step_save + 1, &
                    (t_step_stop - t_step_start)/t_step_save + 1, &
                    t_step
            end if
        end if
        ! Populating the grid and conservative variables
        call s_read_data_files(t_step)

        ! Populating the buffer regions of the grid variables
        if (buff_size > 0) then
            call s_populate_grid_variables_buffer_regions()
        end if

        ! Populating the buffer regions of the conservative variables
        if (buff_size > 0) then
            call s_populate_conservative_variables_buffer_regions()
        end if

        ! Converting the conservative variables to the primitive ones
        call s_convert_conservative_to_primitive_variables(q_cons_vf, q_prim_vf, idwbuff)

    end subroutine s_perform_time_step

    subroutine s_save_data(t_step, varname, pres, c, H)

        integer, intent(inout) :: t_step
        character(LEN=name_len), intent(inout) :: varname
        real(kind(0d0)), intent(inout) :: pres, c, H

        integer :: i, j, k, l

        ! Opening a new formatted database file
        call s_open_formatted_database_file(t_step)

        if (sim_data .and. proc_rank == 0) then
            call s_open_intf_data_file()
            call s_open_energy_data_file()
        end if

        if (sim_data) then
            call s_write_intf_data_file(q_prim_vf)
            call s_write_energy_data_file(q_prim_vf, q_cons_vf)
        end if

        if (kymograph .and. proc_rank == 0) then
            call s_open_kymo_data_file(t_step)
        end if
       
        if (kymograph) then
            call s_write_kymo_data_file(q_prim_vf)
        end if

        ! Adding the grid to the formatted database file
        call s_write_grid_to_formatted_database_file(t_step)

        ! Computing centered finite-difference coefficients in x-direction
        if (omega_wrt(2) .or. omega_wrt(3) .or. qm_wrt .or. schlieren_wrt) then
            call s_compute_finite_difference_coefficients(m, x_cc, &
                                                          fd_coeff_x, buff_size, &
                                                          fd_number, fd_order, offset_x)
        end if

        ! Computing centered finite-difference coefficients in y-direction
        if (omega_wrt(1) .or. omega_wrt(3) .or. qm_wrt .or. (n > 0 .and. schlieren_wrt)) then
            call s_compute_finite_difference_coefficients(n, y_cc, &
                                                          fd_coeff_y, buff_size, &
                                                          fd_number, fd_order, offset_y)
        end if

        ! Computing centered finite-difference coefficients in z-direction
        if (omega_wrt(1) .or. omega_wrt(2) .or. qm_wrt .or. (p > 0 .and. schlieren_wrt)) then
            call s_compute_finite_difference_coefficients(p, z_cc, &
                                                          fd_coeff_z, buff_size, &
                                                          fd_number, fd_order, offset_z)
        end if

        ! Adding the partial densities to the formatted database file ----------
        if ((model_eqns == 2) .or. (model_eqns == 3) .or. (model_eqns == 4)) then
            do i = 1, num_fluids
                if (alpha_rho_wrt(i) .or. (cons_vars_wrt .or. prim_vars_wrt)) then

                    q_sf = q_cons_vf(i)%sf(-offset_x%beg:m + offset_x%end, &
                                           -offset_y%beg:n + offset_y%end, &
                                           -offset_z%beg:p + offset_z%end)

                    if (model_eqns /= 4) then
                        write (varname, '(A,I0)') 'alpha_rho', i
                    else
                        write (varname, '(A,I0)') 'rho', i
                    end if
                    call s_write_variable_to_formatted_database_file(varname, t_step)

                    varname(:) = ' '

                end if
            end do
        end if
        ! ----------------------------------------------------------------------

        ! Adding the density to the formatted database file --------------------
        if (rho_wrt &
            .or. &
            (model_eqns == 1 .and. (cons_vars_wrt .or. prim_vars_wrt))) then

            q_sf = rho_sf(-offset_x%beg:m + offset_x%end, &
                          -offset_y%beg:n + offset_y%end, &
                          -offset_z%beg:p + offset_z%end)

            write (varname, '(A)') 'rho'
            call s_write_variable_to_formatted_database_file(varname, t_step)

            varname(:) = ' '

        end if
        ! ----------------------------------------------------------------------

        ! Adding the momentum to the formatted database file -------------------
        do i = 1, E_idx - mom_idx%beg
            if (mom_wrt(i) .or. cons_vars_wrt) then

                q_sf = q_cons_vf(i + cont_idx%end)%sf( &
                       -offset_x%beg:m + offset_x%end, &
                       -offset_y%beg:n + offset_y%end, &
                       -offset_z%beg:p + offset_z%end)

                write (varname, '(A,I0)') 'mom', i
                call s_write_variable_to_formatted_database_file(varname, t_step)

                varname(:) = ' '

            end if
        end do
        ! ----------------------------------------------------------------------

        ! Adding the velocity to the formatted database file -------------------
        do i = 1, E_idx - mom_idx%beg
            if (vel_wrt(i) .or. prim_vars_wrt) then

                q_sf = q_prim_vf(i + cont_idx%end)%sf( &
                       -offset_x%beg:m + offset_x%end, &
                       -offset_y%beg:n + offset_y%end, &
                       -offset_z%beg:p + offset_z%end)

                write (varname, '(A,I0)') 'vel', i
                call s_write_variable_to_formatted_database_file(varname, t_step)

                varname(:) = ' '

            end if
        end do
        ! ----------------------------------------------------------------------

        ! Adding the species' concentrations to the formatted database file ----
        if (chemistry) then
            do i = 1, num_species
                if (chem_wrt_Y(i) .or. prim_vars_wrt) then
                    q_sf = q_prim_vf(chemxb + i - 1)%sf(-offset_x%beg:m + offset_x%end, &
                                                        -offset_y%beg:n + offset_y%end, &
                                                        -offset_z%beg:p + offset_z%end)

                    write (varname, '(A,A)') 'Y_', trim(species_names(i))
                    call s_write_variable_to_formatted_database_file(varname, t_step)

                    varname(:) = ' '

                end if
            end do

            if (chem_wrt_T) then
                q_sf = q_prim_vf(T_idx)%sf(-offset_x%beg:m + offset_x%end, &
                                           -offset_y%beg:n + offset_y%end, &
                                           -offset_z%beg:p + offset_z%end)

                write (varname, '(A)') 'T'
                call s_write_variable_to_formatted_database_file(varname, t_step)

                varname(:) = ' '
            end if
        end if

        ! Adding the flux limiter function to the formatted database file
        do i = 1, E_idx - mom_idx%beg
            if (flux_wrt(i)) then

                call s_derive_flux_limiter(i, q_prim_vf, q_sf)

                write (varname, '(A,I0)') 'flux', i
                call s_write_variable_to_formatted_database_file(varname, t_step)

                varname(:) = ' '
            end if
        end do
        ! ----------------------------------------------------------------------

        ! Adding the energy to the formatted database file ---------------------
        if (E_wrt .or. cons_vars_wrt) then

            q_sf = q_cons_vf(E_idx)%sf(-offset_x%beg:m + offset_x%end, &
                                       -offset_y%beg:n + offset_y%end, &
                                       -offset_z%beg:p + offset_z%end)

            write (varname, '(A)') 'E'
            call s_write_variable_to_formatted_database_file(varname, t_step)

            varname(:) = ' '

        end if
        ! ----------------------------------------------------------------------
        ! Adding the elastic shear stresses to the formatted database file -----
        if (elasticity) then
            do i = 1, stress_idx%end - stress_idx%beg + 1
                if (prim_vars_wrt) then
                    q_sf = q_prim_vf(i - 1 + stress_idx%beg)%sf( &
                           -offset_x%beg:m + offset_x%end, &
                           -offset_y%beg:n + offset_y%end, &
                           -offset_z%beg:p + offset_z%end)
                    write (varname, '(A,I0)') 'tau', i
                    call s_write_variable_to_formatted_database_file(varname, t_step)
                end if
                varname(:) = ' '
            end do
        end if
        if (hyperelasticity) then
            do i = 1, xiend - xibeg + 1
                if (prim_vars_wrt) then
                    q_sf = q_prim_vf(i - 1 + xibeg)%sf( &
                           -offset_x%beg:m + offset_x%end, &
                           -offset_y%beg:n + offset_y%end, &
                           -offset_z%beg:p + offset_z%end)
                    write (varname, '(A,I0)') 'xi', i
                    call s_write_variable_to_formatted_database_file(varname, t_step)
                end if
                if (prim_vars_wrt) then
                    q_sf = q_prim_vf(xiend+1)%sf( &
<<<<<<< HEAD
                            -offset_x%beg:m + offset_x%end, &
=======
                           -offset_x%beg:m + offset_x%end, &
>>>>>>> efa9ca4b
                           -offset_y%beg:n + offset_y%end, &
                           -offset_z%beg:p + offset_z%end)
                    write (varname, '(A,I0)') 'vonMises'
                    call s_write_variable_to_formatted_database_file(varname, t_step)
                end if
                varname(:) = ' '
            end do
        end if

        ! ----------------------------------------------------------------------

        ! Adding the pressure to the formatted database file -------------------
        if (pres_wrt .or. prim_vars_wrt) then

            q_sf = q_prim_vf(E_idx)%sf(-offset_x%beg:m + offset_x%end, &
                                       -offset_y%beg:n + offset_y%end, &
                                       -offset_z%beg:p + offset_z%end)

            write (varname, '(A)') 'pres'
            call s_write_variable_to_formatted_database_file(varname, t_step)

            varname(:) = ' '

        end if
        ! ----------------------------------------------------------------------

        ! Adding the volume fraction(s) to the formatted database file ---------
        if (((model_eqns == 2) .and. (bubbles .neqv. .true.)) &
            .or. (model_eqns == 3) &
            ) then

            do i = 1, num_fluids - 1
                if (alpha_wrt(i) .or. (cons_vars_wrt .or. prim_vars_wrt)) then

                    q_sf = q_cons_vf(i + E_idx)%sf( &
                           -offset_x%beg:m + offset_x%end, &
                           -offset_y%beg:n + offset_y%end, &
                           -offset_z%beg:p + offset_z%end)

                    write (varname, '(A,I0)') 'alpha', i
                    call s_write_variable_to_formatted_database_file(varname, t_step)

                    varname(:) = ' '

                end if
            end do

            if (alpha_wrt(num_fluids) &
                .or. &
                (cons_vars_wrt .or. prim_vars_wrt)) then

                q_sf = q_cons_vf(adv_idx%end)%sf( &
                       -offset_x%beg:m + offset_x%end, &
                       -offset_y%beg:n + offset_y%end, &
                       -offset_z%beg:p + offset_z%end)

                write (varname, '(A,I0)') 'alpha', num_fluids
                call s_write_variable_to_formatted_database_file(varname, t_step)

                varname(:) = ' '

            end if

        end if
        ! ----------------------------------------------------------------------

        ! Adding specific heat ratio function to formatted database file -------
        if (gamma_wrt &
            .or. &
            (model_eqns == 1 .and. (cons_vars_wrt .or. prim_vars_wrt))) then

            q_sf = gamma_sf(-offset_x%beg:m + offset_x%end, &
                            -offset_y%beg:n + offset_y%end, &
                            -offset_z%beg:p + offset_z%end)

            write (varname, '(A)') 'gamma'
            call s_write_variable_to_formatted_database_file(varname, t_step)

            varname(:) = ' '

        end if
        ! ----------------------------------------------------------------------

        ! Adding the specific heat ratio to the formatted database file --------
        if (heat_ratio_wrt) then

            call s_derive_specific_heat_ratio(q_sf)

            write (varname, '(A)') 'heat_ratio'
            call s_write_variable_to_formatted_database_file(varname, t_step)

            varname(:) = ' '

        end if
        ! ----------------------------------------------------------------------

        ! Adding liquid stiffness function to formatted database file ----------
        if (pi_inf_wrt &
            .or. &
            (model_eqns == 1 .and. (cons_vars_wrt .or. prim_vars_wrt))) then

            q_sf = pi_inf_sf(-offset_x%beg:m + offset_x%end, &
                             -offset_y%beg:n + offset_y%end, &
                             -offset_z%beg:p + offset_z%end)

            write (varname, '(A)') 'pi_inf'
            call s_write_variable_to_formatted_database_file(varname, t_step)

            varname(:) = ' '

        end if
        ! ----------------------------------------------------------------------

        ! Adding the liquid stiffness to the formatted database file -----------
        if (pres_inf_wrt) then

            call s_derive_liquid_stiffness(q_sf)

            write (varname, '(A)') 'pres_inf'
            call s_write_variable_to_formatted_database_file(varname, t_step)

            varname(:) = ' '

        end if
        ! ----------------------------------------------------------------------

        ! Adding the sound speed to the formatted database file ----------------
        if (c_wrt) then
            do k = -offset_z%beg, p + offset_z%end
                do j = -offset_y%beg, n + offset_y%end
                    do i = -offset_x%beg, m + offset_x%end
                        do l = 1, adv_idx%end - E_idx
                            adv(l) = q_prim_vf(E_idx + l)%sf(i, j, k)
                        end do

                        pres = q_prim_vf(E_idx)%sf(i, j, k)

                        H = ((gamma_sf(i, j, k) + 1d0)*pres + &
                             pi_inf_sf(i, j, k))/rho_sf(i, j, k)

                        call s_compute_speed_of_sound(pres, rho_sf(i, j, k), &
                                                      gamma_sf(i, j, k), pi_inf_sf(i, j, k), &
                                                      H, adv, 0d0, 0d0, c)

                        q_sf(i, j, k) = c
                    end do
                end do
            end do

            write (varname, '(A)') 'c'
            call s_write_variable_to_formatted_database_file(varname, t_step)

            varname(:) = ' '

        end if
        ! ----------------------------------------------------------------------

        ! Adding the vorticity to the formatted database file ------------------
        if (p > 0) then
            do i = 1, E_idx - mom_idx%beg
                if (omega_wrt(i)) then

                    call s_derive_vorticity_component(i, q_prim_vf, q_sf)

                    write (varname, '(A,I0)') 'omega', i
                    call s_write_variable_to_formatted_database_file(varname, t_step)

                    varname(:) = ' '
                end if
            end do
        elseif (n > 0) then
            do i = 1, E_idx - cont_idx%end
                if (omega_wrt(i)) then

                    call s_derive_vorticity_component(i, q_prim_vf, q_sf)

                    write (varname, '(A,I0)') 'omega', i
                    call s_write_variable_to_formatted_database_file(varname, t_step)

                    varname(:) = ' '
                end if
            end do
        end if
        ! ----------------------------------------------------------------------

        if (ib) then
            q_sf = real(ib_markers%sf(-offset_x%beg:m + offset_x%end, -offset_y%beg:n + offset_y%end, -offset_z%beg:p + offset_z%end))
            varname = 'ib_markers'
            call s_write_variable_to_formatted_database_file(varname, t_step)
        end if

        ! Adding Q_M to the formatted database file ------------------
        if (p > 0 .and. qm_wrt) then
            call s_derive_qm(q_prim_vf, q_sf)

            write (varname, '(A)') 'qm'
            call s_write_variable_to_formatted_database_file(varname, t_step)

            varname(:) = ' '
        end if
        ! ----------------------------------------------------------------------

        ! Adding numerical Schlieren function to formatted database file -------
        if (schlieren_wrt) then

            call s_derive_numerical_schlieren_function(q_cons_vf, q_sf)

            write (varname, '(A)') 'schlieren'
            call s_write_variable_to_formatted_database_file(varname, t_step)

            varname(:) = ' '

        end if
        ! ----------------------------------------------------------------------

        ! Adding the color function to formatted database file
        if (cf_wrt) then
            q_sf = q_cons_vf(c_idx)%sf( &
                   -offset_x%beg:m + offset_x%end, &
                   -offset_y%beg:n + offset_y%end, &
                   -offset_z%beg:p + offset_z%end)

            !do k = -offset_z%beg, p + offset_z%end
            !    do j = -offset_y%beg, n + offset_y%end
            !        do i = -offset_x%beg, m + offset_x%end
            !            if (q_sf(i,j,k) > 0.5) then
            !                q_sf(i,j,k) = 100000 + 8/0.15
            !            else
            !                q_sf(i,j,k) = 100000
            !            end if
            !        end do
            !    end do
            !end do

            write (varname, '(A,I0)') 'color_function'
            call s_write_variable_to_formatted_database_file(varname, t_step)
            varname(:) = ' '

        end if
        ! ----------------------------------------------------------------------

        ! Adding the volume fraction(s) to the formatted database file ---------
        if (bubbles) then
            do i = adv_idx%beg, adv_idx%end
                q_sf = q_cons_vf(i)%sf( &
                       -offset_x%beg:m + offset_x%end, &
                       -offset_y%beg:n + offset_y%end, &
                       -offset_z%beg:p + offset_z%end)

                write (varname, '(A,I0)') 'alpha', i - E_idx
                call s_write_variable_to_formatted_database_file(varname, t_step)
                varname(:) = ' '
            end do
        end if

        ! Adding the bubble variables  to the formatted database file ---------
        if (bubbles) then
            !nR
            do i = 1, nb
                q_sf = q_cons_vf(bub_idx%rs(i))%sf( &
                       -offset_x%beg:m + offset_x%end, &
                       -offset_y%beg:n + offset_y%end, &
                       -offset_z%beg:p + offset_z%end)
                write (varname, '(A,I3.3)') 'nR', i
                call s_write_variable_to_formatted_database_file(varname, t_step)
                varname(:) = ' '
            end do

            !nRdot
            do i = 1, nb
                q_sf = q_cons_vf(bub_idx%vs(i))%sf( &
                       -offset_x%beg:m + offset_x%end, &
                       -offset_y%beg:n + offset_y%end, &
                       -offset_z%beg:p + offset_z%end)
                write (varname, '(A,I3.3)') 'nV', i
                call s_write_variable_to_formatted_database_file(varname, t_step)
                varname(:) = ' '
            end do
            if ((polytropic .neqv. .true.) .and. (.not. qbmm)) then
                !nP
                do i = 1, nb
                    q_sf = q_cons_vf(bub_idx%ps(i))%sf( &
                           -offset_x%beg:m + offset_x%end, &
                           -offset_y%beg:n + offset_y%end, &
                           -offset_z%beg:p + offset_z%end)
                    write (varname, '(A,I3.3)') 'nP', i
                    call s_write_variable_to_formatted_database_file(varname, t_step)
                    varname(:) = ' '
                end do

                !nM
                do i = 1, nb
                    q_sf = q_cons_vf(bub_idx%ms(i))%sf( &
                           -offset_x%beg:m + offset_x%end, &
                           -offset_y%beg:n + offset_y%end, &
                           -offset_z%beg:p + offset_z%end)
                    write (varname, '(A,I3.3)') 'nM', i
                    call s_write_variable_to_formatted_database_file(varname, t_step)
                    varname(:) = ' '
                end do
            end if

            ! number density
            if (adv_n) then
                q_sf = q_cons_vf(n_idx)%sf( &
                       -offset_x%beg:m + offset_x%end, &
                       -offset_y%beg:n + offset_y%end, &
                       -offset_z%beg:p + offset_z%end)
                write (varname, '(A)') 'n'
                call s_write_variable_to_formatted_database_file(varname, t_step)
                varname(:) = ' '
            end if
        end if

!        if (proc_rank == 0 .and. sim_data) then
!            close (211)
!            close (251)
!        end if

        if (sim_data .and. proc_rank == 0) then
            call s_close_intf_data_file()
            call s_close_energy_data_file()
        end if

        if (kymograph .and. proc_rank == 0) then
            call s_close_kymo_data_file()
        end if

        ! Closing the formatted database file
        call s_close_formatted_database_file()

    end subroutine s_save_data

    subroutine s_initialize_modules
        ! Computation of parameters, allocation procedures, and/or any other tasks
        ! needed to properly setup the modules
        call s_initialize_global_parameters_module()
        if (bubbles .and. nb > 1) then
            call s_simpson
        end if
        if (bubbles .and. .not. polytropic) then
            call s_initialize_nonpoly()
        end if
        if (num_procs > 1) call s_initialize_mpi_proxy_module()
        call s_initialize_variables_conversion_module()
        call s_initialize_data_input_module()
        call s_initialize_derived_variables_module()
        call s_initialize_data_output_module()

        ! Associate pointers for serial or parallel I/O
        if (parallel_io .neqv. .true.) then
            s_read_data_files => s_read_serial_data_files
        else
            s_read_data_files => s_read_parallel_data_files
        end if
    end subroutine s_initialize_modules

    subroutine s_initialize_mpi_domain
        ! Initialization of the MPI environment
        call s_mpi_initialize()

        ! Processor with rank 0 assigns default user input values prior to reading
        ! those in from the input file. Next, the user inputs are read in and their
        ! consistency is checked. The detection of any inconsistencies automatically
        ! leads to the termination of the post-process.
        if (proc_rank == 0) then
            call s_assign_default_values_to_user_inputs()
            call s_read_input_file()
            call s_check_input_file()

            print '(" Post-processing a "I0"x"I0"x"I0" case on "I0" rank(s)")', m, n, p, num_procs
        end if

        ! Broadcasting the user inputs to all of the processors and performing the
        ! parallel computational domain decomposition. Neither procedure has to be
        ! carried out if the simulation is in fact not truly executed in parallel.
        call s_mpi_bcast_user_inputs()
        call s_initialize_parallel_io()
        call s_mpi_decompose_computational_domain()

    end subroutine s_initialize_mpi_domain

    subroutine s_finalize_modules
        ! Disassociate pointers for serial and parallel I/O
        s_read_data_files => null()

!        if (sim_data .and. proc_rank == 0) then
!            call s_close_intf_data_file()
!            call s_close_energy_data_file()
!        end if

        ! Deallocation procedures for the modules
        call s_finalize_data_output_module()
        call s_finalize_derived_variables_module()
        call s_finalize_data_input_module()
        call s_finalize_variables_conversion_module()
        if (num_procs > 1) call s_finalize_mpi_proxy_module()
        call s_finalize_global_parameters_module()

        ! Finalizing the MPI environment
        call s_mpi_finalize()
    end subroutine s_finalize_modules

end module m_start_up<|MERGE_RESOLUTION|>--- conflicted
+++ resolved
@@ -395,11 +395,7 @@
                 end if
                 if (prim_vars_wrt) then
                     q_sf = q_prim_vf(xiend+1)%sf( &
-<<<<<<< HEAD
-                            -offset_x%beg:m + offset_x%end, &
-=======
                            -offset_x%beg:m + offset_x%end, &
->>>>>>> efa9ca4b
                            -offset_y%beg:n + offset_y%end, &
                            -offset_z%beg:p + offset_z%end)
                     write (varname, '(A,I0)') 'vonMises'
