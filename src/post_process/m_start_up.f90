!>
!! @file m_start_up.f90
!! @brief  Contains module m_start_up

!> @brief This module contains the subroutines that read in and check the
!!              consistency of the user provided inputs. This module also allocates, initializes and
!!              deallocates the relevant variables and sets up the time stepping,
!!              MPI decomposition and I/O procedures
module m_start_up

    ! Dependencies =============================================================

    use m_derived_types         !< Definitions of the derived types

    use m_global_parameters     !< Global parameters for the code

    use m_mpi_proxy             !< Message passing interface (MPI) module proxy

    use m_variables_conversion  !< Subroutines to change the state variables from
                                !! one form to another

    use m_data_input            !< Procedures reading raw simulation data to fill
                                !! the conservative, primitive and grid variables

    use m_data_output           !< Procedures that write the grid and chosen flow
                                !! variable(s) to the formatted database file(s)

    use m_derived_variables     !< Procedures used to compute quantities derived
                                !! from the conservative and primitive variables
    use m_helper

    use m_compile_specific

    use m_checker_common

    use m_checker

    use m_thermochem, only: num_species, species_names

    use m_finite_differences

    use m_chemistry

    ! ==========================================================================

    implicit none

contains

    !>  Reads the configuration file post_process.inp, in order
        !!      to populate parameters in module m_global_parameters.f90
        !!      with the user provided inputs
    subroutine s_read_input_file

        character(LEN=name_len) :: file_loc !<
            !! Generic string used to store the address of a particular file

        logical :: file_check !<
            !! Generic logical used for the purpose of asserting whether a file
            !! is or is not present in the designated location

        integer :: iostatus
            !! Integer to check iostat of file read

        character(len=1000) :: line

        ! Namelist for all of the parameters to be inputted by the user
        namelist /user_inputs/ case_dir, m, n, p, t_step_start, &
            t_step_stop, t_step_save, model_eqns, &
            num_fluids, mpp_lim, &
            weno_order, bc_x, &
            bc_y, bc_z, fluid_pp, format, precision, &
            output_partial_domain, x_output, y_output, z_output, &
            hypoelasticity, G, &
            chem_wrt_Y, chem_wrt_T, avg_state, &
            alpha_rho_wrt, rho_wrt, mom_wrt, vel_wrt, &
            E_wrt, pres_wrt, alpha_wrt, gamma_wrt, &
            heat_ratio_wrt, pi_inf_wrt, pres_inf_wrt, &
            cons_vars_wrt, prim_vars_wrt, c_wrt, &
            omega_wrt, qm_wrt, schlieren_wrt, schlieren_alpha, &
            fd_order, mixture_err, alt_soundspeed, &
            flux_lim, flux_wrt, cyl_coord, &
            parallel_io, rhoref, pref, bubbles_euler, qbmm, sigR, &
            R0ref, nb, polytropic, thermal, Ca, Web, Re_inv, &
            polydisperse, poly_sigma, file_per_process, relax, &
            relax_model, cf_wrt, sigma, adv_n, ib, num_ibs, &
            cfl_adap_dt, cfl_const_dt, t_save, t_stop, n_start, &
            cfl_target, surface_tension, bubbles_lagrange, rkck_adap_dt, &
            sim_data, hyperelasticity, kymograph

        ! Inquiring the status of the post_process.inp file
        file_loc = 'post_process.inp'
        inquire (FILE=trim(file_loc), EXIST=file_check)

        ! Checking whether the input file is there. If it is, the input file
        ! is read. If not, the program is terminated.
        if (file_check) then
            open (1, FILE=trim(file_loc), FORM='formatted', &
                  STATUS='old', ACTION='read')
            read (1, NML=user_inputs, iostat=iostatus)

            if (iostatus /= 0) then
                backspace (1)
                read (1, fmt='(A)') line
                print *, 'Invalid line in namelist: '//trim(line)
                call s_mpi_abort('Invalid line in post_process.inp. It is '// &
                                 'likely due to a datatype mismatch. Exiting ...')
            end if

            close (1)
            ! Store m,n,p into global m,n,p
            m_glb = m
            n_glb = n
            p_glb = p

            nGlobal = (m_glb + 1)*(n_glb + 1)*(p_glb + 1)

            if (cfl_adap_dt .or. cfl_const_dt .or. rkck_adap_dt) cfl_dt = .true.

        else
            call s_mpi_abort('File post_process.inp is missing. Exiting ...')
        end if

    end subroutine s_read_input_file

    !>  Checking that the user inputs make sense, i.e. that the
        !!      individual choices are compatible with the code's options
        !!      and that the combination of these choices results into a
        !!      valid configuration for the post-process
    subroutine s_check_input_file

        character(LEN=len_trim(case_dir)) :: file_loc !<
            !! Generic string used to store the address of a particular file

        logical :: dir_check !<
            !! Logical variable used to test the existence of folders

        ! Checking the existence of the case folder
        case_dir = adjustl(case_dir)

        file_loc = trim(case_dir)//'/.'

        call my_inquire(file_loc, dir_check)

        ! Constraint on the location of the case directory
        if (dir_check .neqv. .true.) then
            call s_mpi_abort('Unsupported choice for the value of '// &
                             'case_dir. Exiting ...')
        end if

        call s_check_inputs_common()
        call s_check_inputs()

    end subroutine s_check_input_file

    subroutine s_perform_time_step(t_step)

        integer, intent(inout) :: t_step
        if (proc_rank == 0) then
            if (cfl_dt) then
                print '(" ["I3"%]  Saving "I8" of "I0"")', &
                    int(ceiling(100._wp*(real(t_step - n_start)/(n_save)))), &
                    t_step, n_save
            else
                print '(" ["I3"%]  Saving "I8" of "I0" @ t_step = "I0"")', &
                    int(ceiling(100._wp*(real(t_step - t_step_start)/(t_step_stop - t_step_start + 1)))), &
                    (t_step - t_step_start)/t_step_save + 1, &
                    (t_step_stop - t_step_start)/t_step_save + 1, &
                    t_step
            end if
        end if
        ! Populating the grid and conservative variables
        call s_read_data_files(t_step)

        ! Populating the buffer regions of the grid variables
        if (buff_size > 0) then
            call s_populate_grid_variables_buffer_regions()
        end if

        ! Populating the buffer regions of the conservative variables
        if (buff_size > 0) then
            call s_populate_conservative_variables_buffer_regions()
            if (bubbles_lagrange) call s_populate_conservative_variables_buffer_regions(q_particle(1))
        end if

        ! Initialize the Temperature cache.
        if (chemistry) call s_compute_q_T_sf(q_T_sf, q_cons_vf, idwbuff)

        ! Converting the conservative variables to the primitive ones
        call s_convert_conservative_to_primitive_variables(q_cons_vf, q_T_sf, q_prim_vf, idwbuff)

    end subroutine s_perform_time_step

    subroutine s_save_data(t_step, varname, pres, c, H)

        integer, intent(inout) :: t_step
        character(LEN=name_len), intent(inout) :: varname
        real(wp), intent(inout) :: pres, c, H

        integer :: i, j, k, l

        integer :: x_beg, x_end, y_beg, y_end, z_beg, z_end

        if (output_partial_domain) then
            call s_define_output_region
            x_beg = -offset_x%beg + x_output_idx%beg
            x_end = offset_x%end + x_output_idx%end
            y_beg = -offset_y%beg + y_output_idx%beg
            y_end = offset_y%end + y_output_idx%end
            z_beg = -offset_z%beg + z_output_idx%beg
            z_end = offset_z%end + z_output_idx%end
        else
            x_beg = -offset_x%beg
            x_end = offset_x%end + m
            y_beg = -offset_y%beg
            y_end = offset_y%end + n
            z_beg = -offset_z%beg
            z_end = offset_z%end + p
        end if

        ! Opening a new formatted database file
        call s_open_formatted_database_file(t_step)

        if (sim_data .and. proc_rank == 0) then
            call s_open_intf_data_file()
            call s_open_energy_data_file()
        end if

        if (sim_data) then
            call s_write_intf_data_file(q_prim_vf)
            call s_write_energy_data_file(q_prim_vf, q_cons_vf)
        end if

        if (kymograph .and. proc_rank == 0) then
            call s_open_kymo_data_file()
        end if

        if (kymograph) then
            call s_write_kymo_data_file(q_prim_vf)
        end if

        ! Adding the grid to the formatted database file
        call s_write_grid_to_formatted_database_file(t_step)

        ! Computing centered finite-difference coefficients in x-direction
        if (omega_wrt(2) .or. omega_wrt(3) .or. qm_wrt .or. schlieren_wrt) then
            call s_compute_finite_difference_coefficients(m, x_cc, &
                                                          fd_coeff_x, buff_size, &
                                                          fd_number, fd_order, offset_x)
        end if

        ! Computing centered finite-difference coefficients in y-direction
        if (omega_wrt(1) .or. omega_wrt(3) .or. qm_wrt .or. (n > 0 .and. schlieren_wrt)) then
            call s_compute_finite_difference_coefficients(n, y_cc, &
                                                          fd_coeff_y, buff_size, &
                                                          fd_number, fd_order, offset_y)
        end if

        ! Computing centered finite-difference coefficients in z-direction
        if (omega_wrt(1) .or. omega_wrt(2) .or. qm_wrt .or. (p > 0 .and. schlieren_wrt)) then
            call s_compute_finite_difference_coefficients(p, z_cc, &
                                                          fd_coeff_z, buff_size, &
                                                          fd_number, fd_order, offset_z)
        end if

        ! Adding the partial densities to the formatted database file ----------
        if ((model_eqns == 2) .or. (model_eqns == 3) .or. (model_eqns == 4)) then
            do i = 1, num_fluids
                if (alpha_rho_wrt(i) .or. (cons_vars_wrt .or. prim_vars_wrt)) then
                    q_sf = q_cons_vf(i)%sf(x_beg:x_end, y_beg:y_end, z_beg:z_end)
                    if (model_eqns /= 4) then
                        write (varname, '(A,I0)') 'alpha_rho', i
                    else
                        write (varname, '(A,I0)') 'rho', i
                    end if
                    call s_write_variable_to_formatted_database_file(varname, t_step)

                    varname(:) = ' '

                end if
            end do
        end if
        ! ----------------------------------------------------------------------

        ! Adding the density to the formatted database file --------------------
        if (rho_wrt &
            .or. &
            (model_eqns == 1 .and. (cons_vars_wrt .or. prim_vars_wrt))) then
            q_sf = rho_sf(x_beg:x_end, y_beg:y_end, z_beg:z_end)
            write (varname, '(A)') 'rho'
            call s_write_variable_to_formatted_database_file(varname, t_step)

            varname(:) = ' '

        end if
        ! ----------------------------------------------------------------------

        ! Adding the momentum to the formatted database file -------------------
        do i = 1, E_idx - mom_idx%beg
            if (mom_wrt(i) .or. cons_vars_wrt) then
                q_sf = q_cons_vf(i + cont_idx%end)%sf(x_beg:x_end, y_beg:y_end, z_beg:z_end)
                write (varname, '(A,I0)') 'mom', i
                call s_write_variable_to_formatted_database_file(varname, t_step)

                varname(:) = ' '

            end if
        end do
        ! ----------------------------------------------------------------------

        ! Adding the velocity to the formatted database file -------------------
        do i = 1, E_idx - mom_idx%beg
            if (vel_wrt(i) .or. prim_vars_wrt) then
                q_sf = q_prim_vf(i + cont_idx%end)%sf(x_beg:x_end, y_beg:y_end, z_beg:z_end)
                write (varname, '(A,I0)') 'vel', i
                call s_write_variable_to_formatted_database_file(varname, t_step)

                varname(:) = ' '

            end if
        end do
        ! ----------------------------------------------------------------------

        ! Adding the species' concentrations to the formatted database file ----
        if (chemistry) then
            do i = 1, num_species
                if (chem_wrt_Y(i) .or. prim_vars_wrt) then
                    q_sf = q_prim_vf(chemxb + i - 1)%sf(x_beg:x_end, y_beg:y_end, z_beg:z_end)
                    write (varname, '(A,A)') 'Y_', trim(species_names(i))
                    call s_write_variable_to_formatted_database_file(varname, t_step)

                    varname(:) = ' '

                end if
            end do

            if (chem_wrt_T) then
                q_sf = q_T_sf%sf(x_beg:x_end, y_beg:y_end, z_beg:z_end)
                write (varname, '(A)') 'T'
                call s_write_variable_to_formatted_database_file(varname, t_step)

                varname(:) = ' '
            end if
        end if

        ! Adding the flux limiter function to the formatted database file
        do i = 1, E_idx - mom_idx%beg
            if (flux_wrt(i)) then

                call s_derive_flux_limiter(i, q_prim_vf, q_sf)

                write (varname, '(A,I0)') 'flux', i
                call s_write_variable_to_formatted_database_file(varname, t_step)

                varname(:) = ' '
            end if
        end do
        ! ----------------------------------------------------------------------

        ! Adding the energy to the formatted database file ---------------------
        if (E_wrt .or. cons_vars_wrt) then
            q_sf = q_cons_vf(E_idx)%sf(x_beg:x_end, y_beg:y_end, z_beg:z_end)
            write (varname, '(A)') 'E'
            call s_write_variable_to_formatted_database_file(varname, t_step)

            varname(:) = ' '

        end if
        ! ----------------------------------------------------------------------
        ! Adding the elastic shear stresses to the formatted database file -----
        if (elasticity) then
<<<<<<< HEAD
            if (prim_vars_wrt) then
                do i = 1, stress_idx%end - stress_idx%beg + 1
                    q_sf = q_prim_vf(i - 1 + stress_idx%beg)%sf( &
                           -offset_x%beg:m + offset_x%end, &
                           -offset_y%beg:n + offset_y%end, &
                           -offset_z%beg:p + offset_z%end)
=======
            do i = 1, stress_idx%end - stress_idx%beg + 1
                if (prim_vars_wrt) then
                    q_sf = q_prim_vf(i - 1 + stress_idx%beg)%sf(x_beg:x_end, y_beg:y_end, z_beg:z_end)
>>>>>>> 8c288fde
                    write (varname, '(A,I0)') 'tau', i
                    call s_write_variable_to_formatted_database_file(varname, t_step)

                    varname(:) = ' '
                end do
            end if
        end if
        if (hyperelasticity) then
<<<<<<< HEAD
            if (prim_vars_wrt) then
                do i = 1, xiend - xibeg + 1
                    q_sf = q_prim_vf(i - 1 + xibeg)%sf( &
                           -offset_x%beg:m + offset_x%end, &
                           -offset_y%beg:n + offset_y%end, &
                           -offset_z%beg:p + offset_z%end)
=======
            do i = 1, xiend - xibeg + 1
                if (prim_vars_wrt) then
                    q_sf = q_prim_vf(i - 1 + xibeg)%sf(x_beg:x_end, y_beg:y_end, z_beg:z_end)
>>>>>>> 8c288fde
                    write (varname, '(A,I0)') 'xi', i
                    call s_write_variable_to_formatted_database_file(varname, t_step)

                    varname(:) = ' '
                end do

                q_sf = q_prim_vf(xiend + 1)%sf( &
                       -offset_x%beg:m + offset_x%end, &
                       -offset_y%beg:n + offset_y%end, &
                       -offset_z%beg:p + offset_z%end)

                write (varname, '(A,I0)') 'vonMises'
                call s_write_variable_to_formatted_database_file(varname, t_step)
                varname(:) = ' '

            end if
        end if

        ! ----------------------------------------------------------------------

        ! Adding the pressure to the formatted database file -------------------
        if (pres_wrt .or. prim_vars_wrt) then
            q_sf = q_prim_vf(E_idx)%sf(x_beg:x_end, y_beg:y_end, z_beg:z_end)
            write (varname, '(A)') 'pres'
            call s_write_variable_to_formatted_database_file(varname, t_step)

            varname(:) = ' '

        end if
        ! ----------------------------------------------------------------------

        ! Adding the volume fraction(s) to the formatted database file ---------
        if (((model_eqns == 2) .and. (bubbles_euler .neqv. .true.)) &
            .or. (model_eqns == 3) &
            ) then

            do i = 1, num_fluids - 1
                if (alpha_wrt(i) .or. (cons_vars_wrt .or. prim_vars_wrt)) then
                    q_sf = q_cons_vf(i + E_idx)%sf(x_beg:x_end, y_beg:y_end, z_beg:z_end)
                    write (varname, '(A,I0)') 'alpha', i
                    call s_write_variable_to_formatted_database_file(varname, t_step)

                    varname(:) = ' '

                end if
            end do

            if (alpha_wrt(num_fluids) &
                .or. &
                (cons_vars_wrt .or. prim_vars_wrt)) then
                q_sf = q_cons_vf(adv_idx%end)%sf(x_beg:x_end, y_beg:y_end, z_beg:z_end)
                write (varname, '(A,I0)') 'alpha', num_fluids
                call s_write_variable_to_formatted_database_file(varname, t_step)

                varname(:) = ' '

            end if

        end if
        ! ----------------------------------------------------------------------

        ! Adding specific heat ratio function to formatted database file -------
        if (gamma_wrt &
            .or. &
            (model_eqns == 1 .and. (cons_vars_wrt .or. prim_vars_wrt))) then
            q_sf = gamma_sf(x_beg:x_end, y_beg:y_end, z_beg:z_end)
            write (varname, '(A)') 'gamma'
            call s_write_variable_to_formatted_database_file(varname, t_step)

            varname(:) = ' '

        end if
        ! ----------------------------------------------------------------------

        ! Adding the specific heat ratio to the formatted database file --------
        if (heat_ratio_wrt) then

            call s_derive_specific_heat_ratio(q_sf)

            write (varname, '(A)') 'heat_ratio'
            call s_write_variable_to_formatted_database_file(varname, t_step)

            varname(:) = ' '

        end if
        ! ----------------------------------------------------------------------

        ! Adding liquid stiffness function to formatted database file ----------
        if (pi_inf_wrt &
            .or. &
            (model_eqns == 1 .and. (cons_vars_wrt .or. prim_vars_wrt))) then
            q_sf = pi_inf_sf(x_beg:x_end, y_beg:y_end, z_beg:z_end)
            write (varname, '(A)') 'pi_inf'
            call s_write_variable_to_formatted_database_file(varname, t_step)

            varname(:) = ' '

        end if
        ! ----------------------------------------------------------------------

        ! Adding the liquid stiffness to the formatted database file -----------
        if (pres_inf_wrt) then

            call s_derive_liquid_stiffness(q_sf)

            write (varname, '(A)') 'pres_inf'
            call s_write_variable_to_formatted_database_file(varname, t_step)

            varname(:) = ' '

        end if
        ! ----------------------------------------------------------------------

        ! Adding the sound speed to the formatted database file ----------------
        if (c_wrt) then
            do k = -offset_z%beg, p + offset_z%end
                do j = -offset_y%beg, n + offset_y%end
                    do i = -offset_x%beg, m + offset_x%end
                        do l = 1, adv_idx%end - E_idx
                            adv(l) = q_prim_vf(E_idx + l)%sf(i, j, k)
                        end do

                        pres = q_prim_vf(E_idx)%sf(i, j, k)

                        H = ((gamma_sf(i, j, k) + 1._wp)*pres + &
                             pi_inf_sf(i, j, k))/rho_sf(i, j, k)

                        call s_compute_speed_of_sound(pres, rho_sf(i, j, k), &
                                                      gamma_sf(i, j, k), pi_inf_sf(i, j, k), &
                                                      H, adv, 0._wp, 0._wp, c)

                        q_sf(i, j, k) = c
                    end do
                end do
            end do

            write (varname, '(A)') 'c'
            call s_write_variable_to_formatted_database_file(varname, t_step)

            varname(:) = ' '

        end if
        ! ----------------------------------------------------------------------

        ! Adding the vorticity to the formatted database file ------------------
        if (p > 0) then
            do i = 1, E_idx - mom_idx%beg
                if (omega_wrt(i)) then

                    call s_derive_vorticity_component(i, q_prim_vf, q_sf)

                    write (varname, '(A,I0)') 'omega', i
                    call s_write_variable_to_formatted_database_file(varname, t_step)

                    varname(:) = ' '
                end if
            end do
        elseif (n > 0) then
            do i = 1, E_idx - cont_idx%end
                if (omega_wrt(i)) then

                    call s_derive_vorticity_component(i, q_prim_vf, q_sf)

                    write (varname, '(A,I0)') 'omega', i
                    call s_write_variable_to_formatted_database_file(varname, t_step)

                    varname(:) = ' '
                end if
            end do
        end if
        ! ----------------------------------------------------------------------

        if (ib) then
            q_sf = real(ib_markers%sf(-offset_x%beg:m + offset_x%end, -offset_y%beg:n + offset_y%end, -offset_z%beg:p + offset_z%end))
            varname = 'ib_markers'
            call s_write_variable_to_formatted_database_file(varname, t_step)
        end if

        ! Adding Q_M to the formatted database file ------------------
        if (p > 0 .and. qm_wrt) then
            call s_derive_qm(q_prim_vf, q_sf)

            write (varname, '(A)') 'qm'
            call s_write_variable_to_formatted_database_file(varname, t_step)

            varname(:) = ' '
        end if
        ! ----------------------------------------------------------------------

        ! Adding numerical Schlieren function to formatted database file -------
        if (schlieren_wrt) then

            call s_derive_numerical_schlieren_function(q_cons_vf, q_sf)

            write (varname, '(A)') 'schlieren'
            call s_write_variable_to_formatted_database_file(varname, t_step)

            varname(:) = ' '

        end if
        ! ----------------------------------------------------------------------

        ! Adding the color function to formatted database file
        if (cf_wrt) then
<<<<<<< HEAD
            q_sf = q_cons_vf(c_idx)%sf( &
                   -offset_x%beg:m + offset_x%end, &
                   -offset_y%beg:n + offset_y%end, &
                   -offset_z%beg:p + offset_z%end)

=======
            q_sf = q_cons_vf(c_idx)%sf(x_beg:x_end, y_beg:y_end, z_beg:z_end)
>>>>>>> 8c288fde
            write (varname, '(A,I0)') 'color_function'
            call s_write_variable_to_formatted_database_file(varname, t_step)
            varname(:) = ' '

        end if
        ! ----------------------------------------------------------------------

        ! Adding the volume fraction(s) to the formatted database file ---------
        if (bubbles_euler) then
            do i = adv_idx%beg, adv_idx%end
                q_sf = q_cons_vf(i)%sf(x_beg:x_end, y_beg:y_end, z_beg:z_end)
                write (varname, '(A,I0)') 'alpha', i - E_idx
                call s_write_variable_to_formatted_database_file(varname, t_step)
                varname(:) = ' '
            end do
        end if

        ! Adding the bubble variables  to the formatted database file ---------
        if (bubbles_euler) then
            !nR
            do i = 1, nb
                q_sf = q_cons_vf(bub_idx%rs(i))%sf(x_beg:x_end, y_beg:y_end, z_beg:z_end)
                write (varname, '(A,I3.3)') 'nR', i
                call s_write_variable_to_formatted_database_file(varname, t_step)
                varname(:) = ' '
            end do

            !nRdot
            do i = 1, nb
                q_sf = q_cons_vf(bub_idx%vs(i))%sf(x_beg:x_end, y_beg:y_end, z_beg:z_end)
                write (varname, '(A,I3.3)') 'nV', i
                call s_write_variable_to_formatted_database_file(varname, t_step)
                varname(:) = ' '
            end do
            if ((polytropic .neqv. .true.) .and. (.not. qbmm)) then
                !nP
                do i = 1, nb
                    q_sf = q_cons_vf(bub_idx%ps(i))%sf(x_beg:x_end, y_beg:y_end, z_beg:z_end)
                    write (varname, '(A,I3.3)') 'nP', i
                    call s_write_variable_to_formatted_database_file(varname, t_step)
                    varname(:) = ' '
                end do

                !nM
                do i = 1, nb
                    q_sf = q_cons_vf(bub_idx%ms(i))%sf(x_beg:x_end, y_beg:y_end, z_beg:z_end)
                    write (varname, '(A,I3.3)') 'nM', i
                    call s_write_variable_to_formatted_database_file(varname, t_step)
                    varname(:) = ' '
                end do
            end if

            ! number density
            if (adv_n) then
                q_sf = q_cons_vf(n_idx)%sf(x_beg:x_end, y_beg:y_end, z_beg:z_end)
                write (varname, '(A)') 'n'
                call s_write_variable_to_formatted_database_file(varname, t_step)
                varname(:) = ' '
            end if
        end if

        ! Adding the lagrangian subgrid variables  to the formatted database file ---------
        if (bubbles_lagrange) then
            !! Void fraction field
            q_sf = 1._wp - q_particle(1)%sf( &
                   -offset_x%beg:m + offset_x%end, &
                   -offset_y%beg:n + offset_y%end, &
                   -offset_z%beg:p + offset_z%end)
            write (varname, '(A)') 'voidFraction'
            call s_write_variable_to_formatted_database_file(varname, t_step)
            varname(:) = ' '

            call s_write_lag_bubbles_results(t_step) !! Individual bubble evolution
        end if

        if (sim_data .and. proc_rank == 0) then
            call s_close_intf_data_file()
            call s_close_energy_data_file()
        end if

        if (kymograph .and. proc_rank == 0) then
            call s_close_kymo_data_file()
        end if

        ! Closing the formatted database file
        call s_close_formatted_database_file()

    end subroutine s_save_data

    subroutine s_initialize_modules
        ! Computation of parameters, allocation procedures, and/or any other tasks
        ! needed to properly setup the modules
        call s_initialize_global_parameters_module()
        if (bubbles_euler .and. nb > 1) then
            call s_simpson
        end if
        if (bubbles_euler .and. .not. polytropic) then
            call s_initialize_nonpoly()
        end if
        if (num_procs > 1) call s_initialize_mpi_proxy_module()
        call s_initialize_variables_conversion_module()
        call s_initialize_data_input_module()
        call s_initialize_derived_variables_module()
        call s_initialize_data_output_module()

        ! Associate pointers for serial or parallel I/O
        if (parallel_io .neqv. .true.) then
            s_read_data_files => s_read_serial_data_files
        else
            s_read_data_files => s_read_parallel_data_files
        end if
    end subroutine s_initialize_modules

    subroutine s_initialize_mpi_domain
        ! Initialization of the MPI environment
        call s_mpi_initialize()

        ! Processor with rank 0 assigns default user input values prior to reading
        ! those in from the input file. Next, the user inputs are read in and their
        ! consistency is checked. The detection of any inconsistencies automatically
        ! leads to the termination of the post-process.
        if (proc_rank == 0) then
            call s_assign_default_values_to_user_inputs()
            call s_read_input_file()
            call s_check_input_file()

            print '(" Post-processing a "I0"x"I0"x"I0" case on "I0" rank(s)")', m, n, p, num_procs
        end if

        ! Broadcasting the user inputs to all of the processors and performing the
        ! parallel computational domain decomposition. Neither procedure has to be
        ! carried out if the simulation is in fact not truly executed in parallel.
        call s_mpi_bcast_user_inputs()
        call s_initialize_parallel_io()
        call s_mpi_decompose_computational_domain()

    end subroutine s_initialize_mpi_domain

    subroutine s_finalize_modules
        ! Disassociate pointers for serial and parallel I/O
        s_read_data_files => null()

        ! Deallocation procedures for the modules
        call s_finalize_data_output_module()
        call s_finalize_derived_variables_module()
        call s_finalize_data_input_module()
        call s_finalize_variables_conversion_module()
        if (num_procs > 1) call s_finalize_mpi_proxy_module()
        call s_finalize_global_parameters_module()

        ! Finalizing the MPI environment
        call s_mpi_finalize()
    end subroutine s_finalize_modules

end module m_start_up<|MERGE_RESOLUTION|>--- conflicted
+++ resolved
@@ -369,18 +369,12 @@
         ! ----------------------------------------------------------------------
         ! Adding the elastic shear stresses to the formatted database file -----
         if (elasticity) then
-<<<<<<< HEAD
             if (prim_vars_wrt) then
                 do i = 1, stress_idx%end - stress_idx%beg + 1
                     q_sf = q_prim_vf(i - 1 + stress_idx%beg)%sf( &
                            -offset_x%beg:m + offset_x%end, &
                            -offset_y%beg:n + offset_y%end, &
                            -offset_z%beg:p + offset_z%end)
-=======
-            do i = 1, stress_idx%end - stress_idx%beg + 1
-                if (prim_vars_wrt) then
-                    q_sf = q_prim_vf(i - 1 + stress_idx%beg)%sf(x_beg:x_end, y_beg:y_end, z_beg:z_end)
->>>>>>> 8c288fde
                     write (varname, '(A,I0)') 'tau', i
                     call s_write_variable_to_formatted_database_file(varname, t_step)
 
@@ -389,18 +383,12 @@
             end if
         end if
         if (hyperelasticity) then
-<<<<<<< HEAD
             if (prim_vars_wrt) then
                 do i = 1, xiend - xibeg + 1
                     q_sf = q_prim_vf(i - 1 + xibeg)%sf( &
                            -offset_x%beg:m + offset_x%end, &
                            -offset_y%beg:n + offset_y%end, &
                            -offset_z%beg:p + offset_z%end)
-=======
-            do i = 1, xiend - xibeg + 1
-                if (prim_vars_wrt) then
-                    q_sf = q_prim_vf(i - 1 + xibeg)%sf(x_beg:x_end, y_beg:y_end, z_beg:z_end)
->>>>>>> 8c288fde
                     write (varname, '(A,I0)') 'xi', i
                     call s_write_variable_to_formatted_database_file(varname, t_step)
 
@@ -605,15 +593,11 @@
 
         ! Adding the color function to formatted database file
         if (cf_wrt) then
-<<<<<<< HEAD
             q_sf = q_cons_vf(c_idx)%sf( &
                    -offset_x%beg:m + offset_x%end, &
                    -offset_y%beg:n + offset_y%end, &
                    -offset_z%beg:p + offset_z%end)
 
-=======
-            q_sf = q_cons_vf(c_idx)%sf(x_beg:x_end, y_beg:y_end, z_beg:z_end)
->>>>>>> 8c288fde
             write (varname, '(A,I0)') 'color_function'
             call s_write_variable_to_formatted_database_file(varname, t_step)
             varname(:) = ' '
