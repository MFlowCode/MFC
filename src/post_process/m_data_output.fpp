!>
!! @file m_data_output.f90
!! @brief Contains module m_data_output

!> @brief This module enables the restructuring of the raw simulation data
!!              file(s) into formatted database file(s). The formats that may be
!!              chosen from include Silo-HDF5 and Binary. Each of these database
!!              structures contains information about the grid as well as each of
!!              the flow variable(s) that were chosen by the user to be included.
module m_data_output

    ! Dependencies =============================================================
    ! USE f90_unix_proc         ! NAG Compiler Library of UNIX system commands

    use m_derived_types         ! Definitions of the derived types

    use m_global_parameters     ! Global parameters for the code

    use m_derived_variables     !< Procedures used to compute quantities derived

    use m_mpi_proxy             ! Message passing interface (MPI) module proxy

    use m_compile_specific

    use m_helper
    ! ==========================================================================

    implicit none

    private; public :: s_initialize_data_output_module, &
 s_open_formatted_database_file, &
 s_open_intf_data_file, &
 s_open_energy_data_file, &
 s_write_grid_to_formatted_database_file, &
 s_write_variable_to_formatted_database_file, &
<<<<<<< HEAD
 s_write_lag_bubbles_results, &
=======
 s_write_intf_data_file, &
 s_write_energy_data_file, &
>>>>>>> 1d58b45f
 s_close_formatted_database_file, &
 s_close_intf_data_file, &
 s_close_energy_data_file, &
 s_finalize_data_output_module

    ! Including the Silo Fortran interface library that features the subroutines
    ! and parameters that are required to write in the Silo-HDF5 database format
    ! INCLUDE 'silo.inc'
    include 'silo_f9x.inc'

    ! Generic storage for flow variable(s) that are to be written to formatted
    ! database file(s). Note that for 1D simulations, q_root_sf is employed to
    ! gather the flow variable(s) from all sub-domains on to the root process.
    ! If the run is not parallel, but serial, then q_root_sf is equal to q_sf.
    real(wp), allocatable, dimension(:, :, :), public :: q_sf
    real(wp), allocatable, dimension(:, :, :) :: q_root_sf
    real(wp), allocatable, dimension(:, :, :) :: cyl_q_sf
    ! Single precision storage for flow variables
    real(sp), allocatable, dimension(:, :, :), public :: q_sf_s
    real(sp), allocatable, dimension(:, :, :) :: q_root_sf_s
    real(sp), allocatable, dimension(:, :, :) :: cyl_q_sf_s

    ! The spatial and data extents array variables contain information about the
    ! minimum and maximum values of the grid and flow variable(s), respectively.
    ! The purpose of bookkeeping this information is to boost the visualization
    ! of the Silo-HDF5 database file(s) in VisIt.
    real(wp), allocatable, dimension(:, :) :: spatial_extents
    real(wp), allocatable, dimension(:, :) :: data_extents

    ! The size of the ghost zone layer at beginning of each coordinate direction
    ! (lo) and at end of each coordinate direction (hi). Adding this information
    ! to Silo-HDF5 database file(s) is recommended since it supplies VisIt with
    ! connectivity information between the sub-domains of a parallel data set.
    integer, allocatable, dimension(:) :: lo_offset
    integer, allocatable, dimension(:) :: hi_offset

    ! For Silo-HDF5 database format, this variable is used to keep track of the
    ! number of cell-boundaries, for the grid associated with the local process,
    ! in each of the active coordinate directions.
    integer, allocatable, dimension(:) :: dims

    ! Locations of various folders in the case's directory tree, associated with
    ! the choice of the formatted database format. These include, in order, the
    ! location of the folder named after the selected formatted database format,
    ! and the locations of two sub-directories of the latter, the first of which
    ! is named after the local processor rank, while the second is named 'root'.
    ! The folder associated with the local processor rank contains only the data
    ! pertaining to the part of the domain taken care of by the local processor.
    ! The root directory, on the other hand, will contain either the information
    ! about the connectivity required to put the entire domain back together, or
    ! the actual data associated with the entire computational domain. This all
    ! depends on dimensionality and the choice of the formatted database format.
    character(LEN=path_len + name_len) :: dbdir
    character(LEN=path_len + 2*name_len) :: proc_rank_dir
    character(LEN=path_len + 2*name_len) :: rootdir

    ! Handles of the formatted database master/root file, slave/local processor
    ! file and options list. The list of options is explicitly used in the Silo-
    ! HDF5 database format to provide additional details about the contents of a
    ! formatted database file, such as the previously described spatial and data
    ! extents.
    integer :: dbroot
    integer :: dbfile
    integer :: optlist

    ! The total number of flow variable(s) to be stored in a formatted database
    ! file. Note that this is only needed when using the Binary format.
    integer :: dbvars

    ! Generic error flags utilized in the handling, checking and the reporting
    ! of the input and output operations errors with a formatted database file
    integer, private :: err, ierr

contains

    subroutine s_initialize_data_output_module() ! ----------------------------
        ! Description: Computation of parameters, allocation procedures, and/or
        !              any other tasks needed to properly setup the module

        ! Generic string used to store the location of a particular file
        character(LEN=len_trim(case_dir) + 2*name_len) :: file_loc

        ! Generic logical used to test the existence of a particular folder
        logical :: dir_check

        integer :: i

        ! Allocating the generic storage for the flow variable(s) that are
        ! going to be written to the formatted database file(s). Note once
        ! more that the root variable is only required for 1D computations.
        allocate (q_sf(-offset_x%beg:m + offset_x%end, &
                       -offset_y%beg:n + offset_y%end, &
                       -offset_z%beg:p + offset_z%end))
        if (grid_geometry == 3) then
            allocate (cyl_q_sf(-offset_y%beg:n + offset_y%end, &
                               -offset_z%beg:p + offset_z%end, &
                               -offset_x%beg:m + offset_x%end))
        end if

        if (precision == 1) then
            allocate (q_sf_s(-offset_x%beg:m + offset_x%end, &
                             -offset_y%beg:n + offset_y%end, &
                             -offset_z%beg:p + offset_z%end))
            if (grid_geometry == 3) then
                allocate (cyl_q_sf_s(-offset_y%beg:n + offset_y%end, &
                                     -offset_z%beg:p + offset_z%end, &
                                     -offset_x%beg:m + offset_x%end))
            end if
        end if

        if (n == 0) then
            allocate (q_root_sf(0:m_root, 0:0, 0:0))
            if (precision == 1) then
                allocate (q_root_sf_s(0:m_root, 0:0, 0:0))
            end if
        end if

        ! Allocating the spatial and data extents and also the variables for
        ! the offsets and the one bookkeeping the number of cell-boundaries
        ! in each active coordinate direction. Note that all these variables
        ! are only needed by the Silo-HDF5 format for multidimensional data.
        if (format == 1 .and. n > 0) then

            allocate (data_extents(1:2, 0:num_procs - 1))

            if (p > 0) then
                allocate (spatial_extents(1:6, 0:num_procs - 1))
                allocate (lo_offset(1:3))
                allocate (hi_offset(1:3))
                allocate (dims(1:3))
            else
                allocate (spatial_extents(1:4, 0:num_procs - 1))
                allocate (lo_offset(1:2))
                allocate (hi_offset(1:2))
                allocate (dims(1:2))
            end if

        end if

        ! The size of the ghost zone layer in each of the active coordinate
        ! directions was set in the module m_mpi_proxy.f90. The results are
        ! now transferred to the local variables of this module when they are
        ! required by the Silo-HDF5 format, for multidimensional data sets.
        ! With the same, latter, requirements, the variables bookkeeping the
        ! number of cell-boundaries in each active coordinate direction are
        ! also set here.
        if (format == 1 .and. n > 0) then
            if (p > 0) then
                if (grid_geometry == 3) then
                    lo_offset = (/offset_y%beg, offset_z%beg, offset_x%beg/)
                    hi_offset = (/offset_y%end, offset_z%end, offset_x%end/)
                else
                    lo_offset = (/offset_x%beg, offset_y%beg, offset_z%beg/)
                    hi_offset = (/offset_x%end, offset_y%end, offset_z%end/)
                end if

                if (grid_geometry == 3) then
                    dims = (/n + offset_y%beg + offset_y%end + 2, &
                             p + offset_z%beg + offset_z%end + 2, &
                             m + offset_x%beg + offset_x%end + 2/)
                else
                    dims = (/m + offset_x%beg + offset_x%end + 2, &
                             n + offset_y%beg + offset_y%end + 2, &
                             p + offset_z%beg + offset_z%end + 2/)
                end if
            else
                lo_offset = (/offset_x%beg, offset_y%beg/)
                hi_offset = (/offset_x%end, offset_y%end/)

                dims = (/m + offset_x%beg + offset_x%end + 2, &
                         n + offset_y%beg + offset_y%end + 2/)
            end if
        end if

        ! Generating Silo-HDF5 Directory Tree ==============================

        if (format == 1) then

            ! Creating the directory associated with the local process
            dbdir = trim(case_dir)//'/silo_hdf5'

            write (proc_rank_dir, '(A,I0)') '/p', proc_rank

            proc_rank_dir = trim(dbdir)//trim(proc_rank_dir)

            file_loc = trim(proc_rank_dir)//'/.'

            !INQUIRE( DIRECTORY = TRIM(file_loc), & ! Intel compiler
            !EXIST     = dir_check       )
            ! INQUIRE( FILE      = TRIM(file_loc), & ! NAG/PGI/GCC compiler
            !           EXIST     = dir_check       )
            call my_inquire(file_loc, dir_check)
            if (dir_check .neqv. .true.) then
                call s_create_directory(trim(proc_rank_dir))
            end if

            ! Creating the directory associated with the root process
            if (proc_rank == 0) then

                rootdir = trim(dbdir)//'/root'

                file_loc = trim(rootdir)//'/.'

                !INQUIRE( DIRECTORY = TRIM(file_loc), & ! Intel compiler
                !        EXIST     = dir_check       )
                !  INQUIRE( FILE      = TRIM(file_loc), & ! NAG/PGI/GCC compiler
                !           EXIST     = dir_check       )
                call my_inquire(file_loc, dir_check)
                if (dir_check .neqv. .true.) then
                    call s_create_directory(trim(rootdir))
                end if

            end if

            ! ==================================================================

            ! Generating Binary Directory Tree =================================

        else

            ! Creating the directory associated with the local process
            dbdir = trim(case_dir)//'/binary'

            write (proc_rank_dir, '(A,I0)') '/p', proc_rank

            proc_rank_dir = trim(dbdir)//trim(proc_rank_dir)

            file_loc = trim(proc_rank_dir)//'/.'

            !INQUIRE( DIRECTORY = TRIM(file_loc), & ! Intel compiler
            !       EXIST     = dir_check       )
            !  INQUIRE( FILE      = TRIM(file_loc), & ! NAG/PGI/GCC compiler
            !           EXIST     = dir_check       )
            call my_inquire(file_loc, dir_check)

            if (dir_check .neqv. .true.) then
                call s_create_directory(trim(proc_rank_dir))
            end if

            ! Creating the directory associated with the root process
            if (n == 0 .and. proc_rank == 0) then

                rootdir = trim(dbdir)//'/root'

                file_loc = trim(rootdir)//'/.'

                !INQUIRE( DIRECTORY = TRIM(file_loc), & ! Intel compiler
                !        EXIST     = dir_check       )
                !  INQUIRE( FILE      = TRIM(file_loc), & ! NAG/PGI/GCC compiler
                !        EXIST     = dir_check       )
                call my_inquire(file_loc, dir_check)

                if (dir_check .neqv. .true.) then
                    call s_create_directory(trim(rootdir))
                end if

            end if

        end if

        if (bubbles_lagrange) then !Lagrangian solver
            dbdir = trim(case_dir)//'/lag_bubbles_post_process'
            file_loc = trim(dbdir)//'/.'
            call my_inquire(file_loc, dir_check)

            if (dir_check .neqv. .true.) then
                call s_create_directory(trim(dbdir))
            end if
        end if

        ! ==================================================================

        ! Contrary to the Silo-HDF5 database format, handles of the Binary
        ! database master/root and slave/local process files are perfectly
        ! static throughout post-process. Hence, they are set here so that
        ! they do not have to be repetitively computed in later procedures.
        if (format == 2) then
            if (n == 0 .and. proc_rank == 0) dbroot = 2
            dbfile = 1
        end if

        ! Querying Number of Flow Variable(s) in Binary Output =============

        if (format == 2) then

            ! Initializing the counter of the number of flow variable(s) to
            ! be written to the formatted database file(s)
            dbvars = 0

            ! Partial densities
            if ((model_eqns == 2) .or. (model_eqns == 3)) then
                do i = 1, num_fluids
                    if (alpha_rho_wrt(i) &
                        .or. &
                        (cons_vars_wrt .or. prim_vars_wrt)) then
                        dbvars = dbvars + 1
                    end if
                end do
            end if

            ! Density
            if (rho_wrt &
                .or. &
                (model_eqns == 1 .and. (cons_vars_wrt .or. prim_vars_wrt))) &
                then
                dbvars = dbvars + 1
            end if

            ! Momentum
            do i = 1, E_idx - mom_idx%beg
                if (mom_wrt(i) .or. cons_vars_wrt) dbvars = dbvars + 1
            end do

            ! Velocity
            do i = 1, E_idx - mom_idx%beg
                if (vel_wrt(i) .or. prim_vars_wrt) dbvars = dbvars + 1
            end do

            ! Flux limiter function
            do i = 1, E_idx - mom_idx%beg
                if (flux_wrt(i)) dbvars = dbvars + 1
            end do

            ! Energy
            if (E_wrt .or. cons_vars_wrt) dbvars = dbvars + 1

            ! Pressure
            if (pres_wrt .or. prim_vars_wrt) dbvars = dbvars + 1

            ! Volume fraction(s)
            if ((model_eqns == 2) .or. (model_eqns == 3)) then

                do i = 1, num_fluids - 1
                    if (alpha_wrt(i) &
                        .or. &
                        (cons_vars_wrt .or. prim_vars_wrt)) then
                        dbvars = dbvars + 1
                    end if
                end do

                if (alpha_wrt(num_fluids) &
                    .or. &
                    (cons_vars_wrt .or. prim_vars_wrt)) &
                    then
                    dbvars = dbvars + 1
                end if

            end if

            ! Specific heat ratio function
            if (gamma_wrt &
                .or. &
                (model_eqns == 1 .and. (cons_vars_wrt .or. prim_vars_wrt))) &
                then
                dbvars = dbvars + 1
            end if

            ! Specific heat ratio
            if (heat_ratio_wrt) dbvars = dbvars + 1

            ! Liquid stiffness function
            if (pi_inf_wrt &
                .or. &
                (model_eqns == 1 .and. (cons_vars_wrt .or. prim_vars_wrt))) &
                then
                dbvars = dbvars + 1
            end if

            ! Liquid stiffness
            if (pres_inf_wrt) dbvars = dbvars + 1

            ! Speed of sound
            if (c_wrt) dbvars = dbvars + 1

            ! Vorticity
            if (p > 0) then
                do i = 1, E_idx - mom_idx%beg
                    if (omega_wrt(i)) dbvars = dbvars + 1
                end do
            elseif (n > 0) then
                do i = 1, E_idx - cont_idx%end
                    if (omega_wrt(i)) dbvars = dbvars + 1
                end do
            end if

            ! Numerical Schlieren function
            if (schlieren_wrt) dbvars = dbvars + 1

        end if

        ! END: Querying Number of Flow Variable(s) in Binary Output ========

    end subroutine s_initialize_data_output_module ! --------------------------

    subroutine s_open_formatted_database_file(t_step) ! --------------------
        ! Description: This subroutine opens a new formatted database file, or
        !              replaces an old one, and readies it for the data storage
        !              of the grid and the flow variable(s) associated with the
        !              current time-step, t_step. This is performed by all the
        !              local process(es). The root processor, in addition, must
        !              also generate a master formatted database file whose job
        !              will be to link, and thus combine, the data from all of
        !              the local process(es). Note that for the Binary format,
        !              this extra task that is assigned to the root process is
        !              not performed in multidimensions.

        ! Time-step that is currently being post-processed
        integer, intent(IN) :: t_step

        ! Generic string used to store the location of a particular file
        character(LEN=len_trim(case_dir) + 3*name_len) :: file_loc

        ! Silo-HDF5 Database Format ========================================

        if (format == 1) then

            ! Generating the relative path to the formatted database slave
            ! file, that is to be opened for the current time-step, t_step
            write (file_loc, '(A,I0,A)') '/', t_step, '.silo'
            file_loc = trim(proc_rank_dir)//trim(file_loc)

            ! Creating formatted database slave file at the above location
            ! and setting up the structure of the file and its header info
            ierr = DBCREATE(trim(file_loc), len_trim(file_loc), &
                            DB_CLOBBER, DB_LOCAL, 'MFC v3.0', 8, &
                            DB_HDF5, dbfile)

            ! Verifying that the creation and setup process of the formatted
            ! database slave file has been performed without errors. If this
            ! is not the case, the post-process exits.
            if (dbfile == -1) then
                call s_mpi_abort('Unable to create Silo-HDF5 database '// &
                                 'slave file '//trim(file_loc)//'. '// &
                                 'Exiting ...')
            end if

            ! Next, analogous steps to the ones above are carried out by the
            ! root process to create and setup the formatted database master
            ! file.
            if (proc_rank == 0) then

                write (file_loc, '(A,I0,A)') '/collection_', t_step, '.silo'
                file_loc = trim(rootdir)//trim(file_loc)

                ierr = DBCREATE(trim(file_loc), len_trim(file_loc), &
                                DB_CLOBBER, DB_LOCAL, 'MFC v3.0', 8, &
                                DB_HDF5, dbroot)

                if (dbroot == -1) then
                    call s_mpi_abort('Unable to create Silo-HDF5 database '// &
                                     'master file '//trim(file_loc)//'. '// &
                                     'Exiting ...')
                end if

            end if

            ! ==================================================================

            ! Binary Database Format ===========================================

        else

            ! Generating the relative path to the formatted database slave
            ! file, that is to be opened for the current time-step, t_step
            write (file_loc, '(A,I0,A)') '/', t_step, '.dat'
            file_loc = trim(proc_rank_dir)//trim(file_loc)

            ! Creating the formatted database slave file, at the previously
            ! precised relative path location, and setting up its structure
            open (dbfile, IOSTAT=err, FILE=trim(file_loc), &
                  FORM='unformatted', STATUS='replace')

            ! Verifying that the creation and setup process of the formatted
            ! database slave file has been performed without errors. If this
            ! is not the case, the post-process exits.
            if (err /= 0) then
                call s_mpi_abort('Unable to create Binary database slave '// &
                                 'file '//trim(file_loc)//'. Exiting ...')
            end if

            ! Further defining the structure of the formatted database slave
            ! file by describing in it the dimensionality of post-processed
            ! data as well as the total number of flow variable(s) that will
            ! eventually be stored in it
            write (dbfile) m, n, p, dbvars

            ! Next, analogous steps to the ones above are carried out by the
            ! root process to create and setup the formatted database master
            ! file. Note that this is only done in multidimensional cases.
            if (n == 0 .and. proc_rank == 0) then

                write (file_loc, '(A,I0,A)') '/', t_step, '.dat'
                file_loc = trim(rootdir)//trim(file_loc)

                open (dbroot, IOSTAT=err, FILE=trim(file_loc), &
                      FORM='unformatted', STATUS='replace')

                if (err /= 0) then
                    call s_mpi_abort('Unable to create Binary database '// &
                                     'master file '//trim(file_loc)// &
                                     '. Exiting ...')
                end if

                write (dbroot) m_root, 0, 0, dbvars

            end if

        end if

        ! END: Binary Database Format ======================================

    end subroutine s_open_formatted_database_file ! ------------------------

    subroutine s_open_intf_data_file() ! ------------------------

        character(LEN=path_len + 3*name_len) :: file_path !<
              !! Relative path to a file in the case directory

        write (file_path, '(A)') '/intf_data.dat'
        file_path = trim(case_dir)//trim(file_path)

        ! Opening the simulation data file
        open (211, FILE=trim(file_path), &
              FORM='formatted', &
              POSITION='append', &
              STATUS='unknown')

    end subroutine s_open_intf_data_file ! ---------------------------------------

    subroutine s_open_energy_data_file() ! ------------------------

        character(LEN=path_len + 3*name_len) :: file_path !<
              !! Relative path to a file in the case directory

        write (file_path, '(A)') '/eng_data.dat'
        file_path = trim(case_dir)//trim(file_path)

        ! Opening the simulation data file
        open (251, FILE=trim(file_path), &
              FORM='formatted', &
              POSITION='append', &
              STATUS='unknown')

    end subroutine s_open_energy_data_file ! ----------------------------------------

    subroutine s_write_grid_to_formatted_database_file(t_step) ! -----------
        ! Description: The general objective of this subroutine is to write the
        !              necessary grid data to the formatted database file, for
        !              the current time-step, t_step. The local processor will
        !              write the grid data of the domain segment that it is in
        !              charge of to the formatted database slave file. The root
        !              process will additionally take care of linking that grid
        !              data in the formatted database master file. In the Silo-
        !              HDF5 database format, the spatial extents of each local
        !              process grid are also written to the master file. In the
        !              Binary format, note that no master file is maintained in
        !              multidimensions. Finally, in 1D, no grid data is written
        !              within this subroutine for the Silo-HDF5 format because
        !              curve objects rather than quadrilateral meshes are used.
        !              For curve objects, in contrast to the quadrilateral mesh
        !              objects, the grid data is included side by side with the
        !              flow variable data. Then, in this case, we take care of
        !              writing both the grid and the flow variable data in the
        !              subroutine s_write_variable_to_formatted_database_file.

        ! Time-step that is currently being post-processed
        integer, intent(IN) :: t_step

        ! Bookkeeping variables storing the name and type of mesh that is
        ! handled by the local processor(s). Note that due to an internal
        ! NAG Fortran compiler problem, these two variables could not be
        ! allocated dynamically.
        character(LEN=4*name_len), dimension(num_procs) :: meshnames
        integer, dimension(num_procs) :: meshtypes

        ! Generic loop iterator
        integer :: i

        ! Silo-HDF5 Database Format ========================================

        if (format == 1 .and. n > 0) then

            ! For multidimensional data sets, the spatial extents of all of
            ! the grid(s) handled by the local processor(s) are recorded so
            ! that they may be written, by root processor, to the formatted
            ! database master file.
            if (num_procs > 1) then
                call s_mpi_gather_spatial_extents(spatial_extents)

            elseif (p > 0) then
                if (grid_geometry == 3) then
                    spatial_extents(:, 0) = (/minval(y_cb), minval(z_cb), &
                                              minval(x_cb), maxval(y_cb), &
                                              maxval(z_cb), maxval(x_cb)/)
                else
                    spatial_extents(:, 0) = (/minval(x_cb), minval(y_cb), &
                                              minval(z_cb), maxval(x_cb), &
                                              maxval(y_cb), maxval(z_cb)/)
                end if

            else
                spatial_extents(:, 0) = (/minval(x_cb), minval(y_cb), &
                                          maxval(x_cb), maxval(y_cb)/)

            end if

            ! Next, the root processor proceeds to record all of the spatial
            ! extents in the formatted database master file. In addition, it
            ! also records a sub-domain connectivity map so that the entire
            ! grid may be reassembled by looking at the master file.
            if (proc_rank == 0) then

                do i = 1, num_procs
                    write (meshnames(i), '(A,I0,A,I0,A)') '../p', i - 1, &
                        '/', t_step, '.silo:rectilinear_grid'
                end do

                meshtypes = DB_QUAD_RECT

                err = DBSET2DSTRLEN(len(meshnames(1)))
                err = DBMKOPTLIST(2, optlist)
                err = DBADDIOPT(optlist, DBOPT_EXTENTS_SIZE, &
                                size(spatial_extents, 1))
                err = DBADDDOPT(optlist, DBOPT_EXTENTS, spatial_extents)
                err = DBPUTMMESH(dbroot, 'rectilinear_grid', 16, &
                                 num_procs, meshnames, &
                                 len_trim(meshnames), &
                                 meshtypes, optlist, ierr)
                err = DBFREEOPTLIST(optlist)

            end if

            ! Finally, the local quadrilateral mesh, either 2D or 3D, along
            ! with its offsets that indicate the presence and size of ghost
            ! zone layer(s), are put in the formatted database slave file.

            if (precision == 1) then
                if (p > 0) then
                    z_cb_s = real(z_cb, sp)
                end if
                x_cb_s = real(x_cb, sp)
                y_cb_s = real(y_cb, sp)
            end if

            #:for PRECISION, SFX, DBT in [(1,'_s','DB_FLOAT'),(2,'',"DB_DOUBLE")]
                if (precision == ${PRECISION}$) then
                    if (p > 0) then
                        err = DBMKOPTLIST(2, optlist)
                        err = DBADDIOPT(optlist, DBOPT_LO_OFFSET, lo_offset)
                        err = DBADDIOPT(optlist, DBOPT_HI_OFFSET, hi_offset)
                        if (grid_geometry == 3) then
                            err = DBPUTQM(dbfile, 'rectilinear_grid', 16, &
                                          'x', 1, 'y', 1, 'z', 1, &
                                          y_cb${SFX}$, z_cb${SFX}$, x_cb${SFX}$, dims, 3, &
                                          ${DBT}$, DB_COLLINEAR, &
                                          optlist, ierr)
                        else
                            err = DBPUTQM(dbfile, 'rectilinear_grid', 16, &
                                          'x', 1, 'y', 1, 'z', 1, &
                                          x_cb${SFX}$, y_cb${SFX}$, z_cb${SFX}$, dims, 3, &
                                          ${DBT}$, DB_COLLINEAR, &
                                          optlist, ierr)
                        end if
                        err = DBFREEOPTLIST(optlist)
                    else
                        err = DBMKOPTLIST(2, optlist)
                        err = DBADDIOPT(optlist, DBOPT_LO_OFFSET, lo_offset)
                        err = DBADDIOPT(optlist, DBOPT_HI_OFFSET, hi_offset)
                        err = DBPUTQM(dbfile, 'rectilinear_grid', 16, &
                                      'x', 1, 'y', 1, 'z', 1, &
                                      x_cb${SFX}$, y_cb${SFX}$, DB_F77NULL, dims, 2, &
                                      ${DBT}$, DB_COLLINEAR, &
                                      optlist, ierr)
                        err = DBFREEOPTLIST(optlist)
                    end if
                end if
            #:endfor

            ! END: Silo-HDF5 Database Format ===================================

            ! Binary Database Format ===========================================

        elseif (format == 2) then

            ! Multidimensional local grid data is written to the formatted
            ! database slave file. Recall that no master file to maintained
            ! in multidimensions.
            if (p > 0) then
                if (precision == 1) then
                    write (dbfile) real(x_cb, sp), &
                        real(y_cb, sp), &
                        real(z_cb, sp)
                else
                    write (dbfile) x_cb, y_cb, z_cb
                end if

            elseif (n > 0) then
                if (precision == 1) then
                    write (dbfile) real(x_cb, sp), &
                        real(y_cb, sp)
                else
                    write (dbfile) x_cb, y_cb
                end if

                ! One-dimensional local grid data is written to the formatted
                ! database slave file. In addition, the local grid data is put
                ! together by the root process and written to the master file.
            else

                if (precision == 1) then
                    write (dbfile) real(x_cb, wp)
                else
                    write (dbfile) x_cb
                end if

                if (num_procs > 1) then
                    call s_mpi_defragment_1d_grid_variable()
                else
                    x_root_cb = x_cb
                end if

                if (proc_rank == 0) then
                    if (precision == 1) then
                        write (dbroot) real(x_root_cb, wp)
                    else
                        write (dbroot) x_root_cb
                    end if
                end if

            end if

        end if

        ! ==================================================================

    end subroutine s_write_grid_to_formatted_database_file ! ---------------

    subroutine s_write_variable_to_formatted_database_file(varname, t_step)
        ! Description: The goal of this subroutine is to write to the formatted
        !              database file the flow variable at the current time-step,
        !              t_step. The local process(es) write the part of the flow
        !              variable that they handle to the formatted database slave
        !              file. The root process, on the other hand, will also take
        !              care of connecting all of the flow variable data in the
        !              formatted database master file. In the Silo-HDF5 database
        !              format, the extents of each local process flow variable
        !              are also written to the master file. Note that in Binary
        !              format, no master file is maintained in multidimensions.
        !              Finally note that in 1D, grid data is also written within
        !              this subroutine for Silo-HDF5 database format since curve
        !              and not the quadrilateral variable objects are used, see
        !              description of s_write_grid_to_formatted_database_file
        !              for more details on this topic.

        ! Name of the flow variable, which will be written to the formatted
        ! database file at the current time-step, t_step
        character(LEN=*), intent(IN) :: varname

        ! Time-step that is currently being post-processed
        integer, intent(IN) :: t_step

        ! Bookkeeping variables storing the name and type of flow variable
        ! that is about to be handled by the local processor(s). Note that
        ! due to an internal NAG Fortran compiler problem, these variables
        ! could not be allocated dynamically.
        character(LEN=4*name_len), dimension(num_procs) :: varnames
        integer, dimension(num_procs) :: vartypes

        ! Generic loop iterator
        integer :: i, j, k
        real(wp) :: start, finish

        ! Silo-HDF5 Database Format ========================================

        if (format == 1) then

            ! In 1D, a curve object, featuring the local processor grid and
            ! flow variable data, is written to the formatted database slave
            ! file. The root process, on the other hand, will also take care
            ! of gathering the entire grid and associated flow variable data
            ! and write it to the formatted database master file.
            if (n == 0) then

                if (precision == 1 .and. wp == dp) then
                    x_cc_s = real(x_cc, sp)
                    q_sf_s = real(q_sf, sp)
                elseif (precision == 1 .and. wp == sp) then
                    x_cc_s = x_cc
                    q_sf_s = q_sf
                end if

                ! Writing the curve object associated with the local process
                ! to the formatted database slave file
                #:for PRECISION, SFX, DBT in [(1,'_s','DB_FLOAT'),(2,'',"DB_DOUBLE")]
                    if (precision == ${PRECISION}$) then
                        err = DBPUTCURVE(dbfile, trim(varname), len_trim(varname), &
                                         x_cc${SFX}$ (0:m), q_sf${SFX}$, ${DBT}$, m + 1, &
                                         DB_F77NULL, ierr)
                    end if
                #:endfor

                ! Assembling the local grid and flow variable data for the
                ! entire computational domain on to the root process

                if (num_procs > 1) then
                    call s_mpi_defragment_1d_grid_variable()
                    call s_mpi_defragment_1d_flow_variable(q_sf, q_root_sf)

                    if (precision == 1) then
                        x_root_cc_s = real(x_root_cc, sp)
                        q_root_sf_s = real(q_root_sf, sp)
                    end if
                else
                    if (precision == 1) then
                        x_root_cc_s = real(x_cc, sp)
                        q_root_sf_s = real(q_sf, sp)
                    else
                        x_root_cc = x_cc
                        q_root_sf = q_sf
                    end if
                end if

                ! Writing the curve object associated with the root process
                ! to the formatted database master file
                if (proc_rank == 0) then
                    #:for PRECISION, SFX, DBT in [(1,'_s','DB_FLOAT'),(2,'',"DB_DOUBLE")]
                        if (precision == ${PRECISION}$) then
                            err = DBPUTCURVE(dbroot, trim(varname), &
                                             len_trim(varname), &
                                             x_root_cc${SFX}$, q_root_sf${SFX}$, &
                                             ${DBT}$, m_root + 1, &
                                             DB_F77NULL, ierr)
                        end if
                    #:endfor
                end if

                return

                ! In multidimensions, the local process(es) take care of writing
                ! the flow variable data they are in charge of to the formatted
                ! database slave file. The root processor, additionally, is also
                ! responsible in gathering the flow variable extents of each of
                ! the local processor(s) and writing them to formatted database
                ! master file.
            else

                ! Determining the extents of the flow variable on each local
                ! process and gathering all this information on root process
                if (num_procs > 1) then
                    call s_mpi_gather_data_extents(q_sf, data_extents)
                else
                    data_extents(:, 0) = (/minval(q_sf), maxval(q_sf)/)
                end if

                ! Next, the root process proceeds to write the gathered flow
                ! variable data extents to formatted database master file.
                if (proc_rank == 0) then

                    do i = 1, num_procs
                        write (varnames(i), '(A,I0,A,I0,A)') '../p', i - 1, &
                            '/', t_step, '.silo:'//trim(varname)
                    end do

                    vartypes = DB_QUADVAR

                    err = DBSET2DSTRLEN(len(varnames(1)))
                    err = DBMKOPTLIST(2, optlist)
                    err = DBADDIOPT(optlist, DBOPT_EXTENTS_SIZE, 2)
                    err = DBADDDOPT(optlist, DBOPT_EXTENTS, data_extents)
                    err = DBPUTMVAR(dbroot, trim(varname), &
                                    len_trim(varname), num_procs, &
                                    varnames, len_trim(varnames), &
                                    vartypes, optlist, ierr)
                    err = DBFREEOPTLIST(optlist)

                end if

                ! Finally, each of the local processor(s) proceeds to write
                ! the flow variable data that it is responsible for to the
                ! formatted database slave file.
                if (wp == dp) then
                    if (precision == 1) then
                        do i = -offset_x%beg, m + offset_x%end
                            do j = -offset_y%beg, n + offset_y%end
                                do k = -offset_z%beg, p + offset_z%end
                                    q_sf_s(i, j, k) = real(q_sf(i, j, k), sp)
                                end do
                            end do
                        end do
                        if (grid_geometry == 3) then
                            do i = -offset_x%beg, m + offset_x%end
                                do j = -offset_y%beg, n + offset_y%end
                                    do k = -offset_z%beg, p + offset_z%end
                                        cyl_q_sf_s(j, k, i) = q_sf_s(i, j, k)
                                    end do
                                end do
                            end do
                        end if
                    else
                        if (grid_geometry == 3) then
                            do i = -offset_x%beg, m + offset_x%end
                                do j = -offset_y%beg, n + offset_y%end
                                    do k = -offset_z%beg, p + offset_z%end
                                        cyl_q_sf(j, k, i) = q_sf(i, j, k)
                                    end do
                                end do
                            end do
                        end if
                    end if
                elseif (wp == dp) then
                    do i = -offset_x%beg, m + offset_x%end
                        do j = -offset_y%beg, n + offset_y%end
                            do k = -offset_z%beg, p + offset_z%end
                                q_sf_s(i, j, k) = q_sf(i, j, k)
                            end do
                        end do
                    end do
                    if (grid_geometry == 3) then
                        do i = -offset_x%beg, m + offset_x%end
                            do j = -offset_y%beg, n + offset_y%end
                                do k = -offset_z%beg, p + offset_z%end
                                    cyl_q_sf_s(j, k, i) = q_sf_s(i, j, k)
                                end do
                            end do
                        end do
                    end if
                end if

                #:for PRECISION, SFX, DBT in [(1,'_s','DB_FLOAT'),(2,'',"DB_DOUBLE")]
                    if (precision == ${PRECISION}$) then
                        if (p > 0) then
                            if (grid_geometry == 3) then
                                err = DBPUTQV1(dbfile, trim(varname), &
                                               len_trim(varname), &
                                               'rectilinear_grid', 16, &
                                               cyl_q_sf${SFX}$, dims - 1, 3, DB_F77NULL, &
                                               0, ${DBT}$, DB_ZONECENT, &
                                               DB_F77NULL, ierr)
                            else
                                err = DBPUTQV1(dbfile, trim(varname), &
                                               len_trim(varname), &
                                               'rectilinear_grid', 16, &
                                               q_sf${SFX}$, dims - 1, 3, DB_F77NULL, &
                                               0, ${DBT}$, DB_ZONECENT, &
                                               DB_F77NULL, ierr)
                            end if
                        else
                            err = DBPUTQV1(dbfile, trim(varname), &
                                           len_trim(varname), &
                                           'rectilinear_grid', 16, &
                                           q_sf${SFX}$, dims - 1, 2, DB_F77NULL, &
                                           0, ${DBT}$, DB_ZONECENT, &
                                           DB_F77NULL, ierr)
                        end if
                    end if
                #:endfor

            end if

            ! END: Silo-HDF5 Database Format ===================================

            ! Binary Database Format ===========================================

        else

            ! Writing the name of the flow variable and its data, associated
            ! with the local processor, to the formatted database slave file
            if (precision == 1) then
                write (dbfile) varname, real(q_sf, wp)
            else
                write (dbfile) varname, q_sf
            end if

            ! In 1D, the root process also takes care of gathering the flow
            ! variable data from all of the local processor(s) and writes it
            ! to the formatted database master file.
            if (n == 0) then

                if (num_procs > 1) then
                    call s_mpi_defragment_1d_flow_variable(q_sf, q_root_sf)
                else
                    q_root_sf = q_sf
                end if

                if (proc_rank == 0) then
                    if (precision == 1) then
                        write (dbroot) varname, real(q_root_sf, wp)
                    else
                        write (dbroot) varname, q_root_sf
                    end if
                end if

            end if

        end if

        ! ==================================================================

    end subroutine s_write_variable_to_formatted_database_file ! -----------

<<<<<<< HEAD
    !>  Subroutine that writes the post processed results in the folder 'lag_bubbles_data'
            !!  @param t_step Current time step
    subroutine s_write_lag_bubbles_results(t_step)

        integer, intent(in) :: t_step
        character(len=len_trim(case_dir) + 2*name_len) :: t_step_dir
        character(len=len_trim(case_dir) + 3*name_len) :: file_loc
        logical :: dir_check
        integer :: id, nlg_bubs

#ifdef MFC_MPI
        real(wp), dimension(20) :: inputvals
        real(wp) :: id_real, time_real
        integer, dimension(MPI_STATUS_SIZE) :: status
        integer(KIND=MPI_OFFSET_KIND) :: disp
        integer :: view

        integer, dimension(3) :: cell
        logical :: indomain, lg_bub_file, lg_bub_data, file_exist

        integer, dimension(2) :: gsizes, lsizes, start_idx_part
        integer :: ifile, ireq, ierr, data_size, tot_data
        integer :: i

        write (file_loc, '(A,I0,A)') 'lag_bubbles_mpi_io_', t_step, '.dat'
        file_loc = trim(case_dir)//'/restart_data'//trim(mpiiofs)//trim(file_loc)
        inquire (FILE=trim(file_loc), EXIST=file_exist)

        if (file_exist) then
            if (proc_rank == 0) then
                open (9, FILE=trim(file_loc), FORM='unformatted', STATUS='unknown')
                read (9) tot_data, time_real
                close (9)
            end if
        else
            print '(A)', trim(file_loc)//' is missing. Exiting ...'
            call s_mpi_abort
        end if

        call MPI_BCAST(tot_data, 1, MPI_integer, 0, MPI_COMM_WORLD, ierr)
        call MPI_BCAST(time_real, 1, MPI_DOUBLE_PRECISION, 0, MPI_COMM_WORLD, ierr)

        gsizes(1) = tot_data
        gsizes(2) = 21
        lsizes(1) = tot_data
        lsizes(2) = 21
        start_idx_part(1) = 0
        start_idx_part(2) = 0

        call MPI_TYPE_CREATE_SUBARRAY(2, gsizes, lsizes, start_idx_part, &
                                      MPI_ORDER_FORTRAN, MPI_DOUBLE_PRECISION, view, ierr)
        call MPI_TYPE_COMMIT(view, ierr)

        write (file_loc, '(A,I0,A)') 'lag_bubbles_', t_step, '.dat'
        file_loc = trim(case_dir)//'/restart_data'//trim(mpiiofs)//trim(file_loc)
        inquire (FILE=trim(file_loc), EXIST=lg_bub_file)

        if (lg_bub_file) then

            call MPI_FILE_OPEN(MPI_COMM_WORLD, file_loc, MPI_MODE_RDONLY, &
                               mpi_info_int, ifile, ierr)

            disp = 0._wp
            call MPI_FILE_SET_VIEW(ifile, disp, MPI_DOUBLE_PRECISION, view, &
                                   'native', mpi_info_null, ierr)

            allocate (MPI_IO_DATA_lg_bubbles(tot_data, 1:21))

            call MPI_FILE_READ_ALL(ifile, MPI_IO_DATA_lg_bubbles, 21*tot_data, &
                                   MPI_DOUBLE_PRECISION, status, ierr)

            write (file_loc, '(A,I0,A)') 'lag_bubbles_post_process_', t_step, '.dat'
            file_loc = trim(case_dir)//'/lag_bubbles_post_process/'//trim(file_loc)

            if (proc_rank == 0) then
                open (unit=29, file=file_loc, form='formatted', position='rewind')
                !write(29,*) 'lg_bubID, x, y, z, xPrev, yPrev, zPrev, xVel, yVel, ',   &
                !            'zVel, radius, interfaceVelocity, equilibriumRadius',       &
                !            'Rmax, Rmin, dphidt, pressure, mv, mg, betaT, betaC, time'
                do i = 1, tot_data
                    id = int(MPI_IO_DATA_lg_bubbles(i, 1))
                    inputvals(1:20) = MPI_IO_DATA_lg_bubbles(i, 2:21)
                    if (id > 0) then
                        write (29, 6) int(id), inputvals(1), inputvals(2), &
                            inputvals(3), inputvals(4), inputvals(5), inputvals(6), inputvals(7), &
                            inputvals(8), inputvals(9), inputvals(10), inputvals(11), &
                            inputvals(12), inputvals(13), inputvals(14), inputvals(15), &
                            inputvals(16), inputvals(17), inputvals(18), inputvals(19), &
                            inputvals(20), time_real
6                       format(I6, 21(1x, E15.7))
                    end if
                end do
                close (29)
            end if

            deallocate (MPI_IO_DATA_lg_bubbles)

        end if

        call s_mpi_barrier()

        call MPI_FILE_CLOSE(ifile, ierr)

#endif

    end subroutine s_write_lag_bubbles_results
=======
    subroutine s_write_intf_data_file(q_prim_vf)

        type(scalar_field), dimension(sys_size), intent(IN) :: q_prim_vf
        integer :: i, j, k, l, w, cent !< Generic loop iterators
        integer :: ierr, counter, root !< number of data points extracted to fit shape to SH perturbations
        real(wp), dimension(num_fluids) :: alpha, vol_fluid, xcom, ycom, zcom
        real(wp), parameter :: pi = 4._wp*tan(1._wp)
        real(wp), allocatable :: x_td(:), y_td(:), x_d1(:), y_d1(:), y_d(:), x_d(:)
        real(wp) :: axp, axm, ayp, aym, azm, azp, tgp, euc_d, thres, maxalph_loc, maxalph_glb

        allocate (x_d1(m*n))
        allocate (y_d1(m*n))
        counter = 0
        maxalph_loc = 0_wp
        do k = 0, p
            do j = 0, n
                do i = 0, m
                    if (q_prim_vf(E_idx + 2)%sf(i, j, k) > maxalph_loc) then
                        maxalph_loc = q_prim_vf(E_idx + 2)%sf(i, j, k)
                    end if
                end do
            end do
        end do

        call s_mpi_allreduce_max(maxalph_loc, maxalph_glb)
        if (p > 0) then
            do l = 0, p
                if (z_cc(l) < dz(l) .and. z_cc(l) > 0) then
                    cent = l
                end if
            end do
        else
            cent = 0
        end if

        thres = 0.9_wp*maxalph_glb
        do k = 0, n
            do j = 0, m
                axp = q_prim_vf(E_idx + 2)%sf(j + 1, k, cent)
                axm = q_prim_vf(E_idx + 2)%sf(j, k, cent)
                ayp = q_prim_vf(E_idx + 2)%sf(j, k + 1, cent)
                aym = q_prim_vf(E_idx + 2)%sf(j, k, cent)
                if ((axp > thres .and. axm < thres) .or. (axp < thres .and. axm > thres) &
                    .or. (ayp > thres .and. aym < thres) .or. (ayp < thres .and. aym > thres)) then
                    if (counter == 0) then
                        counter = counter + 1
                        x_d1(counter) = x_cc(j)
                        y_d1(counter) = y_cc(k)
                        euc_d = sqrt((x_cc(j) - x_d1(i))**2 + (y_cc(k) - y_d1(i))**2)
                        tgp = sqrt(dx(j)**2 + dy(k)**2)
                    else
                        euc_d = sqrt((x_cc(j) - x_d1(i))**2 + (y_cc(k) - y_d1(i))**2)
                        tgp = sqrt(dx(j)**2 + dy(k)**2)
                        do i = 1, counter
                            if (euc_d < tgp) then
                                cycle
                            elseif (euc_d > tgp .and. i == counter) then
                                counter = counter + 1
                                x_d1(counter) = x_cc(j)
                                y_d1(counter) = y_cc(k)

                            end if
                        end do
                    end if
                end if
            end do
        end do

        allocate (x_d(counter), y_d(counter))

        do i = 1, counter
            y_d(i) = y_d1(i)
            x_d(i) = x_d1(i)
        end do
        root = 0

        call s_mpi_gather_data(x_d, counter, x_td, root)
        call s_mpi_gather_data(y_d, counter, y_td, root)
        if (proc_rank == 0) then
            do i = 1, size(x_td)
                if (i == size(x_td)) then
                    write (211, '(F12.9,1X,F12.9,1X,I4)') &
                        x_td(i), y_td(i), size(x_td)
                else
                    write (211, '(F12.9,1X,F12.9,1X,F3.1)') &
                        x_td(i), y_td(i), 0_wp
                end if
            end do
        end if

    end subroutine s_write_intf_data_file ! -----------------------------------

    subroutine s_write_energy_data_file(q_prim_vf, q_cons_vf)
        type(scalar_field), dimension(sys_size), intent(IN) :: q_prim_vf, q_cons_vf
        real(wp) :: Elk, Egk, Elp, Egint, Vb, Vl, pres_av, Et
        real(wp) :: rho, pres, dV, tmp, gamma, pi_inf, MaxMa, MaxMa_glb, maxvel, c, Ma, H
        real(wp), dimension(num_dims) :: vel
        real(wp), dimension(num_fluids) :: gammas, pi_infs, adv
        integer :: i, j, k, l, s !looping indices
        integer :: ierr, counter, root !< number of data points extracted to fit shape to SH perturbations

        Egk = 0_wp
        Elp = 0_wp
        Egint = 0_wp
        Vb = 0_wp
        maxvel = 0_wp
        MaxMa = 0_wp
        Vl = 0_wp
        Elk = 0_wp
        Et = 0_wp
        Vb = 0_wp
        dV = 0_wp
        pres_av = 0_wp
        pres = 0_wp
        c = 0._wp

        do k = 0, p
            do j = 0, n
                do i = 0, m
                    pres = 0_wp
                    dV = dx(i)*dy(j)*dz(k)
                    rho = 0_wp
                    gamma = 0_wp
                    pi_inf = 0_wp
                    pres = q_prim_vf(E_idx)%sf(i, j, k)
                    Egint = Egint + q_prim_vf(E_idx + 2)%sf(i, j, k)*(fluid_pp(2)%gamma*pres)*dV
                    do s = 1, num_dims
                        vel(s) = q_prim_vf(num_fluids + s)%sf(i, j, k)
                        Egk = Egk + 0.5_wp*q_prim_vf(E_idx + 2)%sf(i, j, k)*q_prim_vf(2)%sf(i, j, k)*vel(s)*vel(s)*dV
                        Elk = Elk + 0.5_wp*q_prim_vf(E_idx + 1)%sf(i, j, k)*q_prim_vf(1)%sf(i, j, k)*vel(s)*vel(s)*dV
                        if (abs(vel(s)) > maxvel) then
                            maxvel = abs(vel(s))
                        end if
                    end do
                    do l = 1, adv_idx%end - E_idx
                        adv(l) = q_prim_vf(E_idx + l)%sf(i, j, k)
                        gamma = gamma + adv(l)*fluid_pp(l)%gamma
                        pi_inf = pi_inf + adv(l)*fluid_pp(l)%pi_inf
                        rho = rho + adv(l)*q_prim_vf(l)%sf(i, j, k)
                    end do

                    H = ((gamma + 1_wp)*pres + pi_inf)/rho

                    call s_compute_speed_of_sound(pres, rho, &
                                                  gamma, pi_inf, &
                                                  H, adv, 0._wp, 0._wp, c)

                    Ma = maxvel/c
                    if (Ma > MaxMa .and. (adv(1) > (1.0_wp - 1.0e-10_wp))) then
                        MaxMa = Ma
                    end if
                    Vl = Vl + adv(1)*dV
                    Vb = Vb + adv(2)*dV
                    pres_av = pres_av + adv(1)*pres*dV
                    Et = Et + q_cons_vf(E_idx)%sf(i, j, k)*dV
                end do
            end do
        end do

        tmp = pres_av
        call s_mpi_allreduce_sum(tmp, pres_av)
        tmp = Vl
        call s_mpi_allreduce_sum(tmp, Vl)

        call s_mpi_allreduce_max(MaxMa, MaxMa_glb)
        tmp = Elk
        call s_mpi_allreduce_sum(tmp, Elk)
        tmp = Egint
        call s_mpi_allreduce_sum(tmp, Egint)
        tmp = Egk
        call s_mpi_allreduce_sum(tmp, Egk)
        tmp = Vb
        call s_mpi_allreduce_sum(tmp, Vb)
        tmp = Et
        call s_mpi_allreduce_sum(tmp, Et)

        Elp = pres_av/Vl*Vb
        if (proc_rank == 0) then
            write (251, '(10X, 8F24.8)') &
                Elp, &
                Egint, &
                Elk, &
                Egk, &
                Et, &
                Vb, &
                Vl, &
                MaxMa_glb
        end if

    end subroutine s_write_energy_data_file
>>>>>>> 1d58b45f

    subroutine s_close_formatted_database_file() ! -------------------------
        ! Description: The purpose of this subroutine is to close any formatted
        !              database file(s) that may be opened at the time-step that
        !              is currently being post-processed. The root process must
        !              typically close two files, one associated with the local
        !              sub-domain and the other with the entire domain. The non-
        !              root process(es) must close one file, which is associated
        !              with the local sub-domain. Note that for the Binary data-
        !              base format and multidimensional data, the root process
        !              only has to close the file associated with the local sub-
        !              domain, because one associated with the entire domain is
        !              not generated.

        ! Silo-HDF5 database format
        if (format == 1) then
            ierr = DBCLOSE(dbfile)
            if (proc_rank == 0) ierr = DBCLOSE(dbroot)

            ! Binary database format
        else
            close (dbfile)
            if (n == 0 .and. proc_rank == 0) close (dbroot)

        end if

    end subroutine s_close_formatted_database_file ! -----------------------

    subroutine s_close_intf_data_file() ! -----------------------

        close (211)

    end subroutine s_close_intf_data_file !---------------------

    subroutine s_close_energy_data_file() ! -----------------------

        close (251)

    end subroutine s_close_energy_data_file !---------------------

    subroutine s_finalize_data_output_module() ! -------------------------
        ! Description: Deallocation procedures for the module

        ! Deallocating the generic storage employed for the flow variable(s)
        ! that were written to the formatted database file(s). Note that the
        ! root variable is only deallocated in the case of a 1D computation.
        deallocate (q_sf)
        if (n == 0) deallocate (q_root_sf)
        if (grid_geometry == 3) then
            deallocate (cyl_q_sf)
        end if

        ! Deallocating spatial and data extents and also the variables for
        ! the offsets and the one bookkeeping the number of cell-boundaries
        ! in each active coordinate direction. Note that all these variables
        ! were only needed by Silo-HDF5 format for multidimensional data.
        if (format == 1 .and. n > 0) then
            deallocate (spatial_extents)
            deallocate (data_extents)
            deallocate (lo_offset)
            deallocate (hi_offset)
            deallocate (dims)
        end if

    end subroutine s_finalize_data_output_module ! -----------------------

end module m_data_output<|MERGE_RESOLUTION|>--- conflicted
+++ resolved
@@ -33,12 +33,9 @@
  s_open_energy_data_file, &
  s_write_grid_to_formatted_database_file, &
  s_write_variable_to_formatted_database_file, &
-<<<<<<< HEAD
- s_write_lag_bubbles_results, &
-=======
  s_write_intf_data_file, &
  s_write_energy_data_file, &
->>>>>>> 1d58b45f
+ s_write_lag_bubbles_results, &
  s_close_formatted_database_file, &
  s_close_intf_data_file, &
  s_close_energy_data_file, &
@@ -1039,7 +1036,6 @@
 
     end subroutine s_write_variable_to_formatted_database_file ! -----------
 
-<<<<<<< HEAD
     !>  Subroutine that writes the post processed results in the folder 'lag_bubbles_data'
             !!  @param t_step Current time step
     subroutine s_write_lag_bubbles_results(t_step)
@@ -1146,7 +1142,6 @@
 #endif
 
     end subroutine s_write_lag_bubbles_results
-=======
     subroutine s_write_intf_data_file(q_prim_vf)
 
         type(scalar_field), dimension(sys_size), intent(IN) :: q_prim_vf
@@ -1337,7 +1332,6 @@
         end if
 
     end subroutine s_write_energy_data_file
->>>>>>> 1d58b45f
 
     subroutine s_close_formatted_database_file() ! -------------------------
         ! Description: The purpose of this subroutine is to close any formatted
