!>
!! @file m_data_output.f90
!! @brief Contains module m_data_output

!> @brief This module enables the restructuring of the raw simulation data
!!              file(s) into formatted database file(s). The formats that may be
!!              chosen from include Silo-HDF5 and Binary. Each of these database
!!              structures contains information about the grid as well as each of
!!              the flow variable(s) that were chosen by the user to be included.
module m_data_output

    use m_derived_types         ! Definitions of the derived types

    use m_global_parameters     ! Global parameters for the code

    use m_derived_variables     !< Procedures used to compute quantities derived

    use m_mpi_proxy             ! Message passing interface (MPI) module proxy

    use m_compile_specific

    use m_helper

    implicit none

    private; public :: s_initialize_data_output_module, &
 s_define_output_region, &
 s_open_formatted_database_file, &
 s_open_intf_data_file, &
 s_open_energy_data_file, &
 s_write_grid_to_formatted_database_file, &
 s_write_variable_to_formatted_database_file, &
 s_write_lag_bubbles_results_to_text, &
 s_write_lag_bubbles_to_formatted_database_file, &
 s_write_intf_data_file, &
 s_write_energy_data_file, &
 s_close_formatted_database_file, &
 s_close_intf_data_file, &
 s_close_energy_data_file, &
 s_finalize_data_output_module

    ! Including the Silo Fortran interface library that features the subroutines
    ! and parameters that are required to write in the Silo-HDF5 database format
    ! INCLUDE 'silo.inc'
    include 'silo_f9x.inc'

    ! Generic storage for flow variable(s) that are to be written to formatted
    ! database file(s). Note that for 1D simulations, q_root_sf is employed to
    ! gather the flow variable(s) from all sub-domains on to the root process.
    ! If the run is not parallel, but serial, then q_root_sf is equal to q_sf.
    real(wp), allocatable, dimension(:, :, :), public :: q_sf
    real(wp), allocatable, dimension(:, :, :) :: q_root_sf
    real(wp), allocatable, dimension(:, :, :) :: cyl_q_sf

    ! Single precision storage for flow variables
    real(sp), allocatable, dimension(:, :, :), public :: q_sf_s
    real(sp), allocatable, dimension(:, :, :) :: q_root_sf_s
    real(sp), allocatable, dimension(:, :, :) :: cyl_q_sf_s

    ! The spatial and data extents array variables contain information about the
    ! minimum and maximum values of the grid and flow variable(s), respectively.
    ! The purpose of bookkeeping this information is to boost the visualization
    ! of the Silo-HDF5 database file(s) in VisIt.
    real(wp), allocatable, dimension(:, :) :: spatial_extents
    real(wp), allocatable, dimension(:, :) :: data_extents

    ! The size of the ghost zone layer at beginning of each coordinate direction
    ! (lo) and at end of each coordinate direction (hi). Adding this information
    ! to Silo-HDF5 database file(s) is recommended since it supplies VisIt with
    ! connectivity information between the sub-domains of a parallel data set.
    integer, allocatable, dimension(:) :: lo_offset
    integer, allocatable, dimension(:) :: hi_offset

    ! For Silo-HDF5 database format, this variable is used to keep track of the
    ! number of cell-boundaries, for the grid associated with the local process,
    ! in each of the active coordinate directions.
    integer, allocatable, dimension(:) :: dims

    ! Locations of various folders in the case's directory tree, associated with
    ! the choice of the formatted database format. These include, in order, the
    ! location of the folder named after the selected formatted database format,
    ! and the locations of two sub-directories of the latter, the first of which
    ! is named after the local processor rank, while the second is named 'root'.
    ! The folder associated with the local processor rank contains only the data
    ! pertaining to the part of the domain taken care of by the local processor.
    ! The root directory, on the other hand, will contain either the information
    ! about the connectivity required to put the entire domain back together, or
    ! the actual data associated with the entire computational domain. This all
    ! depends on dimensionality and the choice of the formatted database format.
    character(LEN=path_len + name_len) :: dbdir
    character(LEN=path_len + 2*name_len) :: proc_rank_dir
    character(LEN=path_len + 2*name_len) :: rootdir

    ! Handles of the formatted database master/root file, slave/local processor
    ! file and options list. The list of options is explicitly used in the Silo-
    ! HDF5 database format to provide additional details about the contents of a
    ! formatted database file, such as the previously described spatial and data
    ! extents.
    integer :: dbroot
    integer :: dbfile
    integer :: optlist

    ! The total number of flow variable(s) to be stored in a formatted database
    ! file. Note that this is only needed when using the Binary format.
    integer :: dbvars

    ! Generic error flags utilized in the handling, checking and the reporting
    ! of the input and output operations errors with a formatted database file
    integer, private :: err

contains

    impure subroutine s_initialize_data_output_module()
        ! Description: Computation of parameters, allocation procedures, and/or
        !              any other tasks needed to properly setup the module

        ! Generic string used to store the location of a particular file
        character(LEN=len_trim(case_dir) + 2*name_len) :: file_loc

        ! Generic logical used to test the existence of a particular folder
        logical :: dir_check

        integer :: i

        ! Allocating the generic storage for the flow variable(s) that are
        ! going to be written to the formatted database file(s). Note once
        ! more that the root variable is only required for 1D computations.
        allocate (q_sf(-offset_x%beg:m + offset_x%end, &
                       -offset_y%beg:n + offset_y%end, &
                       -offset_z%beg:p + offset_z%end))
        if (grid_geometry == 3) then
            allocate (cyl_q_sf(-offset_y%beg:n + offset_y%end, &
                               -offset_z%beg:p + offset_z%end, &
                               -offset_x%beg:m + offset_x%end))
        end if

        if (precision == 1) then
            allocate (q_sf_s(-offset_x%beg:m + offset_x%end, &
                             -offset_y%beg:n + offset_y%end, &
                             -offset_z%beg:p + offset_z%end))
            if (grid_geometry == 3) then
                allocate (cyl_q_sf_s(-offset_y%beg:n + offset_y%end, &
                                     -offset_z%beg:p + offset_z%end, &
                                     -offset_x%beg:m + offset_x%end))
            end if
        end if

        if (n == 0) then
            allocate (q_root_sf(0:m_root, 0:0, 0:0))
            if (precision == 1) then
                allocate (q_root_sf_s(0:m_root, 0:0, 0:0))
            end if
        end if

        ! Allocating the spatial and data extents and also the variables for
        ! the offsets and the one bookkeeping the number of cell-boundaries
        ! in each active coordinate direction. Note that all these variables
        ! are only needed by the Silo-HDF5 format for multidimensional data.
        if (format == 1 .and. n > 0) then

            allocate (data_extents(1:2, 0:num_procs - 1))

            if (p > 0) then
                allocate (spatial_extents(1:6, 0:num_procs - 1))
                allocate (lo_offset(1:3))
                allocate (hi_offset(1:3))
                allocate (dims(1:3))
            else
                allocate (spatial_extents(1:4, 0:num_procs - 1))
                allocate (lo_offset(1:2))
                allocate (hi_offset(1:2))
                allocate (dims(1:2))
            end if

        end if

        ! The size of the ghost zone layer in each of the active coordinate
        ! directions was set in the module m_mpi_proxy.f90. The results are
        ! now transferred to the local variables of this module when they are
        ! required by the Silo-HDF5 format, for multidimensional data sets.
        ! With the same, latter, requirements, the variables bookkeeping the
        ! number of cell-boundaries in each active coordinate direction are
        ! also set here.
        if (format == 1 .and. n > 0) then
            if (p > 0) then
                if (grid_geometry == 3) then
                    lo_offset(:) = (/offset_y%beg, offset_z%beg, offset_x%beg/)
                    hi_offset(:) = (/offset_y%end, offset_z%end, offset_x%end/)
                else
                    lo_offset(:) = (/offset_x%beg, offset_y%beg, offset_z%beg/)
                    hi_offset(:) = (/offset_x%end, offset_y%end, offset_z%end/)
                end if

                if (grid_geometry == 3) then
                    dims(:) = (/n + offset_y%beg + offset_y%end + 2, &
                                p + offset_z%beg + offset_z%end + 2, &
                                m + offset_x%beg + offset_x%end + 2/)
                else
                    dims(:) = (/m + offset_x%beg + offset_x%end + 2, &
                                n + offset_y%beg + offset_y%end + 2, &
                                p + offset_z%beg + offset_z%end + 2/)
                end if
            else
                lo_offset(:) = (/offset_x%beg, offset_y%beg/)
                hi_offset(:) = (/offset_x%end, offset_y%end/)

                dims(:) = (/m + offset_x%beg + offset_x%end + 2, &
                            n + offset_y%beg + offset_y%end + 2/)
            end if
        end if

        ! Generating Silo-HDF5 Directory Tree
        if (format == 1) then

            ! Creating the directory associated with the local process
            dbdir = trim(case_dir)//'/silo_hdf5'

            write (proc_rank_dir, '(A,I0)') '/p', proc_rank

            proc_rank_dir = trim(dbdir)//trim(proc_rank_dir)

            file_loc = trim(proc_rank_dir)//'/.'

            call my_inquire(file_loc, dir_check)
            if (dir_check .neqv. .true.) then
                call s_create_directory(trim(proc_rank_dir))
            end if

            ! Creating the directory associated with the root process
            if (proc_rank == 0) then

                rootdir = trim(dbdir)//'/root'

                file_loc = trim(rootdir)//'/.'

                call my_inquire(file_loc, dir_check)
                if (dir_check .neqv. .true.) then
                    call s_create_directory(trim(rootdir))
                end if

            end if

            ! Generating Binary Directory Tree

        else

            ! Creating the directory associated with the local process
            dbdir = trim(case_dir)//'/binary'

            write (proc_rank_dir, '(A,I0)') '/p', proc_rank

            proc_rank_dir = trim(dbdir)//trim(proc_rank_dir)

            file_loc = trim(proc_rank_dir)//'/.'

            call my_inquire(file_loc, dir_check)

            if (dir_check .neqv. .true.) then
                call s_create_directory(trim(proc_rank_dir))
            end if

            ! Creating the directory associated with the root process
            if (n == 0 .and. proc_rank == 0) then

                rootdir = trim(dbdir)//'/root'

                file_loc = trim(rootdir)//'/.'

                call my_inquire(file_loc, dir_check)

                if (dir_check .neqv. .true.) then
                    call s_create_directory(trim(rootdir))
                end if

            end if

        end if

        if (bubbles_lagrange) then !Lagrangian solver
            if (lag_txt_wrt) then
                dbdir = trim(case_dir)//'/lag_bubbles_post_process'
                file_loc = trim(dbdir)//'/.'
                call my_inquire(file_loc, dir_check)

                if (dir_check .neqv. .true.) then
                    call s_create_directory(trim(dbdir))
                end if
            end if
        end if

        ! Contrary to the Silo-HDF5 database format, handles of the Binary
        ! database master/root and slave/local process files are perfectly
        ! static throughout post-process. Hence, they are set here so that
        ! they do not have to be repetitively computed in later procedures.
        if (format == 2) then
            if (n == 0 .and. proc_rank == 0) dbroot = 2
            dbfile = 1
        end if

        ! Querying Number of Flow Variable(s) in Binary Output

        if (format == 2) then

            ! Initializing the counter of the number of flow variable(s) to
            ! be written to the formatted database file(s)
            dbvars = 0

            ! Partial densities
            if ((model_eqns == 2) .or. (model_eqns == 3)) then
                do i = 1, num_fluids
                    if (alpha_rho_wrt(i) &
                        .or. &
                        (cons_vars_wrt .or. prim_vars_wrt)) then
                        dbvars = dbvars + 1
                    end if
                end do
            end if

            ! Density
            if ((rho_wrt .or. (model_eqns == 1 .and. (cons_vars_wrt .or. prim_vars_wrt))) &
                .and. (.not. relativity)) then
                dbvars = dbvars + 1
            end if

            if (relativity .and. (rho_wrt .or. prim_vars_wrt)) dbvars = dbvars + 1
            if (relativity .and. (rho_wrt .or. cons_vars_wrt)) dbvars = dbvars + 1

            ! Momentum
            do i = 1, E_idx - mom_idx%beg
                if (mom_wrt(i) .or. cons_vars_wrt) dbvars = dbvars + 1
            end do

            ! Velocity
            do i = 1, E_idx - mom_idx%beg
                if (vel_wrt(i) .or. prim_vars_wrt) dbvars = dbvars + 1
            end do

            ! Flux limiter function
            do i = 1, E_idx - mom_idx%beg
                if (flux_wrt(i)) dbvars = dbvars + 1
            end do

            ! Energy
            if (E_wrt .or. cons_vars_wrt) dbvars = dbvars + 1

            ! Pressure
            if (pres_wrt .or. prim_vars_wrt) dbvars = dbvars + 1

            ! Elastic stresses
            if (hypoelasticity) dbvars = dbvars + (num_dims*(num_dims + 1))/2

            ! Damage state variable
            if (cont_damage) dbvars = dbvars + 1

            ! Magnetic field
            if (mhd) then
                if (n == 0) then
                    dbvars = dbvars + 2
                else
                    dbvars = dbvars + 3
                end if
            end if

            ! Volume fraction(s)
            if ((model_eqns == 2) .or. (model_eqns == 3)) then

                do i = 1, num_fluids - 1
                    if (alpha_wrt(i) &
                        .or. &
                        (cons_vars_wrt .or. prim_vars_wrt)) then
                        dbvars = dbvars + 1
                    end if
                end do

                if (alpha_wrt(num_fluids) &
                    .or. &
                    (cons_vars_wrt .or. prim_vars_wrt)) &
                    then
                    dbvars = dbvars + 1
                end if

            end if

            ! Specific heat ratio function
            if (gamma_wrt &
                .or. &
                (model_eqns == 1 .and. (cons_vars_wrt .or. prim_vars_wrt))) &
                then
                dbvars = dbvars + 1
            end if

            ! Specific heat ratio
            if (heat_ratio_wrt) dbvars = dbvars + 1

            ! Liquid stiffness function
            if (pi_inf_wrt &
                .or. &
                (model_eqns == 1 .and. (cons_vars_wrt .or. prim_vars_wrt))) &
                then
                dbvars = dbvars + 1
            end if

            ! Liquid stiffness
            if (pres_inf_wrt) dbvars = dbvars + 1

            ! Speed of sound
            if (c_wrt) dbvars = dbvars + 1

            ! Vorticity
            if (p > 0) then
                do i = 1, num_vels
                    if (omega_wrt(i)) dbvars = dbvars + 1
                end do
            elseif (n > 0) then
                do i = 1, num_vels
                    if (omega_wrt(i)) dbvars = dbvars + 1
                end do
            end if

            ! Numerical Schlieren function
            if (schlieren_wrt) dbvars = dbvars + 1

        end if

        ! END: Querying Number of Flow Variable(s) in Binary Output

    end subroutine s_initialize_data_output_module

    impure subroutine s_define_output_region

        integer :: i
        integer :: lower_bound, upper_bound

        #:for X, M in [('x', 'm'), ('y', 'n'), ('z', 'p')]

            if (${M}$ == 0) return ! Early return for y or z if simulation is 1D or 2D

            lower_bound = -offset_${X}$%beg
            upper_bound = ${M}$+offset_${X}$%end

            do i = lower_bound, upper_bound
                if (${X}$_cc(i) > ${X}$_output%beg) then
                    ${X}$_output_idx%beg = i + offset_${X}$%beg
                    exit
                end if
            end do

            do i = upper_bound, lower_bound, -1
                if (${X}$_cc(i) < ${X}$_output%end) then
                    ${X}$_output_idx%end = i + offset_${X}$%beg
                    exit
                end if
            end do

            ! If no grid points are within the output region
            if ((${X}$_cc(lower_bound) > ${X}$_output%end) .or. (${X}$_cc(upper_bound) < ${X}$_output%beg)) then
                ${X}$_output_idx%beg = 0
                ${X}$_output_idx%end = 0
            end if

        #:endfor

    end subroutine s_define_output_region

    impure subroutine s_open_formatted_database_file(t_step)
        ! Description: This subroutine opens a new formatted database file, or
        !              replaces an old one, and readies it for the data storage
        !              of the grid and the flow variable(s) associated with the
        !              current time-step, t_step. This is performed by all the
        !              local process(es). The root processor, in addition, must
        !              also generate a master formatted database file whose job
        !              will be to link, and thus combine, the data from all of
        !              the local process(es). Note that for the Binary format,
        !              this extra task that is assigned to the root process is
        !              not performed in multidimensions.

        ! Time-step that is currently being post-processed
        integer, intent(IN) :: t_step

        ! Generic string used to store the location of a particular file
        character(LEN=len_trim(case_dir) + 3*name_len) :: file_loc

        integer :: ierr !< Generic flag used to identify and report database errors

        ! Silo-HDF5 Database Format

        if (format == 1) then

            ! Generating the relative path to the formatted database slave
            ! file, that is to be opened for the current time-step, t_step
            write (file_loc, '(A,I0,A)') '/', t_step, '.silo'
            file_loc = trim(proc_rank_dir)//trim(file_loc)

            ! Creating formatted database slave file at the above location
            ! and setting up the structure of the file and its header info
            ierr = DBCREATE(trim(file_loc), len_trim(file_loc), &
                            DB_CLOBBER, DB_LOCAL, 'MFC v3.0', 8, &
                            DB_HDF5, dbfile)

            ! Verifying that the creation and setup process of the formatted
            ! database slave file has been performed without errors. If this
            ! is not the case, the post-process exits.
            if (dbfile == -1) then
                call s_mpi_abort('Unable to create Silo-HDF5 database '// &
                                 'slave file '//trim(file_loc)//'. '// &
                                 'Exiting.')
            end if

            ! Next, analogous steps to the ones above are carried out by the
            ! root process to create and setup the formatted database master
            ! file.
            if (proc_rank == 0) then

                write (file_loc, '(A,I0,A)') '/collection_', t_step, '.silo'
                file_loc = trim(rootdir)//trim(file_loc)

                ierr = DBCREATE(trim(file_loc), len_trim(file_loc), &
                                DB_CLOBBER, DB_LOCAL, 'MFC v3.0', 8, &
                                DB_HDF5, dbroot)

                if (dbroot == -1) then
                    call s_mpi_abort('Unable to create Silo-HDF5 database '// &
                                     'master file '//trim(file_loc)//'. '// &
                                     'Exiting.')
                end if

            end if

            ! Binary Database Format

        else

            ! Generating the relative path to the formatted database slave
            ! file, that is to be opened for the current time-step, t_step
            write (file_loc, '(A,I0,A)') '/', t_step, '.dat'
            file_loc = trim(proc_rank_dir)//trim(file_loc)

            ! Creating the formatted database slave file, at the previously
            ! precised relative path location, and setting up its structure
            open (dbfile, IOSTAT=err, FILE=trim(file_loc), &
                  FORM='unformatted', STATUS='replace')

            ! Verifying that the creation and setup process of the formatted
            ! database slave file has been performed without errors. If this
            ! is not the case, the post-process exits.
            if (err /= 0) then
                call s_mpi_abort('Unable to create Binary database slave '// &
                                 'file '//trim(file_loc)//'. Exiting.')
            end if

            ! Further defining the structure of the formatted database slave
            ! file by describing in it the dimensionality of post-processed
            ! data as well as the total number of flow variable(s) that will
            ! eventually be stored in it
            if (output_partial_domain) then
                write (dbfile) x_output_idx%end - x_output_idx%beg, &
                    y_output_idx%end - y_output_idx%beg, &
                    z_output_idx%end - z_output_idx%beg, &
                    dbvars
            else
                write (dbfile) m, n, p, dbvars
            end if

            ! Next, analogous steps to the ones above are carried out by the
            ! root process to create and setup the formatted database master
            ! file. Note that this is only done in multidimensional cases.
            if (n == 0 .and. proc_rank == 0) then

                write (file_loc, '(A,I0,A)') '/', t_step, '.dat'
                file_loc = trim(rootdir)//trim(file_loc)

                open (dbroot, IOSTAT=err, FILE=trim(file_loc), &
                      FORM='unformatted', STATUS='replace')

                if (err /= 0) then
                    call s_mpi_abort('Unable to create Binary database '// &
                                     'master file '//trim(file_loc)// &
                                     '. Exiting.')
                end if

                if (output_partial_domain) then
                    write (dbroot) x_output_idx%end - x_output_idx%beg, 0, 0, dbvars
                else
                    write (dbroot) m_root, 0, 0, dbvars
                end if

            end if

        end if

    end subroutine s_open_formatted_database_file

    impure subroutine s_open_intf_data_file()

        character(LEN=path_len + 3*name_len) :: file_path !<
              !! Relative path to a file in the case directory

        write (file_path, '(A)') '/intf_data.dat'
        file_path = trim(case_dir)//trim(file_path)

        ! Opening the simulation data file
        open (211, FILE=trim(file_path), &
              FORM='formatted', &
              POSITION='append', &
              STATUS='unknown')

    end subroutine s_open_intf_data_file

    impure subroutine s_open_energy_data_file()

        character(LEN=path_len + 3*name_len) :: file_path !<
              !! Relative path to a file in the case directory

        write (file_path, '(A)') '/eng_data.dat'
        file_path = trim(case_dir)//trim(file_path)

        ! Opening the simulation data file
        open (251, FILE=trim(file_path), &
              FORM='formatted', &
              POSITION='append', &
              STATUS='unknown')

    end subroutine s_open_energy_data_file

    impure subroutine s_write_grid_to_formatted_database_file(t_step)
        ! Description: The general objective of this subroutine is to write the
        !              necessary grid data to the formatted database file, for
        !              the current time-step, t_step. The local processor will
        !              write the grid data of the domain segment that it is in
        !              charge of to the formatted database slave file. The root
        !              process will additionally take care of linking that grid
        !              data in the formatted database master file. In the Silo-
        !              HDF5 database format, the spatial extents of each local
        !              process grid are also written to the master file. In the
        !              Binary format, note that no master file is maintained in
        !              multidimensions. Finally, in 1D, no grid data is written
        !              within this subroutine for the Silo-HDF5 format because
        !              curve objects rather than quadrilateral meshes are used.
        !              For curve objects, in contrast to the quadrilateral mesh
        !              objects, the grid data is included side by side with the
        !              flow variable data. Then, in this case, we take care of
        !              writing both the grid and the flow variable data in the
        !              subroutine s_write_variable_to_formatted_database_file.

        ! Time-step that is currently being post-processed
        integer, intent(IN) :: t_step

        ! Bookkeeping variables storing the name and type of mesh that is
        ! handled by the local processor(s). Note that due to an internal
        ! NAG Fortran compiler problem, these two variables could not be
        ! allocated dynamically.
        character(LEN=4*name_len), dimension(num_procs) :: meshnames
        integer, dimension(num_procs) :: meshtypes

        ! Generic loop iterator
        integer :: i

        integer :: ierr !< Generic flag used to identify and report database errors

        ! Silo-HDF5 Database Format

        if (format == 1 .and. n > 0) then

            ! For multidimensional data sets, the spatial extents of all of
            ! the grid(s) handled by the local processor(s) are recorded so
            ! that they may be written, by root processor, to the formatted
            ! database master file.
            if (num_procs > 1) then
                call s_mpi_gather_spatial_extents(spatial_extents)

            elseif (p > 0) then
                if (grid_geometry == 3) then
                    spatial_extents(:, 0) = (/minval(y_cb), minval(z_cb), &
                                              minval(x_cb), maxval(y_cb), &
                                              maxval(z_cb), maxval(x_cb)/)
                else
                    spatial_extents(:, 0) = (/minval(x_cb), minval(y_cb), &
                                              minval(z_cb), maxval(x_cb), &
                                              maxval(y_cb), maxval(z_cb)/)
                end if

            else
                spatial_extents(:, 0) = (/minval(x_cb), minval(y_cb), &
                                          maxval(x_cb), maxval(y_cb)/)

            end if

            ! Next, the root processor proceeds to record all of the spatial
            ! extents in the formatted database master file. In addition, it
            ! also records a sub-domain connectivity map so that the entire
            ! grid may be reassembled by looking at the master file.
            if (proc_rank == 0) then

                do i = 1, num_procs
                    write (meshnames(i), '(A,I0,A,I0,A)') '../p', i - 1, &
                        '/', t_step, '.silo:rectilinear_grid'
                end do

                meshtypes = DB_QUAD_RECT

                err = DBSET2DSTRLEN(len(meshnames(1)))
                err = DBMKOPTLIST(2, optlist)
                err = DBADDIOPT(optlist, DBOPT_EXTENTS_SIZE, &
                                size(spatial_extents, 1))
                err = DBADDDOPT(optlist, DBOPT_EXTENTS, spatial_extents)
                err = DBPUTMMESH(dbroot, 'rectilinear_grid', 16, &
                                 num_procs, meshnames, &
                                 len_trim(meshnames), &
                                 meshtypes, optlist, ierr)
                err = DBFREEOPTLIST(optlist)

            end if

            ! Finally, the local quadrilateral mesh, either 2D or 3D, along
            ! with its offsets that indicate the presence and size of ghost
            ! zone layer(s), are put in the formatted database slave file.

            if (precision == 1) then
                if (p > 0) then
                    z_cb_s(:) = real(z_cb(:), sp)
                end if
                x_cb_s(:) = real(x_cb(:), sp)
                y_cb_s(:) = real(y_cb(:), sp)
            end if

            #:for PRECISION, SFX, DBT in [(1,'_s','DB_FLOAT'),(2,'',"DB_DOUBLE")]
                if (precision == ${PRECISION}$) then
                    if (p > 0) then
                        err = DBMKOPTLIST(2, optlist)
                        err = DBADDIOPT(optlist, DBOPT_LO_OFFSET, lo_offset)
                        err = DBADDIOPT(optlist, DBOPT_HI_OFFSET, hi_offset)
                        if (grid_geometry == 3) then
                            err = DBPUTQM(dbfile, 'rectilinear_grid', 16, &
                                          'x', 1, 'y', 1, 'z', 1, &
                                          y_cb${SFX}$, z_cb${SFX}$, x_cb${SFX}$, dims, 3, &
                                          ${DBT}$, DB_COLLINEAR, &
                                          optlist, ierr)
                        else
                            err = DBPUTQM(dbfile, 'rectilinear_grid', 16, &
                                          'x', 1, 'y', 1, 'z', 1, &
                                          x_cb${SFX}$, y_cb${SFX}$, z_cb${SFX}$, dims, 3, &
                                          ${DBT}$, DB_COLLINEAR, &
                                          optlist, ierr)
                        end if
                        err = DBFREEOPTLIST(optlist)
                    else
                        err = DBMKOPTLIST(2, optlist)
                        err = DBADDIOPT(optlist, DBOPT_LO_OFFSET, lo_offset)
                        err = DBADDIOPT(optlist, DBOPT_HI_OFFSET, hi_offset)
                        err = DBPUTQM(dbfile, 'rectilinear_grid', 16, &
                                      'x', 1, 'y', 1, 'z', 1, &
                                      x_cb${SFX}$, y_cb${SFX}$, DB_F77NULL, dims, 2, &
                                      ${DBT}$, DB_COLLINEAR, &
                                      optlist, ierr)
                        err = DBFREEOPTLIST(optlist)
                    end if
                end if
            #:endfor

            ! END: Silo-HDF5 Database Format

            ! Binary Database Format

        elseif (format == 2) then

            ! Multidimensional local grid data is written to the formatted
            ! database slave file. Recall that no master file to maintained
            ! in multidimensions.
            if (p > 0) then
                if (precision == 1) then
                    write (dbfile) real(x_cb, sp), &
                        real(y_cb, sp), &
                        real(z_cb, sp)
                else
                    if (output_partial_domain) then
                        write (dbfile) x_cb(x_output_idx%beg - 1:x_output_idx%end), &
                            y_cb(y_output_idx%beg - 1:y_output_idx%end), &
                            z_cb(z_output_idx%beg - 1:z_output_idx%end)
                    else
                        write (dbfile) x_cb, y_cb, z_cb
                    end if
                end if

            elseif (n > 0) then
                if (precision == 1) then
                    write (dbfile) real(x_cb, sp), &
                        real(y_cb, sp)
                else
                    if (output_partial_domain) then
                        write (dbfile) x_cb(x_output_idx%beg - 1:x_output_idx%end), &
                            y_cb(y_output_idx%beg - 1:y_output_idx%end)
                    else
                        write (dbfile) x_cb, y_cb
                    end if
                end if

                ! One-dimensional local grid data is written to the formatted
                ! database slave file. In addition, the local grid data is put
                ! together by the root process and written to the master file.
            else

                if (precision == 1) then
                    write (dbfile) real(x_cb, sp)
                else
                    if (output_partial_domain) then
                        write (dbfile) x_cb(x_output_idx%beg - 1:x_output_idx%end)
                    else
                        write (dbfile) x_cb
                    end if
                end if

                if (num_procs > 1) then
                    call s_mpi_defragment_1d_grid_variable()
                else
                    x_root_cb(:) = x_cb(:)
                end if

                if (proc_rank == 0) then
                    if (precision == 1) then
                        write (dbroot) real(x_root_cb, wp)
                    else
                        if (output_partial_domain) then
                            write (dbroot) x_root_cb(x_output_idx%beg - 1:x_output_idx%end)
                        else
                            write (dbroot) x_root_cb
                        end if
                    end if
                end if

            end if

        end if

    end subroutine s_write_grid_to_formatted_database_file

    impure subroutine s_write_variable_to_formatted_database_file(varname, t_step)
        ! Description: The goal of this subroutine is to write to the formatted
        !              database file the flow variable at the current time-step,
        !              t_step. The local process(es) write the part of the flow
        !              variable that they handle to the formatted database slave
        !              file. The root process, on the other hand, will also take
        !              care of connecting all of the flow variable data in the
        !              formatted database master file. In the Silo-HDF5 database
        !              format, the extents of each local process flow variable
        !              are also written to the master file. Note that in Binary
        !              format, no master file is maintained in multidimensions.
        !              Finally note that in 1D, grid data is also written within
        !              this subroutine for Silo-HDF5 database format since curve
        !              and not the quadrilateral variable objects are used, see
        !              description of s_write_grid_to_formatted_database_file
        !              for more details on this topic.

        ! Name of the flow variable, which will be written to the formatted
        ! database file at the current time-step, t_step
        character(LEN=*), intent(IN) :: varname

        ! Time-step that is currently being post-processed
        integer, intent(IN) :: t_step

        ! Bookkeeping variables storing the name and type of flow variable
        ! that is about to be handled by the local processor(s). Note that
        ! due to an internal NAG Fortran compiler problem, these variables
        ! could not be allocated dynamically.
        character(LEN=4*name_len), dimension(num_procs) :: varnames
        integer, dimension(num_procs) :: vartypes

        ! Generic loop iterator
        integer :: i, j, k

        integer :: ierr !< Generic flag used to identify and report database errors

        ! Silo-HDF5 Database Format

        if (format == 1) then

            ! In 1D, a curve object, featuring the local processor grid and
            ! flow variable data, is written to the formatted database slave
            ! file. The root process, on the other hand, will also take care
            ! of gathering the entire grid and associated flow variable data
            ! and write it to the formatted database master file.
            if (n == 0) then

                if (precision == 1 .and. wp == dp) then
                    x_cc_s(:) = real(x_cc(:), sp)
                    q_sf_s(:, :, :) = real(q_sf(:, :, :), sp)
                elseif (precision == 1 .and. wp == sp) then
                    x_cc_s(:) = x_cc(:)
                    q_sf_s(:, :, :) = q_sf(:, :, :)
                end if

                ! Writing the curve object associated with the local process
                ! to the formatted database slave file
                #:for PRECISION, SFX, DBT in [(1,'_s','DB_FLOAT'),(2,'',"DB_DOUBLE")]
                    if (precision == ${PRECISION}$) then
                        err = DBPUTCURVE(dbfile, trim(varname), len_trim(varname), &
                                         x_cc${SFX}$ (0:m), q_sf${SFX}$, ${DBT}$, m + 1, &
                                         DB_F77NULL, ierr)
                    end if
                #:endfor

                ! Assembling the local grid and flow variable data for the
                ! entire computational domain on to the root process

                if (num_procs > 1) then
                    call s_mpi_defragment_1d_grid_variable()
                    call s_mpi_defragment_1d_flow_variable(q_sf, q_root_sf)

                    if (precision == 1) then
                        x_root_cc_s(:) = real(x_root_cc(:), sp)
                        q_root_sf_s(:, :, :) = real(q_root_sf(:, :, :), sp)
                    end if
                else
                    if (precision == 1) then
                        x_root_cc_s(:) = real(x_cc(:), sp)
                        q_root_sf_s(:, :, :) = real(q_sf(:, :, :), sp)
                    else
                        x_root_cc(:) = x_cc(:)
                        q_root_sf(:, :, :) = q_sf(:, :, :)
                    end if
                end if

                ! Writing the curve object associated with the root process
                ! to the formatted database master file
                if (proc_rank == 0) then
                    #:for PRECISION, SFX, DBT in [(1,'_s','DB_FLOAT'),(2,'',"DB_DOUBLE")]
                        if (precision == ${PRECISION}$) then
                            err = DBPUTCURVE(dbroot, trim(varname), &
                                             len_trim(varname), &
                                             x_root_cc${SFX}$, q_root_sf${SFX}$, &
                                             ${DBT}$, m_root + 1, &
                                             DB_F77NULL, ierr)
                        end if
                    #:endfor
                end if

                return

                ! In multidimensions, the local process(es) take care of writing
                ! the flow variable data they are in charge of to the formatted
                ! database slave file. The root processor, additionally, is also
                ! responsible in gathering the flow variable extents of each of
                ! the local processor(s) and writing them to formatted database
                ! master file.
            else

                ! Determining the extents of the flow variable on each local
                ! process and gathering all this information on root process
                if (num_procs > 1) then
                    call s_mpi_gather_data_extents(q_sf, data_extents)
                else
                    data_extents(:, 0) = (/minval(q_sf), maxval(q_sf)/)
                end if

                ! Next, the root process proceeds to write the gathered flow
                ! variable data extents to formatted database master file.
                if (proc_rank == 0) then

                    do i = 1, num_procs
                        write (varnames(i), '(A,I0,A,I0,A)') '../p', i - 1, &
                            '/', t_step, '.silo:'//trim(varname)
                    end do

                    vartypes = DB_QUADVAR

                    err = DBSET2DSTRLEN(len(varnames(1)))
                    err = DBMKOPTLIST(2, optlist)
                    err = DBADDIOPT(optlist, DBOPT_EXTENTS_SIZE, 2)
                    err = DBADDDOPT(optlist, DBOPT_EXTENTS, data_extents)
                    err = DBPUTMVAR(dbroot, trim(varname), &
                                    len_trim(varname), num_procs, &
                                    varnames, len_trim(varnames), &
                                    vartypes, optlist, ierr)
                    err = DBFREEOPTLIST(optlist)

                end if

                ! Finally, each of the local processor(s) proceeds to write
                ! the flow variable data that it is responsible for to the
                ! formatted database slave file.
                if (wp == dp) then
                    if (precision == 1) then
                        do i = -offset_x%beg, m + offset_x%end
                            do j = -offset_y%beg, n + offset_y%end
                                do k = -offset_z%beg, p + offset_z%end
                                    q_sf_s(i, j, k) = real(q_sf(i, j, k), sp)
                                end do
                            end do
                        end do
                        if (grid_geometry == 3) then
                            do i = -offset_x%beg, m + offset_x%end
                                do j = -offset_y%beg, n + offset_y%end
                                    do k = -offset_z%beg, p + offset_z%end
                                        cyl_q_sf_s(j, k, i) = q_sf_s(i, j, k)
                                    end do
                                end do
                            end do
                        end if
                    else
                        if (grid_geometry == 3) then
                            do i = -offset_x%beg, m + offset_x%end
                                do j = -offset_y%beg, n + offset_y%end
                                    do k = -offset_z%beg, p + offset_z%end
                                        cyl_q_sf(j, k, i) = q_sf(i, j, k)
                                    end do
                                end do
                            end do
                        end if
                    end if
                elseif (wp == sp) then
                    do i = -offset_x%beg, m + offset_x%end
                        do j = -offset_y%beg, n + offset_y%end
                            do k = -offset_z%beg, p + offset_z%end
                                q_sf_s(i, j, k) = q_sf(i, j, k)
                            end do
                        end do
                    end do
                    if (grid_geometry == 3) then
                        do i = -offset_x%beg, m + offset_x%end
                            do j = -offset_y%beg, n + offset_y%end
                                do k = -offset_z%beg, p + offset_z%end
                                    cyl_q_sf_s(j, k, i) = q_sf_s(i, j, k)
                                end do
                            end do
                        end do
                    end if
                end if

                #:for PRECISION, SFX, DBT in [(1,'_s','DB_FLOAT'),(2,'',"DB_DOUBLE")]
                    if (precision == ${PRECISION}$) then
                        if (p > 0) then
                            if (grid_geometry == 3) then
                                err = DBPUTQV1(dbfile, trim(varname), &
                                               len_trim(varname), &
                                               'rectilinear_grid', 16, &
                                               cyl_q_sf${SFX}$, dims - 1, 3, DB_F77NULL, &
                                               0, ${DBT}$, DB_ZONECENT, &
                                               DB_F77NULL, ierr)
                            else
                                err = DBPUTQV1(dbfile, trim(varname), &
                                               len_trim(varname), &
                                               'rectilinear_grid', 16, &
                                               q_sf${SFX}$, dims - 1, 3, DB_F77NULL, &
                                               0, ${DBT}$, DB_ZONECENT, &
                                               DB_F77NULL, ierr)
                            end if
                        else
                            err = DBPUTQV1(dbfile, trim(varname), &
                                           len_trim(varname), &
                                           'rectilinear_grid', 16, &
                                           q_sf${SFX}$, dims - 1, 2, DB_F77NULL, &
                                           0, ${DBT}$, DB_ZONECENT, &
                                           DB_F77NULL, ierr)
                        end if
                    end if
                #:endfor

            end if

            ! END: Silo-HDF5 Database Format

            ! Binary Database Format

        else

            ! Writing the name of the flow variable and its data, associated
            ! with the local processor, to the formatted database slave file
            if (precision == 1) then
                write (dbfile) varname, real(q_sf, wp)
            else
                write (dbfile) varname, q_sf
            end if

            ! In 1D, the root process also takes care of gathering the flow
            ! variable data from all of the local processor(s) and writes it
            ! to the formatted database master file.
            if (n == 0) then

                if (num_procs > 1) then
                    call s_mpi_defragment_1d_flow_variable(q_sf, q_root_sf)
                else
                    q_root_sf(:, :, :) = q_sf(:, :, :)
                end if

                if (proc_rank == 0) then
                    if (precision == 1) then
                        write (dbroot) varname, real(q_root_sf, wp)
                    else
                        write (dbroot) varname, q_root_sf
                    end if
                end if

            end if

        end if

    end subroutine s_write_variable_to_formatted_database_file

    !>  Subroutine that writes the post processed results in the folder 'lag_bubbles_data'
            !!  @param t_step Current time step
    impure subroutine s_write_lag_bubbles_results_to_text(t_step)

        integer, intent(in) :: t_step

        character(len=len_trim(case_dir) + 3*name_len) :: file_loc

        integer :: id

#ifdef MFC_MPI
        real(wp), dimension(20) :: inputvals
        real(wp) :: time_real
        integer, dimension(MPI_STATUS_SIZE) :: status
        integer(KIND=MPI_OFFSET_KIND) :: disp
        integer :: view

        logical :: lg_bub_file, file_exist

        integer, dimension(2) :: gsizes, lsizes, start_idx_part
<<<<<<< HEAD
        integer :: ifile, ierr
        real(wp) :: file_time, file_dt
        integer :: file_num_procs, file_tot_part, tot_part
=======
        integer :: ifile, tot_data
        integer :: ierr !< Generic flag used to identify and report MPI errors
>>>>>>> 16de11cf
        integer :: i

        integer, dimension(:), allocatable :: proc_bubble_counts
        real(wp), dimension(1:1, 1:lag_io_vars) :: dummy
        dummy = 0._wp

        ! Construct file path
        write(file_loc, '(A,I0,A)') 'lag_bubbles_', t_step, '.dat'
        file_loc = trim(case_dir)//'/restart_data'//trim(mpiiofs)//trim(file_loc)

        ! Check if file exists
        inquire(FILE=trim(file_loc), EXIST=file_exist)
        if (.not. file_exist) then
            call s_mpi_abort('Restart file '//trim(file_loc)//' does not exist!')
        end if

        if (.not. parallel_io) return

        if (proc_rank == 0) then
            call MPI_FILE_OPEN(MPI_COMM_SELF, file_loc, MPI_MODE_RDONLY, &
                              mpi_info_int, ifile, ierr)

            call MPI_FILE_READ(ifile, file_tot_part, 1, MPI_INTEGER, status, ierr)
            call MPI_FILE_READ(ifile, file_time, 1, mpi_p, status, ierr)
            call MPI_FILE_READ(ifile, file_dt, 1, mpi_p, status, ierr)
            call MPI_FILE_READ(ifile, file_num_procs, 1, MPI_INTEGER, status, ierr)

            call MPI_FILE_CLOSE(ifile, ierr)
        end if

        call MPI_BCAST(file_tot_part, 1, MPI_INTEGER, 0, MPI_COMM_WORLD, ierr)
        call MPI_BCAST(file_time, 1, mpi_p, 0, MPI_COMM_WORLD, ierr)
        call MPI_BCAST(file_dt, 1, mpi_p, 0, MPI_COMM_WORLD, ierr)
        call MPI_BCAST(file_num_procs, 1, MPI_INTEGER, 0, MPI_COMM_WORLD, ierr)

        allocate(proc_bubble_counts(file_num_procs))

        if (proc_rank == 0) then
            call MPI_FILE_OPEN(MPI_COMM_SELF, file_loc, MPI_MODE_RDONLY, &
                              mpi_info_int, ifile, ierr)

            ! Skip to processor counts position
            disp = int(sizeof(file_tot_part) + 2*sizeof(file_time) + sizeof(file_num_procs), &
                      MPI_OFFSET_KIND)
            call MPI_FILE_SEEK(ifile, disp, MPI_SEEK_SET, ierr)
            call MPI_FILE_READ(ifile, proc_bubble_counts, file_num_procs, MPI_INTEGER, status, ierr)

            call MPI_FILE_CLOSE(ifile, ierr)
        end if

        call MPI_BCAST(proc_bubble_counts, file_num_procs, MPI_INTEGER, 0, MPI_COMM_WORLD, ierr)

        gsizes(1) = file_tot_part
        gsizes(2) = lag_io_vars
        lsizes(1) = file_tot_part
        lsizes(2) = lag_io_vars
        start_idx_part(1) = 0
        start_idx_part(2) = 0

        call MPI_TYPE_CREATE_SUBARRAY(2, gsizes, lsizes, start_idx_part, &
                                      MPI_ORDER_FORTRAN, mpi_p, view, ierr)
        call MPI_TYPE_COMMIT(view, ierr)

        call MPI_FILE_OPEN(MPI_COMM_WORLD, file_loc, MPI_MODE_RDONLY, &
                           mpi_info_int, ifile, ierr)

        disp = int(sizeof(file_tot_part) + 2*sizeof(file_time) + sizeof(file_num_procs) + &
                      file_num_procs*sizeof(proc_bubble_counts(1)), MPI_OFFSET_KIND)
        call MPI_FILE_SET_VIEW(ifile, disp, mpi_p, view, &
                               'native', mpi_info_null, ierr)

        allocate (MPI_IO_DATA_lg_bubbles(file_tot_part, 1:lag_io_vars))

        call MPI_FILE_READ_ALL(ifile, MPI_IO_DATA_lg_bubbles, lag_io_vars*file_tot_part, &
                               mpi_p, status, ierr)

        write (file_loc, '(A,I0,A)') 'lag_bubbles_post_process_', t_step, '.dat'
        file_loc = trim(case_dir)//'/lag_bubbles_post_process/'//trim(file_loc)

        if (proc_rank == 0) then
            open (unit=29, file=file_loc, form='formatted', position='rewind')

            if (lag_header) then
                write(29, '(A)', advance='no')
                if (lag_id_wrt)       write(29, '(A8)', advance='no') 'id, '
                if (lag_pos_wrt)      write(29, '(3(A17))', advance='no') 'px, ', 'py, ', 'pz, '
                if (lag_pos_prev_wrt) write(29, '(3(A17))', advance='no') 'pvx, ', 'pvy, ', 'pvz, '
                if (lag_vel_wrt)      write(29, '(3(A17))', advance='no') 'vx, ', 'vy, ', 'vz, '
                if (lag_rad_wrt)      write(29, '(A17)', advance='no') 'radius, '
                if (lag_rvel_wrt)     write(29, '(A17)', advance='no') 'rvel, '
                if (lag_r0_wrt)       write(29, '(A17)', advance='no') 'r0, '
                if (lag_rmax_wrt)     write(29, '(A17)', advance='no') 'rmax, '
                if (lag_rmin_wrt)     write(29, '(A17)', advance='no') 'rmin, '
                if (lag_dphidt_wrt)   write(29, '(A17)', advance='no') 'dphidt, '
                if (lag_pres_wrt)     write(29, '(A17)', advance='no') 'pressure, '
                if (lag_mv_wrt)       write(29, '(A17)', advance='no') 'mv, '
                if (lag_mg_wrt)       write(29, '(A17)', advance='no') 'mg, '
                if (lag_betaT_wrt)    write(29, '(A17)', advance='no') 'betaT, '
                if (lag_betaC_wrt)    write(29, '(A17)', advance='no') 'betaC, '
                write(29, '(A15)') 'time'
            end if

            do i = 1, file_tot_part
                id = int(MPI_IO_DATA_lg_bubbles(i, 1))
                inputvals(1:20) = MPI_IO_DATA_lg_bubbles(i, 2:21)
                if (id > 0) then
                    write(29, '(100(A))', advance='no') ''

                    if (lag_id_wrt)       write(29, '(I6, A)', advance='no') id, ', '
                    if (lag_pos_wrt)      write(29, '(3(E15.7, A))', advance='no') inputvals(1), ', ', inputvals(2), ', ', inputvals(3), ', '
                    if (lag_pos_prev_wrt) write(29, '(3(E15.7, A))', advance='no') inputvals(4), ', ', inputvals(5), ', ', inputvals(6), ', '
                    if (lag_vel_wrt)      write(29, '(3(E15.7, A))', advance='no') inputvals(7), ', ', inputvals(8), ', ', inputvals(8), ', '
                    if (lag_rad_wrt)      write(29, '(E15.7, A)', advance='no') inputvals(10), ', '
                    if (lag_rvel_wrt)     write(29, '(E15.7, A)', advance='no') inputvals(11), ', '
                    if (lag_r0_wrt)       write(29, '(E15.7, A)', advance='no') inputvals(12), ', '
                    if (lag_rmax_wrt)     write(29, '(E15.7, A)', advance='no') inputvals(13), ', '
                    if (lag_rmin_wrt)     write(29, '(E15.7, A)', advance='no') inputvals(14), ', '
                    if (lag_dphidt_wrt)   write(29, '(E15.7, A)', advance='no') inputvals(15), ', '
                    if (lag_pres_wrt)     write(29, '(E15.7, A)', advance='no') inputvals(16), ', '
                    if (lag_mv_wrt)       write(29, '(E15.7, A)', advance='no') inputvals(17), ', '
                    if (lag_mg_wrt)       write(29, '(E15.7, A)', advance='no') inputvals(18), ', '
                    if (lag_betaT_wrt)    write(29, '(E15.7, A)', advance='no') inputvals(19), ', '
                    if (lag_betaC_wrt)    write(29, '(E15.7, A)', advance='no') inputvals(20), ', '
                    write(29, '(E15.7)') time_real
                end if
            end do
            close (29)
        end if

        deallocate (MPI_IO_DATA_lg_bubbles)

        call s_mpi_barrier()

        call MPI_FILE_CLOSE(ifile, ierr)
#endif

    end subroutine s_write_lag_bubbles_results_to_text

    impure subroutine s_write_lag_bubbles_to_formatted_database_file(t_step)

        integer, intent(in) :: t_step

        character(len=len_trim(case_dir) + 3*name_len) :: file_loc

        integer :: id

#ifdef MFC_MPI
        real(wp), dimension(20) :: inputvals
        real(wp) :: time_real
        integer, dimension(MPI_STATUS_SIZE) :: status
        integer(KIND=MPI_OFFSET_KIND) :: disp
        integer :: view

        logical :: lg_bub_file, file_exist

        integer, dimension(2) :: gsizes, lsizes, start_idx_part
        integer :: ifile, ierr, tot_data, valid_data, nBub
        real(wp) :: file_time, file_dt
        integer :: file_num_procs, file_tot_part
        integer, dimension(:), allocatable :: proc_bubble_counts
        real(wp), dimension(1:1, 1:lag_io_vars) :: dummy
        character(LEN=4*name_len), dimension(num_procs) :: meshnames
        integer, dimension(num_procs) :: meshtypes
        real(wp) :: dummy_data


        integer :: i, j

        real(wp), dimension(:), allocatable :: bub_id
        real(wp), dimension(:), allocatable :: px, py, pz, ppx, ppy, ppz, vx, vy, vz
        real(wp), dimension(:), allocatable :: radius, rvel, rnot, rmax, rmin, dphidt
        real(wp), dimension(:), allocatable :: pressure, mv, mg, betaT, betaC

        dummy = 0._wp
        dummy_data = 0._wp

        ! Construct file path
        write(file_loc, '(A,I0,A)') 'lag_bubbles_', t_step, '.dat'
        file_loc = trim(case_dir)//'/restart_data'//trim(mpiiofs)//trim(file_loc)

        ! Check if file exists
        inquire(FILE=trim(file_loc), EXIST=file_exist)
        if (.not. file_exist) then
            call s_mpi_abort('Restart file '//trim(file_loc)//' does not exist!')
        end if

        if (.not. parallel_io) return

        if (proc_rank == 0) then
            call MPI_FILE_OPEN(MPI_COMM_SELF, file_loc, MPI_MODE_RDONLY, &
                              mpi_info_int, ifile, ierr)

            call MPI_FILE_READ(ifile, file_tot_part, 1, MPI_INTEGER, status, ierr)
            call MPI_FILE_READ(ifile, file_time, 1, mpi_p, status, ierr)
            call MPI_FILE_READ(ifile, file_dt, 1, mpi_p, status, ierr)
            call MPI_FILE_READ(ifile, file_num_procs, 1, MPI_INTEGER, status, ierr)

            call MPI_FILE_CLOSE(ifile, ierr)
        end if

        call MPI_BCAST(file_tot_part, 1, MPI_INTEGER, 0, MPI_COMM_WORLD, ierr)
        call MPI_BCAST(file_time, 1, mpi_p, 0, MPI_COMM_WORLD, ierr)
        call MPI_BCAST(file_dt, 1, mpi_p, 0, MPI_COMM_WORLD, ierr)
        call MPI_BCAST(file_num_procs, 1, MPI_INTEGER, 0, MPI_COMM_WORLD, ierr)

        allocate(proc_bubble_counts(file_num_procs))

        if (proc_rank == 0) then
            call MPI_FILE_OPEN(MPI_COMM_SELF, file_loc, MPI_MODE_RDONLY, &
                              mpi_info_int, ifile, ierr)

            ! Skip to processor counts position
            disp = int(sizeof(file_tot_part) + 2*sizeof(file_time) + sizeof(file_num_procs), &
                      MPI_OFFSET_KIND)
            call MPI_FILE_SEEK(ifile, disp, MPI_SEEK_SET, ierr)
            call MPI_FILE_READ(ifile, proc_bubble_counts, file_num_procs, MPI_INTEGER, status, ierr)

            call MPI_FILE_CLOSE(ifile, ierr)
        end if

        call MPI_BCAST(proc_bubble_counts, file_num_procs, MPI_INTEGER, 0, MPI_COMM_WORLD, ierr)

        ! Set time variables from file

        nBub = proc_bubble_counts(proc_rank + 1)

        start_idx_part(1) = 0
        do i = 1, proc_rank
            start_idx_part(1) = start_idx_part(1) + proc_bubble_counts(i)
        end do

        start_idx_part(2) = 0
        lsizes(1) = nBub
        lsizes(2) = lag_io_vars

        gsizes(1) = file_tot_part
        gsizes(2) = lag_io_vars

        if (nBub > 0) then

            allocate(bub_id(nBub))
            allocate(px(nBub))
            allocate(py(nBub))
            allocate(pz(nBub))
            allocate(ppx(nBub))
            allocate(ppy(nBub))
            allocate(ppz(nBub))
            allocate(vx(nBub))
            allocate(vy(nBub))
            allocate(vz(nBub))
            allocate(radius(nBub))
            allocate(rvel(nBub))
            allocate(rnot(nBub))
            allocate(rmax(nBub))
            allocate(rmin(nBub))
            allocate(dphidt(nBub))
            allocate(pressure(nBub))
            allocate(mv(nBub))
            allocate(mg(nBub))
            allocate(betaT(nBub))
            allocate(betaC(nBub))
            allocate (MPI_IO_DATA_lg_bubbles(nBub, 1:lag_io_vars))

            call MPI_TYPE_CREATE_SUBARRAY(2, gsizes, lsizes, start_idx_part, &
                                           MPI_ORDER_FORTRAN, mpi_p, view, ierr)
            call MPI_TYPE_COMMIT(view, ierr)

            call MPI_FILE_OPEN(MPI_COMM_WORLD, file_loc, MPI_MODE_RDONLY, &
                               mpi_info_int, ifile, ierr)

            ! Skip extended header
            disp = int(sizeof(file_tot_part) + 2*sizeof(file_time) + sizeof(file_num_procs) + &
                      file_num_procs*sizeof(proc_bubble_counts(1)), MPI_OFFSET_KIND)
            call MPI_FILE_SET_VIEW(ifile, disp, mpi_p, view, 'native', mpi_info_int, ierr)

            call MPI_FILE_READ_ALL(ifile, MPI_IO_DATA_lg_bubbles, &
                                  lag_io_vars * nBub, mpi_p, status, ierr)

            call MPI_FILE_CLOSE(ifile, ierr)
            call MPI_TYPE_FREE(view, ierr)

            ! Extract data from MPI_IO_DATA_lg_bubbles array
            ! Adjust these indices based on your actual data layout
            bub_id(:) = MPI_IO_DATA_lg_bubbles(:, 1)
            px(:) = MPI_IO_DATA_lg_bubbles(:, 2)
            py(:) = MPI_IO_DATA_lg_bubbles(:, 3)
            pz(:) = MPI_IO_DATA_lg_bubbles(:, 4)
            ppx(:) = MPI_IO_DATA_lg_bubbles(:, 5)
            ppy(:) = MPI_IO_DATA_lg_bubbles(:, 6)
            ppz(:) = MPI_IO_DATA_lg_bubbles(:, 7)
            vx(:) = MPI_IO_DATA_lg_bubbles(:, 8)
            vy(:) = MPI_IO_DATA_lg_bubbles(:, 9)
            vz(:) = MPI_IO_DATA_lg_bubbles(:, 10)
            radius(:) = MPI_IO_DATA_lg_bubbles(:, 11)
            rvel(:) = MPI_IO_DATA_lg_bubbles(:, 12)
            rnot(:) = MPI_IO_DATA_lg_bubbles(:, 13)
            rmax(:) = MPI_IO_DATA_lg_bubbles(:, 14)
            rmin(:) = MPI_IO_DATA_lg_bubbles(:, 15)
            dphidt(:) = MPI_IO_DATA_lg_bubbles(:, 16)
            pressure(:) = MPI_IO_DATA_lg_bubbles(:, 17)
            mv(:) = MPI_IO_DATA_lg_bubbles(:, 18)
            mg(:) = MPI_IO_DATA_lg_bubbles(:, 19)
            betaT(:) = MPI_IO_DATA_lg_bubbles(:, 20)
            betaC(:) = MPI_IO_DATA_lg_bubbles(:, 21)

            ! Next, the root processor proceeds to record all of the spatial
            ! extents in the formatted database master file. In addition, it
            ! also records a sub-domain connectivity map so that the entire
            ! grid may be reassembled by looking at the master file.
            if (proc_rank == 0) then

                do i = 1, num_procs
                    write (meshnames(i), '(A,I0,A,I0,A)') '../p', i - 1, &
                        '/', t_step, '.silo:lag_bubbles'
                    meshtypes(i) = DB_POINTMESH
                end do
                err = DBSET2DSTRLEN(len(meshnames(1)))
                err = DBPUTMMESH(dbroot, 'lag_bubbles', 16, &
                                 num_procs, meshnames, &
                                 len_trim(meshnames), &
                                 meshtypes, DB_F77NULL, ierr)
            end if

            err = DBPUTPM(dbfile, 'lag_bubbles', 11, 3, &
                         px, py, pz, nBub, &
                         DB_DOUBLE, DB_F77NULL, ierr)

            if (lag_id_wrt) then
                call s_write_lag_variable_to_formatted_database_file('part_id', t_step, bub_id, nBub)
            end if

            if (lag_vel_wrt) then
                call s_write_lag_variable_to_formatted_database_file('part_vel1', t_step, vx, nBub)
                call s_write_lag_variable_to_formatted_database_file('part_vel2', t_step, vy, nBub)
                if (p > 0) then
                    call s_write_lag_variable_to_formatted_database_file('part_vel3', t_step, vz, nBub)
                end if
            end if

            if (lag_rad_wrt) then
                call s_write_lag_variable_to_formatted_database_file('part_radius', t_step, radius, nBub)
            end if

            if (lag_rvel_wrt) then
                call s_write_lag_variable_to_formatted_database_file('part_rdot', t_step, rvel, nBub)
            end if

            if (lag_r0_wrt) then
                call s_write_lag_variable_to_formatted_database_file('part_r0', t_step, rnot, nBub)
            end if

            if (lag_rmax_wrt) then
                call s_write_lag_variable_to_formatted_database_file('part_rmax', t_step, rmax, nBub)
            end if

            if (lag_rmin_wrt) then
                call s_write_lag_variable_to_formatted_database_file('part_rmin', t_step, rmin, nBub)
            end if

            if (lag_dphidt_wrt) then
                call s_write_lag_variable_to_formatted_database_file('part_dphidt', t_step, dphidt, nBub)
            end if

            if (lag_pres_wrt) then
                call s_write_lag_variable_to_formatted_database_file('part_pressure', t_step, pressure, nBub)
            end if

            if (lag_mv_wrt) then
                call s_write_lag_variable_to_formatted_database_file('part_mv', t_step, mv, nBub)
            end if

            if (lag_mg_wrt) then
                call s_write_lag_variable_to_formatted_database_file('part_mg', t_step, mg, nBub)
            end if

            if (lag_betaT_wrt) then
                call s_write_lag_variable_to_formatted_database_file('part_betaT', t_step, betaT, nBub)
            end if

            if (lag_betaC_wrt) then
                call s_write_lag_variable_to_formatted_database_file('part_betaC', t_step, betaC, nBub)
            end if

            deallocate(bub_id, px, py, pz, ppx, ppy, ppz, vx, vy, vz, radius, &
                       rvel, rnot, rmax, rmin, dphidt, pressure, mv, mg,    &
                       betaT, betaC)
            deallocate (MPI_IO_DATA_lg_bubbles)
        else
            call MPI_TYPE_CONTIGUOUS(0, mpi_p, view, ierr)
            call MPI_TYPE_COMMIT(view, ierr)

            call MPI_FILE_OPEN(MPI_COMM_WORLD, file_loc, MPI_MODE_RDONLY, &
                               mpi_info_int, ifile, ierr)

            ! Skip extended header
            disp = int(sizeof(file_tot_part) + 2*sizeof(file_time) + sizeof(file_num_procs) + &
                      file_num_procs*sizeof(proc_bubble_counts(1)), MPI_OFFSET_KIND)
            call MPI_FILE_SET_VIEW(ifile, disp, mpi_p, view, 'native', mpi_info_int, ierr)

            call MPI_FILE_READ_ALL(ifile, dummy, 0, mpi_p, status, ierr)

            call MPI_FILE_CLOSE(ifile, ierr)
            call MPI_TYPE_FREE(view, ierr)

            if (proc_rank == 0) then

                do i = 1, num_procs
                    write (meshnames(i), '(A,I0,A,I0,A)') '../p', i - 1, &
                        '/', t_step, '.silo:lag_bubbles'
                    meshtypes(i) = DB_POINTMESH
                end do
                err = DBSET2DSTRLEN(len(meshnames(1)))
                err = DBPUTMMESH(dbroot, 'lag_bubbles', 16, &
                                 num_procs, meshnames, &
                                 len_trim(meshnames), &
                                 meshtypes, DB_F77NULL, ierr)
            end if

            err = DBSETEMPTYOK(1)
            err = DBPUTPM(dbfile, 'lag_bubbles', 11, 3, &
                         dummy_data, dummy_data, dummy_data, 0, &
                         DB_DOUBLE, DB_F77NULL, ierr)

            if (lag_id_wrt) then
                call s_write_lag_variable_to_formatted_database_file('part_id', t_step)
            end if

            if (lag_vel_wrt) then
                call s_write_lag_variable_to_formatted_database_file('part_vel1', t_step)
                call s_write_lag_variable_to_formatted_database_file('part_vel2', t_step)
                if (p > 0) then
                    call s_write_lag_variable_to_formatted_database_file('part_vel3', t_step)
                end if
            end if

            if (lag_rad_wrt) then
                call s_write_lag_variable_to_formatted_database_file('part_radius', t_step)
            end if

            if (lag_rvel_wrt) then
                call s_write_lag_variable_to_formatted_database_file('part_rdot', t_step)
            end if

            if (lag_r0_wrt) then
                call s_write_lag_variable_to_formatted_database_file('part_r0', t_step)
            end if

            if (lag_rmax_wrt) then
                call s_write_lag_variable_to_formatted_database_file('part_rmax', t_step)
            end if

            if (lag_rmin_wrt) then
                call s_write_lag_variable_to_formatted_database_file('part_rmin', t_step)
            end if

            if (lag_dphidt_wrt) then
                call s_write_lag_variable_to_formatted_database_file('part_dphidt', t_step)
            end if

            if (lag_pres_wrt) then
                call s_write_lag_variable_to_formatted_database_file('part_pressure', t_step)
            end if

            if (lag_mv_wrt) then
                call s_write_lag_variable_to_formatted_database_file('part_mv', t_step)
            end if

            if (lag_mg_wrt) then
                call s_write_lag_variable_to_formatted_database_file('part_mg', t_step)
            end if

            if (lag_betaT_wrt) then
                call s_write_lag_variable_to_formatted_database_file('part_betaT', t_step)
            end if

            if (lag_betaC_wrt) then
                call s_write_lag_variable_to_formatted_database_file('part_betaC', t_step)
            end if

        end if

#endif

    end subroutine s_write_lag_bubbles_to_formatted_database_file

    subroutine s_write_lag_variable_to_formatted_database_file(varname, t_step, data, nBubs)

        character(len=*), intent(in) :: varname
        integer, intent(in) :: t_step
        real(wp), dimension(1:), intent(in), optional :: data
        integer, intent(in), optional :: nBubs

        character(len=64), dimension(num_procs) :: var_names
        integer, dimension(num_procs) :: var_types
        real(wp) :: dummy_data
        integer :: i

        dummy_data = 0._wp

        if (present(nBubs) .and. present(data)) then
            if (proc_rank == 0) then
                do i = 1, num_procs
                    write (var_names(i), '(A,I0,A,I0,A)') '../p', i - 1, &
                        '/', t_step, '.silo:'//trim(varname)
                    var_types(i) = DB_POINTVAR
                end do
                err = DBSET2DSTRLEN(len(var_names(1)))
                err = DBPUTMVAR(dbroot, trim(varname), len_trim(varname), &
                            num_procs, var_names, &
                            len_trim(var_names), &
                            var_types, DB_F77NULL, ierr)
            end if

            err = DBPUTPV1(dbfile, trim(varname), len_trim(varname), &
                        'lag_bubbles', 11, data, nBubs, DB_DOUBLE, DB_F77NULL, ierr)
        else
            if (proc_rank == 0) then
                do i = 1, num_procs
                    write (var_names(i), '(A,I0,A,I0,A)') '../p', i - 1, &
                        '/', t_step, '.silo:'//trim(varname)
                    var_types(i) = DB_POINTVAR
                end do
                err = DBSET2DSTRLEN(len(var_names(1)))
                err = DBSETEMPTYOK(1)
                err = DBPUTMVAR(dbroot, trim(varname), len_trim(varname), &
                            num_procs, var_names, &
                            len_trim(var_names), &
                            var_types, DB_F77NULL, ierr)
            end if

            err = DBSETEMPTYOK(1)
            err = DBPUTPV1(dbfile, trim(varname), len_trim(varname), &
                        'lag_bubbles', 11, dummy_data, 0, DB_DOUBLE, DB_F77NULL, ierr)
        end if

    end subroutine s_write_lag_variable_to_formatted_database_file

    impure subroutine s_write_intf_data_file(q_prim_vf)

        type(scalar_field), dimension(sys_size), intent(IN) :: q_prim_vf
        integer :: i, j, k, l, cent !< Generic loop iterators
        integer :: counter, root !< number of data points extracted to fit shape to SH perturbations
        real(wp), allocatable :: x_td(:), y_td(:), x_d1(:), y_d1(:), y_d(:), x_d(:)
        real(wp) :: axp, axm, ayp, aym, tgp, euc_d, thres, maxalph_loc, maxalph_glb

        allocate (x_d1(m*n))
        allocate (y_d1(m*n))
        counter = 0
        maxalph_loc = 0._wp
        do k = 0, p
            do j = 0, n
                do i = 0, m
                    if (q_prim_vf(E_idx + 2)%sf(i, j, k) > maxalph_loc) then
                        maxalph_loc = q_prim_vf(E_idx + 2)%sf(i, j, k)
                    end if
                end do
            end do
        end do

        call s_mpi_allreduce_max(maxalph_loc, maxalph_glb)
        if (p > 0) then
            do l = 0, p
                if (z_cc(l) < dz(l) .and. z_cc(l) > 0) then
                    cent = l
                end if
            end do
        else
            cent = 0
        end if

        thres = 0.9_wp*maxalph_glb
        do k = 0, n
            do j = 0, m
                axp = q_prim_vf(E_idx + 2)%sf(j + 1, k, cent)
                axm = q_prim_vf(E_idx + 2)%sf(j, k, cent)
                ayp = q_prim_vf(E_idx + 2)%sf(j, k + 1, cent)
                aym = q_prim_vf(E_idx + 2)%sf(j, k, cent)
                if ((axp > thres .and. axm < thres) .or. (axp < thres .and. axm > thres) &
                    .or. (ayp > thres .and. aym < thres) .or. (ayp < thres .and. aym > thres)) then
                    if (counter == 0) then
                        counter = counter + 1
                        x_d1(counter) = x_cc(j)
                        y_d1(counter) = y_cc(k)
                        euc_d = sqrt((x_cc(j) - x_d1(i))**2 + (y_cc(k) - y_d1(i))**2)
                        tgp = sqrt(dx(j)**2 + dy(k)**2)
                    else
                        euc_d = sqrt((x_cc(j) - x_d1(i))**2 + (y_cc(k) - y_d1(i))**2)
                        tgp = sqrt(dx(j)**2 + dy(k)**2)
                        do i = 1, counter
                            if (euc_d < tgp) then
                                cycle
                            elseif (euc_d > tgp .and. i == counter) then
                                counter = counter + 1
                                x_d1(counter) = x_cc(j)
                                y_d1(counter) = y_cc(k)

                            end if
                        end do
                    end if
                end if
            end do
        end do

        allocate (x_d(counter), y_d(counter))

        do i = 1, counter
            y_d(i) = y_d1(i)
            x_d(i) = x_d1(i)
        end do
        root = 0

        call s_mpi_gather_data(x_d, counter, x_td, root)
        call s_mpi_gather_data(y_d, counter, y_td, root)
        if (proc_rank == 0) then
            do i = 1, size(x_td)
                if (i == size(x_td)) then
                    write (211, '(F12.9,1X,F12.9,1X,I4)') &
                        x_td(i), y_td(i), size(x_td)
                else
                    write (211, '(F12.9,1X,F12.9,1X,F3.1)') &
                        x_td(i), y_td(i), 0._wp
                end if
            end do
        end if

    end subroutine s_write_intf_data_file

    impure subroutine s_write_energy_data_file(q_prim_vf, q_cons_vf)
        type(scalar_field), dimension(sys_size), intent(IN) :: q_prim_vf, q_cons_vf
        real(wp) :: Elk, Egk, Elp, Egint, Vb, Vl, pres_av, Et
        real(wp) :: rho, pres, dV, tmp, gamma, pi_inf, MaxMa, MaxMa_glb, maxvel, c, Ma, H
        real(wp), dimension(num_vels) :: vel
        real(wp), dimension(num_fluids) :: adv
        integer :: i, j, k, l, s !looping indices

        Egk = 0._wp
        Elp = 0._wp
        Egint = 0._wp
        Vb = 0._wp
        maxvel = 0._wp
        MaxMa = 0._wp
        Vl = 0._wp
        Elk = 0._wp
        Et = 0._wp
        Vb = 0._wp
        dV = 0._wp
        pres_av = 0._wp
        pres = 0._wp
        c = 0._wp

        do k = 0, p
            do j = 0, n
                do i = 0, m
                    pres = 0._wp
                    dV = dx(i)*dy(j)*dz(k)
                    rho = 0._wp
                    gamma = 0._wp
                    pi_inf = 0._wp
                    pres = q_prim_vf(E_idx)%sf(i, j, k)
                    Egint = Egint + q_prim_vf(E_idx + 2)%sf(i, j, k)*(fluid_pp(2)%gamma*pres)*dV
                    do s = 1, num_vels
                        vel(s) = q_prim_vf(num_fluids + s)%sf(i, j, k)
                        Egk = Egk + 0.5_wp*q_prim_vf(E_idx + 2)%sf(i, j, k)*q_prim_vf(2)%sf(i, j, k)*vel(s)*vel(s)*dV
                        Elk = Elk + 0.5_wp*q_prim_vf(E_idx + 1)%sf(i, j, k)*q_prim_vf(1)%sf(i, j, k)*vel(s)*vel(s)*dV
                        if (abs(vel(s)) > maxvel) then
                            maxvel = abs(vel(s))
                        end if
                    end do
                    do l = 1, adv_idx%end - E_idx
                        adv(l) = q_prim_vf(E_idx + l)%sf(i, j, k)
                        gamma = gamma + adv(l)*fluid_pp(l)%gamma
                        pi_inf = pi_inf + adv(l)*fluid_pp(l)%pi_inf
                        rho = rho + adv(l)*q_prim_vf(l)%sf(i, j, k)
                    end do

                    H = ((gamma + 1._wp)*pres + pi_inf)/rho

                    call s_compute_speed_of_sound(pres, rho, &
                                                  gamma, pi_inf, &
                                                  H, adv, 0._wp, 0._wp, c)

                    Ma = maxvel/c
                    if (Ma > MaxMa .and. (adv(1) > (1.0_wp - 1.0e-10_wp))) then
                        MaxMa = Ma
                    end if
                    Vl = Vl + adv(1)*dV
                    Vb = Vb + adv(2)*dV
                    pres_av = pres_av + adv(1)*pres*dV
                    Et = Et + q_cons_vf(E_idx)%sf(i, j, k)*dV
                end do
            end do
        end do

        tmp = pres_av
        call s_mpi_allreduce_sum(tmp, pres_av)
        tmp = Vl
        call s_mpi_allreduce_sum(tmp, Vl)

        call s_mpi_allreduce_max(MaxMa, MaxMa_glb)
        tmp = Elk
        call s_mpi_allreduce_sum(tmp, Elk)
        tmp = Egint
        call s_mpi_allreduce_sum(tmp, Egint)
        tmp = Egk
        call s_mpi_allreduce_sum(tmp, Egk)
        tmp = Vb
        call s_mpi_allreduce_sum(tmp, Vb)
        tmp = Et
        call s_mpi_allreduce_sum(tmp, Et)

        Elp = pres_av/Vl*Vb
        if (proc_rank == 0) then
            write (251, '(10X, 8F24.8)') &
                Elp, &
                Egint, &
                Elk, &
                Egk, &
                Et, &
                Vb, &
                Vl, &
                MaxMa_glb
        end if

    end subroutine s_write_energy_data_file

    impure subroutine s_close_formatted_database_file()
        ! Description: The purpose of this subroutine is to close any formatted
        !              database file(s) that may be opened at the time-step that
        !              is currently being post-processed. The root process must
        !              typically close two files, one associated with the local
        !              sub-domain and the other with the entire domain. The non-
        !              root process(es) must close one file, which is associated
        !              with the local sub-domain. Note that for the Binary data-
        !              base format and multidimensional data, the root process
        !              only has to close the file associated with the local sub-
        !              domain, because one associated with the entire domain is
        !              not generated.

        integer :: ierr !< Generic flag used to identify and report database errors

        ! Silo-HDF5 database format
        if (format == 1) then
            ierr = DBCLOSE(dbfile)
            if (proc_rank == 0) ierr = DBCLOSE(dbroot)

            ! Binary database format
        else
            close (dbfile)
            if (n == 0 .and. proc_rank == 0) close (dbroot)

        end if

    end subroutine s_close_formatted_database_file

    impure subroutine s_close_intf_data_file()

        close (211)

    end subroutine s_close_intf_data_file

    impure subroutine s_close_energy_data_file()

        close (251)

    end subroutine s_close_energy_data_file

    impure subroutine s_finalize_data_output_module()
        ! Description: Deallocation procedures for the module

        ! Deallocating the generic storage employed for the flow variable(s)
        ! that were written to the formatted database file(s). Note that the
        ! root variable is only deallocated in the case of a 1D computation.
        deallocate (q_sf)
        if (n == 0) deallocate (q_root_sf)
        if (grid_geometry == 3) then
            deallocate (cyl_q_sf)
        end if

        ! Deallocating spatial and data extents and also the variables for
        ! the offsets and the one bookkeeping the number of cell-boundaries
        ! in each active coordinate direction. Note that all these variables
        ! were only needed by Silo-HDF5 format for multidimensional data.
        if (format == 1 .and. n > 0) then
            deallocate (spatial_extents)
            deallocate (data_extents)
            deallocate (lo_offset)
            deallocate (hi_offset)
            deallocate (dims)
        end if

    end subroutine s_finalize_data_output_module

end module m_data_output<|MERGE_RESOLUTION|>--- conflicted
+++ resolved
@@ -1115,14 +1115,10 @@
         logical :: lg_bub_file, file_exist
 
         integer, dimension(2) :: gsizes, lsizes, start_idx_part
-<<<<<<< HEAD
-        integer :: ifile, ierr
+        integer :: ifile
+        integer :: ierr !< Generic flag used to identify and report MPI errors
         real(wp) :: file_time, file_dt
         integer :: file_num_procs, file_tot_part, tot_part
-=======
-        integer :: ifile, tot_data
-        integer :: ierr !< Generic flag used to identify and report MPI errors
->>>>>>> 16de11cf
         integer :: i
 
         integer, dimension(:), allocatable :: proc_bubble_counts
