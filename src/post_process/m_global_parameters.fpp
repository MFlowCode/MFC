--- conflicted
+++ resolved
@@ -109,11 +109,8 @@
     logical :: mixture_err     !< Mixture error limiter
     logical :: alt_soundspeed  !< Alternate sound speed
     logical :: hypoelasticity  !< Turn hypoelasticity on
-<<<<<<< HEAD
     logical :: comp_debug      !< Turn on comprehensive debug
-=======
     logical, parameter :: chemistry = .${chemistry}$. !< Chemistry modeling
->>>>>>> 17eb3def
     !> @}
 
     !> @name Annotations of the structure, i.e. the organization, of the state vectors
