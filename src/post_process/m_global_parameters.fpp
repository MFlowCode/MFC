!>
!! @file m_global_parameters.f90
!! @brief Contains module m_global_parameters

#:include 'case.fpp'

!> @brief This module contains all of the parameters characterizing the
!!      computational domain, simulation algorithm, stiffened equation of
!!      state and finally, the formatted database file(s) structure.
module m_global_parameters

    ! Dependencies =============================================================
#ifdef MFC_MPI
    use mpi                     !< Message passing interface (MPI) module
#endif

    use m_derived_types         !< Definitions of the derived types

    use m_helper_basic          !< Functions to compare floating point numbers

    use m_thermochem            !< Thermodynamic and chemical properties module

    ! ==========================================================================

    implicit none

    !> @name Logistics
    !> @{
    integer :: num_procs            !< Number of processors
    character(LEN=path_len) :: case_dir             !< Case folder location
    !> @}

    ! Computational Domain Parameters ==========================================

    integer :: proc_rank !< Rank of the local processor

    !> @name Number of cells in the x-, y- and z-coordinate directions
    !> @{
    integer :: m, m_root
    integer :: n
    integer :: p
    !> @}

    integer(8) :: nGlobal ! Total number of cells in global domain

    !> @name Cylindrical coordinates (either axisymmetric or full 3D)
    !> @{
    logical :: cyl_coord
    integer :: grid_geometry
    !> @}

    !> @name Global number of cells in each direction
    !> @{
    integer :: m_glb, n_glb, p_glb
    !> @}

    integer :: num_dims !< Number of spatial dimensions

    !> @name Cell-boundary locations in the x-, y- and z-coordinate directions
    !> @{
    real(kind(0d0)), allocatable, dimension(:) :: x_cb, x_root_cb, y_cb, z_cb
    real(kind(0.0)), allocatable, dimension(:) :: x_cb_s, y_cb_s, z_cb_s
    !> @}

    !> @name Cell-center locations in the x-, y- and z-coordinate directions
    !> @{
    real(kind(0d0)), allocatable, dimension(:) :: x_cc, x_root_cc, y_cc, z_cc
    !> @}

    !> Cell-width distributions in the x-, y- and z-coordinate directions
    !> @{
    real(kind(0d0)), allocatable, dimension(:) :: dx, dy, dz
    !> @}

    integer :: buff_size !<
    !! Number of cells in buffer region. For the variables which feature a buffer
    !! region, this region is used to store information outside the computational
    !! domain based on the boundary conditions.

    integer :: t_step_start  !< First time-step directory
    integer :: t_step_stop   !< Last time-step directory
    integer :: t_step_save   !< Interval between consecutive time-step directory

    !> @name IO options for adaptive time-stepping
    !> @{
    logical :: cfl_adap_dt, cfl_const_dt, cfl_dt
    real(kind(0d0)) :: t_save
    real(kind(0d0)) :: t_stop
    real(kind(0d0)) :: cfl_target
    integer :: n_save
    integer :: n_start
    !> @}

    ! NOTE: The variables m_root, x_root_cb and x_root_cc contain the grid data
    ! of the defragmented computational domain. They are only used in 1D. For
    ! serial simulations, they are equal to m, x_cb and x_cc, respectively.

    ! ==========================================================================

    !> @name Simulation Algorithm Parameters
    !> @{
    integer :: model_eqns      !< Multicomponent flow model
    integer :: num_fluids      !< Number of different fluids present in the flow
    logical :: relax           !< phase change
    integer :: relax_model     !< Phase change relaxation model
    logical :: mpp_lim         !< Maximum volume fraction limiter
    integer :: sys_size        !< Number of unknowns in the system of equations
    integer :: weno_order      !< Order of accuracy for the WENO reconstruction
    logical :: mixture_err     !< Mixture error limiter
    logical :: alt_soundspeed  !< Alternate sound speed
    logical :: hypoelasticity  !< Turn hypoelasticity on
<<<<<<< HEAD
    logical :: hyperelasticity !< Turn hyperelasticity on
    logical :: elasticity      !< elasticity modeling, true for hyper or hypo
    integer :: b_size          !< Number of components in the b tensor
    integer :: tensor_size     !< Number of components in the nonsymmetric tensor
=======
    logical, parameter :: chemistry = .${chemistry}$. !< Chemistry modeling
>>>>>>> 972a58a0
    !> @}

    !> @name Annotations of the structure, i.e. the organization, of the state vectors
    !> @{
    type(int_bounds_info) :: cont_idx              !< Indexes of first & last continuity eqns.
    type(int_bounds_info) :: mom_idx               !< Indexes of first & last momentum eqns.
    integer :: E_idx                               !< Index of energy equation
    integer :: n_idx                               !< Index of number density
    type(int_bounds_info) :: adv_idx               !< Indexes of first & last advection eqns.
    type(int_bounds_info) :: internalEnergies_idx  !< Indexes of first & last internal energy eqns.
    type(bub_bounds_info) :: bub_idx               !< Indexes of first & last bubble variable eqns.
    integer :: gamma_idx                           !< Index of specific heat ratio func. eqn.
    integer :: alf_idx                             !< Index of specific heat ratio func. eqn.
    integer :: pi_inf_idx                          !< Index of liquid stiffness func. eqn.
    type(int_bounds_info) :: stress_idx            !< Indices of elastic stresses
    type(int_bounds_info) :: xi_idx                !< Indexes of first and last reference map eqns.
    integer :: c_idx                               !< Index of color function
    type(int_bounds_info) :: species_idx           !< Indexes of first & last concentration eqns.
    type(int_bounds_info) :: temperature_idx       !< Indexes of first & last temperature eqns.
    !> @}

    !> @name Boundary conditions in the x-, y- and z-coordinate directions
    !> @{
    type(int_bounds_info) :: bc_x, bc_y, bc_z
    !> @}

    logical :: parallel_io    !< Format of the data files
    logical :: sim_data
    logical :: file_per_process !< output format

    integer, allocatable, dimension(:) :: proc_coords !<
    !! Processor coordinates in MPI_CART_COMM

    integer, allocatable, dimension(:) :: start_idx !<
    !! Starting cell-center index of local processor in global grid

#ifdef MFC_MPI

    type(mpi_io_var), public :: MPI_IO_DATA
    type(mpi_io_ib_var), public :: MPI_IO_IB_DATA

#endif

    !> @name MPI info for parallel IO with Lustre file systems
    !> @{
    character(LEN=name_len) :: mpiiofs
    integer :: mpi_info_int
    !> @}

    integer, private :: ierr
    ! ==========================================================================

    type(physical_parameters), dimension(num_fluids_max) :: fluid_pp !<
    !! Database of the physical parameters of each of the fluids that is present
    !! in the flow. These include the stiffened gas equation of state parameters,
    !! the Reynolds numbers and the Weber numbers.

    ! ==========================================================================

    real(kind(0d0)), allocatable, dimension(:) :: adv !< Advection variables

    ! Formatted Database File(s) Structure Parameters ==========================

    integer :: format !< Format of the database file(s)

    integer :: precision !< Floating point precision of the database file(s)

    !> @name Size of the ghost zone layer in the x-, y- and z-coordinate directions.
    !! The definition of the ghost zone layers is only necessary when using the
    !! Silo database file format in multidimensions. These zones provide VisIt
    !! with the subdomain connectivity information that it requires in order to
    !! produce smooth plots.
    !> @{
    type(int_bounds_info) :: offset_x, offset_y, offset_z
    !> @}

    !> @name The list of all possible flow variables that may be written to a database
    !! file. It includes partial densities, density, momentum, velocity, energy,
    !! pressure, volume fraction(s), specific heat ratio function, specific heat
    !! ratio, liquid stiffness function, liquid stiffness, primitive variables,
    !! conservative variables, speed of sound, the vorticity,
    !! and the numerical Schlieren function.
    !> @{
    logical, dimension(num_fluids_max) :: alpha_rho_wrt
    logical :: rho_wrt
    logical, dimension(3) :: mom_wrt
    logical, dimension(3) :: vel_wrt
    integer :: flux_lim
    logical, dimension(3) :: flux_wrt
    logical :: E_wrt
    logical :: pres_wrt
    logical, dimension(num_fluids_max) :: alpha_wrt
    logical :: gamma_wrt
    logical :: heat_ratio_wrt
    logical :: pi_inf_wrt
    logical :: pres_inf_wrt
    logical :: prim_vars_wrt
    logical :: cons_vars_wrt
    logical :: c_wrt
    logical, dimension(3) :: omega_wrt
    logical :: qm_wrt
    logical :: schlieren_wrt
    logical :: cf_wrt
    logical :: ib
    logical :: chem_wrt_Y(1:num_species)
    logical :: chem_wrt_T
    !> @}

    real(kind(0d0)), dimension(num_fluids_max) :: schlieren_alpha    !<
    !! Amplitude coefficients of the numerical Schlieren function that are used
    !! to adjust the intensity of numerical Schlieren renderings for individual
    !! fluids. This enables waves and interfaces of varying strengths and in all
    !! of the fluids to be made simultaneously visible on a single plot.

    integer :: fd_order !<
    !! The order of the finite-difference (fd) approximations of the first-order
    !! derivatives that need to be evaluated when vorticity and/or the numerical
    !! Schlieren function are to be outputted to the formatted database file(s).

    integer :: fd_number !<
    !! The finite-difference number is given by MAX(1, fd_order/2). Essentially,
    !! it is a measure of the half-size of the finite-difference stencil for the
    !! selected order of accuracy.

    ! ==========================================================================

    !> @name Reference parameters for Tait EOS
    !> @{
    real(kind(0d0)) :: rhoref, pref
    !> @}

    !> @name Bubble modeling variables and parameters
    !> @{
    integer :: nb
    real(kind(0d0)) :: R0ref
    real(kind(0d0)) :: Ca, Web, Re_inv
    real(kind(0d0)), dimension(:), allocatable :: weight, R0, V0
    logical :: bubbles
    logical :: qbmm
    logical :: polytropic
    logical :: polydisperse
    logical :: adv_n
    integer :: thermal  !< 1 = adiabatic, 2 = isotherm, 3 = transfer
    real(kind(0d0)) :: R_n, R_v, phi_vn, phi_nv, Pe_c, Tw, G, pv, M_n, M_v
    real(kind(0d0)), dimension(:), allocatable :: k_n, k_v, pb0, mass_n0, mass_v0, Pe_T
    real(kind(0d0)), dimension(:), allocatable :: Re_trans_T, Re_trans_c, Im_trans_T, Im_trans_c, omegaN
    real(kind(0d0)) :: mul0, ss, gamma_v, mu_v
    real(kind(0d0)) :: gamma_m, gamma_n, mu_n
    real(kind(0d0)) :: poly_sigma
    real(kind(0d0)) :: sigR
    integer :: nmom

    !> @}

    !> @name surface tension coefficient
    !> @{
    real(kind(0d0)) :: sigma
    !> #}

    !> @name Index variables used for m_variables_conversion
    !> @{
    integer :: momxb, momxe
    integer :: advxb, advxe
    integer :: contxb, contxe
    integer :: intxb, intxe
    integer :: bubxb, bubxe
    integer :: strxb, strxe
<<<<<<< HEAD
    integer :: xibeg, xiend
=======
    integer :: chemxb, chemxe
    integer :: tempxb, tempxe
>>>>>>> 972a58a0
    !> @}

contains

    !> Assigns default values to user inputs prior to reading
        !!      them in. This allows for an easier consistency check of
        !!      these parameters once they are read from the input file.
    subroutine s_assign_default_values_to_user_inputs

        integer :: i !< Generic loop iterator

        ! Logistics
        case_dir = '.'

        ! Computational domain parameters
        m = dflt_int; n = 0; p = 0
        m_root = dflt_int
        cyl_coord = .false.

        t_step_start = dflt_int
        t_step_stop = dflt_int
        t_step_save = dflt_int

        cfl_adap_dt = .false.
        cfl_const_dt = .false.
        cfl_dt = .false.
        cfl_target = dflt_real
        t_save = dflt_real
        n_start = dflt_int
        t_stop = dflt_real

        ! Simulation algorithm parameters
        model_eqns = dflt_int
        num_fluids = dflt_int
        weno_order = dflt_int
        mixture_err = .false.
        alt_soundspeed = .false.
        relax = .false.
        relax_model = dflt_int

        hypoelasticity = .false.
        hyperelasticity = .false.
        elasticity = .false.

        bc_x%beg = dflt_int; bc_x%end = dflt_int
        bc_y%beg = dflt_int; bc_y%end = dflt_int
        bc_z%beg = dflt_int; bc_z%end = dflt_int

        #:for DIM in ['x', 'y', 'z']
            #:for DIR in [1, 2, 3]
                bc_${DIM}$%vb${DIR}$ = 0d0
                bc_${DIM}$%ve${DIR}$ = 0d0
            #:endfor
        #:endfor

        ! Fluids physical parameters
        do i = 1, num_fluids_max
            fluid_pp(i)%gamma = dflt_real
            fluid_pp(i)%pi_inf = dflt_real
            fluid_pp(i)%cv = 0d0
            fluid_pp(i)%qv = 0d0
            fluid_pp(i)%qvp = 0d0
            fluid_pp(i)%G = dflt_real
        end do

        ! Formatted database file(s) structure parameters
        format = dflt_int

        precision = dflt_int

        alpha_rho_wrt = .false.
        rho_wrt = .false.
        mom_wrt = .false.
        vel_wrt = .false.
        chem_wrt_Y = .false.
        chem_wrt_T = .false.
        flux_lim = dflt_int
        flux_wrt = .false.
        parallel_io = .false.
        file_per_process = .false.
        E_wrt = .false.
        pres_wrt = .false.
        alpha_wrt = .false.
        gamma_wrt = .false.
        heat_ratio_wrt = .false.
        pi_inf_wrt = .false.
        pres_inf_wrt = .false.
        prim_vars_wrt = .false.
        cons_vars_wrt = .false.
        c_wrt = .false.
        omega_wrt = .false.
        qm_wrt = .false.
        schlieren_wrt = .false.
        sim_data = .false.
        cf_wrt = .false.
        ib = .false.

        schlieren_alpha = dflt_real

        fd_order = dflt_int

        ! Tait EOS
        rhoref = dflt_real
        pref = dflt_real

        ! Bubble modeling
        bubbles = .false.
        qbmm = .false.
        R0ref = dflt_real
        nb = dflt_int
        polydisperse = .false.
        poly_sigma = dflt_real
        sigR = dflt_real
        sigma = dflt_real
        adv_n = .false.

    end subroutine s_assign_default_values_to_user_inputs

    !>  Computation of parameters, allocation procedures, and/or
        !!      any other tasks needed to properly setup the module
    subroutine s_initialize_global_parameters_module

        integer :: i, j, fac

        ! Setting m_root equal to m in the case of a 1D serial simulation
        if (num_procs == 1 .and. n == 0) m_root = m

        ! Gamma/Pi_inf Model ===============================================
        if (model_eqns == 1) then

            ! Setting number of fluids
            num_fluids = 1

            ! Annotating structure of the state and flux vectors belonging
            ! to the system of equations defined by the selected number of
            ! spatial dimensions and the gamma/pi_inf model
            cont_idx%beg = 1
            cont_idx%end = cont_idx%beg
            mom_idx%beg = cont_idx%end + 1
            mom_idx%end = cont_idx%end + num_dims
            E_idx = mom_idx%end + 1
            adv_idx%beg = E_idx + 1
            adv_idx%end = adv_idx%beg + 1
            gamma_idx = adv_idx%beg
            pi_inf_idx = adv_idx%end
            sys_size = adv_idx%end

            ! ==================================================================

            ! Volume Fraction Model (5-equation model) =========================
        else if (model_eqns == 2) then

            ! Annotating structure of the state and flux vectors belonging
            ! to the system of equations defined by the selected number of
            ! spatial dimensions and the volume fraction model
            cont_idx%beg = 1
            cont_idx%end = num_fluids
            mom_idx%beg = cont_idx%end + 1
            mom_idx%end = cont_idx%end + num_dims
            E_idx = mom_idx%end + 1
            adv_idx%beg = E_idx + 1
            adv_idx%end = E_idx + num_fluids

            sys_size = adv_idx%end

            if (bubbles) then
                alf_idx = adv_idx%end
            else
                alf_idx = 1
            end if

            if (qbmm) then
                nmom = 6
            end if

            if (bubbles) then

                bub_idx%beg = sys_size + 1
                if (qbmm) then
                    bub_idx%end = adv_idx%end + nb*nmom
                else
                    if (.not. polytropic) then
                        bub_idx%end = sys_size + 4*nb
                    else
                        bub_idx%end = sys_size + 2*nb
                    end if
                end if
                sys_size = bub_idx%end

                if (adv_n) then
                    n_idx = bub_idx%end + 1
                    sys_size = n_idx
                end if

                allocate (bub_idx%rs(nb), bub_idx%vs(nb))
                allocate (bub_idx%ps(nb), bub_idx%ms(nb))
                allocate (weight(nb), R0(nb), V0(nb))

                if (qbmm) then
                    allocate (bub_idx%moms(nb, nmom))
                    do i = 1, nb
                        do j = 1, nmom
                            bub_idx%moms(i, j) = bub_idx%beg + (j - 1) + (i - 1)*nmom
                        end do
                        bub_idx%rs(i) = bub_idx%moms(i, 2)
                        bub_idx%vs(i) = bub_idx%moms(i, 3)
                    end do
                else
                    do i = 1, nb
                        if (polytropic .neqv. .true.) then
                            fac = 4
                        else
                            fac = 2
                        end if

                        bub_idx%rs(i) = bub_idx%beg + (i - 1)*fac
                        bub_idx%vs(i) = bub_idx%rs(i) + 1

                        if (polytropic .neqv. .true.) then
                            bub_idx%ps(i) = bub_idx%vs(i) + 1
                            bub_idx%ms(i) = bub_idx%ps(i) + 1
                        end if
                    end do
                end if

                if (nb == 1) then
                    weight(:) = 1d0
                    R0(:) = 1d0
                    V0(:) = 0d0
                else if (nb > 1) then
                    !call s_simpson
                    V0(:) = 0d0
                else
                    stop 'Invalid value of nb'
                end if

                if (polytropic .neqv. .true.) then
                    !call s_initialize_nonpoly
                else
                    rhoref = 1.d0
                    pref = 1.d0
                end if

            end if

            if (hypoelasticity .or. hyperelasticity) then
                elasticity = .true.
                stress_idx%beg = sys_size + 1
                stress_idx%end = sys_size + (num_dims*(num_dims + 1))/2
                ! number of distinct stresses is 1 in 1D, 3 in 2D, 6 in 3D
                sys_size = stress_idx%end
            end if

            if (hyperelasticity) then
                xi_idx%beg = sys_size + 1
                xi_idx%end = sys_size + num_dims
                ! adding three more equations for the \xi field and the elastic energy
                sys_size = xi_idx%end + 1
                ! number of entries in the symmetric btensor plus the jacobian
                b_size = (num_dims*(num_dims + 1))/2 + 1
                tensor_size = num_dims**2 + 1
            end if

            if (.not. f_is_default(sigma)) then
                c_idx = sys_size + 1
                sys_size = c_idx
            end if

            ! ==================================================================

            ! Volume Fraction Model (6-equation model) =========================
        else if (model_eqns == 3) then

            ! Annotating structure of the state and flux vectors belonging
            ! to the system of equations defined by the selected number of
            ! spatial dimensions and the volume fraction model
            cont_idx%beg = 1
            cont_idx%end = num_fluids
            mom_idx%beg = cont_idx%end + 1
            mom_idx%end = cont_idx%end + num_dims
            E_idx = mom_idx%end + 1
            adv_idx%beg = E_idx + 1
            adv_idx%end = E_idx + num_fluids
            internalEnergies_idx%beg = adv_idx%end + 1
            internalEnergies_idx%end = adv_idx%end + num_fluids
            sys_size = internalEnergies_idx%end
            alf_idx = 1 ! dummy, cannot actually have a void fraction

            if (hypoelasticity .or. hyperelasticity) then
                elasticity = .true.
                stress_idx%beg = sys_size + 1
                stress_idx%end = sys_size + (num_dims*(num_dims + 1))/2
                ! number of stresses is 1 in 1D, 3 in 2D, 6 in 3D
                sys_size = stress_idx%end
            end if

            if (hyperelasticity) then
                xi_idx%beg = sys_size + 1
                xi_idx%end = sys_size + num_dims
                ! adding three more equations for the \xi field and the elastic energy
                sys_size = xi_idx%end + 1
                ! number of entries in the symmetric btensor plus the jacobian
                b_size = (num_dims*(num_dims + 1))/2 + 1
                tensor_size = num_dims**2 + 1
            end if

            if (.not. f_is_default(sigma)) then
                c_idx = sys_size + 1
                sys_size = c_idx
            end if

        else if (model_eqns == 4) then
            cont_idx%beg = 1 ! one continuity equation
            cont_idx%end = 1 !num_fluids
            mom_idx%beg = cont_idx%end + 1 ! one momentum equation in each
            mom_idx%end = cont_idx%end + num_dims
            E_idx = mom_idx%end + 1 ! one energy equation
            adv_idx%beg = E_idx + 1
            adv_idx%end = adv_idx%beg !one volume advection equation
            alf_idx = adv_idx%end
            sys_size = alf_idx !adv_idx%end

            if (bubbles) then
                bub_idx%beg = sys_size + 1
                bub_idx%end = sys_size + 2*nb
                if (polytropic .neqv. .true.) then
                    bub_idx%end = sys_size + 4*nb
                end if
                sys_size = bub_idx%end

                allocate (bub_idx%rs(nb), bub_idx%vs(nb))
                allocate (bub_idx%ps(nb), bub_idx%ms(nb))
                allocate (weight(nb), R0(nb), V0(nb))

                do i = 1, nb
                    if (polytropic .neqv. .true.) then
                        fac = 4
                    else
                        fac = 2
                    end if

                    bub_idx%rs(i) = bub_idx%beg + (i - 1)*fac
                    bub_idx%vs(i) = bub_idx%rs(i) + 1

                    if (polytropic .neqv. .true.) then
                        bub_idx%ps(i) = bub_idx%vs(i) + 1
                        bub_idx%ms(i) = bub_idx%ps(i) + 1
                    end if
                end do

                if (nb == 1) then
                    weight(:) = 1d0
                    R0(:) = 1d0
                    V0(:) = 0d0
                else if (nb > 1) then
                    V0(:) = 0d0
                else
                    stop 'Invalid value of nb'
                end if

                if (polytropic) then
                    rhoref = 1.d0
                    pref = 1.d0
                end if
            end if
        end if

        if (chemistry) then
            species_idx%beg = sys_size + 1
            species_idx%end = sys_size + num_species
            sys_size = species_idx%end

            temperature_idx%beg = sys_size + 1
            temperature_idx%end = sys_size + 1
            sys_size = temperature_idx%end
        else
            species_idx%beg = 1
            species_idx%end = 1
            temperature_idx%beg = 1
            temperature_idx%end = 1
        end if

        momxb = mom_idx%beg
        momxe = mom_idx%end
        advxb = adv_idx%beg
        advxe = adv_idx%end
        contxb = cont_idx%beg
        contxe = cont_idx%end
        bubxb = bub_idx%beg
        bubxe = bub_idx%end
        strxb = stress_idx%beg
        strxe = stress_idx%end
        intxb = internalEnergies_idx%beg
        intxe = internalEnergies_idx%end
<<<<<<< HEAD
        xibeg = xi_idx%beg
        xiend = xi_idx%end
=======
        chemxb = species_idx%beg
        chemxe = species_idx%end
        tempxb = temperature_idx%beg
        tempxe = temperature_idx%end

>>>>>>> 972a58a0
        ! ==================================================================

#ifdef MFC_MPI
        allocate (MPI_IO_DATA%view(1:sys_size))
        allocate (MPI_IO_DATA%var(1:sys_size))

        do i = 1, sys_size
            allocate (MPI_IO_DATA%var(i)%sf(0:m, 0:n, 0:p))
            MPI_IO_DATA%var(i)%sf => null()
        end do

        if (ib) allocate (MPI_IO_IB_DATA%var%sf(0:m, 0:n, 0:p))
#endif

        ! Size of the ghost zone layer is non-zero only when post-processing
        ! the raw simulation data of a parallel multidimensional computation
        ! in the Silo-HDF5 format. If this is the case, one must also verify
        ! whether the raw simulation data is 2D or 3D. In the 2D case, size
        ! of the z-coordinate direction ghost zone layer must be zeroed out.
        if (num_procs == 1 .or. format /= 1 .or. n == 0) then

            offset_x%beg = 0
            offset_x%end = 0
            offset_y%beg = 0
            offset_y%end = 0
            offset_z%beg = 0
            offset_z%end = 0

        elseif (p == 0) then

            offset_z%beg = 0
            offset_z%end = 0

        end if

        ! Determining the finite-difference number and the buffer size. Note
        ! that the size of the buffer is unrelated to the order of the WENO
        ! scheme. Rather, it is directly dependent on maximum size of ghost
        ! zone layers and possibly the order of the finite difference scheme
        ! used for the computation of vorticity and/or numerical Schlieren
        ! function.
        buff_size = max(offset_x%beg, offset_x%end, offset_y%beg, &
                        offset_y%end, offset_z%beg, offset_z%end)

        if (any(omega_wrt) .or. schlieren_wrt .or. qm_wrt) then
            fd_number = max(1, fd_order/2)
            buff_size = buff_size + fd_number
        end if

        ! Allocating single precision grid variables if needed
        if (precision == 1) then
            allocate (x_cb_s(-1 - offset_x%beg:m + offset_x%end))
            if (n > 0) then
                allocate (y_cb_s(-1 - offset_x%beg:n + offset_x%end))
                if (p > 0) then
                    allocate (z_cb_s(-1 - offset_x%beg:m + offset_x%end))
                end if
            end if
        end if

        ! Allocating the grid variables in the x-coordinate direction
        allocate (x_cb(-1 - offset_x%beg:m + offset_x%end))
        allocate (x_cc(-buff_size:m + buff_size))
        allocate (dx(-buff_size:m + buff_size))

        ! Allocating grid variables in the y- and z-coordinate directions
        if (n > 0) then

            allocate (y_cb(-1 - offset_y%beg:n + offset_y%end))
            allocate (y_cc(-buff_size:n + buff_size))
            allocate (dy(-buff_size:n + buff_size))

            if (p > 0) then
                allocate (z_cb(-1 - offset_z%beg:p + offset_z%end))
                allocate (z_cc(-buff_size:p + buff_size))
                allocate (dz(-buff_size:p + buff_size))
            end if

            ! Allocating the grid variables, only used for the 1D simulations,
            ! and containing the defragmented computational domain grid data
        else

            allocate (x_root_cb(-1:m_root))
            allocate (x_root_cc(0:m_root))

        end if

        allocate (adv(num_fluids))

        if (cyl_coord .neqv. .true.) then ! Cartesian grid
            grid_geometry = 1
        elseif (cyl_coord .and. p == 0) then ! Axisymmetric cylindrical grid
            grid_geometry = 2
        else ! Fully 3D cylindrical grid
            grid_geometry = 3
        end if

    end subroutine s_initialize_global_parameters_module

    !> Subroutine to initialize parallel infrastructure
    subroutine s_initialize_parallel_io

        num_dims = 1 + min(1, n) + min(1, p)

        allocate (proc_coords(1:num_dims))

        if (parallel_io .neqv. .true.) return

#ifdef MFC_MPI

        ! Option for Lustre file system (Darter/Comet/Stampede)
        write (mpiiofs, '(A)') '/lustre_'
        mpiiofs = trim(mpiiofs)
        call MPI_INFO_CREATE(mpi_info_int, ierr)
        call MPI_INFO_SET(mpi_info_int, 'romio_ds_write', 'disable', ierr)

        ! Option for UNIX file system (Hooke/Thomson)
        ! WRITE(mpiiofs, '(A)') '/ufs_'
        ! mpiiofs = TRIM(mpiiofs)
        ! mpi_info_int = MPI_INFO_NULL

        allocate (start_idx(1:num_dims))

#endif

    end subroutine s_initialize_parallel_io

    !> Deallocation procedures for the module
    subroutine s_finalize_global_parameters_module

        integer :: i

        ! Deallocating the grid variables for the x-coordinate direction
        deallocate (x_cb, x_cc, dx)

        ! Deallocating grid variables for the y- and z-coordinate directions
        if (n > 0) then

            deallocate (y_cb, y_cc, dy)

            if (p > 0) deallocate (z_cb, z_cc, dz)

            ! Deallocating the grid variables, only used for the 1D simulations,
            ! and containing the defragmented computational domain grid data
        else

            deallocate (x_root_cb, x_root_cc)

        end if

        deallocate (proc_coords)

        deallocate (adv)

#ifdef MFC_MPI

        if (parallel_io) then
            deallocate (start_idx)
            do i = 1, sys_size
                MPI_IO_DATA%var(i)%sf => null()
            end do

            deallocate (MPI_IO_DATA%var)
            deallocate (MPI_IO_DATA%view)
        end if

        if (ib) MPI_IO_IB_DATA%var%sf => null()
#endif

    end subroutine s_finalize_global_parameters_module

end module m_global_parameters<|MERGE_RESOLUTION|>--- conflicted
+++ resolved
@@ -109,14 +109,11 @@
     logical :: mixture_err     !< Mixture error limiter
     logical :: alt_soundspeed  !< Alternate sound speed
     logical :: hypoelasticity  !< Turn hypoelasticity on
-<<<<<<< HEAD
     logical :: hyperelasticity !< Turn hyperelasticity on
     logical :: elasticity      !< elasticity modeling, true for hyper or hypo
     integer :: b_size          !< Number of components in the b tensor
     integer :: tensor_size     !< Number of components in the nonsymmetric tensor
-=======
     logical, parameter :: chemistry = .${chemistry}$. !< Chemistry modeling
->>>>>>> 972a58a0
     !> @}
 
     !> @name Annotations of the structure, i.e. the organization, of the state vectors
@@ -284,12 +281,9 @@
     integer :: intxb, intxe
     integer :: bubxb, bubxe
     integer :: strxb, strxe
-<<<<<<< HEAD
     integer :: xibeg, xiend
-=======
     integer :: chemxb, chemxe
     integer :: tempxb, tempxe
->>>>>>> 972a58a0
     !> @}
 
 contains
@@ -684,16 +678,13 @@
         strxe = stress_idx%end
         intxb = internalEnergies_idx%beg
         intxe = internalEnergies_idx%end
-<<<<<<< HEAD
         xibeg = xi_idx%beg
         xiend = xi_idx%end
-=======
         chemxb = species_idx%beg
         chemxe = species_idx%end
         tempxb = temperature_idx%beg
         tempxe = temperature_idx%end
 
->>>>>>> 972a58a0
         ! ==================================================================
 
 #ifdef MFC_MPI
