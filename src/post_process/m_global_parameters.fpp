!>
!! @file m_global_parameters.f90
!! @brief Contains module m_global_parameters

#:include 'case.fpp'

!> @brief This module contains all of the parameters characterizing the
!!      computational domain, simulation algorithm, stiffened equation of
!!      state and finally, the formatted database file(s) structure.
module m_global_parameters

#ifdef MFC_MPI
    use mpi                     !< Message passing interface (MPI) module
#endif

    use m_derived_types         !< Definitions of the derived types

    use m_helper_basic          !< Functions to compare floating point numbers

    use m_thermochem, only: num_species, species_names

    implicit none

    !> @name Logistics
    !> @{
    integer :: num_procs            !< Number of processors
    character(LEN=path_len) :: case_dir             !< Case folder location
    !> @}

    ! Computational Domain Parameters

    integer :: proc_rank !< Rank of the local processor

    !> @name Number of cells in the x-, y- and z-coordinate directions
    !> @{
    integer :: m, m_root
    integer :: n
    integer :: p
    !> @}

    !> @name Max and min number of cells in a direction of each combination of x-,y-, and z-
    type(cell_num_bounds) :: cells_bounds

    integer(kind=8) :: nGlobal ! Total number of cells in global domain

    !> @name Cylindrical coordinates (either axisymmetric or full 3D)
    !> @{
    logical :: cyl_coord
    integer :: grid_geometry
    !> @}

    !> @name Global number of cells in each direction
    !> @{
    integer :: m_glb, n_glb, p_glb
    !> @}

    integer :: num_dims !< Number of spatial dimensions
    integer :: num_vels !< Number of velocity components (different from num_dims for mhd)

    !> @name Cell-boundary locations in the x-, y- and z-coordinate directions
    !> @{
    real(wp), allocatable, dimension(:) :: x_cb, x_root_cb, y_cb, z_cb
    !> @}

    !> @name Cell-center locations in the x-, y- and z-coordinate directions
    !> @{
    real(wp), allocatable, dimension(:) :: x_cc, x_root_cc, y_cc, z_cc
    real(sp), allocatable, dimension(:) :: x_root_cc_s, x_cc_s
    !> @}

    !> Cell-width distributions in the x-, y- and z-coordinate directions
    !> @{
    real(wp), allocatable, dimension(:) :: dx, dy, dz
    !> @}

    integer :: buff_size !<
    !! Number of cells in buffer region. For the variables which feature a buffer
    !! region, this region is used to store information outside the computational
    !! domain based on the boundary conditions.

    integer :: t_step_start  !< First time-step directory
    integer :: t_step_stop   !< Last time-step directory
    integer :: t_step_save   !< Interval between consecutive time-step directory

    !> @name IO options for adaptive time-stepping
    !> @{
    logical :: cfl_adap_dt, cfl_const_dt, cfl_dt
    real(wp) :: t_save
    real(wp) :: t_stop
    real(wp) :: cfl_target
    integer :: n_save
    integer :: n_start
    !> @}

    ! NOTE: The variables m_root, x_root_cb and x_root_cc contain the grid data
    ! of the defragmented computational domain. They are only used in 1D. For
    ! serial simulations, they are equal to m, x_cb and x_cc, respectively.

    !> @name Simulation Algorithm Parameters
    !> @{
    integer :: model_eqns      !< Multicomponent flow model
    integer :: num_fluids      !< Number of different fluids present in the flow
    logical :: relax           !< phase change
    integer :: relax_model     !< Phase change relaxation model
    logical :: mpp_lim         !< Maximum volume fraction limiter
    integer :: sys_size        !< Number of unknowns in the system of equations
    integer :: recon_type      !< Which type of reconstruction to use
    integer :: weno_order      !< Order of accuracy for the WENO reconstruction
    integer :: muscl_order     !< Order of accuracy for the MUSCL reconstruction
    logical :: mixture_err     !< Mixture error limiter
    logical :: alt_soundspeed  !< Alternate sound speed
    logical :: mhd             !< Magnetohydrodynamics
    logical :: relativity      !< Relativity for RMHD
    logical :: hypoelasticity  !< Turn hypoelasticity on
    logical :: hyperelasticity !< Turn hyperelasticity on
    logical :: elasticity      !< elasticity modeling, true for hyper or hypo
    integer :: b_size          !< Number of components in the b tensor
    integer :: tensor_size     !< Number of components in the nonsymmetric tensor
    logical :: cont_damage     !< Continuum damage modeling
    logical :: igr             !< enable IGR
    integer :: igr_order       !< IGR reconstruction order
    logical, parameter :: chemistry = .${chemistry}$. !< Chemistry modeling
    !> @}

    integer :: avg_state       !< Average state evaluation method

    !> @name Annotations of the structure, i.e. the organization, of the state vectors
    !> @{
    type(int_bounds_info) :: cont_idx              !< Indexes of first & last continuity eqns.
    type(int_bounds_info) :: mom_idx               !< Indexes of first & last momentum eqns.
    integer :: E_idx                               !< Index of energy equation
    integer :: n_idx                               !< Index of number density
    integer :: beta_idx                            !< Index of lagrange bubbles beta
    type(int_bounds_info) :: adv_idx               !< Indexes of first & last advection eqns.
    type(int_bounds_info) :: internalEnergies_idx  !< Indexes of first & last internal energy eqns.
    type(bub_bounds_info) :: bub_idx               !< Indexes of first & last bubble variable eqns.
    integer :: gamma_idx                           !< Index of specific heat ratio func. eqn.
    integer :: alf_idx                             !< Index of specific heat ratio func. eqn.
    integer :: pi_inf_idx                          !< Index of liquid stiffness func. eqn.
    type(int_bounds_info) :: B_idx                 !< Indexes of first and last magnetic field eqns.
    type(int_bounds_info) :: stress_idx            !< Indices of elastic stresses
    type(int_bounds_info) :: xi_idx                !< Indexes of first and last reference map eqns.
    integer :: c_idx                               !< Index of color function
    type(int_bounds_info) :: species_idx           !< Indexes of first & last concentration eqns.
    integer :: damage_idx                          !< Index of damage state variable (D) for continuum damage model
    !> @}

    ! Cell Indices for the (local) interior points (O-m, O-n, 0-p).
    ! Stands for "InDices With BUFFer".
    type(int_bounds_info) :: idwint(1:3)

    ! Cell Indices for the entire (local) domain. In simulation, this includes
    ! the buffer region. idwbuff and idwint are the same otherwise.
    ! Stands for "InDices With BUFFer".
    type(int_bounds_info) :: idwbuff(1:3)

    integer :: num_bc_patches
    logical :: bc_io
    !> @name Boundary conditions in the x-, y- and z-coordinate directions
    !> @{
    type(int_bounds_info) :: bc_x, bc_y, bc_z
    !> @}

    integer :: shear_num !! Number of shear stress components
    integer, dimension(3) :: shear_indices !<
    !! Indices of the stress components that represent shear stress
    integer :: shear_BC_flip_num !<
    !! Number of shear stress components to reflect for boundary conditions
    integer, dimension(3, 2) :: shear_BC_flip_indices !<
    !! Indices of shear stress components to reflect for boundary conditions.
    !! Size: (1:3, 1:shear_BC_flip_num) for (x/y/z, [indices])

    logical :: parallel_io    !< Format of the data files
    logical :: sim_data
    logical :: file_per_process !< output format

    integer, allocatable, dimension(:) :: proc_coords !<
    !! Processor coordinates in MPI_CART_COMM

    integer, allocatable, dimension(:) :: start_idx !<
    !! Starting cell-center index of local processor in global grid

    integer :: num_ibs  !< Number of immersed boundaries

#ifdef MFC_MPI

    type(mpi_io_var), public :: MPI_IO_DATA
    type(mpi_io_ib_var), public :: MPI_IO_IB_DATA
    type(mpi_io_levelset_var), public :: MPI_IO_levelset_DATA
    type(mpi_io_levelset_norm_var), public :: MPI_IO_levelsetnorm_DATA
    real(wp), allocatable, dimension(:, :), public :: MPI_IO_DATA_lg_bubbles

#endif

    !> @name MPI info for parallel IO with Lustre file systems
    !> @{
    character(LEN=name_len) :: mpiiofs
    integer :: mpi_info_int
    !> @}

    type(physical_parameters), dimension(num_fluids_max) :: fluid_pp !<
    !! Database of the physical parameters of each of the fluids that is present
    !! in the flow. These include the stiffened gas equation of state parameters,
    !! the Reynolds numbers and the Weber numbers.

    real(wp), allocatable, dimension(:) :: adv !< Advection variables

    ! Formatted Database File(s) Structure Parameters

    integer :: format !< Format of the database file(s)

    integer :: precision !< Floating point precision of the database file(s)
    logical :: down_sample !< down sampling of the database file(s)

    logical :: output_partial_domain !< Specify portion of domain to output for post-processing

    type(bounds_info) :: x_output, y_output, z_output !< Portion of domain to output for post-processing
    type(int_bounds_info) :: x_output_idx, y_output_idx, z_output_idx !< Indices of domain to output for post-processing

    !> @name Size of the ghost zone layer in the x-, y- and z-coordinate directions.
    !! The definition of the ghost zone layers is only necessary when using the
    !! Silo database file format in multidimensions. These zones provide VisIt
    !! with the subdomain connectivity information that it requires in order to
    !! produce smooth plots.
    !> @{
    type(int_bounds_info) :: offset_x, offset_y, offset_z
    !> @}

    !> @name The list of all possible flow variables that may be written to a database
    !! file. It includes partial densities, density, momentum, velocity, energy,
    !! pressure, volume fraction(s), specific heat ratio function, specific heat
    !! ratio, liquid stiffness function, liquid stiffness, primitive variables,
    !! conservative variables, speed of sound, the vorticity,
    !! and the numerical Schlieren function.
    !> @{
    logical, dimension(num_fluids_max) :: alpha_rho_wrt
    logical :: rho_wrt
    logical, dimension(3) :: mom_wrt
    logical, dimension(3) :: vel_wrt
    integer :: flux_lim
    logical, dimension(3) :: flux_wrt
    logical :: E_wrt
    logical :: fft_wrt
    logical :: pres_wrt
    logical, dimension(num_fluids_max) :: alpha_wrt
    logical :: gamma_wrt
    logical :: heat_ratio_wrt
    logical :: pi_inf_wrt
    logical :: pres_inf_wrt
    logical :: prim_vars_wrt
    logical :: cons_vars_wrt
    logical :: c_wrt
    logical, dimension(3) :: omega_wrt
    logical :: qm_wrt
    logical :: liutex_wrt
    logical :: schlieren_wrt
    logical :: cf_wrt
    logical :: ib
    logical :: chem_wrt_Y(1:num_species)
    logical :: chem_wrt_T
    logical :: lag_header
    logical :: lag_txt_wrt
    logical :: lag_db_wrt
    logical :: lag_id_wrt
    logical :: lag_pos_wrt
    logical :: lag_pos_prev_wrt
    logical :: lag_vel_wrt
    logical :: lag_rad_wrt
    logical :: lag_rvel_wrt
    logical :: lag_r0_wrt
    logical :: lag_rmax_wrt
    logical :: lag_rmin_wrt
    logical :: lag_dphidt_wrt
    logical :: lag_pres_wrt
    logical :: lag_mv_wrt
    logical :: lag_mg_wrt
    logical :: lag_betaT_wrt
    logical :: lag_betaC_wrt
    !> @}

    real(wp), dimension(num_fluids_max) :: schlieren_alpha    !<
    !! Amplitude coefficients of the numerical Schlieren function that are used
    !! to adjust the intensity of numerical Schlieren renderings for individual
    !! fluids. This enables waves and interfaces of varying strengths and in all
    !! of the fluids to be made simultaneously visible on a single plot.

    integer :: fd_order !<
    !! The order of the finite-difference (fd) approximations of the first-order
    !! derivatives that need to be evaluated when vorticity and/or the numerical
    !! Schlieren function are to be outputted to the formatted database file(s).

    integer :: fd_number !<
    !! The finite-difference number is given by MAX(1, fd_order/2). Essentially,
    !! it is a measure of the half-size of the finite-difference stencil for the
    !! selected order of accuracy.

    !> @name Reference parameters for Tait EOS
    !> @{
    real(wp) :: rhoref, pref
    !> @}

    !> @name Bubble modeling variables and parameters
    !> @{
    integer :: nb
    real(wp) :: R0ref
    real(wp) :: Ca, Web, Re_inv
    real(wp), dimension(:), allocatable :: weight, R0
    logical :: bubbles_euler
    logical :: qbmm
    logical :: polytropic
    logical :: polydisperse
    logical :: adv_n
    integer :: thermal  !< 1 = adiabatic, 2 = isotherm, 3 = transfer
    real(wp) :: R_n, R_v, phi_vn, phi_nv, Pe_c, Tw, G, pv, M_n, M_v
    real(wp), dimension(:), allocatable :: k_n, k_v, pb0, mass_n0, mass_v0, Pe_T
    real(wp), dimension(:), allocatable :: Re_trans_T, Re_trans_c, Im_trans_T, Im_trans_c, omegaN
    real(wp) :: mul0, ss, gamma_v, mu_v
    real(wp) :: gamma_m, gamma_n, mu_n
    real(wp) :: poly_sigma
    real(wp) :: sigR
    integer :: nmom
    !> @}

    !> @name surface tension coefficient
    !> @{

    real(wp) :: sigma
    logical :: surface_tension
    !> #}

    !> @name Index variables used for m_variables_conversion
    !> @{
    integer :: momxb, momxe
    integer :: advxb, advxe
    integer :: contxb, contxe
    integer :: intxb, intxe
    integer :: bubxb, bubxe
    integer :: strxb, strxe
    integer :: xibeg, xiend
    integer :: chemxb, chemxe
    !> @}

    !> @name Lagrangian bubbles
    !> @{
    logical :: bubbles_lagrange
    !> @}

    real(wp) :: Bx0 !< Constant magnetic field in the x-direction (1D)

<<<<<<< HEAD
    real(wp) :: wall_time, wall_time_avg !< Wall time measurements
=======
    logical :: periodic_ibs
    logical :: store_levelset
    logical :: slab_domain_decomposition
    logical :: q_filtered_wrt
>>>>>>> d3142618

contains

    !> Assigns default values to user inputs prior to reading
        !!      them in. This allows for an easier consistency check of
        !!      these parameters once they are read from the input file.
    impure subroutine s_assign_default_values_to_user_inputs

        integer :: i !< Generic loop iterator

        ! Logistics
        case_dir = '.'

        ! Computational domain parameters
        m = dflt_int; n = 0; p = 0
        call s_update_cell_bounds(cells_bounds, m, n, p)

        m_root = dflt_int
        cyl_coord = .false.

        t_step_start = dflt_int
        t_step_stop = dflt_int
        t_step_save = dflt_int

        cfl_adap_dt = .false.
        cfl_const_dt = .false.
        cfl_dt = .false.
        cfl_target = dflt_real
        t_save = dflt_real
        n_start = dflt_int
        t_stop = dflt_real

        ! Simulation algorithm parameters
        model_eqns = dflt_int
        num_fluids = dflt_int
        recon_type = WENO_TYPE
        weno_order = dflt_int
        muscl_order = dflt_int
        mixture_err = .false.
        alt_soundspeed = .false.
        relax = .false.
        relax_model = dflt_int

        mhd = .false.
        relativity = .false.

        hypoelasticity = .false.
        hyperelasticity = .false.
        elasticity = .false.
        b_size = dflt_int
        tensor_size = dflt_int
        cont_damage = .false.
        igr = .false.

        bc_x%beg = dflt_int; bc_x%end = dflt_int
        bc_y%beg = dflt_int; bc_y%end = dflt_int
        bc_z%beg = dflt_int; bc_z%end = dflt_int
        bc_io = .false.
        num_bc_patches = dflt_int

        #:for DIM in ['x', 'y', 'z']
            #:for DIR in [1, 2, 3]
                bc_${DIM}$%vb${DIR}$ = 0._wp
                bc_${DIM}$%ve${DIR}$ = 0._wp
            #:endfor
        #:endfor

        ! Fluids physical parameters
        do i = 1, num_fluids_max
            fluid_pp(i)%gamma = dflt_real
            fluid_pp(i)%pi_inf = dflt_real
            fluid_pp(i)%cv = 0._wp
            fluid_pp(i)%qv = 0._wp
            fluid_pp(i)%qvp = 0._wp
            fluid_pp(i)%G = dflt_real
        end do

        ! Formatted database file(s) structure parameters
        format = dflt_int

        precision = dflt_int
        down_sample = .false.

        alpha_rho_wrt = .false.
        rho_wrt = .false.
        mom_wrt = .false.
        vel_wrt = .false.
        chem_wrt_Y = .false.
        chem_wrt_T = .false.
        flux_lim = dflt_int
        flux_wrt = .false.
        parallel_io = .false.
        file_per_process = .false.
        E_wrt = .false.
        fft_wrt = .false.
        pres_wrt = .false.
        alpha_wrt = .false.
        gamma_wrt = .false.
        heat_ratio_wrt = .false.
        pi_inf_wrt = .false.
        pres_inf_wrt = .false.
        prim_vars_wrt = .false.
        cons_vars_wrt = .false.
        c_wrt = .false.
        omega_wrt = .false.
        qm_wrt = .false.
        liutex_wrt = .false.
        schlieren_wrt = .false.
        sim_data = .false.
        cf_wrt = .false.
        ib = .false.
        lag_txt_wrt = .false.
        lag_header = .true.
        lag_db_wrt = .false.
        lag_id_wrt = .true.
        lag_pos_wrt = .true.
        lag_pos_prev_wrt = .false.
        lag_vel_wrt = .true.
        lag_rad_wrt = .true.
        lag_rvel_wrt = .false.
        lag_r0_wrt = .false.
        lag_rmax_wrt = .false.
        lag_rmin_wrt = .false.
        lag_dphidt_wrt = .false.
        lag_pres_wrt = .false.
        lag_mv_wrt = .false.
        lag_mg_wrt = .false.
        lag_betaT_wrt = .false.
        lag_betaC_wrt = .false.

        schlieren_alpha = dflt_real

        fd_order = dflt_int
        avg_state = dflt_int

        ! Tait EOS
        rhoref = dflt_real
        pref = dflt_real

        ! Bubble modeling
        bubbles_euler = .false.
        qbmm = .false.
        R0ref = dflt_real
        nb = dflt_int
        polydisperse = .false.
        poly_sigma = dflt_real
        sigR = dflt_real
        sigma = dflt_real
        surface_tension = .false.
        adv_n = .false.

        ! Lagrangian bubbles modeling
        bubbles_lagrange = .false.

        ! IBM
        num_ibs = dflt_int

        ! Output partial domain
        output_partial_domain = .false.
        x_output%beg = dflt_real
        x_output%end = dflt_real
        y_output%beg = dflt_real
        y_output%end = dflt_real
        z_output%beg = dflt_real
        z_output%end = dflt_real

        ! MHD
        Bx0 = dflt_real

        periodic_ibs = .false.
        store_levelset = .true.
        slab_domain_decomposition = .false.
        q_filtered_wrt = .false.

    end subroutine s_assign_default_values_to_user_inputs

    !>  Computation of parameters, allocation procedures, and/or
        !!      any other tasks needed to properly setup the module
    impure subroutine s_initialize_global_parameters_module

        integer :: i, j, fac

        ! Setting m_root equal to m in the case of a 1D serial simulation
        if (n == 0) m_root = m_glb

        ! Gamma/Pi_inf Model
        if (model_eqns == 1) then

            ! Setting number of fluids
            num_fluids = 1

            ! Annotating structure of the state and flux vectors belonging
            ! to the system of equations defined by the selected number of
            ! spatial dimensions and the gamma/pi_inf model
            cont_idx%beg = 1
            cont_idx%end = cont_idx%beg
            mom_idx%beg = cont_idx%end + 1
            mom_idx%end = cont_idx%end + num_vels
            E_idx = mom_idx%end + 1
            adv_idx%beg = E_idx + 1
            adv_idx%end = adv_idx%beg + 1
            gamma_idx = adv_idx%beg
            pi_inf_idx = adv_idx%end
            sys_size = adv_idx%end

            ! Volume Fraction Model (5-equation model)
        else if (model_eqns == 2) then

            ! Annotating structure of the state and flux vectors belonging
            ! to the system of equations defined by the selected number of
            ! spatial dimensions and the volume fraction model
            cont_idx%beg = 1
            cont_idx%end = num_fluids
            mom_idx%beg = cont_idx%end + 1
            mom_idx%end = cont_idx%end + num_vels
            E_idx = mom_idx%end + 1

            if (igr) then
                ! Volume fractions are stored in the indices immediately following
                ! the energy equation. IGR tracks a total of (N-1) volume fractions
                ! for N fluids, hence the "-1" in adv_idx%end. If num_fluids = 1
                ! then adv_idx%end < adv_idx%beg, which skips all loops over the
                ! volume fractions since there is no volume fraction to track
                adv_idx%beg = E_idx + 1 ! Alpha for fluid 1
                adv_idx%end = E_idx + num_fluids - 1
            else
                ! Volume fractions are stored in the indices immediately following
                ! the energy equation. WENO/MUSCL + Riemann tracks a total of (N)
                ! volume fractions for N fluids, hence the lack of  "-1" in adv_idx%end
                adv_idx%beg = E_idx + 1
                adv_idx%end = E_idx + num_fluids
            end if

            sys_size = adv_idx%end

            if (bubbles_euler) then
                alf_idx = adv_idx%end
            else
                alf_idx = 1
            end if

            if (qbmm) then
                nmom = 6
            end if

            if (bubbles_euler) then

                bub_idx%beg = sys_size + 1
                if (qbmm) then
                    bub_idx%end = adv_idx%end + nb*nmom
                else
                    if (.not. polytropic) then
                        bub_idx%end = sys_size + 4*nb
                    else
                        bub_idx%end = sys_size + 2*nb
                    end if
                end if
                sys_size = bub_idx%end

                if (adv_n) then
                    n_idx = bub_idx%end + 1
                    sys_size = n_idx
                end if

                allocate (bub_idx%rs(nb), bub_idx%vs(nb))
                allocate (bub_idx%ps(nb), bub_idx%ms(nb))
                allocate (weight(nb), R0(nb))

                if (qbmm) then
                    allocate (bub_idx%moms(nb, nmom))
                    do i = 1, nb
                        do j = 1, nmom
                            bub_idx%moms(i, j) = bub_idx%beg + (j - 1) + (i - 1)*nmom
                        end do
                        bub_idx%rs(i) = bub_idx%moms(i, 2)
                        bub_idx%vs(i) = bub_idx%moms(i, 3)
                    end do
                else
                    do i = 1, nb
                        if (polytropic .neqv. .true.) then
                            fac = 4
                        else
                            fac = 2
                        end if

                        bub_idx%rs(i) = bub_idx%beg + (i - 1)*fac
                        bub_idx%vs(i) = bub_idx%rs(i) + 1

                        if (polytropic .neqv. .true.) then
                            bub_idx%ps(i) = bub_idx%vs(i) + 1
                            bub_idx%ms(i) = bub_idx%ps(i) + 1
                        end if
                    end do
                end if

                if (nb == 1) then
                    weight(:) = 1._wp
                    R0(:) = 1._wp
                else if (nb < 1) then
                    stop 'Invalid value of nb'
                end if

                if (polytropic .neqv. .true.) then
                    !call s_initialize_nonpoly
                else
                    rhoref = 1._wp
                    pref = 1._wp
                end if

            end if

            if (bubbles_lagrange) then
                beta_idx = sys_size + 1
                sys_size = beta_idx
            end if

            if (mhd) then
                B_idx%beg = sys_size + 1
                if (n == 0) then
                    B_idx%end = sys_size + 2 ! 1D: By, Bz
                else
                    B_idx%end = sys_size + 3 ! 2D/3D: Bx, By, Bz
                end if
                sys_size = B_idx%end
            end if

            ! Volume Fraction Model (6-equation model)
        else if (model_eqns == 3) then

            ! Annotating structure of the state and flux vectors belonging
            ! to the system of equations defined by the selected number of
            ! spatial dimensions and the volume fraction model
            cont_idx%beg = 1
            cont_idx%end = num_fluids
            mom_idx%beg = cont_idx%end + 1
            mom_idx%end = cont_idx%end + num_vels
            E_idx = mom_idx%end + 1
            adv_idx%beg = E_idx + 1
            adv_idx%end = E_idx + num_fluids
            internalEnergies_idx%beg = adv_idx%end + 1
            internalEnergies_idx%end = adv_idx%end + num_fluids
            sys_size = internalEnergies_idx%end
            alf_idx = 1 ! dummy, cannot actually have a void fraction

        else if (model_eqns == 4) then
            cont_idx%beg = 1 ! one continuity equation
            cont_idx%end = 1 !num_fluids
            mom_idx%beg = cont_idx%end + 1 ! one momentum equation in each
            mom_idx%end = cont_idx%end + num_vels
            E_idx = mom_idx%end + 1 ! one energy equation
            adv_idx%beg = E_idx + 1
            adv_idx%end = adv_idx%beg !one volume advection equation
            alf_idx = adv_idx%end
            sys_size = alf_idx !adv_idx%end

            if (bubbles_euler) then
                bub_idx%beg = sys_size + 1
                bub_idx%end = sys_size + 2*nb
                if (polytropic .neqv. .true.) then
                    bub_idx%end = sys_size + 4*nb
                end if
                sys_size = bub_idx%end

                allocate (bub_idx%rs(nb), bub_idx%vs(nb))
                allocate (bub_idx%ps(nb), bub_idx%ms(nb))
                allocate (weight(nb), R0(nb))

                do i = 1, nb
                    if (polytropic .neqv. .true.) then
                        fac = 4
                    else
                        fac = 2
                    end if

                    bub_idx%rs(i) = bub_idx%beg + (i - 1)*fac
                    bub_idx%vs(i) = bub_idx%rs(i) + 1

                    if (polytropic .neqv. .true.) then
                        bub_idx%ps(i) = bub_idx%vs(i) + 1
                        bub_idx%ms(i) = bub_idx%ps(i) + 1
                    end if
                end do

                if (nb == 1) then
                    weight(:) = 1._wp
                    R0(:) = 1._wp
                else if (nb < 1) then
                    stop 'Invalid value of nb'
                end if

                if (polytropic) then
                    rhoref = 1._wp
                    pref = 1._wp
                end if
            end if
        end if

        if (model_eqns == 2 .or. model_eqns == 3) then

            if (hypoelasticity .or. hyperelasticity) then
                elasticity = .true.
                stress_idx%beg = sys_size + 1
                stress_idx%end = sys_size + (num_dims*(num_dims + 1))/2
                if (cyl_coord) stress_idx%end = stress_idx%end + 1
                ! number of stresses is 1 in 1D, 3 in 2D, 4 in 2D-Axisym, 6 in 3D
                sys_size = stress_idx%end

                ! shear stress index is 2 for 2D and 2,4,5 for 3D
                if (num_dims == 1) then
                    shear_num = 0
                else if (num_dims == 2) then
                    shear_num = 1
                    shear_indices(1) = stress_idx%beg - 1 + 2
                    shear_BC_flip_num = 1
                    shear_BC_flip_indices(1:2, 1) = shear_indices(1)
                    ! Both x-dir and y-dir: flip tau_xy only
                else if (num_dims == 3) then
                    shear_num = 3
                    shear_indices(1:3) = stress_idx%beg - 1 + (/2, 4, 5/)
                    shear_BC_flip_num = 2
                    shear_BC_flip_indices(1, 1:2) = shear_indices((/1, 2/))
                    shear_BC_flip_indices(2, 1:2) = shear_indices((/1, 3/))
                    shear_BC_flip_indices(3, 1:2) = shear_indices((/2, 3/))
                    ! x-dir: flip tau_xy and tau_xz
                    ! y-dir: flip tau_xy and tau_yz
                    ! z-dir: flip tau_xz and tau_yz
                end if
            end if

            if (hyperelasticity) then
                xi_idx%beg = sys_size + 1
                xi_idx%end = sys_size + num_dims
                ! adding three more equations for the \xi field and the elastic energy
                sys_size = xi_idx%end + 1
                ! number of entries in the symmetric btensor plus the jacobian
                b_size = (num_dims*(num_dims + 1))/2 + 1
                tensor_size = num_dims**2 + 1
            end if

            if (surface_tension) then
                c_idx = sys_size + 1
                sys_size = c_idx
            end if

            if (cont_damage) then
                damage_idx = sys_size + 1
                sys_size = damage_idx
            else
                damage_idx = dflt_int
            end if

        end if

        if (chemistry) then
            species_idx%beg = sys_size + 1
            species_idx%end = sys_size + num_species
            sys_size = species_idx%end
        else
            species_idx%beg = 1
            species_idx%end = 1
        end if

        if (output_partial_domain) then
            x_output_idx%beg = 0
            x_output_idx%end = 0
            y_output_idx%beg = 0
            y_output_idx%end = 0
            z_output_idx%beg = 0
            z_output_idx%end = 0
        end if

        momxb = mom_idx%beg
        momxe = mom_idx%end
        advxb = adv_idx%beg
        advxe = adv_idx%end
        contxb = cont_idx%beg
        contxe = cont_idx%end
        bubxb = bub_idx%beg
        bubxe = bub_idx%end
        strxb = stress_idx%beg
        strxe = stress_idx%end
        intxb = internalEnergies_idx%beg
        intxe = internalEnergies_idx%end
        xibeg = xi_idx%beg
        xiend = xi_idx%end
        chemxb = species_idx%beg
        chemxe = species_idx%end

#ifdef MFC_MPI
<<<<<<< HEAD
        allocate (MPI_IO_DATA%view(1:sys_size))
        allocate (MPI_IO_DATA%var(1:sys_size))
        do i = 1, sys_size
            if (down_sample) then
                allocate (MPI_IO_DATA%var(i)%sf(-1:m + 1, -1:n + 1, -1:p + 1))
            else
=======
        if (bubbles_lagrange) then
            allocate (MPI_IO_DATA%view(1:sys_size + 1))
            allocate (MPI_IO_DATA%var(1:sys_size + 1))
            do i = 1, sys_size + 1
                allocate (MPI_IO_DATA%var(i)%sf(0:m, 0:n, 0:p))
                MPI_IO_DATA%var(i)%sf => null()
            end do
        else if (q_filtered_wrt) then
            allocate (MPI_IO_DATA%view(1:sys_size+1+4*9+4*9+3*4+6*4))
            allocate (MPI_IO_DATA%var (1:sys_size+1+4*9+4*9+3*4+6*4))
            do i = 1, sys_size+1+4*9+4*9+3*4+6*4
                allocate (MPI_IO_DATA%var(i)%sf(0:m, 0:n, 0:p))
                MPI_IO_DATA%var(i)%sf => null()
            end do
        else
            allocate (MPI_IO_DATA%view(1:sys_size))
            allocate (MPI_IO_DATA%var(1:sys_size))
            do i = 1, sys_size
>>>>>>> d3142618
                allocate (MPI_IO_DATA%var(i)%sf(0:m, 0:n, 0:p))
            end if
            MPI_IO_DATA%var(i)%sf => null()
        end do

        if (ib) allocate (MPI_IO_IB_DATA%var%sf(0:m, 0:n, 0:p))
#endif

        ! Size of the ghost zone layer is non-zero only when post-processing
        ! the raw simulation data of a parallel multidimensional computation
        ! in the Silo-HDF5 format. If this is the case, one must also verify
        ! whether the raw simulation data is 2D or 3D. In the 2D case, size
        ! of the z-coordinate direction ghost zone layer must be zeroed out.
        if (num_procs == 1 .or. format /= 1) then

            offset_x%beg = 0
            offset_x%end = 0
            offset_y%beg = 0
            offset_y%end = 0
            offset_z%beg = 0
            offset_z%end = 0

        elseif (n == 0) then

            offset_y%beg = 0
            offset_y%end = 0
            offset_z%beg = 0
            offset_z%end = 0

        elseif (p == 0) then

            offset_z%beg = 0
            offset_z%end = 0

        end if

        ! Determining the finite-difference number and the buffer size. Note
        ! that the size of the buffer is unrelated to the order of the WENO
        ! scheme. Rather, it is directly dependent on maximum size of ghost
        ! zone layers and possibly the order of the finite difference scheme
        ! used for the computation of vorticity and/or numerical Schlieren
        ! function.
        buff_size = max(offset_x%beg, offset_x%end, offset_y%beg, &
                        offset_y%end, offset_z%beg, offset_z%end)

        if (any(omega_wrt) .or. schlieren_wrt .or. qm_wrt .or. liutex_wrt) then
            fd_number = max(1, fd_order/2)
            buff_size = buff_size + fd_number
        end if

        ! Configuring Coordinate Direction Indexes
        idwint(1)%beg = 0; idwint(2)%beg = 0; idwint(3)%beg = 0
        idwint(1)%end = m; idwint(2)%end = n; idwint(3)%end = p

        idwbuff(1)%beg = -buff_size
        if (num_dims > 1) then; idwbuff(2)%beg = -buff_size; else; idwbuff(2)%beg = 0; end if
        if (num_dims > 2) then; idwbuff(3)%beg = -buff_size; else; idwbuff(3)%beg = 0; end if

        idwbuff(1)%end = idwint(1)%end - idwbuff(1)%beg
        idwbuff(2)%end = idwint(2)%end - idwbuff(2)%beg
        idwbuff(3)%end = idwint(3)%end - idwbuff(3)%beg

        ! Allocating single precision grid variables if needed
        allocate (x_cc_s(-buff_size:m + buff_size))

        ! Allocating the grid variables in the x-coordinate direction
        allocate (x_cb(-1 - offset_x%beg:m + offset_x%end))
        allocate (x_cc(-buff_size:m + buff_size))
        allocate (dx(-buff_size:m + buff_size))

        ! Allocating grid variables in the y- and z-coordinate directions
        if (n > 0) then

            allocate (y_cb(-1 - offset_y%beg:n + offset_y%end))
            allocate (y_cc(-buff_size:n + buff_size))
            allocate (dy(-buff_size:n + buff_size))

            if (p > 0) then
                allocate (z_cb(-1 - offset_z%beg:p + offset_z%end))
                allocate (z_cc(-buff_size:p + buff_size))
                allocate (dz(-buff_size:p + buff_size))
            end if

            ! Allocating the grid variables, only used for the 1D simulations,
            ! and containing the defragmented computational domain grid data
        else

            allocate (x_root_cb(-1:m_root))
            allocate (x_root_cc(0:m_root))

            if (precision == 1) then
                allocate (x_root_cc_s(0:m_root))
            end if

        end if

        allocate (adv(num_fluids))

        if (cyl_coord .neqv. .true.) then ! Cartesian grid
            grid_geometry = 1
        elseif (cyl_coord .and. p == 0) then ! Axisymmetric cylindrical grid
            grid_geometry = 2
        else ! Fully 3D cylindrical grid
            grid_geometry = 3
        end if

    end subroutine s_initialize_global_parameters_module

    !> Subroutine to initialize parallel infrastructure
    impure subroutine s_initialize_parallel_io

#ifdef MFC_MPI
        integer :: ierr !< Generic flag used to identify and report MPI errors
#endif

        num_dims = 1 + min(1, n) + min(1, p)

        if (mhd) then
            num_vels = 3
        else
            num_vels = num_dims
        end if

        allocate (proc_coords(1:num_dims))

        if (parallel_io .neqv. .true.) return

#ifdef MFC_MPI

        ! Option for Lustre file system (Darter/Comet/Stampede)
        write (mpiiofs, '(A)') '/lustre_'
        mpiiofs = trim(mpiiofs)
        call MPI_INFO_CREATE(mpi_info_int, ierr)
        call MPI_INFO_SET(mpi_info_int, 'romio_ds_write', 'disable', ierr)

        ! Option for UNIX file system (Hooke/Thomson)
        ! WRITE(mpiiofs, '(A)') '/ufs_'
        ! mpiiofs = TRIM(mpiiofs)
        ! mpi_info_int = MPI_INFO_NULL

        allocate (start_idx(1:num_dims))

#endif

    end subroutine s_initialize_parallel_io

    !> Deallocation procedures for the module
    impure subroutine s_finalize_global_parameters_module

        integer :: i

        ! Deallocating the grid variables for the x-coordinate direction
        deallocate (x_cc, x_cb, dx)

        ! Deallocating grid variables for the y- and z-coordinate directions
        if (n > 0) then
            deallocate (y_cc, y_cb, dy)
            if (p > 0) then
                deallocate (z_cc, z_cb, dz)
            end if
        else
            ! Deallocating the grid variables, only used for the 1D simulations,
            ! and containing the defragmented computational domain grid data
            deallocate (x_root_cb, x_root_cc)
        end if

        deallocate (proc_coords)

        deallocate (adv)

#ifdef MFC_MPI

        if (parallel_io) then
            deallocate (start_idx)
            do i = 1, sys_size
                MPI_IO_DATA%var(i)%sf => null()
            end do

<<<<<<< HEAD
=======
            if (bubbles_lagrange) MPI_IO_DATA%var(sys_size + 1)%sf => null()

            if (q_filtered_wrt) then 
                do i = sys_size+1, sys_size+1+4*9+4*9+3*4+6*4
                    MPI_IO_DATA%var(i)%sf => null()
                end do
            end if

>>>>>>> d3142618
            deallocate (MPI_IO_DATA%var)
            deallocate (MPI_IO_DATA%view)
        end if

        if (ib) MPI_IO_IB_DATA%var%sf => null()
#endif

    end subroutine s_finalize_global_parameters_module

end module m_global_parameters<|MERGE_RESOLUTION|>--- conflicted
+++ resolved
@@ -347,14 +347,11 @@
 
     real(wp) :: Bx0 !< Constant magnetic field in the x-direction (1D)
 
-<<<<<<< HEAD
     real(wp) :: wall_time, wall_time_avg !< Wall time measurements
-=======
-    logical :: periodic_ibs
-    logical :: store_levelset
-    logical :: slab_domain_decomposition
-    logical :: q_filtered_wrt
->>>>>>> d3142618
+    logical :: periodic_ibs !< Periodic immersed boundaries
+    logical :: store_levelset !< Store immersed boundary levelset info
+    logical :: slab_domain_decomposition !< MPI domain decomposition into slabs
+    logical :: q_filtered_wrt !< write FFT filtered quantities
 
 contains
 
@@ -844,22 +841,7 @@
         chemxe = species_idx%end
 
 #ifdef MFC_MPI
-<<<<<<< HEAD
-        allocate (MPI_IO_DATA%view(1:sys_size))
-        allocate (MPI_IO_DATA%var(1:sys_size))
-        do i = 1, sys_size
-            if (down_sample) then
-                allocate (MPI_IO_DATA%var(i)%sf(-1:m + 1, -1:n + 1, -1:p + 1))
-            else
-=======
-        if (bubbles_lagrange) then
-            allocate (MPI_IO_DATA%view(1:sys_size + 1))
-            allocate (MPI_IO_DATA%var(1:sys_size + 1))
-            do i = 1, sys_size + 1
-                allocate (MPI_IO_DATA%var(i)%sf(0:m, 0:n, 0:p))
-                MPI_IO_DATA%var(i)%sf => null()
-            end do
-        else if (q_filtered_wrt) then
+        if (q_filtered_wrt) then
             allocate (MPI_IO_DATA%view(1:sys_size+1+4*9+4*9+3*4+6*4))
             allocate (MPI_IO_DATA%var (1:sys_size+1+4*9+4*9+3*4+6*4))
             do i = 1, sys_size+1+4*9+4*9+3*4+6*4
@@ -870,11 +852,14 @@
             allocate (MPI_IO_DATA%view(1:sys_size))
             allocate (MPI_IO_DATA%var(1:sys_size))
             do i = 1, sys_size
->>>>>>> d3142618
-                allocate (MPI_IO_DATA%var(i)%sf(0:m, 0:n, 0:p))
-            end if
-            MPI_IO_DATA%var(i)%sf => null()
-        end do
+                if (down_sample) then
+                    allocate (MPI_IO_DATA%var(i)%sf(-1:m + 1, -1:n + 1, -1:p + 1))
+                else
+                    allocate (MPI_IO_DATA%var(i)%sf(0:m, 0:n, 0:p))
+                end if
+                MPI_IO_DATA%var(i)%sf => null()
+            end do
+        end if
 
         if (ib) allocate (MPI_IO_IB_DATA%var%sf(0:m, 0:n, 0:p))
 #endif
@@ -1049,17 +1034,12 @@
                 MPI_IO_DATA%var(i)%sf => null()
             end do
 
-<<<<<<< HEAD
-=======
-            if (bubbles_lagrange) MPI_IO_DATA%var(sys_size + 1)%sf => null()
-
             if (q_filtered_wrt) then 
                 do i = sys_size+1, sys_size+1+4*9+4*9+3*4+6*4
                     MPI_IO_DATA%var(i)%sf => null()
                 end do
             end if
 
->>>>>>> d3142618
             deallocate (MPI_IO_DATA%var)
             deallocate (MPI_IO_DATA%view)
         end if
