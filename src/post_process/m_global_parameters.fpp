!>
!! @file m_global_parameters.f90
!! @brief Contains module m_global_parameters

#:include 'case.fpp'

!> @brief This module contains all of the parameters characterizing the
!!      computational domain, simulation algorithm, stiffened equation of
!!      state and finally, the formatted database file(s) structure.
module m_global_parameters

#ifdef MFC_MPI
    use mpi                     !< Message passing interface (MPI) module
#endif

    use m_derived_types         !< Definitions of the derived types

    use m_helper_basic          !< Functions to compare floating point numbers

    use m_thermochem, only: num_species, species_names

    implicit none

    !> @name Logistics
    !> @{
    integer :: num_procs            !< Number of processors
    character(LEN=path_len) :: case_dir             !< Case folder location
    !> @}

    ! Computational Domain Parameters

    integer :: proc_rank !< Rank of the local processor

    !> @name Number of cells in the x-, y- and z-coordinate directions
    !> @{
    integer :: m, m_root
    integer :: n
    integer :: p
    !> @}

    integer(8) :: nGlobal ! Total number of cells in global domain

    !> @name Cylindrical coordinates (either axisymmetric or full 3D)
    !> @{
    logical :: cyl_coord
    integer :: grid_geometry
    !> @}

    !> @name Global number of cells in each direction
    !> @{
    integer :: m_glb, n_glb, p_glb
    !> @}

    integer :: num_dims !< Number of spatial dimensions

    !> @name Cell-boundary locations in the x-, y- and z-coordinate directions
    !> @{
    real(wp), allocatable, dimension(:) :: x_cb, x_root_cb, y_cb, z_cb
    real(wp), allocatable, dimension(:) :: x_cb_s, y_cb_s, z_cb_s
    !> @}

    !> @name Cell-center locations in the x-, y- and z-coordinate directions
    !> @{
    real(wp), allocatable, dimension(:) :: x_cc, x_root_cc, y_cc, z_cc
    real(sp), allocatable, dimension(:) :: x_root_cc_s, x_cc_s
    !> @}

    !> Cell-width distributions in the x-, y- and z-coordinate directions
    !> @{
    real(wp), allocatable, dimension(:) :: dx, dy, dz
    !> @}

    integer :: buff_size !<
    !! Number of cells in buffer region. For the variables which feature a buffer
    !! region, this region is used to store information outside the computational
    !! domain based on the boundary conditions.

    integer :: t_step_start  !< First time-step directory
    integer :: t_step_stop   !< Last time-step directory
    integer :: t_step_save   !< Interval between consecutive time-step directory

    !> @name IO options for adaptive time-stepping
    !> @{
    logical :: cfl_adap_dt, cfl_const_dt, cfl_dt
    real(wp) :: t_save
    real(wp) :: t_stop
    real(wp) :: cfl_target
    integer :: n_save
    integer :: n_start
    !> @}

    ! NOTE: The variables m_root, x_root_cb and x_root_cc contain the grid data
    ! of the defragmented computational domain. They are only used in 1D. For
    ! serial simulations, they are equal to m, x_cb and x_cc, respectively.

    !> @name Simulation Algorithm Parameters
    !> @{
    integer :: model_eqns      !< Multicomponent flow model
    integer :: num_fluids      !< Number of different fluids present in the flow
    logical :: relax           !< phase change
    integer :: relax_model     !< Phase change relaxation model
    logical :: mpp_lim         !< Maximum volume fraction limiter
    integer :: sys_size        !< Number of unknowns in the system of equations
    integer :: weno_order      !< Order of accuracy for the WENO reconstruction
    logical :: mixture_err     !< Mixture error limiter
    logical :: alt_soundspeed  !< Alternate sound speed
    logical :: hypoelasticity  !< Turn hypoelasticity on
    logical :: hyperelasticity !< Turn hyperelasticity on
    logical :: elasticity      !< elasticity modeling, true for hyper or hypo
    integer :: b_size          !< Number of components in the b tensor
    integer :: tensor_size     !< Number of components in the nonsymmetric tensor
    logical, parameter :: chemistry = .${chemistry}$. !< Chemistry modeling
    !> @}

    integer :: avg_state       !< Average state evaluation method

    !> @name Annotations of the structure, i.e. the organization, of the state vectors
    !> @{
    type(int_bounds_info) :: cont_idx              !< Indexes of first & last continuity eqns.
    type(int_bounds_info) :: mom_idx               !< Indexes of first & last momentum eqns.
    integer :: E_idx                               !< Index of energy equation
    integer :: n_idx                               !< Index of number density
    type(int_bounds_info) :: adv_idx               !< Indexes of first & last advection eqns.
    type(int_bounds_info) :: internalEnergies_idx  !< Indexes of first & last internal energy eqns.
    type(bub_bounds_info) :: bub_idx               !< Indexes of first & last bubble variable eqns.
    integer :: gamma_idx                           !< Index of specific heat ratio func. eqn.
    integer :: alf_idx                             !< Index of specific heat ratio func. eqn.
    integer :: pi_inf_idx                          !< Index of liquid stiffness func. eqn.
    type(int_bounds_info) :: stress_idx            !< Indices of elastic stresses
    type(int_bounds_info) :: xi_idx                !< Indexes of first and last reference map eqns.
    integer :: c_idx                               !< Index of color function
    type(int_bounds_info) :: species_idx           !< Indexes of first & last concentration eqns.
    !> @}

    ! Cell Indices for the (local) interior points (O-m, O-n, 0-p).
    ! Stands for "InDices With BUFFer".
    type(int_bounds_info) :: idwint(1:3)

    ! Cell Indices for the entire (local) domain. In simulation, this includes
    ! the buffer region. idwbuff and idwint are the same otherwise.
    ! Stands for "InDices With BUFFer".
    type(int_bounds_info) :: idwbuff(1:3)

    !> @name Boundary conditions in the x-, y- and z-coordinate directions
    !> @{
    type(int_bounds_info) :: bc_x, bc_y, bc_z
    !> @}

    logical :: parallel_io    !< Format of the data files
    logical :: sim_data
    logical :: file_per_process !< output format

    integer, allocatable, dimension(:) :: proc_coords !<
    !! Processor coordinates in MPI_CART_COMM

    integer, allocatable, dimension(:) :: start_idx !<
    !! Starting cell-center index of local processor in global grid

    integer :: num_ibs  !< Number of immersed boundaries

#ifdef MFC_MPI

    type(mpi_io_var), public :: MPI_IO_DATA
    type(mpi_io_ib_var), public :: MPI_IO_IB_DATA
    type(mpi_io_levelset_var), public :: MPI_IO_levelset_DATA
    type(mpi_io_levelset_norm_var), public :: MPI_IO_levelsetnorm_DATA
    real(wp), allocatable, dimension(:, :), public :: MPI_IO_DATA_lg_bubbles

#endif

    !> @name MPI info for parallel IO with Lustre file systems
    !> @{
    character(LEN=name_len) :: mpiiofs
    integer :: mpi_info_int
    !> @}

    integer, private :: ierr

    type(physical_parameters), dimension(num_fluids_max) :: fluid_pp !<
    !! Database of the physical parameters of each of the fluids that is present
    !! in the flow. These include the stiffened gas equation of state parameters,
    !! the Reynolds numbers and the Weber numbers.

    real(wp), allocatable, dimension(:) :: adv !< Advection variables

    ! Formatted Database File(s) Structure Parameters

    integer :: format !< Format of the database file(s)

    integer :: precision !< Floating point precision of the database file(s)

    logical :: output_partial_domain !< Specify portion of domain to output for post-processing

    type(bounds_info) :: x_output, y_output, z_output !< Portion of domain to output for post-processing
    type(int_bounds_info) :: x_output_idx, y_output_idx, z_output_idx !< Indices of domain to output for post-processing

    !> @name Size of the ghost zone layer in the x-, y- and z-coordinate directions.
    !! The definition of the ghost zone layers is only necessary when using the
    !! Silo database file format in multidimensions. These zones provide VisIt
    !! with the subdomain connectivity information that it requires in order to
    !! produce smooth plots.
    !> @{
    type(int_bounds_info) :: offset_x, offset_y, offset_z
    !> @}

    !> @name The list of all possible flow variables that may be written to a database
    !! file. It includes partial densities, density, momentum, velocity, energy,
    !! pressure, volume fraction(s), specific heat ratio function, specific heat
    !! ratio, liquid stiffness function, liquid stiffness, primitive variables,
    !! conservative variables, speed of sound, the vorticity,
    !! and the numerical Schlieren function.
    !> @{
    logical, dimension(num_fluids_max) :: alpha_rho_wrt
    logical :: rho_wrt
    logical, dimension(3) :: mom_wrt
    logical, dimension(3) :: vel_wrt
    integer :: flux_lim
    logical, dimension(3) :: flux_wrt
    logical :: E_wrt
    logical :: pres_wrt
    logical, dimension(num_fluids_max) :: alpha_wrt
    logical :: gamma_wrt
    logical :: heat_ratio_wrt
    logical :: pi_inf_wrt
    logical :: pres_inf_wrt
    logical :: prim_vars_wrt
    logical :: cons_vars_wrt
    logical :: c_wrt
    logical, dimension(3) :: omega_wrt
    logical :: qm_wrt
    logical :: schlieren_wrt
    logical :: cf_wrt
    logical :: ib
    logical :: chem_wrt_Y(1:num_species)
    logical :: chem_wrt_T
    !> @}

    real(wp), dimension(num_fluids_max) :: schlieren_alpha    !<
    !! Amplitude coefficients of the numerical Schlieren function that are used
    !! to adjust the intensity of numerical Schlieren renderings for individual
    !! fluids. This enables waves and interfaces of varying strengths and in all
    !! of the fluids to be made simultaneously visible on a single plot.

    integer :: fd_order !<
    !! The order of the finite-difference (fd) approximations of the first-order
    !! derivatives that need to be evaluated when vorticity and/or the numerical
    !! Schlieren function are to be outputted to the formatted database file(s).

    integer :: fd_number !<
    !! The finite-difference number is given by MAX(1, fd_order/2). Essentially,
    !! it is a measure of the half-size of the finite-difference stencil for the
    !! selected order of accuracy.

    !> @name Reference parameters for Tait EOS
    !> @{
    real(wp) :: rhoref, pref
    !> @}

    !> @name Bubble modeling variables and parameters
    !> @{
    integer :: nb
    real(wp) :: R0ref
    real(wp) :: Ca, Web, Re_inv
    real(wp), dimension(:), allocatable :: weight, R0, V0
    logical :: bubbles_euler
    logical :: qbmm
    logical :: polytropic
    logical :: polydisperse
    logical :: adv_n
    integer :: thermal  !< 1 = adiabatic, 2 = isotherm, 3 = transfer
    real(wp) :: R_n, R_v, phi_vn, phi_nv, Pe_c, Tw, G, pv, M_n, M_v
    real(wp), dimension(:), allocatable :: k_n, k_v, pb0, mass_n0, mass_v0, Pe_T
    real(wp), dimension(:), allocatable :: Re_trans_T, Re_trans_c, Im_trans_T, Im_trans_c, omegaN
    real(wp) :: mul0, ss, gamma_v, mu_v
    real(wp) :: gamma_m, gamma_n, mu_n
    real(wp) :: poly_sigma
    real(wp) :: sigR
    integer :: nmom
    !> @}

    !> @name surface tension coefficient
    !> @{

    real(wp) :: sigma
    logical :: surface_tension
    !> #}

    !> @name Index variables used for m_variables_conversion
    !> @{
    integer :: momxb, momxe
    integer :: advxb, advxe
    integer :: contxb, contxe
    integer :: intxb, intxe
    integer :: bubxb, bubxe
    integer :: strxb, strxe
    integer :: xibeg, xiend
    integer :: chemxb, chemxe
    !> @}

    !> @name Lagrangian bubbles
    !> @{
    logical :: bubbles_lagrange, rkck_adap_dt
    !> @}

contains

    !> Assigns default values to user inputs prior to reading
        !!      them in. This allows for an easier consistency check of
        !!      these parameters once they are read from the input file.
    subroutine s_assign_default_values_to_user_inputs

        integer :: i !< Generic loop iterator

        ! Logistics
        case_dir = '.'

        ! Computational domain parameters
        m = dflt_int; n = 0; p = 0
        m_root = dflt_int
        cyl_coord = .false.

        t_step_start = dflt_int
        t_step_stop = dflt_int
        t_step_save = dflt_int

        cfl_adap_dt = .false.
        cfl_const_dt = .false.
        cfl_dt = .false.
        cfl_target = dflt_real
        t_save = dflt_real
        n_start = dflt_int
        t_stop = dflt_real

        ! Simulation algorithm parameters
        model_eqns = dflt_int
        num_fluids = dflt_int
        weno_order = dflt_int
        mixture_err = .false.
        alt_soundspeed = .false.
        relax = .false.
        relax_model = dflt_int

        hypoelasticity = .false.
        hyperelasticity = .false.
        elasticity = .false.
        b_size = dflt_int
        tensor_size = dflt_int

        bc_x%beg = dflt_int; bc_x%end = dflt_int
        bc_y%beg = dflt_int; bc_y%end = dflt_int
        bc_z%beg = dflt_int; bc_z%end = dflt_int

        #:for DIM in ['x', 'y', 'z']
            #:for DIR in [1, 2, 3]
                bc_${DIM}$%vb${DIR}$ = 0._wp
                bc_${DIM}$%ve${DIR}$ = 0._wp
            #:endfor
        #:endfor

        ! Fluids physical parameters
        do i = 1, num_fluids_max
            fluid_pp(i)%gamma = dflt_real
            fluid_pp(i)%pi_inf = dflt_real
            fluid_pp(i)%cv = 0._wp
            fluid_pp(i)%qv = 0._wp
            fluid_pp(i)%qvp = 0._wp
            fluid_pp(i)%G = dflt_real
        end do

        ! Formatted database file(s) structure parameters
        format = dflt_int

        precision = dflt_int

        alpha_rho_wrt = .false.
        rho_wrt = .false.
        mom_wrt = .false.
        vel_wrt = .false.
        chem_wrt_Y = .false.
        chem_wrt_T = .false.
        flux_lim = dflt_int
        flux_wrt = .false.
        parallel_io = .false.
        file_per_process = .false.
        E_wrt = .false.
        pres_wrt = .false.
        alpha_wrt = .false.
        gamma_wrt = .false.
        heat_ratio_wrt = .false.
        pi_inf_wrt = .false.
        pres_inf_wrt = .false.
        prim_vars_wrt = .false.
        cons_vars_wrt = .false.
        c_wrt = .false.
        omega_wrt = .false.
        qm_wrt = .false.
        schlieren_wrt = .false.
        sim_data = .false.
        cf_wrt = .false.
        ib = .false.

        schlieren_alpha = dflt_real

        fd_order = dflt_int
        avg_state = dflt_int

        ! Tait EOS
        rhoref = dflt_real
        pref = dflt_real

        ! Bubble modeling
        bubbles_euler = .false.
        qbmm = .false.
        R0ref = dflt_real
        nb = dflt_int
        polydisperse = .false.
        poly_sigma = dflt_real
        sigR = dflt_real
        sigma = dflt_real
        surface_tension = .false.
        adv_n = .false.

        ! Lagrangian bubbles modeling
        bubbles_lagrange = .false.
        rkck_adap_dt = .false.

        ! IBM
        num_ibs = dflt_int

        ! Output partial domain
        output_partial_domain = .false.
        x_output%beg = dflt_real
        x_output%end = dflt_real
        y_output%beg = dflt_real
        y_output%end = dflt_real
        z_output%beg = dflt_real
        z_output%end = dflt_real

    end subroutine s_assign_default_values_to_user_inputs

    !>  Computation of parameters, allocation procedures, and/or
        !!      any other tasks needed to properly setup the module
    subroutine s_initialize_global_parameters_module

        integer :: i, j, fac

        ! Setting m_root equal to m in the case of a 1D serial simulation
        if (num_procs == 1 .and. n == 0) m_root = m

        ! Gamma/Pi_inf Model
        if (model_eqns == 1) then

            ! Setting number of fluids
            num_fluids = 1

            ! Annotating structure of the state and flux vectors belonging
            ! to the system of equations defined by the selected number of
            ! spatial dimensions and the gamma/pi_inf model
            cont_idx%beg = 1
            cont_idx%end = cont_idx%beg
            mom_idx%beg = cont_idx%end + 1
            mom_idx%end = cont_idx%end + num_dims
            E_idx = mom_idx%end + 1
            adv_idx%beg = E_idx + 1
            adv_idx%end = adv_idx%beg + 1
            gamma_idx = adv_idx%beg
            pi_inf_idx = adv_idx%end
            sys_size = adv_idx%end

            ! Volume Fraction Model (5-equation model)
        else if (model_eqns == 2) then

            ! Annotating structure of the state and flux vectors belonging
            ! to the system of equations defined by the selected number of
            ! spatial dimensions and the volume fraction model
            cont_idx%beg = 1
            cont_idx%end = num_fluids
            mom_idx%beg = cont_idx%end + 1
            mom_idx%end = cont_idx%end + num_dims
            E_idx = mom_idx%end + 1
            adv_idx%beg = E_idx + 1
            adv_idx%end = E_idx + num_fluids

            sys_size = adv_idx%end

            if (bubbles_euler) then
                alf_idx = adv_idx%end
            else
                alf_idx = 1
            end if

            if (qbmm) then
                nmom = 6
            end if

            if (bubbles_euler) then

                bub_idx%beg = sys_size + 1
                if (qbmm) then
                    bub_idx%end = adv_idx%end + nb*nmom
                else
                    if (.not. polytropic) then
                        bub_idx%end = sys_size + 4*nb
                    else
                        bub_idx%end = sys_size + 2*nb
                    end if
                end if
                sys_size = bub_idx%end

                if (adv_n) then
                    n_idx = bub_idx%end + 1
                    sys_size = n_idx
                end if

                allocate (bub_idx%rs(nb), bub_idx%vs(nb))
                allocate (bub_idx%ps(nb), bub_idx%ms(nb))
                allocate (weight(nb), R0(nb), V0(nb))

                if (qbmm) then
                    allocate (bub_idx%moms(nb, nmom))
                    do i = 1, nb
                        do j = 1, nmom
                            bub_idx%moms(i, j) = bub_idx%beg + (j - 1) + (i - 1)*nmom
                        end do
                        bub_idx%rs(i) = bub_idx%moms(i, 2)
                        bub_idx%vs(i) = bub_idx%moms(i, 3)
                    end do
                else
                    do i = 1, nb
                        if (polytropic .neqv. .true.) then
                            fac = 4
                        else
                            fac = 2
                        end if

                        bub_idx%rs(i) = bub_idx%beg + (i - 1)*fac
                        bub_idx%vs(i) = bub_idx%rs(i) + 1

                        if (polytropic .neqv. .true.) then
                            bub_idx%ps(i) = bub_idx%vs(i) + 1
                            bub_idx%ms(i) = bub_idx%ps(i) + 1
                        end if
                    end do
                end if

                if (nb == 1) then
                    weight(:) = 1._wp
                    R0(:) = 1._wp
                    V0(:) = 0._wp
                else if (nb > 1) then
                    !call s_simpson
                    V0(:) = 0._wp
                else
                    stop 'Invalid value of nb'
                end if

                if (polytropic .neqv. .true.) then
                    !call s_initialize_nonpoly
                else
                    rhoref = 1._wp
                    pref = 1._wp
                end if

            end if

            if (hypoelasticity .or. hyperelasticity) then
                elasticity = .true.
                stress_idx%beg = sys_size + 1
                stress_idx%end = sys_size + (num_dims*(num_dims + 1))/2
                ! number of distinct stresses is 1 in 1D, 3 in 2D, 6 in 3D
                sys_size = stress_idx%end
            end if

            if (hyperelasticity) then
                xi_idx%beg = sys_size + 1
                xi_idx%end = sys_size + num_dims
                ! adding three more equations for the \xi field and the elastic energy
                sys_size = xi_idx%end + 1
                ! number of entries in the symmetric btensor plus the jacobian
                b_size = (num_dims*(num_dims + 1))/2 + 1
                tensor_size = num_dims**2 + 1
            end if

            if (surface_tension) then
                c_idx = sys_size + 1
                sys_size = c_idx
            end if

            ! Volume Fraction Model (6-equation model)
        else if (model_eqns == 3) then

            ! Annotating structure of the state and flux vectors belonging
            ! to the system of equations defined by the selected number of
            ! spatial dimensions and the volume fraction model
            cont_idx%beg = 1
            cont_idx%end = num_fluids
            mom_idx%beg = cont_idx%end + 1
            mom_idx%end = cont_idx%end + num_dims
            E_idx = mom_idx%end + 1
            adv_idx%beg = E_idx + 1
            adv_idx%end = E_idx + num_fluids
            internalEnergies_idx%beg = adv_idx%end + 1
            internalEnergies_idx%end = adv_idx%end + num_fluids
            sys_size = internalEnergies_idx%end
            alf_idx = 1 ! dummy, cannot actually have a void fraction

            if (hypoelasticity .or. hyperelasticity) then
                elasticity = .true.
                stress_idx%beg = sys_size + 1
                stress_idx%end = sys_size + (num_dims*(num_dims + 1))/2
                ! number of stresses is 1 in 1D, 3 in 2D, 6 in 3D
                sys_size = stress_idx%end
            end if

            if (hyperelasticity) then
                xi_idx%beg = sys_size + 1
                xi_idx%end = sys_size + num_dims
                ! adding three more equations for the \xi field and the elastic energy
                sys_size = xi_idx%end + 1
                ! number of entries in the symmetric btensor plus the jacobian
                b_size = (num_dims*(num_dims + 1))/2 + 1
                tensor_size = num_dims**2 + 1
            end if

            if (surface_tension) then
                c_idx = sys_size + 1
                sys_size = c_idx
            end if

        else if (model_eqns == 4) then
            cont_idx%beg = 1 ! one continuity equation
            cont_idx%end = 1 !num_fluids
            mom_idx%beg = cont_idx%end + 1 ! one momentum equation in each
            mom_idx%end = cont_idx%end + num_dims
            E_idx = mom_idx%end + 1 ! one energy equation
            adv_idx%beg = E_idx + 1
            adv_idx%end = adv_idx%beg !one volume advection equation
            alf_idx = adv_idx%end
            sys_size = alf_idx !adv_idx%end

            if (bubbles_euler) then
                bub_idx%beg = sys_size + 1
                bub_idx%end = sys_size + 2*nb
                if (polytropic .neqv. .true.) then
                    bub_idx%end = sys_size + 4*nb
                end if
                sys_size = bub_idx%end

                allocate (bub_idx%rs(nb), bub_idx%vs(nb))
                allocate (bub_idx%ps(nb), bub_idx%ms(nb))
                allocate (weight(nb), R0(nb), V0(nb))

                do i = 1, nb
                    if (polytropic .neqv. .true.) then
                        fac = 4
                    else
                        fac = 2
                    end if

                    bub_idx%rs(i) = bub_idx%beg + (i - 1)*fac
                    bub_idx%vs(i) = bub_idx%rs(i) + 1

                    if (polytropic .neqv. .true.) then
                        bub_idx%ps(i) = bub_idx%vs(i) + 1
                        bub_idx%ms(i) = bub_idx%ps(i) + 1
                    end if
                end do

                if (nb == 1) then
                    weight(:) = 1._wp
                    R0(:) = 1._wp
                    V0(:) = 0._wp
                else if (nb > 1) then
                    V0(:) = 0._wp
                else
                    stop 'Invalid value of nb'
                end if

                if (polytropic) then
                    rhoref = 1._wp
                    pref = 1._wp
                end if
            end if
        end if

        if (chemistry) then
            species_idx%beg = sys_size + 1
            species_idx%end = sys_size + num_species
            sys_size = species_idx%end
        else
            species_idx%beg = 1
            species_idx%end = 1
        end if

        if (output_partial_domain) then
            x_output_idx%beg = 0
            x_output_idx%end = 0
            y_output_idx%beg = 0
            y_output_idx%end = 0
            z_output_idx%beg = 0
            z_output_idx%end = 0
        end if

        momxb = mom_idx%beg
        momxe = mom_idx%end
        advxb = adv_idx%beg
        advxe = adv_idx%end
        contxb = cont_idx%beg
        contxe = cont_idx%end
        bubxb = bub_idx%beg
        bubxe = bub_idx%end
        strxb = stress_idx%beg
        strxe = stress_idx%end
        intxb = internalEnergies_idx%beg
        intxe = internalEnergies_idx%end
        xibeg = xi_idx%beg
        xiend = xi_idx%end
        chemxb = species_idx%beg
        chemxe = species_idx%end

#ifdef MFC_MPI
<<<<<<< HEAD

=======
>>>>>>> 314c05ad
        if (bubbles_lagrange) then
            allocate (MPI_IO_DATA%view(1:sys_size + 1))
            allocate (MPI_IO_DATA%var(1:sys_size + 1))
            do i = 1, sys_size + 1
                allocate (MPI_IO_DATA%var(i)%sf(0:m, 0:n, 0:p))
                MPI_IO_DATA%var(i)%sf => null()
            end do
        else
            allocate (MPI_IO_DATA%view(1:sys_size))
            allocate (MPI_IO_DATA%var(1:sys_size))
            do i = 1, sys_size
                allocate (MPI_IO_DATA%var(i)%sf(0:m, 0:n, 0:p))
                MPI_IO_DATA%var(i)%sf => null()
            end do
        end if

        if (ib) allocate (MPI_IO_IB_DATA%var%sf(0:m, 0:n, 0:p))
#endif

        ! Size of the ghost zone layer is non-zero only when post-processing
        ! the raw simulation data of a parallel multidimensional computation
        ! in the Silo-HDF5 format. If this is the case, one must also verify
        ! whether the raw simulation data is 2D or 3D. In the 2D case, size
        ! of the z-coordinate direction ghost zone layer must be zeroed out.
        if (num_procs == 1 .or. format /= 1 .or. n == 0) then

            offset_x%beg = 0
            offset_x%end = 0
            offset_y%beg = 0
            offset_y%end = 0
            offset_z%beg = 0
            offset_z%end = 0

        elseif (p == 0) then

            offset_z%beg = 0
            offset_z%end = 0

        end if

        ! Determining the finite-difference number and the buffer size. Note
        ! that the size of the buffer is unrelated to the order of the WENO
        ! scheme. Rather, it is directly dependent on maximum size of ghost
        ! zone layers and possibly the order of the finite difference scheme
        ! used for the computation of vorticity and/or numerical Schlieren
        ! function.
        buff_size = max(offset_x%beg, offset_x%end, offset_y%beg, &
                        offset_y%end, offset_z%beg, offset_z%end)

        if (any(omega_wrt) .or. schlieren_wrt .or. qm_wrt) then
            fd_number = max(1, fd_order/2)
            buff_size = buff_size + fd_number
        end if

        ! Configuring Coordinate Direction Indexes
        idwint(1)%beg = 0; idwint(2)%beg = 0; idwint(3)%beg = 0
        idwint(1)%end = m; idwint(2)%end = n; idwint(3)%end = p

        idwbuff(1)%beg = -buff_size
        if (num_dims > 1) then; idwbuff(2)%beg = -buff_size; else; idwbuff(2)%beg = 0; end if
        if (num_dims > 2) then; idwbuff(3)%beg = -buff_size; else; idwbuff(3)%beg = 0; end if

        idwbuff(1)%end = idwint(1)%end - idwbuff(1)%beg
        idwbuff(2)%end = idwint(2)%end - idwbuff(2)%beg
        idwbuff(3)%end = idwint(3)%end - idwbuff(3)%beg

        ! Allocating single precision grid variables if needed
        if (precision == 1) then
            allocate (x_cb_s(-1 - offset_x%beg:m + offset_x%end))
            if (n > 0) then
                allocate (y_cb_s(-1 - offset_y%beg:n + offset_y%end))
                if (p > 0) then
                    allocate (z_cb_s(-1 - offset_z%beg:p + offset_z%end))
                end if
            end if
        else
            allocate (x_cc_s(-buff_size:m + buff_size))
        end if

        ! Allocating the grid variables in the x-coordinate direction
        allocate (x_cb(-1 - offset_x%beg:m + offset_x%end))
        allocate (x_cc(-buff_size:m + buff_size))
        allocate (dx(-buff_size:m + buff_size))

        ! Allocating grid variables in the y- and z-coordinate directions
        if (n > 0) then

            allocate (y_cb(-1 - offset_y%beg:n + offset_y%end))
            allocate (y_cc(-buff_size:n + buff_size))
            allocate (dy(-buff_size:n + buff_size))

            if (p > 0) then
                allocate (z_cb(-1 - offset_z%beg:p + offset_z%end))
                allocate (z_cc(-buff_size:p + buff_size))
                allocate (dz(-buff_size:p + buff_size))
            end if

            ! Allocating the grid variables, only used for the 1D simulations,
            ! and containing the defragmented computational domain grid data
        else

            allocate (x_root_cb(-1:m_root))
            allocate (x_root_cc(0:m_root))

            if (precision == 1) then
                allocate (x_root_cc_s(0:m_root))
            end if

        end if

        allocate (adv(num_fluids))

        if (cyl_coord .neqv. .true.) then ! Cartesian grid
            grid_geometry = 1
        elseif (cyl_coord .and. p == 0) then ! Axisymmetric cylindrical grid
            grid_geometry = 2
        else ! Fully 3D cylindrical grid
            grid_geometry = 3
        end if

    end subroutine s_initialize_global_parameters_module

    !> Subroutine to initialize parallel infrastructure
    subroutine s_initialize_parallel_io

        num_dims = 1 + min(1, n) + min(1, p)

        allocate (proc_coords(1:num_dims))

        if (parallel_io .neqv. .true.) return

#ifdef MFC_MPI

        ! Option for Lustre file system (Darter/Comet/Stampede)
        write (mpiiofs, '(A)') '/lustre_'
        mpiiofs = trim(mpiiofs)
        call MPI_INFO_CREATE(mpi_info_int, ierr)
        call MPI_INFO_SET(mpi_info_int, 'romio_ds_write', 'disable', ierr)

        ! Option for UNIX file system (Hooke/Thomson)
        ! WRITE(mpiiofs, '(A)') '/ufs_'
        ! mpiiofs = TRIM(mpiiofs)
        ! mpi_info_int = MPI_INFO_NULL

        allocate (start_idx(1:num_dims))

#endif

    end subroutine s_initialize_parallel_io

    !> Deallocation procedures for the module
    subroutine s_finalize_global_parameters_module

        integer :: i

        ! Deallocating the grid variables for the x-coordinate direction
        deallocate (x_cb, x_cc, dx)

        ! Deallocating grid variables for the y- and z-coordinate directions
        if (n > 0) then

            deallocate (y_cb, y_cc, dy)

            if (p > 0) deallocate (z_cb, z_cc, dz)

            ! Deallocating the grid variables, only used for the 1D simulations,
            ! and containing the defragmented computational domain grid data
        else

            deallocate (x_root_cb, x_root_cc)

        end if

        deallocate (proc_coords)

        deallocate (adv)

#ifdef MFC_MPI

        if (parallel_io) then
            deallocate (start_idx)
            do i = 1, sys_size
                MPI_IO_DATA%var(i)%sf => null()
            end do

            if (bubbles_lagrange) MPI_IO_DATA%var(sys_size + 1)%sf => null()

            deallocate (MPI_IO_DATA%var)
            deallocate (MPI_IO_DATA%view)
        end if

        if (ib) MPI_IO_IB_DATA%var%sf => null()
#endif

    end subroutine s_finalize_global_parameters_module

end module m_global_parameters<|MERGE_RESOLUTION|>--- conflicted
+++ resolved
@@ -719,10 +719,6 @@
         chemxe = species_idx%end
 
 #ifdef MFC_MPI
-<<<<<<< HEAD
-
-=======
->>>>>>> 314c05ad
         if (bubbles_lagrange) then
             allocate (MPI_IO_DATA%view(1:sys_size + 1))
             allocate (MPI_IO_DATA%var(1:sys_size + 1))
