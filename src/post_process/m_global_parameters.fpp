--- conflicted
+++ resolved
@@ -120,25 +120,6 @@
 
     !> @name Annotations of the structure, i.e. the organization, of the state vectors
     !> @{
-<<<<<<< HEAD
-    ! type(int_bounds_info) :: eqn_idx%cont              !< Indexes of first & last continuity eqns.
-    ! type(int_bounds_info) :: eqn_idx%mom               !< Indexes of first & last momentum eqns.
-    ! integer :: eqn_idx%E                               !< Index of energy equation
-    ! integer :: eqn_idx%n                               !< Index of number density
-    ! type(int_bounds_info) :: eqn_idx%adv               !< Indexes of first & last advection eqns.
-    ! type(int_bounds_info) :: eqn_idx%internalEnergies  !< Indexes of first & last internal energy eqns.
-    ! type(bub_bounds_info) :: eqn_idx%bub               !< Indexes of first & last bubble variable eqns.
-    ! integer :: eqn_idx%gamma                           !< Index of specific heat ratio func. eqn.
-    ! integer :: eqn_idx%alf                             !< Index of specific heat ratio func. eqn.
-    ! integer :: eqn_idx%pi_inf                          !< Index of liquid stiffness func. eqn.
-    ! type(int_bounds_info) :: eqn_idx%B                 !< Indexes of first and last magnetic field eqns.
-    ! type(int_bounds_info) :: eqn_idx%stress            !< Indices of elastic stresses
-    ! type(int_bounds_info) :: eqn_idx%xi                !< Indexes of first and last reference map eqns.
-    ! integer :: eqn_idx%c                               !< Index of color function
-    ! type(int_bounds_info) :: eqn_idx%species           !< Indexes of first & last concentration eqns.
-    ! integer :: eqn_idx%damage                          !< Index of damage state variable (D) for continuum damage model
-    !> @}
-=======
     ! type(int_bounds_info) :: cont_idx              !< Indexes of first & last continuity eqns.
     ! type(int_bounds_info) :: mom_idx               !< Indexes of first & last momentum eqns.
     ! integer :: E_idx                               !< Index of energy equation
@@ -156,9 +137,6 @@
     ! type(int_bounds_info) :: species_idx           !< Indexes of first & last concentration eqns.
     ! integer :: damage_idx                          !< Index of damage state variable (D) for continuum damage model
     ! !> @}
-
-    type(system_of_equations) :: eqn_idx
->>>>>>> 11e1e717
 
     type(system_of_equations) :: eqn_idx
 
@@ -555,13 +533,8 @@
                 sys_size = eqn_idx%bub%end
 
                 if (adv_n) then
-<<<<<<< HEAD
                     eqn_idx%n = eqn_idx%bub%end + 1
                     sys_size = eqn_idx%n
-=======
-                    n = eqn_idx%bub%end + 1
-                    sys_size = n
->>>>>>> 11e1e717
                 end if
 
                 allocate (eqn_idx%bub%rs(nb), eqn_idx%bub%vs(nb))
@@ -652,11 +625,7 @@
             eqn_idx%adv%beg = eqn_idx%E + 1
             eqn_idx%adv%end = eqn_idx%adv%beg !one volume advection equation
             eqn_idx%alf = eqn_idx%adv%end
-<<<<<<< HEAD
-            sys_size = eqn_idx%alf !eqn_idx%adv%end
-=======
             sys_size = eqn_idx%alf !adv%end
->>>>>>> 11e1e717
 
             if (bubbles_euler) then
                 eqn_idx%bub%beg = sys_size + 1
