!>
!! @file m_global_parameters.f90
!! @brief Contains module m_global_parameters

#:include 'case.fpp'

!> @brief This module contains all of the parameters characterizing the
!!      computational domain, simulation algorithm, stiffened equation of
!!      state and finally, the formatted database file(s) structure.
module m_global_parameters

    ! Dependencies =============================================================
#ifdef MFC_MPI
    use mpi                     !< Message passing interface (MPI) module
#endif

    use m_derived_types         !< Definitions of the derived types

    use m_helper_basic          !< Functions to compare floating point numbers

    use m_thermochem, only: num_species, species_names

    ! ==========================================================================

    implicit none

    !> @name Logistics
    !> @{
    integer :: num_procs            !< Number of processors
    character(LEN=path_len) :: case_dir             !< Case folder location
    !> @}

    ! Computational Domain Parameters ==========================================

    integer :: proc_rank !< Rank of the local processor

    !> @name Number of cells in the x-, y- and z-coordinate directions
    !> @{
    integer :: m, m_root
    integer :: n
    integer :: p
    !> @}

    integer(8) :: nGlobal ! Total number of cells in global domain

    !> @name Cylindrical coordinates (either axisymmetric or full 3D)
    !> @{
    logical :: cyl_coord
    integer :: grid_geometry
    !> @}

    !> @name Global number of cells in each direction
    !> @{
    integer :: m_glb, n_glb, p_glb
    !> @}

    integer :: num_dims !< Number of spatial dimensions

    !> @name Cell-boundary locations in the x-, y- and z-coordinate directions
    !> @{
    real(wp), allocatable, dimension(:) :: x_cb, x_root_cb, y_cb, z_cb
    real(wp), allocatable, dimension(:) :: x_cb_s, y_cb_s, z_cb_s
    !> @}

    !> @name Cell-center locations in the x-, y- and z-coordinate directions
    !> @{
    real(wp), allocatable, dimension(:) :: x_cc, x_root_cc, y_cc, z_cc
    real(sp), allocatable, dimension(:) :: x_root_cc_s, x_cc_s
    !> @}

    !> Cell-width distributions in the x-, y- and z-coordinate directions
    !> @{
    real(wp), allocatable, dimension(:) :: dx, dy, dz
    !> @}

    integer :: buff_size !<
    !! Number of cells in buffer region. For the variables which feature a buffer
    !! region, this region is used to store information outside the computational
    !! domain based on the boundary conditions.

    integer :: t_step_start  !< First time-step directory
    integer :: t_step_stop   !< Last time-step directory
    integer :: t_step_save   !< Interval between consecutive time-step directory

    !> @name IO options for adaptive time-stepping
    !> @{
    logical :: cfl_adap_dt, cfl_const_dt, cfl_dt
    real(wp) :: t_save
    real(wp) :: t_stop
    real(wp) :: cfl_target
    integer :: n_save
    integer :: n_start
    !> @}

    ! NOTE: The variables m_root, x_root_cb and x_root_cc contain the grid data
    ! of the defragmented computational domain. They are only used in 1D. For
    ! serial simulations, they are equal to m, x_cb and x_cc, respectively.

    ! ==========================================================================

    !> @name Simulation Algorithm Parameters
    !> @{
    integer :: model_eqns      !< Multicomponent flow model
    integer :: num_fluids      !< Number of different fluids present in the flow
    logical :: relax           !< phase change
    integer :: relax_model     !< Phase change relaxation model
    logical :: mpp_lim         !< Maximum volume fraction limiter
    integer :: sys_size        !< Number of unknowns in the system of equations
    integer :: weno_order      !< Order of accuracy for the WENO reconstruction
    logical :: mixture_err     !< Mixture error limiter
    logical :: alt_soundspeed  !< Alternate sound speed
    logical :: hypoelasticity  !< Turn hypoelasticity on
    logical, parameter :: chemistry = .${chemistry}$. !< Chemistry modeling
    !> @}

    integer :: avg_state       !< Average state evaluation method

    !> @name Annotations of the structure, i.e. the organization, of the state vectors
    !> @{
    type(int_bounds_info) :: cont_idx              !< Indexes of first & last continuity eqns.
    type(int_bounds_info) :: mom_idx               !< Indexes of first & last momentum eqns.
    integer :: E_idx                               !< Index of energy equation
    integer :: n_idx                               !< Index of number density
    type(int_bounds_info) :: adv_idx               !< Indexes of first & last advection eqns.
    type(int_bounds_info) :: internalEnergies_idx  !< Indexes of first & last internal energy eqns.
    type(bub_bounds_info) :: bub_idx               !< Indexes of first & last bubble variable eqns.
    integer :: gamma_idx                           !< Index of specific heat ratio func. eqn.
    integer :: alf_idx                             !< Index of specific heat ratio func. eqn.
    integer :: pi_inf_idx                          !< Index of liquid stiffness func. eqn.
    type(int_bounds_info) :: stress_idx            !< Indices of elastic stresses
    integer :: c_idx                               !< Index of color function
    type(int_bounds_info) :: species_idx           !< Indexes of first & last concentration eqns.
    !> @}

    ! Cell Indices for the (local) interior points (O-m, O-n, 0-p).
    ! Stands for "InDices With BUFFer".
    type(int_bounds_info) :: idwint(1:3)

    ! Cell Indices for the entire (local) domain. In simulation, this includes
    ! the buffer region. idwbuff and idwint are the same otherwise.
    ! Stands for "InDices With BUFFer".
    type(int_bounds_info) :: idwbuff(1:3)

    !> @name Boundary conditions in the x-, y- and z-coordinate directions
    !> @{
    type(int_bounds_info) :: bc_x, bc_y, bc_z
    !> @}

    logical :: parallel_io    !< Format of the data files
    logical :: file_per_process !< output format

    integer, allocatable, dimension(:) :: proc_coords !<
    !! Processor coordinates in MPI_CART_COMM

    integer, allocatable, dimension(:) :: start_idx !<
    !! Starting cell-center index of local processor in global grid

    integer :: num_ibs  !< Number of immersed boundaries

#ifdef MFC_MPI

    type(mpi_io_var), public :: MPI_IO_DATA
    type(mpi_io_ib_var), public :: MPI_IO_IB_DATA
    type(mpi_io_levelset_var), public :: MPI_IO_levelset_DATA
    type(mpi_io_levelset_norm_var), public :: MPI_IO_levelsetnorm_DATA
    real(kind(0.d0)), allocatable, dimension(:, :), public :: MPI_IO_DATA_lg_bubbles

#endif

    !> @name MPI info for parallel IO with Lustre file systems
    !> @{
    character(LEN=name_len) :: mpiiofs
    integer :: mpi_info_int
    !> @}

    integer, private :: ierr
    ! ==========================================================================

    type(physical_parameters), dimension(num_fluids_max) :: fluid_pp !<
    !! Database of the physical parameters of each of the fluids that is present
    !! in the flow. These include the stiffened gas equation of state parameters,
    !! the Reynolds numbers and the Weber numbers.

    ! ==========================================================================

    real(wp), allocatable, dimension(:) :: adv !< Advection variables

    ! Formatted Database File(s) Structure Parameters ==========================

    integer :: format !< Format of the database file(s)

    integer :: precision !< Floating point precision of the database file(s)

    !> @name Size of the ghost zone layer in the x-, y- and z-coordinate directions.
    !! The definition of the ghost zone layers is only necessary when using the
    !! Silo database file format in multidimensions. These zones provide VisIt
    !! with the subdomain connectivity information that it requires in order to
    !! produce smooth plots.
    !> @{
    type(int_bounds_info) :: offset_x, offset_y, offset_z
    !> @}

    !> @name The list of all possible flow variables that may be written to a database
    !! file. It includes partial densities, density, momentum, velocity, energy,
    !! pressure, volume fraction(s), specific heat ratio function, specific heat
    !! ratio, liquid stiffness function, liquid stiffness, primitive variables,
    !! conservative variables, speed of sound, the vorticity,
    !! and the numerical Schlieren function.
    !> @{
    logical, dimension(num_fluids_max) :: alpha_rho_wrt
    logical :: rho_wrt
    logical, dimension(3) :: mom_wrt
    logical, dimension(3) :: vel_wrt
    integer :: flux_lim
    logical, dimension(3) :: flux_wrt
    logical :: E_wrt
    logical :: pres_wrt
    logical, dimension(num_fluids_max) :: alpha_wrt
    logical :: gamma_wrt
    logical :: heat_ratio_wrt
    logical :: pi_inf_wrt
    logical :: pres_inf_wrt
    logical :: prim_vars_wrt
    logical :: cons_vars_wrt
    logical :: c_wrt
    logical, dimension(3) :: omega_wrt
    logical :: qm_wrt
    logical :: schlieren_wrt
    logical :: cf_wrt
    logical :: ib
    logical :: chem_wrt_Y(1:num_species)
    logical :: chem_wrt_T
    !> @}

    real(wp), dimension(num_fluids_max) :: schlieren_alpha    !<
    !! Amplitude coefficients of the numerical Schlieren function that are used
    !! to adjust the intensity of numerical Schlieren renderings for individual
    !! fluids. This enables waves and interfaces of varying strengths and in all
    !! of the fluids to be made simultaneously visible on a single plot.

    integer :: fd_order !<
    !! The order of the finite-difference (fd) approximations of the first-order
    !! derivatives that need to be evaluated when vorticity and/or the numerical
    !! Schlieren function are to be outputted to the formatted database file(s).

    integer :: fd_number !<
    !! The finite-difference number is given by MAX(1, fd_order/2). Essentially,
    !! it is a measure of the half-size of the finite-difference stencil for the
    !! selected order of accuracy.

    ! ==========================================================================

    !> @name Reference parameters for Tait EOS
    !> @{
    real(wp) :: rhoref, pref
    !> @}

    !> @name Bubble modeling variables and parameters
    !> @{
    integer :: nb
<<<<<<< HEAD
    real(kind(0d0)) :: R0ref
    real(kind(0d0)) :: Ca, Web, Re_inv
    real(kind(0d0)), dimension(:), allocatable :: weight, R0, V0
    logical :: bubbles_euler
=======
    real(wp) :: R0ref
    real(wp) :: Ca, Web, Re_inv
    real(wp), dimension(:), allocatable :: weight, R0, V0
    logical :: bubbles
>>>>>>> 108805c7
    logical :: qbmm
    logical :: polytropic
    logical :: polydisperse
    logical :: adv_n
    integer :: thermal  !< 1 = adiabatic, 2 = isotherm, 3 = transfer
    real(wp) :: R_n, R_v, phi_vn, phi_nv, Pe_c, Tw, G, pv, M_n, M_v
    real(wp), dimension(:), allocatable :: k_n, k_v, pb0, mass_n0, mass_v0, Pe_T
    real(wp), dimension(:), allocatable :: Re_trans_T, Re_trans_c, Im_trans_T, Im_trans_c, omegaN
    real(wp) :: mul0, ss, gamma_v, mu_v
    real(wp) :: gamma_m, gamma_n, mu_n
    real(wp) :: poly_sigma
    real(wp) :: sigR
    integer :: nmom
    !> @}

    !> @name surface tension coefficient
    !> @{

    real(wp) :: sigma
    logical :: surface_tension
    !> #}

    !> @name Index variables used for m_variables_conversion
    !> @{
    integer :: momxb, momxe
    integer :: advxb, advxe
    integer :: contxb, contxe
    integer :: intxb, intxe
    integer :: bubxb, bubxe
    integer :: strxb, strxe
    integer :: chemxb, chemxe
    !> @}

    !> @name Lagrangian bubbles
    !> @{
    logical :: bubbles_lagrange, rkck_adap_dt
    !> @}

contains

    !> Assigns default values to user inputs prior to reading
        !!      them in. This allows for an easier consistency check of
        !!      these parameters once they are read from the input file.
    subroutine s_assign_default_values_to_user_inputs

        integer :: i !< Generic loop iterator

        ! Logistics
        case_dir = '.'

        ! Computational domain parameters
        m = dflt_int; n = 0; p = 0
        m_root = dflt_int
        cyl_coord = .false.

        t_step_start = dflt_int
        t_step_stop = dflt_int
        t_step_save = dflt_int

        cfl_adap_dt = .false.
        cfl_const_dt = .false.
        cfl_dt = .false.
        cfl_target = dflt_real
        t_save = dflt_real
        n_start = dflt_int
        t_stop = dflt_real

        ! Simulation algorithm parameters
        model_eqns = dflt_int
        num_fluids = dflt_int
        weno_order = dflt_int
        mixture_err = .false.
        alt_soundspeed = .false.
        relax = .false.
        relax_model = dflt_int
        hypoelasticity = .false.

        bc_x%beg = dflt_int; bc_x%end = dflt_int
        bc_y%beg = dflt_int; bc_y%end = dflt_int
        bc_z%beg = dflt_int; bc_z%end = dflt_int

        #:for DIM in ['x', 'y', 'z']
            #:for DIR in [1, 2, 3]
                bc_${DIM}$%vb${DIR}$ = 0._wp
                bc_${DIM}$%ve${DIR}$ = 0._wp
            #:endfor
        #:endfor

        ! Fluids physical parameters
        do i = 1, num_fluids_max
            fluid_pp(i)%gamma = dflt_real
            fluid_pp(i)%pi_inf = dflt_real
            fluid_pp(i)%cv = 0._wp
            fluid_pp(i)%qv = 0._wp
            fluid_pp(i)%qvp = 0._wp
            fluid_pp(i)%G = dflt_real
        end do

        ! Formatted database file(s) structure parameters
        format = dflt_int

        precision = dflt_int

        alpha_rho_wrt = .false.
        rho_wrt = .false.
        mom_wrt = .false.
        vel_wrt = .false.
        chem_wrt_Y = .false.
        chem_wrt_T = .false.
        flux_lim = dflt_int
        flux_wrt = .false.
        parallel_io = .false.
        file_per_process = .false.
        E_wrt = .false.
        pres_wrt = .false.
        alpha_wrt = .false.
        gamma_wrt = .false.
        heat_ratio_wrt = .false.
        pi_inf_wrt = .false.
        pres_inf_wrt = .false.
        prim_vars_wrt = .false.
        cons_vars_wrt = .false.
        c_wrt = .false.
        omega_wrt = .false.
        qm_wrt = .false.
        schlieren_wrt = .false.
        cf_wrt = .false.
        ib = .false.

        schlieren_alpha = dflt_real

        fd_order = dflt_int
        avg_state = dflt_int

        ! Tait EOS
        rhoref = dflt_real
        pref = dflt_real

        ! Bubble modeling
        bubbles_euler = .false.
        qbmm = .false.
        R0ref = dflt_real
        nb = dflt_int
        polydisperse = .false.
        poly_sigma = dflt_real
        sigR = dflt_real
        sigma = dflt_real
        surface_tension = .false.
        adv_n = .false.

        ! Lagrangian bubbles modeling
        bubbles_lagrange = .false.
        rkck_adap_dt = .false.

        ! IBM
        num_ibs = dflt_int

    end subroutine s_assign_default_values_to_user_inputs

    !>  Computation of parameters, allocation procedures, and/or
        !!      any other tasks needed to properly setup the module
    subroutine s_initialize_global_parameters_module

        integer :: i, j, fac

        ! Setting m_root equal to m in the case of a 1D serial simulation
        if (num_procs == 1 .and. n == 0) m_root = m

        ! Gamma/Pi_inf Model ===============================================
        if (model_eqns == 1) then

            ! Setting number of fluids
            num_fluids = 1

            ! Annotating structure of the state and flux vectors belonging
            ! to the system of equations defined by the selected number of
            ! spatial dimensions and the gamma/pi_inf model
            cont_idx%beg = 1
            cont_idx%end = cont_idx%beg
            mom_idx%beg = cont_idx%end + 1
            mom_idx%end = cont_idx%end + num_dims
            E_idx = mom_idx%end + 1
            adv_idx%beg = E_idx + 1
            adv_idx%end = adv_idx%beg + 1
            gamma_idx = adv_idx%beg
            pi_inf_idx = adv_idx%end
            sys_size = adv_idx%end

            ! ==================================================================

            ! Volume Fraction Model (5-equation model) =========================
        else if (model_eqns == 2) then

            ! Annotating structure of the state and flux vectors belonging
            ! to the system of equations defined by the selected number of
            ! spatial dimensions and the volume fraction model
            cont_idx%beg = 1
            cont_idx%end = num_fluids
            mom_idx%beg = cont_idx%end + 1
            mom_idx%end = cont_idx%end + num_dims
            E_idx = mom_idx%end + 1
            adv_idx%beg = E_idx + 1
            adv_idx%end = E_idx + num_fluids

            sys_size = adv_idx%end

            if (bubbles_euler) then
                alf_idx = adv_idx%end
            else
                alf_idx = 1
            end if

            if (qbmm) then
                nmom = 6
            end if

            if (bubbles_euler) then

                bub_idx%beg = sys_size + 1
                if (qbmm) then
                    bub_idx%end = adv_idx%end + nb*nmom
                else
                    if (.not. polytropic) then
                        bub_idx%end = sys_size + 4*nb
                    else
                        bub_idx%end = sys_size + 2*nb
                    end if
                end if
                sys_size = bub_idx%end

                if (adv_n) then
                    n_idx = bub_idx%end + 1
                    sys_size = n_idx
                end if

                allocate (bub_idx%rs(nb), bub_idx%vs(nb))
                allocate (bub_idx%ps(nb), bub_idx%ms(nb))
                allocate (weight(nb), R0(nb), V0(nb))

                if (qbmm) then
                    allocate (bub_idx%moms(nb, nmom))
                    do i = 1, nb
                        do j = 1, nmom
                            bub_idx%moms(i, j) = bub_idx%beg + (j - 1) + (i - 1)*nmom
                        end do
                        bub_idx%rs(i) = bub_idx%moms(i, 2)
                        bub_idx%vs(i) = bub_idx%moms(i, 3)
                    end do
                else
                    do i = 1, nb
                        if (polytropic .neqv. .true.) then
                            fac = 4
                        else
                            fac = 2
                        end if

                        bub_idx%rs(i) = bub_idx%beg + (i - 1)*fac
                        bub_idx%vs(i) = bub_idx%rs(i) + 1

                        if (polytropic .neqv. .true.) then
                            bub_idx%ps(i) = bub_idx%vs(i) + 1
                            bub_idx%ms(i) = bub_idx%ps(i) + 1
                        end if
                    end do
                end if

                if (nb == 1) then
                    weight(:) = 1._wp
                    R0(:) = 1._wp
                    V0(:) = 0._wp
                else if (nb > 1) then
                    !call s_simpson
                    V0(:) = 0._wp
                else
                    stop 'Invalid value of nb'
                end if

                if (polytropic .neqv. .true.) then
                    !call s_initialize_nonpoly
                else
                    rhoref = 1._wp
                    pref = 1._wp
                end if

            end if

            if (hypoelasticity) then
                stress_idx%beg = sys_size + 1
                stress_idx%end = sys_size + (num_dims*(num_dims + 1))/2
                sys_size = stress_idx%end
            end if

            if (surface_tension) then
                c_idx = sys_size + 1
                sys_size = c_idx
            end if

            ! ==================================================================

            ! Volume Fraction Model (6-equation model) =========================
        else if (model_eqns == 3) then

            ! Annotating structure of the state and flux vectors belonging
            ! to the system of equations defined by the selected number of
            ! spatial dimensions and the volume fraction model
            cont_idx%beg = 1
            cont_idx%end = num_fluids
            mom_idx%beg = cont_idx%end + 1
            mom_idx%end = cont_idx%end + num_dims
            E_idx = mom_idx%end + 1
            adv_idx%beg = E_idx + 1
            adv_idx%end = E_idx + num_fluids
            internalEnergies_idx%beg = adv_idx%end + 1
            internalEnergies_idx%end = adv_idx%end + num_fluids
            sys_size = internalEnergies_idx%end
            alf_idx = 1 ! dummy, cannot actually have a void fraction

            if (surface_tension) then
                c_idx = sys_size + 1
                sys_size = c_idx
            end if

        else if (model_eqns == 4) then
            cont_idx%beg = 1 ! one continuity equation
            cont_idx%end = 1 !num_fluids
            mom_idx%beg = cont_idx%end + 1 ! one momentum equation in each
            mom_idx%end = cont_idx%end + num_dims
            E_idx = mom_idx%end + 1 ! one energy equation
            adv_idx%beg = E_idx + 1
            adv_idx%end = adv_idx%beg !one volume advection equation
            alf_idx = adv_idx%end
            sys_size = alf_idx !adv_idx%end

            if (bubbles_euler) then
                bub_idx%beg = sys_size + 1
                bub_idx%end = sys_size + 2*nb
                if (polytropic .neqv. .true.) then
                    bub_idx%end = sys_size + 4*nb
                end if
                sys_size = bub_idx%end

                allocate (bub_idx%rs(nb), bub_idx%vs(nb))
                allocate (bub_idx%ps(nb), bub_idx%ms(nb))
                allocate (weight(nb), R0(nb), V0(nb))

                do i = 1, nb
                    if (polytropic .neqv. .true.) then
                        fac = 4
                    else
                        fac = 2
                    end if

                    bub_idx%rs(i) = bub_idx%beg + (i - 1)*fac
                    bub_idx%vs(i) = bub_idx%rs(i) + 1

                    if (polytropic .neqv. .true.) then
                        bub_idx%ps(i) = bub_idx%vs(i) + 1
                        bub_idx%ms(i) = bub_idx%ps(i) + 1
                    end if
                end do

                if (nb == 1) then
                    weight(:) = 1._wp
                    R0(:) = 1._wp
                    V0(:) = 0._wp
                else if (nb > 1) then
                    V0(:) = 0._wp
                else
                    stop 'Invalid value of nb'
                end if

                if (polytropic) then
                    rhoref = 1._wp
                    pref = 1._wp
                end if
            end if
        end if

        if (chemistry) then
            species_idx%beg = sys_size + 1
            species_idx%end = sys_size + num_species
            sys_size = species_idx%end
        else
            species_idx%beg = 1
            species_idx%end = 1
        end if

        momxb = mom_idx%beg
        momxe = mom_idx%end
        advxb = adv_idx%beg
        advxe = adv_idx%end
        contxb = cont_idx%beg
        contxe = cont_idx%end
        bubxb = bub_idx%beg
        bubxe = bub_idx%end
        strxb = stress_idx%beg
        strxe = stress_idx%end
        intxb = internalEnergies_idx%beg
        intxe = internalEnergies_idx%end
        chemxb = species_idx%beg
        chemxe = species_idx%end

#ifdef MFC_MPI

        if (bubbles_lagrange) then
            allocate (MPI_IO_DATA%view(1:sys_size + 1))
            allocate (MPI_IO_DATA%var(1:sys_size + 1))
            do i = 1, sys_size + 1
                allocate (MPI_IO_DATA%var(i)%sf(0:m, 0:n, 0:p))
                MPI_IO_DATA%var(i)%sf => null()
            end do
        else
            allocate (MPI_IO_DATA%view(1:sys_size))
            allocate (MPI_IO_DATA%var(1:sys_size))
            do i = 1, sys_size
                allocate (MPI_IO_DATA%var(i)%sf(0:m, 0:n, 0:p))
                MPI_IO_DATA%var(i)%sf => null()
            end do
        end if

        if (ib) allocate (MPI_IO_IB_DATA%var%sf(0:m, 0:n, 0:p))
#endif

        ! Size of the ghost zone layer is non-zero only when post-processing
        ! the raw simulation data of a parallel multidimensional computation
        ! in the Silo-HDF5 format. If this is the case, one must also verify
        ! whether the raw simulation data is 2D or 3D. In the 2D case, size
        ! of the z-coordinate direction ghost zone layer must be zeroed out.
        if (num_procs == 1 .or. format /= 1 .or. n == 0) then

            offset_x%beg = 0
            offset_x%end = 0
            offset_y%beg = 0
            offset_y%end = 0
            offset_z%beg = 0
            offset_z%end = 0

        elseif (p == 0) then

            offset_z%beg = 0
            offset_z%end = 0

        end if

        ! Determining the finite-difference number and the buffer size. Note
        ! that the size of the buffer is unrelated to the order of the WENO
        ! scheme. Rather, it is directly dependent on maximum size of ghost
        ! zone layers and possibly the order of the finite difference scheme
        ! used for the computation of vorticity and/or numerical Schlieren
        ! function.
        buff_size = max(offset_x%beg, offset_x%end, offset_y%beg, &
                        offset_y%end, offset_z%beg, offset_z%end)

        if (any(omega_wrt) .or. schlieren_wrt .or. qm_wrt) then
            fd_number = max(1, fd_order/2)
            buff_size = buff_size + fd_number
        end if

        ! Configuring Coordinate Direction Indexes =========================
        idwint(1)%beg = 0; idwint(2)%beg = 0; idwint(3)%beg = 0
        idwint(1)%end = m; idwint(2)%end = n; idwint(3)%end = p

        idwbuff(1)%beg = -buff_size
        if (num_dims > 1) then; idwbuff(2)%beg = -buff_size; else; idwbuff(2)%beg = 0; end if
        if (num_dims > 2) then; idwbuff(3)%beg = -buff_size; else; idwbuff(3)%beg = 0; end if

        idwbuff(1)%end = idwint(1)%end - idwbuff(1)%beg
        idwbuff(2)%end = idwint(2)%end - idwbuff(2)%beg
        idwbuff(3)%end = idwint(3)%end - idwbuff(3)%beg
        ! ==================================================================

        ! Allocating single precision grid variables if needed
        if (precision == 1) then
            allocate (x_cb_s(-1 - offset_x%beg:m + offset_x%end))
            if (n > 0) then
                allocate (y_cb_s(-1 - offset_x%beg:n + offset_x%end))
                if (p > 0) then
                    allocate (z_cb_s(-1 - offset_x%beg:m + offset_x%end))
                end if
            end if
        else
            allocate (x_cc_s(-buff_size:m + buff_size))
        end if

        ! Allocating the grid variables in the x-coordinate direction
        allocate (x_cb(-1 - offset_x%beg:m + offset_x%end))
        allocate (x_cc(-buff_size:m + buff_size))
        allocate (dx(-buff_size:m + buff_size))

        ! Allocating grid variables in the y- and z-coordinate directions
        if (n > 0) then

            allocate (y_cb(-1 - offset_y%beg:n + offset_y%end))
            allocate (y_cc(-buff_size:n + buff_size))
            allocate (dy(-buff_size:n + buff_size))

            if (p > 0) then
                allocate (z_cb(-1 - offset_z%beg:p + offset_z%end))
                allocate (z_cc(-buff_size:p + buff_size))
                allocate (dz(-buff_size:p + buff_size))
            end if

            ! Allocating the grid variables, only used for the 1D simulations,
            ! and containing the defragmented computational domain grid data
        else

            allocate (x_root_cb(-1:m_root))
            allocate (x_root_cc(0:m_root))

            if (precision == 1) then
                allocate (x_root_cc_s(0:m_root))
            end if

        end if

        allocate (adv(num_fluids))

        if (cyl_coord .neqv. .true.) then ! Cartesian grid
            grid_geometry = 1
        elseif (cyl_coord .and. p == 0) then ! Axisymmetric cylindrical grid
            grid_geometry = 2
        else ! Fully 3D cylindrical grid
            grid_geometry = 3
        end if

    end subroutine s_initialize_global_parameters_module

    !> Subroutine to initialize parallel infrastructure
    subroutine s_initialize_parallel_io

        num_dims = 1 + min(1, n) + min(1, p)

        allocate (proc_coords(1:num_dims))

        if (parallel_io .neqv. .true.) return

#ifdef MFC_MPI

        ! Option for Lustre file system (Darter/Comet/Stampede)
        write (mpiiofs, '(A)') '/lustre_'
        mpiiofs = trim(mpiiofs)
        call MPI_INFO_CREATE(mpi_info_int, ierr)
        call MPI_INFO_SET(mpi_info_int, 'romio_ds_write', 'disable', ierr)

        ! Option for UNIX file system (Hooke/Thomson)
        ! WRITE(mpiiofs, '(A)') '/ufs_'
        ! mpiiofs = TRIM(mpiiofs)
        ! mpi_info_int = MPI_INFO_NULL

        allocate (start_idx(1:num_dims))

#endif

    end subroutine s_initialize_parallel_io

    !> Deallocation procedures for the module
    subroutine s_finalize_global_parameters_module

        integer :: i

        ! Deallocating the grid variables for the x-coordinate direction
        deallocate (x_cb, x_cc, dx)

        ! Deallocating grid variables for the y- and z-coordinate directions
        if (n > 0) then

            deallocate (y_cb, y_cc, dy)

            if (p > 0) deallocate (z_cb, z_cc, dz)

            ! Deallocating the grid variables, only used for the 1D simulations,
            ! and containing the defragmented computational domain grid data
        else

            deallocate (x_root_cb, x_root_cc)

        end if

        deallocate (proc_coords)

        deallocate (adv)

#ifdef MFC_MPI

        if (parallel_io) then
            deallocate (start_idx)
            do i = 1, sys_size
                MPI_IO_DATA%var(i)%sf => null()
            end do

            if (bubbles_lagrange) MPI_IO_DATA%var(sys_size + 1)%sf => null()

            deallocate (MPI_IO_DATA%var)
            deallocate (MPI_IO_DATA%view)
        end if

        if (ib) MPI_IO_IB_DATA%var%sf => null()
#endif

    end subroutine s_finalize_global_parameters_module

end module m_global_parameters<|MERGE_RESOLUTION|>--- conflicted
+++ resolved
@@ -163,7 +163,7 @@
     type(mpi_io_ib_var), public :: MPI_IO_IB_DATA
     type(mpi_io_levelset_var), public :: MPI_IO_levelset_DATA
     type(mpi_io_levelset_norm_var), public :: MPI_IO_levelsetnorm_DATA
-    real(kind(0.d0)), allocatable, dimension(:, :), public :: MPI_IO_DATA_lg_bubbles
+    real(wp), allocatable, dimension(:, :), public :: MPI_IO_DATA_lg_bubbles
 
 #endif
 
@@ -258,17 +258,10 @@
     !> @name Bubble modeling variables and parameters
     !> @{
     integer :: nb
-<<<<<<< HEAD
-    real(kind(0d0)) :: R0ref
-    real(kind(0d0)) :: Ca, Web, Re_inv
-    real(kind(0d0)), dimension(:), allocatable :: weight, R0, V0
-    logical :: bubbles_euler
-=======
     real(wp) :: R0ref
     real(wp) :: Ca, Web, Re_inv
     real(wp), dimension(:), allocatable :: weight, R0, V0
-    logical :: bubbles
->>>>>>> 108805c7
+    logical :: bubbles_euler
     logical :: qbmm
     logical :: polytropic
     logical :: polydisperse
