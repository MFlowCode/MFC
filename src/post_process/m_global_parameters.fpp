!>
!! @file m_global_parameters.f90
!! @brief Contains module m_global_parameters

#:include 'case.fpp'

!> @brief This module contains all of the parameters characterizing the
!!      computational domain, simulation algorithm, stiffened equation of
!!      state and finally, the formatted database file(s) structure.
module m_global_parameters

#ifdef MFC_MPI
    use mpi                     !< Message passing interface (MPI) module
#endif

    use m_derived_types         !< Definitions of the derived types

    use m_helper_basic          !< Functions to compare floating point numbers

    use m_thermochem, only: num_species, species_names

    implicit none

    !> @name Logistics
    !> @{
    integer :: num_procs            !< Number of processors
    character(LEN=path_len) :: case_dir             !< Case folder location
    !> @}

    ! Computational Domain Parameters

    integer :: proc_rank !< Rank of the local processor

    !> @name Number of cells in the x-, y- and z-coordinate directions
    !> @{
    integer :: m, m_root
    integer :: n
    integer :: p
    !> @}

    integer(8) :: nGlobal ! Total number of cells in global domain

    !> @name Cylindrical coordinates (either axisymmetric or full 3D)
    !> @{
    logical :: cyl_coord
    integer :: grid_geometry
    !> @}

    !> @name Global number of cells in each direction
    !> @{
    integer :: m_glb, n_glb, p_glb
    !> @}

    integer :: num_dims !< Number of spatial dimensions
    integer :: num_vels !< Number of velocity components (different from num_dims for mhd)

    !> @name Cell-boundary locations in the x-, y- and z-coordinate directions
    !> @{
    real(wp), allocatable, dimension(:) :: x_cb, x_root_cb, y_cb, z_cb
    real(wp), allocatable, dimension(:) :: x_cb_s, y_cb_s, z_cb_s
    !> @}

    !> @name Cell-center locations in the x-, y- and z-coordinate directions
    !> @{
    real(wp), allocatable, dimension(:) :: x_cc, x_root_cc, y_cc, z_cc
    real(sp), allocatable, dimension(:) :: x_root_cc_s, x_cc_s
    !> @}

    !> Cell-width distributions in the x-, y- and z-coordinate directions
    !> @{
    real(wp), allocatable, dimension(:) :: dx, dy, dz
    !> @}

    integer :: buff_size !<
    !! Number of cells in buffer region. For the variables which feature a buffer
    !! region, this region is used to store information outside the computational
    !! domain based on the boundary conditions.

    integer :: t_step_start  !< First time-step directory
    integer :: t_step_stop   !< Last time-step directory
    integer :: t_step_save   !< Interval between consecutive time-step directory

    !> @name IO options for adaptive time-stepping
    !> @{
    logical :: cfl_adap_dt, cfl_const_dt, cfl_dt
    real(wp) :: t_save
    real(wp) :: t_stop
    real(wp) :: cfl_target
    integer :: n_save
    integer :: n_start
    !> @}

    ! NOTE: The variables m_root, x_root_cb and x_root_cc contain the grid data
    ! of the defragmented computational domain. They are only used in 1D. For
    ! serial simulations, they are equal to m, x_cb and x_cc, respectively.

    !> @name Simulation Algorithm Parameters
    !> @{
    integer :: model_eqns      !< Multicomponent flow model
    integer :: num_fluids      !< Number of different fluids present in the flow
    logical :: relax           !< phase change
    integer :: relax_model     !< Phase change relaxation model
    logical :: mpp_lim         !< Maximum volume fraction limiter
    integer :: sys_size        !< Number of unknowns in the system of equations
    integer :: weno_order      !< Order of accuracy for the WENO reconstruction
    logical :: mixture_err     !< Mixture error limiter
    logical :: alt_soundspeed  !< Alternate sound speed
    logical :: mhd             !< Magnetohydrodynamics
    logical :: relativity      !< Relativity for RMHD
    logical :: hypoelasticity  !< Turn hypoelasticity on
    logical :: hyperelasticity !< Turn hyperelasticity on
    logical :: elasticity      !< elasticity modeling, true for hyper or hypo
    integer :: b_size          !< Number of components in the b tensor
    integer :: tensor_size     !< Number of components in the nonsymmetric tensor
    logical, parameter :: chemistry = .${chemistry}$. !< Chemistry modeling
    !> @}

    integer :: avg_state       !< Average state evaluation method

    !> @name Annotations of the structure, i.e. the organization, of the state vectors
    !> @{
    type(int_bounds_info) :: cont_idx              !< Indexes of first & last continuity eqns.
    type(int_bounds_info) :: mom_idx               !< Indexes of first & last momentum eqns.
    integer :: E_idx                               !< Index of energy equation
    integer :: n_idx                               !< Index of number density
    type(int_bounds_info) :: adv_idx               !< Indexes of first & last advection eqns.
    type(int_bounds_info) :: internalEnergies_idx  !< Indexes of first & last internal energy eqns.
    type(bub_bounds_info) :: bub_idx               !< Indexes of first & last bubble variable eqns.
    integer :: gamma_idx                           !< Index of specific heat ratio func. eqn.
    integer :: alf_idx                             !< Index of specific heat ratio func. eqn.
    integer :: pi_inf_idx                          !< Index of liquid stiffness func. eqn.
    type(int_bounds_info) :: B_idx                 !< Indexes of first and last magnetic field eqns.
    type(int_bounds_info) :: stress_idx            !< Indices of elastic stresses
    type(int_bounds_info) :: xi_idx                !< Indexes of first and last reference map eqns.
    integer :: c_idx                               !< Index of color function
    type(int_bounds_info) :: species_idx           !< Indexes of first & last concentration eqns.
    !> @}

    ! Cell Indices for the (local) interior points (O-m, O-n, 0-p).
    ! Stands for "InDices With BUFFer".
    type(int_bounds_info) :: idwint(1:3)

    ! Cell Indices for the entire (local) domain. In simulation, this includes
    ! the buffer region. idwbuff and idwint are the same otherwise.
    ! Stands for "InDices With BUFFer".
    type(int_bounds_info) :: idwbuff(1:3)

    !> @name Boundary conditions in the x-, y- and z-coordinate directions
    !> @{
    type(int_bounds_info) :: bc_x, bc_y, bc_z
    !> @}

    integer :: shear_num !! Number of shear stress components
    integer, dimension(3) :: shear_indices !<
    !! Indices of the stress components that represent shear stress
    integer :: shear_BC_flip_num !<
    !! Number of shear stress components to reflect for boundary conditions
    integer, dimension(3, 2) :: shear_BC_flip_indices !<
    !! Indices of shear stress components to reflect for boundary conditions.
    !! Size: (1:3, 1:shear_BC_flip_num) for (x/y/z, [indices])

    logical :: parallel_io    !< Format of the data files
    logical :: sim_data
    logical :: file_per_process !< output format
    logical :: kymograph

    integer, allocatable, dimension(:) :: proc_coords !<
    !! Processor coordinates in MPI_CART_COMM

    integer, allocatable, dimension(:) :: start_idx !<
    !! Starting cell-center index of local processor in global grid

    integer :: num_ibs  !< Number of immersed boundaries

#ifdef MFC_MPI

    type(mpi_io_var), public :: MPI_IO_DATA
    type(mpi_io_ib_var), public :: MPI_IO_IB_DATA
    type(mpi_io_levelset_var), public :: MPI_IO_levelset_DATA
    type(mpi_io_levelset_norm_var), public :: MPI_IO_levelsetnorm_DATA
    real(wp), allocatable, dimension(:, :), public :: MPI_IO_DATA_lg_bubbles

#endif

    !> @name MPI info for parallel IO with Lustre file systems
    !> @{
    character(LEN=name_len) :: mpiiofs
    integer :: mpi_info_int
    !> @}

    integer, private :: ierr

    type(physical_parameters), dimension(num_fluids_max) :: fluid_pp !<
    !! Database of the physical parameters of each of the fluids that is present
    !! in the flow. These include the stiffened gas equation of state parameters,
    !! the Reynolds numbers and the Weber numbers.

    real(wp), allocatable, dimension(:) :: adv !< Advection variables

    ! Formatted Database File(s) Structure Parameters

    integer :: format !< Format of the database file(s)

    integer :: precision !< Floating point precision of the database file(s)

    logical :: output_partial_domain !< Specify portion of domain to output for post-processing

    type(bounds_info) :: x_output, y_output, z_output !< Portion of domain to output for post-processing
    type(int_bounds_info) :: x_output_idx, y_output_idx, z_output_idx !< Indices of domain to output for post-processing

    !> @name Size of the ghost zone layer in the x-, y- and z-coordinate directions.
    !! The definition of the ghost zone layers is only necessary when using the
    !! Silo database file format in multidimensions. These zones provide VisIt
    !! with the subdomain connectivity information that it requires in order to
    !! produce smooth plots.
    !> @{
    type(int_bounds_info) :: offset_x, offset_y, offset_z
    !> @}

    !> @name The list of all possible flow variables that may be written to a database
    !! file. It includes partial densities, density, momentum, velocity, energy,
    !! pressure, volume fraction(s), specific heat ratio function, specific heat
    !! ratio, liquid stiffness function, liquid stiffness, primitive variables,
    !! conservative variables, speed of sound, the vorticity,
    !! and the numerical Schlieren function.
    !> @{
    logical, dimension(num_fluids_max) :: alpha_rho_wrt
    logical :: rho_wrt
    logical, dimension(3) :: mom_wrt
    logical, dimension(3) :: vel_wrt
    integer :: flux_lim
    logical, dimension(3) :: flux_wrt
    logical :: E_wrt
    logical :: pres_wrt
    logical :: tau_wrt
    logical, dimension(num_fluids_max) :: alpha_wrt
    logical :: gamma_wrt
    logical :: heat_ratio_wrt
    logical :: pi_inf_wrt
    logical :: pres_inf_wrt
    logical :: prim_vars_wrt
    logical :: cons_vars_wrt
    logical :: c_wrt
    logical, dimension(3) :: omega_wrt
    logical :: qm_wrt
    logical :: schlieren_wrt
    logical :: cf_wrt
    logical :: ib
    logical :: chem_wrt_Y(1:num_species)
    logical :: chem_wrt_T
    !> @}

    real(wp), dimension(num_fluids_max) :: schlieren_alpha    !<
    !! Amplitude coefficients of the numerical Schlieren function that are used
    !! to adjust the intensity of numerical Schlieren renderings for individual
    !! fluids. This enables waves and interfaces of varying strengths and in all
    !! of the fluids to be made simultaneously visible on a single plot.

    integer :: fd_order !<
    !! The order of the finite-difference (fd) approximations of the first-order
    !! derivatives that need to be evaluated when vorticity and/or the numerical
    !! Schlieren function are to be outputted to the formatted database file(s).

    integer :: fd_number !<
    !! The finite-difference number is given by MAX(1, fd_order/2). Essentially,
    !! it is a measure of the half-size of the finite-difference stencil for the
    !! selected order of accuracy.

    !> @name Reference parameters for Tait EOS
    !> @{
    real(wp) :: rhoref, pref
    !> @}

    !> @name Bubble modeling variables and parameters
    !> @{
    integer :: nb
    real(wp) :: R0ref
    real(wp) :: Ca, Web, Re_inv
    real(wp), dimension(:), allocatable :: weight, R0, V0
    logical :: bubbles_euler
    logical :: qbmm
    logical :: polytropic
    logical :: polydisperse
    logical :: adv_n
    integer :: thermal  !< 1 = adiabatic, 2 = isotherm, 3 = transfer
    real(wp) :: R_n, R_v, phi_vn, phi_nv, Pe_c, Tw, G, pv, M_n, M_v
    real(wp), dimension(:), allocatable :: k_n, k_v, pb0, mass_n0, mass_v0, Pe_T
    real(wp), dimension(:), allocatable :: Re_trans_T, Re_trans_c, Im_trans_T, Im_trans_c, omegaN
    real(wp) :: mul0, ss, gamma_v, mu_v
    real(wp) :: gamma_m, gamma_n, mu_n
    real(wp) :: poly_sigma
    real(wp) :: sigR
    integer :: nmom
    !> @}

    !> @name surface tension coefficient
    !> @{

    real(wp) :: sigma
    logical :: surface_tension
    !> #}

    !> @name Index variables used for m_variables_conversion
    !> @{
    integer :: momxb, momxe
    integer :: advxb, advxe
    integer :: contxb, contxe
    integer :: intxb, intxe
    integer :: bubxb, bubxe
    integer :: strxb, strxe
    integer :: xibeg, xiend
    integer :: chemxb, chemxe
    !> @}

    !> @name Lagrangian bubbles
    !> @{
    logical :: bubbles_lagrange, rkck_adap_dt
    !> @}

    real(wp) :: Bx0 !< Constant magnetic field in the x-direction (1D)

contains

    !> Assigns default values to user inputs prior to reading
        !!      them in. This allows for an easier consistency check of
        !!      these parameters once they are read from the input file.
    subroutine s_assign_default_values_to_user_inputs

        integer :: i !< Generic loop iterator

        ! Logistics
        case_dir = '.'

        ! Computational domain parameters
        m = dflt_int; n = 0; p = 0
        m_root = dflt_int
        cyl_coord = .false.

        t_step_start = dflt_int
        t_step_stop = dflt_int
        t_step_save = dflt_int

        cfl_adap_dt = .false.
        cfl_const_dt = .false.
        cfl_dt = .false.
        cfl_target = dflt_real
        t_save = dflt_real
        n_start = dflt_int
        t_stop = dflt_real

        ! Simulation algorithm parameters
        model_eqns = dflt_int
        num_fluids = dflt_int
        weno_order = dflt_int
        mixture_err = .false.
        alt_soundspeed = .false.
        relax = .false.
        relax_model = dflt_int

        mhd = .false.
        relativity = .false.

        hypoelasticity = .false.
        hyperelasticity = .false.
        elasticity = .false.
        b_size = dflt_int
        tensor_size = dflt_int

        bc_x%beg = dflt_int; bc_x%end = dflt_int
        bc_y%beg = dflt_int; bc_y%end = dflt_int
        bc_z%beg = dflt_int; bc_z%end = dflt_int

        #:for DIM in ['x', 'y', 'z']
            #:for DIR in [1, 2, 3]
                bc_${DIM}$%vb${DIR}$ = 0._wp
                bc_${DIM}$%ve${DIR}$ = 0._wp
            #:endfor
        #:endfor

        ! Fluids physical parameters
        do i = 1, num_fluids_max
            fluid_pp(i)%gamma = dflt_real
            fluid_pp(i)%pi_inf = dflt_real
            fluid_pp(i)%cv = 0._wp
            fluid_pp(i)%qv = 0._wp
            fluid_pp(i)%qvp = 0._wp
            fluid_pp(i)%G = dflt_real
        end do

        ! Formatted database file(s) structure parameters
        format = dflt_int

        precision = dflt_int

        alpha_rho_wrt = .false.
        rho_wrt = .false.
        mom_wrt = .false.
        vel_wrt = .false.
        chem_wrt_Y = .false.
        chem_wrt_T = .false.
        flux_lim = dflt_int
        flux_wrt = .false.
        parallel_io = .false.
        file_per_process = .false.
        E_wrt = .false.
        pres_wrt = .false.
        tau_wrt = .false.
        alpha_wrt = .false.
        gamma_wrt = .false.
        heat_ratio_wrt = .false.
        pi_inf_wrt = .false.
        pres_inf_wrt = .false.
        prim_vars_wrt = .false.
        cons_vars_wrt = .false.
        c_wrt = .false.
        omega_wrt = .false.
        qm_wrt = .false.
        schlieren_wrt = .false.
        sim_data = .false.
        kymograph = .false.
        cf_wrt = .false.
        ib = .false.

        schlieren_alpha = dflt_real

        fd_order = dflt_int
        avg_state = dflt_int

        ! Tait EOS
        rhoref = dflt_real
        pref = dflt_real

        ! Bubble modeling
        bubbles_euler = .false.
        qbmm = .false.
        R0ref = dflt_real
        nb = dflt_int
        polydisperse = .false.
        poly_sigma = dflt_real
        sigR = dflt_real
        sigma = dflt_real
        surface_tension = .false.
        adv_n = .false.

        ! Lagrangian bubbles modeling
        bubbles_lagrange = .false.
        rkck_adap_dt = .false.

        ! IBM
        num_ibs = dflt_int

        ! Output partial domain
        output_partial_domain = .false.
        x_output%beg = dflt_real
        x_output%end = dflt_real
        y_output%beg = dflt_real
        y_output%end = dflt_real
        z_output%beg = dflt_real
        z_output%end = dflt_real

        ! MHD
        Bx0 = dflt_real

    end subroutine s_assign_default_values_to_user_inputs

    !>  Computation of parameters, allocation procedures, and/or
        !!      any other tasks needed to properly setup the module
    subroutine s_initialize_global_parameters_module

        integer :: i, j, fac

        ! Setting m_root equal to m in the case of a 1D serial simulation
        if (num_procs == 1 .and. n == 0) m_root = m

        ! Gamma/Pi_inf Model
        if (model_eqns == 1) then

            ! Setting number of fluids
            num_fluids = 1

            ! Annotating structure of the state and flux vectors belonging
            ! to the system of equations defined by the selected number of
            ! spatial dimensions and the gamma/pi_inf model
            cont_idx%beg = 1
            cont_idx%end = cont_idx%beg
            mom_idx%beg = cont_idx%end + 1
            mom_idx%end = cont_idx%end + num_vels
            E_idx = mom_idx%end + 1
            adv_idx%beg = E_idx + 1
            adv_idx%end = adv_idx%beg + 1
            gamma_idx = adv_idx%beg
            pi_inf_idx = adv_idx%end
            sys_size = adv_idx%end

            ! Volume Fraction Model (5-equation model)
        else if (model_eqns == 2) then

            ! Annotating structure of the state and flux vectors belonging
            ! to the system of equations defined by the selected number of
            ! spatial dimensions and the volume fraction model
            cont_idx%beg = 1
            cont_idx%end = num_fluids
            mom_idx%beg = cont_idx%end + 1
            mom_idx%end = cont_idx%end + num_vels
            E_idx = mom_idx%end + 1
            adv_idx%beg = E_idx + 1
            adv_idx%end = E_idx + num_fluids

            sys_size = adv_idx%end

            if (bubbles_euler) then
                alf_idx = adv_idx%end
            else
                alf_idx = 1
            end if

            if (qbmm) then
                nmom = 6
            end if

            if (bubbles_euler) then

                bub_idx%beg = sys_size + 1
                if (qbmm) then
                    bub_idx%end = adv_idx%end + nb*nmom
                else
                    if (.not. polytropic) then
                        bub_idx%end = sys_size + 4*nb
                    else
                        bub_idx%end = sys_size + 2*nb
                    end if
                end if
                sys_size = bub_idx%end

                if (adv_n) then
                    n_idx = bub_idx%end + 1
                    sys_size = n_idx
                end if

                allocate (bub_idx%rs(nb), bub_idx%vs(nb))
                allocate (bub_idx%ps(nb), bub_idx%ms(nb))
                allocate (weight(nb), R0(nb), V0(nb))

                if (qbmm) then
                    allocate (bub_idx%moms(nb, nmom))
                    do i = 1, nb
                        do j = 1, nmom
                            bub_idx%moms(i, j) = bub_idx%beg + (j - 1) + (i - 1)*nmom
                        end do
                        bub_idx%rs(i) = bub_idx%moms(i, 2)
                        bub_idx%vs(i) = bub_idx%moms(i, 3)
                    end do
                else
                    do i = 1, nb
                        if (polytropic .neqv. .true.) then
                            fac = 4
                        else
                            fac = 2
                        end if

                        bub_idx%rs(i) = bub_idx%beg + (i - 1)*fac
                        bub_idx%vs(i) = bub_idx%rs(i) + 1

                        if (polytropic .neqv. .true.) then
                            bub_idx%ps(i) = bub_idx%vs(i) + 1
                            bub_idx%ms(i) = bub_idx%ps(i) + 1
                        end if
                    end do
                end if

                if (nb == 1) then
                    weight(:) = 1._wp
                    R0(:) = 1._wp
                    V0(:) = 0._wp
                else if (nb > 1) then
                    !call s_simpson
                    V0(:) = 0._wp
                else
                    stop 'Invalid value of nb'
                end if

                if (polytropic .neqv. .true.) then
                    !call s_initialize_nonpoly
                else
                    rhoref = 1._wp
                    pref = 1._wp
                end if

            end if

<<<<<<< HEAD
            if (surface_tension) then
                c_idx = sys_size + 1
                sys_size = c_idx
=======
            if (mhd) then
                B_idx%beg = sys_size + 1
                if (n == 0) then
                    B_idx%end = sys_size + 2 ! 1D: By, Bz
                else
                    B_idx%end = sys_size + 3 ! 2D/3D: Bx, By, Bz
                end if
                sys_size = B_idx%end
>>>>>>> a2a88004
            end if

            ! Volume Fraction Model (6-equation model)
        else if (model_eqns == 3) then

            ! Annotating structure of the state and flux vectors belonging
            ! to the system of equations defined by the selected number of
            ! spatial dimensions and the volume fraction model
            cont_idx%beg = 1
            cont_idx%end = num_fluids
            mom_idx%beg = cont_idx%end + 1
            mom_idx%end = cont_idx%end + num_vels
            E_idx = mom_idx%end + 1
            adv_idx%beg = E_idx + 1
            adv_idx%end = E_idx + num_fluids
            internalEnergies_idx%beg = adv_idx%end + 1
            internalEnergies_idx%end = adv_idx%end + num_fluids
            sys_size = internalEnergies_idx%end
            alf_idx = 1 ! dummy, cannot actually have a void fraction

<<<<<<< HEAD
            if (surface_tension) then
                c_idx = sys_size + 1
                sys_size = c_idx
            end if

=======
>>>>>>> a2a88004
        else if (model_eqns == 4) then
            cont_idx%beg = 1 ! one continuity equation
            cont_idx%end = 1 !num_fluids
            mom_idx%beg = cont_idx%end + 1 ! one momentum equation in each
            mom_idx%end = cont_idx%end + num_vels
            E_idx = mom_idx%end + 1 ! one energy equation
            adv_idx%beg = E_idx + 1
            adv_idx%end = adv_idx%beg !one volume advection equation
            alf_idx = adv_idx%end
            sys_size = alf_idx !adv_idx%end

            if (bubbles_euler) then
                bub_idx%beg = sys_size + 1
                bub_idx%end = sys_size + 2*nb
                if (polytropic .neqv. .true.) then
                    bub_idx%end = sys_size + 4*nb
                end if
                sys_size = bub_idx%end

                allocate (bub_idx%rs(nb), bub_idx%vs(nb))
                allocate (bub_idx%ps(nb), bub_idx%ms(nb))
                allocate (weight(nb), R0(nb), V0(nb))

                do i = 1, nb
                    if (polytropic .neqv. .true.) then
                        fac = 4
                    else
                        fac = 2
                    end if

                    bub_idx%rs(i) = bub_idx%beg + (i - 1)*fac
                    bub_idx%vs(i) = bub_idx%rs(i) + 1

                    if (polytropic .neqv. .true.) then
                        bub_idx%ps(i) = bub_idx%vs(i) + 1
                        bub_idx%ms(i) = bub_idx%ps(i) + 1
                    end if
                end do

                if (nb == 1) then
                    weight(:) = 1._wp
                    R0(:) = 1._wp
                    V0(:) = 0._wp
                else if (nb > 1) then
                    V0(:) = 0._wp
                else
                    stop 'Invalid value of nb'
                end if

                if (polytropic) then
                    rhoref = 1._wp
                    pref = 1._wp
                end if
            end if
        end if

<<<<<<< HEAD
        elasticity = hypoelasticity .or. hyperelasticity

        if (elasticity) then
            stress_idx%beg = sys_size + 1
            stress_idx%end = sys_size + (num_dims*(num_dims + 1))/2
            ! number of distinct stresses is 1 in 1D, 3 in 2D, 6 in 3D
            sys_size = stress_idx%end
        end if

        if (hyperelasticity) then
            xi_idx%beg = sys_size + 1
            xi_idx%end = sys_size + num_dims
            ! adding three more equations for the \xi field and the elastic energy
            sys_size = xi_idx%end + 1
            ! number of entries in the symmetric btensor plus the jacobian
            b_size = (num_dims*(num_dims + 1))/2 + 1
            tensor_size = num_dims**2 + 1
=======
        if (model_eqns == 2 .or. model_eqns == 3) then

            if (hypoelasticity .or. hyperelasticity) then
                elasticity = .true.
                stress_idx%beg = sys_size + 1
                stress_idx%end = sys_size + (num_dims*(num_dims + 1))/2
                if (cyl_coord) stress_idx%end = stress_idx%end + 1
                ! number of stresses is 1 in 1D, 3 in 2D, 4 in 2D-Axisym, 6 in 3D
                sys_size = stress_idx%end

                ! shear stress index is 2 for 2D and 2,4,5 for 3D
                if (num_dims == 1) then
                    shear_num = 0
                else if (num_dims == 2) then
                    shear_num = 1
                    shear_indices(1) = stress_idx%beg - 1 + 2
                    shear_BC_flip_num = 1
                    shear_BC_flip_indices(1:2, 1) = shear_indices(1)
                    ! Both x-dir and y-dir: flip tau_xy only
                else if (num_dims == 3) then
                    shear_num = 3
                    shear_indices(1:3) = stress_idx%beg - 1 + (/2, 4, 5/)
                    shear_BC_flip_num = 2
                    shear_BC_flip_indices(1, 1:2) = shear_indices((/1, 2/))
                    shear_BC_flip_indices(2, 1:2) = shear_indices((/1, 3/))
                    shear_BC_flip_indices(3, 1:2) = shear_indices((/2, 3/))
                    ! x-dir: flip tau_xy and tau_xz
                    ! y-dir: flip tau_xy and tau_yz
                    ! z-dir: flip tau_xz and tau_yz
                end if
            end if

            if (hyperelasticity) then
                xi_idx%beg = sys_size + 1
                xi_idx%end = sys_size + num_dims
                ! adding three more equations for the \xi field and the elastic energy
                sys_size = xi_idx%end + 1
                ! number of entries in the symmetric btensor plus the jacobian
                b_size = (num_dims*(num_dims + 1))/2 + 1
                tensor_size = num_dims**2 + 1
            end if

            if (surface_tension) then
                c_idx = sys_size + 1
                sys_size = c_idx
            end if

>>>>>>> a2a88004
        end if

        if (chemistry) then
            species_idx%beg = sys_size + 1
            species_idx%end = sys_size + num_species
            sys_size = species_idx%end
        else
            species_idx%beg = 1
            species_idx%end = 1
        end if

        if (output_partial_domain) then
            x_output_idx%beg = 0
            x_output_idx%end = 0
            y_output_idx%beg = 0
            y_output_idx%end = 0
            z_output_idx%beg = 0
            z_output_idx%end = 0
        end if

        momxb = mom_idx%beg
        momxe = mom_idx%end
        advxb = adv_idx%beg
        advxe = adv_idx%end
        contxb = cont_idx%beg
        contxe = cont_idx%end
        bubxb = bub_idx%beg
        bubxe = bub_idx%end
        strxb = stress_idx%beg
        strxe = stress_idx%end
        intxb = internalEnergies_idx%beg
        intxe = internalEnergies_idx%end
        xibeg = xi_idx%beg
        xiend = xi_idx%end
        chemxb = species_idx%beg
        chemxe = species_idx%end

#ifdef MFC_MPI
        if (bubbles_lagrange) then
            allocate (MPI_IO_DATA%view(1:sys_size + 1))
            allocate (MPI_IO_DATA%var(1:sys_size + 1))
            do i = 1, sys_size + 1
                allocate (MPI_IO_DATA%var(i)%sf(0:m, 0:n, 0:p))
                MPI_IO_DATA%var(i)%sf => null()
            end do
        else
            allocate (MPI_IO_DATA%view(1:sys_size))
            allocate (MPI_IO_DATA%var(1:sys_size))
            do i = 1, sys_size
                allocate (MPI_IO_DATA%var(i)%sf(0:m, 0:n, 0:p))
                MPI_IO_DATA%var(i)%sf => null()
            end do
        end if

        if (ib) allocate (MPI_IO_IB_DATA%var%sf(0:m, 0:n, 0:p))
#endif

        ! Size of the ghost zone layer is non-zero only when post-processing
        ! the raw simulation data of a parallel multidimensional computation
        ! in the Silo-HDF5 format. If this is the case, one must also verify
        ! whether the raw simulation data is 2D or 3D. In the 2D case, size
        ! of the z-coordinate direction ghost zone layer must be zeroed out.
        if (num_procs == 1 .or. format /= 1 .or. n == 0) then

            offset_x%beg = 0
            offset_x%end = 0
            offset_y%beg = 0
            offset_y%end = 0
            offset_z%beg = 0
            offset_z%end = 0

        elseif (p == 0) then

            offset_z%beg = 0
            offset_z%end = 0

        end if

        ! Determining the finite-difference number and the buffer size. Note
        ! that the size of the buffer is unrelated to the order of the WENO
        ! scheme. Rather, it is directly dependent on maximum size of ghost
        ! zone layers and possibly the order of the finite difference scheme
        ! used for the computation of vorticity and/or numerical Schlieren
        ! function.
        buff_size = max(offset_x%beg, offset_x%end, offset_y%beg, &
                        offset_y%end, offset_z%beg, offset_z%end)

        if (any(omega_wrt) .or. schlieren_wrt .or. qm_wrt) then
            fd_number = max(1, fd_order/2)
            buff_size = buff_size + fd_number
        end if

        ! Configuring Coordinate Direction Indexes
        idwint(1)%beg = 0; idwint(2)%beg = 0; idwint(3)%beg = 0
        idwint(1)%end = m; idwint(2)%end = n; idwint(3)%end = p

        idwbuff(1)%beg = -buff_size
        if (num_dims > 1) then; idwbuff(2)%beg = -buff_size; else; idwbuff(2)%beg = 0; end if
        if (num_dims > 2) then; idwbuff(3)%beg = -buff_size; else; idwbuff(3)%beg = 0; end if

        idwbuff(1)%end = idwint(1)%end - idwbuff(1)%beg
        idwbuff(2)%end = idwint(2)%end - idwbuff(2)%beg
        idwbuff(3)%end = idwint(3)%end - idwbuff(3)%beg

        ! Allocating single precision grid variables if needed
        if (precision == 1) then
            allocate (x_cb_s(-1 - offset_x%beg:m + offset_x%end))
            if (n > 0) then
                allocate (y_cb_s(-1 - offset_y%beg:n + offset_y%end))
                if (p > 0) then
                    allocate (z_cb_s(-1 - offset_z%beg:p + offset_z%end))
                end if
            end if
        else
            allocate (x_cc_s(-buff_size:m + buff_size))
        end if

        ! Allocating the grid variables in the x-coordinate direction
        allocate (x_cb(-1 - offset_x%beg:m + offset_x%end))
        allocate (x_cc(-buff_size:m + buff_size))
        allocate (dx(-buff_size:m + buff_size))

        ! Allocating grid variables in the y- and z-coordinate directions
        if (n > 0) then

            allocate (y_cb(-1 - offset_y%beg:n + offset_y%end))
            allocate (y_cc(-buff_size:n + buff_size))
            allocate (dy(-buff_size:n + buff_size))

            if (p > 0) then
                allocate (z_cb(-1 - offset_z%beg:p + offset_z%end))
                allocate (z_cc(-buff_size:p + buff_size))
                allocate (dz(-buff_size:p + buff_size))
            end if

            ! Allocating the grid variables, only used for the 1D simulations,
            ! and containing the defragmented computational domain grid data
        else

            allocate (x_root_cb(-1:m_root))
            allocate (x_root_cc(0:m_root))

            if (precision == 1) then
                allocate (x_root_cc_s(0:m_root))
            end if

        end if

        allocate (adv(num_fluids))

        if (cyl_coord .neqv. .true.) then ! Cartesian grid
            grid_geometry = 1
        elseif (cyl_coord .and. p == 0) then ! Axisymmetric cylindrical grid
            grid_geometry = 2
        else ! Fully 3D cylindrical grid
            grid_geometry = 3
        end if

    end subroutine s_initialize_global_parameters_module

    !> Subroutine to initialize parallel infrastructure
    subroutine s_initialize_parallel_io

        num_dims = 1 + min(1, n) + min(1, p)

        if (mhd) then
            num_vels = 3
        else
            num_vels = num_dims
        end if

        allocate (proc_coords(1:num_dims))

        if (parallel_io .neqv. .true.) return

#ifdef MFC_MPI

        ! Option for Lustre file system (Darter/Comet/Stampede)
        write (mpiiofs, '(A)') '/lustre_'
        mpiiofs = trim(mpiiofs)
        call MPI_INFO_CREATE(mpi_info_int, ierr)
        call MPI_INFO_SET(mpi_info_int, 'romio_ds_write', 'disable', ierr)

        allocate (start_idx(1:num_dims))
#endif

    end subroutine s_initialize_parallel_io

    !> Deallocation procedures for the module
    subroutine s_finalize_global_parameters_module

        integer :: i

        ! Deallocating the grid variables for the x-coordinate direction
        deallocate (x_cb, x_cc, dx)

        ! Deallocating grid variables for the y- and z-coordinate directions
        if (n > 0) then

            deallocate (y_cb, y_cc, dy)

            if (p > 0) deallocate (z_cb, z_cc, dz)

            ! Deallocating the grid variables, only used for the 1D simulations,
            ! and containing the defragmented computational domain grid data
        else

            deallocate (x_root_cb, x_root_cc)

        end if

        deallocate (proc_coords)

        deallocate (adv)

#ifdef MFC_MPI

        if (parallel_io) then
            deallocate (start_idx)
            do i = 1, sys_size
                MPI_IO_DATA%var(i)%sf => null()
            end do

            if (bubbles_lagrange) MPI_IO_DATA%var(sys_size + 1)%sf => null()

            deallocate (MPI_IO_DATA%var)
            deallocate (MPI_IO_DATA%view)
        end if

        if (ib) MPI_IO_IB_DATA%var%sf => null()
#endif

    end subroutine s_finalize_global_parameters_module

end module m_global_parameters<|MERGE_RESOLUTION|>--- conflicted
+++ resolved
@@ -588,11 +588,6 @@
 
             end if
 
-<<<<<<< HEAD
-            if (surface_tension) then
-                c_idx = sys_size + 1
-                sys_size = c_idx
-=======
             if (mhd) then
                 B_idx%beg = sys_size + 1
                 if (n == 0) then
@@ -601,7 +596,6 @@
                     B_idx%end = sys_size + 3 ! 2D/3D: Bx, By, Bz
                 end if
                 sys_size = B_idx%end
->>>>>>> a2a88004
             end if
 
             ! Volume Fraction Model (6-equation model)
@@ -622,14 +616,6 @@
             sys_size = internalEnergies_idx%end
             alf_idx = 1 ! dummy, cannot actually have a void fraction
 
-<<<<<<< HEAD
-            if (surface_tension) then
-                c_idx = sys_size + 1
-                sys_size = c_idx
-            end if
-
-=======
->>>>>>> a2a88004
         else if (model_eqns == 4) then
             cont_idx%beg = 1 ! one continuity equation
             cont_idx%end = 1 !num_fluids
@@ -686,25 +672,6 @@
             end if
         end if
 
-<<<<<<< HEAD
-        elasticity = hypoelasticity .or. hyperelasticity
-
-        if (elasticity) then
-            stress_idx%beg = sys_size + 1
-            stress_idx%end = sys_size + (num_dims*(num_dims + 1))/2
-            ! number of distinct stresses is 1 in 1D, 3 in 2D, 6 in 3D
-            sys_size = stress_idx%end
-        end if
-
-        if (hyperelasticity) then
-            xi_idx%beg = sys_size + 1
-            xi_idx%end = sys_size + num_dims
-            ! adding three more equations for the \xi field and the elastic energy
-            sys_size = xi_idx%end + 1
-            ! number of entries in the symmetric btensor plus the jacobian
-            b_size = (num_dims*(num_dims + 1))/2 + 1
-            tensor_size = num_dims**2 + 1
-=======
         if (model_eqns == 2 .or. model_eqns == 3) then
 
             if (hypoelasticity .or. hyperelasticity) then
@@ -752,7 +719,6 @@
                 sys_size = c_idx
             end if
 
->>>>>>> a2a88004
         end if
 
         if (chemistry) then
