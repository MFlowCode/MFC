!>
!! @file m_data_input.f90
!> @brief Contains module m_data_input

!> @brief This module features procedures, which for a specific time-step,
!!             read in the raw simulation data for the grid and the conservative
!!             variables and fill out their buffer regions.
module m_data_input

#ifdef MFC_MPI
    use mpi                     !< Message passing interface (MPI) module
#endif

    use m_derived_types         !< Definitions of the derived types

    use m_global_parameters     !< Global parameters for the code

    use m_mpi_proxy             !< Message passing interface (MPI) module proxy

    use m_compile_specific

    use m_helper

    implicit none

    private; public :: s_initialize_data_input_module, &
 s_read_data_files, &
 s_read_serial_data_files, &
 s_read_parallel_data_files, &
 s_populate_grid_variables_buffer_regions, &
 s_populate_conservative_variables_buffer_regions, &
 s_finalize_data_input_module

    abstract interface

        !> Subroutine for reading data files
        !!  @param t_step Current time-step to input
        subroutine s_read_abstract_data_files(t_step)

            implicit none

            integer, intent(in) :: t_step

        end subroutine s_read_abstract_data_files

    end interface

    type(scalar_field), allocatable, dimension(:), public :: q_cons_vf !<
    !! Conservative variables

    type(scalar_field), allocatable, dimension(:), public :: q_prim_vf !<
    !! Primitive variables

    type(scalar_field), allocatable, dimension(:), public :: q_particle !<
    !! Lagrangian solver (particle void fraction)

    type(scalar_field), public :: q_T_sf !<
    !! Temperature field

    ! type(scalar_field), public :: ib_markers !<
    type(integer_field), public :: ib_markers

    procedure(s_read_abstract_data_files), pointer :: s_read_data_files => null()

contains

    !>  This subroutine is called at each time-step that has to
        !!      be post-processed in order to read the raw data files
        !!      present in the corresponding time-step directory and to
        !!      populate the associated grid and conservative variables.
        !!  @param t_step Current time-step
    subroutine s_read_serial_data_files(t_step)

        integer, intent(in) :: t_step

        character(LEN=len_trim(case_dir) + 2*name_len) :: t_step_dir !<
            !! Location of the time-step directory associated with t_step

        character(LEN=len_trim(case_dir) + 3*name_len) :: file_loc !<
            !! Generic string used to store the location of a particular file

        character(LEN= &
                  int(floor(log10(real(sys_size, wp)))) + 1) :: file_num !<
            !! Used to store the variable position, in character form, of the
            !! currently manipulated conservative variable file

        character(LEN=len_trim(case_dir) + 2*name_len) :: t_step_ib_dir !<
        !! Location of the time-step directory associated with t_step

        character(LEN=len_trim(case_dir) + 3*name_len) :: file_loc_ib !<

        logical :: dir_check !<
            !! Generic logical used to test the existence of a particular folder

        logical :: file_check  !<
            !! Generic logical used to test the existence of a particular file

        integer :: i !< Generic loop iterator

        ! Setting location of time-step folder based on current time-step
        write (t_step_dir, '(A,I0,A,I0)') '/p_all/p', proc_rank, '/', t_step
        t_step_dir = trim(case_dir)//trim(t_step_dir)

        write (t_step_ib_dir, '(A,I0,A,I0)') '/p_all/p', proc_rank, '/', 0
        t_step_ib_dir = trim(case_dir)//trim(t_step_ib_dir)

        ! Inquiring as to the existence of the time-step directory
        file_loc = trim(t_step_dir)//'/.'

        file_loc_ib = trim(t_step_ib_dir)//'/.'

        call my_inquire(file_loc, dir_check)

        ! If the time-step directory is missing, the post-process exits.
        if (dir_check .neqv. .true.) then
            call s_mpi_abort('Time-step folder '//trim(t_step_dir)// &
                             ' is missing. Exiting.')
        end if

        call my_inquire(file_loc_ib, dir_check)

        ! If the time-step directory is missing, the post-process exits.
        if (dir_check .neqv. .true.) then
            call s_mpi_abort('Time-step folder '//trim(t_step_ib_dir)// &
                             ' is missing. Exiting.')
        end if

        ! Reading the Grid Data File for the x-direction

        ! Checking whether x_cb.dat exists
        file_loc = trim(t_step_dir)//'/x_cb.dat'
        inquire (FILE=trim(file_loc), EXIST=file_check)

        ! Reading x_cb.dat if it exists, exiting otherwise
        if (file_check) then
            open (1, FILE=trim(file_loc), FORM='unformatted', &
                  STATUS='old', ACTION='read')
            read (1) x_cb(-1:m)
            close (1)
        else
            call s_mpi_abort('File x_cb.dat is missing in '// &
                             trim(t_step_dir)//'. Exiting.')
        end if

        ! Computing the cell-width distribution
        dx(0:m) = x_cb(0:m) - x_cb(-1:m - 1)

        ! Computing the cell-center locations
        x_cc(0:m) = x_cb(-1:m - 1) + dx(0:m)/2._wp

        ! Reading the Grid Data File for the y-direction
        if (n > 0) then

            ! Checking whether y_cb.dat exists
            file_loc = trim(t_step_dir)//'/y_cb.dat'
            inquire (FILE=trim(file_loc), EXIST=file_check)

            ! Reading y_cb.dat if it exists, exiting otherwise
            if (file_check) then
                open (1, FILE=trim(file_loc), FORM='unformatted', &
                      STATUS='old', ACTION='read')
                read (1) y_cb(-1:n)
                close (1)
            else
                call s_mpi_abort('File y_cb.dat is missing in '// &
                                 trim(t_step_dir)//'. Exiting.')
            end if

            ! Computing the cell-width distribution
            dy(0:n) = y_cb(0:n) - y_cb(-1:n - 1)

            ! Computing the cell-center locations
            y_cc(0:n) = y_cb(-1:n - 1) + dy(0:n)/2._wp

            ! Reading the Grid Data File for the z-direction
            if (p > 0) then

                ! Checking whether z_cb.dat exists
                file_loc = trim(t_step_dir)//'/z_cb.dat'
                inquire (FILE=trim(file_loc), EXIST=file_check)

                ! Reading z_cb.dat if it exists, exiting otherwise
                if (file_check) then
                    open (1, FILE=trim(file_loc), FORM='unformatted', &
                          STATUS='old', ACTION='read')
                    read (1) z_cb(-1:p)
                    close (1)
                else
                    call s_mpi_abort('File z_cb.dat is missing in '// &
                                     trim(t_step_dir)//'. Exiting.')
                end if

                ! Computing the cell-width distribution
                dz(0:p) = z_cb(0:p) - z_cb(-1:p - 1)

                ! Computing the cell-center locations
                z_cc(0:p) = z_cb(-1:p - 1) + dz(0:p)/2._wp

            end if

        end if

        ! Reading the Conservative Variables Data Files
        do i = 1, sys_size

            ! Checking whether the data file associated with the variable
            ! position of currently manipulated conservative variable exists
            write (file_num, '(I0)') i
            file_loc = trim(t_step_dir)//'/q_cons_vf'// &
                       trim(file_num)//'.dat'
            inquire (FILE=trim(file_loc), EXIST=file_check)

            ! Reading the data file if it exists, exiting otherwise
            if (file_check) then
                open (1, FILE=trim(file_loc), FORM='unformatted', &
                      STATUS='old', ACTION='read')
                read (1) q_cons_vf(i)%sf(0:m, 0:n, 0:p)
                close (1)
            else
                call s_mpi_abort('File q_cons_vf'//trim(file_num)// &
                                 '.dat is missing in '//trim(t_step_dir)// &
                                 '. Exiting.')
            end if

        end do

        if (ib) then
            write (file_loc_ib, '(A,I0,A)') &
                trim(t_step_ib_dir)//'/ib.dat'
            inquire (FILE=trim(file_loc_ib), EXIST=file_check)
            if (file_check) then
                open (2, FILE=trim(file_loc_ib), &
                      FORM='unformatted', &
                      ACTION='read', &
                      STATUS='old')
            else
                call s_mpi_abort('File '//trim(file_loc_ib)//' is missing. Exiting.')
            end if
        end if

        if (bubbles_lagrange) then !Lagrangian solver

            ! Checking whether the data file associated with the variable
            ! position of currently manipulated conservative variable exists
            write (file_num, '(I0)') sys_size + 1
            file_loc = trim(t_step_dir)//'/q_cons_vf'// &
                       trim(file_num)//'.dat'
            inquire (FILE=trim(file_loc), EXIST=file_check)

            ! Reading the data file if it exists, exiting otherwise
            if (file_check) then
                open (1, FILE=trim(file_loc), FORM='unformatted', &
                      STATUS='old', ACTION='read')
                read (1) q_particle(1)%sf(0:m, 0:n, 0:p)
                close (1)
            else
                print '(A)', 'File q_cons_vf'//trim(file_num)// &
                    '.dat is missing in '//trim(t_step_dir)// &
<<<<<<< HEAD
                    '. Exiting ...'
                call s_mpi_abort()
            end if
        end if

        ! ==================================================================
=======
                    '. Exiting.'
                call s_mpi_abort()
            end if
        end if
>>>>>>> 314c05ad

    end subroutine s_read_serial_data_files

    !>  This subroutine is called at each time-step that has to
        !!      be post-processed in order to parallel-read the raw data files
        !!      present in the corresponding time-step directory and to
        !!      populate the associated grid and conservative variables.
        !!  @param t_step Current time-step
    subroutine s_read_parallel_data_files(t_step)

        integer, intent(in) :: t_step

#ifdef MFC_MPI

        real(wp), allocatable, dimension(:) :: x_cb_glb, y_cb_glb, z_cb_glb

        integer :: ifile, ierr, data_size
        integer, dimension(MPI_STATUS_SIZE) :: status
        real(wp) :: start, finish
        integer(KIND=MPI_OFFSET_KIND) :: disp
        integer(KIND=MPI_OFFSET_KIND) :: m_MOK, n_MOK, p_MOK
        integer(KIND=MPI_OFFSET_KIND) :: WP_MOK, var_MOK, str_MOK
        integer(KIND=MPI_OFFSET_KIND) :: NVARS_MOK
        integer(KIND=MPI_OFFSET_KIND) :: MOK

        character(LEN=path_len + 2*name_len) :: file_loc
        logical :: file_exist

        character(len=10) :: t_step_string

        integer :: i

        integer :: alt_sys !Altered sys_size for lagrangian solver

        if (bubbles_lagrange) then
            alt_sys = sys_size + 1
        else
            alt_sys = sys_size
        end if

        allocate (x_cb_glb(-1:m_glb))
        allocate (y_cb_glb(-1:n_glb))
        allocate (z_cb_glb(-1:p_glb))

        ! Read in cell boundary locations in x-direction
        file_loc = trim(case_dir)//'/restart_data'//trim(mpiiofs)//'x_cb.dat'
        inquire (FILE=trim(file_loc), EXIST=file_exist)

        if (file_exist) then
            data_size = m_glb + 2
            call MPI_FILE_OPEN(MPI_COMM_WORLD, file_loc, MPI_MODE_RDONLY, mpi_info_int, ifile, ierr)
            call MPI_FILE_READ(ifile, x_cb_glb, data_size, mpi_p, status, ierr)
            call MPI_FILE_CLOSE(ifile, ierr)
        else
            call s_mpi_abort('File '//trim(file_loc)//' is missing. Exiting.')
        end if

        ! Assigning local cell boundary locations
        x_cb(-1:m) = x_cb_glb((start_idx(1) - 1):(start_idx(1) + m))
        ! Computing the cell width distribution
        dx(0:m) = x_cb(0:m) - x_cb(-1:m - 1)
        ! Computing the cell center location
        x_cc(0:m) = x_cb(-1:m - 1) + dx(0:m)/2._wp

        if (n > 0) then
            ! Read in cell boundary locations in y-direction
            file_loc = trim(case_dir)//'/restart_data'//trim(mpiiofs)//'y_cb.dat'
            inquire (FILE=trim(file_loc), EXIST=file_exist)

            if (file_exist) then
                data_size = n_glb + 2
                call MPI_FILE_OPEN(MPI_COMM_WORLD, file_loc, MPI_MODE_RDONLY, mpi_info_int, ifile, ierr)
                call MPI_FILE_READ(ifile, y_cb_glb, data_size, mpi_p, status, ierr)
                call MPI_FILE_CLOSE(ifile, ierr)
            else
                call s_mpi_abort('File '//trim(file_loc)//' is missing. Exiting.')
            end if

            ! Assigning local cell boundary locations
            y_cb(-1:n) = y_cb_glb((start_idx(2) - 1):(start_idx(2) + n))
            ! Computing the cell width distribution
            dy(0:n) = y_cb(0:n) - y_cb(-1:n - 1)
            ! Computing the cell center location
            y_cc(0:n) = y_cb(-1:n - 1) + dy(0:n)/2._wp

            if (p > 0) then
                ! Read in cell boundary locations in z-direction
                file_loc = trim(case_dir)//'/restart_data'//trim(mpiiofs)//'z_cb.dat'
                inquire (FILE=trim(file_loc), EXIST=file_exist)

                if (file_exist) then
                    data_size = p_glb + 2
                    call MPI_FILE_OPEN(MPI_COMM_WORLD, file_loc, MPI_MODE_RDONLY, mpi_info_int, ifile, ierr)
                    call MPI_FILE_READ(ifile, z_cb_glb, data_size, mpi_p, status, ierr)
                    call MPI_FILE_CLOSE(ifile, ierr)
                else
                    call s_mpi_abort('File '//trim(file_loc)//' is missing. Exiting.')
                end if

                ! Assigning local cell boundary locations
                z_cb(-1:p) = z_cb_glb((start_idx(3) - 1):(start_idx(3) + p))
                ! Computing the cell width distribution
                dz(0:p) = z_cb(0:p) - z_cb(-1:p - 1)
                ! Computing the cell center location
                z_cc(0:p) = z_cb(-1:p - 1) + dz(0:p)/2._wp
            end if
        end if

        if (file_per_process) then
            call s_int_to_str(t_step, t_step_string)
            ! Open the file to read conservative variables
            write (file_loc, '(I0,A1,I7.7,A)') t_step, '_', proc_rank, '.dat'
            file_loc = trim(case_dir)//'/restart_data/lustre_'//trim(t_step_string)//trim(mpiiofs)//trim(file_loc)
            inquire (FILE=trim(file_loc), EXIST=file_exist)

            if (file_exist) then
                call MPI_FILE_OPEN(MPI_COMM_SELF, file_loc, MPI_MODE_RDONLY, mpi_info_int, ifile, ierr)

                ! Initialize MPI data I/O
                if (ib) then
                    call s_initialize_mpi_data(q_cons_vf, ib_markers)
                else
                    call s_initialize_mpi_data(q_cons_vf)
                end if

                ! Size of local arrays
                data_size = (m + 1)*(n + 1)*(p + 1)

                ! Resize some integers so MPI can read even the biggest file
                m_MOK = int(m_glb + 1, MPI_OFFSET_KIND)
                n_MOK = int(n_glb + 1, MPI_OFFSET_KIND)
                p_MOK = int(p_glb + 1, MPI_OFFSET_KIND)
                WP_MOK = int(8._wp, MPI_OFFSET_KIND)
                MOK = int(1._wp, MPI_OFFSET_KIND)
                str_MOK = int(name_len, MPI_OFFSET_KIND)
                NVARS_MOK = int(sys_size, MPI_OFFSET_KIND)

                ! Read the data for each variable
                if (bubbles_euler .or. elasticity) then
                    do i = 1, sys_size
                        var_MOK = int(i, MPI_OFFSET_KIND)

                        call MPI_FILE_READ_ALL(ifile, MPI_IO_DATA%var(i)%sf, data_size, &
                                               mpi_p, status, ierr)
                    end do
                else
                    do i = 1, adv_idx%end
                        var_MOK = int(i, MPI_OFFSET_KIND)

                        call MPI_FILE_READ_ALL(ifile, MPI_IO_DATA%var(i)%sf, data_size, &
                                               mpi_p, status, ierr)
                    end do
                end if

                call s_mpi_barrier()

                call MPI_FILE_CLOSE(ifile, ierr)

                if (ib) then

                    write (file_loc, '(A)') 'ib.dat'
                    file_loc = trim(case_dir)//'/restart_data'//trim(mpiiofs)//trim(file_loc)
                    inquire (FILE=trim(file_loc), EXIST=file_exist)

                    if (file_exist) then

                        call MPI_FILE_OPEN(MPI_COMM_WORLD, file_loc, MPI_MODE_RDONLY, mpi_info_int, ifile, ierr)

                        disp = 0

                        call MPI_FILE_SET_VIEW(ifile, disp, MPI_INTEGER, MPI_IO_IB_DATA%view, &
                                               'native', mpi_info_int, ierr)
                        call MPI_FILE_READ(ifile, MPI_IO_IB_DATA%var%sf, data_size, &
                                           MPI_INTEGER, status, ierr)

                    else
                        call s_mpi_abort('File '//trim(file_loc)//' is missing. Exiting.')
                    end if

                end if
            else
                call s_mpi_abort('File '//trim(file_loc)//' is missing. Exiting.')
            end if
        else
            ! Open the file to read conservative variables
            write (file_loc, '(I0,A)') t_step, '.dat'
            file_loc = trim(case_dir)//'/restart_data'//trim(mpiiofs)//trim(file_loc)
            inquire (FILE=trim(file_loc), EXIST=file_exist)

            if (file_exist) then
                call MPI_FILE_OPEN(MPI_COMM_WORLD, file_loc, MPI_MODE_RDONLY, mpi_info_int, ifile, ierr)

                ! Initialize MPI data I/O
                if (ib) then
                    call s_initialize_mpi_data(q_cons_vf, ib_markers)
                elseif (bubbles_lagrange) then
                    call s_initialize_mpi_data(q_cons_vf, beta=q_particle(1))
                else
                    call s_initialize_mpi_data(q_cons_vf)
                end if

                ! Size of local arrays
                data_size = (m + 1)*(n + 1)*(p + 1)

                ! Resize some integers so MPI can read even the biggest file
                m_MOK = int(m_glb + 1, MPI_OFFSET_KIND)
                n_MOK = int(n_glb + 1, MPI_OFFSET_KIND)
                p_MOK = int(p_glb + 1, MPI_OFFSET_KIND)
                WP_MOK = int(8._wp, MPI_OFFSET_KIND)
                MOK = int(1._wp, MPI_OFFSET_KIND)
                str_MOK = int(name_len, MPI_OFFSET_KIND)
                NVARS_MOK = int(alt_sys, MPI_OFFSET_KIND)

                ! Read the data for each variable
                if (bubbles_euler .or. elasticity) then
                    do i = 1, sys_size
                        var_MOK = int(i, MPI_OFFSET_KIND)

                        ! Initial displacement to skip at beginning of file
                        disp = m_MOK*max(MOK, n_MOK)*max(MOK, p_MOK)*WP_MOK*(var_MOK - 1)

                        call MPI_FILE_SET_VIEW(ifile, disp, mpi_p, MPI_IO_DATA%view(i), &
                                               'native', mpi_info_int, ierr)
                        call MPI_FILE_READ_ALL(ifile, MPI_IO_DATA%var(i)%sf, data_size, &
                                               mpi_p, status, ierr)
                    end do
                else
                    do i = 1, sys_size
                        var_MOK = int(i, MPI_OFFSET_KIND)

                        ! Initial displacement to skip at beginning of file
                        disp = m_MOK*max(MOK, n_MOK)*max(MOK, p_MOK)*WP_MOK*(var_MOK - 1)

                        call MPI_FILE_SET_VIEW(ifile, disp, mpi_p, MPI_IO_DATA%view(i), &
                                               'native', mpi_info_int, ierr)
                        call MPI_FILE_READ_ALL(ifile, MPI_IO_DATA%var(i)%sf, data_size, &
                                               mpi_p, status, ierr)
                    end do
                end if

                if (bubbles_lagrange) then !Lagrangian solver
                    var_MOK = int(sys_size + 1, MPI_OFFSET_KIND)

                    ! Initial displacement to skip at beginning of file
                    disp = m_MOK*max(MOK, n_MOK)*max(MOK, p_MOK)*WP_MOK*(var_MOK - 1)

                    call MPI_FILE_SET_VIEW(ifile, disp, mpi_p, MPI_IO_DATA%view(sys_size + 1), &
                                           'native', mpi_info_int, ierr)
                    call MPI_FILE_READ(ifile, MPI_IO_DATA%var(sys_size + 1)%sf, data_size, &
                                       mpi_p, status, ierr)
                end if

                call s_mpi_barrier()

                call MPI_FILE_CLOSE(ifile, ierr)

                if (ib) then

                    write (file_loc, '(A)') 'ib.dat'
                    file_loc = trim(case_dir)//'/restart_data'//trim(mpiiofs)//trim(file_loc)
                    inquire (FILE=trim(file_loc), EXIST=file_exist)

                    if (file_exist) then

                        call MPI_FILE_OPEN(MPI_COMM_WORLD, file_loc, MPI_MODE_RDONLY, mpi_info_int, ifile, ierr)

                        disp = 0

                        call MPI_FILE_SET_VIEW(ifile, disp, MPI_INTEGER, MPI_IO_IB_DATA%view, &
                                               'native', mpi_info_int, ierr)
                        call MPI_FILE_READ(ifile, MPI_IO_IB_DATA%var%sf, data_size, &
                                           MPI_INTEGER, status, ierr)

                    else
                        call s_mpi_abort('File '//trim(file_loc)//' is missing. Exiting.')
                    end if
                end if
            else
                call s_mpi_abort('File '//trim(file_loc)//' is missing. Exiting.')
            end if
        end if

        deallocate (x_cb_glb, y_cb_glb, z_cb_glb)

#endif

    end subroutine s_read_parallel_data_files

    !>  The following subroutine populates the buffer regions of
        !!      the cell-width spacings, the cell-boundary locations and
        !!      the cell-center locations. Note that the buffer regions
        !!      of the last two variables should be interpreted slightly
        !!      differently than usual. They are really ghost zones that
        !!      are used in aiding the multidimensional visualization of
        !!      Silo database files, in VisIt, when processor boundary
        !!      conditions are present.
    subroutine s_populate_grid_variables_buffer_regions

        integer :: i !< Generic loop iterator

        ! Populating Buffer Regions in the x-direction

        ! Ghost-cell extrapolation BC at the beginning
        if (bc_x%beg <= -3) then

            do i = 1, buff_size
                dx(-i) = dx(0)
            end do

            ! Symmetry BC at the beginning
        elseif (bc_x%beg == -2) then

            do i = 1, buff_size
                dx(-i) = dx(i - 1)
            end do

            ! Periodic BC at the beginning
        elseif (bc_x%beg == -1) then

            do i = 1, buff_size
                dx(-i) = dx((m + 1) - i)
            end do

            ! Processor BC at the beginning
        else

            call s_mpi_sendrecv_grid_vars_buffer_regions('beg', 'x')

        end if

        do i = 1, offset_x%beg
            x_cb(-1 - i) = x_cb(-i) - dx(-i)
        end do

        do i = 1, buff_size
            x_cc(-i) = x_cc(1 - i) - (dx(1 - i) + dx(-i))/2._wp
        end do

        ! Ghost-cell extrapolation BC at the end
        if (bc_x%end <= -3) then

            do i = 1, buff_size
                dx(m + i) = dx(m)
            end do

            ! Symmetry BC at the end
        elseif (bc_x%end == -2) then

            do i = 1, buff_size
                dx(m + i) = dx((m + 1) - i)
            end do

            ! Periodic BC at the end
        elseif (bc_x%end == -1) then

            do i = 1, buff_size
                dx(m + i) = dx(i - 1)
            end do

            ! Processor BC at the end
        else

            call s_mpi_sendrecv_grid_vars_buffer_regions('end', 'x')

        end if

        do i = 1, offset_x%end
            x_cb(m + i) = x_cb(m + (i - 1)) + dx(m + i)
        end do

        do i = 1, buff_size
            x_cc(m + i) = x_cc(m + (i - 1)) + (dx(m + (i - 1)) + dx(m + i))/2._wp
        end do

        ! END: Populating Buffer Regions in the x-direction

        ! Populating Buffer Regions in the y-direction

        if (n > 0) then

            ! Ghost-cell extrapolation BC at the beginning
            if (bc_y%beg <= -3 .and. bc_y%beg /= -14) then

                do i = 1, buff_size
                    dy(-i) = dy(0)
                end do

                ! Symmetry BC at the beginning
            elseif (bc_y%beg == -2 .or. bc_y%beg == -14) then

                do i = 1, buff_size
                    dy(-i) = dy(i - 1)
                end do

                ! Periodic BC at the beginning
            elseif (bc_y%beg == -1) then

                do i = 1, buff_size
                    dy(-i) = dy((n + 1) - i)
                end do

                ! Processor BC at the beginning
            else

                call s_mpi_sendrecv_grid_vars_buffer_regions('beg', 'y')

            end if

            do i = 1, offset_y%beg
                y_cb(-1 - i) = y_cb(-i) - dy(-i)
            end do

            do i = 1, buff_size
                y_cc(-i) = y_cc(1 - i) - (dy(1 - i) + dy(-i))/2._wp
            end do

            ! Ghost-cell extrapolation BC at the end
            if (bc_y%end <= -3) then

                do i = 1, buff_size
                    dy(n + i) = dy(n)
                end do

                ! Symmetry BC at the end
            elseif (bc_y%end == -2) then

                do i = 1, buff_size
                    dy(n + i) = dy((n + 1) - i)
                end do

                ! Periodic BC at the end
            elseif (bc_y%end == -1) then

                do i = 1, buff_size
                    dy(n + i) = dy(i - 1)
                end do

                ! Processor BC at the end
            else

                call s_mpi_sendrecv_grid_vars_buffer_regions('end', 'y')

            end if

            do i = 1, offset_y%end
                y_cb(n + i) = y_cb(n + (i - 1)) + dy(n + i)
            end do

            do i = 1, buff_size
                y_cc(n + i) = y_cc(n + (i - 1)) + (dy(n + (i - 1)) + dy(n + i))/2._wp
            end do

            ! END: Populating Buffer Regions in the y-direction

            ! Populating Buffer Regions in the z-direction

            if (p > 0) then

                ! Ghost-cell extrapolation BC at the beginning
                if (bc_z%beg <= -3) then

                    do i = 1, buff_size
                        dz(-i) = dz(0)
                    end do

                    ! Symmetry BC at the beginning
                elseif (bc_z%beg == -2) then

                    do i = 1, buff_size
                        dz(-i) = dz(i - 1)
                    end do

                    ! Periodic BC at the beginning
                elseif (bc_z%beg == -1) then

                    do i = 1, buff_size
                        dz(-i) = dz((p + 1) - i)
                    end do

                    ! Processor BC at the beginning
                else

                    call s_mpi_sendrecv_grid_vars_buffer_regions('beg', 'z')

                end if

                do i = 1, offset_z%beg
                    z_cb(-1 - i) = z_cb(-i) - dz(-i)
                end do

                do i = 1, buff_size
                    z_cc(-i) = z_cc(1 - i) - (dz(1 - i) + dz(-i))/2._wp
                end do

                ! Ghost-cell extrapolation BC at the end
                if (bc_z%end <= -3) then

                    do i = 1, buff_size
                        dz(p + i) = dz(p)
                    end do

                    ! Symmetry BC at the end
                elseif (bc_z%end == -2) then

                    do i = 1, buff_size
                        dz(p + i) = dz((p + 1) - i)
                    end do

                    ! Periodic BC at the end
                elseif (bc_z%end == -1) then

                    do i = 1, buff_size
                        dz(p + i) = dz(i - 1)
                    end do

                    ! Processor BC at the end
                else

                    call s_mpi_sendrecv_grid_vars_buffer_regions('end', 'z')

                end if

                do i = 1, offset_z%end
                    z_cb(p + i) = z_cb(p + (i - 1)) + dz(p + i)
                end do

                do i = 1, buff_size
                    z_cc(p + i) = z_cc(p + (i - 1)) + (dz(p + (i - 1)) + dz(p + i))/2._wp
                end do

            end if

        end if

        ! END: Populating Buffer Regions in the z-direction

    end subroutine s_populate_grid_variables_buffer_regions

    !>  The purpose of this procedure is to populate the buffers
        !!      of the cell-average conservative variables, depending on
        !!      the boundary conditions.
    subroutine s_populate_conservative_variables_buffer_regions(q_particle)

        type(scalar_field), intent(inout), optional :: q_particle

        integer :: i, j, k !< Generic loop iterators

        ! Populating Buffer Regions in the x-direction

        ! Ghost-cell extrapolation BC at the beginning
        if (bc_x%beg <= -3) then

            do j = 1, buff_size
                if (present(q_particle)) then
                    q_particle%sf(-j, 0:n, 0:p) = &
                        q_particle%sf(0, 0:n, 0:p)
                else
                    do i = 1, sys_size
                        q_cons_vf(i)%sf(-j, 0:n, 0:p) = q_cons_vf(i)%sf(0, 0:n, 0:p)
                    end do
                end if
            end do

            ! Symmetry BC at the beginning
        elseif (bc_x%beg == -2) then

            do j = 1, buff_size

                if (present(q_particle)) then
                    q_particle%sf(-j, 0:n, 0:p) = &
                        q_particle%sf(j - 1, 0:n, 0:p)
                else
                    ! Density or partial densities
                    do i = 1, cont_idx%end
                        q_cons_vf(i)%sf(-j, 0:n, 0:p) = &
                            q_cons_vf(i)%sf(j - 1, 0:n, 0:p)
                    end do

                    ! x-component of momentum
                    q_cons_vf(mom_idx%beg)%sf(-j, 0:n, 0:p) = &
                        -q_cons_vf(mom_idx%beg)%sf(j - 1, 0:n, 0:p)

                    ! Remaining momentum component(s), if any, as well as the
                    ! energy and the variable(s) from advection equation(s)
                    do i = mom_idx%beg + 1, sys_size
                        q_cons_vf(i)%sf(-j, 0:n, 0:p) = &
                            q_cons_vf(i)%sf(j - 1, 0:n, 0:p)
                    end do
                end if

            end do

            ! Periodic BC at the beginning
        elseif (bc_x%beg == -1) then

            do j = 1, buff_size
                if (present(q_particle)) then
                    q_particle%sf(-j, 0:n, 0:p) = &
                        q_particle%sf((m + 1) - j, 0:n, 0:p)
                else
                    do i = 1, sys_size
                        q_cons_vf(i)%sf(-j, 0:n, 0:p) = &
                            q_cons_vf(i)%sf((m + 1) - j, 0:n, 0:p)
                    end do
                end if
            end do

            ! Processor BC at the beginning
        else
            if (present(q_particle)) then
                call s_mpi_sendrecv_cons_vars_buffer_regions(q_cons_vf, &
                                                             'beg', 'x', q_particle)
            else
                call s_mpi_sendrecv_cons_vars_buffer_regions(q_cons_vf, &
                                                             'beg', 'x')
            end if

        end if

        ! Ghost-cell extrapolation BC at the end
        if (bc_x%end <= -3) then

            do j = 1, buff_size
                if (present(q_particle)) then
                    q_particle%sf(m + j, 0:n, 0:p) = &
                        q_particle%sf(m, 0:n, 0:p)
                else
                    do i = 1, sys_size
                        q_cons_vf(i)%sf(m + j, 0:n, 0:p) = &
                            q_cons_vf(i)%sf(m, 0:n, 0:p)
                    end do
                end if
            end do

            ! Symmetry BC at the end
        elseif (bc_x%end == -2) then

            do j = 1, buff_size

                if (present(q_particle)) then
                    q_particle%sf(m + j, 0:n, 0:p) = &
                        q_particle%sf((m + 1) - j, 0:n, 0:p)
                else

                    ! Density or partial densities
                    do i = 1, cont_idx%end
                        q_cons_vf(i)%sf(m + j, 0:n, 0:p) = &
                            q_cons_vf(i)%sf((m + 1) - j, 0:n, 0:p)
                    end do

                    ! x-component of momentum
                    q_cons_vf(mom_idx%beg)%sf(m + j, 0:n, 0:p) = &
                        -q_cons_vf(mom_idx%beg)%sf((m + 1) - j, 0:n, 0:p)

                    ! Remaining momentum component(s), if any, as well as the
                    ! energy and the variable(s) from advection equation(s)
                    do i = mom_idx%beg + 1, sys_size
                        q_cons_vf(i)%sf(m + j, 0:n, 0:p) = &
                            q_cons_vf(i)%sf((m + 1) - j, 0:n, 0:p)
                    end do
                end if

            end do

            ! Perodic BC at the end
        elseif (bc_x%end == -1) then

            do j = 1, buff_size
                if (present(q_particle)) then
                    q_particle%sf(m + j, 0:n, 0:p) = &
                        q_particle%sf(j - 1, 0:n, 0:p)
                else
                    do i = 1, sys_size
                        q_cons_vf(i)%sf(m + j, 0:n, 0:p) = &
                            q_cons_vf(i)%sf(j - 1, 0:n, 0:p)
                    end do
                end if
            end do

            ! Processor BC at the end
        else

            if (present(q_particle)) then
                call s_mpi_sendrecv_cons_vars_buffer_regions(q_cons_vf, &
                                                             'end', 'x', q_particle)
            else
                call s_mpi_sendrecv_cons_vars_buffer_regions(q_cons_vf, &
                                                             'end', 'x')
            end if

        end if

        ! END: Populating Buffer Regions in the x-direction

        ! Populating Buffer Regions in the y-direction

        if (n > 0) then

            ! Ghost-cell extrapolation BC at the beginning
            if (bc_y%beg <= -3 .and. bc_y%beg /= -14) then

                do j = 1, buff_size
                    if (present(q_particle)) then
                        q_particle%sf(:, -j, 0:p) = q_particle%sf(:, 0, 0:p)
                    else
                        do i = 1, sys_size
                            q_cons_vf(i)%sf(:, -j, 0:p) = q_cons_vf(i)%sf(:, 0, 0:p)
                        end do
                    end if
                end do

                ! Axis BC at the beginning
            elseif (bc_y%beg == -14) then

                do j = 1, buff_size
                    do k = 0, p
                        if (z_cc(k) < pi) then
                            if (present(q_particle)) then
                                q_particle%sf(:, -j, k) = &
                                    q_particle%sf(:, j - 1, k + ((p + 1)/2))
                            else
                                do i = 1, mom_idx%beg
                                    q_cons_vf(i)%sf(:, -j, k) = &
                                        q_cons_vf(i)%sf(:, j - 1, k + ((p + 1)/2))
                                end do

                                q_cons_vf(mom_idx%beg + 1)%sf(:, -j, k) = &
                                    -q_cons_vf(mom_idx%beg + 1)%sf(:, j - 1, k + ((p + 1)/2))

                                q_cons_vf(mom_idx%end)%sf(:, -j, k) = &
                                    -q_cons_vf(mom_idx%end)%sf(:, j - 1, k + ((p + 1)/2))

                                do i = E_idx, sys_size
                                    q_cons_vf(i)%sf(:, -j, k) = &
                                        q_cons_vf(i)%sf(:, j - 1, k + ((p + 1)/2))
                                end do
                            end if
                        else
                            if (present(q_particle)) then
                                q_particle%sf(:, -j, k) = &
                                    q_particle%sf(:, j - 1, k - ((p + 1)/2))
                            else
                                do i = 1, mom_idx%beg
                                    q_cons_vf(i)%sf(:, -j, k) = &
                                        q_cons_vf(i)%sf(:, j - 1, k - ((p + 1)/2))
                                end do

                                q_cons_vf(mom_idx%beg + 1)%sf(:, -j, k) = &
                                    -q_cons_vf(mom_idx%beg + 1)%sf(:, j - 1, k - ((p + 1)/2))

                                q_cons_vf(mom_idx%end)%sf(:, -j, k) = &
                                    -q_cons_vf(mom_idx%end)%sf(:, j - 1, k - ((p + 1)/2))

                                do i = E_idx, sys_size
                                    q_cons_vf(i)%sf(:, -j, k) = &
                                        q_cons_vf(i)%sf(:, j - 1, k - ((p + 1)/2))
                                end do
                            end if
                        end if
                    end do
                end do

                ! Symmetry BC at the beginning
            elseif (bc_y%beg == -2) then

                do j = 1, buff_size
                    if (present(q_particle)) then
                        q_particle%sf(:, -j, 0:p) = &
                            q_particle%sf(:, j - 1, 0:p)
                    else
                        ! Density or partial densities and x-momentum component
                        do i = 1, mom_idx%beg
                            q_cons_vf(i)%sf(:, -j, 0:p) = &
                                q_cons_vf(i)%sf(:, j - 1, 0:p)
                        end do

                        ! y-component of momentum
                        q_cons_vf(mom_idx%beg + 1)%sf(:, -j, 0:p) = &
                            -q_cons_vf(mom_idx%beg + 1)%sf(:, j - 1, 0:p)

                        ! Remaining z-momentum component, if any, as well as the
                        ! energy and variable(s) from advection equation(s)
                        do i = mom_idx%beg + 2, sys_size
                            q_cons_vf(i)%sf(:, -j, 0:p) = &
                                q_cons_vf(i)%sf(:, j - 1, 0:p)
                        end do
                    end if

                end do

                ! Periodic BC at the beginning
            elseif (bc_y%beg == -1) then

                do j = 1, buff_size
                    if (present(q_particle)) then
                        q_particle%sf(:, -j, 0:p) = &
                            q_particle%sf(:, (n + 1) - j, 0:p)
                    else
                        do i = 1, sys_size
                            q_cons_vf(i)%sf(:, -j, 0:p) = &
                                q_cons_vf(i)%sf(:, (n + 1) - j, 0:p)
                        end do
                    end if
                end do

                ! Processor BC at the beginning
            else
                if (present(q_particle)) then
                    call s_mpi_sendrecv_cons_vars_buffer_regions(q_cons_vf, &
                                                                 'beg', 'y', q_particle)
                else
                    call s_mpi_sendrecv_cons_vars_buffer_regions(q_cons_vf, &
                                                                 'beg', 'y')
                end if

            end if

            ! Ghost-cell extrapolation BC at the end
            if (bc_y%end <= -3) then

                do j = 1, buff_size
                    if (present(q_particle)) then
                        q_particle%sf(:, n + j, 0:p) = &
                            q_particle%sf(:, n, 0:p)
                    else
                        do i = 1, sys_size
                            q_cons_vf(i)%sf(:, n + j, 0:p) = &
                                q_cons_vf(i)%sf(:, n, 0:p)
                        end do
                    end if
                end do

                ! Symmetry BC at the end
            elseif (bc_y%end == -2) then

                do j = 1, buff_size
                    if (present(q_particle)) then
                        q_particle%sf(:, n + j, 0:p) = &
                            q_particle%sf(:, (n + 1) - j, 0:p)
                    else
                        ! Density or partial densities and x-momentum component
                        do i = 1, mom_idx%beg
                            q_cons_vf(i)%sf(:, n + j, 0:p) = &
                                q_cons_vf(i)%sf(:, (n + 1) - j, 0:p)
                        end do

                        ! y-component of momentum
                        q_cons_vf(mom_idx%beg + 1)%sf(:, n + j, 0:p) = &
                            -q_cons_vf(mom_idx%beg + 1)%sf(:, (n + 1) - j, 0:p)

                        ! Remaining z-momentum component, if any, as well as the
                        ! energy and variable(s) from advection equation(s)
                        do i = mom_idx%beg + 2, sys_size
                            q_cons_vf(i)%sf(:, n + j, 0:p) = &
                                q_cons_vf(i)%sf(:, (n + 1) - j, 0:p)
                        end do
                    end if

                end do

                ! Perodic BC at the end
            elseif (bc_y%end == -1) then

                do j = 1, buff_size
                    if (present(q_particle)) then
                        q_particle%sf(:, n + j, 0:p) = &
                            q_particle%sf(:, j - 1, 0:p)
                    else
                        do i = 1, sys_size
                            q_cons_vf(i)%sf(:, n + j, 0:p) = &
                                q_cons_vf(i)%sf(:, j - 1, 0:p)
                        end do
                    end if
                end do

                ! Processor BC at the end
            else

                if (present(q_particle)) then
                    call s_mpi_sendrecv_cons_vars_buffer_regions(q_cons_vf, &
                                                                 'end', 'y', q_particle)
                else
                    call s_mpi_sendrecv_cons_vars_buffer_regions(q_cons_vf, &
                                                                 'end', 'y')
                end if

            end if

            ! END: Populating Buffer Regions in the y-direction

            ! Populating Buffer Regions in the z-direction

            if (p > 0) then

                ! Ghost-cell extrapolation BC at the beginning
                if (bc_z%beg <= -3) then

                    do j = 1, buff_size
                        if (present(q_particle)) then
                            q_particle%sf(:, :, -j) = q_particle%sf(:, :, 0)
                        else
                            do i = 1, sys_size
                                q_cons_vf(i)%sf(:, :, -j) = q_cons_vf(i)%sf(:, :, 0)
                            end do
                        end if
                    end do

                    ! Symmetry BC at the beginning
                elseif (bc_z%beg == -2) then

                    do j = 1, buff_size
                        if (present(q_particle)) then
                            q_particle%sf(:, :, -j) = &
                                q_particle%sf(:, :, j - 1)
                        else
                            ! Density or the partial densities and the momentum
                            ! components in x- and y-directions
                            do i = 1, mom_idx%beg + 1
                                q_cons_vf(i)%sf(:, :, -j) = &
                                    q_cons_vf(i)%sf(:, :, j - 1)
                            end do

                            ! z-component of momentum
                            q_cons_vf(mom_idx%end)%sf(:, :, -j) = &
                                -q_cons_vf(mom_idx%end)%sf(:, :, j - 1)

                            ! Energy and advection equation(s) variable(s)
                            do i = E_idx, sys_size
                                q_cons_vf(i)%sf(:, :, -j) = &
                                    q_cons_vf(i)%sf(:, :, j - 1)
                            end do
                        end if

                    end do

                    ! Periodic BC at the beginning
                elseif (bc_z%beg == -1) then

                    do j = 1, buff_size
                        if (present(q_particle)) then
                            q_particle%sf(:, :, -j) = &
                                q_particle%sf(:, :, (p + 1) - j)
                        else
                            do i = 1, sys_size
                                q_cons_vf(i)%sf(:, :, -j) = &
                                    q_cons_vf(i)%sf(:, :, (p + 1) - j)
                            end do
                        end if
                    end do

                    ! Processor BC at the beginning
                else

                    if (present(q_particle)) then
                        call s_mpi_sendrecv_cons_vars_buffer_regions(q_cons_vf, &
                                                                     'beg', 'z', q_particle)
                    else
                        call s_mpi_sendrecv_cons_vars_buffer_regions(q_cons_vf, &
                                                                     'beg', 'z')
                    end if

                end if

                ! Ghost-cell extrapolation BC at the end
                if (bc_z%end <= -3) then

                    do j = 1, buff_size
                        if (present(q_particle)) then
                            q_particle%sf(:, :, p + j) = &
                                q_particle%sf(:, :, p)
                        else
                            do i = 1, sys_size
                                q_cons_vf(i)%sf(:, :, p + j) = &
                                    q_cons_vf(i)%sf(:, :, p)
                            end do
                        end if
                    end do

                    ! Symmetry BC at the end
                elseif (bc_z%end == -2) then

                    do j = 1, buff_size
                        if (present(q_particle)) then
                            q_particle%sf(:, :, p + j) = &
                                q_particle%sf(:, :, (p + 1) - j)
                        else
                            ! Density or the partial densities and the momentum
                            ! components in x- and y-directions
                            do i = 1, mom_idx%beg + 1
                                q_cons_vf(i)%sf(:, :, p + j) = &
                                    q_cons_vf(i)%sf(:, :, (p + 1) - j)
                            end do

                            ! z-component of momentum
                            q_cons_vf(mom_idx%end)%sf(:, :, p + j) = &
                                -q_cons_vf(mom_idx%end)%sf(:, :, (p + 1) - j)

                            ! Energy and advection equation(s) variable(s)
                            do i = E_idx, sys_size
                                q_cons_vf(i)%sf(:, :, p + j) = &
                                    q_cons_vf(i)%sf(:, :, (p + 1) - j)
                            end do
                        end if

                    end do

                    ! Perodic BC at the end
                elseif (bc_z%end == -1) then

                    do j = 1, buff_size
                        if (present(q_particle)) then
                            q_particle%sf(:, :, p + j) = &
                                q_particle%sf(:, :, j - 1)
                        else
                            do i = 1, sys_size
                                q_cons_vf(i)%sf(:, :, p + j) = &
                                    q_cons_vf(i)%sf(:, :, j - 1)
                            end do
                        end if
                    end do

                    ! Processor BC at the end
                else

                    if (present(q_particle)) then
                        call s_mpi_sendrecv_cons_vars_buffer_regions(q_cons_vf, &
                                                                     'end', 'z', q_particle)
                    else
                        call s_mpi_sendrecv_cons_vars_buffer_regions(q_cons_vf, &
                                                                     'end', 'z')
                    end if

                end if

            end if

        end if

        ! END: Populating Buffer Regions in the z-direction

    end subroutine s_populate_conservative_variables_buffer_regions

    !>  Computation of parameters, allocation procedures, and/or
        !!      any other tasks needed to properly setup the module
    subroutine s_initialize_data_input_module

        integer :: i !< Generic loop iterator

        ! Allocating the parts of the conservative and primitive variables
        ! that do not require the direct knowledge of the dimensionality of
        ! the simulation
        allocate (q_cons_vf(1:sys_size))
        allocate (q_prim_vf(1:sys_size))
        if (bubbles_lagrange) allocate (q_particle(1))

        ! Allocating the parts of the conservative and primitive variables
        ! that do require the direct knowledge of the dimensionality of the
        ! simulation

        ! Simulation is at least 2D
        if (n > 0) then

            ! Simulation is 3D
            if (p > 0) then

                do i = 1, sys_size
                    allocate (q_cons_vf(i)%sf(-buff_size:m + buff_size, &
                                              -buff_size:n + buff_size, &
                                              -buff_size:p + buff_size))
                    allocate (q_prim_vf(i)%sf(-buff_size:m + buff_size, &
                                              -buff_size:n + buff_size, &
                                              -buff_size:p + buff_size))
                end do

                if (ib) then
                    allocate (ib_markers%sf(-buff_size:m + buff_size, &
                                            -buff_size:n + buff_size, &
                                            -buff_size:p + buff_size))
                end if

                if (bubbles_lagrange) then
                    allocate (q_particle(1)%sf(-buff_size:m + buff_size, &
                                               -buff_size:n + buff_size, &
                                               -buff_size:p + buff_size))
                end if

                if (chemistry) then
                    allocate (q_T_sf%sf(-buff_size:m + buff_size, &
                                        -buff_size:n + buff_size, &
                                        -buff_size:p + buff_size))
                end if

                ! Simulation is 2D
            else

                do i = 1, sys_size
                    allocate (q_cons_vf(i)%sf(-buff_size:m + buff_size, &
                                              -buff_size:n + buff_size, &
                                              0:0))
                    allocate (q_prim_vf(i)%sf(-buff_size:m + buff_size, &
                                              -buff_size:n + buff_size, &
                                              0:0))
                end do

                if (ib) then
                    allocate (ib_markers%sf(-buff_size:m + buff_size, &
                                            -buff_size:n + buff_size, &
                                            0:0))
                end if

                if (bubbles_lagrange) then
                    allocate (q_particle(1)%sf(-buff_size:m + buff_size, &
                                               -buff_size:n + buff_size, &
                                               0:0))
                end if

                if (chemistry) then
                    allocate (q_T_sf%sf(-buff_size:m + buff_size, &
                                        -buff_size:n + buff_size, &
                                        0:0))
                end if
            end if

            ! Simulation is 1D
        else

            do i = 1, sys_size
                allocate (q_cons_vf(i)%sf(-buff_size:m + buff_size, &
                                          0:0, &
                                          0:0))
                allocate (q_prim_vf(i)%sf(-buff_size:m + buff_size, &
                                          0:0, &
                                          0:0))
            end do

            if (ib) then
                allocate (ib_markers%sf(-buff_size:m + buff_size, 0:0, 0:0))
            end if

            if (bubbles_lagrange) then
                allocate (q_particle(1)%sf(-buff_size:m + buff_size, 0:0, 0:0))
            end if

            if (chemistry) then
                allocate (q_T_sf%sf(-buff_size:m + buff_size, 0:0, 0:0))
            end if

        end if

        if (parallel_io .neqv. .true.) then
            s_read_data_files => s_read_serial_data_files
        else
            s_read_data_files => s_read_parallel_data_files
        end if

    end subroutine s_initialize_data_input_module

    !> Deallocation procedures for the module
    subroutine s_finalize_data_input_module

        integer :: i !< Generic loop iterator

        ! Deallocating the conservative and primitive variables
        do i = 1, sys_size
            deallocate (q_cons_vf(i)%sf)
            deallocate (q_prim_vf(i)%sf)
        end do

        deallocate (q_cons_vf)
        deallocate (q_prim_vf)

        if (ib) then
            deallocate (ib_markers%sf)
        end if

        if (bubbles_lagrange) then
            deallocate (q_particle(1)%sf)
            deallocate (q_particle)
        end if

        if (chemistry) then
            deallocate (q_T_sf%sf)
        end if

        s_read_data_files => null()

    end subroutine s_finalize_data_input_module

end module m_data_input<|MERGE_RESOLUTION|>--- conflicted
+++ resolved
@@ -256,19 +256,10 @@
             else
                 print '(A)', 'File q_cons_vf'//trim(file_num)// &
                     '.dat is missing in '//trim(t_step_dir)// &
-<<<<<<< HEAD
-                    '. Exiting ...'
-                call s_mpi_abort()
-            end if
-        end if
-
-        ! ==================================================================
-=======
                     '. Exiting.'
                 call s_mpi_abort()
             end if
         end if
->>>>>>> 314c05ad
 
     end subroutine s_read_serial_data_files
 
