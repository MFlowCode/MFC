--- conflicted
+++ resolved
@@ -492,407 +492,8 @@
 
         deallocate (x_cb_glb, y_cb_glb, z_cb_glb)
 
-<<<<<<< HEAD
         if (bc_io) then
             call s_read_parallel_boundary_condition_files(bc_type)
-=======
-#endif
-
-    end subroutine s_read_parallel_data_files
-
-    !>  The following subroutine populates the buffer regions of
-        !!      the cell-width spacings, the cell-boundary locations and
-        !!      the cell-center locations. Note that the buffer regions
-        !!      of the last two variables should be interpreted slightly
-        !!      differently than usual. They are really ghost zones that
-        !!      are used in aiding the multidimensional visualization of
-        !!      Silo database files, in VisIt, when processor boundary
-        !!      conditions are present.
-    impure subroutine s_populate_grid_variables_buffer_regions
-
-        integer :: i !< Generic loop iterator
-
-        ! Populating Buffer Regions in the x-direction
-
-        ! Ghost-cell extrapolation BC at the beginning
-        if (bc_x%beg <= BC_GHOST_EXTRAP) then
-
-            do i = 1, buff_size
-                dx(-i) = dx(0)
-            end do
-
-            ! Symmetry BC at the beginning
-        elseif (bc_x%beg == BC_REFLECTIVE) then
-
-            do i = 1, buff_size
-                dx(-i) = dx(i - 1)
-            end do
-
-            ! Periodic BC at the beginning
-        elseif (bc_x%beg == BC_PERIODIC) then
-
-            do i = 1, buff_size
-                dx(-i) = dx((m + 1) - i)
-            end do
-
-            ! Processor BC at the beginning
-        else
-
-            call s_mpi_sendrecv_grid_vars_buffer_regions('beg', 'x')
-
-        end if
-
-        do i = 1, offset_x%beg
-            x_cb(-1 - i) = x_cb(-i) - dx(-i)
-        end do
-
-        do i = 1, buff_size
-            x_cc(-i) = x_cc(1 - i) - (dx(1 - i) + dx(-i))/2._wp
-        end do
-
-        ! Ghost-cell extrapolation BC at the end
-        if (bc_x%end <= BC_GHOST_EXTRAP) then
-
-            do i = 1, buff_size
-                dx(m + i) = dx(m)
-            end do
-
-            ! Symmetry BC at the end
-        elseif (bc_x%end == BC_REFLECTIVE) then
-
-            do i = 1, buff_size
-                dx(m + i) = dx((m + 1) - i)
-            end do
-
-            ! Periodic BC at the end
-        elseif (bc_x%end == BC_PERIODIC) then
-
-            do i = 1, buff_size
-                dx(m + i) = dx(i - 1)
-            end do
-
-            ! Processor BC at the end
-        else
-
-            call s_mpi_sendrecv_grid_vars_buffer_regions('end', 'x')
-
-        end if
-
-        do i = 1, offset_x%end
-            x_cb(m + i) = x_cb(m + (i - 1)) + dx(m + i)
-        end do
-
-        do i = 1, buff_size
-            x_cc(m + i) = x_cc(m + (i - 1)) + (dx(m + (i - 1)) + dx(m + i))/2._wp
-        end do
-
-        ! END: Populating Buffer Regions in the x-direction
-
-        ! Populating Buffer Regions in the y-direction
-
-        if (n > 0) then
-
-            ! Ghost-cell extrapolation BC at the beginning
-            if (bc_y%beg <= BC_GHOST_EXTRAP .and. bc_y%beg /= BC_AXIS) then
-
-                do i = 1, buff_size
-                    dy(-i) = dy(0)
-                end do
-
-                ! Symmetry BC at the beginning
-            elseif (bc_y%beg == BC_REFLECTIVE .or. bc_y%beg == BC_AXIS) then
-
-                do i = 1, buff_size
-                    dy(-i) = dy(i - 1)
-                end do
-
-                ! Periodic BC at the beginning
-            elseif (bc_y%beg == BC_PERIODIC) then
-
-                do i = 1, buff_size
-                    dy(-i) = dy((n + 1) - i)
-                end do
-
-                ! Processor BC at the beginning
-            else
-
-                call s_mpi_sendrecv_grid_vars_buffer_regions('beg', 'y')
-
-            end if
-
-            do i = 1, offset_y%beg
-                y_cb(-1 - i) = y_cb(-i) - dy(-i)
-            end do
-
-            do i = 1, buff_size
-                y_cc(-i) = y_cc(1 - i) - (dy(1 - i) + dy(-i))/2._wp
-            end do
-
-            ! Ghost-cell extrapolation BC at the end
-            if (bc_y%end <= BC_GHOST_EXTRAP) then
-
-                do i = 1, buff_size
-                    dy(n + i) = dy(n)
-                end do
-
-                ! Symmetry BC at the end
-            elseif (bc_y%end == BC_REFLECTIVE) then
-
-                do i = 1, buff_size
-                    dy(n + i) = dy((n + 1) - i)
-                end do
-
-                ! Periodic BC at the end
-            elseif (bc_y%end == BC_PERIODIC) then
-
-                do i = 1, buff_size
-                    dy(n + i) = dy(i - 1)
-                end do
-
-                ! Processor BC at the end
-            else
-
-                call s_mpi_sendrecv_grid_vars_buffer_regions('end', 'y')
-
-            end if
-
-            do i = 1, offset_y%end
-                y_cb(n + i) = y_cb(n + (i - 1)) + dy(n + i)
-            end do
-
-            do i = 1, buff_size
-                y_cc(n + i) = y_cc(n + (i - 1)) + (dy(n + (i - 1)) + dy(n + i))/2._wp
-            end do
-
-            ! END: Populating Buffer Regions in the y-direction
-
-            ! Populating Buffer Regions in the z-direction
-
-            if (p > 0) then
-
-                ! Ghost-cell extrapolation BC at the beginning
-                if (bc_z%beg <= BC_GHOST_EXTRAP) then
-
-                    do i = 1, buff_size
-                        dz(-i) = dz(0)
-                    end do
-
-                    ! Symmetry BC at the beginning
-                elseif (bc_z%beg == BC_REFLECTIVE) then
-
-                    do i = 1, buff_size
-                        dz(-i) = dz(i - 1)
-                    end do
-
-                    ! Periodic BC at the beginning
-                elseif (bc_z%beg == BC_PERIODIC) then
-
-                    do i = 1, buff_size
-                        dz(-i) = dz((p + 1) - i)
-                    end do
-
-                    ! Processor BC at the beginning
-                else
-
-                    call s_mpi_sendrecv_grid_vars_buffer_regions('beg', 'z')
-
-                end if
-
-                do i = 1, offset_z%beg
-                    z_cb(-1 - i) = z_cb(-i) - dz(-i)
-                end do
-
-                do i = 1, buff_size
-                    z_cc(-i) = z_cc(1 - i) - (dz(1 - i) + dz(-i))/2._wp
-                end do
-
-                ! Ghost-cell extrapolation BC at the end
-                if (bc_z%end <= BC_GHOST_EXTRAP) then
-
-                    do i = 1, buff_size
-                        dz(p + i) = dz(p)
-                    end do
-
-                    ! Symmetry BC at the end
-                elseif (bc_z%end == BC_REFLECTIVE) then
-
-                    do i = 1, buff_size
-                        dz(p + i) = dz((p + 1) - i)
-                    end do
-
-                    ! Periodic BC at the end
-                elseif (bc_z%end == BC_PERIODIC) then
-
-                    do i = 1, buff_size
-                        dz(p + i) = dz(i - 1)
-                    end do
-
-                    ! Processor BC at the end
-                else
-
-                    call s_mpi_sendrecv_grid_vars_buffer_regions('end', 'z')
-
-                end if
-
-                do i = 1, offset_z%end
-                    z_cb(p + i) = z_cb(p + (i - 1)) + dz(p + i)
-                end do
-
-                do i = 1, buff_size
-                    z_cc(p + i) = z_cc(p + (i - 1)) + (dz(p + (i - 1)) + dz(p + i))/2._wp
-                end do
-
-            end if
-
-        end if
-
-        ! END: Populating Buffer Regions in the z-direction
-
-    end subroutine s_populate_grid_variables_buffer_regions
-
-    !>  The purpose of this procedure is to populate the buffers
-        !!      of the cell-average conservative variables, depending on
-        !!      the boundary conditions.
-    impure subroutine s_populate_conservative_variables_buffer_regions(q_particle)
-
-        type(scalar_field), intent(inout), optional :: q_particle
-
-        integer :: i, j, k !< Generic loop iterators
-
-        ! Populating Buffer Regions in the x-direction
-
-        ! Ghost-cell extrapolation BC at the beginning
-        if (bc_x%beg <= BC_GHOST_EXTRAP) then
-
-            do j = 1, buff_size
-                if (present(q_particle)) then
-                    q_particle%sf(-j, 0:n, 0:p) = &
-                        q_particle%sf(0, 0:n, 0:p)
-                else
-                    do i = 1, sys_size
-                        q_cons_vf(i)%sf(-j, 0:n, 0:p) = q_cons_vf(i)%sf(0, 0:n, 0:p)
-                    end do
-                end if
-            end do
-
-            ! Symmetry BC at the beginning
-        elseif (bc_x%beg == BC_REFLECTIVE) then
-
-            do j = 1, buff_size
-
-                if (present(q_particle)) then
-                    q_particle%sf(-j, 0:n, 0:p) = &
-                        q_particle%sf(j - 1, 0:n, 0:p)
-                else
-                    ! Density or partial densities
-                    do i = 1, cont_idx%end
-                        q_cons_vf(i)%sf(-j, 0:n, 0:p) = &
-                            q_cons_vf(i)%sf(j - 1, 0:n, 0:p)
-                    end do
-
-                    ! x-component of momentum
-                    q_cons_vf(mom_idx%beg)%sf(-j, 0:n, 0:p) = &
-                        -q_cons_vf(mom_idx%beg)%sf(j - 1, 0:n, 0:p)
-
-                    ! Remaining momentum component(s), if any, as well as the
-                    ! energy and the variable(s) from advection equation(s)
-                    do i = mom_idx%beg + 1, sys_size
-                        q_cons_vf(i)%sf(-j, 0:n, 0:p) = &
-                            q_cons_vf(i)%sf(j - 1, 0:n, 0:p)
-                    end do
-                end if
-
-            end do
-
-            ! Periodic BC at the beginning
-        elseif (bc_x%beg == BC_PERIODIC) then
-
-            do j = 1, buff_size
-                if (present(q_particle)) then
-                    q_particle%sf(-j, 0:n, 0:p) = &
-                        q_particle%sf((m + 1) - j, 0:n, 0:p)
-                else
-                    do i = 1, sys_size
-                        q_cons_vf(i)%sf(-j, 0:n, 0:p) = &
-                            q_cons_vf(i)%sf((m + 1) - j, 0:n, 0:p)
-                    end do
-                end if
-            end do
-
-            ! Processor BC at the beginning
-        else
-            if (present(q_particle)) then
-                call s_mpi_sendrecv_cons_vars_buffer_regions(q_cons_vf, &
-                                                             'beg', 'x', q_particle)
-            else
-                call s_mpi_sendrecv_cons_vars_buffer_regions(q_cons_vf, &
-                                                             'beg', 'x')
-            end if
-
-        end if
-
-        ! Ghost-cell extrapolation BC at the end
-        if (bc_x%end <= BC_GHOST_EXTRAP) then
-
-            do j = 1, buff_size
-                if (present(q_particle)) then
-                    q_particle%sf(m + j, 0:n, 0:p) = &
-                        q_particle%sf(m, 0:n, 0:p)
-                else
-                    do i = 1, sys_size
-                        q_cons_vf(i)%sf(m + j, 0:n, 0:p) = &
-                            q_cons_vf(i)%sf(m, 0:n, 0:p)
-                    end do
-                end if
-            end do
-
-            ! Symmetry BC at the end
-        elseif (bc_x%end == BC_REFLECTIVE) then
-
-            do j = 1, buff_size
-
-                if (present(q_particle)) then
-                    q_particle%sf(m + j, 0:n, 0:p) = &
-                        q_particle%sf((m + 1) - j, 0:n, 0:p)
-                else
-
-                    ! Density or partial densities
-                    do i = 1, cont_idx%end
-                        q_cons_vf(i)%sf(m + j, 0:n, 0:p) = &
-                            q_cons_vf(i)%sf((m + 1) - j, 0:n, 0:p)
-                    end do
-
-                    ! x-component of momentum
-                    q_cons_vf(mom_idx%beg)%sf(m + j, 0:n, 0:p) = &
-                        -q_cons_vf(mom_idx%beg)%sf((m + 1) - j, 0:n, 0:p)
-
-                    ! Remaining momentum component(s), if any, as well as the
-                    ! energy and the variable(s) from advection equation(s)
-                    do i = mom_idx%beg + 1, sys_size
-                        q_cons_vf(i)%sf(m + j, 0:n, 0:p) = &
-                            q_cons_vf(i)%sf((m + 1) - j, 0:n, 0:p)
-                    end do
-                end if
-
-            end do
-
-            ! Perodic BC at the end
-        elseif (bc_x%end == BC_PERIODIC) then
-
-            do j = 1, buff_size
-                if (present(q_particle)) then
-                    q_particle%sf(m + j, 0:n, 0:p) = &
-                        q_particle%sf(j - 1, 0:n, 0:p)
-                else
-                    do i = 1, sys_size
-                        q_cons_vf(i)%sf(m + j, 0:n, 0:p) = &
-                            q_cons_vf(i)%sf(j - 1, 0:n, 0:p)
-                    end do
-                end if
-            end do
-
-            ! Processor BC at the end
->>>>>>> 2f8eef19
         else
             call s_assign_default_bc_type(bc_type)
         end if
