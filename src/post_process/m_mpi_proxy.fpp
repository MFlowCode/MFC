!>
!! @file m_mpi_proxy.f90
!! @brief Contains module m_mpi_proxy

!> @brief  This module serves as a proxy to the parameters and subroutines
!!              available in the MPI implementation's MPI module. Specifically,
!!              the role of the proxy is to harness basic MPI commands into more
!!              complex procedures as to achieve the required communication goals
!!              for the post-process.
module m_mpi_proxy

    ! Dependencies =============================================================
#ifdef MFC_MPI
    use mpi                     !< Message passing interface (MPI) module
#endif

    use m_derived_types         !< Definitions of the derived types

    use m_global_parameters     !< Global parameters for the code

    use m_mpi_common

    use ieee_arithmetic
    ! ==========================================================================

    implicit none

    !> @name Buffers of the conservative variables received/sent from/to neighboring
    !! processors. Note that these variables are structured as vectors rather
    !! than arrays.
    !> @{
    real(kind(0d0)), allocatable, dimension(:) :: q_cons_buffer_in
    real(kind(0d0)), allocatable, dimension(:) :: q_cons_buffer_out
    !> @}

    !> @name Receive counts and displacement vector variables, respectively, used in
    !! enabling MPI to gather varying amounts of data from all processes to the
    !! root process
    !> @{
    integer, allocatable, dimension(:) :: recvcounts
    integer, allocatable, dimension(:) :: displs
    !> @}

    !> @name Generic flags used to identify and report MPI errors
    !> @{
    integer, private :: err_code, ierr
    !> @}

contains

    !>  Computation of parameters, allocation procedures, and/or
        !!      any other tasks needed to properly setup the module
    subroutine s_initialize_mpi_proxy_module() ! ------------------------------

#ifdef MFC_MPI

        integer :: i !< Generic loop iterator

        ! Allocating vectorized buffer regions of conservative variables.
        ! The length of buffer vectors are set according to the size of the
        ! largest buffer region in the sub-domain.
        if (buff_size > 0) then

            ! Simulation is at least 2D
            if (n > 0) then

                ! Simulation is 3D
                if (p > 0) then

                    allocate (q_cons_buffer_in(0:buff_size* &
                                               sys_size* &
                                               (m + 2*buff_size + 1)* &
                                               (n + 2*buff_size + 1)* &
                                               (p + 2*buff_size + 1)/ &
                                               (min(m, n, p) &
                                                + 2*buff_size + 1) - 1))
                    allocate (q_cons_buffer_out(0:buff_size* &
                                                sys_size* &
                                                (m + 2*buff_size + 1)* &
                                                (n + 2*buff_size + 1)* &
                                                (p + 2*buff_size + 1)/ &
                                                (min(m, n, p) &
                                                 + 2*buff_size + 1) - 1))

                    ! Simulation is 2D
                else

                    allocate (q_cons_buffer_in(0:buff_size* &
                                               sys_size* &
                                               (max(m, n) &
                                                + 2*buff_size + 1) - 1))
                    allocate (q_cons_buffer_out(0:buff_size* &
                                                sys_size* &
                                                (max(m, n) &
                                                 + 2*buff_size + 1) - 1))

                end if

                ! Simulation is 1D
            else

                allocate (q_cons_buffer_in(0:buff_size*sys_size - 1))
                allocate (q_cons_buffer_out(0:buff_size*sys_size - 1))

            end if

            ! Initially zeroing out the vectorized buffer region variables
            ! to avoid possible underflow from any unused allocated memory
            q_cons_buffer_in = 0d0
            q_cons_buffer_out = 0d0

        end if

        ! Allocating and configuring the receive counts and the displacement
        ! vector variables used in variable-gather communication procedures.
        ! Note that these are only needed for either multidimensional runs
        ! that utilize the Silo database file format or for 1D simulations.
        if ((format == 1 .and. n > 0) .or. n == 0) then

            allocate (recvcounts(0:num_procs - 1))
            allocate (displs(0:num_procs - 1))

            if (n == 0) then
                call MPI_GATHER(m + 1, 1, MPI_INTEGER, recvcounts(0), 1, &
                                MPI_INTEGER, 0, MPI_COMM_WORLD, ierr)
            elseif (proc_rank == 0) then
                recvcounts = 1
            end if

            if (proc_rank == 0) then
                displs(0) = 0

                do i = 1, num_procs - 1
                    displs(i) = displs(i - 1) + recvcounts(i - 1)
                end do
            end if

        end if

#endif

    end subroutine s_initialize_mpi_proxy_module ! ----------------------------

    subroutine s_mpi_gather_data(my_vector, counts, gathered_vector, root)

#ifdef MFC_MPI

        implicit none
        integer, intent(in) :: counts          ! Array of vector lengths for each process
        real(kind(0d0)), intent(in), dimension(counts) :: my_vector   ! Input vector on each process
        integer, intent(in) :: root               ! Rank of the root process
        real(kind(0d0)), allocatable, intent(out) :: gathered_vector(:) ! Gathered vector on the root process

        integer :: i, offset, ierr
        integer, allocatable :: recounts(:), displs(:)

        allocate (recounts(num_procs))

        call MPI_GATHER(counts, 1, MPI_INTEGER, recounts, 1, MPI_INTEGER, root, &
                        MPI_COMM_WORLD, ierr)

        allocate (displs(size(recounts)))

        displs(1) = 0

        do i = 2, size(recounts)
            displs(i) = displs(i - 1) + recounts(i - 1)
        end do

        allocate (gathered_vector(sum(recounts)))
        call MPI_GATHERV(my_vector, counts, MPI_DOUBLE_PRECISION, gathered_vector, recounts, displs, MPI_DOUBLE_PRECISION, &
                         root, MPI_COMM_WORLD, ierr)
#endif
    end subroutine s_mpi_gather_data

    !>  Since only processor with rank 0 is in charge of reading
        !!      and checking the consistency of the user provided inputs,
        !!      these are not available to the remaining processors. This
        !!      subroutine is then in charge of broadcasting the required
        !!      information.
    subroutine s_mpi_bcast_user_inputs() ! ---------------------------------

#ifdef MFC_MPI
        integer :: i !< Generic loop iterator

        ! Logistics
        call MPI_BCAST(case_dir, len(case_dir), MPI_CHARACTER, 0, MPI_COMM_WORLD, ierr)

        #:for VAR in [ 'm', 'n', 'p', 'm_glb', 'n_glb', 'p_glb',               &
            & 't_step_start', 't_step_stop', 't_step_save', 'weno_order',      &
            & 'model_eqns', 'num_fluids', 'bc_x%beg', 'bc_x%end', 'bc_y%beg',  &
            & 'bc_y%end', 'bc_z%beg', 'bc_z%end', 'flux_lim', 'format',        &
            & 'precision', 'fd_order', 'thermal', 'nb', 'relax_model' ]
            call MPI_BCAST(${VAR}$, 1, MPI_INTEGER, 0, MPI_COMM_WORLD, ierr)
        #:endfor

        #:for VAR in [ 'cyl_coord', 'adv_alphan', 'mpp_lim', 'mixture_err',    &
            & 'alt_soundspeed', 'hypoelasticity', 'parallel_io', 'rho_wrt',    &
            & 'E_wrt', 'pres_wrt', 'gamma_wrt', 'sim_data',                    &
            & 'heat_ratio_wrt', 'pi_inf_wrt', 'pres_inf_wrt', 'cons_vars_wrt', &
<<<<<<< HEAD
            & 'prim_vars_wrt', 'c_wrt', 'qm_wrt','schlieren_wrt', 'bubbles',   &
            & 'polytropic', 'polydisperse', 'file_per_process', 'relax',       &
            & 'adv_n', 'qbmm','hyperelasticity']
=======
            & 'prim_vars_wrt', 'c_wrt', 'qm_wrt','schlieren_wrt', 'bubbles', 'qbmm',   &
            & 'polytropic', 'polydisperse', 'file_per_process', 'relax', 'cf_wrt',     &
            & 'adv_n' ]
>>>>>>> 6299e112
            call MPI_BCAST(${VAR}$, 1, MPI_LOGICAL, 0, MPI_COMM_WORLD, ierr)
        #:endfor

        call MPI_BCAST(flux_wrt(1), 3, MPI_LOGICAL, 0, MPI_COMM_WORLD, ierr)
        call MPI_BCAST(omega_wrt(1), 3, MPI_LOGICAL, 0, MPI_COMM_WORLD, ierr)
        call MPI_BCAST(mom_wrt(1), 3, MPI_LOGICAL, 0, MPI_COMM_WORLD, ierr)
        call MPI_BCAST(vel_wrt(1), 3, MPI_LOGICAL, 0, MPI_COMM_WORLD, ierr)
        call MPI_BCAST(alpha_rho_wrt(1), num_fluids_max, MPI_LOGICAL, 0, MPI_COMM_WORLD, ierr)
        call MPI_BCAST(alpha_wrt(1), num_fluids_max, MPI_LOGICAL, 0, MPI_COMM_WORLD, ierr)

        do i = 1, num_fluids_max
            call MPI_BCAST(fluid_pp(i)%gamma, 1, MPI_DOUBLE_PRECISION, 0, MPI_COMM_WORLD, ierr)
            call MPI_BCAST(fluid_pp(i)%pi_inf, 1, MPI_DOUBLE_PRECISION, 0, MPI_COMM_WORLD, ierr)
            call MPI_BCAST(fluid_pp(i)%cv, 1, MPI_DOUBLE_PRECISION, 0, MPI_COMM_WORLD, ierr)
            call MPI_BCAST(fluid_pp(i)%qv, 1, MPI_DOUBLE_PRECISION, 0, MPI_COMM_WORLD, ierr)
            call MPI_BCAST(fluid_pp(i)%qvp, 1, MPI_DOUBLE_PRECISION, 0, MPI_COMM_WORLD, ierr)
            call MPI_BCAST(fluid_pp(i)%G, 1, MPI_DOUBLE_PRECISION, 0, MPI_COMM_WORLD, ierr)
        end do

        #:for VAR in [ 'pref', 'rhoref', 'R0ref', 'poly_sigma', 'Web', 'Ca', &
            & 'Re_inv', 'sigma' ]
            call MPI_BCAST(${VAR}$, 1, MPI_DOUBLE_PRECISION, 0, MPI_COMM_WORLD, ierr)
        #:endfor
        call MPI_BCAST(schlieren_alpha(1), num_fluids_max, MPI_DOUBLE_PRECISION, 0, MPI_COMM_WORLD, ierr)
#endif

    end subroutine s_mpi_bcast_user_inputs ! -------------------------------

    !>  This subroutine takes care of efficiently distributing
        !!      the computational domain among the available processors
        !!      as well as recomputing some of the global parameters so
        !!      that they reflect the configuration of sub-domain that
        !!      is overseen by the local processor.
    subroutine s_mpi_decompose_computational_domain() ! --------------------

#ifdef MFC_MPI

        ! # of processors in the x-, y- and z-coordinate directions
        integer :: num_procs_x, num_procs_y, num_procs_z

        ! Temporary # of processors in x-, y- and z-coordinate directions
        ! used during the processor factorization optimization procedure
        real(kind(0d0)) :: tmp_num_procs_x, tmp_num_procs_y, tmp_num_procs_z

        ! Processor factorization (fct) minimization parameter
        real(kind(0d0)) :: fct_min

        ! Cartesian processor topology communicator
        integer :: MPI_COMM_CART

        ! Number of remaining cells for a particular coordinate direction
        ! after the bulk has evenly been distributed among the available
        ! processors for that coordinate direction
        integer :: rem_cells

        ! Generic loop iterators
        integer :: i, j

        if (num_procs == 1 .and. parallel_io) then
            do i = 1, num_dims
                start_idx(i) = 0
            end do
            return
        end if

        ! Performing the computational domain decomposition. The procedure
        ! is optimized by ensuring that each processor contains a close to
        ! equivalent piece of the computational domain. Note that explicit
        ! type-casting is omitted here for code legibility purposes.

        ! Generating 3D Cartesian Processor Topology =======================

        if (n > 0) then

            if (p > 0) then

                if (cyl_coord .and. p > 0) then
                    ! Implement pencil processor blocking if using cylindrical coordinates so
                    ! that all cells in azimuthal direction are stored on a single processor.
                    ! This is necessary for efficient application of Fourier filter near axis.

                    ! Initial values of the processor factorization optimization
                    num_procs_x = 1
                    num_procs_y = num_procs
                    num_procs_z = 1
                    ierr = -1

                    ! Computing minimization variable for these initial values
                    tmp_num_procs_x = num_procs_x
                    tmp_num_procs_y = num_procs_y
                    tmp_num_procs_z = num_procs_z
                    fct_min = 10d0*abs((m + 1)/tmp_num_procs_x &
                                       - (n + 1)/tmp_num_procs_y)

                    ! Searching for optimal computational domain distribution
                    do i = 1, num_procs

                        if (mod(num_procs, i) == 0 &
                            .and. &
                            (m + 1)/i >= num_stcls_min*weno_order) then

                            tmp_num_procs_x = i
                            tmp_num_procs_y = num_procs/i

                            if (fct_min >= abs((m + 1)/tmp_num_procs_x &
                                               - (n + 1)/tmp_num_procs_y) &
                                .and. &
                                (n + 1)/tmp_num_procs_y &
                                >= &
                                num_stcls_min*weno_order) then

                                num_procs_x = i
                                num_procs_y = num_procs/i
                                fct_min = abs((m + 1)/tmp_num_procs_x &
                                              - (n + 1)/tmp_num_procs_y)
                                ierr = 0

                            end if

                        end if

                    end do

                else

                    ! Initial values of the processor factorization optimization
                    num_procs_x = 1
                    num_procs_y = 1
                    num_procs_z = num_procs
                    ierr = -1

                    ! Computing minimization variable for these initial values
                    tmp_num_procs_x = num_procs_x
                    tmp_num_procs_y = num_procs_y
                    tmp_num_procs_z = num_procs_z
                    fct_min = 10d0*abs((m + 1)/tmp_num_procs_x &
                                       - (n + 1)/tmp_num_procs_y) &
                              + 10d0*abs((n + 1)/tmp_num_procs_y &
                                         - (p + 1)/tmp_num_procs_z)

                    ! Searching for optimal computational domain distribution
                    do i = 1, num_procs

                        if (mod(num_procs, i) == 0 &
                            .and. &
                            (m + 1)/i >= num_stcls_min*weno_order) then

                            do j = 1, (num_procs/i)

                                if (mod(num_procs/i, j) == 0 &
                                    .and. &
                                    (n + 1)/j >= num_stcls_min*weno_order) then

                                    tmp_num_procs_x = i
                                    tmp_num_procs_y = j
                                    tmp_num_procs_z = num_procs/(i*j)

                                    if (fct_min >= abs((m + 1)/tmp_num_procs_x &
                                                       - (n + 1)/tmp_num_procs_y) &
                                        + abs((n + 1)/tmp_num_procs_y &
                                              - (p + 1)/tmp_num_procs_z) &
                                        .and. &
                                        (p + 1)/tmp_num_procs_z &
                                        >= &
                                        num_stcls_min*weno_order) &
                                        then

                                        num_procs_x = i
                                        num_procs_y = j
                                        num_procs_z = num_procs/(i*j)
                                        fct_min = abs((m + 1)/tmp_num_procs_x &
                                                      - (n + 1)/tmp_num_procs_y) &
                                                  + abs((n + 1)/tmp_num_procs_y &
                                                        - (p + 1)/tmp_num_procs_z)
                                        ierr = 0

                                    end if

                                end if

                            end do

                        end if

                    end do

                end if

                ! Checking whether the decomposition of the computational
                ! domain was successful
                if (proc_rank == 0 .and. ierr == -1) then
                    print '(A)', 'Unable to decompose computational '// &
                        'domain for selected number of '// &
                        'processors. Exiting ...'
                    call MPI_ABORT(MPI_COMM_WORLD, 1, ierr)
                end if

                ! Creating a new communicator using Cartesian topology
                call MPI_CART_CREATE(MPI_COMM_WORLD, 3, (/num_procs_x, &
                                                          num_procs_y, num_procs_z/), &
                                     (/.true., .true., .true./), &
                                     .false., MPI_COMM_CART, ierr)

                ! Finding corresponding Cartesian coordinates of the local
                ! processor rank in newly declared cartesian communicator
                call MPI_CART_COORDS(MPI_COMM_CART, proc_rank, 3, &
                                     proc_coords, ierr)

                ! END: Generating 3D Cartesian Processor Topology ==================

                ! Sub-domain Global Parameters in z-direction ======================

                ! Number of remaining cells after majority is distributed
                rem_cells = mod(p + 1, num_procs_z)

                ! Optimal number of cells per processor
                p = (p + 1)/num_procs_z - 1

                ! Distributing any remaining cells
                do i = 1, rem_cells
                    if (proc_coords(3) == i - 1) then
                        p = p + 1
                        exit
                    end if
                end do

                ! Boundary condition at the beginning
                if (proc_coords(3) > 0 .or. bc_z%beg == -1) then
                    proc_coords(3) = proc_coords(3) - 1
                    call MPI_CART_RANK(MPI_COMM_CART, proc_coords, &
                                       bc_z%beg, ierr)
                    proc_coords(3) = proc_coords(3) + 1
                end if

                ! Ghost zone at the beginning
                if (proc_coords(3) > 0 .and. format == 1) then
                    offset_z%beg = 2
                else
                    offset_z%beg = 0
                end if

                ! Boundary condition at the end
                if (proc_coords(3) < num_procs_z - 1 .or. bc_z%end == -1) then
                    proc_coords(3) = proc_coords(3) + 1
                    call MPI_CART_RANK(MPI_COMM_CART, proc_coords, &
                                       bc_z%end, ierr)
                    proc_coords(3) = proc_coords(3) - 1
                end if

                ! Ghost zone at the end
                if (proc_coords(3) < num_procs_z - 1 .and. format == 1) then
                    offset_z%end = 2
                else
                    offset_z%end = 0
                end if

                if (parallel_io) then
                    if (proc_coords(3) < rem_cells) then
                        start_idx(3) = (p + 1)*proc_coords(3)
                    else
                        start_idx(3) = (p + 1)*proc_coords(3) + rem_cells
                    end if
                end if
                ! ==================================================================

                ! Generating 2D Cartesian Processor Topology =======================

            else

                ! Initial values of the processor factorization optimization
                num_procs_x = 1
                num_procs_y = num_procs
                ierr = -1

                ! Computing minimization variable for these initial values
                tmp_num_procs_x = num_procs_x
                tmp_num_procs_y = num_procs_y
                fct_min = 10d0*abs((m + 1)/tmp_num_procs_x &
                                   - (n + 1)/tmp_num_procs_y)

                ! Searching for optimal computational domain distribution
                do i = 1, num_procs

                    if (mod(num_procs, i) == 0 &
                        .and. &
                        (m + 1)/i >= num_stcls_min*weno_order) then

                        tmp_num_procs_x = i
                        tmp_num_procs_y = num_procs/i

                        if (fct_min >= abs((m + 1)/tmp_num_procs_x &
                                           - (n + 1)/tmp_num_procs_y) &
                            .and. &
                            (n + 1)/tmp_num_procs_y &
                            >= &
                            num_stcls_min*weno_order) then

                            num_procs_x = i
                            num_procs_y = num_procs/i
                            fct_min = abs((m + 1)/tmp_num_procs_x &
                                          - (n + 1)/tmp_num_procs_y)
                            ierr = 0

                        end if

                    end if

                end do

                ! Checking whether the decomposition of the computational
                ! domain was successful
                if (proc_rank == 0 .and. ierr == -1) then
                    print '(A)', 'Unable to decompose computational '// &
                        'domain for selected number of '// &
                        'processors. Exiting ...'
                    call MPI_ABORT(MPI_COMM_WORLD, 1, ierr)
                end if

                ! Creating a new communicator using Cartesian topology
                call MPI_CART_CREATE(MPI_COMM_WORLD, 2, (/num_procs_x, &
                                                          num_procs_y/), (/.true., &
                                                                           .true./), .false., MPI_COMM_CART, &
                                     ierr)

                ! Finding corresponding Cartesian coordinates of the local
                ! processor rank in newly declared cartesian communicator
                call MPI_CART_COORDS(MPI_COMM_CART, proc_rank, 2, &
                                     proc_coords, ierr)

            end if

            ! END: Generating 2D Cartesian Processor Topology ==================

            ! Sub-domain Global Parameters in y-direction ======================

            ! Number of remaining cells after majority has been distributed
            rem_cells = mod(n + 1, num_procs_y)

            ! Optimal number of cells per processor
            n = (n + 1)/num_procs_y - 1

            ! Distributing any remaining cells
            do i = 1, rem_cells
                if (proc_coords(2) == i - 1) then
                    n = n + 1
                    exit
                end if
            end do

            ! Boundary condition at the beginning
            if (proc_coords(2) > 0 .or. bc_y%beg == -1) then
                proc_coords(2) = proc_coords(2) - 1
                call MPI_CART_RANK(MPI_COMM_CART, proc_coords, &
                                   bc_y%beg, ierr)
                proc_coords(2) = proc_coords(2) + 1
            end if

            ! Ghost zone at the beginning
            if (proc_coords(2) > 0 .and. format == 1) then
                offset_y%beg = 2
            else
                offset_y%beg = 0
            end if

            ! Boundary condition at the end
            if (proc_coords(2) < num_procs_y - 1 .or. bc_y%end == -1) then
                proc_coords(2) = proc_coords(2) + 1
                call MPI_CART_RANK(MPI_COMM_CART, proc_coords, &
                                   bc_y%end, ierr)
                proc_coords(2) = proc_coords(2) - 1
            end if

            ! Ghost zone at the end
            if (proc_coords(2) < num_procs_y - 1 .and. format == 1) then
                offset_y%end = 2
            else
                offset_y%end = 0
            end if

            if (parallel_io) then
                if (proc_coords(2) < rem_cells) then
                    start_idx(2) = (n + 1)*proc_coords(2)
                else
                    start_idx(2) = (n + 1)*proc_coords(2) + rem_cells
                end if
            end if
            ! ==================================================================

            ! Generating 1D Cartesian Processor Topology =======================

        else

            ! Number of processors in the coordinate direction is equal to
            ! the total number of processors available
            num_procs_x = num_procs

            ! Number of cells in undecomposed computational domain needed
            ! for sub-domain reassembly during formatted data output
            m_root = m

            ! Creating a new communicator using Cartesian topology
            call MPI_CART_CREATE(MPI_COMM_WORLD, 1, (/num_procs_x/), &
                                 (/.true./), .false., MPI_COMM_CART, &
                                 ierr)

            ! Finding the corresponding Cartesian coordinates of the local
            ! processor rank in the newly declared cartesian communicator
            call MPI_CART_COORDS(MPI_COMM_CART, proc_rank, 1, &
                                 proc_coords, ierr)

        end if

        ! ==================================================================

        ! Sub-domain Global Parameters in x-direction ======================

        ! Number of remaining cells after majority has been distributed
        rem_cells = mod(m + 1, num_procs_x)

        ! Optimal number of cells per processor
        m = (m + 1)/num_procs_x - 1

        ! Distributing any remaining cells
        do i = 1, rem_cells
            if (proc_coords(1) == i - 1) then
                m = m + 1
                exit
            end if
        end do

        ! Boundary condition at the beginning
        if (proc_coords(1) > 0 .or. bc_x%beg == -1) then
            proc_coords(1) = proc_coords(1) - 1
            call MPI_CART_RANK(MPI_COMM_CART, proc_coords, bc_x%beg, ierr)
            proc_coords(1) = proc_coords(1) + 1
        end if

        ! Ghost zone at the beginning
        if (proc_coords(1) > 0 .and. format == 1 .and. n > 0) then
            offset_x%beg = 2
        else
            offset_x%beg = 0
        end if

        ! Boundary condition at the end
        if (proc_coords(1) < num_procs_x - 1 .or. bc_x%end == -1) then
            proc_coords(1) = proc_coords(1) + 1
            call MPI_CART_RANK(MPI_COMM_CART, proc_coords, bc_x%end, ierr)
            proc_coords(1) = proc_coords(1) - 1
        end if

        ! Ghost zone at the end
        if (proc_coords(1) < num_procs_x - 1 .and. format == 1 .and. n > 0) then
            offset_x%end = 2
        else
            offset_x%end = 0
        end if

        if (parallel_io) then
            if (proc_coords(1) < rem_cells) then
                start_idx(1) = (m + 1)*proc_coords(1)
            else
                start_idx(1) = (m + 1)*proc_coords(1) + rem_cells
            end if
        end if
        ! ==================================================================

#endif

    end subroutine s_mpi_decompose_computational_domain ! ------------------

    !>  Communicates the buffer regions associated with the grid
        !!      variables with processors in charge of the neighboring
        !!      sub-domains. Note that only cell-width spacings feature
        !!      buffer regions so that no information relating to the
        !!      cell-boundary locations is communicated.
        !!  @param pbc_loc Processor boundary condition (PBC) location
        !!  @param sweep_coord Coordinate direction normal to the processor boundary
    subroutine s_mpi_sendrecv_grid_vars_buffer_regions(pbc_loc, sweep_coord)

        character(LEN=3), intent(IN) :: pbc_loc
        character, intent(IN) :: sweep_coord

#ifdef MFC_MPI

        ! Communications in the x-direction ================================

        if (sweep_coord == 'x') then

            if (pbc_loc == 'beg') then    ! Buffer region at the beginning

                ! PBC at both ends of the sub-domain
                if (bc_x%end >= 0) then

                    ! Sending/receiving the data to/from bc_x%end/bc_x%beg
                    call MPI_SENDRECV(dx(m - buff_size + 1), buff_size, &
                                      MPI_DOUBLE_PRECISION, bc_x%end, 0, &
                                      dx(-buff_size), buff_size, &
                                      MPI_DOUBLE_PRECISION, bc_x%beg, 0, &
                                      MPI_COMM_WORLD, MPI_STATUS_IGNORE, &
                                      ierr)

                    ! PBC only at beginning of the sub-domain
                else

                    ! Sending/receiving the data to/from bc_x%beg/bc_x%beg
                    call MPI_SENDRECV(dx(0), buff_size, &
                                      MPI_DOUBLE_PRECISION, bc_x%beg, 1, &
                                      dx(-buff_size), buff_size, &
                                      MPI_DOUBLE_PRECISION, bc_x%beg, 0, &
                                      MPI_COMM_WORLD, MPI_STATUS_IGNORE, &
                                      ierr)

                end if

            else                         ! Buffer region at the end

                ! PBC at both ends of the sub-domain
                if (bc_x%beg >= 0) then

                    ! Sending/receiving the data to/from bc_x%beg/bc_x%end
                    call MPI_SENDRECV(dx(0), buff_size, &
                                      MPI_DOUBLE_PRECISION, bc_x%beg, 1, &
                                      dx(m + 1), buff_size, &
                                      MPI_DOUBLE_PRECISION, bc_x%end, 1, &
                                      MPI_COMM_WORLD, MPI_STATUS_IGNORE, &
                                      ierr)

                    ! PBC only at end of the sub-domain
                else

                    ! Sending/receiving the data to/from bc_x%end/bc_x%end
                    call MPI_SENDRECV(dx(m - buff_size + 1), buff_size, &
                                      MPI_DOUBLE_PRECISION, bc_x%end, 0, &
                                      dx(m + 1), buff_size, &
                                      MPI_DOUBLE_PRECISION, bc_x%end, 1, &
                                      MPI_COMM_WORLD, MPI_STATUS_IGNORE, &
                                      ierr)

                end if

            end if

            ! END: Communications in the x-direction ===========================

            ! Communications in the y-direction ================================

        elseif (sweep_coord == 'y') then

            if (pbc_loc == 'beg') then    ! Buffer region at the beginning

                ! PBC at both ends of the sub-domain
                if (bc_y%end >= 0) then

                    ! Sending/receiving the data to/from bc_y%end/bc_y%beg
                    call MPI_SENDRECV(dy(n - buff_size + 1), buff_size, &
                                      MPI_DOUBLE_PRECISION, bc_y%end, 0, &
                                      dy(-buff_size), buff_size, &
                                      MPI_DOUBLE_PRECISION, bc_y%beg, 0, &
                                      MPI_COMM_WORLD, MPI_STATUS_IGNORE, &
                                      ierr)

                    ! PBC only at beginning of the sub-domain
                else

                    ! Sending/receiving the data to/from bc_y%beg/bc_y%beg
                    call MPI_SENDRECV(dy(0), buff_size, &
                                      MPI_DOUBLE_PRECISION, bc_y%beg, 1, &
                                      dy(-buff_size), buff_size, &
                                      MPI_DOUBLE_PRECISION, bc_y%beg, 0, &
                                      MPI_COMM_WORLD, MPI_STATUS_IGNORE, &
                                      ierr)

                end if

            else                         ! Buffer region at the end

                ! PBC at both ends of the sub-domain
                if (bc_y%beg >= 0) then

                    ! Sending/receiving the data to/from bc_y%beg/bc_y%end
                    call MPI_SENDRECV(dy(0), buff_size, &
                                      MPI_DOUBLE_PRECISION, bc_y%beg, 1, &
                                      dy(n + 1), buff_size, &
                                      MPI_DOUBLE_PRECISION, bc_y%end, 1, &
                                      MPI_COMM_WORLD, MPI_STATUS_IGNORE, &
                                      ierr)

                    ! PBC only at end of the sub-domain
                else

                    ! Sending/receiving the data to/from bc_y%end/bc_y%end
                    call MPI_SENDRECV(dy(n - buff_size + 1), buff_size, &
                                      MPI_DOUBLE_PRECISION, bc_y%end, 0, &
                                      dy(n + 1), buff_size, &
                                      MPI_DOUBLE_PRECISION, bc_y%end, 1, &
                                      MPI_COMM_WORLD, MPI_STATUS_IGNORE, &
                                      ierr)

                end if

            end if

            ! END: Communications in the y-direction ===========================

            ! Communications in the z-direction ================================

        else

            if (pbc_loc == 'beg') then    ! Buffer region at the beginning

                ! PBC at both ends of the sub-domain
                if (bc_z%end >= 0) then

                    ! Sending/receiving the data to/from bc_z%end/bc_z%beg
                    call MPI_SENDRECV(dz(p - buff_size + 1), buff_size, &
                                      MPI_DOUBLE_PRECISION, bc_z%end, 0, &
                                      dz(-buff_size), buff_size, &
                                      MPI_DOUBLE_PRECISION, bc_z%beg, 0, &
                                      MPI_COMM_WORLD, MPI_STATUS_IGNORE, &
                                      ierr)

                    ! PBC only at beginning of the sub-domain
                else

                    ! Sending/receiving the data to/from bc_z%beg/bc_z%beg
                    call MPI_SENDRECV(dz(0), buff_size, &
                                      MPI_DOUBLE_PRECISION, bc_z%beg, 1, &
                                      dz(-buff_size), buff_size, &
                                      MPI_DOUBLE_PRECISION, bc_z%beg, 0, &
                                      MPI_COMM_WORLD, MPI_STATUS_IGNORE, &
                                      ierr)

                end if

            else                         ! Buffer region at the end

                ! PBC at both ends of the sub-domain
                if (bc_z%beg >= 0) then

                    ! Sending/receiving the data to/from bc_z%beg/bc_z%end
                    call MPI_SENDRECV(dz(0), buff_size, &
                                      MPI_DOUBLE_PRECISION, bc_z%beg, 1, &
                                      dz(p + 1), buff_size, &
                                      MPI_DOUBLE_PRECISION, bc_z%end, 1, &
                                      MPI_COMM_WORLD, MPI_STATUS_IGNORE, &
                                      ierr)

                    ! PBC only at end of the sub-domain
                else

                    ! Sending/receiving the data to/from bc_z%end/bc_z%end
                    call MPI_SENDRECV(dz(p - buff_size + 1), buff_size, &
                                      MPI_DOUBLE_PRECISION, bc_z%end, 0, &
                                      dz(p + 1), buff_size, &
                                      MPI_DOUBLE_PRECISION, bc_z%end, 1, &
                                      MPI_COMM_WORLD, MPI_STATUS_IGNORE, &
                                      ierr)

                end if

            end if

        end if

        ! END: Communications in the z-direction ===========================

#endif

    end subroutine s_mpi_sendrecv_grid_vars_buffer_regions ! ---------------

    !>  Communicates buffer regions associated with conservative
        !!      variables with processors in charge of the neighboring
        !!      sub-domains
        !!  @param q_cons_vf Conservative variables
        !!  @param pbc_loc Processor boundary condition (PBC) location
        !!  @param sweep_coord Coordinate direction normal to the processor boundary
    subroutine s_mpi_sendrecv_cons_vars_buffer_regions(q_cons_vf, pbc_loc, &
                                                       sweep_coord)

        type(scalar_field), &
            dimension(sys_size), &
            intent(INOUT) :: q_cons_vf

        character(LEN=3), intent(IN) :: pbc_loc

        character, intent(IN) :: sweep_coord

#ifdef MFC_MPI

        integer :: i, j, k, l, r !< Generic loop iterators

        ! Communications in the x-direction ================================

        if (sweep_coord == 'x') then

            if (pbc_loc == 'beg') then    ! Buffer region at the beginning

                ! PBC at both ends of the sub-domain
                if (bc_x%end >= 0) then

                    ! Packing the data to be sent to bc_x%end
                    do l = 0, p
                        do k = 0, n
                            do j = m - buff_size + 1, m
                                do i = 1, sys_size
                                    r = sys_size*(j - m + buff_size - 1) &
                                        + sys_size*buff_size*k + (i - 1) &
                                        + sys_size*buff_size*(n + 1)*l
                                    q_cons_buffer_out(r) = &
                                        q_cons_vf(i)%sf(j, k, l)
                                end do
                            end do
                        end do
                    end do

                    ! Sending/receiving the data to/from bc_x%end/bc_x%beg
                    call MPI_SENDRECV(q_cons_buffer_out(0), &
                                      buff_size*sys_size*(n + 1)*(p + 1), &
                                      MPI_DOUBLE_PRECISION, bc_x%end, 0, &
                                      q_cons_buffer_in(0), &
                                      buff_size*sys_size*(n + 1)*(p + 1), &
                                      MPI_DOUBLE_PRECISION, bc_x%beg, 0, &
                                      MPI_COMM_WORLD, MPI_STATUS_IGNORE, &
                                      ierr)

                    ! PBC only at beginning of the sub-domain
                else

                    ! Packing the data to be sent to bc_x%beg
                    do l = 0, p
                        do k = 0, n
                            do j = 0, buff_size - 1
                                do i = 1, sys_size
                                    r = (i - 1) + sys_size*j &
                                        + sys_size*buff_size*k &
                                        + sys_size*buff_size*(n + 1)*l
                                    q_cons_buffer_out(r) = &
                                        q_cons_vf(i)%sf(j, k, l)
                                end do
                            end do
                        end do
                    end do

                    ! Sending/receiving the data to/from bc_x%beg/bc_x%beg
                    call MPI_SENDRECV(q_cons_buffer_out(0), &
                                      buff_size*sys_size*(n + 1)*(p + 1), &
                                      MPI_DOUBLE_PRECISION, bc_x%beg, 1, &
                                      q_cons_buffer_in(0), &
                                      buff_size*sys_size*(n + 1)*(p + 1), &
                                      MPI_DOUBLE_PRECISION, bc_x%beg, 0, &
                                      MPI_COMM_WORLD, MPI_STATUS_IGNORE, &
                                      ierr)

                end if

                ! Unpacking the data received from bc_x%beg
                do l = 0, p
                    do k = 0, n
                        do j = -buff_size, -1
                            do i = 1, sys_size
                                r = sys_size*(j + buff_size) &
                                    + sys_size*buff_size*k + (i - 1) &
                                    + sys_size*buff_size*(n + 1)*l
                                q_cons_vf(i)%sf(j, k, l) = q_cons_buffer_in(r)
#if defined(__INTEL_COMPILER)
                                if (ieee_is_nan(q_cons_vf(i)%sf(j, k, l))) then
                                    print *, "Error", j, k, l, i
                                    error stop "NaN(s) in recv"
                                end if
#endif
                            end do
                        end do
                    end do
                end do

            else                         ! Buffer region at the end

                ! PBC at both ends of the sub-domain
                if (bc_x%beg >= 0) then

                    ! Packing the data to be sent to bc_x%beg
                    do l = 0, p
                        do k = 0, n
                            do j = 0, buff_size - 1
                                do i = 1, sys_size
                                    r = (i - 1) + sys_size*j &
                                        + sys_size*buff_size*k &
                                        + sys_size*buff_size*(n + 1)*l
                                    q_cons_buffer_out(r) = &
                                        q_cons_vf(i)%sf(j, k, l)
                                end do
                            end do
                        end do
                    end do

                    ! Sending/receiving the data to/from bc_x%beg/bc_x%end
                    call MPI_SENDRECV(q_cons_buffer_out(0), &
                                      buff_size*sys_size*(n + 1)*(p + 1), &
                                      MPI_DOUBLE_PRECISION, bc_x%beg, 1, &
                                      q_cons_buffer_in(0), &
                                      buff_size*sys_size*(n + 1)*(p + 1), &
                                      MPI_DOUBLE_PRECISION, bc_x%end, 1, &
                                      MPI_COMM_WORLD, MPI_STATUS_IGNORE, &
                                      ierr)

                    ! PBC only at end of the sub-domain
                else

                    ! Packing the data to be sent to bc_x%end
                    do l = 0, p
                        do k = 0, n
                            do j = m - buff_size + 1, m
                                do i = 1, sys_size
                                    r = sys_size*(j - m + buff_size - 1) &
                                        + sys_size*buff_size*k + (i - 1) &
                                        + sys_size*buff_size*(n + 1)*l
                                    q_cons_buffer_out(r) = &
                                        q_cons_vf(i)%sf(j, k, l)
                                end do
                            end do
                        end do
                    end do

                    ! Sending/receiving the data to/from bc_x%end/bc_x%end
                    call MPI_SENDRECV(q_cons_buffer_out(0), &
                                      buff_size*sys_size*(n + 1)*(p + 1), &
                                      MPI_DOUBLE_PRECISION, bc_x%end, 0, &
                                      q_cons_buffer_in(0), &
                                      buff_size*sys_size*(n + 1)*(p + 1), &
                                      MPI_DOUBLE_PRECISION, bc_x%end, 1, &
                                      MPI_COMM_WORLD, MPI_STATUS_IGNORE, &
                                      ierr)

                end if

                ! Unpacking the data received from bc_x%end
                do l = 0, p
                    do k = 0, n
                        do j = m + 1, m + buff_size
                            do i = 1, sys_size
                                r = (i - 1) + sys_size*(j - m - 1) &
                                    + sys_size*buff_size*k &
                                    + sys_size*buff_size*(n + 1)*l
                                q_cons_vf(i)%sf(j, k, l) = q_cons_buffer_in(r)
#if defined(__INTEL_COMPILER)
                                if (ieee_is_nan(q_cons_vf(i)%sf(j, k, l))) then
                                    print *, "Error", j, k, l, i
                                    error stop "NaN(s) in recv"
                                end if
#endif
                            end do
                        end do
                    end do
                end do

            end if

            ! END: Communications in the x-direction ===========================

            ! Communications in the y-direction ================================

        elseif (sweep_coord == 'y') then

            if (pbc_loc == 'beg') then    ! Buffer region at the beginning

                ! PBC at both ends of the sub-domain
                if (bc_y%end >= 0) then

                    ! Packing the data to be sent to bc_y%end
                    do l = 0, p
                        do k = n - buff_size + 1, n
                            do j = -buff_size, m + buff_size
                                do i = 1, sys_size
                                    r = sys_size*(j + buff_size) &
                                        + sys_size*(m + 2*buff_size + 1)* &
                                        (k - n + buff_size - 1) + (i - 1) &
                                        + sys_size*(m + 2*buff_size + 1)* &
                                        buff_size*l
                                    q_cons_buffer_out(r) = &
                                        q_cons_vf(i)%sf(j, k, l)
                                end do
                            end do
                        end do
                    end do

                    ! Sending/receiving the data to/from bc_y%end/bc_y%beg
                    call MPI_SENDRECV(q_cons_buffer_out(0), buff_size* &
                                      sys_size*(m + 2*buff_size + 1)* &
                                      (p + 1), MPI_DOUBLE_PRECISION, &
                                      bc_y%end, 0, q_cons_buffer_in(0), &
                                      buff_size*sys_size* &
                                      (m + 2*buff_size + 1)*(p + 1), &
                                      MPI_DOUBLE_PRECISION, bc_y%beg, 0, &
                                      MPI_COMM_WORLD, MPI_STATUS_IGNORE, &
                                      ierr)

                    ! PBC only at beginning of the sub-domain
                else

                    ! Packing the data to be sent to bc_y%beg
                    do l = 0, p
                        do k = 0, buff_size - 1
                            do j = -buff_size, m + buff_size
                                do i = 1, sys_size
                                    r = sys_size*(j + buff_size) &
                                        + sys_size*(m + 2*buff_size + 1)*k &
                                        + sys_size*(m + 2*buff_size + 1)* &
                                        buff_size*l + (i - 1)
                                    q_cons_buffer_out(r) = &
                                        q_cons_vf(i)%sf(j, k, l)
                                end do
                            end do
                        end do
                    end do

                    ! Sending/receiving the data to/from bc_y%beg/bc_y%beg
                    call MPI_SENDRECV(q_cons_buffer_out(0), buff_size* &
                                      sys_size*(m + 2*buff_size + 1)* &
                                      (p + 1), MPI_DOUBLE_PRECISION, &
                                      bc_y%beg, 1, q_cons_buffer_in(0), &
                                      buff_size*sys_size* &
                                      (m + 2*buff_size + 1)*(p + 1), &
                                      MPI_DOUBLE_PRECISION, bc_y%beg, 0, &
                                      MPI_COMM_WORLD, MPI_STATUS_IGNORE, &
                                      ierr)

                end if

                ! Unpacking the data received from bc_y%beg
                do l = 0, p
                    do k = -buff_size, -1
                        do j = -buff_size, m + buff_size
                            do i = 1, sys_size
                                r = (i - 1) + sys_size*(j + buff_size) &
                                    + sys_size*(m + 2*buff_size + 1)* &
                                    (k + buff_size) + sys_size* &
                                    (m + 2*buff_size + 1)*buff_size*l
                                q_cons_vf(i)%sf(j, k, l) = q_cons_buffer_in(r)
#if defined(__INTEL_COMPILER)
                                if (ieee_is_nan(q_cons_vf(i)%sf(j, k, l))) then
                                    print *, "Error", j, k, l, i
                                    error stop "NaN(s) in recv"
                                end if
#endif
                            end do
                        end do
                    end do
                end do

            else                         ! Buffer region at the end

                ! PBC at both ends of the sub-domain
                if (bc_y%beg >= 0) then

                    ! Packing the data to be sent to bc_y%beg
                    do l = 0, p
                        do k = 0, buff_size - 1
                            do j = -buff_size, m + buff_size
                                do i = 1, sys_size
                                    r = sys_size*(j + buff_size) &
                                        + sys_size*(m + 2*buff_size + 1)*k &
                                        + sys_size*(m + 2*buff_size + 1)* &
                                        buff_size*l + (i - 1)
                                    q_cons_buffer_out(r) = &
                                        q_cons_vf(i)%sf(j, k, l)
                                end do
                            end do
                        end do
                    end do

                    ! Sending/receiving the data to/from bc_y%beg/bc_y%end
                    call MPI_SENDRECV(q_cons_buffer_out(0), buff_size* &
                                      sys_size*(m + 2*buff_size + 1)* &
                                      (p + 1), MPI_DOUBLE_PRECISION, &
                                      bc_y%beg, 1, q_cons_buffer_in(0), &
                                      buff_size*sys_size* &
                                      (m + 2*buff_size + 1)*(p + 1), &
                                      MPI_DOUBLE_PRECISION, bc_y%end, 1, &
                                      MPI_COMM_WORLD, MPI_STATUS_IGNORE, &
                                      ierr)

                    ! PBC only at end of the sub-domain
                else

                    ! Packing the data to be sent to bc_y%end
                    do l = 0, p
                        do k = n - buff_size + 1, n
                            do j = -buff_size, m + buff_size
                                do i = 1, sys_size
                                    r = sys_size*(j + buff_size) &
                                        + sys_size*(m + 2*buff_size + 1)* &
                                        (k - n + buff_size - 1) + (i - 1) &
                                        + sys_size*(m + 2*buff_size + 1)* &
                                        buff_size*l
                                    q_cons_buffer_out(r) = &
                                        q_cons_vf(i)%sf(j, k, l)
                                end do
                            end do
                        end do
                    end do

                    ! Sending/receiving the data to/from bc_y%end/bc_y%end
                    call MPI_SENDRECV(q_cons_buffer_out(0), buff_size* &
                                      sys_size*(m + 2*buff_size + 1)* &
                                      (p + 1), MPI_DOUBLE_PRECISION, &
                                      bc_y%end, 0, q_cons_buffer_in(0), &
                                      buff_size*sys_size* &
                                      (m + 2*buff_size + 1)*(p + 1), &
                                      MPI_DOUBLE_PRECISION, bc_y%end, 1, &
                                      MPI_COMM_WORLD, MPI_STATUS_IGNORE, &
                                      ierr)

                end if

                ! Unpacking the data received form bc_y%end
                do l = 0, p
                    do k = n + 1, n + buff_size
                        do j = -buff_size, m + buff_size
                            do i = 1, sys_size
                                r = (i - 1) + sys_size*(j + buff_size) &
                                    + sys_size*(m + 2*buff_size + 1)* &
                                    (k - n - 1) + sys_size* &
                                    (m + 2*buff_size + 1)*buff_size*l
                                q_cons_vf(i)%sf(j, k, l) = q_cons_buffer_in(r)
#if defined(__INTEL_COMPILER)
                                if (ieee_is_nan(q_cons_vf(i)%sf(j, k, l))) then
                                    print *, "Error", j, k, l, i
                                    error stop "NaN(s) in recv"
                                end if
#endif
                            end do
                        end do
                    end do
                end do

            end if

            ! END: Communications in the y-direction ===========================

            ! Communications in the z-direction ================================

        else

            if (pbc_loc == 'beg') then    ! Buffer region at the beginning

                ! PBC at both ends of the sub-domain
                if (bc_z%end >= 0) then

                    ! Packing the data to be sent to bc_z%end
                    do l = p - buff_size + 1, p
                        do k = -buff_size, n + buff_size
                            do j = -buff_size, m + buff_size
                                do i = 1, sys_size
                                    r = sys_size*(j + buff_size) &
                                        + sys_size*(m + 2*buff_size + 1)* &
                                        (k + buff_size) + sys_size* &
                                        (m + 2*buff_size + 1)* &
                                        (n + 2*buff_size + 1)* &
                                        (l - p + buff_size - 1) + (i - 1)
                                    q_cons_buffer_out(r) = &
                                        q_cons_vf(i)%sf(j, k, l)
                                end do
                            end do
                        end do
                    end do

                    ! Sending/receiving the data to/from bc_z%end/bc_z%beg
                    call MPI_SENDRECV(q_cons_buffer_out(0), buff_size* &
                                      sys_size*(m + 2*buff_size + 1)* &
                                      (n + 2*buff_size + 1), &
                                      MPI_DOUBLE_PRECISION, bc_z%end, 0, &
                                      q_cons_buffer_in(0), buff_size* &
                                      sys_size*(m + 2*buff_size + 1)* &
                                      (n + 2*buff_size + 1), &
                                      MPI_DOUBLE_PRECISION, bc_z%beg, 0, &
                                      MPI_COMM_WORLD, MPI_STATUS_IGNORE, &
                                      ierr)

                    ! PBC only at beginning of the sub-domain
                else

                    ! Packing the data to be sent to bc_z%beg
                    do l = 0, buff_size - 1
                        do k = -buff_size, n + buff_size
                            do j = -buff_size, m + buff_size
                                do i = 1, sys_size
                                    r = sys_size*(j + buff_size) &
                                        + sys_size*(m + 2*buff_size + 1)* &
                                        (k + buff_size) + (i - 1) &
                                        + sys_size*(m + 2*buff_size + 1)* &
                                        (n + 2*buff_size + 1)*l
                                    q_cons_buffer_out(r) = &
                                        q_cons_vf(i)%sf(j, k, l)
                                end do
                            end do
                        end do
                    end do

                    ! Sending/receiving the data to/from bc_z%beg/bc_z%beg
                    call MPI_SENDRECV(q_cons_buffer_out(0), buff_size* &
                                      sys_size*(m + 2*buff_size + 1)* &
                                      (n + 2*buff_size + 1), &
                                      MPI_DOUBLE_PRECISION, bc_z%beg, 1, &
                                      q_cons_buffer_in(0), buff_size* &
                                      sys_size*(m + 2*buff_size + 1)* &
                                      (n + 2*buff_size + 1), &
                                      MPI_DOUBLE_PRECISION, bc_z%beg, 0, &
                                      MPI_COMM_WORLD, MPI_STATUS_IGNORE, &
                                      ierr)

                end if

                ! Unpacking the data from bc_z%beg
                do l = -buff_size, -1
                    do k = -buff_size, n + buff_size
                        do j = -buff_size, m + buff_size
                            do i = 1, sys_size
                                r = sys_size*(j + buff_size) &
                                    + sys_size*(m + 2*buff_size + 1)* &
                                    (k + buff_size) + (i - 1) &
                                    + sys_size*(m + 2*buff_size + 1)* &
                                    (n + 2*buff_size + 1)*(l + buff_size)
                                q_cons_vf(i)%sf(j, k, l) = q_cons_buffer_in(r)
#if defined(__INTEL_COMPILER)
                                if (ieee_is_nan(q_cons_vf(i)%sf(j, k, l))) then
                                    print *, "Error", j, k, l, i
                                    error stop "NaN(s) in recv"
                                end if
#endif
                            end do
                        end do
                    end do
                end do

            else                         ! Buffer region at the end

                ! PBC at both ends of the sub-domain
                if (bc_z%beg >= 0) then

                    ! Packing the data to be sent to bc_z%beg
                    do l = 0, buff_size - 1
                        do k = -buff_size, n + buff_size
                            do j = -buff_size, m + buff_size
                                do i = 1, sys_size
                                    r = sys_size*(j + buff_size) &
                                        + sys_size*(m + 2*buff_size + 1)* &
                                        (k + buff_size) + (i - 1) &
                                        + sys_size*(m + 2*buff_size + 1)* &
                                        (n + 2*buff_size + 1)*l
                                    q_cons_buffer_out(r) = &
                                        q_cons_vf(i)%sf(j, k, l)
                                end do
                            end do
                        end do
                    end do

                    ! Sending/receiving the data to/from bc_z%beg/bc_z%end
                    call MPI_SENDRECV(q_cons_buffer_out(0), buff_size* &
                                      sys_size*(m + 2*buff_size + 1)* &
                                      (n + 2*buff_size + 1), &
                                      MPI_DOUBLE_PRECISION, bc_z%beg, 1, &
                                      q_cons_buffer_in(0), buff_size* &
                                      sys_size*(m + 2*buff_size + 1)* &
                                      (n + 2*buff_size + 1), &
                                      MPI_DOUBLE_PRECISION, bc_z%end, 1, &
                                      MPI_COMM_WORLD, MPI_STATUS_IGNORE, &
                                      ierr)

                    ! PBC only at end of the sub-domain
                else

                    ! Packing the data to be sent to bc_z%end
                    do l = p - buff_size + 1, p
                        do k = -buff_size, n + buff_size
                            do j = -buff_size, m + buff_size
                                do i = 1, sys_size
                                    r = sys_size*(j + buff_size) &
                                        + sys_size*(m + 2*buff_size + 1)* &
                                        (k + buff_size) + sys_size* &
                                        (m + 2*buff_size + 1)* &
                                        (n + 2*buff_size + 1)* &
                                        (l - p + buff_size - 1) + (i - 1)
                                    q_cons_buffer_out(r) = &
                                        q_cons_vf(i)%sf(j, k, l)
                                end do
                            end do
                        end do
                    end do

                    ! Sending/receiving the data to/from bc_z%end/bc_z%end
                    call MPI_SENDRECV(q_cons_buffer_out(0), buff_size* &
                                      sys_size*(m + 2*buff_size + 1)* &
                                      (n + 2*buff_size + 1), &
                                      MPI_DOUBLE_PRECISION, bc_z%end, 0, &
                                      q_cons_buffer_in(0), buff_size* &
                                      sys_size*(m + 2*buff_size + 1)* &
                                      (n + 2*buff_size + 1), &
                                      MPI_DOUBLE_PRECISION, bc_z%end, 1, &
                                      MPI_COMM_WORLD, MPI_STATUS_IGNORE, &
                                      ierr)

                end if

                ! Unpacking the data received from bc_z%end
                do l = p + 1, p + buff_size
                    do k = -buff_size, n + buff_size
                        do j = -buff_size, m + buff_size
                            do i = 1, sys_size
                                r = sys_size*(j + buff_size) &
                                    + sys_size*(m + 2*buff_size + 1)* &
                                    (k + buff_size) + (i - 1) &
                                    + sys_size*(m + 2*buff_size + 1)* &
                                    (n + 2*buff_size + 1)*(l - p - 1)
                                q_cons_vf(i)%sf(j, k, l) = q_cons_buffer_in(r)
#if defined(__INTEL_COMPILER)
                                if (ieee_is_nan(q_cons_vf(i)%sf(j, k, l))) then
                                    print *, "Error", j, k, l, i
                                    error stop "NaN(s) in recv"
                                end if
#endif
                            end do
                        end do
                    end do
                end do

            end if

        end if

        ! END: Communications in the z-direction ===========================

#endif

    end subroutine s_mpi_sendrecv_cons_vars_buffer_regions ! ---------------

    !>  This subroutine gathers the Silo database metadata for
        !!      the spatial extents in order to boost the performance of
        !!      the multidimensional visualization.
        !!  @param spatial_extents Spatial extents for each processor's sub-domain. First dimension
        !!  corresponds to the minimum and maximum values, respectively, while
        !!  the second dimension corresponds to the processor rank.
    subroutine s_mpi_gather_spatial_extents(spatial_extents) ! -------------

        real(kind(0d0)), dimension(1:, 0:), intent(INOUT) :: spatial_extents

#ifdef MFC_MPI

        ! Simulation is 3D
        if (p > 0) then
            if (grid_geometry == 3) then
                ! Minimum spatial extent in the r-direction
                call MPI_GATHERV(minval(y_cb), 1, MPI_DOUBLE_PRECISION, &
                                 spatial_extents(1, 0), recvcounts, 6*displs, &
                                 MPI_DOUBLE_PRECISION, 0, MPI_COMM_WORLD, &
                                 ierr)

                ! Minimum spatial extent in the theta-direction
                call MPI_GATHERV(minval(z_cb), 1, MPI_DOUBLE_PRECISION, &
                                 spatial_extents(2, 0), recvcounts, 6*displs, &
                                 MPI_DOUBLE_PRECISION, 0, MPI_COMM_WORLD, &
                                 ierr)

                ! Minimum spatial extent in the z-direction
                call MPI_GATHERV(minval(x_cb), 1, MPI_DOUBLE_PRECISION, &
                                 spatial_extents(3, 0), recvcounts, 6*displs, &
                                 MPI_DOUBLE_PRECISION, 0, MPI_COMM_WORLD, &
                                 ierr)

                ! Maximum spatial extent in the r-direction
                call MPI_GATHERV(maxval(y_cb), 1, MPI_DOUBLE_PRECISION, &
                                 spatial_extents(4, 0), recvcounts, 6*displs, &
                                 MPI_DOUBLE_PRECISION, 0, MPI_COMM_WORLD, &
                                 ierr)

                ! Maximum spatial extent in the theta-direction
                call MPI_GATHERV(maxval(z_cb), 1, MPI_DOUBLE_PRECISION, &
                                 spatial_extents(5, 0), recvcounts, 6*displs, &
                                 MPI_DOUBLE_PRECISION, 0, MPI_COMM_WORLD, &
                                 ierr)

                ! Maximum spatial extent in the z-direction
                call MPI_GATHERV(maxval(x_cb), 1, MPI_DOUBLE_PRECISION, &
                                 spatial_extents(6, 0), recvcounts, 6*displs, &
                                 MPI_DOUBLE_PRECISION, 0, MPI_COMM_WORLD, &
                                 ierr)
            else
                ! Minimum spatial extent in the x-direction
                call MPI_GATHERV(minval(x_cb), 1, MPI_DOUBLE_PRECISION, &
                                 spatial_extents(1, 0), recvcounts, 6*displs, &
                                 MPI_DOUBLE_PRECISION, 0, MPI_COMM_WORLD, &
                                 ierr)

                ! Minimum spatial extent in the y-direction
                call MPI_GATHERV(minval(y_cb), 1, MPI_DOUBLE_PRECISION, &
                                 spatial_extents(2, 0), recvcounts, 6*displs, &
                                 MPI_DOUBLE_PRECISION, 0, MPI_COMM_WORLD, &
                                 ierr)

                ! Minimum spatial extent in the z-direction
                call MPI_GATHERV(minval(z_cb), 1, MPI_DOUBLE_PRECISION, &
                                 spatial_extents(3, 0), recvcounts, 6*displs, &
                                 MPI_DOUBLE_PRECISION, 0, MPI_COMM_WORLD, &
                                 ierr)

                ! Maximum spatial extent in the x-direction
                call MPI_GATHERV(maxval(x_cb), 1, MPI_DOUBLE_PRECISION, &
                                 spatial_extents(4, 0), recvcounts, 6*displs, &
                                 MPI_DOUBLE_PRECISION, 0, MPI_COMM_WORLD, &
                                 ierr)

                ! Maximum spatial extent in the y-direction
                call MPI_GATHERV(maxval(y_cb), 1, MPI_DOUBLE_PRECISION, &
                                 spatial_extents(5, 0), recvcounts, 6*displs, &
                                 MPI_DOUBLE_PRECISION, 0, MPI_COMM_WORLD, &
                                 ierr)

                ! Maximum spatial extent in the z-direction
                call MPI_GATHERV(maxval(z_cb), 1, MPI_DOUBLE_PRECISION, &
                                 spatial_extents(6, 0), recvcounts, 6*displs, &
                                 MPI_DOUBLE_PRECISION, 0, MPI_COMM_WORLD, &
                                 ierr)
            end if
            ! Simulation is 2D
        else

            ! Minimum spatial extent in the x-direction
            call MPI_GATHERV(minval(x_cb), 1, MPI_DOUBLE_PRECISION, &
                             spatial_extents(1, 0), recvcounts, 4*displs, &
                             MPI_DOUBLE_PRECISION, 0, MPI_COMM_WORLD, &
                             ierr)

            ! Minimum spatial extent in the y-direction
            call MPI_GATHERV(minval(y_cb), 1, MPI_DOUBLE_PRECISION, &
                             spatial_extents(2, 0), recvcounts, 4*displs, &
                             MPI_DOUBLE_PRECISION, 0, MPI_COMM_WORLD, &
                             ierr)

            ! Maximum spatial extent in the x-direction
            call MPI_GATHERV(maxval(x_cb), 1, MPI_DOUBLE_PRECISION, &
                             spatial_extents(3, 0), recvcounts, 4*displs, &
                             MPI_DOUBLE_PRECISION, 0, MPI_COMM_WORLD, &
                             ierr)

            ! Maximum spatial extent in the y-direction
            call MPI_GATHERV(maxval(y_cb), 1, MPI_DOUBLE_PRECISION, &
                             spatial_extents(4, 0), recvcounts, 4*displs, &
                             MPI_DOUBLE_PRECISION, 0, MPI_COMM_WORLD, &
                             ierr)

        end if

#endif

    end subroutine s_mpi_gather_spatial_extents ! --------------------------

    !>  This subroutine collects the sub-domain cell-boundary or
        !!      cell-center locations data from all of the processors and
        !!      puts back together the grid of the entire computational
        !!      domain on the rank 0 processor. This is only done for 1D
        !!      simulations.
    subroutine s_mpi_defragment_1d_grid_variable() ! -----------------------

#ifdef MFC_MPI

        ! Silo-HDF5 database format
        if (format == 1) then

            call MPI_GATHERV(x_cc(0), m + 1, MPI_DOUBLE_PRECISION, &
                             x_root_cc(0), recvcounts, displs, &
                             MPI_DOUBLE_PRECISION, 0, MPI_COMM_WORLD, &
                             ierr)

            ! Binary database format
        else

            call MPI_GATHERV(x_cb(0), m + 1, MPI_DOUBLE_PRECISION, &
                             x_root_cb(0), recvcounts, displs, &
                             MPI_DOUBLE_PRECISION, 0, MPI_COMM_WORLD, &
                             ierr)

            if (proc_rank == 0) x_root_cb(-1) = x_cb(-1)

        end if

#endif

    end subroutine s_mpi_defragment_1d_grid_variable ! ---------------------

    !>  This subroutine gathers the Silo database metadata for
        !!      the flow variable's extents as to boost performance of
        !!      the multidimensional visualization.
        !!  @param q_sf Flow variable defined on a single computational sub-domain
        !!  @param data_extents The flow variable extents on each of the processor's sub-domain.
        !!   First dimension of array corresponds to the former's minimum and
        !!  maximum values, respectively, while second dimension corresponds
        !!  to each processor's rank.
    subroutine s_mpi_gather_data_extents(q_sf, data_extents) ! -------------

        real(kind(0d0)), dimension(:, :, :), intent(IN) :: q_sf

        real(kind(0d0)), &
            dimension(1:2, 0:num_procs - 1), &
            intent(INOUT) :: data_extents

#ifdef MFC_MPI

        ! Minimum flow variable extent
        call MPI_GATHERV(minval(q_sf), 1, MPI_DOUBLE_PRECISION, &
                         data_extents(1, 0), recvcounts, 2*displs, &
                         MPI_DOUBLE_PRECISION, 0, MPI_COMM_WORLD, ierr)

        ! Maximum flow variable extent
        call MPI_GATHERV(maxval(q_sf), 1, MPI_DOUBLE_PRECISION, &
                         data_extents(2, 0), recvcounts, 2*displs, &
                         MPI_DOUBLE_PRECISION, 0, MPI_COMM_WORLD, ierr)

#endif

    end subroutine s_mpi_gather_data_extents ! -----------------------------

    !>  This subroutine gathers the sub-domain flow variable data
        !!      from all of the processors and puts it back together for
        !!      the entire computational domain on the rank 0 processor.
        !!      This is only done for 1D simulations.
        !!  @param q_sf Flow variable defined on a single computational sub-domain
        !!  @param q_root_sf Flow variable defined on the entire computational domain
    subroutine s_mpi_defragment_1d_flow_variable(q_sf, q_root_sf) ! --------

        real(kind(0d0)), &
            dimension(0:m, 0:0, 0:0), &
            intent(IN) :: q_sf

        real(kind(0d0)), &
            dimension(0:m_root, 0:0, 0:0), &
            intent(INOUT) :: q_root_sf

#ifdef MFC_MPI

        ! Gathering the sub-domain flow variable data from all the processes
        ! and putting it back together for the entire computational domain
        ! on the process with rank 0
        call MPI_GATHERV(q_sf(0, 0, 0), m + 1, MPI_DOUBLE_PRECISION, &
                         q_root_sf(0, 0, 0), recvcounts, displs, &
                         MPI_DOUBLE_PRECISION, 0, MPI_COMM_WORLD, ierr)

#endif

    end subroutine s_mpi_defragment_1d_flow_variable ! ---------------------

    !> Deallocation procedures for the module
    subroutine s_finalize_mpi_proxy_module() ! ---------------------------

#ifdef MFC_MPI

        ! Deallocating the conservative variables buffer vectors
        if (buff_size > 0) then
            deallocate (q_cons_buffer_in)
            deallocate (q_cons_buffer_out)
        end if

        ! Deallocating the receive counts and the displacement vector
        ! variables used in variable-gather communication procedures
        if ((format == 1 .and. n > 0) .or. n == 0) then
            deallocate (recvcounts)
            deallocate (displs)
        end if

#endif

    end subroutine s_finalize_mpi_proxy_module ! -------------------------

end module m_mpi_proxy<|MERGE_RESOLUTION|>--- conflicted
+++ resolved
@@ -198,15 +198,9 @@
             & 'alt_soundspeed', 'hypoelasticity', 'parallel_io', 'rho_wrt',    &
             & 'E_wrt', 'pres_wrt', 'gamma_wrt', 'sim_data',                    &
             & 'heat_ratio_wrt', 'pi_inf_wrt', 'pres_inf_wrt', 'cons_vars_wrt', &
-<<<<<<< HEAD
             & 'prim_vars_wrt', 'c_wrt', 'qm_wrt','schlieren_wrt', 'bubbles',   &
             & 'polytropic', 'polydisperse', 'file_per_process', 'relax',       &
-            & 'adv_n', 'qbmm','hyperelasticity']
-=======
-            & 'prim_vars_wrt', 'c_wrt', 'qm_wrt','schlieren_wrt', 'bubbles', 'qbmm',   &
-            & 'polytropic', 'polydisperse', 'file_per_process', 'relax', 'cf_wrt',     &
-            & 'adv_n' ]
->>>>>>> 6299e112
+            & 'adv_n', 'qbmm','hyperelasticity', 'cf_wrt']
             call MPI_BCAST(${VAR}$, 1, MPI_LOGICAL, 0, MPI_COMM_WORLD, ierr)
         #:endfor
 
