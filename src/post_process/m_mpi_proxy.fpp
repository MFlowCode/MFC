--- conflicted
+++ resolved
@@ -201,11 +201,8 @@
             & 'heat_ratio_wrt', 'pi_inf_wrt', 'pres_inf_wrt', 'cons_vars_wrt', &
             & 'prim_vars_wrt', 'c_wrt', 'qm_wrt','schlieren_wrt', 'bubbles', 'qbmm',   &
             & 'polytropic', 'polydisperse', 'file_per_process', 'relax', 'cf_wrt',     &
-<<<<<<< HEAD
-            & 'adv_n', 'ib', 'hyperelasticity' ]
-=======
-            & 'adv_n', 'ib', 'cfl_adap_dt', 'cfl_const_dt', 'cfl_dt' ]
->>>>>>> 972a58a0
+            & 'adv_n', 'ib', 'hyperelasticity' , & 
+            & 'cfl_adap_dt', 'cfl_const_dt', 'cfl_dt' ]
             call MPI_BCAST(${VAR}$, 1, MPI_LOGICAL, 0, MPI_COMM_WORLD, ierr)
         #:endfor
 
