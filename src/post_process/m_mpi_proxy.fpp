!>
!! @file m_mpi_proxy.f90
!! @brief Contains module m_mpi_proxy

!> @brief  This module serves as a proxy to the parameters and subroutines
!!              available in the MPI implementation's MPI module. Specifically,
!!              the role of the proxy is to harness basic MPI commands into more
!!              complex procedures as to achieve the required communication goals
!!              for the post-process.
module m_mpi_proxy

#ifdef MFC_MPI
    use mpi                     !< Message passing interface (MPI) module
#endif

    use m_derived_types         !< Definitions of the derived types

    use m_global_parameters     !< Global parameters for the code

    use m_mpi_common

    use ieee_arithmetic

    implicit none

    !> @name Receive counts and displacement vector variables, respectively, used in
    !! enabling MPI to gather varying amounts of data from all processes to the
    !! root process
    !> @{
    integer, allocatable, dimension(:) :: recvcounts
    integer, allocatable, dimension(:) :: displs
    !> @}

    !> @name Generic flags used to identify and report MPI errors
    !> @{
    integer, private :: ierr
    !> @}

contains

    !>  Computation of parameters, allocation procedures, and/or
        !!      any other tasks needed to properly setup the module
    impure subroutine s_initialize_mpi_proxy_module

#ifdef MFC_MPI

        integer :: i !< Generic loop iterator

        ! Allocating and configuring the receive counts and the displacement
        ! vector variables used in variable-gather communication procedures.
        ! Note that these are only needed for either multidimensional runs
        ! that utilize the Silo database file format or for 1D simulations.
        if ((format == 1 .and. n > 0) .or. n == 0) then

            allocate (recvcounts(0:num_procs - 1))
            allocate (displs(0:num_procs - 1))

            if (n == 0) then
                call MPI_GATHER(m + 1, 1, MPI_INTEGER, recvcounts(0), 1, &
                                MPI_INTEGER, 0, MPI_COMM_WORLD, ierr)
            elseif (proc_rank == 0) then
                recvcounts = 1
            end if

            if (proc_rank == 0) then
                displs(0) = 0

                do i = 1, num_procs - 1
                    displs(i) = displs(i - 1) + recvcounts(i - 1)
                end do
            end if

        end if

#endif

    end subroutine s_initialize_mpi_proxy_module

    !>  Since only processor with rank 0 is in charge of reading
        !!      and checking the consistency of the user provided inputs,
        !!      these are not available to the remaining processors. This
        !!      subroutine is then in charge of broadcasting the required
        !!      information.
    impure subroutine s_mpi_bcast_user_inputs

#ifdef MFC_MPI
        integer :: i !< Generic loop iterator

        ! Logistics
        call MPI_BCAST(case_dir, len(case_dir), MPI_CHARACTER, 0, MPI_COMM_WORLD, ierr)

        #:for VAR in [ 'm', 'n', 'p', 'm_glb', 'n_glb', 'p_glb',               &
            & 't_step_start', 't_step_stop', 't_step_save', 'weno_order',      &
            & 'model_eqns', 'num_fluids', 'bc_x%beg', 'bc_x%end', 'bc_y%beg',  &
            & 'bc_y%end', 'bc_z%beg', 'bc_z%end', 'flux_lim', 'format',        &
            & 'precision', 'fd_order', 'thermal', 'nb', 'relax_model',         &
            & 'n_start', 'num_ibs' ]
            call MPI_BCAST(${VAR}$, 1, MPI_INTEGER, 0, MPI_COMM_WORLD, ierr)
        #:endfor

        #:for VAR in [ 'cyl_coord', 'mpp_lim', 'mixture_err',                  &
            & 'alt_soundspeed', 'hypoelasticity', 'mhd', 'parallel_io',        &
            & 'rho_wrt', 'E_wrt', 'pres_wrt', 'gamma_wrt', 'sim_data',         &
            & 'heat_ratio_wrt', 'pi_inf_wrt', 'pres_inf_wrt', 'cons_vars_wrt', &
            & 'prim_vars_wrt', 'c_wrt', 'qm_wrt','schlieren_wrt','chem_wrt_T', &
            & 'bubbles_euler', 'qbmm', 'polytropic', 'polydisperse',           &
            & 'file_per_process', 'relax', 'cf_wrt', 'igr',                    &
            & 'adv_n', 'ib', 'cfl_adap_dt', 'cfl_const_dt', 'cfl_dt',          &
            & 'surface_tension', 'hyperelasticity', 'bubbles_lagrange',        &
<<<<<<< HEAD
            & 'output_partial_domain', 'relativity', 'cont_damage', 'bc_io' ]
=======
            & 'output_partial_domain', 'relativity', 'cont_damage', 'bc_io']
>>>>>>> da8ae1c7
            call MPI_BCAST(${VAR}$, 1, MPI_LOGICAL, 0, MPI_COMM_WORLD, ierr)
        #:endfor

        call MPI_BCAST(flux_wrt(1), 3, MPI_LOGICAL, 0, MPI_COMM_WORLD, ierr)
        call MPI_BCAST(omega_wrt(1), 3, MPI_LOGICAL, 0, MPI_COMM_WORLD, ierr)
        call MPI_BCAST(mom_wrt(1), 3, MPI_LOGICAL, 0, MPI_COMM_WORLD, ierr)
        call MPI_BCAST(vel_wrt(1), 3, MPI_LOGICAL, 0, MPI_COMM_WORLD, ierr)
        call MPI_BCAST(alpha_rho_wrt(1), num_fluids_max, MPI_LOGICAL, 0, MPI_COMM_WORLD, ierr)
        call MPI_BCAST(alpha_wrt(1), num_fluids_max, MPI_LOGICAL, 0, MPI_COMM_WORLD, ierr)

        do i = 1, num_fluids_max
            call MPI_BCAST(fluid_pp(i)%gamma, 1, mpi_p, 0, MPI_COMM_WORLD, ierr)
            call MPI_BCAST(fluid_pp(i)%pi_inf, 1, mpi_p, 0, MPI_COMM_WORLD, ierr)
            call MPI_BCAST(fluid_pp(i)%cv, 1, mpi_p, 0, MPI_COMM_WORLD, ierr)
            call MPI_BCAST(fluid_pp(i)%qv, 1, mpi_p, 0, MPI_COMM_WORLD, ierr)
            call MPI_BCAST(fluid_pp(i)%qvp, 1, mpi_p, 0, MPI_COMM_WORLD, ierr)
            call MPI_BCAST(fluid_pp(i)%G, 1, mpi_p, 0, MPI_COMM_WORLD, ierr)
        end do

        #:for VAR in [ 'pref', 'rhoref', 'R0ref', 'poly_sigma', 'Web', 'Ca', &
            & 'Re_inv', 'Bx0', 'sigma', 't_save', 't_stop',   &
            & 'x_output%beg', 'x_output%end', 'y_output%beg', &
            & 'y_output%end', 'z_output%beg', 'z_output%end' ]
            call MPI_BCAST(${VAR}$, 1, mpi_p, 0, MPI_COMM_WORLD, ierr)
        #:endfor
        call MPI_BCAST(schlieren_alpha(1), num_fluids_max, mpi_p, 0, MPI_COMM_WORLD, ierr)
#endif

    end subroutine s_mpi_bcast_user_inputs

    !>  This subroutine gathers the Silo database metadata for
        !!      the spatial extents in order to boost the performance of
        !!      the multidimensional visualization.
        !!  @param spatial_extents Spatial extents for each processor's sub-domain. First dimension
        !!  corresponds to the minimum and maximum values, respectively, while
        !!  the second dimension corresponds to the processor rank.
    impure subroutine s_mpi_gather_spatial_extents(spatial_extents)

        real(wp), dimension(1:, 0:), intent(INOUT) :: spatial_extents

#ifdef MFC_MPI

        ! Simulation is 3D
        if (p > 0) then
            if (grid_geometry == 3) then
                ! Minimum spatial extent in the r-direction
                call MPI_GATHERV(minval(y_cb), 1, mpi_p, &
                                 spatial_extents(1, 0), recvcounts, 6*displs, &
                                 mpi_p, 0, MPI_COMM_WORLD, &
                                 ierr)

                ! Minimum spatial extent in the theta-direction
                call MPI_GATHERV(minval(z_cb), 1, mpi_p, &
                                 spatial_extents(2, 0), recvcounts, 6*displs, &
                                 mpi_p, 0, MPI_COMM_WORLD, &
                                 ierr)

                ! Minimum spatial extent in the z-direction
                call MPI_GATHERV(minval(x_cb), 1, mpi_p, &
                                 spatial_extents(3, 0), recvcounts, 6*displs, &
                                 mpi_p, 0, MPI_COMM_WORLD, &
                                 ierr)

                ! Maximum spatial extent in the r-direction
                call MPI_GATHERV(maxval(y_cb), 1, mpi_p, &
                                 spatial_extents(4, 0), recvcounts, 6*displs, &
                                 mpi_p, 0, MPI_COMM_WORLD, &
                                 ierr)

                ! Maximum spatial extent in the theta-direction
                call MPI_GATHERV(maxval(z_cb), 1, mpi_p, &
                                 spatial_extents(5, 0), recvcounts, 6*displs, &
                                 mpi_p, 0, MPI_COMM_WORLD, &
                                 ierr)

                ! Maximum spatial extent in the z-direction
                call MPI_GATHERV(maxval(x_cb), 1, mpi_p, &
                                 spatial_extents(6, 0), recvcounts, 6*displs, &
                                 mpi_p, 0, MPI_COMM_WORLD, &
                                 ierr)
            else
                ! Minimum spatial extent in the x-direction
                call MPI_GATHERV(minval(x_cb), 1, mpi_p, &
                                 spatial_extents(1, 0), recvcounts, 6*displs, &
                                 mpi_p, 0, MPI_COMM_WORLD, &
                                 ierr)

                ! Minimum spatial extent in the y-direction
                call MPI_GATHERV(minval(y_cb), 1, mpi_p, &
                                 spatial_extents(2, 0), recvcounts, 6*displs, &
                                 mpi_p, 0, MPI_COMM_WORLD, &
                                 ierr)

                ! Minimum spatial extent in the z-direction
                call MPI_GATHERV(minval(z_cb), 1, mpi_p, &
                                 spatial_extents(3, 0), recvcounts, 6*displs, &
                                 mpi_p, 0, MPI_COMM_WORLD, &
                                 ierr)

                ! Maximum spatial extent in the x-direction
                call MPI_GATHERV(maxval(x_cb), 1, mpi_p, &
                                 spatial_extents(4, 0), recvcounts, 6*displs, &
                                 mpi_p, 0, MPI_COMM_WORLD, &
                                 ierr)

                ! Maximum spatial extent in the y-direction
                call MPI_GATHERV(maxval(y_cb), 1, mpi_p, &
                                 spatial_extents(5, 0), recvcounts, 6*displs, &
                                 mpi_p, 0, MPI_COMM_WORLD, &
                                 ierr)

                ! Maximum spatial extent in the z-direction
                call MPI_GATHERV(maxval(z_cb), 1, mpi_p, &
                                 spatial_extents(6, 0), recvcounts, 6*displs, &
                                 mpi_p, 0, MPI_COMM_WORLD, &
                                 ierr)
            end if
            ! Simulation is 2D
        else

            ! Minimum spatial extent in the x-direction
            call MPI_GATHERV(minval(x_cb), 1, mpi_p, &
                             spatial_extents(1, 0), recvcounts, 4*displs, &
                             mpi_p, 0, MPI_COMM_WORLD, &
                             ierr)

            ! Minimum spatial extent in the y-direction
            call MPI_GATHERV(minval(y_cb), 1, mpi_p, &
                             spatial_extents(2, 0), recvcounts, 4*displs, &
                             mpi_p, 0, MPI_COMM_WORLD, &
                             ierr)

            ! Maximum spatial extent in the x-direction
            call MPI_GATHERV(maxval(x_cb), 1, mpi_p, &
                             spatial_extents(3, 0), recvcounts, 4*displs, &
                             mpi_p, 0, MPI_COMM_WORLD, &
                             ierr)

            ! Maximum spatial extent in the y-direction
            call MPI_GATHERV(maxval(y_cb), 1, mpi_p, &
                             spatial_extents(4, 0), recvcounts, 4*displs, &
                             mpi_p, 0, MPI_COMM_WORLD, &
                             ierr)

        end if

#endif

    end subroutine s_mpi_gather_spatial_extents

    !>  This subroutine collects the sub-domain cell-boundary or
        !!      cell-center locations data from all of the processors and
        !!      puts back together the grid of the entire computational
        !!      domain on the rank 0 processor. This is only done for 1D
        !!      simulations.
    impure subroutine s_mpi_defragment_1d_grid_variable

#ifdef MFC_MPI

        ! Silo-HDF5 database format
        if (format == 1) then

            call MPI_GATHERV(x_cc(0), m + 1, mpi_p, &
                             x_root_cc(0), recvcounts, displs, &
                             mpi_p, 0, MPI_COMM_WORLD, &
                             ierr)

            ! Binary database format
        else

            call MPI_GATHERV(x_cb(0), m + 1, mpi_p, &
                             x_root_cb(0), recvcounts, displs, &
                             mpi_p, 0, MPI_COMM_WORLD, &
                             ierr)

            if (proc_rank == 0) x_root_cb(-1) = x_cb(-1)

        end if

#endif

    end subroutine s_mpi_defragment_1d_grid_variable

    !>  This subroutine gathers the Silo database metadata for
        !!      the flow variable's extents as to boost performance of
        !!      the multidimensional visualization.
        !!  @param q_sf Flow variable defined on a single computational sub-domain
        !!  @param data_extents The flow variable extents on each of the processor's sub-domain.
        !!   First dimension of array corresponds to the former's minimum and
        !!  maximum values, respectively, while second dimension corresponds
        !!  to each processor's rank.
    impure subroutine s_mpi_gather_data_extents(q_sf, data_extents)

        real(wp), dimension(:, :, :), intent(in) :: q_sf
        real(wp), dimension(1:2, 0:num_procs - 1), intent(inout) :: data_extents

#ifdef MFC_MPI

        ! Minimum flow variable extent
        call MPI_GATHERV(minval(q_sf), 1, mpi_p, &
                         data_extents(1, 0), recvcounts, 2*displs, &
                         mpi_p, 0, MPI_COMM_WORLD, ierr)

        ! Maximum flow variable extent
        call MPI_GATHERV(maxval(q_sf), 1, mpi_p, &
                         data_extents(2, 0), recvcounts, 2*displs, &
                         mpi_p, 0, MPI_COMM_WORLD, ierr)

#endif

    end subroutine s_mpi_gather_data_extents

    !>  This subroutine gathers the sub-domain flow variable data
        !!      from all of the processors and puts it back together for
        !!      the entire computational domain on the rank 0 processor.
        !!      This is only done for 1D simulations.
        !!  @param q_sf Flow variable defined on a single computational sub-domain
        !!  @param q_root_sf Flow variable defined on the entire computational domain
    impure subroutine s_mpi_defragment_1d_flow_variable(q_sf, q_root_sf)

        real(wp), dimension(0:m), intent(in) :: q_sf
        real(wp), dimension(0:m), intent(inout) :: q_root_sf

#ifdef MFC_MPI

        ! Gathering the sub-domain flow variable data from all the processes
        ! and putting it back together for the entire computational domain
        ! on the process with rank 0
        call MPI_GATHERV(q_sf(0), m + 1, mpi_p, &
                         q_root_sf(0), recvcounts, displs, &
                         mpi_p, 0, MPI_COMM_WORLD, ierr)

#endif

    end subroutine s_mpi_defragment_1d_flow_variable

    !> Deallocation procedures for the module
    impure subroutine s_finalize_mpi_proxy_module

#ifdef MFC_MPI

        ! Deallocating the receive counts and the displacement vector
        ! variables used in variable-gather communication procedures
        if ((format == 1 .and. n > 0) .or. n == 0) then
            deallocate (recvcounts)
            deallocate (displs)
        end if

#endif

    end subroutine s_finalize_mpi_proxy_module

end module m_mpi_proxy<|MERGE_RESOLUTION|>--- conflicted
+++ resolved
@@ -107,11 +107,8 @@
             & 'file_per_process', 'relax', 'cf_wrt', 'igr',                    &
             & 'adv_n', 'ib', 'cfl_adap_dt', 'cfl_const_dt', 'cfl_dt',          &
             & 'surface_tension', 'hyperelasticity', 'bubbles_lagrange',        &
-<<<<<<< HEAD
             & 'output_partial_domain', 'relativity', 'cont_damage', 'bc_io' ]
-=======
-            & 'output_partial_domain', 'relativity', 'cont_damage', 'bc_io']
->>>>>>> da8ae1c7
+
             call MPI_BCAST(${VAR}$, 1, MPI_LOGICAL, 0, MPI_COMM_WORLD, ierr)
         #:endfor
 
