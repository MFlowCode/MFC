--- conflicted
+++ resolved
@@ -104,14 +104,9 @@
             & 'file_per_process', 'relax', 'cf_wrt', 'igr', 'liutex_wrt',      &
             & 'adv_n', 'ib', 'cfl_adap_dt', 'cfl_const_dt', 'cfl_dt',          &
             & 'surface_tension', 'hyperelasticity', 'bubbles_lagrange',        &
-<<<<<<< HEAD
             & 'output_partial_domain', 'relativity', 'cont_damage', 'bc_io',   &
-            & 'down_sample','fft_wrt' ]
-=======
-            & 'rkck_adap_dt', 'output_partial_domain', 'relativity',           &
-            & 'cont_damage', 'periodic_ibs', 'store_levelset',                 &
+            & 'down_sample','fft_wrt', 'periodic_ibs', 'store_levelset',       &
             & 'slab_domain_decomposition', 'q_filtered_wrt' ]
->>>>>>> d3142618
             call MPI_BCAST(${VAR}$, 1, MPI_LOGICAL, 0, MPI_COMM_WORLD, ierr)
         #:endfor
 
@@ -152,1311 +147,6 @@
 
     end subroutine s_mpi_bcast_user_inputs
 
-<<<<<<< HEAD
-=======
-    !>  This subroutine takes care of efficiently distributing
-        !!      the computational domain among the available processors
-        !!      as well as recomputing some of the global parameters so
-        !!      that they reflect the configuration of sub-domain that
-        !!      is overseen by the local processor.
-    subroutine s_mpi_decompose_computational_domain
-
-#ifdef MFC_MPI
-
-        ! # of processors in the x-, y- and z-coordinate directions
-        integer :: num_procs_x, num_procs_y, num_procs_z
-
-        ! Temporary # of processors in x-, y- and z-coordinate directions
-        ! used during the processor factorization optimization procedure
-        real(wp) :: tmp_num_procs_x, tmp_num_procs_y, tmp_num_procs_z
-
-        ! Processor factorization (fct) minimization parameter
-        real(wp) :: fct_min
-
-        ! Cartesian processor topology communicator
-        integer :: MPI_COMM_CART
-
-        ! Number of remaining cells for a particular coordinate direction
-        ! after the bulk has evenly been distributed among the available
-        ! processors for that coordinate direction
-        integer :: rem_cells
-
-        ! Generic loop iterators
-        integer :: i, j
-
-        if (num_procs == 1 .and. parallel_io) then
-            do i = 1, num_dims
-                start_idx(i) = 0
-            end do
-            return
-        end if
-
-        ! Performing the computational domain decomposition. The procedure
-        ! is optimized by ensuring that each processor contains a close to
-        ! equivalent piece of the computational domain. Note that explicit
-        ! type-casting is omitted here for code legibility purposes.
-
-        ! Generating 3D Cartesian Processor Topology
-
-        if (n > 0) then
-
-            if (p > 0) then
-
-                if (cyl_coord .and. p > 0) then
-                    ! Implement pencil processor blocking if using cylindrical coordinates so
-                    ! that all cells in azimuthal direction are stored on a single processor.
-                    ! This is necessary for efficient application of Fourier filter near axis.
-
-                    ! Initial values of the processor factorization optimization
-                    num_procs_x = 1
-                    num_procs_y = num_procs
-                    num_procs_z = 1
-                    ierr = -1
-
-                    ! Computing minimization variable for these initial values
-                    tmp_num_procs_x = num_procs_x
-                    tmp_num_procs_y = num_procs_y
-                    tmp_num_procs_z = num_procs_z
-                    fct_min = 10._wp*abs((m + 1)/tmp_num_procs_x &
-                                         - (n + 1)/tmp_num_procs_y)
-
-                    ! Searching for optimal computational domain distribution
-                    do i = 1, num_procs
-
-                        if (mod(num_procs, i) == 0 &
-                            .and. &
-                            (m + 1)/i >= num_stcls_min*weno_order) then
-
-                            tmp_num_procs_x = i
-                            tmp_num_procs_y = num_procs/i
-
-                            if (fct_min >= abs((m + 1)/tmp_num_procs_x &
-                                               - (n + 1)/tmp_num_procs_y) &
-                                .and. &
-                                (n + 1)/tmp_num_procs_y &
-                                >= &
-                                num_stcls_min*weno_order) then
-
-                                num_procs_x = i
-                                num_procs_y = num_procs/i
-                                fct_min = abs((m + 1)/tmp_num_procs_x &
-                                              - (n + 1)/tmp_num_procs_y)
-                                ierr = 0
-
-                            end if
-
-                        end if
-
-                    end do
-
-                else if (slab_domain_decomposition) then 
-                    if (proc_rank == 0) then 
-                        print *, 'slab domain decomposition...'
-                    end if 
-                    
-                    ! continuous x and y direction, block decomposition in z
-                    num_procs_x = 1
-                    num_procs_y = 1
-                    num_procs_z = num_procs
-                    ierr = -1
-                    if (mod((p+1), num_procs_z) == 0) then 
-                        ierr = 0
-                    end if
-                else
-
-                    ! Initial values of the processor factorization optimization
-                    num_procs_x = 1
-                    num_procs_y = 1
-                    num_procs_z = num_procs
-                    ierr = -1
-
-                    ! Computing minimization variable for these initial values
-                    tmp_num_procs_x = num_procs_x
-                    tmp_num_procs_y = num_procs_y
-                    tmp_num_procs_z = num_procs_z
-                    fct_min = 10._wp*abs((m + 1)/tmp_num_procs_x &
-                                         - (n + 1)/tmp_num_procs_y) &
-                              + 10._wp*abs((n + 1)/tmp_num_procs_y &
-                                           - (p + 1)/tmp_num_procs_z)
-
-                    ! Searching for optimal computational domain distribution
-                    do i = 1, num_procs
-
-                        if (mod(num_procs, i) == 0 &
-                            .and. &
-                            (m + 1)/i >= num_stcls_min*weno_order) then
-
-                            do j = 1, (num_procs/i)
-
-                                if (mod(num_procs/i, j) == 0 &
-                                    .and. &
-                                    (n + 1)/j >= num_stcls_min*weno_order) then
-
-                                    tmp_num_procs_x = i
-                                    tmp_num_procs_y = j
-                                    tmp_num_procs_z = num_procs/(i*j)
-
-                                    if (fct_min >= abs((m + 1)/tmp_num_procs_x &
-                                                       - (n + 1)/tmp_num_procs_y) &
-                                        + abs((n + 1)/tmp_num_procs_y &
-                                              - (p + 1)/tmp_num_procs_z) &
-                                        .and. &
-                                        (p + 1)/tmp_num_procs_z &
-                                        >= &
-                                        num_stcls_min*weno_order) &
-                                        then
-
-                                        num_procs_x = i
-                                        num_procs_y = j
-                                        num_procs_z = num_procs/(i*j)
-                                        fct_min = abs((m + 1)/tmp_num_procs_x &
-                                                      - (n + 1)/tmp_num_procs_y) &
-                                                  + abs((n + 1)/tmp_num_procs_y &
-                                                        - (p + 1)/tmp_num_procs_z)
-                                        ierr = 0
-
-                                    end if
-
-                                end if
-
-                            end do
-
-                        end if
-
-                    end do
-
-                end if
-
-                ! Checking whether the decomposition of the computational
-                ! domain was successful
-                if (proc_rank == 0 .and. ierr == -1) then
-                    print '(A)', 'Unable to decompose computational '// &
-                        'domain for selected number of '// &
-                        'processors. Exiting.'
-                    call MPI_ABORT(MPI_COMM_WORLD, 1, ierr)
-                end if
-
-                ! Creating a new communicator using Cartesian topology
-                call MPI_CART_CREATE(MPI_COMM_WORLD, 3, (/num_procs_x, &
-                                                          num_procs_y, num_procs_z/), &
-                                     (/.true., .true., .true./), &
-                                     .false., MPI_COMM_CART, ierr)
-
-                ! Finding corresponding Cartesian coordinates of the local
-                ! processor rank in newly declared cartesian communicator
-                call MPI_CART_COORDS(MPI_COMM_CART, proc_rank, 3, &
-                                     proc_coords, ierr)
-
-                ! END: Generating 3D Cartesian Processor Topology
-
-                ! Sub-domain Global Parameters in z-direction
-
-                ! Number of remaining cells after majority is distributed
-                rem_cells = mod(p + 1, num_procs_z)
-
-                ! Optimal number of cells per processor
-                p = (p + 1)/num_procs_z - 1
-
-                ! Distributing any remaining cells
-                do i = 1, rem_cells
-                    if (proc_coords(3) == i - 1) then
-                        p = p + 1
-                        exit
-                    end if
-                end do
-
-                ! Boundary condition at the beginning
-                if (proc_coords(3) > 0 .or. bc_z%beg == BC_PERIODIC) then
-                    proc_coords(3) = proc_coords(3) - 1
-                    call MPI_CART_RANK(MPI_COMM_CART, proc_coords, &
-                                       bc_z%beg, ierr)
-                    proc_coords(3) = proc_coords(3) + 1
-                end if
-
-                ! Ghost zone at the beginning
-                if (proc_coords(3) > 0 .and. format == 1) then
-                    offset_z%beg = 2
-                else
-                    offset_z%beg = 0
-                end if
-
-                ! Boundary condition at the end
-                if (proc_coords(3) < num_procs_z - 1 .or. bc_z%end == BC_PERIODIC) then
-                    proc_coords(3) = proc_coords(3) + 1
-                    call MPI_CART_RANK(MPI_COMM_CART, proc_coords, &
-                                       bc_z%end, ierr)
-                    proc_coords(3) = proc_coords(3) - 1
-                end if
-
-                ! Ghost zone at the end
-                if (proc_coords(3) < num_procs_z - 1 .and. format == 1) then
-                    offset_z%end = 2
-                else
-                    offset_z%end = 0
-                end if
-
-                if (parallel_io) then
-                    if (proc_coords(3) < rem_cells) then
-                        start_idx(3) = (p + 1)*proc_coords(3)
-                    else
-                        start_idx(3) = (p + 1)*proc_coords(3) + rem_cells
-                    end if
-                end if
-
-                ! Generating 2D Cartesian Processor Topology
-
-            else
-
-                ! Initial values of the processor factorization optimization
-                num_procs_x = 1
-                num_procs_y = num_procs
-                ierr = -1
-
-                ! Computing minimization variable for these initial values
-                tmp_num_procs_x = num_procs_x
-                tmp_num_procs_y = num_procs_y
-                fct_min = 10._wp*abs((m + 1)/tmp_num_procs_x &
-                                     - (n + 1)/tmp_num_procs_y)
-
-                ! Searching for optimal computational domain distribution
-                do i = 1, num_procs
-
-                    if (mod(num_procs, i) == 0 &
-                        .and. &
-                        (m + 1)/i >= num_stcls_min*weno_order) then
-
-                        tmp_num_procs_x = i
-                        tmp_num_procs_y = num_procs/i
-
-                        if (fct_min >= abs((m + 1)/tmp_num_procs_x &
-                                           - (n + 1)/tmp_num_procs_y) &
-                            .and. &
-                            (n + 1)/tmp_num_procs_y &
-                            >= &
-                            num_stcls_min*weno_order) then
-
-                            num_procs_x = i
-                            num_procs_y = num_procs/i
-                            fct_min = abs((m + 1)/tmp_num_procs_x &
-                                          - (n + 1)/tmp_num_procs_y)
-                            ierr = 0
-
-                        end if
-
-                    end if
-
-                end do
-
-                ! Checking whether the decomposition of the computational
-                ! domain was successful
-                if (proc_rank == 0 .and. ierr == -1) then
-                    print '(A)', 'Unable to decompose computational '// &
-                        'domain for selected number of '// &
-                        'processors. Exiting.'
-                    call MPI_ABORT(MPI_COMM_WORLD, 1, ierr)
-                end if
-
-                ! Creating a new communicator using Cartesian topology
-                call MPI_CART_CREATE(MPI_COMM_WORLD, 2, (/num_procs_x, &
-                                                          num_procs_y/), (/.true., &
-                                                                           .true./), .false., MPI_COMM_CART, &
-                                     ierr)
-
-                ! Finding corresponding Cartesian coordinates of the local
-                ! processor rank in newly declared cartesian communicator
-                call MPI_CART_COORDS(MPI_COMM_CART, proc_rank, 2, &
-                                     proc_coords, ierr)
-
-            end if
-
-            ! END: Generating 2D Cartesian Processor Topology
-
-            ! Sub-domain Global Parameters in y-direction
-
-            ! Number of remaining cells after majority has been distributed
-            rem_cells = mod(n + 1, num_procs_y)
-
-            ! Optimal number of cells per processor
-            n = (n + 1)/num_procs_y - 1
-
-            ! Distributing any remaining cells
-            do i = 1, rem_cells
-                if (proc_coords(2) == i - 1) then
-                    n = n + 1
-                    exit
-                end if
-            end do
-
-            ! Boundary condition at the beginning
-            if (proc_coords(2) > 0 .or. bc_y%beg == BC_PERIODIC) then
-                proc_coords(2) = proc_coords(2) - 1
-                call MPI_CART_RANK(MPI_COMM_CART, proc_coords, &
-                                   bc_y%beg, ierr)
-                proc_coords(2) = proc_coords(2) + 1
-            end if
-
-            ! Ghost zone at the beginning
-            if (proc_coords(2) > 0 .and. format == 1) then
-                offset_y%beg = 2
-            else
-                offset_y%beg = 0
-            end if
-
-            ! Boundary condition at the end
-            if (proc_coords(2) < num_procs_y - 1 .or. bc_y%end == BC_PERIODIC) then
-                proc_coords(2) = proc_coords(2) + 1
-                call MPI_CART_RANK(MPI_COMM_CART, proc_coords, &
-                                   bc_y%end, ierr)
-                proc_coords(2) = proc_coords(2) - 1
-            end if
-
-            ! Ghost zone at the end
-            if (proc_coords(2) < num_procs_y - 1 .and. format == 1) then
-                offset_y%end = 2
-            else
-                offset_y%end = 0
-            end if
-
-            if (parallel_io) then
-                if (proc_coords(2) < rem_cells) then
-                    start_idx(2) = (n + 1)*proc_coords(2)
-                else
-                    start_idx(2) = (n + 1)*proc_coords(2) + rem_cells
-                end if
-            end if
-
-            ! Generating 1D Cartesian Processor Topology
-
-        else
-
-            ! Number of processors in the coordinate direction is equal to
-            ! the total number of processors available
-            num_procs_x = num_procs
-
-            ! Number of cells in undecomposed computational domain needed
-            ! for sub-domain reassembly during formatted data output
-            m_root = m
-
-            ! Creating a new communicator using Cartesian topology
-            call MPI_CART_CREATE(MPI_COMM_WORLD, 1, (/num_procs_x/), &
-                                 (/.true./), .false., MPI_COMM_CART, &
-                                 ierr)
-
-            ! Finding the corresponding Cartesian coordinates of the local
-            ! processor rank in the newly declared cartesian communicator
-            call MPI_CART_COORDS(MPI_COMM_CART, proc_rank, 1, &
-                                 proc_coords, ierr)
-
-        end if
-
-        ! Sub-domain Global Parameters in x-direction
-
-        ! Number of remaining cells after majority has been distributed
-        rem_cells = mod(m + 1, num_procs_x)
-
-        ! Optimal number of cells per processor
-        m = (m + 1)/num_procs_x - 1
-
-        ! Distributing any remaining cells
-        do i = 1, rem_cells
-            if (proc_coords(1) == i - 1) then
-                m = m + 1
-                exit
-            end if
-        end do
-
-        ! Boundary condition at the beginning
-        if (proc_coords(1) > 0 .or. bc_x%beg == BC_PERIODIC) then
-            proc_coords(1) = proc_coords(1) - 1
-            call MPI_CART_RANK(MPI_COMM_CART, proc_coords, bc_x%beg, ierr)
-            proc_coords(1) = proc_coords(1) + 1
-        end if
-
-        ! Ghost zone at the beginning
-        if (proc_coords(1) > 0 .and. format == 1 .and. n > 0) then
-            offset_x%beg = 2
-        else
-            offset_x%beg = 0
-        end if
-
-        ! Boundary condition at the end
-        if (proc_coords(1) < num_procs_x - 1 .or. bc_x%end == BC_PERIODIC) then
-            proc_coords(1) = proc_coords(1) + 1
-            call MPI_CART_RANK(MPI_COMM_CART, proc_coords, bc_x%end, ierr)
-            proc_coords(1) = proc_coords(1) - 1
-        end if
-
-        ! Ghost zone at the end
-        if (proc_coords(1) < num_procs_x - 1 .and. format == 1 .and. n > 0) then
-            offset_x%end = 2
-        else
-            offset_x%end = 0
-        end if
-
-        if (parallel_io) then
-            if (proc_coords(1) < rem_cells) then
-                start_idx(1) = (m + 1)*proc_coords(1)
-            else
-                start_idx(1) = (m + 1)*proc_coords(1) + rem_cells
-            end if
-        end if
-
-#endif
-
-    end subroutine s_mpi_decompose_computational_domain
-
-    !>  Communicates the buffer regions associated with the grid
-        !!      variables with processors in charge of the neighboring
-        !!      sub-domains. Note that only cell-width spacings feature
-        !!      buffer regions so that no information relating to the
-        !!      cell-boundary locations is communicated.
-        !!  @param pbc_loc Processor boundary condition (PBC) location
-        !!  @param sweep_coord Coordinate direction normal to the processor boundary
-    subroutine s_mpi_sendrecv_grid_vars_buffer_regions(pbc_loc, sweep_coord)
-
-        character(LEN=3), intent(in) :: pbc_loc
-        character, intent(in) :: sweep_coord
-
-#ifdef MFC_MPI
-
-        ! Communications in the x-direction
-
-        if (sweep_coord == 'x') then
-
-            if (pbc_loc == 'beg') then    ! Buffer region at the beginning
-
-                ! PBC at both ends of the sub-domain
-                if (bc_x%end >= 0) then
-
-                    ! Sending/receiving the data to/from bc_x%end/bc_x%beg
-                    call MPI_SENDRECV(dx(m - buff_size + 1), buff_size, &
-                                      mpi_p, bc_x%end, 0, &
-                                      dx(-buff_size), buff_size, &
-                                      mpi_p, bc_x%beg, 0, &
-                                      MPI_COMM_WORLD, MPI_STATUS_IGNORE, &
-                                      ierr)
-
-                    ! PBC only at beginning of the sub-domain
-                else
-
-                    ! Sending/receiving the data to/from bc_x%beg/bc_x%beg
-                    call MPI_SENDRECV(dx(0), buff_size, &
-                                      mpi_p, bc_x%beg, 1, &
-                                      dx(-buff_size), buff_size, &
-                                      mpi_p, bc_x%beg, 0, &
-                                      MPI_COMM_WORLD, MPI_STATUS_IGNORE, &
-                                      ierr)
-
-                end if
-
-            else                         ! Buffer region at the end
-
-                ! PBC at both ends of the sub-domain
-                if (bc_x%beg >= 0) then
-
-                    ! Sending/receiving the data to/from bc_x%beg/bc_x%end
-                    call MPI_SENDRECV(dx(0), buff_size, &
-                                      mpi_p, bc_x%beg, 1, &
-                                      dx(m + 1), buff_size, &
-                                      mpi_p, bc_x%end, 1, &
-                                      MPI_COMM_WORLD, MPI_STATUS_IGNORE, &
-                                      ierr)
-
-                    ! PBC only at end of the sub-domain
-                else
-
-                    ! Sending/receiving the data to/from bc_x%end/bc_x%end
-                    call MPI_SENDRECV(dx(m - buff_size + 1), buff_size, &
-                                      mpi_p, bc_x%end, 0, &
-                                      dx(m + 1), buff_size, &
-                                      mpi_p, bc_x%end, 1, &
-                                      MPI_COMM_WORLD, MPI_STATUS_IGNORE, &
-                                      ierr)
-
-                end if
-
-            end if
-
-            ! END: Communications in the x-direction
-
-            ! Communications in the y-direction
-
-        elseif (sweep_coord == 'y') then
-
-            if (pbc_loc == 'beg') then    ! Buffer region at the beginning
-
-                ! PBC at both ends of the sub-domain
-                if (bc_y%end >= 0) then
-
-                    ! Sending/receiving the data to/from bc_y%end/bc_y%beg
-                    call MPI_SENDRECV(dy(n - buff_size + 1), buff_size, &
-                                      mpi_p, bc_y%end, 0, &
-                                      dy(-buff_size), buff_size, &
-                                      mpi_p, bc_y%beg, 0, &
-                                      MPI_COMM_WORLD, MPI_STATUS_IGNORE, &
-                                      ierr)
-
-                    ! PBC only at beginning of the sub-domain
-                else
-
-                    ! Sending/receiving the data to/from bc_y%beg/bc_y%beg
-                    call MPI_SENDRECV(dy(0), buff_size, &
-                                      mpi_p, bc_y%beg, 1, &
-                                      dy(-buff_size), buff_size, &
-                                      mpi_p, bc_y%beg, 0, &
-                                      MPI_COMM_WORLD, MPI_STATUS_IGNORE, &
-                                      ierr)
-
-                end if
-
-            else                         ! Buffer region at the end
-
-                ! PBC at both ends of the sub-domain
-                if (bc_y%beg >= 0) then
-
-                    ! Sending/receiving the data to/from bc_y%beg/bc_y%end
-                    call MPI_SENDRECV(dy(0), buff_size, &
-                                      mpi_p, bc_y%beg, 1, &
-                                      dy(n + 1), buff_size, &
-                                      mpi_p, bc_y%end, 1, &
-                                      MPI_COMM_WORLD, MPI_STATUS_IGNORE, &
-                                      ierr)
-
-                    ! PBC only at end of the sub-domain
-                else
-
-                    ! Sending/receiving the data to/from bc_y%end/bc_y%end
-                    call MPI_SENDRECV(dy(n - buff_size + 1), buff_size, &
-                                      mpi_p, bc_y%end, 0, &
-                                      dy(n + 1), buff_size, &
-                                      mpi_p, bc_y%end, 1, &
-                                      MPI_COMM_WORLD, MPI_STATUS_IGNORE, &
-                                      ierr)
-
-                end if
-
-            end if
-
-            ! END: Communications in the y-direction
-
-            ! Communications in the z-direction
-
-        else
-
-            if (pbc_loc == 'beg') then    ! Buffer region at the beginning
-
-                ! PBC at both ends of the sub-domain
-                if (bc_z%end >= 0) then
-
-                    ! Sending/receiving the data to/from bc_z%end/bc_z%beg
-                    call MPI_SENDRECV(dz(p - buff_size + 1), buff_size, &
-                                      mpi_p, bc_z%end, 0, &
-                                      dz(-buff_size), buff_size, &
-                                      mpi_p, bc_z%beg, 0, &
-                                      MPI_COMM_WORLD, MPI_STATUS_IGNORE, &
-                                      ierr)
-
-                    ! PBC only at beginning of the sub-domain
-                else
-
-                    ! Sending/receiving the data to/from bc_z%beg/bc_z%beg
-                    call MPI_SENDRECV(dz(0), buff_size, &
-                                      mpi_p, bc_z%beg, 1, &
-                                      dz(-buff_size), buff_size, &
-                                      mpi_p, bc_z%beg, 0, &
-                                      MPI_COMM_WORLD, MPI_STATUS_IGNORE, &
-                                      ierr)
-
-                end if
-
-            else                         ! Buffer region at the end
-
-                ! PBC at both ends of the sub-domain
-                if (bc_z%beg >= 0) then
-
-                    ! Sending/receiving the data to/from bc_z%beg/bc_z%end
-                    call MPI_SENDRECV(dz(0), buff_size, &
-                                      mpi_p, bc_z%beg, 1, &
-                                      dz(p + 1), buff_size, &
-                                      mpi_p, bc_z%end, 1, &
-                                      MPI_COMM_WORLD, MPI_STATUS_IGNORE, &
-                                      ierr)
-
-                    ! PBC only at end of the sub-domain
-                else
-
-                    ! Sending/receiving the data to/from bc_z%end/bc_z%end
-                    call MPI_SENDRECV(dz(p - buff_size + 1), buff_size, &
-                                      mpi_p, bc_z%end, 0, &
-                                      dz(p + 1), buff_size, &
-                                      mpi_p, bc_z%end, 1, &
-                                      MPI_COMM_WORLD, MPI_STATUS_IGNORE, &
-                                      ierr)
-
-                end if
-
-            end if
-
-        end if
-
-        ! END: Communications in the z-direction
-
-#endif
-
-    end subroutine s_mpi_sendrecv_grid_vars_buffer_regions
-
-    !>  Communicates buffer regions associated with conservative
-        !!      variables with processors in charge of the neighboring
-        !!      sub-domains
-        !!  @param q_cons_vf Conservative variables
-        !!  @param pbc_loc Processor boundary condition (PBC) location
-        !!  @param sweep_coord Coordinate direction normal to the processor boundary
-        !!  @param q_particle Projection of the lagrangian particles in the Eulerian framework
-    subroutine s_mpi_sendrecv_cons_vars_buffer_regions(q_cons_vf, pbc_loc, &
-                                                       sweep_coord, q_particle)
-
-        type(scalar_field), &
-            dimension(sys_size), &
-            intent(inout) :: q_cons_vf
-
-        character(LEN=3), intent(in) :: pbc_loc
-
-        character, intent(in) :: sweep_coord
-
-        type(scalar_field), &
-            intent(inout), optional :: q_particle
-
-#ifdef MFC_MPI
-
-        integer :: i, j, k, l, r !< Generic loop iterators
-
-        ! Communications in the x-direction
-
-        if (sweep_coord == 'x') then
-
-            if (pbc_loc == 'beg') then    ! Buffer region at the beginning
-
-                ! PBC at both ends of the sub-domain
-                if (bc_x%end >= 0) then
-
-                    ! Packing the data to be sent to bc_x%end
-                    do l = 0, p
-                        do k = 0, n
-                            do j = m - buff_size + 1, m
-                                do i = 1, sys_size
-                                    r = sys_size*(j - m + buff_size - 1) &
-                                        + sys_size*buff_size*k + (i - 1) &
-                                        + sys_size*buff_size*(n + 1)*l
-                                    if (present(q_particle)) then
-                                        q_cons_buffer_out(r) = &
-                                            q_particle%sf(j, k, l)
-                                    else
-                                        q_cons_buffer_out(r) = &
-                                            q_cons_vf(i)%sf(j, k, l)
-                                    end if
-                                end do
-                            end do
-                        end do
-                    end do
-
-                    ! Sending/receiving the data to/from bc_x%end/bc_x%beg
-                    call MPI_SENDRECV(q_cons_buffer_out(0), &
-                                      buff_size*sys_size*(n + 1)*(p + 1), &
-                                      mpi_p, bc_x%end, 0, &
-                                      q_cons_buffer_in(0), &
-                                      buff_size*sys_size*(n + 1)*(p + 1), &
-                                      mpi_p, bc_x%beg, 0, &
-                                      MPI_COMM_WORLD, MPI_STATUS_IGNORE, &
-                                      ierr)
-
-                    ! PBC only at beginning of the sub-domain
-                else
-
-                    ! Packing the data to be sent to bc_x%beg
-                    do l = 0, p
-                        do k = 0, n
-                            do j = 0, buff_size - 1
-                                do i = 1, sys_size
-                                    r = (i - 1) + sys_size*j &
-                                        + sys_size*buff_size*k &
-                                        + sys_size*buff_size*(n + 1)*l
-                                    if (present(q_particle)) then
-                                        q_cons_buffer_out(r) = &
-                                            q_particle%sf(j, k, l)
-                                    else
-                                        q_cons_buffer_out(r) = &
-                                            q_cons_vf(i)%sf(j, k, l)
-                                    end if
-                                end do
-                            end do
-                        end do
-                    end do
-
-                    ! Sending/receiving the data to/from bc_x%beg/bc_x%beg
-                    call MPI_SENDRECV(q_cons_buffer_out(0), &
-                                      buff_size*sys_size*(n + 1)*(p + 1), &
-                                      mpi_p, bc_x%beg, 1, &
-                                      q_cons_buffer_in(0), &
-                                      buff_size*sys_size*(n + 1)*(p + 1), &
-                                      mpi_p, bc_x%beg, 0, &
-                                      MPI_COMM_WORLD, MPI_STATUS_IGNORE, &
-                                      ierr)
-
-                end if
-
-                ! Unpacking the data received from bc_x%beg
-                do l = 0, p
-                    do k = 0, n
-                        do j = -buff_size, -1
-                            do i = 1, sys_size
-                                r = sys_size*(j + buff_size) &
-                                    + sys_size*buff_size*k + (i - 1) &
-                                    + sys_size*buff_size*(n + 1)*l
-                                if (present(q_particle)) then
-                                    q_particle%sf(j, k, l) = q_cons_buffer_in(r)
-                                else
-                                    q_cons_vf(i)%sf(j, k, l) = q_cons_buffer_in(r)
-                                end if
-#if defined(__INTEL_COMPILER)
-                                if (ieee_is_nan(q_cons_vf(i)%sf(j, k, l))) then
-                                    print *, "Error", j, k, l, i
-                                    error stop "NaN(s) in recv"
-                                end if
-#endif
-                            end do
-                        end do
-                    end do
-                end do
-
-            else                         ! Buffer region at the end
-
-                ! PBC at both ends of the sub-domain
-                if (bc_x%beg >= 0) then
-
-                    ! Packing the data to be sent to bc_x%beg
-                    do l = 0, p
-                        do k = 0, n
-                            do j = 0, buff_size - 1
-                                do i = 1, sys_size
-                                    r = (i - 1) + sys_size*j &
-                                        + sys_size*buff_size*k &
-                                        + sys_size*buff_size*(n + 1)*l
-                                    if (present(q_particle)) then
-                                        q_cons_buffer_out(r) = &
-                                            q_particle%sf(j, k, l)
-                                    else
-                                        q_cons_buffer_out(r) = &
-                                            q_cons_vf(i)%sf(j, k, l)
-                                    end if
-                                end do
-                            end do
-                        end do
-                    end do
-
-                    call MPI_SENDRECV(q_cons_buffer_out(0), &
-                                      buff_size*sys_size*(n + 1)*(p + 1), &
-                                      mpi_p, bc_x%beg, 1, &
-                                      q_cons_buffer_in(0), &
-                                      buff_size*sys_size*(n + 1)*(p + 1), &
-                                      mpi_p, bc_x%end, 1, &
-                                      MPI_COMM_WORLD, MPI_STATUS_IGNORE, &
-                                      ierr)
-
-                    ! PBC only at end of the sub-domain
-                else
-
-                    ! Packing the data to be sent to bc_x%end
-                    do l = 0, p
-                        do k = 0, n
-                            do j = m - buff_size + 1, m
-                                do i = 1, sys_size
-                                    r = sys_size*(j - m + buff_size - 1) &
-                                        + sys_size*buff_size*k + (i - 1) &
-                                        + sys_size*buff_size*(n + 1)*l
-                                    if (present(q_particle)) then
-                                        q_cons_buffer_out(r) = &
-                                            q_particle%sf(j, k, l)
-                                    else
-                                        q_cons_buffer_out(r) = &
-                                            q_cons_vf(i)%sf(j, k, l)
-                                    end if
-                                end do
-                            end do
-                        end do
-                    end do
-
-                    call MPI_SENDRECV(q_cons_buffer_out(0), &
-                                      buff_size*sys_size*(n + 1)*(p + 1), &
-                                      mpi_p, bc_x%end, 0, &
-                                      q_cons_buffer_in(0), &
-                                      buff_size*sys_size*(n + 1)*(p + 1), &
-                                      mpi_p, bc_x%end, 1, &
-                                      MPI_COMM_WORLD, MPI_STATUS_IGNORE, &
-                                      ierr)
-
-                end if
-
-                ! Unpacking the data received from bc_x%end
-                do l = 0, p
-                    do k = 0, n
-                        do j = m + 1, m + buff_size
-                            do i = 1, sys_size
-                                r = (i - 1) + sys_size*(j - m - 1) &
-                                    + sys_size*buff_size*k &
-                                    + sys_size*buff_size*(n + 1)*l
-                                if (present(q_particle)) then
-                                    q_particle%sf(j, k, l) = q_cons_buffer_in(r)
-                                else
-                                    q_cons_vf(i)%sf(j, k, l) = q_cons_buffer_in(r)
-                                end if
-#if defined(__INTEL_COMPILER)
-                                if (ieee_is_nan(q_cons_vf(i)%sf(j, k, l))) then
-                                    print *, "Error", j, k, l, i
-                                    error stop "NaN(s) in recv"
-                                end if
-#endif
-                            end do
-                        end do
-                    end do
-                end do
-
-            end if
-
-            ! END: Communications in the x-direction
-
-            ! Communications in the y-direction
-
-        elseif (sweep_coord == 'y') then
-
-            if (pbc_loc == 'beg') then    ! Buffer region at the beginning
-
-                ! PBC at both ends of the sub-domain
-                if (bc_y%end >= 0) then
-
-                    ! Packing the data to be sent to bc_y%end
-                    do l = 0, p
-                        do k = n - buff_size + 1, n
-                            do j = -buff_size, m + buff_size
-                                do i = 1, sys_size
-                                    r = sys_size*(j + buff_size) &
-                                        + sys_size*(m + 2*buff_size + 1)* &
-                                        (k - n + buff_size - 1) + (i - 1) &
-                                        + sys_size*(m + 2*buff_size + 1)* &
-                                        buff_size*l
-                                    if (present(q_particle)) then
-                                        q_cons_buffer_out(r) = &
-                                            q_particle%sf(j, k, l)
-                                    else
-                                        q_cons_buffer_out(r) = &
-                                            q_cons_vf(i)%sf(j, k, l)
-                                    end if
-                                end do
-                            end do
-                        end do
-                    end do
-
-                    ! Sending/receiving the data to/from bc_y%end/bc_y%beg
-                    call MPI_SENDRECV(q_cons_buffer_out(0), buff_size* &
-                                      sys_size*(m + 2*buff_size + 1)* &
-                                      (p + 1), mpi_p, &
-                                      bc_y%end, 0, q_cons_buffer_in(0), &
-                                      buff_size*sys_size* &
-                                      (m + 2*buff_size + 1)*(p + 1), &
-                                      mpi_p, bc_y%beg, 0, &
-                                      MPI_COMM_WORLD, MPI_STATUS_IGNORE, &
-                                      ierr)
-
-                    ! PBC only at beginning of the sub-domain
-                else
-
-                    ! Packing the data to be sent to bc_y%beg
-                    do l = 0, p
-                        do k = 0, buff_size - 1
-                            do j = -buff_size, m + buff_size
-                                do i = 1, sys_size
-                                    r = sys_size*(j + buff_size) &
-                                        + sys_size*(m + 2*buff_size + 1)*k &
-                                        + sys_size*(m + 2*buff_size + 1)* &
-                                        buff_size*l + (i - 1)
-                                    if (present(q_particle)) then
-                                        q_cons_buffer_out(r) = &
-                                            q_particle%sf(j, k, l)
-                                    else
-                                        q_cons_buffer_out(r) = &
-                                            q_cons_vf(i)%sf(j, k, l)
-                                    end if
-                                end do
-                            end do
-                        end do
-                    end do
-
-                    ! Sending/receiving the data to/from bc_y%beg/bc_y%beg
-                    call MPI_SENDRECV(q_cons_buffer_out(0), buff_size* &
-                                      sys_size*(m + 2*buff_size + 1)* &
-                                      (p + 1), mpi_p, &
-                                      bc_y%beg, 1, q_cons_buffer_in(0), &
-                                      buff_size*sys_size* &
-                                      (m + 2*buff_size + 1)*(p + 1), &
-                                      mpi_p, bc_y%beg, 0, &
-                                      MPI_COMM_WORLD, MPI_STATUS_IGNORE, &
-                                      ierr)
-
-                end if
-
-                ! Unpacking the data received from bc_y%beg
-                do l = 0, p
-                    do k = -buff_size, -1
-                        do j = -buff_size, m + buff_size
-                            do i = 1, sys_size
-                                r = (i - 1) + sys_size*(j + buff_size) &
-                                    + sys_size*(m + 2*buff_size + 1)* &
-                                    (k + buff_size) + sys_size* &
-                                    (m + 2*buff_size + 1)*buff_size*l
-                                if (present(q_particle)) then
-                                    q_particle%sf(j, k, l) = q_cons_buffer_in(r)
-                                else
-                                    q_cons_vf(i)%sf(j, k, l) = q_cons_buffer_in(r)
-                                end if
-#if defined(__INTEL_COMPILER)
-                                if (ieee_is_nan(q_cons_vf(i)%sf(j, k, l))) then
-                                    print *, "Error", j, k, l, i
-                                    error stop "NaN(s) in recv"
-                                end if
-#endif
-                            end do
-                        end do
-                    end do
-                end do
-
-            else                         ! Buffer region at the end
-
-                ! PBC at both ends of the sub-domain
-                if (bc_y%beg >= 0) then
-
-                    ! Packing the data to be sent to bc_y%beg
-                    do l = 0, p
-                        do k = 0, buff_size - 1
-                            do j = -buff_size, m + buff_size
-                                do i = 1, sys_size
-                                    r = sys_size*(j + buff_size) &
-                                        + sys_size*(m + 2*buff_size + 1)*k &
-                                        + sys_size*(m + 2*buff_size + 1)* &
-                                        buff_size*l + (i - 1)
-                                    if (present(q_particle)) then
-                                        q_cons_buffer_out(r) = &
-                                            q_particle%sf(j, k, l)
-                                    else
-                                        q_cons_buffer_out(r) = &
-                                            q_cons_vf(i)%sf(j, k, l)
-                                    end if
-                                end do
-                            end do
-                        end do
-                    end do
-
-                    ! Sending/receiving the data to/from bc_y%beg/bc_y%end
-                    call MPI_SENDRECV(q_cons_buffer_out(0), buff_size* &
-                                      sys_size*(m + 2*buff_size + 1)* &
-                                      (p + 1), mpi_p, &
-                                      bc_y%beg, 1, q_cons_buffer_in(0), &
-                                      buff_size*sys_size* &
-                                      (m + 2*buff_size + 1)*(p + 1), &
-                                      mpi_p, bc_y%end, 1, &
-                                      MPI_COMM_WORLD, MPI_STATUS_IGNORE, &
-                                      ierr)
-
-                    ! PBC only at end of the sub-domain
-                else
-
-                    ! Packing the data to be sent to bc_y%end
-                    do l = 0, p
-                        do k = n - buff_size + 1, n
-                            do j = -buff_size, m + buff_size
-                                do i = 1, sys_size
-                                    r = sys_size*(j + buff_size) &
-                                        + sys_size*(m + 2*buff_size + 1)* &
-                                        (k - n + buff_size - 1) + (i - 1) &
-                                        + sys_size*(m + 2*buff_size + 1)* &
-                                        buff_size*l
-                                    if (present(q_particle)) then
-                                        q_cons_buffer_out(r) = &
-                                            q_particle%sf(j, k, l)
-                                    else
-                                        q_cons_buffer_out(r) = &
-                                            q_cons_vf(i)%sf(j, k, l)
-                                    end if
-                                end do
-                            end do
-                        end do
-                    end do
-
-                    ! Sending/receiving the data to/from bc_y%end/bc_y%end
-                    call MPI_SENDRECV(q_cons_buffer_out(0), buff_size* &
-                                      sys_size*(m + 2*buff_size + 1)* &
-                                      (p + 1), mpi_p, &
-                                      bc_y%end, 0, q_cons_buffer_in(0), &
-                                      buff_size*sys_size* &
-                                      (m + 2*buff_size + 1)*(p + 1), &
-                                      mpi_p, bc_y%end, 1, &
-                                      MPI_COMM_WORLD, MPI_STATUS_IGNORE, &
-                                      ierr)
-
-                end if
-
-                ! Unpacking the data received form bc_y%end
-                do l = 0, p
-                    do k = n + 1, n + buff_size
-                        do j = -buff_size, m + buff_size
-                            do i = 1, sys_size
-                                r = (i - 1) + sys_size*(j + buff_size) &
-                                    + sys_size*(m + 2*buff_size + 1)* &
-                                    (k - n - 1) + sys_size* &
-                                    (m + 2*buff_size + 1)*buff_size*l
-                                if (present(q_particle)) then
-                                    q_particle%sf(j, k, l) = q_cons_buffer_in(r)
-                                else
-                                    q_cons_vf(i)%sf(j, k, l) = q_cons_buffer_in(r)
-                                end if
-#if defined(__INTEL_COMPILER)
-                                if (ieee_is_nan(q_cons_vf(i)%sf(j, k, l))) then
-                                    print *, "Error", j, k, l, i
-                                    error stop "NaN(s) in recv"
-                                end if
-#endif
-                            end do
-                        end do
-                    end do
-                end do
-
-            end if
-
-            ! END: Communications in the y-direction
-
-            ! Communications in the z-direction
-
-        else
-
-            if (pbc_loc == 'beg') then    ! Buffer region at the beginning
-
-                ! PBC at both ends of the sub-domain
-                if (bc_z%end >= 0) then
-
-                    ! Packing the data to be sent to bc_z%end
-                    do l = p - buff_size + 1, p
-                        do k = -buff_size, n + buff_size
-                            do j = -buff_size, m + buff_size
-                                do i = 1, sys_size
-                                    r = sys_size*(j + buff_size) &
-                                        + sys_size*(m + 2*buff_size + 1)* &
-                                        (k + buff_size) + sys_size* &
-                                        (m + 2*buff_size + 1)* &
-                                        (n + 2*buff_size + 1)* &
-                                        (l - p + buff_size - 1) + (i - 1)
-                                    if (present(q_particle)) then
-                                        q_cons_buffer_out(r) = &
-                                            q_particle%sf(j, k, l)
-                                    else
-                                        q_cons_buffer_out(r) = &
-                                            q_cons_vf(i)%sf(j, k, l)
-                                    end if
-                                end do
-                            end do
-                        end do
-                    end do
-
-                    ! Sending/receiving the data to/from bc_z%end/bc_z%beg
-                    call MPI_SENDRECV(q_cons_buffer_out(0), buff_size* &
-                                      sys_size*(m + 2*buff_size + 1)* &
-                                      (n + 2*buff_size + 1), &
-                                      mpi_p, bc_z%end, 0, &
-                                      q_cons_buffer_in(0), buff_size* &
-                                      sys_size*(m + 2*buff_size + 1)* &
-                                      (n + 2*buff_size + 1), &
-                                      mpi_p, bc_z%beg, 0, &
-                                      MPI_COMM_WORLD, MPI_STATUS_IGNORE, &
-                                      ierr)
-
-                    ! PBC only at beginning of the sub-domain
-                else
-
-                    ! Packing the data to be sent to bc_z%beg
-                    do l = 0, buff_size - 1
-                        do k = -buff_size, n + buff_size
-                            do j = -buff_size, m + buff_size
-                                do i = 1, sys_size
-                                    r = sys_size*(j + buff_size) &
-                                        + sys_size*(m + 2*buff_size + 1)* &
-                                        (k + buff_size) + (i - 1) &
-                                        + sys_size*(m + 2*buff_size + 1)* &
-                                        (n + 2*buff_size + 1)*l
-                                    if (present(q_particle)) then
-                                        q_cons_buffer_out(r) = &
-                                            q_particle%sf(j, k, l)
-                                    else
-                                        q_cons_buffer_out(r) = &
-                                            q_cons_vf(i)%sf(j, k, l)
-                                    end if
-                                end do
-                            end do
-                        end do
-                    end do
-
-                    ! Sending/receiving the data to/from bc_z%beg/bc_z%beg
-                    call MPI_SENDRECV(q_cons_buffer_out(0), buff_size* &
-                                      sys_size*(m + 2*buff_size + 1)* &
-                                      (n + 2*buff_size + 1), &
-                                      mpi_p, bc_z%beg, 1, &
-                                      q_cons_buffer_in(0), buff_size* &
-                                      sys_size*(m + 2*buff_size + 1)* &
-                                      (n + 2*buff_size + 1), &
-                                      mpi_p, bc_z%beg, 0, &
-                                      MPI_COMM_WORLD, MPI_STATUS_IGNORE, &
-                                      ierr)
-
-                end if
-
-                ! Unpacking the data from bc_z%beg
-                do l = -buff_size, -1
-                    do k = -buff_size, n + buff_size
-                        do j = -buff_size, m + buff_size
-                            do i = 1, sys_size
-                                r = sys_size*(j + buff_size) &
-                                    + sys_size*(m + 2*buff_size + 1)* &
-                                    (k + buff_size) + (i - 1) &
-                                    + sys_size*(m + 2*buff_size + 1)* &
-                                    (n + 2*buff_size + 1)*(l + buff_size)
-                                if (present(q_particle)) then
-                                    q_particle%sf(j, k, l) = q_cons_buffer_in(r)
-                                else
-                                    q_cons_vf(i)%sf(j, k, l) = q_cons_buffer_in(r)
-                                end if
-#if defined(__INTEL_COMPILER)
-                                if (ieee_is_nan(q_cons_vf(i)%sf(j, k, l))) then
-                                    print *, "Error", j, k, l, i
-                                    error stop "NaN(s) in recv"
-                                end if
-#endif
-                            end do
-                        end do
-                    end do
-                end do
-
-            else                         ! Buffer region at the end
-
-                ! PBC at both ends of the sub-domain
-                if (bc_z%beg >= 0) then
-
-                    ! Packing the data to be sent to bc_z%beg
-                    do l = 0, buff_size - 1
-                        do k = -buff_size, n + buff_size
-                            do j = -buff_size, m + buff_size
-                                do i = 1, sys_size
-                                    r = sys_size*(j + buff_size) &
-                                        + sys_size*(m + 2*buff_size + 1)* &
-                                        (k + buff_size) + (i - 1) &
-                                        + sys_size*(m + 2*buff_size + 1)* &
-                                        (n + 2*buff_size + 1)*l
-                                    if (present(q_particle)) then
-                                        q_cons_buffer_out(r) = &
-                                            q_particle%sf(j, k, l)
-                                    else
-                                        q_cons_buffer_out(r) = &
-                                            q_cons_vf(i)%sf(j, k, l)
-                                    end if
-                                end do
-                            end do
-                        end do
-                    end do
-
-                    ! Sending/receiving the data to/from bc_z%beg/bc_z%end
-                    call MPI_SENDRECV(q_cons_buffer_out(0), buff_size* &
-                                      sys_size*(m + 2*buff_size + 1)* &
-                                      (n + 2*buff_size + 1), &
-                                      mpi_p, bc_z%beg, 1, &
-                                      q_cons_buffer_in(0), buff_size* &
-                                      sys_size*(m + 2*buff_size + 1)* &
-                                      (n + 2*buff_size + 1), &
-                                      mpi_p, bc_z%end, 1, &
-                                      MPI_COMM_WORLD, MPI_STATUS_IGNORE, &
-                                      ierr)
-
-                    ! PBC only at end of the sub-domain
-                else
-
-                    ! Packing the data to be sent to bc_z%end
-                    do l = p - buff_size + 1, p
-                        do k = -buff_size, n + buff_size
-                            do j = -buff_size, m + buff_size
-                                do i = 1, sys_size
-                                    r = sys_size*(j + buff_size) &
-                                        + sys_size*(m + 2*buff_size + 1)* &
-                                        (k + buff_size) + sys_size* &
-                                        (m + 2*buff_size + 1)* &
-                                        (n + 2*buff_size + 1)* &
-                                        (l - p + buff_size - 1) + (i - 1)
-                                    if (present(q_particle)) then
-                                        q_cons_buffer_out(r) = &
-                                            q_particle%sf(j, k, l)
-                                    else
-                                        q_cons_buffer_out(r) = &
-                                            q_cons_vf(i)%sf(j, k, l)
-                                    end if
-                                end do
-                            end do
-                        end do
-                    end do
-
-                    ! Sending/receiving the data to/from bc_z%end/bc_z%end
-                    call MPI_SENDRECV(q_cons_buffer_out(0), buff_size* &
-                                      sys_size*(m + 2*buff_size + 1)* &
-                                      (n + 2*buff_size + 1), &
-                                      mpi_p, bc_z%end, 0, &
-                                      q_cons_buffer_in(0), buff_size* &
-                                      sys_size*(m + 2*buff_size + 1)* &
-                                      (n + 2*buff_size + 1), &
-                                      mpi_p, bc_z%end, 1, &
-                                      MPI_COMM_WORLD, MPI_STATUS_IGNORE, &
-                                      ierr)
-
-                end if
-
-                ! Unpacking the data received from bc_z%end
-                do l = p + 1, p + buff_size
-                    do k = -buff_size, n + buff_size
-                        do j = -buff_size, m + buff_size
-                            do i = 1, sys_size
-                                r = sys_size*(j + buff_size) &
-                                    + sys_size*(m + 2*buff_size + 1)* &
-                                    (k + buff_size) + (i - 1) &
-                                    + sys_size*(m + 2*buff_size + 1)* &
-                                    (n + 2*buff_size + 1)*(l - p - 1)
-                                if (present(q_particle)) then
-                                    q_particle%sf(j, k, l) = q_cons_buffer_in(r)
-                                else
-                                    q_cons_vf(i)%sf(j, k, l) = q_cons_buffer_in(r)
-                                end if
-#if defined(__INTEL_COMPILER)
-                                if (ieee_is_nan(q_cons_vf(i)%sf(j, k, l))) then
-                                    print *, "Error", j, k, l, i
-                                    error stop "NaN(s) in recv"
-                                end if
-#endif
-                            end do
-                        end do
-                    end do
-                end do
-
-            end if
-
-        end if
-
-        ! END: Communications in the z-direction
-
-#endif
-
-    end subroutine s_mpi_sendrecv_cons_vars_buffer_regions
-
->>>>>>> d3142618
     !>  This subroutine gathers the Silo database metadata for
         !!      the spatial extents in order to boost the performance of
         !!      the multidimensional visualization.
