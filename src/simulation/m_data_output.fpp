
!! @file m_data_output.f90
!! @brief Contains module m_data_output

#:include 'macros.fpp'
#:include 'inline_conversions.fpp'

!> @brief The primary purpose of this module is to output the grid and the
!!              conservative variables data at the chosen time-step interval. In
!!              addition, this module is also in charge of outputting a run-time
!!              information file which summarizes the time-dependent behavior !of
!!              the stability criteria. The latter include the inviscid Courant–
!!              Friedrichs–Lewy (ICFL), viscous CFL (VCFL), capillary CFL (CCFL)
!!              and cell Reynolds (Rc) numbers.
module m_data_output

    !  Dependencies ============================================================
    use m_derived_types        !< Definitions of the derived types

    use m_global_parameters    !< Definitions of the global parameters

    use m_mpi_proxy            !< Message passing interface (MPI) module proxy

    use m_variables_conversion !< State variables type conversion procedures

    use m_compile_specific

    use m_helper

    use m_delay_file_access

    use m_ibm
    ! ==========================================================================

    implicit none

    private; public :: s_initialize_data_output_module, &
 s_open_run_time_information_file, &
 s_open_com_files, &
 s_open_probe_files, &
 s_write_run_time_information, &
 s_write_data_files, &
 s_write_serial_data_files, &
 s_write_parallel_data_files, &
 s_write_com_files, &
 s_write_probe_files, &
 s_close_run_time_information_file, &
 s_close_com_files, &
 s_close_probe_files, &
 s_finalize_data_output_module
    abstract interface ! ===================================================

        !> Write data files
        !! @param q_cons_vf Conservative variables
        !! @param t_step Current time step
        subroutine s_write_abstract_data_files(q_cons_vf, q_prim_vf, t_step)

            import :: scalar_field, sys_size, pres_field

            type(scalar_field), &
                dimension(sys_size), &
                intent(in) :: q_cons_vf

            type(scalar_field), &
                dimension(sys_size), &
                intent(inOUT) :: q_prim_vf

            integer, intent(in) :: t_step

        end subroutine s_write_abstract_data_files ! -------------------

    end interface ! ========================================================
#ifdef CRAY_ACC_WAR
    @:CRAY_DECLARE_GLOBAL(real(kind(0d0)), dimension(:, :, :), icfl_sf)
    @:CRAY_DECLARE_GLOBAL(real(kind(0d0)), dimension(:, :, :), vcfl_sf)
    @:CRAY_DECLARE_GLOBAL(real(kind(0d0)), dimension(:, :, :), ccfl_sf)
    @:CRAY_DECLARE_GLOBAL(real(kind(0d0)), dimension(:, :, :), Rc_sf)
    !$acc declare link(icfl_sf, vcfl_sf, ccfl_sf, Rc_sf)
#else
    real(kind(0d0)), allocatable, dimension(:, :, :) :: icfl_sf  !< ICFL stability criterion
    real(kind(0d0)), allocatable, dimension(:, :, :) :: vcfl_sf  !< VCFL stability criterion
    real(kind(0d0)), allocatable, dimension(:, :, :) :: ccfl_sf  !< CCFL stability criterion
    real(kind(0d0)), allocatable, dimension(:, :, :) :: Rc_sf  !< Rc stability criterion
    real(kind(0d0)), public, allocatable, dimension(:, :) :: c_mass

    !$acc declare create(icfl_sf, vcfl_sf, ccfl_sf, Rc_sf)
#endif

    real(kind(0d0)) :: icfl_max_loc, icfl_max_glb !< ICFL stability extrema on local and global grids
    real(kind(0d0)) :: vcfl_max_loc, vcfl_max_glb !< VCFL stability extrema on local and global grids
    real(kind(0d0)) :: ccfl_max_loc, ccfl_max_glb !< CCFL stability extrema on local and global grids
    real(kind(0d0)) :: Rc_min_loc, Rc_min_glb !< Rc   stability extrema on local and global grids
    !$acc declare create(icfl_max_loc, icfl_max_glb, vcfl_max_loc, vcfl_max_glb, ccfl_max_loc, ccfl_max_glb, Rc_min_loc, Rc_min_glb)

    !> @name ICFL, VCFL, CCFL and Rc stability criteria extrema over all the time-steps
    !> @{
    real(kind(0d0)) :: icfl_max !< ICFL criterion maximum
    real(kind(0d0)) :: vcfl_max !< VCFL criterion maximum
    real(kind(0d0)) :: ccfl_max !< CCFL criterion maximum
    real(kind(0d0)) :: Rc_min !< Rc criterion maximum
    !> @}

    procedure(s_write_abstract_data_files), pointer :: s_write_data_files => null()

contains

    @:s_compute_speed_of_sound()

    !>  The purpose of this subroutine is to open a new or pre-
        !!          existing run-time information file and append to it the
        !!      basic header information relevant to current simulation.
        !!      In general, this requires generating a table header for
        !!      those stability criteria which will be written at every
        !!      time-step.
    subroutine s_open_run_time_information_file() ! ------------------------

        character(LEN=name_len) :: file_name = 'run_time.inf' !<
            !! Name of the run-time information file

        character(LEN=path_len + name_len) :: file_path !<
            !! Relative path to a file in the case directory

        character(LEN=8) :: file_date !<
            !! Creation date of the run-time information file

        logical :: file_exist !<
            !! Logical used to check existence of run-time information file

        ! Opening the run-time information file
        file_path = trim(case_dir)//'/'//trim(file_name)

        inquire (FILE=trim(file_path), EXIST=file_exist)

        open (1, FILE=trim(file_path), &
              FORM='formatted', &
              POSITION='append', &
              STATUS='unknown')

        ! Generating file header for a new run-time information file
        if (file_exist .neqv. .true.) then

            write (1, '(A)') 'Description: Stability information at '// &
                'each time-step of the simulation. This'
            write (1, '(13X,A)') 'data is composed of the inviscid '// &
                'Courant–Friedrichs–Lewy (ICFL)'
            write (1, '(13X,A)') 'number, the viscous CFL (VCFL) number, '// &
                'the capillary CFL (CCFL)'
            write (1, '(13X,A)') 'number and the cell Reynolds (Rc) '// &
                'number. Please note that only'
            write (1, '(13X,A)') 'those stability conditions pertinent '// &
                'to the physics included in'
            write (1, '(13X,A)') 'the current computation are displayed.'

            call date_and_time(DATE=file_date)

            write (1, '(A)') 'Date: '//file_date(5:6)//'/'// &
                file_date(7:8)//'/'// &
                file_date(3:4)

        end if

        write (1, '(A)') ''; write (1, '(A)') ''

        ! Generating table header for the stability criteria to be outputted
        if (any(Re_size > 0)) then
            write (1, '(A)') '==== Time-steps ====== Time ======= ICFL '// &
                'Max ==== VCFL Max ====== Rc Min ======='
        else
            write (1, '(A)') '=========== Time-steps ============== Time '// &
                '============== ICFL Max ============='
        end if

    end subroutine s_open_run_time_information_file ! ----------------------

    !>  This opens a formatted data file where the root processor
        !!      can write out the CoM information
    subroutine s_open_com_files() ! ----------------------------------------
        character(len=path_len + 3*name_len) :: file_path !<
            !! Relative path to the CoM file in the case directory
        integer :: i !< Generic loop iterator
        do i = 1, num_fluids
            ! Generating the relative path to the CoM data file
            write (file_path, '(A,I0,A)') '/fluid', i, '_com.dat'
            file_path = trim(case_dir)//trim(file_path)
            ! Creating the formatted data file and setting up its
            ! structure
            open (i + 120, file=trim(file_path), &
                  form='formatted', &
                  position='append', &
                  status='unknown')
            if (n == 0) then
                write (i + 120, '(A)') '=== Non-Dimensional Time '// &
                    '=== Total Mass '// &
                    '=== x-loc '// &
                    '=== Total Volume ==='
            elseif (p == 0) then
                write (i + 120, '(A)') '=== Non-Dimensional Time '// &
                    '=== Total Mass '// &
                    '=== x-loc '// &
                    '=== y-loc '// &
                    '=== Total Volume ==='
            else
                write (i + 120, '(A)') '=== Non-Dimensional Time '// &
                    '=== Total Mass '// &
                    '=== x-loc '// &
                    '=== y-loc '// &
                    '=== z-loc '// &
                    '=== Total Volume ==='
            end if
        end do
    end subroutine s_open_com_files ! --------------------------------------

    !>  This opens a formatted data file where the root processor
        !!      can write out flow probe information
    subroutine s_open_probe_files() ! --------------------------------------

        character(LEN=path_len + 3*name_len) :: file_path !<
            !! Relative path to the probe data file in the case directory

        integer :: i !< Generic loop iterator

        do i = 1, num_probes
            ! Generating the relative path to the data file
            write (file_path, '(A,I0,A)') '/D/probe', i, '_prim.dat'
            file_path = trim(case_dir)//trim(file_path)

            ! Creating the formatted data file and setting up its
            ! structure
            open (i + 30, FILE=trim(file_path), &
                  FORM='formatted', &
                  STATUS='unknown')
            ! POSITION = 'append', &
            !write(i+30,'(A,I0,A)') 'Probe ',i, ' located at:'
            !write(i+30,'(A,F10.6)') 'x = ',probe(i)%x
            !write(i+30,'(A,F10.6)') 'y = ',probe(i)%y
            !write(i+30,'(A,F10.6)') 'z = ',probe(i)%z
            !write(i+30, *)
            !write(i+30,'(A)') '=== Non-Dimensional Time ' // &
            !                '=== Density ' // &
            !                '=== Velocity ' // &
            !                '=== Pressure ' // &
            !                '=== Gamma ' // &
            !                '=== Stiffness ' // &
            !                '=== Sound Speed ' // &
            !                '=== Acceleration ==='
        end do

        if (integral_wrt) then
            do i = 1, num_integrals
                write (file_path, '(A,I0,A)') '/D/integral', i, '_prim.dat'
                file_path = trim(case_dir)//trim(file_path)

                open (i + 70, FILE=trim(file_path), &
                      FORM='formatted', &
                      POSITION='append', &
                      STATUS='unknown')
            end do
        end if

    end subroutine s_open_probe_files ! ------------------------------------

    !>  The goal of the procedure is to output to the run-time
        !!      information file the stability criteria extrema in the
        !!      entire computational domain and at the given time-step.
        !!      Moreover, the subroutine is also in charge of tracking
        !!      these stability criteria extrema over all time-steps.
        !!  @param q_prim_vf Cell-average primitive variables
        !!  @param t_step Current time step
    subroutine s_write_run_time_information(q_prim_vf, t_step) ! -----------

        type(scalar_field), dimension(sys_size), intent(in) :: q_prim_vf
        integer, intent(in) :: t_step

        real(kind(0d0)), dimension(num_fluids) :: alpha_rho  !< Cell-avg. partial density
        real(kind(0d0)) :: rho        !< Cell-avg. density
        real(kind(0d0)), dimension(num_dims) :: vel        !< Cell-avg. velocity
        real(kind(0d0)) :: vel_sum    !< Cell-avg. velocity sum
        real(kind(0d0)) :: pres       !< Cell-avg. pressure
        real(kind(0d0)), dimension(num_fluids) :: alpha      !< Cell-avg. volume fraction
        real(kind(0d0)) :: gamma      !< Cell-avg. sp. heat ratio
        real(kind(0d0)) :: pi_inf     !< Cell-avg. liquid stiffness function
        real(kind(0d0)) :: qv         !< Cell-avg. fluid reference energy
        real(kind(0d0)) :: c          !< Cell-avg. sound speed
        real(kind(0d0)) :: E          !< Cell-avg. energy
        real(kind(0d0)) :: H          !< Cell-avg. enthalpy
        real(kind(0d0)), dimension(2) :: Re         !< Cell-avg. Reynolds numbers

        ! ICFL, VCFL, CCFL and Rc stability criteria extrema for the current
        ! time-step and located on both the local (loc) and the global (glb)
        ! computational domains

        real(kind(0d0)) :: blkmod1, blkmod2 !<
            !! Fluid bulk modulus for Woods mixture sound speed
        integer :: i, j, k, l, q !< Generic loop iterators

        integer :: Nfq
        real(kind(0d0)) :: fltr_dtheta   !<
            !! Modified dtheta accounting for Fourier filtering in azimuthal direction.

        ! Computing Stability Criteria at Current Time-step ================
        !$acc parallel loop collapse(3) gang vector default(present) private(alpha_rho, vel, alpha, Re, fltr_dtheta, Nfq)
        do l = 0, p
            do k = 0, n
                do j = 0, m

                    do i = 1, num_fluids
                        alpha_rho(i) = q_prim_vf(i)%sf(j, k, l)
                        alpha(i) = q_prim_vf(E_idx + i)%sf(j, k, l)
                    end do

                    if (bubbles) then
                        call s_convert_species_to_mixture_variables_bubbles_acc(rho, gamma, pi_inf, qv, alpha, alpha_rho, Re, j, k, l)
                    else
                        call s_convert_species_to_mixture_variables_acc(rho, gamma, pi_inf, qv, alpha, alpha_rho, Re, j, k, l)
                    end if

                    do i = 1, num_dims
                        vel(i) = q_prim_vf(contxe + i)%sf(j, k, l)
                    end do

                    vel_sum = 0d0
                    do i = 1, num_dims
                        vel_sum = vel_sum + vel(i)**2d0
                    end do

                    pres = q_prim_vf(E_idx)%sf(j, k, l)

                    E = gamma*pres + pi_inf + 5d-1*rho*vel_sum + qv

                    H = (E + pres)/rho

                    ! Compute mixture sound speed
                    call s_compute_speed_of_sound(pres, rho, gamma, pi_inf, H, alpha, vel_sum, c)

                    if (c < 1d-12) then
                        !print *, 'crashed at processor: ', proc_rank,' at j :: ',j,', k :: ',k,' l :: ',l
                        !print *, 'with alpha1 ::', alpha(1),'and alpha2 ::',alpha(2), ' alpha3 :: ',alpha(3)
                        !stop
                    end if

                    if (grid_geometry == 3) then
                        if (k == 0) then
                            fltr_dtheta = 2d0*pi*y_cb(0)/3d0
                        elseif (k <= fourier_rings) then
                            Nfq = min(floor(2d0*real(k, kind(0d0))*pi), (p + 1)/2 + 1)
                            fltr_dtheta = 2d0*pi*y_cb(k - 1)/real(Nfq, kind(0d0))
                        else
                            fltr_dtheta = y_cb(k - 1)*dz(l)
                        end if
                    end if

                    if (p > 0) then
                        !3D
                        if (grid_geometry == 3) then
                            icfl_sf(j, k, l) = dt/min(dx(j)/(abs(vel(1)) + c), &
                                                      dy(k)/(abs(vel(2)) + c), &
                                                      fltr_dtheta/(abs(vel(3)) + c))
                        else
                            icfl_sf(j, k, l) = dt/min(dx(j)/(abs(vel(1)) + c), &
                                                      dy(k)/(abs(vel(2)) + c), &
                                                      dz(l)/(abs(vel(3)) + c))
                        end if

                        if (any(Re_size > 0)) then

                            if (grid_geometry == 3) then
                                vcfl_sf(j, k, l) = maxval(dt/Re/rho) &
                                                   /min(dx(j), dy(k), fltr_dtheta)**2d0

                                Rc_sf(j, k, l) = min(dx(j)*(abs(vel(1)) + c), &
                                                     dy(k)*(abs(vel(2)) + c), &
                                                     fltr_dtheta*(abs(vel(3)) + c)) &
                                                 /maxval(1d0/Re)
                            else
                                vcfl_sf(j, k, l) = maxval(dt/Re/rho) &
                                                   /min(dx(j), dy(k), dz(l))**2d0

                                Rc_sf(j, k, l) = min(dx(j)*(abs(vel(1)) + c), &
                                                     dy(k)*(abs(vel(2)) + c), &
                                                     dz(l)*(abs(vel(3)) + c)) &
                                                 /maxval(1d0/Re)
                            end if

                        end if

                    elseif (n > 0) then
                        !2D
                        icfl_sf(j, k, l) = dt/min(dx(j)/(abs(vel(1)) + c), &
                                                  dy(k)/(abs(vel(2)) + c))

                        if (any(Re_size > 0)) then

                            vcfl_sf(j, k, l) = maxval(dt/Re/rho)/min(dx(j), dy(k))**2d0

                            Rc_sf(j, k, l) = min(dx(j)*(abs(vel(1)) + c), &
                                                 dy(k)*(abs(vel(2)) + c)) &
                                             /maxval(1d0/Re)

                        end if

                    else
                        !1D
                        icfl_sf(j, k, l) = (dt/dx(j))*(abs(vel(1)) + c)

                        if (any(Re_size > 0)) then

                            vcfl_sf(j, k, l) = maxval(dt/Re/rho)/dx(j)**2d0

                            Rc_sf(j, k, l) = dx(j)*(abs(vel(1)) + c)/maxval(1d0/Re)

                        end if

                    end if

                end do
            end do
        end do
        ! end: Computing Stability Criteria at Current Time-step ===========

        ! Determining local stability criteria extrema at current time-step

#ifdef CRAY_ACC_WAR
        !$acc update host(icfl_sf)

        if (any(Re_size > 0)) then
            !$acc update host(vcfl_sf, Rc_sf)
        end if

        icfl_max_loc = maxval(icfl_sf)

        if (any(Re_size > 0)) then
            vcfl_max_loc = maxval(vcfl_sf)
            Rc_min_loc = minval(Rc_sf)
        end if
#else
        !$acc kernels
        icfl_max_loc = maxval(icfl_sf)
        !$acc end kernels

        if (any(Re_size > 0)) then
            !$acc kernels
            vcfl_max_loc = maxval(vcfl_sf)
            Rc_min_loc = minval(Rc_sf)
            !$acc end kernels
        end if
#endif

        ! Determining global stability criteria extrema at current time-step
        if (num_procs > 1) then
            call s_mpi_reduce_stability_criteria_extrema(icfl_max_loc, &
                                                         vcfl_max_loc, &
                                                         ccfl_max_loc, &
                                                         Rc_min_loc, &
                                                         icfl_max_glb, &
                                                         vcfl_max_glb, &
                                                         ccfl_max_glb, &
                                                         Rc_min_glb)
        else
            icfl_max_glb = icfl_max_loc
            if (any(Re_size > 0)) vcfl_max_glb = vcfl_max_loc
            if (any(Re_size > 0)) Rc_min_glb = Rc_min_loc
        end if

        ! Determining the stability criteria extrema over all the time-steps
        if (icfl_max_glb > icfl_max) icfl_max = icfl_max_glb

        if (any(Re_size > 0)) then
            if (vcfl_max_glb > vcfl_max) vcfl_max = vcfl_max_glb
            if (Rc_min_glb < Rc_min) Rc_min = Rc_min_glb
        end if

        ! Outputting global stability criteria extrema at current time-step
        if (proc_rank == 0) then
            if (any(Re_size > 0)) then
                write (1, '(6X,I8,6X,F10.6,6X,F9.6,6X,F9.6,6X,F10.6)') &
                    t_step, t_step*dt, icfl_max_glb, &
                    vcfl_max_glb, &
                    Rc_min_glb

            else
                write (1, '(13X,I8,14X,F10.6,13X,F9.6)') &
                    t_step, t_step*dt, icfl_max_glb
            end if

            if (icfl_max_glb /= icfl_max_glb) then
                call s_mpi_abort('ICFL is NaN. Exiting ...')
            elseif (icfl_max_glb > 1d0) then
                print *, 'icfl', icfl_max_glb
                call s_mpi_abort('ICFL is greater than 1.0. Exiting ...')
            end if

            if (vcfl_max_glb /= vcfl_max_glb) then
                call s_mpi_abort('VCFL is NaN. Exiting ...')
            elseif (vcfl_max_glb > 1d0) then
                print *, 'vcfl', vcfl_max_glb
                call s_mpi_abort('VCFL is greater than 1.0. Exiting ...')
            end if
        end if

        call s_mpi_barrier()

    end subroutine s_write_run_time_information ! --------------------------

    subroutine s_write_serial_data_files(q_cons_vf, q_prim_vf, t_step) ! ---------------------

        type(scalar_field), dimension(sys_size), intent(in) :: q_cons_vf
        type(scalar_field), dimension(sys_size), intent(inOUT) :: q_prim_vf

        integer, intent(in) :: t_step

        character(LEN=path_len + 2*name_len) :: t_step_dir !<
            !! Relative path to the current time-step directory

        character(LEN=path_len + 3*name_len) :: file_path !<
            !! Relative path to the grid and conservative variables data files

        logical :: file_exist !<
            !! Logical used to check existence of current time-step directory

        character(LEN=15) :: FMT

        integer :: i, j, k, l, ii, r!< Generic loop iterators

        real(kind(0d0)), dimension(nb) :: nRtmp         !< Temporary bubble concentration
        real(kind(0d0)) :: nbub, nR3, vftmp                         !< Temporary bubble number density
        real(kind(0d0)) :: gamma, lit_gamma, pi_inf, qv !< Temporary EOS params
        real(kind(0d0)) :: rho                          !< Temporary density
        real(kind(0d0)), dimension(2) :: Re !< Temporary Reynolds number
        real(kind(0d0)) :: E_e                          !< Temp. elastic energy contribution

        ! Creating or overwriting the time-step root directory
        write (t_step_dir, '(A,I0,A,I0)') trim(case_dir)//'/p_all'

        ! Creating or overwriting the current time-step directory
        write (t_step_dir, '(A,I0,A,I0)') trim(case_dir)//'/p_all/p', &
            proc_rank, '/', t_step

        file_path = trim(t_step_dir)//'/.'
        call my_inquire(file_path, file_exist)
        if (file_exist) call s_delete_directory(trim(t_step_dir))
        call s_create_directory(trim(t_step_dir))

        ! Writing the grid data file in the x-direction
        file_path = trim(t_step_dir)//'/x_cb.dat'

        open (2, FILE=trim(file_path), &
              FORM='unformatted', &
              STATUS='new')
        write (2) x_cb(-1:m); close (2)

        ! Writing the grid data files in the y- and z-directions
        if (n > 0) then

            file_path = trim(t_step_dir)//'/y_cb.dat'

            open (2, FILE=trim(file_path), &
                  FORM='unformatted', &
                  STATUS='new')
            write (2) y_cb(-1:n); close (2)

            if (p > 0) then

                file_path = trim(t_step_dir)//'/z_cb.dat'

                open (2, FILE=trim(file_path), &
                      FORM='unformatted', &
                      STATUS='new')
                write (2) z_cb(-1:p); close (2)

            end if

        end if

        ! Writing the conservative variables data files
        do i = 1, sys_size
            write (file_path, '(A,I0,A)') trim(t_step_dir)//'/q_cons_vf', &
                i, '.dat'

            open (2, FILE=trim(file_path), &
                  FORM='unformatted', &
                  STATUS='new')

            write (2) q_cons_vf(i)%sf(0:m, 0:n, 0:p); close (2)
        end do

        if (qbmm .and. .not. polytropic) then
            do i = 1, nb
                do r = 1, nnode
                    write (file_path, '(A,I0,A)') trim(t_step_dir)//'/pb', &
                        sys_size + (i - 1)*nnode + r, '.dat'

                    open (2, FILE=trim(file_path), &
                          FORM='unformatted', &
                          STATUS='new')

                    write (2) pb_ts(1)%sf(0:m, 0:n, 0:p, r, i); close (2)
                end do
            end do

            do i = 1, nb
                do r = 1, nnode
                    write (file_path, '(A,I0,A)') trim(t_step_dir)//'/mv', &
                        sys_size + (i - 1)*nnode + r, '.dat'

                    open (2, FILE=trim(file_path), &
                          FORM='unformatted', &
                          STATUS='new')

                    write (2) mv_ts(1)%sf(0:m, 0:n, 0:p, r, i); close (2)
                end do
            end do
        end if

        ! Writing the IB markers
        if (ib) then
            write (file_path, '(A,I0,A)') trim(t_step_dir)//'/ib.dat'

            open (2, FILE=trim(file_path), &
                  FORM='unformatted', &
                  STATUS='new')

            write (2) ib_markers%sf; close (2)
        end if

        gamma = fluid_pp(1)%gamma
        lit_gamma = 1d0/fluid_pp(1)%gamma + 1d0
        pi_inf = fluid_pp(1)%pi_inf
        qv = fluid_pp(1)%qv

        if (precision == 1) then
            FMT = "(2F30.3)"
        else
            FMT = "(2F40.14)"
        end if

        ! writing an output directory
        write (t_step_dir, '(A,I0,A,I0)') trim(case_dir)//'/D'
        file_path = trim(t_step_dir)//'/.'

        inquire (FILE=trim(file_path), EXIST=file_exist)

        if (.not. file_exist) call s_create_directory(trim(t_step_dir))

        if (prim_vars_wrt .or. (n == 0 .and. p == 0)) then
            call s_convert_conservative_to_primitive_variables(q_cons_vf, q_prim_vf)
            do i = 1, sys_size
                !$acc update host(q_prim_vf(i)%sf(:,:,:))
            end do
            ! q_prim_vf(bubxb) stores the value of nb needed in riemann solvers, so replace with true primitive value (=1d0)
            if (qbmm) then
                q_prim_vf(bubxb)%sf = 1d0
            end if
        end if

        !1D
        if (n == 0 .and. p == 0) then

            if (model_eqns == 2) then
                do i = 1, sys_size
                    write (file_path, '(A,I0,A,I2.2,A,I6.6,A)') trim(t_step_dir)//'/prim.', i, '.', proc_rank, '.', t_step, '.dat'

                    open (2, FILE=trim(file_path))
                    do j = 0, m
                        if (((i >= cont_idx%beg) .and. (i <= cont_idx%end)) &
                            .or. &
                            ((i >= adv_idx%beg) .and. (i <= adv_idx%end)) &
                            ) then
                            write (2, FMT) x_cb(j), q_cons_vf(i)%sf(j, 0, 0)
                        else
                            write (2, FMT) x_cb(j), q_prim_vf(i)%sf(j, 0, 0)
                        end if
                    end do
                    close (2)
                end do
            end if

            do i = 1, sys_size
                write (file_path, '(A,I0,A,I2.2,A,I6.6,A)') trim(t_step_dir)//'/cons.', i, '.', proc_rank, '.', t_step, '.dat'

                open (2, FILE=trim(file_path))
                do j = 0, m
                    write (2, FMT) x_cb(j), q_cons_vf(i)%sf(j, 0, 0)
                end do
                close (2)
            end do

            if (qbmm .and. .not. polytropic) then
                do i = 1, nb
                    do r = 1, nnode
                        write (file_path, '(A,I0,A,I0,A,I2.2,A,I6.6,A)') trim(t_step_dir)//'/pres.', i, '.', r, '.', proc_rank, '.', t_step, '.dat'

                        open (2, FILE=trim(file_path))
                        do j = 0, m
                            write (2, FMT) x_cb(j), pb_ts(1)%sf(j, 0, 0, r, i)
                        end do
                        close (2)
                    end do
                end do
                do i = 1, nb
                    do r = 1, nnode
                        write (file_path, '(A,I0,A,I0,A,I2.2,A,I6.6,A)') trim(t_step_dir)//'/mv.', i, '.', r, '.', proc_rank, '.', t_step, '.dat'

                        open (2, FILE=trim(file_path))
                        do j = 0, m
                            write (2, FMT) x_cb(j), mv_ts(1)%sf(j, 0, 0, r, i)
                        end do
                        close (2)
                    end do
                end do
            end if
        end if

        if (precision == 1) then
            FMT = "(3F30.7)"
        else
            FMT = "(3F40.14)"
        end if

        ! 2D
        if ((n > 0) .and. (p == 0)) then
            do i = 1, sys_size
                write (file_path, '(A,I0,A,I2.2,A,I6.6,A)') trim(t_step_dir)//'/cons.', i, '.', proc_rank, '.', t_step, '.dat'
                open (2, FILE=trim(file_path))
                do j = 0, m
                    do k = 0, n
                        write (2, FMT) x_cb(j), y_cb(k), q_cons_vf(i)%sf(j, k, 0)
                    end do
                    write (2, *)
                end do
                close (2)
            end do

            if (qbmm .and. .not. polytropic) then
                do i = 1, nb
                    do r = 1, nnode
                        write (file_path, '(A,I0,A,I0,A,I2.2,A,I6.6,A)') trim(t_step_dir)//'/pres.', i, '.', r, '.', proc_rank, '.', t_step, '.dat'

                        open (2, FILE=trim(file_path))
                        do j = 0, m
                            do k = 0, n
                                write (2, FMT) x_cb(j), y_cb(k), pb_ts(1)%sf(j, k, 0, r, i)
                            end do
                        end do
                        close (2)
                    end do
                end do
                do i = 1, nb
                    do r = 1, nnode
                        write (file_path, '(A,I0,A,I0,A,I2.2,A,I6.6,A)') trim(t_step_dir)//'/mv.', i, '.', r, '.', proc_rank, '.', t_step, '.dat'

                        open (2, FILE=trim(file_path))
                        do j = 0, m
                            do k = 0, n
                                write (2, FMT) x_cb(j), y_cb(k), mv_ts(1)%sf(j, k, 0, r, i)
                            end do
                        end do
                        close (2)
                    end do
                end do
            end if

            if (prim_vars_wrt) then
                do i = 1, sys_size
                    write (file_path, '(A,I0,A,I2.2,A,I6.6,A)') trim(t_step_dir)//'/prim.', i, '.', proc_rank, '.', t_step, '.dat'

                    open (2, FILE=trim(file_path))

                    do j = 0, m
                        do k = 0, n
                            if (((i >= cont_idx%beg) .and. (i <= cont_idx%end)) &
                                .or. &
                                ((i >= adv_idx%beg) .and. (i <= adv_idx%end)) &
                                ) then
                                write (2, FMT) x_cb(j), y_cb(k), q_cons_vf(i)%sf(j, k, 0)
                            else
                                write (2, FMT) x_cb(j), y_cb(k), q_prim_vf(i)%sf(j, k, 0)
                            end if
                        end do
                        write (2, *)
                    end do
                    close (2)
                end do
            end if
        end if

        if (precision == 1) then
            FMT = "(4F30.7)"
        else
            FMT = "(4F40.14)"
        end if

        ! 3D
        if (p > 0) then
            do i = 1, sys_size
                write (file_path, '(A,I0,A,I2.2,A,I6.6,A)') trim(t_step_dir)//'/cons.', i, '.', proc_rank, '.', t_step, '.dat'
                open (2, FILE=trim(file_path))
                do j = 0, m
                    do k = 0, n
                        do l = 0, p
                            write (2, FMT) x_cb(j), y_cb(k), z_cb(l), q_cons_vf(i)%sf(j, k, l)
                        end do
                        write (2, *)
                    end do
                    write (2, *)
                end do
                close (2)
            end do

            if (qbmm .and. .not. polytropic) then
                do i = 1, nb
                    do r = 1, nnode
                        write (file_path, '(A,I0,A,I0,A,I2.2,A,I6.6,A)') trim(t_step_dir)//'/pres.', i, '.', r, '.', proc_rank, '.', t_step, '.dat'

                        open (2, FILE=trim(file_path))
                        do j = 0, m
                            do k = 0, n
                                do l = 0, p
                                    write (2, FMT) x_cb(j), y_cb(k), z_cb(l), pb_ts(1)%sf(j, k, l, r, i)
                                end do
                            end do
                        end do
                        close (2)
                    end do
                end do
                do i = 1, nb
                    do r = 1, nnode
                        write (file_path, '(A,I0,A,I0,A,I2.2,A,I6.6,A)') trim(t_step_dir)//'/mv.', i, '.', r, '.', proc_rank, '.', t_step, '.dat'

                        open (2, FILE=trim(file_path))
                        do j = 0, m
                            do k = 0, n
                                do l = 0, p
                                    write (2, FMT) x_cb(j), y_cb(k), z_cb(l), mv_ts(1)%sf(j, k, l, r, i)
                                end do
                            end do
                        end do
                        close (2)
                    end do
                end do
            end if

            if (prim_vars_wrt) then
                do i = 1, sys_size
                    write (file_path, '(A,I0,A,I2.2,A,I6.6,A)') trim(t_step_dir)//'/prim.', i, '.', proc_rank, '.', t_step, '.dat'

                    open (2, FILE=trim(file_path))

                    do j = 0, m
                        do k = 0, n
                            do l = 0, p
                                if (((i >= cont_idx%beg) .and. (i <= cont_idx%end)) &
                                    .or. &
                                    ((i >= adv_idx%beg) .and. (i <= adv_idx%end)) &
                                    ) then
                                    write (2, FMT) x_cb(j), y_cb(k), z_cb(l), q_cons_vf(i)%sf(j, k, l)
                                else
                                    write (2, FMT) x_cb(j), y_cb(k), z_cb(l), q_prim_vf(i)%sf(j, k, l)
                                end if
                            end do
                            write (2, *)
                        end do
                        write (2, *)
                    end do
                    close (2)
                end do
            end if
        end if

    end subroutine s_write_serial_data_files ! ------------------------------------

    !>  The goal of this subroutine is to output the grid and
        !!      conservative variables data files for given time-step.
        !!  @param q_cons_vf Cell-average conservative variables
        !!  @param t_step Current time-step
    subroutine s_write_parallel_data_files(q_cons_vf, q_prim_vf, t_step) ! --

        type(scalar_field), &
            dimension(sys_size), &
            intent(in) :: q_cons_vf

        type(scalar_field), &
            dimension(sys_size), &
            intent(inOUT) :: q_prim_vf

        integer, intent(in) :: t_step

#ifdef MFC_MPI

        integer :: ifile, ierr, data_size
        integer, dimension(MPI_STATUS_SIZE) :: status
        integer(kind=MPI_OFFSET_kind) :: disp
        integer(kind=MPI_OFFSET_kind) :: m_MOK, n_MOK, p_MOK
        integer(kind=MPI_OFFSET_kind) :: WP_MOK, var_MOK, str_MOK
        integer(kind=MPI_OFFSET_kind) :: NVARS_MOK
        integer(kind=MPI_OFFSET_kind) :: MOK

        character(LEN=path_len + 2*name_len) :: file_loc
        logical :: file_exist, dir_check
        character(len=10) :: t_step_string

        integer :: i !< Generic loop iterator

        if (file_per_process) then

            call s_int_to_str(t_step, t_step_string)

            ! Initialize MPI data I/O

            if (ib) then
                call s_initialize_mpi_data(q_cons_vf, ib_markers)
            else
                call s_initialize_mpi_data(q_cons_vf)
            end if

            if (proc_rank == 0) then
                file_loc = trim(case_dir)//'/restart_data/lustre_'//trim(t_step_string)
                call my_inquire(file_loc, dir_check)
                if (dir_check .neqv. .true.) then
                    call s_create_directory(trim(file_loc))
                end if
                call s_create_directory(trim(file_loc))
            end if
            call s_mpi_barrier()
            call DelayFileAccess(proc_rank)

            ! Initialize MPI data I/O
            call s_initialize_mpi_data(q_cons_vf)

            ! Open the file to write all flow variables
            write (file_loc, '(I0,A,i7.7,A)') t_step, '_', proc_rank, '.dat'
            file_loc = trim(case_dir)//'/restart_data/lustre_'//trim(t_step_string)//trim(mpiiofs)//trim(file_loc)
            inquire (FILE=trim(file_loc), EXIST=file_exist)
            if (file_exist .and. proc_rank == 0) then
                call MPI_FILE_DELETE(file_loc, mpi_info_int, ierr)
            end if
            call MPI_FILE_OPEN(MPI_COMM_SELF, file_loc, ior(MPI_MODE_WRONLY, MPI_MODE_CREATE), &
                               mpi_info_int, ifile, ierr)

            ! Size of local arrays
            data_size = (m + 1)*(n + 1)*(p + 1)

            ! Resize some integers so MPI can write even the biggest files
            m_MOK = int(m_glb + 1, MPI_OFFSET_KIND)
            n_MOK = int(n_glb + 1, MPI_OFFSET_KIND)
            p_MOK = int(p_glb + 1, MPI_OFFSET_KIND)
            WP_MOK = int(8d0, MPI_OFFSET_KIND)
            MOK = int(1d0, MPI_OFFSET_KIND)
            str_MOK = int(name_len, MPI_OFFSET_KIND)
            NVARS_MOK = int(sys_size, MPI_OFFSET_KIND)

            if (bubbles) then
                ! Write the data for each variable
                do i = 1, sys_size
                    var_MOK = int(i, MPI_OFFSET_KIND)

                    call MPI_FILE_WRITE_ALL(ifile, MPI_IO_DATA%var(i)%sf, data_size, &
                                            MPI_DOUBLE_PRECISION, status, ierr)
                end do
                !Write pb and mv for non-polytropic qbmm
                if (qbmm .and. .not. polytropic) then
                    do i = sys_size + 1, sys_size + 2*nb*nnode
                        var_MOK = int(i, MPI_OFFSET_KIND)

                        call MPI_FILE_WRITE_ALL(ifile, MPI_IO_DATA%var(i)%sf, data_size, &
                                                MPI_DOUBLE_PRECISION, status, ierr)
                    end do
                end if
            else
                do i = 1, sys_size !TODO: check if correct (sys_size
                    var_MOK = int(i, MPI_OFFSET_KIND)

                    call MPI_FILE_WRITE_ALL(ifile, MPI_IO_DATA%var(i)%sf, data_size, &
                                            MPI_DOUBLE_PRECISION, status, ierr)
                end do
            end if

            call MPI_FILE_CLOSE(ifile, ierr)
        else
            ! Initialize MPI data I/O

            call s_initialize_mpi_data(q_cons_vf)

            ! Open the file to write all flow variables
            write (file_loc, '(I0,A)') t_step, '.dat'
            file_loc = trim(case_dir)//'/restart_data'//trim(mpiiofs)//trim(file_loc)
            inquire (FILE=trim(file_loc), EXIST=file_exist)
            if (file_exist .and. proc_rank == 0) then
                call MPI_FILE_DELETE(file_loc, mpi_info_int, ierr)
            end if
            call MPI_FILE_OPEN(MPI_COMM_WORLD, file_loc, ior(MPI_MODE_WRONLY, MPI_MODE_CREATE), &
                               mpi_info_int, ifile, ierr)

            ! Size of local arrays
            data_size = (m + 1)*(n + 1)*(p + 1)

            ! Resize some integers so MPI can write even the biggest files
            m_MOK = int(m_glb + 1, MPI_OFFSET_KIND)
            n_MOK = int(n_glb + 1, MPI_OFFSET_KIND)
            p_MOK = int(p_glb + 1, MPI_OFFSET_KIND)
            WP_MOK = int(8d0, MPI_OFFSET_KIND)
            MOK = int(1d0, MPI_OFFSET_KIND)
            str_MOK = int(name_len, MPI_OFFSET_KIND)
            NVARS_MOK = int(sys_size, MPI_OFFSET_KIND)

            if (bubbles) then
                ! Write the data for each variable
                do i = 1, sys_size
                    var_MOK = int(i, MPI_OFFSET_KIND)

                    ! Initial displacement to skip at beginning of file
                    disp = m_MOK*max(MOK, n_MOK)*max(MOK, p_MOK)*WP_MOK*(var_MOK - 1)

                    call MPI_FILE_SET_VIEW(ifile, disp, MPI_DOUBLE_PRECISION, MPI_IO_DATA%view(i), &
                                           'native', mpi_info_int, ierr)
                    call MPI_FILE_write_ALL(ifile, MPI_IO_DATA%var(i)%sf, data_size, &
                                            MPI_DOUBLE_PRECISION, status, ierr)
                end do
                !Write pb and mv for non-polytropic qbmm
                if (qbmm .and. .not. polytropic) then
                    do i = sys_size + 1, sys_size + 2*nb*nnode
                        var_MOK = int(i, MPI_OFFSET_KIND)

                        ! Initial displacement to skip at beginning of file
                        disp = m_MOK*max(MOK, n_MOK)*max(MOK, p_MOK)*WP_MOK*(var_MOK - 1)

                        call MPI_FILE_SET_VIEW(ifile, disp, MPI_DOUBLE_PRECISION, MPI_IO_DATA%view(i), &
                                               'native', mpi_info_int, ierr)
                        call MPI_FILE_WRITE_ALL(ifile, MPI_IO_DATA%var(i)%sf, data_size, &
                                                MPI_DOUBLE_PRECISION, status, ierr)
                    end do
                end if
            else
                do i = 1, sys_size !TODO: check if correct (sys_size
                    var_MOK = int(i, MPI_OFFSET_KIND)

                    ! Initial displacement to skip at beginning of file
                    disp = m_MOK*max(MOK, n_MOK)*max(MOK, p_MOK)*WP_MOK*(var_MOK - 1)

                    call MPI_FILE_SET_VIEW(ifile, disp, MPI_DOUBLE_PRECISION, MPI_IO_DATA%view(i), &
                                           'native', mpi_info_int, ierr)
                    call MPI_FILE_WRITE_ALL(ifile, MPI_IO_DATA%var(i)%sf, data_size, &
                                            MPI_DOUBLE_PRECISION, status, ierr)
                end do
            end if

            call MPI_FILE_CLOSE(ifile, ierr)
        end if

        call MPI_FILE_CLOSE(ifile, ierr)

#endif

    end subroutine s_write_parallel_data_files ! ---------------------------

    !>  This writes a formatted data file where the root processor
    !!      can write out the CoM information
    !!  @param t_step Current time-step
    !!  @param q_com Center of mass information
    !!  @param moments Higher moment information
    subroutine s_write_com_files(t_step, c_mass) ! -------------------

        integer, intent(in) :: t_step
        real(kind(0d0)), dimension(num_fluids, 5), intent(in) :: c_mass
        integer :: i, j !< Generic loop iterator
        real(kind(0d0)) :: nondim_time !< Non-dimensional time

        ! Non-dimensional time calculation
        if (t_step_old /= dflt_int) then
            nondim_time = real(t_step + t_step_old, kind(0d0))*dt
        else
            nondim_time = real(t_step, kind(0d0))*dt
        end if

        if (proc_rank == 0) then
            if (n == 0) then ! 1D simulation
                do i = 1, num_fluids ! Loop through fluids
                    write (i + 120, '(6X,4F24.12)') &
                        nondim_time, &
                        c_mass(i, 1), &
                        c_mass(i, 2), &
                        c_mass(i, 5)
                end do
            elseif (p == 0) then ! 2D simulation
                do i = 1, num_fluids ! Loop through fluids
                    write (i + 120, '(6X,5F24.12)') &
                        nondim_time, &
                        c_mass(i, 1), &
                        c_mass(i, 2), &
                        c_mass(i, 3), &
                        c_mass(i, 5)
                end do
            else ! 3D simulation
                do i = 1, num_fluids ! Loop through fluids
                    write (i + 120, '(6X,6F24.12)') &
                        nondim_time, &
                        c_mass(i, 1), &
                        c_mass(i, 2), &
                        c_mass(i, 3), &
                        c_mass(i, 4), &
                        c_mass(i, 5)
                end do
            end if
        end if
    end subroutine s_write_com_files ! -------------------------------------

    !>  This writes a formatted data file for the flow probe information
        !!  @param t_step Current time-step
        !!  @param q_cons_vf Conservative variables
        !!  @param accel_mag Acceleration magnitude information
    subroutine s_write_probe_files(t_step, q_cons_vf, accel_mag) ! -----------

        integer, intent(in) :: t_step
        type(scalar_field), dimension(sys_size), intent(in) :: q_cons_vf
        real(kind(0d0)), dimension(0:m, 0:n, 0:p), intent(in) :: accel_mag

        real(kind(0d0)), dimension(-1:m) :: distx
        real(kind(0d0)), dimension(-1:n) :: disty
        real(kind(0d0)), dimension(-1:p) :: distz

        ! The cell-averaged partial densities, density, velocity, pressure,
        ! volume fractions, specific heat ratio function, liquid stiffness
        ! function, and sound speed.
        real(kind(0d0)) :: lit_gamma, nbub
        real(kind(0d0)) :: rho
        real(kind(0d0)), dimension(num_dims) :: vel
        real(kind(0d0)) :: pres
        real(kind(0d0)) :: ptilde
        real(kind(0d0)) :: ptot
        real(kind(0d0)) :: alf
        real(kind(0d0)) :: alfgr
        real(kind(0d0)), dimension(num_fluids) :: alpha
        real(kind(0d0)) :: gamma
        real(kind(0d0)) :: pi_inf
        real(kind(0d0)) :: qv
        real(kind(0d0)) :: c
        real(kind(0d0)) :: M00, M10, M01, M20, M11, M02
        real(kind(0d0)) :: varR, varV
        real(kind(0d0)), dimension(Nb) :: nR, R, nRdot, Rdot
        real(kind(0d0)) :: nR3
        real(kind(0d0)) :: accel
        real(kind(0d0)) :: int_pres
        real(kind(0d0)) :: max_pres
        real(kind(0d0)), dimension(2) :: Re
        real(kind(0d0)) :: E_e
        real(kind(0d0)), dimension(6) :: tau_e
        real(kind(0d0)) :: G
        real(kind(0d0)) :: dyn_p

        integer :: i, j, k, l, s, q !< Generic loop iterator

        real(kind(0d0)) :: nondim_time !< Non-dimensional time

        real(kind(0d0)) :: tmp !<
            !! Temporary                         variable to store quantity for mpi_allreduce

        real(kind(0d0)) :: blkmod1, blkmod2 !<
            !! Fluid bulk modulus for Woods mixture sound speed

        integer :: npts !< Number of included integral points
        real(kind(0d0)) :: rad, thickness !< For integral quantities
        logical :: trigger !< For integral quantities

        ! Non-dimensional time calculation
        if (time_stepper == 23) then
            nondim_time = mytime
        else
            if (t_step_old /= dflt_int) then
                nondim_time = real(t_step + t_step_old, kind(0d0))*dt
            else
                nondim_time = real(t_step, kind(0d0))*dt !*1.d-5/10.0761131451d0
            end if
        end if

        do i = 1, num_probes
            ! Zeroing out flow variables for all processors
            rho = 0d0
            do s = 1, num_dims
                vel(s) = 0d0
            end do
            pres = 0d0
            gamma = 0d0
            pi_inf = 0d0
            qv = 0d0
            c = 0d0
            accel = 0d0
            nR = 0d0; R = 0d0
            nRdot = 0d0; Rdot = 0d0
            nbub = 0d0
            M00 = 0d0
            M10 = 0d0
            M01 = 0d0
            M20 = 0d0
            M11 = 0d0
            M02 = 0d0
            varR = 0d0; varV = 0d0
            alf = 0d0
            do s = 1, (num_dims*(num_dims + 1))/2
                tau_e(s) = 0d0
            end do

            ! Find probe location in terms of indices on a
            ! specific processor
            if (n == 0) then ! 1D simulation
                if ((probe(i)%x >= x_cb(-1)) .and. (probe(i)%x <= x_cb(m))) then
                    do s = -1, m
                        distx(s) = x_cb(s) - probe(i)%x
                        if (distx(s) < 0d0) distx(s) = 1000d0
                    end do
                    j = minloc(distx, 1)
                    if (j == 1) j = 2 ! Pick first point if probe is at edge
                    k = 0
                    l = 0

                    ! Computing/Sharing necessary state variables
                    if (hypoelasticity .or. hyperelasticity) then
                        call s_convert_to_mixture_variables(q_cons_vf, j - 2, k, l, &
                                                            rho, gamma, pi_inf, qv, &
                                                            Re, G, fluid_pp(:)%G)
                    else
                        call s_convert_to_mixture_variables(q_cons_vf, j - 2, k, l, &
                                                            rho, gamma, pi_inf, qv)
                    end if
                    do s = 1, num_dims
                        vel(s) = q_cons_vf(cont_idx%end + s)%sf(j - 2, k, l)/rho
                    end do

<<<<<<< HEAD
                    if (hypoelasticity .or. hyperelasticity) then
=======
                    dyn_p = 0.5d0*rho*dot_product(vel, vel)

                    if (hypoelasticity) then
>>>>>>> 1102cbe1
                        call s_compute_pressure( &
                            q_cons_vf(1)%sf(j - 2, k, l), &
                            q_cons_vf(alf_idx)%sf(j - 2, k, l), &
                            dyn_p, pi_inf, gamma, rho, qv, pres, &
                            q_cons_vf(stress_idx%beg)%sf(j - 2, k, l), &
                            q_cons_vf(mom_idx%beg)%sf(j - 2, k, l), G)
                    else
                        call s_compute_pressure( &
                            q_cons_vf(1)%sf(j - 2, k, l), &
                            q_cons_vf(alf_idx)%sf(j - 2, k, l), &
                            dyn_p, pi_inf, gamma, rho, qv, pres)
                    end if

                    if (model_eqns == 4) then
                        lit_gamma = 1d0/fluid_pp(1)%gamma + 1d0
                    else if (hypoelasticity .or. hyperelasticity) then
                        tau_e(1) = q_cons_vf(stress_idx%end)%sf(j - 2, k, l)/rho
                    end if

                    if (bubbles) then
                        alf = q_cons_vf(alf_idx)%sf(j - 2, k, l)
                        if (num_fluids == 3) then
                            alfgr = q_cons_vf(alf_idx - 1)%sf(j - 2, k, l)
                        end if
                        do s = 1, nb
                            nR(s) = q_cons_vf(bub_idx%rs(s))%sf(j - 2, k, l)
                            nRdot(s) = q_cons_vf(bub_idx%vs(s))%sf(j - 2, k, l)
                        end do

                        if (adv_n) then
                            nbub = q_cons_vf(n_idx)%sf(j - 2, k, l)
                        else
                            nR3 = 0d0
                            do s = 1, nb
                                nR3 = nR3 + weight(s)*(nR(s)**3d0)
                            end do

                            nbub = dsqrt((4.d0*pi/3.d0)*nR3/alf)
                        end if
#ifdef DEBUG
                        print *, 'In probe, nbub: ', nbub
#endif
                        if (qbmm) then
                            M00 = q_cons_vf(bub_idx%moms(1, 1))%sf(j - 2, k, l)/nbub
                            M10 = q_cons_vf(bub_idx%moms(1, 2))%sf(j - 2, k, l)/nbub
                            M01 = q_cons_vf(bub_idx%moms(1, 3))%sf(j - 2, k, l)/nbub
                            M20 = q_cons_vf(bub_idx%moms(1, 4))%sf(j - 2, k, l)/nbub
                            M11 = q_cons_vf(bub_idx%moms(1, 5))%sf(j - 2, k, l)/nbub
                            M02 = q_cons_vf(bub_idx%moms(1, 6))%sf(j - 2, k, l)/nbub

                            M10 = M10/M00
                            M01 = M01/M00
                            M20 = M20/M00
                            M11 = M11/M00
                            M02 = M02/M00

                            varR = M20 - M10**2d0
                            varV = M02 - M01**2d0
                        end if
                        R(:) = nR(:)/nbub
                        Rdot(:) = nRdot(:)/nbub

                        ptilde = ptil(j - 2, k, l)
                        ptot = pres - ptilde
                    end if

                    ! Compute mixture sound Speed
                    call s_compute_speed_of_sound(pres, rho, gamma, pi_inf, &
                                                  ((gamma + 1d0)*pres + pi_inf)/rho, alpha, 0d0, c)

                    accel = accel_mag(j - 2, k, l)
                end if
            elseif (p == 0) then ! 2D simulation
                if ((probe(i)%x >= x_cb(-1)) .and. (probe(i)%x <= x_cb(m))) then
                    if ((probe(i)%y >= y_cb(-1)) .and. (probe(i)%y <= y_cb(n))) then
                        do s = -1, m
                            distx(s) = x_cb(s) - probe(i)%x
                            if (distx(s) < 0d0) distx(s) = 1000d0
                        end do
                        do s = -1, n
                            disty(s) = y_cb(s) - probe(i)%y
                            if (disty(s) < 0d0) disty(s) = 1000d0
                        end do
                        j = minloc(distx, 1)
                        k = minloc(disty, 1)
                        if (j == 1) j = 2 ! Pick first point if probe is at edge
                        if (k == 1) k = 2 ! Pick first point if probe is at edge
                        l = 0

                        ! Computing/Sharing necessary state variables
                        call s_convert_to_mixture_variables(q_cons_vf, j - 2, k - 2, l, &
                                                            rho, gamma, pi_inf, qv, &
                                                            Re, G, fluid_pp(:)%G)
                        do s = 1, num_dims
                            vel(s) = q_cons_vf(cont_idx%end + s)%sf(j - 2, k - 2, l)/rho
                        end do

                        dyn_p = 0.5d0*rho*dot_product(vel, vel)

                        if (hypoelasticity) then
                            call s_compute_pressure( &
                                q_cons_vf(1)%sf(j - 2, k - 2, l), &
                                q_cons_vf(alf_idx)%sf(j - 2, k - 2, l), &
                                dyn_p, pi_inf, gamma, rho, qv, pres, &
                                q_cons_vf(stress_idx%beg)%sf(j - 2, k - 2, l), &
                                q_cons_vf(mom_idx%beg)%sf(j - 2, k - 2, l), G)
                        else
                            call s_compute_pressure(q_cons_vf(E_idx)%sf(j - 2, k - 2, l), &
                                                    q_cons_vf(alf_idx)%sf(j - 2, k - 2, l), &
                                                    dyn_p, pi_inf, gamma, rho, qv, pres)
                        end if

                        if (model_eqns == 4) then
                            lit_gamma = 1d0/fluid_pp(1)%gamma + 1d0
                        else if (hypoelasticity .or. hyperelasticity) then
                            do s = 1, 3
                                tau_e(s) = q_cons_vf(s)%sf(j - 2, k - 2, l)/rho
                            end do
                        end if

                        if (bubbles) then
                            alf = q_cons_vf(alf_idx)%sf(j - 2, k - 2, l)
                            do s = 1, nb
                                nR(s) = q_cons_vf(bub_idx%rs(s))%sf(j - 2, k - 2, l)
                                nRdot(s) = q_cons_vf(bub_idx%vs(s))%sf(j - 2, k - 2, l)
                            end do

                            if (adv_n) then
                                nbub = q_cons_vf(n_idx)%sf(j - 2, k - 2, l)
                            else
                                nR3 = 0d0
                                do s = 1, nb
                                    nR3 = nR3 + weight(s)*(nR(s)**3d0)
                                end do

                                nbub = dsqrt((4.d0*pi/3.d0)*nR3/alf)
                            end if

                            R(:) = nR(:)/nbub
                            Rdot(:) = nRdot(:)/nbub
                        end if
                        ! Compute mixture sound speed
                        call s_compute_speed_of_sound(pres, rho, gamma, pi_inf, &
                                                      ((gamma + 1d0)*pres + pi_inf)/rho, alpha, 0d0, c)

                    end if
                end if
            else ! 3D f (t_step == t_step_stop)simulation
                if ((probe(i)%x >= x_cb(-1)) .and. (probe(i)%x <= x_cb(m))) then
                    if ((probe(i)%y >= y_cb(-1)) .and. (probe(i)%y <= y_cb(n))) then
                        if ((probe(i)%z >= z_cb(-1)) .and. (probe(i)%z <= z_cb(p))) then
                            do s = -1, m
                                distx(s) = x_cb(s) - probe(i)%x
                                if (distx(s) < 0d0) distx(s) = 1000d0
                            end do
                            do s = -1, n
                                disty(s) = y_cb(s) - probe(i)%y
                                if (disty(s) < 0d0) disty(s) = 1000d0
                            end do
                            do s = -1, p
                                distz(s) = z_cb(s) - probe(i)%z
                                if (distz(s) < 0d0) distz(s) = 1000d0
                            end do
                            j = minloc(distx, 1)
                            k = minloc(disty, 1)
                            l = minloc(distz, 1)
                            if (j == 1) j = 2 ! Pick first point if probe is at edge
                            if (k == 1) k = 2 ! Pick first point if probe is at edge
                            if (l == 1) l = 2 ! Pick first point if probe is at edge

                            ! Computing/Sharing necessary state variables
                            call s_convert_to_mixture_variables(q_cons_vf, j - 2, k - 2, l - 2, &
                                                                rho, gamma, pi_inf, qv, &
                                                                Re, G, fluid_pp(:)%G)
                            do s = 1, num_dims
                                vel(s) = q_cons_vf(cont_idx%end + s)%sf(j - 2, k - 2, l - 2)/rho
                            end do

                            dyn_p = 0.5d0*rho*dot_product(vel, vel)

                            if (hypoelasticity) then
                                call s_compute_pressure( &
                                    q_cons_vf(1)%sf(j - 2, k - 2, l - 2), &
                                    q_cons_vf(alf_idx)%sf(j - 2, k - 2, l - 2), &
                                    dyn_p, pi_inf, gamma, rho, qv, pres, &
                                    q_cons_vf(stress_idx%beg)%sf(j - 2, k - 2, l - 2), &
                                    q_cons_vf(mom_idx%beg)%sf(j - 2, k - 2, l - 2), G)
                            else
                                call s_compute_pressure(q_cons_vf(E_idx)%sf(j - 2, k - 2, l - 2), &
                                                        q_cons_vf(alf_idx)%sf(j - 2, k - 2, l - 2), &
                                                        dyn_p, pi_inf, gamma, rho, qv, pres)
                            end if

                            ! Compute mixture sound speed
                            call s_compute_speed_of_sound(pres, rho, gamma, pi_inf, &
                                                          ((gamma + 1d0)*pres + pi_inf)/rho, alpha, 0d0, c)

                            accel = accel_mag(j - 2, k - 2, l - 2)
                        end if
                    end if
                end if
            end if
            if (num_procs > 1) then
                #:for VAR in ['rho','pres','gamma','pi_inf','qv','c','accel']
                    tmp = ${VAR}$
                    call s_mpi_allreduce_sum(tmp, ${VAR}$)
                #:endfor

                do s = 1, num_dims
                    tmp = vel(s)
                    call s_mpi_allreduce_sum(tmp, vel(s))
                end do

                if (bubbles) then
                    #:for VAR in ['alf','alfgr','nbub','nR(1)','nRdot(1)','M00','R(1)','Rdot(1)','ptilde','ptot']
                        tmp = ${VAR}$
                        call s_mpi_allreduce_sum(tmp, ${VAR}$)
                    #:endfor

                    if (qbmm) then
                        #:for VAR in ['varR','varV','M10','M01','M20','M02']
                            tmp = ${VAR}$
                            call s_mpi_allreduce_sum(tmp, ${VAR}$)
                        #:endfor
                    end if
                end if

                if (hypoelasticity .or. hyperelasticity) then
                    do s = 1, (num_dims*(num_dims + 1))/2
                        tmp = tau_e(s)
                        call s_mpi_allreduce_sum(tmp, tau_e(s))
                    end do
                end if
            end if
            if (proc_rank == 0) then
                if (n == 0) then
                    if (bubbles .and. (num_fluids <= 2)) then
                        if (qbmm) then
                            write (i + 30, '(6x,f12.6,14f28.16)') &
                                nondim_time, &
                                rho, &
                                vel(1), &
                                pres, &
                                alf, &
                                R(1), &
                                Rdot(1), &
                                nR(1), &
                                nRdot(1), &
                                varR, &
                                varV, &
                                M10, &
                                M01, &
                                M20, &
                                M02
                        else
                            write (i + 30, '(6x,f12.6,8f24.8)') &
                                nondim_time, &
                                rho, &
                                vel(1), &
                                pres, &
                                alf, &
                                R(1), &
                                Rdot(1), &
                                nR(1), &
                                nRdot(1)
                            ! ptilde, &
                            ! ptot
                        end if
                    else if (bubbles .and. (num_fluids == 3)) then
                        write (i + 30, '(6x,f12.6,f24.8,f24.8,f24.8,f24.8,f24.8,'// &
                               'f24.8,f24.8,f24.8,f24.8,f24.8, f24.8)') &
                            nondim_time, &
                            rho, &
                            vel(1), &
                            pres, &
                            alf, &
                            alfgr, &
                            nR(1), &
                            nRdot(1), &
                            R(1), &
                            Rdot(1), &
                            ptilde, &
                            ptot
                    else if (bubbles .and. num_fluids == 4) then
                        write (i + 30, '(6x,f12.6,f24.8,f24.8,f24.8,f24.8,'// &
                               'f24.8,f24.8,f24.8,f24.8,f24.8,f24.8,f24.8,f24.8,f24.8)') &
                            nondim_time, &
                            q_cons_vf(1)%sf(j - 2, 0, 0), &
                            q_cons_vf(2)%sf(j - 2, 0, 0), &
                            q_cons_vf(3)%sf(j - 2, 0, 0), &
                            q_cons_vf(4)%sf(j - 2, 0, 0), &
                            q_cons_vf(5)%sf(j - 2, 0, 0), &
                            q_cons_vf(6)%sf(j - 2, 0, 0), &
                            q_cons_vf(7)%sf(j - 2, 0, 0), &
                            q_cons_vf(8)%sf(j - 2, 0, 0), &
                            q_cons_vf(9)%sf(j - 2, 0, 0), &
                            q_cons_vf(10)%sf(j - 2, 0, 0), &
                            nbub, &
                            R(1), &
                            Rdot(1)
                    else
                        write (i + 30, '(6X,F12.6,F24.8,F24.8,F24.8)') &
                            nondim_time, &
                            rho, &
                            vel(1), &
                            pres
                    end if
                elseif (p == 0) then
                    if (bubbles) then
                        write (i + 30, '(6X,10F24.8)') &
                            nondim_time, &
                            rho, &
                            vel(1), &
                            vel(2), &
                            pres, &
                            alf, &
                            nR(1), &
                            nRdot(1), &
                            R(1), &
                            Rdot(1)
<<<<<<< HEAD
                    else if (hypoelasticity .or. hyperelasticity) then
                        write (i + 30, '(6X,F12.12,F24.8,F24.8,F24.8,F24.8,'// &
=======
                    else if (hypoelasticity) then
                        write (i + 30, '(6X,F12.6,F24.8,F24.8,F24.8,F24.8,'// &
>>>>>>> 1102cbe1
                               'F24.8,F24.8,F24.8)') &
                            nondim_time, &
                            rho, &
                            vel(1), &
                            vel(2), &
                            pres, &
                            tau_e(1), &
                            tau_e(2), &
                            tau_e(3)
                    else
                        write (i + 30, '(6X,F12.6,F24.8,F24.8,F24.8)') &
                            nondim_time, &
                            rho, &
                            vel(1), &
                            pres
                        print *, 'time =', nondim_time, 'rho =', rho, 'pres =', pres
                    end if
                else
                    write (i + 30, '(6X,F12.6,F24.8,F24.8,F24.8,F24.8,'// &
                           'F24.8,F24.8,F24.8,F24.8,F24.8,'// &
                           'F24.8)') &
                        nondim_time, &
                        rho, &
                        vel(1), &
                        vel(2), &
                        vel(3), &
                        pres, &
                        gamma, &
                        pi_inf, &
                        qv, &
                        c, &
                        accel
                end if
            end if
        end do

        if (integral_wrt .and. bubbles) then
            if (n == 0) then ! 1D simulation
                do i = 1, num_integrals
                    int_pres = 0d0
                    max_pres = 0d0
                    k = 0; l = 0
                    npts = 0
                    do j = 1, m
                        pres = 0d0
                        do s = 1, num_dims
                            vel(s) = 0d0
                        end do
                        rho = 0d0
                        pres = 0d0
                        gamma = 0d0
                        pi_inf = 0d0
                        qv = 0d0

                        if ((integral(i)%xmin <= x_cb(j)) .and. (integral(i)%xmax >= x_cb(j))) then
                            npts = npts + 1
                            call s_convert_to_mixture_variables(q_cons_vf, j, k, l, &
                                                                rho, gamma, pi_inf, qv, Re)
                            do s = 1, num_dims
                                vel(s) = q_cons_vf(cont_idx%end + s)%sf(j, k, l)/rho
                            end do

                            pres = ( &
                                   (q_cons_vf(E_idx)%sf(j, k, l) - &
                                    0.5d0*(q_cons_vf(mom_idx%beg)%sf(j, k, l)**2.d0)/rho)/ &
                                   (1.d0 - q_cons_vf(alf_idx)%sf(j, k, l)) - &
                                   pi_inf - qv &
                                   )/gamma
                            int_pres = int_pres + (pres - 1.d0)**2.d0
                        end if
                    end do
                    int_pres = dsqrt(int_pres/(1.d0*npts))

                    if (num_procs > 1) then
                        tmp = int_pres
                        call s_mpi_allreduce_sum(tmp, int_pres)
                    end if

                    if (proc_rank == 0) then
                        if (bubbles .and. (num_fluids <= 2)) then
                            write (i + 70, '(6x,f12.6,f24.8)') &
                                nondim_time, int_pres
                        end if
                    end if
                end do
            elseif (p == 0) then
                if (num_integrals /= 3) then
                    call s_mpi_abort('Incorrect number of integrals')
                end if

                rad = integral(1)%xmax
                thickness = integral(1)%xmin

                do i = 1, num_integrals
                    int_pres = 0d0
                    max_pres = 0d0
                    l = 0
                    npts = 0
                    do j = 1, m
                        do k = 1, n
                            trigger = .false.
                            if (i == 1) then
                                !inner portion
                                if (dsqrt(x_cb(j)**2.d0 + y_cb(k)**2.d0) < (rad - 0.5d0*thickness)) &
                                    trigger = .true.
                            elseif (i == 2) then
                                !net region
                                if (dsqrt(x_cb(j)**2.d0 + y_cb(k)**2.d0) > (rad - 0.5d0*thickness) .and. &
                                    dsqrt(x_cb(j)**2.d0 + y_cb(k)**2.d0) < (rad + 0.5d0*thickness)) &
                                    trigger = .true.
                            elseif (i == 3) then
                                !everything else
                                if (dsqrt(x_cb(j)**2.d0 + y_cb(k)**2.d0) > (rad + 0.5d0*thickness)) &
                                    trigger = .true.
                            end if

                            pres = 0d0
                            do s = 1, num_dims
                                vel(s) = 0d0
                            end do
                            rho = 0d0
                            pres = 0d0
                            gamma = 0d0
                            pi_inf = 0d0
                            qv = 0d0

                            if (trigger) then
                                npts = npts + 1
                                call s_convert_to_mixture_variables(q_cons_vf, j, k, l, &
                                                                    rho, gamma, pi_inf, qv, Re)
                                do s = 1, num_dims
                                    vel(s) = q_cons_vf(cont_idx%end + s)%sf(j, k, l)/rho
                                end do

                                pres = ( &
                                       (q_cons_vf(E_idx)%sf(j, k, l) - &
                                        0.5d0*(q_cons_vf(mom_idx%beg)%sf(j, k, l)**2.d0)/rho)/ &
                                       (1.d0 - q_cons_vf(alf_idx)%sf(j, k, l)) - &
                                       pi_inf - qv &
                                       )/gamma
                                int_pres = int_pres + abs(pres - 1.d0)
                                max_pres = max(max_pres, abs(pres - 1.d0))
                            end if

                        end do
                    end do

                    if (npts > 0) then
                        int_pres = int_pres/(1.d0*npts)
                    else
                        int_pres = 0.d0
                    end if

                    if (num_procs > 1) then
                        tmp = int_pres
                        call s_mpi_allreduce_sum(tmp, int_pres)

                        tmp = max_pres
                        call s_mpi_allreduce_max(tmp, max_pres)
                    end if

                    if (proc_rank == 0) then
                        if (bubbles .and. (num_fluids <= 2)) then
                            write (i + 70, '(6x,f12.6,f24.8,f24.8)') &
                                nondim_time, int_pres, max_pres
                        end if
                    end if
                end do
            end if
        end if

    end subroutine s_write_probe_files ! -----------------------------------

    !>  The goal of this subroutine is to write to the run-time
        !!      information file basic footer information applicable to
        !!      the current computation and to close the file when done.
        !!      The footer contains the stability criteria extrema over
        !!      all of the time-steps and the simulation run-time.
    subroutine s_close_run_time_information_file() ! -----------------------

        real(kind(0d0)) :: run_time !< Run-time of the simulation

        ! Writing the footer of and closing the run-time information file
        write (1, '(A)') '----------------------------------------'// &
            '----------------------------------------'
        write (1, '(A)') ''

        write (1, '(A,F9.6)') 'ICFL Max: ', icfl_max
        if (any(Re_size > 0)) write (1, '(A,F9.6)') 'VCFL Max: ', vcfl_max
        if (any(Re_size > 0)) write (1, '(A,F10.6)') 'Rc Min: ', Rc_min

        call cpu_time(run_time)

        write (1, '(A)') ''
        write (1, '(A,I0,A)') 'Run-time: ', int(anint(run_time)), 's'
        write (1, '(A)') '========================================'// &
            '========================================'
        close (1)

    end subroutine s_close_run_time_information_file ! ---------------------

    !> Closes communication files
    subroutine s_close_com_files() ! ---------------------------------------

        integer :: i !< Generic loop iterator
        do i = 1, num_fluids
            close (i + 120)
        end do

    end subroutine s_close_com_files ! -------------------------------------

    !> Closes probe files
    subroutine s_close_probe_files() ! -------------------------------------

        integer :: i !< Generic loop iterator

        do i = 1, num_probes
            close (i + 30)
        end do

    end subroutine s_close_probe_files ! -----------------------------------

    !>  The computation of parameters, the allocation of memory,
        !!      the association of pointers and/or the execution of any
        !!      other procedures that are necessary to setup the module.
    subroutine s_initialize_data_output_module() ! -------------------------

        type(int_bounds_info) :: ix, iy, iz

        integer :: i !< Generic loop iterator

        allocate (c_mass(1:num_fluids, 1:5))

        ! Allocating/initializing ICFL, VCFL, CCFL and Rc stability criteria
        @:ALLOCATE_GLOBAL(icfl_sf(0:m, 0:n, 0:p))
        icfl_max = 0d0

        if (any(Re_size > 0)) then
            @:ALLOCATE_GLOBAL(vcfl_sf(0:m, 0:n, 0:p))
            @:ALLOCATE_GLOBAL(Rc_sf  (0:m, 0:n, 0:p))

            vcfl_max = 0d0
            Rc_min = 1d3
        end if

        ! Associating the procedural pointer to the appropriate subroutine
        ! that will be utilized in the conversion to the mixture variables

        if (model_eqns == 1) then        ! Gamma/pi_inf model
            s_convert_to_mixture_variables => &
                s_convert_mixture_to_mixture_variables
        elseif (bubbles) then           ! Volume fraction for bubbles
            s_convert_to_mixture_variables => &
                s_convert_species_to_mixture_variables_bubbles
        else                            ! Volume fraction model
            s_convert_to_mixture_variables => &
                s_convert_species_to_mixture_variables
        end if

        if (parallel_io .neqv. .true.) then
            s_write_data_files => s_write_serial_data_files
        else
            s_write_data_files => s_write_parallel_data_files
        end if

    end subroutine s_initialize_data_output_module ! -----------------------

    !> Module deallocation and/or disassociation procedures
    subroutine s_finalize_data_output_module() ! ---------------------------

        integer :: i !< Generic loop iterator

        deallocate (c_mass)

        ! Deallocating the ICFL, VCFL, CCFL, and Rc stability criteria
        @:DEALLOCATE_GLOBAL(icfl_sf)
        if (any(Re_size > 0)) then
            @:DEALLOCATE_GLOBAL(vcfl_sf, Rc_sf)
        end if

        ! Disassociating the pointer to the procedure that was utilized to
        ! to convert mixture or species variables to the mixture variables
        s_convert_to_mixture_variables => null()
        s_write_data_files => null()

    end subroutine s_finalize_data_output_module ! -------------------------

end module m_data_output<|MERGE_RESOLUTION|>--- conflicted
+++ resolved
@@ -1224,13 +1224,10 @@
                         vel(s) = q_cons_vf(cont_idx%end + s)%sf(j - 2, k, l)/rho
                     end do
 
-<<<<<<< HEAD
+                    dyn_p = 0.5d0*rho*dot_product(vel, vel)
+
                     if (hypoelasticity .or. hyperelasticity) then
-=======
-                    dyn_p = 0.5d0*rho*dot_product(vel, vel)
-
-                    if (hypoelasticity) then
->>>>>>> 1102cbe1
+
                         call s_compute_pressure( &
                             q_cons_vf(1)%sf(j - 2, k, l), &
                             q_cons_vf(alf_idx)%sf(j - 2, k, l), &
@@ -1551,13 +1548,8 @@
                             nRdot(1), &
                             R(1), &
                             Rdot(1)
-<<<<<<< HEAD
                     else if (hypoelasticity .or. hyperelasticity) then
                         write (i + 30, '(6X,F12.12,F24.8,F24.8,F24.8,F24.8,'// &
-=======
-                    else if (hypoelasticity) then
-                        write (i + 30, '(6X,F12.6,F24.8,F24.8,F24.8,F24.8,'// &
->>>>>>> 1102cbe1
                                'F24.8,F24.8,F24.8)') &
                             nondim_time, &
                             rho, &
