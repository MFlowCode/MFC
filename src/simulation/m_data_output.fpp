--- conflicted
+++ resolved
@@ -334,7 +334,6 @@
 
                     ! Compute mixture sound speed
                     call s_compute_speed_of_sound(pres, rho, gamma, pi_inf, H, alpha, vel_sum, c)
-<<<<<<< HEAD
 
                     if (c /= c) then
                         print *, 'crashed at processor: ', proc_rank,', at j :: ',j,', k :: ',k,' l :: ',l
@@ -343,15 +342,6 @@
 			print *, 'E :: ',E,', pres :: ',pres,', rho :: ',rho
                         call s_mpi_abort('Exiting ...')
                     end if
-=======
-                    !SGR added G here for speed of sound
-                    
-                    if ( c .lt. 10d-12 ) then
-                        print*, 'code has crashed at processor: ',proc_rank,' at j :: ',j,', k :: ',k,' l :: ',l,'with alph1a ::',alpha(1),'and alpha2 ::', alpha(2)
-                        print*, 'ICFL ERROR, I TOLD YOU AGAIN!'                     
-                       ! call s_mpi_abort()
-                    endif
->>>>>>> 1c3b973c
 
                     if (grid_geometry == 3) then
                         if (k == 0) then
