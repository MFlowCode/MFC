!>
!! @file m_data_output.f90
!! @brief Contains module m_data_output

#:include 'macros.fpp'

!> @brief The primary purpose of this module is to output the grid and the
!!              conservative variables data at the chosen time-step interval. In
!!              addition, this module is also in charge of outputting a run-time
!!              information file which summarizes the time-dependent behavior !of
!!              the stability criteria. The latter include the inviscid Courant–
!!              Friedrichs–Lewy (ICFL), viscous CFL (VCFL), capillary CFL (CCFL)
!!              and cell Reynolds (Rc) numbers.
module m_data_output

    !  Dependencies ============================================================
    use m_derived_types        !< Definitions of the derived types

    use m_global_parameters    !< Definitions of the global parameters

    use m_mpi_proxy            !< Message passing interface (MPI) module proxy

    use m_variables_conversion !< State variables type conversion procedures

    use m_compile_specific

    use m_helper

    use m_sim_helpers

    use m_delay_file_access

    use m_ibm
    ! ==========================================================================

    implicit none

    private; 
    public :: s_initialize_data_output_module, &
              s_open_run_time_information_file, &
              s_open_probe_files, &
              s_write_run_time_information, &
              s_write_data_files, &
              s_write_serial_data_files, &
              s_write_parallel_data_files, &
              s_write_probe_files, &
              s_close_run_time_information_file, &
              s_close_probe_files, &
              s_finalize_data_output_module

    abstract interface ! ===================================================

        !> Write data files
        !! @param q_cons_vf Conservative variables
        !! @param q_prim_vf Primitive variables
        !! @param t_step Current time step
        subroutine s_write_abstract_data_files(q_cons_vf, q_prim_vf, t_step)

            import :: scalar_field, sys_size, pres_field

            type(scalar_field), &
                dimension(sys_size), &
                intent(in) :: q_cons_vf

            type(scalar_field), &
                dimension(sys_size), &
                intent(inout) :: q_prim_vf

            integer, intent(in) :: t_step

        end subroutine s_write_abstract_data_files
    end interface ! ========================================================
#ifdef CRAY_ACC_WAR
    @:CRAY_DECLARE_GLOBAL(real(wp), dimension(:, :, :), icfl_sf)
    @:CRAY_DECLARE_GLOBAL(real(wp), dimension(:, :, :), vcfl_sf)
    @:CRAY_DECLARE_GLOBAL(real(wp), dimension(:, :, :), ccfl_sf)
    @:CRAY_DECLARE_GLOBAL(real(wp), dimension(:, :, :), Rc_sf)
    !$acc declare link(icfl_sf, vcfl_sf, ccfl_sf, Rc_sf)
#else
    real(wp), allocatable, dimension(:, :, :) :: icfl_sf  !< ICFL stability criterion
    real(wp), allocatable, dimension(:, :, :) :: vcfl_sf  !< VCFL stability criterion
    real(wp), allocatable, dimension(:, :, :) :: ccfl_sf  !< CCFL stability criterion
    real(wp), allocatable, dimension(:, :, :) :: Rc_sf  !< Rc stability criterion
    !$acc declare create(icfl_sf, vcfl_sf, ccfl_sf, Rc_sf)
#endif

    real(wp) :: icfl_max_loc, icfl_max_glb !< ICFL stability extrema on local and global grids
    real(wp) :: vcfl_max_loc, vcfl_max_glb !< VCFL stability extrema on local and global grids
    real(wp) :: ccfl_max_loc, ccfl_max_glb !< CCFL stability extrema on local and global grids
    real(wp) :: Rc_min_loc, Rc_min_glb !< Rc   stability extrema on local and global grids
    !$acc declare create(icfl_max_loc, icfl_max_glb, vcfl_max_loc, vcfl_max_glb, ccfl_max_loc, ccfl_max_glb, Rc_min_loc, Rc_min_glb)

    !> @name ICFL, VCFL, CCFL and Rc stability criteria extrema over all the time-steps
    !> @{
    real(wp) :: icfl_max !< ICFL criterion maximum
    real(wp) :: vcfl_max !< VCFL criterion maximum
    real(wp) :: ccfl_max !< CCFL criterion maximum
    real(wp) :: Rc_min !< Rc criterion maximum
    !> @}

    procedure(s_write_abstract_data_files), pointer :: s_write_data_files => null()

contains

    !>  The purpose of this subroutine is to open a new or pre-
        !!          existing run-time information file and append to it the
        !!      basic header information relevant to current simulation.
        !!      In general, this requires generating a table header for
        !!      those stability criteria which will be written at every
        !!      time-step.
    subroutine s_open_run_time_information_file

        character(LEN=name_len) :: file_name = 'run_time.inf' !<
            !! Name of the run-time information file

        character(LEN=path_len + name_len) :: file_path !<
            !! Relative path to a file in the case directory

        character(LEN=8) :: file_date !<
            !! Creation date of the run-time information file

        ! Opening the run-time information file
        file_path = trim(case_dir)//'/'//trim(file_name)

        open (3, FILE=trim(file_path), &
              FORM='formatted', &
              STATUS='replace')

        write (3, '(A)') 'Description: Stability information at '// &
            'each time-step of the simulation. This'
        write (3, '(13X,A)') 'data is composed of the inviscid '// &
            'Courant–Friedrichs–Lewy (ICFL)'
        write (3, '(13X,A)') 'number, the viscous CFL (VCFL) number, '// &
            'the capillary CFL (CCFL)'
        write (3, '(13X,A)') 'number and the cell Reynolds (Rc) '// &
            'number. Please note that only'
        write (3, '(13X,A)') 'those stability conditions pertinent '// &
            'to the physics included in'
        write (3, '(13X,A)') 'the current computation are displayed.'

        call date_and_time(DATE=file_date)

        write (3, '(A)') 'Date: '//file_date(5:6)//'/'// &
            file_date(7:8)//'/'// &
            file_date(3:4)

        write (3, '(A)') ''; write (3, '(A)') ''

        ! Generating table header for the stability criteria to be outputted
        if (cfl_dt) then
            if (viscous) then
                write (1, '(A)') '==== Time-steps ====== dt ===== Time ======= ICFL '// &
                    'Max ==== VCFL Max ====== Rc Min ======='
            else
                write (1, '(A)') '=========== Time-steps ============== dt ===== Time '// &
                    '============== ICFL Max ============='
            end if
        else
            if (viscous) then
                write (1, '(A)') '==== Time-steps ====== Time ======= ICFL '// &
                    'Max ==== VCFL Max ====== Rc Min ======='
            else
                write (1, '(A)') '=========== Time-steps ============== Time '// &
                    '============== ICFL Max ============='
            end if
        end if

    end subroutine s_open_run_time_information_file

    !>  This opens a formatted data file where the root processor
        !!      can write out flow probe information
    subroutine s_open_probe_files

        character(LEN=path_len + 3*name_len) :: file_path !<
            !! Relative path to the probe data file in the case directory

        integer :: i !< Generic loop iterator
        logical :: file_exist

        do i = 1, num_probes
            ! Generating the relative path to the data file
            write (file_path, '(A,I0,A)') '/D/probe', i, '_prim.dat'
            file_path = trim(case_dir)//trim(file_path)

            ! Creating the formatted data file and setting up its
            ! structure
            inquire (file=trim(file_path), exist=file_exist)

            if (file_exist) then
                open (i + 30, FILE=trim(file_path), &
                      FORM='formatted', &
                      STATUS='old', &
                      POSITION='append')
            else
                open (i + 30, FILE=trim(file_path), &
                      FORM='formatted', &
                      STATUS='unknown')
            end if
        end do

        if (integral_wrt) then
            do i = 1, num_integrals
                write (file_path, '(A,I0,A)') '/D/integral', i, '_prim.dat'
                file_path = trim(case_dir)//trim(file_path)

                open (i + 70, FILE=trim(file_path), &
                      FORM='formatted', &
                      POSITION='append', &
                      STATUS='unknown')
            end do
        end if

    end subroutine s_open_probe_files

    !>  The goal of the procedure is to output to the run-time
        !!      information file the stability criteria extrema in the
        !!      entire computational domain and at the given time-step.
        !!      Moreover, the subroutine is also in charge of tracking
        !!      these stability criteria extrema over all time-steps.
        !!  @param q_prim_vf Cell-average primitive variables
        !!  @param t_step Current time step
    subroutine s_write_run_time_information(q_prim_vf, t_step)

        type(scalar_field), dimension(sys_size), intent(IN) :: q_prim_vf
        integer, intent(IN) :: t_step

<<<<<<< HEAD
        real(wp), dimension(num_fluids) :: alpha_rho  !< Cell-avg. partial density
        real(wp) :: rho        !< Cell-avg. density
        real(wp), dimension(num_dims) :: vel        !< Cell-avg. velocity
        real(wp) :: vel_sum    !< Cell-avg. velocity sum
        real(wp) :: pres       !< Cell-avg. pressure
        real(wp), dimension(num_fluids) :: alpha      !< Cell-avg. volume fraction
        real(wp) :: gamma      !< Cell-avg. sp. heat ratio
        real(wp) :: pi_inf     !< Cell-avg. liquid stiffness function
        real(wp) :: qv         !< Cell-avg. fluid reference energy
        real(wp) :: c          !< Cell-avg. sound speed
        real(wp) :: E          !< Cell-avg. energy
        real(wp) :: H          !< Cell-avg. enthalpy
        real(wp), dimension(2) :: Re         !< Cell-avg. Reynolds numbers

        ! ICFL, VCFL, CCFL and Rc stability criteria extrema for the current
        ! time-step and located on both the local (loc) and the global (glb)
        ! computational domains

        real(wp) :: blkmod1, blkmod2 !<
            !! Fluid bulk modulus for Woods mixture sound speed

        integer :: i, j, k, l, q !< Generic loop iterators

        integer :: Nfq
        real(wp) :: fltr_dtheta   !<
            !! Modified dtheta accounting for Fourier filtering in azimuthal direction.
=======
        real(kind(0d0)) :: rho        !< Cell-avg. density
        real(kind(0d0)), dimension(num_dims) :: vel        !< Cell-avg. velocity
        real(kind(0d0)) :: vel_sum    !< Cell-avg. velocity sum
        real(kind(0d0)) :: pres       !< Cell-avg. pressure
        real(kind(0d0)), dimension(num_fluids) :: alpha      !< Cell-avg. volume fraction
        real(kind(0d0)) :: gamma      !< Cell-avg. sp. heat ratio
        real(kind(0d0)) :: pi_inf     !< Cell-avg. liquid stiffness function
        real(kind(0d0)) :: c          !< Cell-avg. sound speed
        real(kind(0d0)) :: H          !< Cell-avg. enthalpy
        real(kind(0d0)), dimension(2) :: Re         !< Cell-avg. Reynolds numbers
        integer :: j, k, l
>>>>>>> 9700eb5a

        ! Computing Stability Criteria at Current Time-step ================
        !$acc parallel loop collapse(3) gang vector default(present) private(vel, alpha, Re)
        do l = 0, p
            do k = 0, n
                do j = 0, m
                    call s_compute_enthalpy(q_prim_vf, pres, rho, gamma, pi_inf, Re, H, alpha, vel, vel_sum, j, k, l)
<<<<<<< HEAD

                    ! Compute mixture sound speed
                    call s_compute_speed_of_sound(pres, rho, gamma, pi_inf, H, alpha, vel_sum, 0._wp, c)
=======
                    call s_compute_speed_of_sound(pres, rho, gamma, pi_inf, H, alpha, vel_sum, 0d0, c)
>>>>>>> 9700eb5a

                    if (viscous) then
                        call s_compute_stability_from_dt(vel, c, rho, Re, j, k, l, icfl_sf, vcfl_sf, Rc_sf)
                    else
                        call s_compute_stability_from_dt(vel, c, rho, Re, j, k, l, icfl_sf)
                    end if

                end do
            end do
        end do
        ! END: Computing Stability Criteria at Current Time-step ===========

        ! Determining local stability criteria extrema at current time-step

#ifdef CRAY_ACC_WAR
        !$acc update host(icfl_sf)

        if (viscous) then
            !$acc update host(vcfl_sf, Rc_sf)
        end if

        icfl_max_loc = maxval(icfl_sf)

        if (viscous) then
            vcfl_max_loc = maxval(vcfl_sf)
            Rc_min_loc = minval(Rc_sf)
        end if
#else
        !$acc kernels
        icfl_max_loc = maxval(icfl_sf)
        !$acc end kernels

        if (viscous) then
            !$acc kernels
            vcfl_max_loc = maxval(vcfl_sf)
            Rc_min_loc = minval(Rc_sf)
            !$acc end kernels
        end if
#endif

        ! Determining global stability criteria extrema at current time-step
        if (num_procs > 1) then
            call s_mpi_reduce_stability_criteria_extrema(icfl_max_loc, &
                                                         vcfl_max_loc, &
                                                         ccfl_max_loc, &
                                                         Rc_min_loc, &
                                                         icfl_max_glb, &
                                                         vcfl_max_glb, &
                                                         ccfl_max_glb, &
                                                         Rc_min_glb)
        else
            icfl_max_glb = icfl_max_loc
            if (viscous) vcfl_max_glb = vcfl_max_loc
            if (viscous) Rc_min_glb = Rc_min_loc
        end if

        ! Determining the stability criteria extrema over all the time-steps
        if (icfl_max_glb > icfl_max) icfl_max = icfl_max_glb

        if (viscous) then
            if (vcfl_max_glb > vcfl_max) vcfl_max = vcfl_max_glb
            if (Rc_min_glb < Rc_min) Rc_min = Rc_min_glb
        end if

        ! Outputting global stability criteria extrema at current time-step
        if (proc_rank == 0) then
            if (viscous) then
                write (1, '(6X,I8,F10.6,6X,6X,F10.6,6X,F9.6,6X,F9.6,6X,F10.6)') &
                    t_step, dt, t_step*dt, icfl_max_glb, &
                    vcfl_max_glb, &
                    Rc_min_glb
            else
                write (1, '(13X,I8,14X,F10.6,14X,F10.6,13X,F9.6)') &
                    t_step, dt, t_step*dt, icfl_max_glb
            end if

            if (icfl_max_glb /= icfl_max_glb) then
                call s_mpi_abort('ICFL is NaN. Exiting ...')
            elseif (icfl_max_glb > 1._wp) then
                print *, 'icfl', icfl_max_glb
                call s_mpi_abort('ICFL is greater than 1.0. Exiting ...')
            end if

            if (viscous) then
                if (vcfl_max_glb /= vcfl_max_glb) then
                    call s_mpi_abort('VCFL is NaN. Exiting ...')
                elseif (vcfl_max_glb > 1._wp) then
                    print *, 'vcfl', vcfl_max_glb
                    call s_mpi_abort('VCFL is greater than 1.0. Exiting ...')
                end if
            end if
        end if

        call s_mpi_barrier()

    end subroutine s_write_run_time_information

    !>  The goal of this subroutine is to output the grid and
        !!      conservative variables data files for given time-step.
        !!  @param q_cons_vf Cell-average conservative variables
        !!  @param q_prim_vf Cell-average primitive variables
        !!  @param t_step Current time-step
    subroutine s_write_serial_data_files(q_cons_vf, q_prim_vf, t_step)

        type(scalar_field), dimension(sys_size), intent(in) :: q_cons_vf
        type(scalar_field), dimension(sys_size), intent(inout) :: q_prim_vf
        integer, intent(in) :: t_step

        character(LEN=path_len + 2*name_len) :: t_step_dir !<
            !! Relative path to the current time-step directory

        character(LEN=path_len + 3*name_len) :: file_path !<
            !! Relative path to the grid and conservative variables data files

        logical :: file_exist !<
            !! Logical used to check existence of current time-step directory

        character(LEN=15) :: FMT

        integer :: i, j, k, l, r

<<<<<<< HEAD
        real(wp), dimension(nb) :: nRtmp         !< Temporary bubble concentration
        real(wp) :: nbub, nR3, vftmp                         !< Temporary bubble number density
        real(wp) :: gamma, lit_gamma, pi_inf, qv !< Temporary EOS params
        real(wp) :: rho                          !< Temporary density
        real(wp), dimension(2) :: Re !< Temporary Reynolds number
        real(wp) :: E_e                          !< Temp. elastic energy contribution
=======
        real(kind(0d0)) :: gamma, lit_gamma, pi_inf, qv !< Temporary EOS params
>>>>>>> 9700eb5a

        ! Creating or overwriting the time-step root directory
        write (t_step_dir, '(A,I0,A,I0)') trim(case_dir)//'/p_all'

        ! Creating or overwriting the current time-step directory
        write (t_step_dir, '(a,i0,a,i0)') trim(case_dir)//'/p_all/p', &
            proc_rank, '/', t_step

        file_path = trim(t_step_dir)//'/.'
        call my_inquire(file_path, file_exist)
        if (file_exist) call s_delete_directory(trim(t_step_dir))
        call s_create_directory(trim(t_step_dir))

        ! Writing the grid data file in the x-direction
        file_path = trim(t_step_dir)//'/x_cb.dat'

        open (2, FILE=trim(file_path), &
              FORM='unformatted', &
              STATUS='new')
        write (2) x_cb(-1:m); close (2)

        ! Writing the grid data files in the y- and z-directions
        if (n > 0) then

            file_path = trim(t_step_dir)//'/y_cb.dat'

            open (2, FILE=trim(file_path), &
                  FORM='unformatted', &
                  STATUS='new')
            write (2) y_cb(-1:n); close (2)

            if (p > 0) then

                file_path = trim(t_step_dir)//'/z_cb.dat'

                open (2, FILE=trim(file_path), &
                      FORM='unformatted', &
                      STATUS='new')
                write (2) z_cb(-1:p); close (2)

            end if

        end if

        ! Writing the conservative variables data files
        do i = 1, sys_size
            write (file_path, '(A,I0,A)') trim(t_step_dir)//'/q_cons_vf', &
                i, '.dat'

            open (2, FILE=trim(file_path), &
                  FORM='unformatted', &
                  STATUS='new')

            write (2) q_cons_vf(i)%sf(0:m, 0:n, 0:p); close (2)
        end do

        if (qbmm .and. .not. polytropic) then
            do i = 1, nb
                do r = 1, nnode
                    write (file_path, '(A,I0,A)') trim(t_step_dir)//'/pb', &
                        sys_size + (i - 1)*nnode + r, '.dat'

                    open (2, FILE=trim(file_path), &
                          FORM='unformatted', &
                          STATUS='new')

                    write (2) pb_ts(1)%sf(0:m, 0:n, 0:p, r, i); close (2)
                end do
            end do

            do i = 1, nb
                do r = 1, nnode
                    write (file_path, '(A,I0,A)') trim(t_step_dir)//'/mv', &
                        sys_size + (i - 1)*nnode + r, '.dat'

                    open (2, FILE=trim(file_path), &
                          FORM='unformatted', &
                          STATUS='new')

                    write (2) mv_ts(1)%sf(0:m, 0:n, 0:p, r, i); close (2)
                end do
            end do
        end if

        ! Writing the IB markers
        if (ib) then
            write (file_path, '(A,I0,A)') trim(t_step_dir)//'/ib.dat'

            open (2, FILE=trim(file_path), &
                  FORM='unformatted', &
                  STATUS='new')

            write (2) ib_markers%sf; close (2)
        end if

        gamma = fluid_pp(1)%gamma
        lit_gamma = 1._wp/fluid_pp(1)%gamma + 1._wp
        pi_inf = fluid_pp(1)%pi_inf
        qv = fluid_pp(1)%qv

        if (precision == 1) then
            FMT = "(2F30.3)"
        else
            FMT = "(2F40.14)"
        end if

        ! writing an output directory
        write (t_step_dir, '(A,I0,A,I0)') trim(case_dir)//'/D'
        file_path = trim(t_step_dir)//'/.'

        inquire (FILE=trim(file_path), EXIST=file_exist)

        if (.not. file_exist) call s_create_directory(trim(t_step_dir))

        if (prim_vars_wrt .or. (n == 0 .and. p == 0)) then
            call s_convert_conservative_to_primitive_variables(q_cons_vf, q_prim_vf, idwint)
            do i = 1, sys_size
                !$acc update host(q_prim_vf(i)%sf(:,:,:))
            end do
            ! q_prim_vf(bubxb) stores the value of nb needed in riemann solvers, so replace with true primitive value (=1._wp)
            if (qbmm) then
                q_prim_vf(bubxb)%sf = 1._wp
            end if
        end if

        !1D
        if (n == 0 .and. p == 0) then

            if (model_eqns == 2) then
                do i = 1, sys_size
                    write (file_path, '(A,I0,A,I2.2,A,I6.6,A)') trim(t_step_dir)//'/prim.', i, '.', proc_rank, '.', t_step, '.dat'

                    open (2, FILE=trim(file_path))
                    do j = 0, m
                        ! todo: revisit change here
                        if (((i >= adv_idx%beg) .and. (i <= adv_idx%end))) then
                            write (2, FMT) x_cb(j), q_cons_vf(i)%sf(j, 0, 0)
                        else
                            write (2, FMT) x_cb(j), q_prim_vf(i)%sf(j, 0, 0)
                        end if
                    end do
                    close (2)
                end do
            end if

            do i = 1, sys_size
                write (file_path, '(A,I0,A,I2.2,A,I6.6,A)') trim(t_step_dir)//'/cons.', i, '.', proc_rank, '.', t_step, '.dat'

                open (2, FILE=trim(file_path))
                do j = 0, m
                    write (2, FMT) x_cb(j), q_cons_vf(i)%sf(j, 0, 0)
                end do
                close (2)
            end do

            if (qbmm .and. .not. polytropic) then
                do i = 1, nb
                    do r = 1, nnode
                        write (file_path, '(A,I0,A,I0,A,I2.2,A,I6.6,A)') trim(t_step_dir)//'/pres.', i, '.', r, '.', proc_rank, '.', t_step, '.dat'

                        open (2, FILE=trim(file_path))
                        do j = 0, m
                            write (2, FMT) x_cb(j), pb_ts(1)%sf(j, 0, 0, r, i)
                        end do
                        close (2)
                    end do
                end do
                do i = 1, nb
                    do r = 1, nnode
                        write (file_path, '(A,I0,A,I0,A,I2.2,A,I6.6,A)') trim(t_step_dir)//'/mv.', i, '.', r, '.', proc_rank, '.', t_step, '.dat'

                        open (2, FILE=trim(file_path))
                        do j = 0, m
                            write (2, FMT) x_cb(j), mv_ts(1)%sf(j, 0, 0, r, i)
                        end do
                        close (2)
                    end do
                end do
            end if
        end if

        if (precision == 1) then
            FMT = "(3F30.7)"
        else
            FMT = "(3F40.14)"
        end if

        ! 2D
        if ((n > 0) .and. (p == 0)) then
            do i = 1, sys_size
                write (file_path, '(A,I0,A,I2.2,A,I6.6,A)') trim(t_step_dir)//'/cons.', i, '.', proc_rank, '.', t_step, '.dat'
                open (2, FILE=trim(file_path))
                do j = 0, m
                    do k = 0, n
                        write (2, FMT) x_cb(j), y_cb(k), q_cons_vf(i)%sf(j, k, 0)
                    end do
                    write (2, *)
                end do
                close (2)
            end do

            if (qbmm .and. .not. polytropic) then
                do i = 1, nb
                    do r = 1, nnode
                        write (file_path, '(A,I0,A,I0,A,I2.2,A,I6.6,A)') trim(t_step_dir)//'/pres.', i, '.', r, '.', proc_rank, '.', t_step, '.dat'

                        open (2, FILE=trim(file_path))
                        do j = 0, m
                            do k = 0, n
                                write (2, FMT) x_cb(j), y_cb(k), pb_ts(1)%sf(j, k, 0, r, i)
                            end do
                        end do
                        close (2)
                    end do
                end do
                do i = 1, nb
                    do r = 1, nnode
                        write (file_path, '(A,I0,A,I0,A,I2.2,A,I6.6,A)') trim(t_step_dir)//'/mv.', i, '.', r, '.', proc_rank, '.', t_step, '.dat'

                        open (2, FILE=trim(file_path))
                        do j = 0, m
                            do k = 0, n
                                write (2, FMT) x_cb(j), y_cb(k), mv_ts(1)%sf(j, k, 0, r, i)
                            end do
                        end do
                        close (2)
                    end do
                end do
            end if

            if (prim_vars_wrt) then
                do i = 1, sys_size
                    write (file_path, '(A,I0,A,I2.2,A,I6.6,A)') trim(t_step_dir)//'/prim.', i, '.', proc_rank, '.', t_step, '.dat'

                    open (2, FILE=trim(file_path))

                    do j = 0, m
                        do k = 0, n
                            if (((i >= cont_idx%beg) .and. (i <= cont_idx%end)) &
                                .or. &
                                ((i >= adv_idx%beg) .and. (i <= adv_idx%end)) &
                                .or. &
                                ((i >= chemxb) .and. (i <= chemxe)) &
                                ) then
                                write (2, FMT) x_cb(j), y_cb(k), q_cons_vf(i)%sf(j, k, 0)
                            else
                                write (2, FMT) x_cb(j), y_cb(k), q_prim_vf(i)%sf(j, k, 0)
                            end if
                        end do
                        write (2, *)
                    end do
                    close (2)
                end do
            end if
        end if

        if (precision == 1) then
            FMT = "(4F30.7)"
        else
            FMT = "(4F40.14)"
        end if

        ! 3D
        if (p > 0) then
            do i = 1, sys_size
                write (file_path, '(A,I0,A,I2.2,A,I6.6,A)') trim(t_step_dir)//'/cons.', i, '.', proc_rank, '.', t_step, '.dat'
                open (2, FILE=trim(file_path))
                do j = 0, m
                    do k = 0, n
                        do l = 0, p
                            write (2, FMT) x_cb(j), y_cb(k), z_cb(l), q_cons_vf(i)%sf(j, k, l)
                        end do
                        write (2, *)
                    end do
                    write (2, *)
                end do
                close (2)
            end do

            if (qbmm .and. .not. polytropic) then
                do i = 1, nb
                    do r = 1, nnode
                        write (file_path, '(A,I0,A,I0,A,I2.2,A,I6.6,A)') trim(t_step_dir)//'/pres.', i, '.', r, '.', proc_rank, '.', t_step, '.dat'

                        open (2, FILE=trim(file_path))
                        do j = 0, m
                            do k = 0, n
                                do l = 0, p
                                    write (2, FMT) x_cb(j), y_cb(k), z_cb(l), pb_ts(1)%sf(j, k, l, r, i)
                                end do
                            end do
                        end do
                        close (2)
                    end do
                end do
                do i = 1, nb
                    do r = 1, nnode
                        write (file_path, '(A,I0,A,I0,A,I2.2,A,I6.6,A)') trim(t_step_dir)//'/mv.', i, '.', r, '.', proc_rank, '.', t_step, '.dat'

                        open (2, FILE=trim(file_path))
                        do j = 0, m
                            do k = 0, n
                                do l = 0, p
                                    write (2, FMT) x_cb(j), y_cb(k), z_cb(l), mv_ts(1)%sf(j, k, l, r, i)
                                end do
                            end do
                        end do
                        close (2)
                    end do
                end do
            end if

            if (prim_vars_wrt) then
                do i = 1, sys_size
                    write (file_path, '(A,I0,A,I2.2,A,I6.6,A)') trim(t_step_dir)//'/prim.', i, '.', proc_rank, '.', t_step, '.dat'

                    open (2, FILE=trim(file_path))

                    do j = 0, m
                        do k = 0, n
                            do l = 0, p
                                if (((i >= cont_idx%beg) .and. (i <= cont_idx%end)) &
                                    .or. &
                                    ((i >= adv_idx%beg) .and. (i <= adv_idx%end)) &
                                    .or. &
                                    ((i >= chemxb) .and. (i <= chemxe)) &
                                    ) then
                                    write (2, FMT) x_cb(j), y_cb(k), z_cb(l), q_cons_vf(i)%sf(j, k, l)
                                else
                                    write (2, FMT) x_cb(j), y_cb(k), z_cb(l), q_prim_vf(i)%sf(j, k, l)
                                end if
                            end do
                            write (2, *)
                        end do
                        write (2, *)
                    end do
                    close (2)
                end do
            end if
        end if

    end subroutine s_write_serial_data_files

    !>  The goal of this subroutine is to output the grid and
        !!      conservative variables data files for given time-step.
        !!  @param q_cons_vf Cell-average conservative variables
        !!  @param q_prim_vf Cell-average primitive variables
        !!  @param t_step Current time-step
    subroutine s_write_parallel_data_files(q_cons_vf, q_prim_vf, t_step)

        type(scalar_field), dimension(sys_size), intent(in) :: q_cons_vf
        type(scalar_field), dimension(sys_size), intent(inout) :: q_prim_vf
        integer, intent(in) :: t_step

#ifdef MFC_MPI

        integer :: ifile, ierr, data_size
        integer, dimension(MPI_STATUS_SIZE) :: status
        integer(KIND=MPI_OFFSET_KIND) :: disp
        integer(KIND=MPI_OFFSET_KIND) :: m_MOK, n_MOK, p_MOK
        integer(KIND=MPI_OFFSET_KIND) :: WP_MOK, var_MOK, str_MOK
        integer(KIND=MPI_OFFSET_KIND) :: NVARS_MOK
        integer(KIND=MPI_OFFSET_KIND) :: MOK

        character(LEN=path_len + 2*name_len) :: file_loc
        logical :: file_exist, dir_check
        character(len=10) :: t_step_string

        integer :: i !< Generic loop iterator

        if (file_per_process) then

            call s_int_to_str(t_step, t_step_string)

            ! Initialize MPI data I/O

            if (ib) then
                call s_initialize_mpi_data(q_cons_vf, ib_markers)
            else
                call s_initialize_mpi_data(q_cons_vf)
            end if

            if (proc_rank == 0) then
                file_loc = trim(case_dir)//'/restart_data/lustre_'//trim(t_step_string)
                call my_inquire(file_loc, dir_check)
                if (dir_check .neqv. .true.) then
                    call s_create_directory(trim(file_loc))
                end if
                call s_create_directory(trim(file_loc))
            end if
            call s_mpi_barrier()
            call DelayFileAccess(proc_rank)

            ! Initialize MPI data I/O

            call s_initialize_mpi_data(q_cons_vf)

            ! Open the file to write all flow variables
            write (file_loc, '(I0,A,i7.7,A)') t_step, '_', proc_rank, '.dat'
            file_loc = trim(case_dir)//'/restart_data/lustre_'//trim(t_step_string)//trim(mpiiofs)//trim(file_loc)
            inquire (FILE=trim(file_loc), EXIST=file_exist)
            if (file_exist .and. proc_rank == 0) then
                call MPI_FILE_DELETE(file_loc, mpi_info_int, ierr)
            end if
            call MPI_FILE_OPEN(MPI_COMM_SELF, file_loc, ior(MPI_MODE_WRONLY, MPI_MODE_CREATE), &
                               mpi_info_int, ifile, ierr)

            ! Size of local arrays
            data_size = (m + 1)*(n + 1)*(p + 1)

            ! Resize some integers so MPI can write even the biggest files
            m_MOK = int(m_glb + 1, MPI_OFFSET_KIND)
            n_MOK = int(n_glb + 1, MPI_OFFSET_KIND)
            p_MOK = int(p_glb + 1, MPI_OFFSET_KIND)
            WP_MOK = int(8._wp, MPI_OFFSET_KIND)
            MOK = int(1._wp, MPI_OFFSET_KIND)
            str_MOK = int(name_len, MPI_OFFSET_KIND)
            NVARS_MOK = int(sys_size, MPI_OFFSET_KIND)

            if (bubbles) then
                ! Write the data for each variable
                do i = 1, sys_size
                    var_MOK = int(i, MPI_OFFSET_KIND)

                    call MPI_FILE_WRITE_ALL(ifile, MPI_IO_DATA%var(i)%sf, data_size, &
                                            mpi_p, status, ierr)
                end do
                !Write pb and mv for non-polytropic qbmm
                if (qbmm .and. .not. polytropic) then
                    do i = sys_size + 1, sys_size + 2*nb*nnode
                        var_MOK = int(i, MPI_OFFSET_KIND)

                        call MPI_FILE_WRITE_ALL(ifile, MPI_IO_DATA%var(i)%sf, data_size, &
                                                mpi_p, status, ierr)
                    end do
                end if
            else
                do i = 1, sys_size !TODO: check if correct (sys_size
                    var_MOK = int(i, MPI_OFFSET_KIND)

                    call MPI_FILE_WRITE_ALL(ifile, MPI_IO_DATA%var(i)%sf, data_size, &
                                            mpi_p, status, ierr)
                end do
            end if

            call MPI_FILE_CLOSE(ifile, ierr)
        else
            ! Initialize MPI data I/O

            if (ib) then
                call s_initialize_mpi_data(q_cons_vf, ib_markers)
            else
                call s_initialize_mpi_data(q_cons_vf)
            end if

            write (file_loc, '(I0,A)') t_step, '.dat'
            file_loc = trim(case_dir)//'/restart_data'//trim(mpiiofs)//trim(file_loc)
            inquire (FILE=trim(file_loc), EXIST=file_exist)
            if (file_exist .and. proc_rank == 0) then
                call MPI_FILE_DELETE(file_loc, mpi_info_int, ierr)
            end if
            call MPI_FILE_OPEN(MPI_COMM_WORLD, file_loc, ior(MPI_MODE_WRONLY, MPI_MODE_CREATE), &
                               mpi_info_int, ifile, ierr)

            ! Size of local arrays
            data_size = (m + 1)*(n + 1)*(p + 1)

            ! Resize some integers so MPI can write even the biggest files
            m_MOK = int(m_glb + 1, MPI_OFFSET_KIND)
            n_MOK = int(n_glb + 1, MPI_OFFSET_KIND)
            p_MOK = int(p_glb + 1, MPI_OFFSET_KIND)
            WP_MOK = int(8._wp, MPI_OFFSET_KIND)
            MOK = int(1._wp, MPI_OFFSET_KIND)
            str_MOK = int(name_len, MPI_OFFSET_KIND)
            NVARS_MOK = int(sys_size, MPI_OFFSET_KIND)

            if (bubbles) then
                ! Write the data for each variable
                do i = 1, sys_size
                    var_MOK = int(i, MPI_OFFSET_KIND)

                    ! Initial displacement to skip at beginning of file
                    disp = m_MOK*max(MOK, n_MOK)*max(MOK, p_MOK)*WP_MOK*(var_MOK - 1)

                    call MPI_FILE_SET_VIEW(ifile, disp, mpi_p, MPI_IO_DATA%view(i), &
                                           'native', mpi_info_int, ierr)
                    call MPI_FILE_WRITE_ALL(ifile, MPI_IO_DATA%var(i)%sf, data_size, &
                                            mpi_p, status, ierr)
                end do
                !Write pb and mv for non-polytropic qbmm
                if (qbmm .and. .not. polytropic) then
                    do i = sys_size + 1, sys_size + 2*nb*nnode
                        var_MOK = int(i, MPI_OFFSET_KIND)

                        ! Initial displacement to skip at beginning of file
                        disp = m_MOK*max(MOK, n_MOK)*max(MOK, p_MOK)*WP_MOK*(var_MOK - 1)

                        call MPI_FILE_SET_VIEW(ifile, disp, mpi_p, MPI_IO_DATA%view(i), &
                                               'native', mpi_info_int, ierr)
                        call MPI_FILE_WRITE_ALL(ifile, MPI_IO_DATA%var(i)%sf, data_size, &
                                                mpi_p, status, ierr)
                    end do
                end if
            else
                do i = 1, sys_size !TODO: check if correct (sys_size
                    var_MOK = int(i, MPI_OFFSET_KIND)

                    ! Initial displacement to skip at beginning of file
                    disp = m_MOK*max(MOK, n_MOK)*max(MOK, p_MOK)*WP_MOK*(var_MOK - 1)

                    call MPI_FILE_SET_VIEW(ifile, disp, mpi_p, MPI_IO_DATA%view(i), &
                                           'native', mpi_info_int, ierr)
                    call MPI_FILE_WRITE_ALL(ifile, MPI_IO_DATA%var(i)%sf, data_size, &
                                            mpi_p, status, ierr)
                end do
            end if

            call MPI_FILE_CLOSE(ifile, ierr)
        end if

#endif

    end subroutine s_write_parallel_data_files

    !>  This writes a formatted data file for the flow probe information
        !!  @param t_step Current time-step
        !!  @param q_cons_vf Conservative variables
        !!  @param accel_mag Acceleration magnitude information
    subroutine s_write_probe_files(t_step, q_cons_vf, accel_mag)

        integer, intent(in) :: t_step
        type(scalar_field), dimension(sys_size), intent(in) :: q_cons_vf
        real(wp), dimension(0:m, 0:n, 0:p), intent(in) :: accel_mag

        real(wp), dimension(-1:m) :: distx
        real(wp), dimension(-1:n) :: disty
        real(wp), dimension(-1:p) :: distz

        ! The cell-averaged partial densities, density, velocity, pressure,
        ! volume fractions, specific heat ratio function, liquid stiffness
        ! function, and sound speed.
<<<<<<< HEAD

        real(wp) :: lit_gamma, nbub
        real(wp) :: rho
        real(wp), dimension(num_dims) :: vel
        real(wp) :: pres
        real(wp) :: ptilde
        real(wp) :: ptot
        real(wp) :: alf
        real(wp) :: alfgr
        real(wp), dimension(num_fluids) :: alpha
        real(wp) :: gamma
        real(wp) :: pi_inf
        real(wp) :: qv
        real(wp) :: c
        real(wp) :: M00, M10, M01, M20, M11, M02
        real(wp) :: varR, varV
        real(wp), dimension(Nb) :: nR, R, nRdot, Rdot
        real(wp) :: nR3
        real(wp) :: accel
        real(wp) :: int_pres
        real(wp) :: max_pres
        real(wp), dimension(2) :: Re
        real(wp) :: E_e
        real(wp), dimension(6) :: tau_e
        real(wp) :: G
        real(wp) :: dyn_p, Temp
=======
        real(kind(0d0)) :: lit_gamma, nbub
        real(kind(0d0)) :: rho
        real(kind(0d0)), dimension(num_dims) :: vel
        real(kind(0d0)) :: pres
        real(kind(0d0)) :: ptilde
        real(kind(0d0)) :: ptot
        real(kind(0d0)) :: alf
        real(kind(0d0)) :: alfgr
        real(kind(0d0)), dimension(num_fluids) :: alpha
        real(kind(0d0)) :: gamma
        real(kind(0d0)) :: pi_inf
        real(kind(0d0)) :: qv
        real(kind(0d0)) :: c
        real(kind(0d0)) :: M00, M10, M01, M20, M11, M02
        real(kind(0d0)) :: varR, varV
        real(kind(0d0)), dimension(Nb) :: nR, R, nRdot, Rdot
        real(kind(0d0)) :: nR3
        real(kind(0d0)) :: accel
        real(kind(0d0)) :: int_pres
        real(kind(0d0)) :: max_pres
        real(kind(0d0)), dimension(2) :: Re
        real(kind(0d0)), dimension(6) :: tau_e
        real(kind(0d0)) :: G
        real(kind(0d0)) :: dyn_p, Temp
>>>>>>> 9700eb5a

        integer :: i, j, k, l, s, d !< Generic loop iterator

        real(wp) :: nondim_time !< Non-dimensional time

        real(wp) :: tmp !<
            !! Temporary variable to store quantity for mpi_allreduce

<<<<<<< HEAD
        real(wp) :: blkmod1, blkmod2 !<
            !! Fluid bulk modulus for Woods mixture sound speed

=======
>>>>>>> 9700eb5a
        integer :: npts !< Number of included integral points
        real(wp) :: rad, thickness !< For integral quantities
        logical :: trigger !< For integral quantities

        real(wp) :: rhoYks(1:num_species)

        ! Non-dimensional time calculation
        if (time_stepper == 23) then
            nondim_time = mytime
        else
            if (t_step_old /= dflt_int) then
                nondim_time = real(t_step + t_step_old, wp)*dt
            else
<<<<<<< HEAD
                nondim_time = real(t_step, wp)*dt !*1.e-5_wp/10.0761131451_wp
=======
                nondim_time = real(t_step, kind(0d0))*dt
>>>>>>> 9700eb5a
            end if
        end if

        do i = 1, num_probes
            ! Zeroing out flow variables for all processors
            rho = 0._wp
            do s = 1, num_dims
                vel(s) = 0._wp
            end do
            pres = 0._wp
            gamma = 0._wp
            pi_inf = 0._wp
            qv = 0._wp
            c = 0._wp
            accel = 0._wp
            nR = 0._wp; R = 0._wp
            nRdot = 0._wp; Rdot = 0._wp
            nbub = 0._wp
            M00 = 0._wp
            M10 = 0._wp
            M01 = 0._wp
            M20 = 0._wp
            M11 = 0._wp
            M02 = 0._wp
            varR = 0._wp; varV = 0._wp
            alf = 0._wp
            do s = 1, (num_dims*(num_dims + 1))/2
                tau_e(s) = 0._wp
            end do

            ! Find probe location in terms of indices on a
            ! specific processor
            if (n == 0) then ! 1D simulation
                if ((probe(i)%x >= x_cb(-1)) .and. (probe(i)%x <= x_cb(m))) then
                    do s = -1, m
                        distx(s) = x_cb(s) - probe(i)%x
                        if (distx(s) < 0._wp) distx(s) = 1000._wp
                    end do
                    j = minloc(distx, 1)
                    if (j == 1) j = 2 ! Pick first point if probe is at edge
                    k = 0
                    l = 0

                    if (chemistry) then
                        do d = 1, num_species
                            rhoYks(d) = q_cons_vf(chemxb + d - 1)%sf(j - 2, k, l)
                        end do
                    end if

                    ! Computing/Sharing necessary state variables
                    if (hypoelasticity) then
                        call s_convert_to_mixture_variables(q_cons_vf, j - 2, k, l, &
                                                            rho, gamma, pi_inf, qv, &
                                                            Re, G, fluid_pp(:)%G)
                    else
                        call s_convert_to_mixture_variables(q_cons_vf, j - 2, k, l, &
                                                            rho, gamma, pi_inf, qv)
                    end if
                    do s = 1, num_dims
                        vel(s) = q_cons_vf(cont_idx%end + s)%sf(j - 2, k, l)/rho
                    end do

                    dyn_p = 0.5_wp*rho*dot_product(vel, vel)

                    if (hypoelasticity) then
                        call s_compute_pressure( &
                            q_cons_vf(1)%sf(j - 2, k, l), &
                            q_cons_vf(alf_idx)%sf(j - 2, k, l), &
                            dyn_p, pi_inf, gamma, rho, qv, rhoYks(:), pres, Temp, &
                            q_cons_vf(stress_idx%beg)%sf(j - 2, k, l), &
                            q_cons_vf(mom_idx%beg)%sf(j - 2, k, l), G)
                    else
                        call s_compute_pressure( &
                            q_cons_vf(1)%sf(j - 2, k, l), &
                            q_cons_vf(alf_idx)%sf(j - 2, k, l), &
                            dyn_p, pi_inf, gamma, rho, qv, rhoYks(:), pres, Temp)
                    end if

                    if (model_eqns == 4) then
                        lit_gamma = 1._wp/fluid_pp(1)%gamma + 1._wp
                    else if (hypoelasticity) then
                        tau_e(1) = q_cons_vf(stress_idx%end)%sf(j - 2, k, l)/rho
                    end if

                    if (bubbles) then
                        alf = q_cons_vf(alf_idx)%sf(j - 2, k, l)
                        if (num_fluids == 3) then
                            alfgr = q_cons_vf(alf_idx - 1)%sf(j - 2, k, l)
                        end if
                        do s = 1, nb
                            nR(s) = q_cons_vf(bub_idx%rs(s))%sf(j - 2, k, l)
                            nRdot(s) = q_cons_vf(bub_idx%vs(s))%sf(j - 2, k, l)
                        end do

                        if (adv_n) then
                            nbub = q_cons_vf(n_idx)%sf(j - 2, k, l)
                        else
                            nR3 = 0._wp
                            do s = 1, nb
                                nR3 = nR3 + weight(s)*(nR(s)**3._wp)
                            end do

                            nbub = sqrt((4._wp*pi/3._wp)*nR3/alf)
                        end if
#ifdef DEBUG
                        print *, 'In probe, nbub: ', nbub
#endif
                        if (qbmm) then
                            M00 = q_cons_vf(bub_idx%moms(1, 1))%sf(j - 2, k, l)/nbub
                            M10 = q_cons_vf(bub_idx%moms(1, 2))%sf(j - 2, k, l)/nbub
                            M01 = q_cons_vf(bub_idx%moms(1, 3))%sf(j - 2, k, l)/nbub
                            M20 = q_cons_vf(bub_idx%moms(1, 4))%sf(j - 2, k, l)/nbub
                            M11 = q_cons_vf(bub_idx%moms(1, 5))%sf(j - 2, k, l)/nbub
                            M02 = q_cons_vf(bub_idx%moms(1, 6))%sf(j - 2, k, l)/nbub

                            M10 = M10/M00
                            M01 = M01/M00
                            M20 = M20/M00
                            M11 = M11/M00
                            M02 = M02/M00

                            varR = M20 - M10**2._wp
                            varV = M02 - M01**2._wp
                        end if
                        R(:) = nR(:)/nbub
                        Rdot(:) = nRdot(:)/nbub

                        ptilde = ptil(j - 2, k, l)
                        ptot = pres - ptilde
                    end if

                    ! Compute mixture sound Speed
                    call s_compute_speed_of_sound(pres, rho, gamma, pi_inf, &
                                                  ((gamma + 1._wp)*pres + pi_inf)/rho, alpha, 0._wp, 0._wp, c)

                    accel = accel_mag(j - 2, k, l)
                end if
            elseif (p == 0) then ! 2D simulation
                if (chemistry) then
                    do d = 1, num_species
                        rhoYks(d) = q_cons_vf(chemxb + d - 1)%sf(j - 2, k - 2, l)
                    end do
                end if

                if ((probe(i)%x >= x_cb(-1)) .and. (probe(i)%x <= x_cb(m))) then
                    if ((probe(i)%y >= y_cb(-1)) .and. (probe(i)%y <= y_cb(n))) then
                        do s = -1, m
                            distx(s) = x_cb(s) - probe(i)%x
                            if (distx(s) < 0._wp) distx(s) = 1000._wp
                        end do
                        do s = -1, n
                            disty(s) = y_cb(s) - probe(i)%y
                            if (disty(s) < 0._wp) disty(s) = 1000._wp
                        end do
                        j = minloc(distx, 1)
                        k = minloc(disty, 1)
                        if (j == 1) j = 2 ! Pick first point if probe is at edge
                        if (k == 1) k = 2 ! Pick first point if probe is at edge
                        l = 0

                        ! Computing/Sharing necessary state variables
                        call s_convert_to_mixture_variables(q_cons_vf, j - 2, k - 2, l, &
                                                            rho, gamma, pi_inf, qv, &
                                                            Re, G, fluid_pp(:)%G)
                        do s = 1, num_dims
                            vel(s) = q_cons_vf(cont_idx%end + s)%sf(j - 2, k - 2, l)/rho
                        end do

                        dyn_p = 0.5_wp*rho*dot_product(vel, vel)

                        if (hypoelasticity) then
                            call s_compute_pressure( &
                                q_cons_vf(1)%sf(j - 2, k - 2, l), &
                                q_cons_vf(alf_idx)%sf(j - 2, k - 2, l), &
                                dyn_p, pi_inf, gamma, rho, qv, &
                                rhoYks, &
                                pres, &
                                Temp, &
                                q_cons_vf(stress_idx%beg)%sf(j - 2, k - 2, l), &
                                q_cons_vf(mom_idx%beg)%sf(j - 2, k - 2, l), G)
                        else
                            call s_compute_pressure(q_cons_vf(E_idx)%sf(j - 2, k - 2, l), &
                                                    q_cons_vf(alf_idx)%sf(j - 2, k - 2, l), &
                                                    dyn_p, pi_inf, gamma, rho, qv, &
                                                    rhoYks, pres, Temp)
                        end if

                        if (model_eqns == 4) then
                            lit_gamma = 1._wp/fluid_pp(1)%gamma + 1._wp
                        else if (hypoelasticity) then
                            do s = 1, 3
                                tau_e(s) = q_cons_vf(s)%sf(j - 2, k - 2, l)/rho
                            end do
                        end if

                        if (bubbles) then
                            alf = q_cons_vf(alf_idx)%sf(j - 2, k - 2, l)
                            do s = 1, nb
                                nR(s) = q_cons_vf(bub_idx%rs(s))%sf(j - 2, k - 2, l)
                                nRdot(s) = q_cons_vf(bub_idx%vs(s))%sf(j - 2, k - 2, l)
                            end do

                            if (adv_n) then
                                nbub = q_cons_vf(n_idx)%sf(j - 2, k - 2, l)
                            else
                                nR3 = 0._wp
                                do s = 1, nb
                                    nR3 = nR3 + weight(s)*(nR(s)**3._wp)
                                end do

                                nbub = sqrt((4._wp*pi/3._wp)*nR3/alf)
                            end if

                            R(:) = nR(:)/nbub
                            Rdot(:) = nRdot(:)/nbub
                        end if

                        ! Compute mixture sound speed
                        call s_compute_speed_of_sound(pres, rho, gamma, pi_inf, &
                                                      ((gamma + 1._wp)*pres + pi_inf)/rho, alpha, 0._wp, 0._wp, c)

                        accel = accel_mag(j - 2, k - 2, l)
                    end if
                end if
            else ! 3D simulation
                if ((probe(i)%x >= x_cb(-1)) .and. (probe(i)%x <= x_cb(m))) then
                    if ((probe(i)%y >= y_cb(-1)) .and. (probe(i)%y <= y_cb(n))) then
                        if ((probe(i)%z >= z_cb(-1)) .and. (probe(i)%z <= z_cb(p))) then
                            do s = -1, m
                                distx(s) = x_cb(s) - probe(i)%x
                                if (distx(s) < 0._wp) distx(s) = 1000._wp
                            end do
                            do s = -1, n
                                disty(s) = y_cb(s) - probe(i)%y
                                if (disty(s) < 0._wp) disty(s) = 1000._wp
                            end do
                            do s = -1, p
                                distz(s) = z_cb(s) - probe(i)%z
                                if (distz(s) < 0._wp) distz(s) = 1000._wp
                            end do
                            j = minloc(distx, 1)
                            k = minloc(disty, 1)
                            l = minloc(distz, 1)
                            if (j == 1) j = 2 ! Pick first point if probe is at edge
                            if (k == 1) k = 2 ! Pick first point if probe is at edge
                            if (l == 1) l = 2 ! Pick first point if probe is at edge

                            ! Computing/Sharing necessary state variables
                            call s_convert_to_mixture_variables(q_cons_vf, j - 2, k - 2, l - 2, &
                                                                rho, gamma, pi_inf, qv, &
                                                                Re, G, fluid_pp(:)%G)
                            do s = 1, num_dims
                                vel(s) = q_cons_vf(cont_idx%end + s)%sf(j - 2, k - 2, l - 2)/rho
                            end do

                            dyn_p = 0.5_wp*rho*dot_product(vel, vel)

                            if (chemistry) then
                                do d = 1, num_species
                                    rhoYks(d) = q_cons_vf(chemxb + d - 1)%sf(j - 2, k - 2, l - 2)
                                end do
                            end if

                            if (hypoelasticity) then
                                call s_compute_pressure( &
                                    q_cons_vf(1)%sf(j - 2, k - 2, l - 2), &
                                    q_cons_vf(alf_idx)%sf(j - 2, k - 2, l - 2), &
                                    dyn_p, pi_inf, gamma, rho, qv, &
                                    rhoYks, pres, Temp, &
                                    q_cons_vf(stress_idx%beg)%sf(j - 2, k - 2, l - 2), &
                                    q_cons_vf(mom_idx%beg)%sf(j - 2, k - 2, l - 2), G)
                            else
                                call s_compute_pressure(q_cons_vf(E_idx)%sf(j - 2, k - 2, l - 2), &
                                                        q_cons_vf(alf_idx)%sf(j - 2, k - 2, l - 2), &
                                                        dyn_p, pi_inf, gamma, rho, qv, &
                                                        rhoYks, pres, Temp)
                            end if

                            ! Compute mixture sound speed
                            call s_compute_speed_of_sound(pres, rho, gamma, pi_inf, &
                                                          ((gamma + 1._wp)*pres + pi_inf)/rho, alpha, 0._wp, 0._wp, c)

                            accel = accel_mag(j - 2, k - 2, l - 2)
                        end if
                    end if
                end if
            end if

            if (num_procs > 1) then
                #:for VAR in ['rho','pres','gamma','pi_inf','qv','c','accel']
                    tmp = ${VAR}$
                    call s_mpi_allreduce_sum(tmp, ${VAR}$)
                #:endfor

                do s = 1, num_dims
                    tmp = vel(s)
                    call s_mpi_allreduce_sum(tmp, vel(s))
                end do

                if (bubbles) then
                    #:for VAR in ['alf','alfgr','nbub','nR(1)','nRdot(1)','M00','R(1)','Rdot(1)','ptilde','ptot']
                        tmp = ${VAR}$
                        call s_mpi_allreduce_sum(tmp, ${VAR}$)
                    #:endfor

                    if (qbmm) then
                        #:for VAR in ['varR','varV','M10','M01','M20','M02']
                            tmp = ${VAR}$
                            call s_mpi_allreduce_sum(tmp, ${VAR}$)
                        #:endfor
                    end if
                end if

                if (hypoelasticity) then
                    do s = 1, (num_dims*(num_dims + 1))/2
                        tmp = tau_e(s)
                        call s_mpi_allreduce_sum(tmp, tau_e(s))
                    end do
                end if
            end if

            if (proc_rank == 0) then
                if (n == 0) then
                    if (bubbles .and. (num_fluids <= 2)) then
                        if (qbmm) then
                            write (i + 30, '(6x,f12.6,14f28.16)') &
                                nondim_time, &
                                rho, &
                                vel(1), &
                                pres, &
                                alf, &
                                R(1), &
                                Rdot(1), &
                                nR(1), &
                                nRdot(1), &
                                varR, &
                                varV, &
                                M10, &
                                M01, &
                                M20, &
                                M02
                        else
                            write (i + 30, '(6x,f12.6,8f24.8)') &
                                nondim_time, &
                                rho, &
                                vel(1), &
                                pres, &
                                alf, &
                                R(1), &
                                Rdot(1), &
                                nR(1), &
                                nRdot(1)
                            ! ptilde, &
                            ! ptot
                        end if
                    else if (bubbles .and. (num_fluids == 3)) then
                        write (i + 30, '(6x,f12.6,f24.8,f24.8,f24.8,f24.8,f24.8,'// &
                               'f24.8,f24.8,f24.8,f24.8,f24.8, f24.8)') &
                            nondim_time, &
                            rho, &
                            vel(1), &
                            pres, &
                            alf, &
                            alfgr, &
                            nR(1), &
                            nRdot(1), &
                            R(1), &
                            Rdot(1), &
                            ptilde, &
                            ptot
                    else if (bubbles .and. num_fluids == 4) then
                        write (i + 30, '(6x,f12.6,f24.8,f24.8,f24.8,f24.8,'// &
                               'f24.8,f24.8,f24.8,f24.8,f24.8,f24.8,f24.8,f24.8,f24.8)') &
                            nondim_time, &
                            q_cons_vf(1)%sf(j - 2, 0, 0), &
                            q_cons_vf(2)%sf(j - 2, 0, 0), &
                            q_cons_vf(3)%sf(j - 2, 0, 0), &
                            q_cons_vf(4)%sf(j - 2, 0, 0), &
                            q_cons_vf(5)%sf(j - 2, 0, 0), &
                            q_cons_vf(6)%sf(j - 2, 0, 0), &
                            q_cons_vf(7)%sf(j - 2, 0, 0), &
                            q_cons_vf(8)%sf(j - 2, 0, 0), &
                            q_cons_vf(9)%sf(j - 2, 0, 0), &
                            q_cons_vf(10)%sf(j - 2, 0, 0), &
                            nbub, &
                            R(1), &
                            Rdot(1)
                    else
                        write (i + 30, '(6X,F12.6,F24.8,F24.8,F24.8)') &
                            nondim_time, &
                            rho, &
                            vel(1), &
                            pres
                    end if
                elseif (p == 0) then
                    if (bubbles) then
                        write (i + 30, '(6X,10F24.8)') &
                            nondim_time, &
                            rho, &
                            vel(1), &
                            vel(2), &
                            pres, &
                            alf, &
                            nR(1), &
                            nRdot(1), &
                            R(1), &
                            Rdot(1)
                    else if (hypoelasticity) then
                        write (i + 30, '(6X,F12.6,F24.8,F24.8,F24.8,F24.8,'// &
                               'F24.8,F24.8,F24.8)') &
                            nondim_time, &
                            rho, &
                            vel(1), &
                            vel(2), &
                            pres, &
                            tau_e(1), &
                            tau_e(2), &
                            tau_e(3)
                    else
                        write (i + 30, '(6X,F12.6,F24.8,F24.8,F24.8)') &
                            nondim_time, &
                            rho, &
                            vel(1), &
                            pres
                    end if
                else
                    write (i + 30, '(6X,F12.6,F24.8,F24.8,F24.8,F24.8,'// &
                           'F24.8,F24.8,F24.8,F24.8,F24.8,'// &
                           'F24.8)') &
                        nondim_time, &
                        rho, &
                        vel(1), &
                        vel(2), &
                        vel(3), &
                        pres, &
                        gamma, &
                        pi_inf, &
                        qv, &
                        c, &
                        accel
                end if
            end if
        end do

        if (integral_wrt .and. bubbles) then
            if (n == 0) then ! 1D simulation
                do i = 1, num_integrals
                    int_pres = 0._wp
                    max_pres = 0._wp
                    k = 0; l = 0
                    npts = 0
                    do j = 1, m
                        pres = 0._wp
                        do s = 1, num_dims
                            vel(s) = 0._wp
                        end do
                        rho = 0._wp
                        pres = 0._wp
                        gamma = 0._wp
                        pi_inf = 0._wp
                        qv = 0._wp

                        if ((integral(i)%xmin <= x_cb(j)) .and. (integral(i)%xmax >= x_cb(j))) then
                            npts = npts + 1
                            call s_convert_to_mixture_variables(q_cons_vf, j, k, l, &
                                                                rho, gamma, pi_inf, qv, Re)
                            do s = 1, num_dims
                                vel(s) = q_cons_vf(cont_idx%end + s)%sf(j, k, l)/rho
                            end do

                            pres = ( &
                                   (q_cons_vf(E_idx)%sf(j, k, l) - &
                                    0.5_wp*(q_cons_vf(mom_idx%beg)%sf(j, k, l)**2._wp)/rho)/ &
                                   (1._wp - q_cons_vf(alf_idx)%sf(j, k, l)) - &
                                   pi_inf - qv &
                                   )/gamma
                            int_pres = int_pres + (pres - 1._wp)**2._wp
                        end if
                    end do
                    int_pres = sqrt(int_pres/(1._wp*npts))

                    if (num_procs > 1) then
                        tmp = int_pres
                        call s_mpi_allreduce_sum(tmp, int_pres)
                    end if

                    if (proc_rank == 0) then
                        if (bubbles .and. (num_fluids <= 2)) then
                            write (i + 70, '(6x,f12.6,f24.8)') &
                                nondim_time, int_pres
                        end if
                    end if
                end do
            elseif (p == 0) then
                if (num_integrals /= 3) then
                    call s_mpi_abort('Incorrect number of integrals')
                end if

                rad = integral(1)%xmax
                thickness = integral(1)%xmin

                do i = 1, num_integrals
                    int_pres = 0._wp
                    max_pres = 0._wp
                    l = 0
                    npts = 0
                    do j = 1, m
                        do k = 1, n
                            trigger = .false.
                            if (i == 1) then
                                !inner portion
                                if (sqrt(x_cb(j)**2._wp + y_cb(k)**2._wp) < (rad - 0.5_wp*thickness)) &
                                    trigger = .true.
                            elseif (i == 2) then
                                !net region
                                if (sqrt(x_cb(j)**2._wp + y_cb(k)**2._wp) > (rad - 0.5_wp*thickness) .and. &
                                    sqrt(x_cb(j)**2._wp + y_cb(k)**2._wp) < (rad + 0.5_wp*thickness)) &
                                    trigger = .true.
                            elseif (i == 3) then
                                !everything else
                                if (sqrt(x_cb(j)**2._wp + y_cb(k)**2._wp) > (rad + 0.5_wp*thickness)) &
                                    trigger = .true.
                            end if

                            pres = 0._wp
                            do s = 1, num_dims
                                vel(s) = 0._wp
                            end do
                            rho = 0._wp
                            pres = 0._wp
                            gamma = 0._wp
                            pi_inf = 0._wp
                            qv = 0._wp

                            if (trigger) then
                                npts = npts + 1
                                call s_convert_to_mixture_variables(q_cons_vf, j, k, l, &
                                                                    rho, gamma, pi_inf, qv, Re)
                                do s = 1, num_dims
                                    vel(s) = q_cons_vf(cont_idx%end + s)%sf(j, k, l)/rho
                                end do

                                pres = ( &
                                       (q_cons_vf(E_idx)%sf(j, k, l) - &
                                        0.5_wp*(q_cons_vf(mom_idx%beg)%sf(j, k, l)**2._wp)/rho)/ &
                                       (1._wp - q_cons_vf(alf_idx)%sf(j, k, l)) - &
                                       pi_inf - qv &
                                       )/gamma
                                int_pres = int_pres + abs(pres - 1._wp)
                                max_pres = max(max_pres, abs(pres - 1._wp))
                            end if

                        end do
                    end do

                    if (npts > 0) then
                        int_pres = int_pres/(1._wp*npts)
                    else
                        int_pres = 0._wp
                    end if

                    if (num_procs > 1) then
                        tmp = int_pres
                        call s_mpi_allreduce_sum(tmp, int_pres)

                        tmp = max_pres
                        call s_mpi_allreduce_max(tmp, max_pres)
                    end if

                    if (proc_rank == 0) then
                        if (bubbles .and. (num_fluids <= 2)) then
                            write (i + 70, '(6x,f12.6,f24.8,f24.8)') &
                                nondim_time, int_pres, max_pres
                        end if
                    end if
                end do
            end if
        end if

    end subroutine s_write_probe_files

    !>  The goal of this subroutine is to write to the run-time
        !!      information file basic footer information applicable to
        !!      the current computation and to close the file when done.
        !!      The footer contains the stability criteria extrema over
        !!      all of the time-steps and the simulation run-time.
    subroutine s_close_run_time_information_file

        real(wp) :: run_time !< Run-time of the simulation
        ! Writing the footer of and closing the run-time information file
        write (3, '(A)') '----------------------------------------'// &
            '----------------------------------------'
        write (3, '(A)') ''

        write (3, '(A,F9.6)') 'ICFL Max: ', icfl_max
        if (viscous) write (3, '(A,F9.6)') 'VCFL Max: ', vcfl_max
        if (viscous) write (3, '(A,F10.6)') 'Rc Min: ', Rc_min

        call cpu_time(run_time)

        write (3, '(A)') ''
        write (3, '(A,I0,A)') 'Run-time: ', int(anint(run_time)), 's'
        write (3, '(A)') '========================================'// &
            '========================================'
        close (3)

    end subroutine s_close_run_time_information_file

    !> Closes probe files
    subroutine s_close_probe_files

        integer :: i !< Generic loop iterator

        do i = 1, num_probes
            close (i + 30)
        end do

    end subroutine s_close_probe_files

    !>  The computation of parameters, the allocation of memory,
        !!      the association of pointers and/or the execution of any
        !!      other procedures that are necessary to setup the module.
    subroutine s_initialize_data_output_module

        ! Allocating/initializing ICFL, VCFL, CCFL and Rc stability criteria
        @:ALLOCATE_GLOBAL(icfl_sf(0:m, 0:n, 0:p))
        icfl_max = 0._wp

        if (viscous) then
            @:ALLOCATE_GLOBAL(vcfl_sf(0:m, 0:n, 0:p))
            @:ALLOCATE_GLOBAL(Rc_sf  (0:m, 0:n, 0:p))

            vcfl_max = 0._wp
            Rc_min = 1e3_wp
        end if

        ! Associating the procedural pointer to the appropriate subroutine
        ! that will be utilized in the conversion to the mixture variables

        if (model_eqns == 1) then        ! Gamma/pi_inf model
            s_convert_to_mixture_variables => &
                s_convert_mixture_to_mixture_variables
        elseif (bubbles) then           ! Volume fraction for bubbles
            s_convert_to_mixture_variables => &
                s_convert_species_to_mixture_variables_bubbles
        else                            ! Volume fraction model
            s_convert_to_mixture_variables => &
                s_convert_species_to_mixture_variables
        end if

        if (parallel_io .neqv. .true.) then
            s_write_data_files => s_write_serial_data_files
        else
            s_write_data_files => s_write_parallel_data_files
        end if

    end subroutine s_initialize_data_output_module

    !> Module deallocation and/or disassociation procedures
    subroutine s_finalize_data_output_module

        ! Deallocating the ICFL, VCFL, CCFL, and Rc stability criteria
        @:DEALLOCATE_GLOBAL(icfl_sf)
        if (viscous) then
            @:DEALLOCATE_GLOBAL(vcfl_sf, Rc_sf)
        end if

        ! Disassociating the pointer to the procedure that was utilized to
        ! to convert mixture or species variables to the mixture variables
        s_convert_to_mixture_variables => null()
        s_write_data_files => null()

    end subroutine s_finalize_data_output_module

end module m_data_output<|MERGE_RESOLUTION|>--- conflicted
+++ resolved
@@ -224,8 +224,6 @@
         type(scalar_field), dimension(sys_size), intent(IN) :: q_prim_vf
         integer, intent(IN) :: t_step
 
-<<<<<<< HEAD
-        real(wp), dimension(num_fluids) :: alpha_rho  !< Cell-avg. partial density
         real(wp) :: rho        !< Cell-avg. density
         real(wp), dimension(num_dims) :: vel        !< Cell-avg. velocity
         real(wp) :: vel_sum    !< Cell-avg. velocity sum
@@ -233,37 +231,10 @@
         real(wp), dimension(num_fluids) :: alpha      !< Cell-avg. volume fraction
         real(wp) :: gamma      !< Cell-avg. sp. heat ratio
         real(wp) :: pi_inf     !< Cell-avg. liquid stiffness function
-        real(wp) :: qv         !< Cell-avg. fluid reference energy
         real(wp) :: c          !< Cell-avg. sound speed
-        real(wp) :: E          !< Cell-avg. energy
         real(wp) :: H          !< Cell-avg. enthalpy
         real(wp), dimension(2) :: Re         !< Cell-avg. Reynolds numbers
-
-        ! ICFL, VCFL, CCFL and Rc stability criteria extrema for the current
-        ! time-step and located on both the local (loc) and the global (glb)
-        ! computational domains
-
-        real(wp) :: blkmod1, blkmod2 !<
-            !! Fluid bulk modulus for Woods mixture sound speed
-
-        integer :: i, j, k, l, q !< Generic loop iterators
-
-        integer :: Nfq
-        real(wp) :: fltr_dtheta   !<
-            !! Modified dtheta accounting for Fourier filtering in azimuthal direction.
-=======
-        real(kind(0d0)) :: rho        !< Cell-avg. density
-        real(kind(0d0)), dimension(num_dims) :: vel        !< Cell-avg. velocity
-        real(kind(0d0)) :: vel_sum    !< Cell-avg. velocity sum
-        real(kind(0d0)) :: pres       !< Cell-avg. pressure
-        real(kind(0d0)), dimension(num_fluids) :: alpha      !< Cell-avg. volume fraction
-        real(kind(0d0)) :: gamma      !< Cell-avg. sp. heat ratio
-        real(kind(0d0)) :: pi_inf     !< Cell-avg. liquid stiffness function
-        real(kind(0d0)) :: c          !< Cell-avg. sound speed
-        real(kind(0d0)) :: H          !< Cell-avg. enthalpy
-        real(kind(0d0)), dimension(2) :: Re         !< Cell-avg. Reynolds numbers
         integer :: j, k, l
->>>>>>> 9700eb5a
 
         ! Computing Stability Criteria at Current Time-step ================
         !$acc parallel loop collapse(3) gang vector default(present) private(vel, alpha, Re)
@@ -271,13 +242,8 @@
             do k = 0, n
                 do j = 0, m
                     call s_compute_enthalpy(q_prim_vf, pres, rho, gamma, pi_inf, Re, H, alpha, vel, vel_sum, j, k, l)
-<<<<<<< HEAD
-
-                    ! Compute mixture sound speed
+
                     call s_compute_speed_of_sound(pres, rho, gamma, pi_inf, H, alpha, vel_sum, 0._wp, c)
-=======
-                    call s_compute_speed_of_sound(pres, rho, gamma, pi_inf, H, alpha, vel_sum, 0d0, c)
->>>>>>> 9700eb5a
 
                     if (viscous) then
                         call s_compute_stability_from_dt(vel, c, rho, Re, j, k, l, icfl_sf, vcfl_sf, Rc_sf)
@@ -399,16 +365,7 @@
 
         integer :: i, j, k, l, r
 
-<<<<<<< HEAD
-        real(wp), dimension(nb) :: nRtmp         !< Temporary bubble concentration
-        real(wp) :: nbub, nR3, vftmp                         !< Temporary bubble number density
         real(wp) :: gamma, lit_gamma, pi_inf, qv !< Temporary EOS params
-        real(wp) :: rho                          !< Temporary density
-        real(wp), dimension(2) :: Re !< Temporary Reynolds number
-        real(wp) :: E_e                          !< Temp. elastic energy contribution
-=======
-        real(kind(0d0)) :: gamma, lit_gamma, pi_inf, qv !< Temporary EOS params
->>>>>>> 9700eb5a
 
         ! Creating or overwriting the time-step root directory
         write (t_step_dir, '(A,I0,A,I0)') trim(case_dir)//'/p_all'
@@ -950,7 +907,6 @@
         ! The cell-averaged partial densities, density, velocity, pressure,
         ! volume fractions, specific heat ratio function, liquid stiffness
         ! function, and sound speed.
-<<<<<<< HEAD
 
         real(wp) :: lit_gamma, nbub
         real(wp) :: rho
@@ -973,36 +929,9 @@
         real(wp) :: int_pres
         real(wp) :: max_pres
         real(wp), dimension(2) :: Re
-        real(wp) :: E_e
         real(wp), dimension(6) :: tau_e
         real(wp) :: G
         real(wp) :: dyn_p, Temp
-=======
-        real(kind(0d0)) :: lit_gamma, nbub
-        real(kind(0d0)) :: rho
-        real(kind(0d0)), dimension(num_dims) :: vel
-        real(kind(0d0)) :: pres
-        real(kind(0d0)) :: ptilde
-        real(kind(0d0)) :: ptot
-        real(kind(0d0)) :: alf
-        real(kind(0d0)) :: alfgr
-        real(kind(0d0)), dimension(num_fluids) :: alpha
-        real(kind(0d0)) :: gamma
-        real(kind(0d0)) :: pi_inf
-        real(kind(0d0)) :: qv
-        real(kind(0d0)) :: c
-        real(kind(0d0)) :: M00, M10, M01, M20, M11, M02
-        real(kind(0d0)) :: varR, varV
-        real(kind(0d0)), dimension(Nb) :: nR, R, nRdot, Rdot
-        real(kind(0d0)) :: nR3
-        real(kind(0d0)) :: accel
-        real(kind(0d0)) :: int_pres
-        real(kind(0d0)) :: max_pres
-        real(kind(0d0)), dimension(2) :: Re
-        real(kind(0d0)), dimension(6) :: tau_e
-        real(kind(0d0)) :: G
-        real(kind(0d0)) :: dyn_p, Temp
->>>>>>> 9700eb5a
 
         integer :: i, j, k, l, s, d !< Generic loop iterator
 
@@ -1011,12 +940,6 @@
         real(wp) :: tmp !<
             !! Temporary variable to store quantity for mpi_allreduce
 
-<<<<<<< HEAD
-        real(wp) :: blkmod1, blkmod2 !<
-            !! Fluid bulk modulus for Woods mixture sound speed
-
-=======
->>>>>>> 9700eb5a
         integer :: npts !< Number of included integral points
         real(wp) :: rad, thickness !< For integral quantities
         logical :: trigger !< For integral quantities
@@ -1030,11 +953,7 @@
             if (t_step_old /= dflt_int) then
                 nondim_time = real(t_step + t_step_old, wp)*dt
             else
-<<<<<<< HEAD
-                nondim_time = real(t_step, wp)*dt !*1.e-5_wp/10.0761131451_wp
-=======
-                nondim_time = real(t_step, kind(0d0))*dt
->>>>>>> 9700eb5a
+                nondim_time = real(t_step, wp)*dt
             end if
         end if
 
