--- conflicted
+++ resolved
@@ -56,11 +56,7 @@
     real(wp), allocatable, dimension(:, :, :) :: ccfl_sf  !< CCFL stability criterion
     real(wp), allocatable, dimension(:, :, :) :: Rc_sf  !< Rc stability criterion
     real(wp), public, allocatable, dimension(:, :) :: c_mass
-<<<<<<< HEAD
-    $:GPU_DECLARE(create='[icfl_sf,vcfl_sf,ccfl_sf,Rc_sf]')
-=======
-    !$acc declare create(icfl_sf, vcfl_sf, ccfl_sf, Rc_sf, c_mass)
->>>>>>> 72d4fef4
+    $:GPU_DECLARE(create='[icfl_sf,vcfl_sf,ccfl_sf,Rc_sf,c_mass]')
 
     real(wp) :: icfl_max_loc, icfl_max_glb !< ICFL stability extrema on local and global grids
     real(wp) :: vcfl_max_loc, vcfl_max_glb !< VCFL stability extrema on local and global grids
