!>
!! @file m_data_output.f90
!! @brief Contains module m_data_output

#:include 'macros.fpp'
#:include 'inline_conversions.fpp'

!> @brief The primary purpose of this module is to output the grid and the
!!              conservative variables data at the chosen time-step interval. In
!!              addition, this module is also in charge of outputting a run-time
!!              information file which summarizes the time-dependent behavior !of
!!              the stability criteria. The latter include the inviscid Courant–
!!              Friedrichs–Lewy (ICFL), viscous CFL (VCFL), capillary CFL (CCFL)
!!              and cell Reynolds (Rc) numbers.
module m_data_output

    !  Dependencies ============================================================
    use m_derived_types        !< Definitions of the derived types

    use m_global_parameters    !< Definitions of the global parameters

    use m_mpi_proxy            !< Message passing interface (MPI) module proxy

    use m_variables_conversion !< State variables type conversion procedures

    use m_compile_specific

    use m_helper
    ! ==========================================================================

    implicit none

    private; public :: s_initialize_data_output_module, &
 s_open_run_time_information_file, &
 s_open_probe_files, &
 s_write_run_time_information, &
 s_write_data_files, &
 s_write_serial_data_files, &
 s_write_parallel_data_files, &
 s_write_probe_files, &
 s_close_run_time_information_file, &
 s_close_probe_files, &
 s_finalize_data_output_module

    abstract interface ! ===================================================

        !> Write data files
        !! @param q_cons_vf Conservative variables
        !! @param t_step Current time step
        subroutine s_write_abstract_data_files(q_cons_vf, q_prim_vf, t_step)

            import :: scalar_field, sys_size

            type(scalar_field), &
                dimension(sys_size), &
                intent(IN) :: q_cons_vf

            type(scalar_field), &
                dimension(sys_size), &
                intent(INOUT) :: q_prim_vf

            integer, intent(IN) :: t_step

        end subroutine s_write_abstract_data_files ! -------------------
    end interface ! ========================================================

    real(wp), allocatable, dimension(:, :, :) :: icfl_sf  !< ICFL stability criterion
    real(wp), allocatable, dimension(:, :, :) :: vcfl_sf  !< VCFL stability criterion
    real(wp), allocatable, dimension(:, :, :) :: ccfl_sf  !< CCFL stability criterion
    real(wp), allocatable, dimension(:, :, :) :: Rc_sf  !< Rc stability criterion

!$acc declare create(icfl_sf, vcfl_sf, ccfl_sf, Rc_sf)

    real(wp) :: icfl_max_loc, icfl_max_glb !< ICFL stability extrema on local and global grids
    real(wp) :: vcfl_max_loc, vcfl_max_glb !< VCFL stability extrema on local and global grids
    real(wp) :: ccfl_max_loc, ccfl_max_glb !< CCFL stability extrema on local and global grids
    real(wp) :: Rc_min_loc, Rc_min_glb !< Rc   stability extrema on local and global grids

!$acc declare create(icfl_max_loc, icfl_max_glb, vcfl_max_loc, vcfl_max_glb, ccfl_max_loc, ccfl_max_glb, Rc_min_loc, Rc_min_glb)

    !> @name ICFL, VCFL, CCFL and Rc stability criteria extrema over all the time-steps
    !> @{
    real(wp) :: icfl_max !< ICFL criterion maximum
    real(wp) :: vcfl_max !< VCFL criterion maximum
    real(wp) :: ccfl_max !< CCFL criterion maximum
    real(wp) :: Rc_min !< Rc criterion maximum
    !> @}

    procedure(s_write_abstract_data_files), pointer :: s_write_data_files => null()

contains

    !>  The purpose of this subroutine is to open a new or pre-
        !!          existing run-time information file and append to it the
        !!      basic header information relevant to current simulation.
        !!      In general, this requires generating a table header for
        !!      those stability criteria which will be written at every
        !!      time-step.
    subroutine s_open_run_time_information_file() ! ------------------------

        character(LEN=name_len) :: file_name = 'run_time.inf' !<
            !! Name of the run-time information file

        character(LEN=path_len + name_len) :: file_path !<
            !! Relative path to a file in the case directory

        character(LEN=8) :: file_date !<
            !! Creation date of the run-time information file

        logical :: file_exist !<
            !! Logical used to check existence of run-time information file

        ! Opening the run-time information file
        file_path = trim(case_dir)//'/'//trim(file_name)

        inquire (FILE=trim(file_path), EXIST=file_exist)

        open (1, FILE=trim(file_path), &
              FORM='formatted', &
              POSITION='append', &
              STATUS='unknown')

        ! Generating file header for a new run-time information file
        if (file_exist .neqv. .true.) then

            write (1, '(A)') 'Description: Stability information at '// &
                'each time-step of the simulation. This'
            write (1, '(13X,A)') 'data is composed of the inviscid '// &
                'Courant–Friedrichs–Lewy (ICFL)'
            write (1, '(13X,A)') 'number, the viscous CFL (VCFL) number, '// &
                'the capillary CFL (CCFL)'
            write (1, '(13X,A)') 'number and the cell Reynolds (Rc) '// &
                'number. Please note that only'
            write (1, '(13X,A)') 'those stability conditions pertinent '// &
                'to the physics included in'
            write (1, '(13X,A)') 'the current computation are displayed.'

            call date_and_time(DATE=file_date)

            write (1, '(A)') 'Date: '//file_date(5:6)//'/'// &
                file_date(7:8)//'/'// &
                file_date(3:4)

        end if

        write (1, '(A)') ''; write (1, '(A)') ''

        ! Generating table header for the stability criteria to be outputted
        if (any(Re_size > 0)) then
            write (1, '(A)') '==== Time-steps ====== Time ======= ICFL '// &
                'Max ==== VCFL Max ====== Rc Min ======='
        else
            write (1, '(A)') '=========== Time-steps ============== Time '// &
                '============== ICFL Max ============='
        end if

    end subroutine s_open_run_time_information_file ! ----------------------

    !>  This opens a formatted data file where the root processor
        !!      can write out flow probe information
    subroutine s_open_probe_files() ! --------------------------------------

        character(LEN=path_len + 3*name_len) :: file_path !<
            !! Relative path to the probe data file in the case directory

        integer :: i !< Generic loop iterator

        do i = 1, num_probes
            ! Generating the relative path to the data file
            write (file_path, '(A,I0,A)') '/D/probe', i, '_prim.dat'
            file_path = trim(case_dir)//trim(file_path)

            ! Creating the formatted data file and setting up its
            ! structure
            open (i + 30, FILE=trim(file_path), &
                  FORM='formatted', &
                  STATUS='unknown')
            ! POSITION = 'append', &
            !WRITE(i+30,'(A,I0,A)') 'Probe ',i, ' located at:'
            !WRITE(i+30,'(A,F10.6)') 'x = ',probe(i)%x
            !WRITE(i+30,'(A,F10.6)') 'y = ',probe(i)%y
            !WRITE(i+30,'(A,F10.6)') 'z = ',probe(i)%z
            !WRITE(i+30, *)
            !WRITE(i+30,'(A)') '=== Non-Dimensional Time ' // &
            !                '=== Density ' // &
            !                '=== Velocity ' // &
            !                '=== Pressure ' // &
            !                '=== Gamma ' // &
            !                '=== Stiffness ' // &
            !                '=== Sound Speed ' // &
            !                '=== Acceleration ==='
        end do

        if (integral_wrt) then
            do i = 1, num_integrals
                write (file_path, '(A,I0,A)') '/D/integral', i, '_prim.dat'
                file_path = trim(case_dir)//trim(file_path)

                open (i + 70, FILE=trim(file_path), &
                      FORM='formatted', &
                      POSITION='append', &
                      STATUS='unknown')
            end do
        end if

    end subroutine s_open_probe_files ! ------------------------------------

    !>  The goal of the procedure is to output to the run-time
        !!      information file the stability criteria extrema in the
        !!      entire computational domain and at the given time-step.
        !!      Moreover, the subroutine is also in charge of tracking
        !!      these stability criteria extrema over all time-steps.
        !!  @param q_prim_vf Cell-average primitive variables
        !!  @param t_step Current time step
    subroutine s_write_run_time_information(q_prim_vf, t_step) ! -----------

        type(scalar_field), dimension(sys_size), intent(IN) :: q_prim_vf
        integer, intent(IN) :: t_step

        real(wp), dimension(num_fluids) :: alpha_rho  !< Cell-avg. partial density
        real(wp) :: rho        !< Cell-avg. density
        real(wp), dimension(num_dims) :: vel        !< Cell-avg. velocity
        real(wp) :: vel_sum    !< Cell-avg. velocity sum
        real(wp) :: pres       !< Cell-avg. pressure
        real(wp), dimension(num_fluids) :: alpha      !< Cell-avg. volume fraction
        real(wp) :: gamma      !< Cell-avg. sp. heat ratio
        real(wp) :: pi_inf     !< Cell-avg. liquid stiffness function
        real(wp) :: c          !< Cell-avg. sound speed
        real(wp) :: E          !< Cell-avg. energy
        real(wp) :: H          !< Cell-avg. enthalpy
        real(wp), dimension(2) :: Re         !< Cell-avg. Reynolds numbers

        ! ICFL, VCFL, CCFL and Rc stability criteria extrema for the current
        ! time-step and located on both the local (loc) and the global (glb)
        ! computational domains

        real(wp) :: blkmod1, blkmod2 !<
            !! Fluid bulk modulus for Woods mixture sound speed

        integer :: i, j, k, l, q !< Generic loop iterators

        integer :: Nfq
        real(wp) :: fltr_dtheta   !<
            !! Modified dtheta accounting for Fourier filtering in azimuthal direction.

        ! Computing Stability Criteria at Current Time-step ================
!$acc parallel loop collapse(3) gang vector default(present) private(alpha_rho, vel, alpha, Re)
        do l = 0, p
            do k = 0, n
                do j = 0, m

                    do i = 1, num_fluids
                        alpha_rho(i) = q_prim_vf(i)%sf(j, k, l)
                        alpha(i) = q_prim_vf(E_idx + i)%sf(j, k, l)
                    end do

                    if (bubbles) then
                        call s_convert_species_to_mixture_variables_bubbles_acc(rho, gamma, pi_inf, alpha, alpha_rho, Re, j, k, l)
                    else
                        call s_convert_species_to_mixture_variables_acc(rho, gamma, pi_inf, alpha, alpha_rho, Re, j, k, l)
                    end if

                    do i = 1, num_dims
                        vel(i) = q_prim_vf(contxe + i)%sf(j, k, l)
                    end do

                    vel_sum = 0._wp
                    do i = 1, num_dims
                        vel_sum = vel_sum + vel(i)**2._wp
                    end do

                    pres = q_prim_vf(E_idx)%sf(j, k, l)
<<<<<<< HEAD

                    E = gamma*pres + pi_inf + (5._wp * (10._wp ** -(1)))*rho*vel_sum
=======
                    
                    E = gamma*pres + pi_inf + 5d-1*rho*vel_sum
>>>>>>> 1e101a56

                    H = (E + pres)/rho

                    ! Compute mixture sound speed
                    call s_compute_speed_of_sound(pres, rho, gamma, pi_inf, H, alpha, vel_sum, c)

                    if (grid_geometry == 3) then
                        if (k == 0) then
                            fltr_dtheta = 2._wp*pi*y_cb(0)/3._wp
                        elseif (k <= fourier_rings) then
                            Nfq = min(floor(2._wp*real(k, wp)*pi), (p + 1)/2 + 1)
                            fltr_dtheta = 2._wp*pi*y_cb(k - 1)/real(Nfq, wp)
                        else
                            fltr_dtheta = y_cb(k - 1)*dz(l)
                        end if
                    end if

                    if (p > 0) then
                        !3D
                        if (grid_geometry == 3) then
                            icfl_sf(j, k, l) = dt/min(dx(j)/(abs(vel(1)) + c), &
                                                      dy(k)/(abs(vel(2)) + c), &
                                                      fltr_dtheta/(abs(vel(3)) + c))
                        else
                            icfl_sf(j, k, l) = dt/min(dx(j)/(abs(vel(1)) + c), &
                                                      dy(k)/(abs(vel(2)) + c), &
                                                      dz(l)/(abs(vel(3)) + c))
                        end if

                        if (any(Re_size > 0)) then
                            if (grid_geometry == 3) then
                                vcfl_sf(j, k, l) = maxval(dt/Re) &
                                                   /min(dx(j), dy(k), fltr_dtheta)**2._wp

                                Rc_sf(j, k, l) = min(dx(j)*(abs(vel(1)) + c), &
                                                     dy(k)*(abs(vel(2)) + c), &
                                                     fltr_dtheta*(abs(vel(3)) + c)) &
                                                 /maxval(1._wp/Re)
                            else
                                vcfl_sf(j, k, l) = maxval(dt/Re) &
                                                   /min(dx(j), dy(k), dz(l))**2._wp

                                Rc_sf(j, k, l) = min(dx(j)*(abs(vel(1)) + c), &
                                                     dy(k)*(abs(vel(2)) + c), &
                                                     dz(l)*(abs(vel(3)) + c)) &
                                                 /maxval(1._wp/Re)
                            end if

                        end if

                    elseif (n > 0) then
                        !2D
                        icfl_sf(j, k, l) = dt/min(dx(j)/(abs(vel(1)) + c), &
                                                  dy(k)/(abs(vel(2)) + c))

                        if (any(Re_size > 0)) then

                            vcfl_sf(j, k, l) = maxval(dt/Re)/min(dx(j), dy(k))**2._wp

                            Rc_sf(j, k, l) = min(dx(j)*(abs(vel(1)) + c), &
                                                 dy(k)*(abs(vel(2)) + c)) &
                                             /maxval(1._wp/Re)

                        end if

                    else
                        !1D
                        icfl_sf(j, k, l) = (dt/dx(j))*(abs(vel(1)) + c)

                        if (any(Re_size > 0)) then

                            vcfl_sf(j, k, l) = maxval(dt/Re)/dx(j)**2._wp

                            Rc_sf(j, k, l) = dx(j)*(abs(vel(1)) + c)/maxval(1._wp/Re)

                        end if

                    end if

                end do
            end do
        end do
        ! END: Computing Stability Criteria at Current Time-step ===========

        ! Determining local stability criteria extrema at current time-step

        !$acc kernels
        icfl_max_loc = maxval(icfl_sf)
        !$acc end kernels

        if (any(Re_size > 0)) then
            !$acc kernels
            vcfl_max_loc = maxval(vcfl_sf)
            Rc_min_loc = minval(Rc_sf)
            !$acc end kernels
        end if

        !$acc update host(icfl_max_loc, vcfl_max_loc, Rc_min_loc)

        ! Determining global stability criteria extrema at current time-step
        if (num_procs > 1) then
            call s_mpi_reduce_stability_criteria_extrema(icfl_max_loc, &
                                                         vcfl_max_loc, &
                                                         ccfl_max_loc, &
                                                         Rc_min_loc, &
                                                         icfl_max_glb, &
                                                         vcfl_max_glb, &
                                                         ccfl_max_glb, &
                                                         Rc_min_glb)
        else
            icfl_max_glb = icfl_max_loc
            if (any(Re_size > 0)) vcfl_max_glb = vcfl_max_loc
            if (any(Re_size > 0)) Rc_min_glb = Rc_min_loc
        end if

        ! Determining the stability criteria extrema over all the time-steps
        if (icfl_max_glb > icfl_max) icfl_max = icfl_max_glb

        if (any(Re_size > 0)) then
            if (vcfl_max_glb > vcfl_max) vcfl_max = vcfl_max_glb
            if (Rc_min_glb < Rc_min) Rc_min = Rc_min_glb
        end if

        ! Outputting global stability criteria extrema at current time-step
        if (proc_rank == 0) then
            if (any(Re_size > 0)) then
                write (1, '(6X,I8,6X,F10.6,6X,F9.6,6X,F9.6,6X,F10.6)') &
                    t_step, t_step*dt, icfl_max_glb, &
                    vcfl_max_glb, &
                    Rc_min_glb
            else
                write (1, '(13X,I8,14X,F10.6,13X,F9.6)') &
                    t_step, t_step*dt, icfl_max_glb
            end if

            if (icfl_max_glb /= icfl_max_glb) then
                call s_mpi_abort('ICFL is NaN. Exiting ...')
            elseif (icfl_max_glb > 1._wp) then
                print *, 'icfl', icfl_max_glb
                call s_mpi_abort('ICFL is greater than 1.0. Exiting ...')
            end if
        end if

        call s_mpi_barrier()

    end subroutine s_write_run_time_information ! --------------------------

    !>  The goal of this subroutine is to output the grid and
        !!      conservative variables data files for given time-step.
        !!  @param q_cons_vf Cell-average conservative variables
        !!  @param t_step Current time-step
    subroutine s_write_serial_data_files(q_cons_vf, q_prim_vf, t_step) ! ---------------------

        type(scalar_field), dimension(sys_size), intent(IN) :: q_cons_vf
        type(scalar_field), dimension(sys_size), intent(INOUT) :: q_prim_vf
        integer, intent(IN) :: t_step

        character(LEN=path_len + 2*name_len) :: t_step_dir !<
            !! Relative path to the current time-step directory

        character(LEN=path_len + 3*name_len) :: file_path !<
            !! Relative path to the grid and conservative variables data files

        logical :: file_exist !<
            !! Logical used to check existence of current time-step directory

        character(LEN=15) :: FMT

        integer :: i, j, k, l, ii !< Generic loop iterators

        real(wp), dimension(nb) :: nRtmp         !< Temporary bubble concentration
        real(wp) :: nbub, nR3, vftmp                         !< Temporary bubble number density
        real(wp) :: gamma, lit_gamma, pi_inf     !< Temporary EOS params
        real(wp) :: rho                          !< Temporary density
        real(wp), dimension(2) :: Re !< Temporary Reynolds number
        real(wp) :: E_e                          !< Temp. elastic energy contrbution

        ! Creating or overwriting the time-step root directory
        write (t_step_dir, '(A,I0,A,I0)') trim(case_dir)//'/p_all'

        ! Creating or overwriting the current time-step directory
        write (t_step_dir, '(A,I0,A,I0)') trim(case_dir)//'/p_all/p', &
            proc_rank, '/', t_step

        file_path = trim(t_step_dir)//'/.'
        call my_inquire(file_path, file_exist)
        if (file_exist) call s_delete_directory(trim(t_step_dir))
        call s_create_directory(trim(t_step_dir))

        ! Writing the grid data file in the x-direction
        file_path = trim(t_step_dir)//'/x_cb.dat'

        open (2, FILE=trim(file_path), &
              FORM='unformatted', &
              STATUS='new')
        write (2) x_cb(-1:m); close (2)

        ! Writing the grid data files in the y- and z-directions
        if (n > 0) then

            file_path = trim(t_step_dir)//'/y_cb.dat'

            open (2, FILE=trim(file_path), &
                  FORM='unformatted', &
                  STATUS='new')
            write (2) y_cb(-1:n); close (2)

            if (p > 0) then

                file_path = trim(t_step_dir)//'/z_cb.dat'

                open (2, FILE=trim(file_path), &
                      FORM='unformatted', &
                      STATUS='new')
                write (2) z_cb(-1:p); close (2)

            end if

        end if

        ! Writing the conservative variables data files
        do i = 1, sys_size
            write (file_path, '(A,I0,A)') trim(t_step_dir)//'/q_cons_vf', &
                i, '.dat'

            open (2, FILE=trim(file_path), &
                  FORM='unformatted', &
                  STATUS='new')

            write (2) q_cons_vf(i)%sf(0:m, 0:n, 0:p); close (2)
        end do

        gamma = fluid_pp(1)%gamma
        lit_gamma = 1._wp/fluid_pp(1)%gamma + 1._wp
        pi_inf = fluid_pp(1)%pi_inf

        if (precision == 1) then
            FMT = "(2F30.3)"
        else
            FMT = "(2F40.14)"
        end if

        ! writting an output directory
        write (t_step_dir, '(A,I0,A,I0)') trim(case_dir)//'/D'
        file_path = trim(t_step_dir)//'/.'

        inquire (FILE=trim(file_path), EXIST=file_exist)

        if (.not. file_exist) call s_create_directory(trim(t_step_dir))

        if (prim_vars_wrt .or. (n == 0 .and. p == 0)) then
            call s_convert_conservative_to_primitive_variables(q_cons_vf, q_prim_vf)
            do i = 1, sys_size
                !$acc update host(q_prim_vf(i)%sf(:,:,:))
            end do
        end if

        !1D
        if (n == 0 .and. p == 0) then

            if (model_eqns == 2) then
                do i = 1, sys_size
                    write (file_path, '(A,I0,A,I2.2,A,I6.6,A)') trim(t_step_dir)//'/prim.', i, '.', proc_rank, '.', t_step, '.dat'

                    open (2, FILE=trim(file_path))
                    do j = 0, m
                        if (((i >= cont_idx%beg) .and. (i <= cont_idx%end)) &
                            .or. &
                            ((i >= adv_idx%beg) .and. (i <= adv_idx%end)) &
                            ) then
                            write (2, FMT) x_cb(j), q_cons_vf(i)%sf(j, 0, 0)
                        else
                            write (2, FMT) x_cb(j), q_prim_vf(i)%sf(j, 0, 0)
                        end if
                    end do
                    close (2)
                end do
            end if

            do i = 1, sys_size
                write (file_path, '(A,I0,A,I2.2,A,I6.6,A)') trim(t_step_dir)//'/cons.', i, '.', proc_rank, '.', t_step, '.dat'

                open (2, FILE=trim(file_path))
                do j = 0, m
                    write (2, FMT) x_cb(j), q_cons_vf(i)%sf(j, 0, 0)
                end do
                close (2)
            end do
        end if

        if (precision == 1) then
            FMT = "(3F30.7)"
        else
            FMT = "(3F40.14)"
        end if

        ! 2D
        if ((n > 0) .and. (p == 0)) then
            do i = 1, sys_size
                write (file_path, '(A,I0,A,I2.2,A,I6.6,A)') trim(t_step_dir)//'/cons.', i, '.', proc_rank, '.', t_step, '.dat'
                open (2, FILE=trim(file_path))
                do j = 0, m
                    do k = 0, n
                        write (2, FMT) x_cb(j), y_cb(k), q_cons_vf(i)%sf(j, k, 0)
                    end do
                    write (2, *)
                end do
                close (2)
            end do

            if (prim_vars_wrt) then
                do i = 1, sys_size
                    write (file_path, '(A,I0,A,I2.2,A,I6.6,A)') trim(t_step_dir)//'/prim.', i, '.', proc_rank, '.', t_step, '.dat'

                    open (2, FILE=trim(file_path))

                    do j = 0, m
                        do k = 0, n
                            if (((i >= cont_idx%beg) .and. (i <= cont_idx%end)) &
                                .or. &
                                ((i >= adv_idx%beg) .and. (i <= adv_idx%end)) &
                                ) then
                                write (2, FMT) x_cb(j), y_cb(k), q_cons_vf(i)%sf(j, k, 0)
                            else
                                write (2, FMT) x_cb(j), y_cb(k), q_prim_vf(i)%sf(j, k, 0)
                            end if
                        end do
                        write (2, *)
                    end do
                    close (2)
                end do
            end if
        end if

        if (precision == 1) then
            FMT = "(4F30.7)"
        else
            FMT = "(4F40.14)"
        end if

        ! 3D
        if (p > 0) then
            do i = 1, sys_size
                write (file_path, '(A,I0,A,I2.2,A,I6.6,A)') trim(t_step_dir)//'/cons.', i, '.', proc_rank, '.', t_step, '.dat'
                open (2, FILE=trim(file_path))
                do j = 0, m
                    do k = 0, n
                        do l = 0, p
                            write (2, FMT) x_cb(j), y_cb(k), z_cb(l), q_cons_vf(i)%sf(j, k, l)
                        end do
                        write (2, *)
                    end do
                    write (2, *)
                end do
                close (2)
            end do

            if (prim_vars_wrt) then
                do i = 1, sys_size
                    write (file_path, '(A,I0,A,I2.2,A,I6.6,A)') trim(t_step_dir)//'/prim.', i, '.', proc_rank, '.', t_step, '.dat'

                    open (2, FILE=trim(file_path))

                    do j = 0, m
                        do k = 0, n
                            do l = 0, p
                                if (((i >= cont_idx%beg) .and. (i <= cont_idx%end)) &
                                    .or. &
                                    ((i >= adv_idx%beg) .and. (i <= adv_idx%end)) &
                                    ) then
                                    write (2, FMT) x_cb(j), y_cb(k), z_cb(l), q_cons_vf(i)%sf(j, k, l)
                                else
                                    write (2, FMT) x_cb(j), y_cb(k), z_cb(l), q_prim_vf(i)%sf(j, k, l)  
                                end if
                            end do
                            write (2, *)
                        end do
                        write (2, *)
                    end do
                    close (2)
                end do
            end if
        end if

    end subroutine s_write_serial_data_files ! ------------------------------------

    !>  The goal of this subroutine is to output the grid and
        !!      conservative variables data files for given time-step.
        !!  @param q_cons_vf Cell-average conservative variables
        !!  @param t_step Current time-step
    subroutine s_write_parallel_data_files(q_cons_vf, q_prim_vf, t_step) ! --

        type(scalar_field), &
            dimension(sys_size), &
            intent(IN) :: q_cons_vf

        type(scalar_field), &
            dimension(sys_size), &
            intent(INOUT) :: q_prim_vf

        integer, intent(IN) :: t_step

#ifdef MFC_MPI

        integer :: ifile, ierr, data_size
        integer, dimension(MPI_STATUS_SIZE) :: status
        integer(KIND=MPI_OFFSET_KIND) :: disp
        integer(KIND=MPI_OFFSET_KIND) :: m_MOK, n_MOK, p_MOK
        integer(KIND=MPI_OFFSET_KIND) :: WP_MOK, var_MOK, str_MOK
        integer(KIND=MPI_OFFSET_KIND) :: NVARS_MOK
        integer(KIND=MPI_OFFSET_KIND) :: MOK

        character(LEN=path_len + 2*name_len) :: file_loc
        logical :: file_exist

        integer :: i !< Generic loop iterator

        ! Initialize MPI data I/O
        call s_initialize_mpi_data(q_cons_vf)

        ! Open the file to write all flow variables
        write (file_loc, '(I0,A)') t_step, '.dat'
        file_loc = trim(case_dir)//'/restart_data'//trim(mpiiofs)//trim(file_loc)
        inquire (FILE=trim(file_loc), EXIST=file_exist)
        if (file_exist .and. proc_rank == 0) then
            call MPI_FILE_DELETE(file_loc, mpi_info_int, ierr)
        end if
        call MPI_FILE_OPEN(MPI_COMM_WORLD, file_loc, ior(MPI_MODE_WRONLY, MPI_MODE_CREATE), &
                           mpi_info_int, ifile, ierr)

        ! Size of local arrays
        data_size = (m + 1)*(n + 1)*(p + 1)

        ! Resize some integers so MPI can write even the biggest files
        m_MOK = int(m_glb + 1, MPI_OFFSET_KIND)
        n_MOK = int(n_glb + 1, MPI_OFFSET_KIND)
        p_MOK = int(p_glb + 1, MPI_OFFSET_KIND)
        WP_MOK = int(8._wp, MPI_OFFSET_KIND)
        MOK = int(1._wp, MPI_OFFSET_KIND)
        str_MOK = int(name_len, MPI_OFFSET_KIND)
        NVARS_MOK = int(sys_size, MPI_OFFSET_KIND)

        if (bubbles) then
            ! Write the data for each variable
            do i = 1, sys_size
                var_MOK = int(i, MPI_OFFSET_KIND)

                ! Initial displacement to skip at beginning of file
                disp = m_MOK*max(MOK, n_MOK)*max(MOK, p_MOK)*WP_MOK*(var_MOK - 1)

                call MPI_FILE_SET_VIEW(ifile, disp, mpi_p, MPI_IO_DATA%view(i), &
                                       'native', mpi_info_int, ierr)
                call MPI_FILE_WRITE_ALL(ifile, MPI_IO_DATA%var(i)%sf, data_size, &
                                        mpi_p, status, ierr)
            end do
        else
            do i = 1, sys_size !TODO: check if correct (sys_size
                var_MOK = int(i, MPI_OFFSET_KIND)

                ! Initial displacement to skip at beginning of file
                disp = m_MOK*max(MOK, n_MOK)*max(MOK, p_MOK)*WP_MOK*(var_MOK - 1)

                call MPI_FILE_SET_VIEW(ifile, disp, mpi_p, MPI_IO_DATA%view(i), &
                                       'native', mpi_info_int, ierr)
                call MPI_FILE_WRITE_ALL(ifile, MPI_IO_DATA%var(i)%sf, data_size, &
                                        mpi_p, status, ierr)
            end do
        end if

        call MPI_FILE_CLOSE(ifile, ierr)

#endif

    end subroutine s_write_parallel_data_files ! ---------------------------


    !>  This writes a formatted data file for the flow probe information
        !!  @param t_step Current time-step
        !!  @param q_cons_vf Conservative variables
        !!  @param accel_mag Acceleration magnitude information
    subroutine s_write_probe_files(t_step, q_cons_vf, accel_mag) ! -----------

        integer, intent(IN) :: t_step
        type(scalar_field), dimension(sys_size), intent(IN) :: q_cons_vf
        real(wp), dimension(0:m, 0:n, 0:p), intent(IN) :: accel_mag

        real(wp), dimension(-1:m) :: distx
        real(wp), dimension(-1:n) :: disty
        real(wp), dimension(-1:p) :: distz

        ! The cell-averaged partial densities, density, velocity, pressure,
        ! volume fractions, specific heat ratio function, liquid stiffness
        ! function, and sound speed.
        real(wp) :: lit_gamma, nbub
        real(wp) :: rho
        real(wp), dimension(num_dims) :: vel
        real(wp) :: pres
        real(wp) :: ptilde
        real(wp) :: ptot
        real(wp) :: alf
        real(wp) :: alfgr
        real(wp), dimension(num_fluids) :: alpha
        real(wp) :: gamma
        real(wp) :: pi_inf
        real(wp) :: c
        real(wp) :: M00, M10, M01, M20, M11, M02
        real(wp) :: varR, varV
        real(wp), dimension(Nb) :: nR, R, nRdot, Rdot
        real(wp) :: nR3
        real(wp) :: accel
        real(wp) :: int_pres
        real(wp) :: max_pres
        real(wp), dimension(2) :: Re
        real(wp) :: E_e
        real(wp), dimension(6) :: tau_e
        real(wp) :: G

        integer :: i, j, k, l, s, q !< Generic loop iterator

        real(wp) :: nondim_time !< Non-dimensional time

        real(wp) :: tmp !<
            !! Temporary variable to store quantity for mpi_allreduce

        real(wp) :: blkmod1, blkmod2 !<
            !! Fluid bulk modulus for Woods mixture sound speed

        integer :: npts !< Number of included integral points
        real(wp) :: rad, thickness !< For integral quantities
        logical :: trigger !< For integral quantities

        ! Non-dimensional time calculation
        if (time_stepper == 23) then
            nondim_time = mytime
        else
            if (t_step_old /= dflt_int) then
                nondim_time = real(t_step + t_step_old, wp)*dt
            else
                nondim_time = real(t_step, wp)*dt !*(1._wp * (10._wp ** -(5)))/10.0761131451_wp
            end if
        end if

        do i = 1, num_probes
            ! Zeroing out flow variables for all processors
            rho = 0._wp
            do s = 1, num_dims
                vel(s) = 0._wp
            end do
            pres = 0._wp
            gamma = 0._wp
            pi_inf = 0._wp
            c = 0._wp
            accel = 0._wp
            nR = 0._wp; R = 0._wp
            nRdot = 0._wp; Rdot = 0._wp
            nbub = 0._wp
            M00 = 0._wp
            M10 = 0._wp
            M01 = 0._wp
            M20 = 0._wp
            M11 = 0._wp
            M02 = 0._wp
            varR = 0._wp; varV = 0._wp
            alf = 0._wp
            do s = 1, (num_dims*(num_dims + 1))/2
                tau_e(s) = 0._wp
            end do

            ! Find probe location in terms of indices on a
            ! specific processor
            if (n == 0) then ! 1D simulation
                if ((probe(i)%x >= x_cb(-1)) .and. (probe(i)%x <= x_cb(m))) then
                    do s = -1, m
                        distx(s) = x_cb(s) - probe(i)%x
                        if (distx(s) < 0._wp) distx(s) = 1000._wp
                    end do
                    j = minloc(distx, 1)
                    if (j == 1) j = 2 ! Pick first point if probe is at edge
                    k = 0
                    l = 0

                    ! Computing/Sharing necessary state variables
                    call s_convert_to_mixture_variables(q_cons_vf, j - 2, k, l, &
                                                        rho, gamma, pi_inf, &
                                                        Re, G, fluid_pp(:)%G)
                    do s = 1, num_dims
                        vel(s) = q_cons_vf(cont_idx%end + s)%sf(j - 2, k, l)/rho
                    end do

                    call s_compute_pressure( &
                        q_cons_vf(1)%sf(j - 2, k, l), &
                        q_cons_vf(alf_idx)%sf(j - 2, k, l), &
                        0.5_wp*(q_cons_vf(2)%sf(j - 2, k, l)**2._wp)/ &
                        q_cons_vf(1)%sf(j - 2, k, l), &
                        pi_inf, gamma, pres, rho, &
                        q_cons_vf(stress_idx%beg)%sf(j - 2, k, l), &
                        q_cons_vf(mom_idx%beg)%sf(j - 2, k, l), G)

                    if (model_eqns == 4) then
                        lit_gamma = 1._wp/fluid_pp(1)%gamma + 1._wp
                    else if (hypoelasticity) then
                        tau_e(1) = q_cons_vf(stress_idx%end)%sf(j - 2, k, l)/rho
                    end if

                    if (bubbles) then
                        alf = q_cons_vf(alf_idx)%sf(j - 2, k, l)
                        if (num_fluids == 3) then
                            alfgr = q_cons_vf(alf_idx - 1)%sf(j - 2, k, l)
                        end if
                        do s = 1, nb
                            nR(s) = q_cons_vf(bub_idx%rs(s))%sf(j - 2, k, l)
                            nRdot(s) = q_cons_vf(bub_idx%vs(s))%sf(j - 2, k, l)
                        end do
                        !call comp_n_from_cons(alf, nR, nbub)

                        nR3 = 0._wp
                        do s = 1, nb
                            nR3 = nR3 + weight(s)*(nR(s)**3._wp)
                        end do

                        nbub = sqrt((4._wp*pi/3._wp)*nR3/alf)

#ifdef DEBUG
                        print *, 'In probe, nbub: ', nbub
#endif

                        if (qbmm) then
                            M00 = q_cons_vf(bub_idx%moms(1, 1))%sf(j - 2, k, l)/nbub
                            M10 = q_cons_vf(bub_idx%moms(1, 2))%sf(j - 2, k, l)/nbub
                            M01 = q_cons_vf(bub_idx%moms(1, 3))%sf(j - 2, k, l)/nbub
                            M20 = q_cons_vf(bub_idx%moms(1, 4))%sf(j - 2, k, l)/nbub
                            M11 = q_cons_vf(bub_idx%moms(1, 5))%sf(j - 2, k, l)/nbub
                            M02 = q_cons_vf(bub_idx%moms(1, 6))%sf(j - 2, k, l)/nbub

                            M10 = M10/M00
                            M01 = M01/M00
                            M20 = M20/M00
                            M11 = M11/M00
                            M02 = M02/M00

                            varR = M20 - M10**2._wp
                            varV = M02 - M01**2._wp
                        end if
                        R(:) = nR(:)/nbub
                        Rdot(:) = nRdot(:)/nbub

                        ptilde = ptil(j - 2, k, l)
                        ptot = pres - ptilde
                    end if

                    ! Compute mixture sound Speed
                    call s_compute_speed_of_sound(pres, rho, gamma, pi_inf, &
                    ((gamma + 1._wp)*pres + pi_inf)/rho, alpha, 0._wp, c)

                    accel = accel_mag(j - 2, k, l)
                end if
            elseif (p == 0) then ! 2D simulation
                if ((probe(i)%x >= x_cb(-1)) .and. (probe(i)%x <= x_cb(m))) then
                    if ((probe(i)%y >= y_cb(-1)) .and. (probe(i)%y <= y_cb(n))) then
                        do s = -1, m
                            distx(s) = x_cb(s) - probe(i)%x
                            if (distx(s) < 0._wp) distx(s) = 1000._wp
                        end do
                        do s = -1, n
                            disty(s) = y_cb(s) - probe(i)%y
                            if (disty(s) < 0._wp) disty(s) = 1000._wp
                        end do
                        j = minloc(distx, 1)
                        k = minloc(disty, 1)
                        if (j == 1) j = 2 ! Pick first point if probe is at edge
                        if (k == 1) k = 2 ! Pick first point if probe is at edge
                        l = 0

                        ! Computing/Sharing necessary state variables
                        call s_convert_to_mixture_variables(q_cons_vf, j - 2, k - 2, l, & 
                                                            rho, gamma, pi_inf, &
                                                            Re, G, fluid_pp(:)%G)
                        do s = 1, num_dims
                            vel(s) = q_cons_vf(cont_idx%end + s)%sf(j - 2, k - 2, l)/rho
                        end do

                        call s_compute_pressure( &
                            q_cons_vf(1)%sf(j - 2, k - 2, l), &
                            q_cons_vf(alf_idx)%sf(j - 2, k - 2, l), &
                            0.5_wp*(q_cons_vf(2)%sf(j - 2, k - 2, l)**2._wp)/ &
                            q_cons_vf(1)%sf(j - 2, k - 2, l), &
                            pi_inf, gamma, pres, rho, &
                            q_cons_vf(stress_idx%beg)%sf(j - 2, k - 2, l), &
                            q_cons_vf(mom_idx%beg)%sf(j - 2, k - 2, l), G)

                        if (model_eqns == 4) then
                            lit_gamma = 1._wp/fluid_pp(1)%gamma + 1._wp
                        else if (hypoelasticity) then
                            do s = 1, 3
                                tau_e(s) = q_cons_vf(s)%sf(j - 2, k - 2, l)/rho
                            end do
                        end if

                        if (bubbles) then
                            alf = q_cons_vf(alf_idx)%sf(j - 2, k - 2, l)
                            do s = 1, nb
                                nR(s) = q_cons_vf(bub_idx%rs(s))%sf(j - 2, k - 2, l)
                                nRdot(s) = q_cons_vf(bub_idx%vs(s))%sf(j - 2, k - 2, l)
                            end do
                            !call comp_n_from_cons(alf, nR, nbub)

                            nR3 = 0._wp
                            do s = 1, nb
                                nR3 = nR3 + weight(s)*(nR(s)**3._wp)
                            end do

                            nbub = sqrt((4._wp*pi/3._wp)*nR3/alf)

                            R(:) = nR(:)/nbub
                            Rdot(:) = nRdot(:)/nbub
                        end if

                        ! Compute mixture sound speed
                        call s_compute_speed_of_sound(pres, rho, gamma, pi_inf, &
                        ((gamma + 1._wp)*pres + pi_inf)/rho, alpha, 0._wp, c)

                        accel = accel_mag(j - 2, k - 2, l)
                    end if
                end if
            else ! 3D simulation
                if ((probe(i)%x >= x_cb(-1)) .and. (probe(i)%x <= x_cb(m))) then
                    if ((probe(i)%y >= y_cb(-1)) .and. (probe(i)%y <= y_cb(n))) then
                        if ((probe(i)%z >= z_cb(-1)) .and. (probe(i)%z <= z_cb(p))) then
                            do s = -1, m
                                distx(s) = x_cb(s) - probe(i)%x
                                if (distx(s) < 0._wp) distx(s) = 1000._wp
                            end do
                            do s = -1, n
                                disty(s) = y_cb(s) - probe(i)%y
                                if (disty(s) < 0._wp) disty(s) = 1000._wp
                            end do
                            do s = -1, p
                                distz(s) = z_cb(s) - probe(i)%z
                                if (distz(s) < 0._wp) distz(s) = 1000._wp
                            end do
                            j = minloc(distx, 1)
                            k = minloc(disty, 1)
                            l = minloc(distz, 1)
                            if (j == 1) j = 2 ! Pick first point if probe is at edge
                            if (k == 1) k = 2 ! Pick first point if probe is at edge
                            if (l == 1) l = 2 ! Pick first point if probe is at edge

                            ! Computing/Sharing necessary state variables
                            call s_convert_to_mixture_variables(q_cons_vf, j - 2, k - 2, l - 2, &
                                                                rho, gamma, pi_inf, &
                                                                Re, G, fluid_pp(:)%G)
                            do s = 1, num_dims
                                vel(s) = q_cons_vf(cont_idx%end + s)%sf(j - 2, k - 2, l - 2)/rho
                            end do

                            call s_compute_pressure(q_cons_vf(E_idx)%sf(j - 2, k - 2, l - 2), &
                                0._wp, 0.5_wp*rho*dot_product(vel, vel), pi_inf, gamma, rho, pres)

                            ! Compute mixture sound speed
                            call s_compute_speed_of_sound(pres, rho, gamma, pi_inf, &
                                ((gamma + 1._wp)*pres + pi_inf)/rho, alpha, 0._wp, c)

                            accel = accel_mag(j - 2, k - 2, l - 2)
                        end if
                    end if
                end if
            end if

            if (num_procs > 1) then
                #:for VAR in ['rho','pres','gamma','pi_inf','c','accel']
                    tmp = ${VAR}$
                    call s_mpi_allreduce_sum(tmp, ${VAR}$)
                #:endfor

                do s = 1, num_dims
                    tmp = vel(s)
                    call s_mpi_allreduce_sum(tmp, vel(s))
                end do

                if (bubbles) then
                    #:for VAR in ['alf','alfgr','nbub','nR(1)','nRdot(1)','M00','R(1)','Rdot(1)','ptilde','ptot']
                        tmp = ${VAR}$
                        call s_mpi_allreduce_sum(tmp, ${VAR}$)
                    #:endfor

                    if (qbmm) then
                        #:for VAR in ['varR','varV','M10','M01','M20','M02']
                            tmp = ${VAR}$
                            call s_mpi_allreduce_sum(tmp, ${VAR}$)
                        #:endfor
                    end if
                end if

                if (hypoelasticity) then
                    do s = 1, (num_dims*(num_dims + 1))/2
                        tmp = tau_e(s)
                        call s_mpi_allreduce_sum(tmp, tau_e(s))
                    end do
                end if
            end if

            if (proc_rank == 0) then
                if (n == 0) then
                    if (bubbles .and. (num_fluids <= 2)) then
                        if (qbmm) then
                            write (i + 30, '(6x,f12.6,14f28.16)') &
                                nondim_time, &
                                rho, &
                                vel(1), &
                                pres, &
                                alf, &
                                R(1), &
                                Rdot(1), &
                                nR(1), &
                                nRdot(1), &
                                varR, &
                                varV, &
                                M10, &
                                M01, &
                                M20, &
                                M02
                        else
                            write (i + 30, '(6x,f12.6,8f24.8)') &
                                nondim_time, &
                                rho, &
                                vel(1), &
                                pres, &
                                alf, &
                                R(1), &
                                Rdot(1), &
                                nR(1), &
                                nRdot(1)
                            ! ptilde, &
                            ! ptot
                        end if
                    else if (bubbles .and. (num_fluids == 3)) then
                        write (i + 30, '(6x,f12.6,f24.8,f24.8,f24.8,f24.8,f24.8,'// &
                               'f24.8,f24.8,f24.8,f24.8,f24.8, f24.8)') &
                            nondim_time, &
                            rho, &
                            vel(1), &
                            pres, &
                            alf, &
                            alfgr, &
                            nR(1), &
                            nRdot(1), &
                            R(1), &
                            Rdot(1), &
                            ptilde, &
                            ptot
                    else if (bubbles .and. num_fluids == 4) then
                        write (i + 30, '(6x,f12.6,f24.8,f24.8,f24.8,f24.8,'// &
                               'f24.8,f24.8,f24.8,f24.8,f24.8,f24.8,f24.8,f24.8,f24.8)') &
                            nondim_time, &
                            q_cons_vf(1)%sf(j - 2, 0, 0), &
                            q_cons_vf(2)%sf(j - 2, 0, 0), &
                            q_cons_vf(3)%sf(j - 2, 0, 0), &
                            q_cons_vf(4)%sf(j - 2, 0, 0), &
                            q_cons_vf(5)%sf(j - 2, 0, 0), &
                            q_cons_vf(6)%sf(j - 2, 0, 0), &
                            q_cons_vf(7)%sf(j - 2, 0, 0), &
                            q_cons_vf(8)%sf(j - 2, 0, 0), &
                            q_cons_vf(9)%sf(j - 2, 0, 0), &
                            q_cons_vf(10)%sf(j - 2, 0, 0), &
                            nbub, &
                            R(1), &
                            Rdot(1)
                    else
                        write (i + 30, '(6X,F12.6,F24.8,F24.8,F24.8)') &
                            nondim_time, &
                            rho, &
                            vel(1), &
                            pres
                    end if
                elseif (p == 0) then
                    if (bubbles) then
                        write (i + 30, '(6X,10F24.8)') &
                            nondim_time, &
                            rho, &
                            vel(1), &
                            vel(2), &
                            pres, &
                            alf, &
                            nR(1), &
                            nRdot(1), &
                            R(1), &
                            Rdot(1)
                    else if (hypoelasticity) then
                        write (i + 30, '(6X,F12.6,F24.8,F24.8,F24.8,F24.8,'// &
                               'F24.8,F24.8,F24.8)') &
                            nondim_time, &
                            rho, &
                            vel(1), &
                            vel(2), &
                            pres, &
                            tau_e(1), &
                            tau_e(2), &
                            tau_e(3)
                    else
                        write (i + 30, '(6X,F12.6,F24.8,F24.8,F24.8)') &
                            nondim_time, &
                            rho, &
                            vel(1), &
                            pres
                    end if
                else
                    write (i + 30, '(6X,F12.6,F24.8,F24.8,F24.8,F24.8,'// &
                           'F24.8,F24.8,F24.8,F24.8,'// &
                           'F24.8)') &
                        nondim_time, &
                        rho, &
                        vel(1), &
                        vel(2), &
                        vel(3), &
                        pres, &
                        gamma, &
                        pi_inf, &
                        c, &
                        accel
                end if
            end if
        end do

        if (integral_wrt .and. bubbles) then
            if (n == 0) then ! 1D simulation
                do i = 1, num_integrals
                    int_pres = 0._wp
                    max_pres = 0._wp
                    k = 0; l = 0
                    npts = 0
                    do j = 1, m
                        pres = 0._wp
                        do s = 1, num_dims
                            vel(s) = 0._wp
                        end do
                        rho = 0._wp
                        pres = 0._wp
                        gamma = 0._wp
                        pi_inf = 0._wp

                        if ((integral(i)%xmin <= x_cb(j)) .and. (integral(i)%xmax >= x_cb(j))) then
                            npts = npts + 1
                            call s_convert_to_mixture_variables(q_cons_vf, j, k, l, &
                                                                rho, gamma, pi_inf, Re)
                            do s = 1, num_dims
                                vel(s) = q_cons_vf(cont_idx%end + s)%sf(j, k, l)/rho
                            end do

                            pres = ( &
                                   (q_cons_vf(E_idx)%sf(j, k, l) - &
                                    0.5_wp*(q_cons_vf(mom_idx%beg)%sf(j, k, l)**2._wp)/rho)/ &
                                   (1._wp - q_cons_vf(alf_idx)%sf(j, k, l)) - &
                                   pi_inf &
                                   )/gamma
                            int_pres = int_pres + (pres - 1._wp)**2._wp
                        end if
                    end do
                    int_pres = sqrt(int_pres/(1._wp*npts))

                    if (num_procs > 1) then
                        tmp = int_pres
                        call s_mpi_allreduce_sum(tmp, int_pres)
                    end if

                    if (proc_rank == 0) then
                        if (bubbles .and. (num_fluids <= 2)) then
                            write (i + 70, '(6x,f12.6,f24.8)') &
                                nondim_time, int_pres
                        end if
                    end if
                end do
            elseif (p == 0) then
                if (num_integrals /= 3) then
                    call s_mpi_abort('Incorrect number of integrals')
                end if

                rad = integral(1)%xmax
                thickness = integral(1)%xmin

                do i = 1, num_integrals
                    int_pres = 0._wp
                    max_pres = 0._wp
                    l = 0
                    npts = 0
                    do j = 1, m
                        do k = 1, n
                            trigger = .false.
                            if (i == 1) then
                                !inner portion
                                if (sqrt(x_cb(j)**2._wp + y_cb(k)**2._wp) < (rad - 0.5_wp*thickness)) &
                                    trigger = .true.
                            elseif (i == 2) then
                                !net region
                                if (sqrt(x_cb(j)**2._wp + y_cb(k)**2._wp) > (rad - 0.5_wp*thickness) .and. &
                                    sqrt(x_cb(j)**2._wp + y_cb(k)**2._wp) < (rad + 0.5_wp*thickness)) &
                                    trigger = .true.
                            elseif (i == 3) then
                                !everything else
                                if (sqrt(x_cb(j)**2._wp + y_cb(k)**2._wp) > (rad + 0.5_wp*thickness)) &
                                    trigger = .true.
                            end if

                            pres = 0._wp
                            do s = 1, num_dims
                                vel(s) = 0._wp
                            end do
                            rho = 0._wp
                            pres = 0._wp
                            gamma = 0._wp
                            pi_inf = 0._wp

                            if (trigger) then
                                npts = npts + 1
                                call s_convert_to_mixture_variables(q_cons_vf, j, k, l, &
                                                                    rho, gamma, pi_inf, Re)
                                do s = 1, num_dims
                                    vel(s) = q_cons_vf(cont_idx%end + s)%sf(j, k, l)/rho
                                end do

                                pres = ( &
                                       (q_cons_vf(E_idx)%sf(j, k, l) - &
                                        0.5_wp*(q_cons_vf(mom_idx%beg)%sf(j, k, l)**2._wp)/rho)/ &
                                       (1._wp - q_cons_vf(alf_idx)%sf(j, k, l)) - &
                                       pi_inf &
                                       )/gamma
                                int_pres = int_pres + abs(pres - 1._wp)
                                max_pres = max(max_pres, abs(pres - 1._wp))
                            end if

                        end do
                    end do

                    if (npts > 0) then
                        int_pres = int_pres/(1._wp*npts)
                    else
                        int_pres = 0._wp
                    end if

                    if (num_procs > 1) then
                        tmp = int_pres
                        call s_mpi_allreduce_sum(tmp, int_pres)

                        tmp = max_pres
                        call s_mpi_allreduce_max(tmp, max_pres)
                    end if

                    if (proc_rank == 0) then
                        if (bubbles .and. (num_fluids <= 2)) then
                            write (i + 70, '(6x,f12.6,f24.8,f24.8)') &
                                nondim_time, int_pres, max_pres
                        end if
                    end if
                end do
            end if
        end if

    end subroutine s_write_probe_files ! -----------------------------------

    @:s_compute_speed_of_sound()

    !>  The goal of this subroutine is to write to the run-time
        !!      information file basic footer information applicable to
        !!      the current computation and to close the file when done.
        !!      The footer contains the stability criteria extrema over
        !!      all of the time-steps and the simulation run-time.
    subroutine s_close_run_time_information_file() ! -----------------------

        real(wp) :: run_time !< Run-time of the simulation

        ! Writing the footer of and closing the run-time information file
        write (1, '(A)') '----------------------------------------'// &
            '----------------------------------------'
        write (1, '(A)') ''

        write (1, '(A,F9.6)') 'ICFL Max: ', icfl_max
        if (any(Re_size > 0)) write (1, '(A,F9.6)') 'VCFL Max: ', vcfl_max
        if (any(Re_size > 0)) write (1, '(A,F10.6)') 'Rc Min: ', Rc_min

        call cpu_time(run_time)

        write (1, '(A)') ''
        write (1, '(A,I0,A)') 'Run-time: ', int(anint(run_time)), 's'
        write (1, '(A)') '========================================'// &
            '========================================'
        close (1)

    end subroutine s_close_run_time_information_file ! ---------------------

    !> Closes probe files
    subroutine s_close_probe_files() ! -------------------------------------

        integer :: i !< Generic loop iterator

        do i = 1, num_probes
            close (i + 30)
        end do

    end subroutine s_close_probe_files ! -----------------------------------

    !>  The computation of parameters, the allocation of memory,
        !!      the association of pointers and/or the execution of any
        !!      other procedures that are necessary to setup the module.
    subroutine s_initialize_data_output_module() ! -------------------------

        type(int_bounds_info) :: ix, iy, iz

        integer :: i !< Generic loop iterator


        ! Allocating/initializing ICFL, VCFL, CCFL and Rc stability criteria
        @:ALLOCATE(icfl_sf(0:m, 0:n, 0:p))
        icfl_max = 0._wp
        
        if (any(Re_size > 0)) then
            @:ALLOCATE(vcfl_sf(0:m, 0:n, 0:p))
            @:ALLOCATE(Rc_sf  (0:m, 0:n, 0:p))
            
            vcfl_max = 0._wp
            Rc_min   = (1._wp * (10._wp ** 3))
        end if

        ! Associating the procedural pointer to the appropriate subroutine
        ! that will be utilized in the conversion to the mixture variables

        if (model_eqns == 1) then        ! Gamma/pi_inf model
            s_convert_to_mixture_variables => &
                s_convert_mixture_to_mixture_variables
        elseif (bubbles) then           ! Volume fraction for bubbles
            s_convert_to_mixture_variables => &
                s_convert_species_to_mixture_variables_bubbles
        else                            ! Volume fraction model
            s_convert_to_mixture_variables => &
                s_convert_species_to_mixture_variables
        end if

        if (parallel_io .neqv. .true.) then
            s_write_data_files => s_write_serial_data_files
        else
            s_write_data_files => s_write_parallel_data_files
        end if

    end subroutine s_initialize_data_output_module ! -----------------------

    !> Module deallocation and/or disassociation procedures
    subroutine s_finalize_data_output_module() ! ---------------------------

        integer :: i !< Generic loop iterator

        ! Deallocating the ICFL, VCFL, CCFL, and Rc stability criteria
        @:DEALLOCATE(icfl_sf)
        if (any(Re_size > 0)) then
            @:DEALLOCATE(vcfl_sf, Rc_sf)
        end if

        ! Disassociating the pointer to the procedure that was utilized to
        ! to convert mixture or species variables to the mixture variables
        s_convert_to_mixture_variables => null()
        s_write_data_files => null()

    end subroutine s_finalize_data_output_module ! -------------------------

end module m_data_output<|MERGE_RESOLUTION|>--- conflicted
+++ resolved
@@ -270,13 +270,8 @@
                     end do
 
                     pres = q_prim_vf(E_idx)%sf(j, k, l)
-<<<<<<< HEAD
 
                     E = gamma*pres + pi_inf + (5._wp * (10._wp ** -(1)))*rho*vel_sum
-=======
-                    
-                    E = gamma*pres + pi_inf + 5d-1*rho*vel_sum
->>>>>>> 1e101a56
 
                     H = (E + pres)/rho
 
