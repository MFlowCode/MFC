--- conflicted
+++ resolved
@@ -56,10 +56,6 @@
     real(wp), allocatable, dimension(:, :, :) :: ccfl_sf  !< CCFL stability criterion
     real(wp), allocatable, dimension(:, :, :) :: Rc_sf  !< Rc stability criterion
     real(wp), public, allocatable, dimension(:, :) :: c_mass
-<<<<<<< HEAD
-
-=======
->>>>>>> 29c132ef
     !$acc declare create(icfl_sf, vcfl_sf, ccfl_sf, Rc_sf)
 
     real(wp) :: icfl_max_loc, icfl_max_glb !< ICFL stability extrema on local and global grids
@@ -941,17 +937,6 @@
     subroutine s_write_com_files(t_step, c_mass) ! -------------------
 
         integer, intent(in) :: t_step
-<<<<<<< HEAD
-        real(kind(0d0)), dimension(num_fluids, 5), intent(in) :: c_mass
-        integer :: i, j !< Generic loop iterator
-        real(kind(0d0)) :: nondim_time !< Non-dimensional time
-
-        ! Non-dimensional time calculation
-        if (t_step_old /= dflt_int) then
-            nondim_time = real(t_step + t_step_old, kind(0d0))*dt
-        else
-            nondim_time = real(t_step, kind(0d0))*dt
-=======
         real(wp), dimension(num_fluids, 5), intent(in) :: c_mass
         integer :: i, j !< Generic loop iterator
         real(wp) :: nondim_time !< Non-dimensional time
@@ -961,7 +946,6 @@
             nondim_time = real(t_step + t_step_old, wp)*dt
         else
             nondim_time = real(t_step, wp)*dt
->>>>>>> 29c132ef
         end if
 
         if (proc_rank == 0) then
@@ -994,10 +978,7 @@
                 end do
             end if
         end if
-<<<<<<< HEAD
-=======
-
->>>>>>> 29c132ef
+
     end subroutine s_write_com_files ! -------------------------------------
 
     !>  This writes a formatted data file for the flow probe information
@@ -1718,14 +1699,10 @@
     !> Module deallocation and/or disassociation procedures
     subroutine s_finalize_data_output_module
 
-<<<<<<< HEAD
-        !deallocate (c_mass)
-=======
         if (probe_wrt) then
             @:DEALLOCATE(c_mass)
         end if
 
->>>>>>> 29c132ef
         ! Deallocating the ICFL, VCFL, CCFL, and Rc stability criteria
         @:DEALLOCATE(icfl_sf)
         if (viscous) then
