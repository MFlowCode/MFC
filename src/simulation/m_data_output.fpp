--- conflicted
+++ resolved
@@ -1570,13 +1570,8 @@
     subroutine s_initialize_data_output_module
 
         ! Allocating/initializing ICFL, VCFL, CCFL and Rc stability criteria
-<<<<<<< HEAD
-        @:ALLOCATE_GLOBAL(icfl_sf(0:m, 0:n, 0:p))
+        @:ALLOCATE(icfl_sf(0:m, 0:n, 0:p))
         icfl_max = 0._wp
-=======
-        @:ALLOCATE(icfl_sf(0:m, 0:n, 0:p))
-        icfl_max = 0d0
->>>>>>> bb212366
 
         if (viscous) then
             @:ALLOCATE(vcfl_sf(0:m, 0:n, 0:p))
