
!! @file m_data_output.f90
!! @brief Contains module m_data_output

#:include 'macros.fpp'
#:include 'inline_conversions.fpp'

!> @brief The primary purpose of this module is to output the grid and the
!!              conservative variables data at the chosen time-step interval. In
!!              addition, this module is also in charge of outputting a run-time
!!              information file which summarizes the time-dependent behavior !of
!!              the stability criteria. The latter include the inviscid Courant–
!!              Friedrichs–Lewy (ICFL), viscous CFL (VCFL), capillary CFL (CCFL)
!!              and cell Reynolds (Rc) numbers.
module m_data_output

    !  Dependencies ============================================================
    use m_derived_types        !< Definitions of the derived types

    use m_global_parameters    !< Definitions of the global parameters

    use m_mpi_proxy            !< Message passing interface (MPI) module proxy

    use m_variables_conversion !< State variables type conversion procedures

    use m_compile_specific

    use m_helper

    use m_delay_file_access

    use m_ibm
    ! ==========================================================================

    implicit none

    private; public :: s_initialize_data_output_module, &
                       s_open_run_time_information_file, &
                       s_open_com_files, &
                       s_open_probe_files, &
                       s_write_run_time_information, &
                       s_write_data_files, &
                       s_write_serial_data_files, &
                       s_write_parallel_data_files, &
                       s_write_com_files, &
                       s_write_probe_files, &
                       s_close_run_time_information_file, &
                       s_close_com_files, &
                       s_close_probe_files, &
<<<<<<< HEAD
                       s_finalize_data_output_module

    abstract interface ! ===================================================
=======
                       s_finalize_data_output_module, &
                       s_open_sim_data_file, &
                       s_write_sim_data_file, &
                       s_close_sim_data_file
     abstract interface ! ===================================================
>>>>>>> 357d40fe

        !> Write data files
        !! @param q_cons_vf Conservative variables
        !! @param t_step Current time step
        subroutine s_write_abstract_data_files(q_cons_vf, q_prim_vf, t_step)

            import :: scalar_field, sys_size, pres_field

            type(scalar_field), &
                dimension(sys_size), &
                intent(in) :: q_cons_vf

            type(scalar_field), &
                dimension(sys_size), &
                intent(inOUT) :: q_prim_vf

            integer, intent(in) :: t_step

        end subroutine s_write_abstract_data_files ! -------------------

    end interface ! ========================================================

    real(kind(0d0)), allocatable, dimension(:, :, :) :: icfl_sf  !< ICFL stability criterion
    real(kind(0d0)), allocatable, dimension(:, :, :) :: vcfl_sf  !< VCFL stability criterion
    real(kind(0d0)), allocatable, dimension(:, :, :) :: ccfl_sf  !< CCFL stability criterion
    real(kind(0d0)), allocatable, dimension(:, :, :) :: Rc_sf  !< Rc stability criterion
    real(kind(0d0)), public, allocatable, dimension(:, :) :: c_mass

    !$acc declare create(icfl_sf, vcfl_sf, ccfl_sf, Rc_sf)

    real(kind(0d0)) :: icfl_max_loc, icfl_max_glb !< ICFL stability extrema on local and global grids
    real(kind(0d0)) :: vcfl_max_loc, vcfl_max_glb !< VCFL stability extrema on local and global grids
    real(kind(0d0)) :: ccfl_max_loc, ccfl_max_glb !< CCFL stability extrema on local and global grids
    real(kind(0d0)) :: Rc_min_loc, Rc_min_glb !< Rc   stability extrema on local and global grids

    !$acc declare create(icfl_max_loc, icfl_max_glb, vcfl_max_loc, vcfl_max_glb, ccfl_max_loc, ccfl_max_glb, Rc_min_loc, Rc_min_glb)

    !> @name ICFL, VCFL, CCFL and Rc stability criteria extrema over all the time-steps
    !> @{
    real(kind(0d0)) :: icfl_max !< ICFL criterion maximum
    real(kind(0d0)) :: vcfl_max !< VCFL criterion maximum
    real(kind(0d0)) :: ccfl_max !< CCFL criterion maximum
    real(kind(0d0)) :: Rc_min !< Rc criterion maximum
    !> @}

    procedure(s_write_abstract_data_files), pointer :: s_write_data_files => null()

contains

    !>  The purpose of this subroutine is to open a new or pre-
        !!          existing run-time information file and append to it the
        !!      basic header information relevant to current simulation.
        !!      In general, this requires generating a table header for
        !!      those stability criteria which will be written at every
        !!      time-step.
    subroutine s_open_run_time_information_file() ! ------------------------

        character(LEN=name_len) :: file_name = 'run_time.inf' !<
            !! Name of the run-time information file

        character(LEN=path_len + name_len) :: file_path !<
            !! Relative path to a file in the case directory

        character(LEN=8) :: file_date !<
            !! Creation date of the run-time information file

        logical :: file_exist !<
            !! Logical used to check existence of run-time information file

        ! Opening the run-time information file
        file_path = trim(case_dir)//'/'//trim(file_name)

        inquire (FILE=trim(file_path), EXIST=file_exist)

        open (1, FILE=trim(file_path), &
              FORM='formatted', &
              POSITION='append', &
              STATUS='unknown')

        ! Generating file header for a new run-time information file
        if (file_exist .neqv. .true.) then

            write (1, '(A)') 'Description: Stability information at '// &
                'each time-step of the simulation. This'
            write (1, '(13X,A)') 'data is composed of the inviscid '// &
                'Courant–Friedrichs–Lewy (ICFL)'
            write (1, '(13X,A)') 'number, the viscous CFL (VCFL) number, '// &
                'the capillary CFL (CCFL)'
            write (1, '(13X,A)') 'number and the cell Reynolds (Rc) '// &
                'number. Please note that only'
            write (1, '(13X,A)') 'those stability conditions pertinent '// &
                'to the physics included in'
            write (1, '(13X,A)') 'the current computation are displayed.'

            call date_and_time(DATE=file_date)

            write (1, '(A)') 'Date: '//file_date(5:6)//'/'// &
                file_date(7:8)//'/'// &
                file_date(3:4)

        end if

        write (1, '(A)') ''; write (1, '(A)') ''

        ! Generating table header for the stability criteria to be outputted
        if (any(Re_size > 0)) then
            write (1, '(A)') '==== Time-steps ====== Time ======= ICFL '// &
                'Max ==== VCFL Max ====== Rc Min ======='
        else
            write (1, '(A)') '=========== Time-steps ============== Time '// &
                '============== ICFL Max ============='
        end if

    end subroutine s_open_run_time_information_file ! ----------------------
    
            !>  This opens a formatted data file where the root processor
        !!      can write out the CoM information        
    subroutine s_open_com_files() ! ----------------------------------------
            character(len = path_len  + 3*name_len) :: file_path !<
            !! Relative path to the CoM file in the case directory 
            integer :: i !< Generic loop iterator
            do i = 1, num_fluids
                    ! Generating the relative path to the CoM data file
                    write(file_path,'(A,I0,A)') '/fluid',i,'_com.dat'
                    file_path = trim(case_dir) // trim(file_path)
                    ! Creating the formatted data file and setting up its
                    ! structure
                    open(i+120, file = trim(file_path), &
                        form = 'formatted', &
                        position = 'append', &
                        status   = 'unknown')
                    if (n == 0) then
                            write(i+120,'(A)') '=== Non-Dimensional Time ' // &
                                     '=== Total Mass ' // &
                                     '=== x-loc ' // &
                                     '=== Total Volume ==='
                    elseif (p == 0) then
                            write(i+120,'(A)') '=== Non-Dimensional Time ' // &
                                     '=== Total Mass ' // &
                                     '=== x-loc ' // &
                                     '=== y-loc ' // &
                                     '=== Total Volume ==='
                    else
                            write(i+120,'(A)') '=== Non-Dimensional Time ' // &
                                     '=== Total Mass ' // &
                                     '=== x-loc ' // &
                                     '=== y-loc ' // &
                                     '=== z-loc ' // &
                                     '=== Total Volume ==='
                    end if
            end do
    end subroutine s_open_com_files ! --------------------------------------
<<<<<<< HEAD
=======


    subroutine s_open_sim_data_file() ! ------------------------

        character(LEN=path_len + 5*name_len) :: file_path !<
             !! Relative path to a file in the case directory
        character(LEN=8) :: file_date !<
             !! Creation date of the run-time information file

        write (file_path, '(A)') '/sim_data.txt'
              file_path = trim(case_dir)//trim(file_path)

         ! Opening the simulation data file   
        open (21519, FILE=trim(file_path), &
               FORM='formatted', &
               POSITION='append', &
               STATUS='unknown')
!         call date_and_time(DATE=file_date)
  
!         write (21519, '(A)') 'Date: '//file_date(5:6)//'/'// &
!                file_date(7:8)//'/'// &
!                file_date(3:4)


     end subroutine s_open_sim_data_file ! ----------------------------------------





>>>>>>> 357d40fe

    !>  This opens a formatted data file where the root processor
        !!      can write out flow probe information
    subroutine s_open_probe_files() ! --------------------------------------

        character(LEN=path_len + 3*name_len) :: file_path !<
            !! Relative path to the probe data file in the case directory

        integer :: i !< Generic loop iterator

        do i = 1, num_probes
            ! Generating the relative path to the data file
            write (file_path, '(A,I0,A)') '/D/probe', i, '_prim.dat'
            file_path = trim(case_dir)//trim(file_path)

            ! Creating the formatted data file and setting up its
            ! structure
            open (i + 30, FILE=trim(file_path), &
                  FORM='formatted', &
                  STATUS='unknown')
            ! POSITION = 'append', &
            !write(i+30,'(A,I0,A)') 'Probe ',i, ' located at:'
            !write(i+30,'(A,F10.6)') 'x = ',probe(i)%x
            !write(i+30,'(A,F10.6)') 'y = ',probe(i)%y
            !write(i+30,'(A,F10.6)') 'z = ',probe(i)%z
            !write(i+30, *)
            !write(i+30,'(A)') '=== Non-Dimensional Time ' // &
            !                '=== Density ' // &
            !                '=== Velocity ' // &
            !                '=== Pressure ' // &
            !                '=== Gamma ' // &
            !                '=== Stiffness ' // &
            !                '=== Sound Speed ' // &
            !                '=== Acceleration ==='
        end do

        if (integral_wrt) then
            do i = 1, num_integrals
                write (file_path, '(A,I0,A)') '/D/integral', i, '_prim.dat'
                file_path = trim(case_dir)//trim(file_path)

                open (i + 70, FILE=trim(file_path), &
                      FORM='formatted', &
                      POSITION='append', &
                      STATUS='unknown')
            end do
        end if

    end subroutine s_open_probe_files ! ------------------------------------

    !>  The goal of the procedure is to output to the run-time
        !!      information file the stability criteria extrema in the
        !!      entire computational domain and at the given time-step.
        !!      Moreover, the subroutine is also in charge of tracking
        !!      these stability criteria extrema over all time-steps.
        !!  @param q_prim_vf Cell-average primitive variables
        !!  @param t_step Current time step
    subroutine s_write_run_time_information(q_prim_vf, t_step) ! -----------

        type(scalar_field), dimension(sys_size), intent(in) :: q_prim_vf
        integer, intent(in) :: t_step

        real(kind(0d0)), dimension(num_fluids) :: alpha_rho  !< Cell-avg. partial density
        real(kind(0d0)) :: rho        !< Cell-avg. density
        real(kind(0d0)), dimension(num_dims) :: vel        !< Cell-avg. velocity
        real(kind(0d0)) :: vel_sum    !< Cell-avg. velocity sum
        real(kind(0d0)) :: pres       !< Cell-avg. pressure
        real(kind(0d0)), dimension(num_fluids) :: alpha      !< Cell-avg. volume fraction
        real(kind(0d0)) :: gamma      !< Cell-avg. sp. heat ratio
        real(kind(0d0)) :: pi_inf     !< Cell-avg. liquid stiffness function
        real(kind(0d0)) :: qv         !< Cell-avg. fluid reference energy
        real(kind(0d0)) :: c          !< Cell-avg. sound speed
        real(kind(0d0)) :: E          !< Cell-avg. energy
        real(kind(0d0)) :: H          !< Cell-avg. enthalpy
        real(kind(0d0)), dimension(2) :: Re         !< Cell-avg. Reynolds numbers

        ! ICFL, VCFL, CCFL and Rc stability criteria extrema for the current
        ! time-step and located on both the local (loc) and the global (glb)
        ! computational domains

        real(kind(0d0)) :: blkmod1, blkmod2 !<
            !! Fluid bulk modulus for Woods mixture sound speed
        integer :: i, j, k, l, q !< Generic loop iterators

        integer :: Nfq
        real(kind(0d0)) :: fltr_dtheta   !<
            !! Modified dtheta accounting for Fourier filtering in azimuthal direction.

        ! Computing Stability Criteria at Current Time-step ================
        !$acc parallel loop collapse(3) gang vector default(present) private(alpha_rho, vel, alpha, Re)
        do l = 0, p
            do k = 0, n
                do j = 0, m
                    
                    do i = 1, num_fluids
                        alpha_rho(i) = q_prim_vf(i)%sf(j, k, l)
                        alpha(i) = q_prim_vf(E_idx + i)%sf(j, k, l)
                    end do

                    if (bubbles) then
                        call s_convert_species_to_mixture_variables_bubbles_acc(rho, gamma, pi_inf, qv, alpha, alpha_rho, Re, j, k, l)
                    else
                        call s_convert_species_to_mixture_variables_acc(rho, gamma, pi_inf, qv, alpha, alpha_rho, Re, j, k, l)
                    end if

                    do i = 1, num_dims
                        vel(i) = q_prim_vf(contxe + i)%sf(j, k, l)
                    end do

                    vel_sum = 0d0
                    do i = 1, num_dims
                        vel_sum = vel_sum + vel(i)**2d0
                    end do

                    pres = q_prim_vf(E_idx)%sf(j, k, l)

                    E = gamma*pres + pi_inf + 5d-1*rho*vel_sum + qv

                    H = (E + pres)/rho

                    ! Compute mixture sound speed
                    call s_compute_speed_of_sound(pres, rho, gamma, pi_inf, H, alpha, vel_sum, c)

                    if (grid_geometry == 3) then
                        if (k == 0) then
                            fltr_dtheta = 2d0*pi*y_cb(0)/3d0
                        elseif (k <= fourier_rings) then
                            Nfq = min(floor(2d0*real(k, kind(0d0))*pi), (p + 1)/2 + 1)
                            fltr_dtheta = 2d0*pi*y_cb(k - 1)/real(Nfq, kind(0d0))
                        else
                            fltr_dtheta = y_cb(k - 1)*dz(l)
                        end if
                    end if

                    if (p > 0) then
                        !3D
                        if (grid_geometry == 3) then
                            icfl_sf(j, k, l) = dt/min(dx(j)/(abs(vel(1)) + c), &
                                                      dy(k)/(abs(vel(2)) + c), &
                                                      fltr_dtheta/(abs(vel(3)) + c))
                        else
                            icfl_sf(j, k, l) = dt/min(dx(j)/(abs(vel(1)) + c), &
                                                      dy(k)/(abs(vel(2)) + c), &
                                                      dz(l)/(abs(vel(3)) + c))
                        end if

                        if (any(Re_size > 0)) then

                            if (grid_geometry == 3) then
                                vcfl_sf(j, k, l) = maxval(dt/Re/rho) &
                                                   /min(dx(j), dy(k), fltr_dtheta)**2d0

                                Rc_sf(j, k, l) = min(dx(j)*(abs(vel(1)) + c), &
                                                     dy(k)*(abs(vel(2)) + c), &
                                                     fltr_dtheta*(abs(vel(3)) + c)) &
                                                 /maxval(1d0/Re)
                            else
                                vcfl_sf(j, k, l) = maxval(dt/Re/rho) &
                                                   /min(dx(j), dy(k), dz(l))**2d0

                                Rc_sf(j, k, l) = min(dx(j)*(abs(vel(1)) + c), &
                                                     dy(k)*(abs(vel(2)) + c), &
                                                     dz(l)*(abs(vel(3)) + c)) &
                                                 /maxval(1d0/Re)
                            end if

                        end if

                    elseif (n > 0) then
                        !2D
                        icfl_sf(j, k, l) = dt/min(dx(j)/(abs(vel(1)) + c), &
                                                  dy(k)/(abs(vel(2)) + c))

                        if (any(Re_size > 0)) then

                            vcfl_sf(j, k, l) = maxval(dt/Re/rho)/min(dx(j), dy(k))**2d0

                            Rc_sf(j, k, l) = min(dx(j)*(abs(vel(1)) + c), &
                                                 dy(k)*(abs(vel(2)) + c)) &
                                             /maxval(1d0/Re)

                        end if

                    else
                        !1D
                        icfl_sf(j, k, l) = (dt/dx(j))*(abs(vel(1)) + c)

                        if (any(Re_size > 0)) then

                            vcfl_sf(j, k, l) = maxval(dt/Re/rho)/dx(j)**2d0

                            Rc_sf(j, k, l) = dx(j)*(abs(vel(1)) + c)/maxval(1d0/Re)

                        end if

                    end if

                end do
            end do
        end do
        ! end: Computing Stability Criteria at Current Time-step ===========
<<<<<<< HEAD

=======
        
>>>>>>> 357d40fe
        ! Determining local stability criteria extrema at current time-step

        !$acc kernels
        icfl_max_loc = maxval(icfl_sf)
        !$acc end kernels

        if (any(Re_size > 0)) then
            !$acc kernels
            vcfl_max_loc = maxval(vcfl_sf)
            Rc_min_loc = minval(Rc_sf)
            !$acc end kernels
        end if

        ! Determining global stability criteria extrema at current time-step
        if (num_procs > 1) then
            call s_mpi_reduce_stability_criteria_extrema(icfl_max_loc, &
                                                         vcfl_max_loc, &
                                                         ccfl_max_loc, &
                                                         Rc_min_loc, &
                                                         icfl_max_glb, &
                                                         vcfl_max_glb, &
                                                         ccfl_max_glb, &
                                                         Rc_min_glb)
        else
            icfl_max_glb = icfl_max_loc
            if (any(Re_size > 0)) vcfl_max_glb = vcfl_max_loc
            if (any(Re_size > 0)) Rc_min_glb = Rc_min_loc
        end if

        ! Determining the stability criteria extrema over all the time-steps
        if (icfl_max_glb > icfl_max) icfl_max = icfl_max_glb

        if (any(Re_size > 0)) then
            if (vcfl_max_glb > vcfl_max) vcfl_max = vcfl_max_glb
            if (Rc_min_glb < Rc_min) Rc_min = Rc_min_glb
        end if

        ! Outputting global stability criteria extrema at current time-step
        if (proc_rank == 0) then
            if (any(Re_size > 0)) then
                write (1, '(6X,I8,6X,F10.6,6X,F9.6,6X,F9.6,6X,F10.6)') &
                    t_step, t_step*dt, icfl_max_glb, &
                    vcfl_max_glb, &
                    Rc_min_glb
                
            else
                write (1, '(13X,I8,14X,F10.6,13X,F9.6)') &
                    t_step, t_step*dt, icfl_max_glb
            end if

            if (icfl_max_glb /= icfl_max_glb) then
                call s_mpi_abort('ICFL is NaN. Exiting ...')
            elseif (icfl_max_glb > 1d0) then
                print *, 'icfl', icfl_max_glb
                call s_mpi_abort('ICFL is greater than 1.0. Exiting ...')
            end if

            if (vcfl_max_glb /= vcfl_max_glb) then
                call s_mpi_abort('VCFL is NaN. Exiting ...')
            elseif (vcfl_max_glb > 1d0) then
                print *, 'vcfl', vcfl_max_glb
                call s_mpi_abort('VCFL is greater than 1.0. Exiting ...')
            end if
        end if

        call s_mpi_barrier()

    end subroutine s_write_run_time_information ! --------------------------

    subroutine s_write_sim_data_file(q_prim_vf, t_step)
        
        type(scalar_field), dimension(sys_size), intent(IN) :: q_prim_vf
        integer, intent(IN) :: t_step
        integer :: i, j, k, l, w !< Generic loop iterators
        integer :: ierr, counter, counter2, counter3, root !< number of data points extracted to fit shape to SH perturbations

        real(kind(0d0)) :: u, m_a_x, m_a_y, m_a_z, eps
        real(kind(0d0)), dimension(0:m,0:n) :: d_alpha_x, d_magdalphax, d_magdalphay, f_NS, rho, alpha_rhob
        real(kind(0d0)), dimension(0:m,0:n) :: d_alpha_y, mag_d_alpha, d_rho_x, d_rho_y, mag_d_rho, alpha_b
        real(kind(0d0)), dimension(0:m,0:n,0:p) :: d_alph_mpi_barrier_x3, d_alpha_y3, d_alpha_z3
        real(kind(0d0)) ::  xdv, ydv, mag_d_alpha3, nondim_time, alphaxm, alphaxp, alphaym, alphayp
        real(kind(0d0)), dimension(num_fluids) :: alpha, vol_fluid, xcom, ycom, zcom
        real(kind(0d0)) :: alpha_t, concavity_x_prior, concavity_x_post, concavity_y_prior, concavity_y_post
        real(kind(0d0)), allocatable :: q(:), maxdalphy(:), maxdalphx(:)
        real(kind=8),parameter :: pi=4.D0*datan(1.D0)
        real(kind(0d0)), allocatable :: x_td(:), y_td(:), x_tdf(:), y_tdf(:), x_d1(:), y_d1(:), y_d(:), x_d(:)
       
         real(kind(0d0)) :: axp, axm, ayp, aym
 
        call s_calculate_COM(q_prim_vf, xcom, ycom, vol_fluid)
        
        if (t_step_old /= dflt_int) then
            nondim_time = real(t_step + t_step_old, kind(0d0))*dt
        else
            nondim_time = real(t_step, kind(0d0))*dt !*1.d-5/10.0761131451d0
        end if
        root = 0
        allocate(x_d1(m*n))
        allocate(y_d1(m*n))
        counter = 0
        do k = 0,n
          OLoop:  do j = 0,m
                   axp = q_prim_vf(E_idx + 2)%sf(j+1,k,0)
                   axm = q_prim_vf(E_idx + 2)%sf(j-1,k,0)
                   ayp = q_prim_vf(E_idx + 2)%sf(j,k+1,0)
                   aym = q_prim_vf(E_idx + 2)%sf(j,k-1,0)
 
                        if ((axp > 0.9 .and. axm < 0.9) .or. (axp < 0.9 .and. axm > 0.9)&
                           .or. (ayp > 0.9 .and. aym < 0.9) .or. (ayp < 0.9 .and. aym > 0.9)) then
                               if (counter == 0) then
                                  counter = counter + 1
                                  x_d1(counter) = x_cc(j)
                                  y_d1(counter) = y_cc(k)
                               else
                                 do i = 1, counter
                                     if (sqrt((x_cc(j)-x_d1(i))**2+(y_cc(k)-&
                                        y_d1(i))**2) <= 2*sqrt(dx(j)**2&
                                        +dy(k)**2)) then
                                           cycle OLoop
                                     elseif (sqrt((x_cc(j)-x_d1(i))**2+(y_cc(k)-&
                                            y_d1(i))**2) > 2*sqrt(dx(j)**2&
                                            +dy(k)**2) .and. i == counter) then
                                               counter = counter + 1
                                               x_d1(counter) = x_cc(j)
                                               y_d1(counter) = y_cc(k)
                                     end if
                                 end do
                               end if
                         end if
                end do OLoop
         end do

        allocate(y_d(counter))
        allocate(x_d(counter))
        do i = 1,counter
                y_d(i) = y_d1(i)
                x_d(i) = x_d1(i)
        end do
        if (num_procs > 1) then
            call s_mpi_gather_data(x_d, counter, x_td, root)
            call s_mpi_gather_data(y_d, counter, y_td, root)
           if (proc_rank == 0) then
                do i = 1, size(x_td)
                       if (i == size(x_td)) then
                                write(21519,'(F12.9,1X,F12.9,1X,I4, 1X, F12.9, 1X, F12.9)') &
                                       x_td(i), y_td(i), size(x_td), xcom(2), nondim_time
                       else
                                write(21519,'(F12.9,1X,F12.9,1X,F3.1,1X,F3.1,1X,F3.1)') &
                                       x_td(i), y_td(i), 0d0, 0d0, 0d0
                       end if
                 end do
           end if
         end if

    end subroutine s_write_sim_data_file ! -----------------------------------


    subroutine s_calculate_numerical_schlieran(q_prim_vf, f_NS)
        type(scalar_field), dimension(sys_size), intent(IN) :: q_prim_vf
        integer :: i, j, k, l
        real(kind(0d0)), dimension(0:m,0:n), intent(OUT) :: f_NS
        real(kind(0d0)), dimension(0:m,0:n) :: d_rho_mag, a, b, c, d, d_a_mag
        real(kind(0d0)) :: rhoxp, rhoxm, rhoyp, rhoym, rhop, d_rhox, d_rhoy, mag_max
        real(kind(0d0)) :: axp, axm, ayp, aym, ap, d_ax, d_ay, maga_max

        rhop = 0d0
        rhoxp = 0d0
        rhoxm = 0d0
        rhoyp = 0d0
        rhoym = 0d0
        ap = 0d0
        axp = 0d0
        axm = 0d0
        ayp = 0d0
        aym = 0d0
        

        do k = 0,n
               do j = 0, m
                   do i = 1, num_fluids
                       rhop = rhop + q_prim_vf(i)%sf(j,k,0)
                       rhoxp = rhoxp + q_prim_vf(i)%sf(j+1,k,0)
                       rhoxm = rhoxm + q_prim_vf(i)%sf(j-1,k,0)
                       rhoyp = rhoyp + q_prim_vf(i)%sf(j,k+1,0)
                       rhoym =  rhoym + q_prim_vf(i)%sf(j,k-1,0)
                  end do
                   ap = q_prim_vf(E_idx + 2)%sf(j,k,0) 
                   axp = q_prim_vf(E_idx + 2)%sf(j+1,k,0)
                   axm = q_prim_vf(E_idx + 2)%sf(j-1,k,0)
                   ayp = q_prim_vf(E_idx + 2)%sf(j,k+1,0)
                   aym = q_prim_vf(E_idx + 2)%sf(j,k-1,0)
                   if (j == m) then
                            d_rhox = dabs((rhop-rhoxm)/(x_cc(j)-x_cc(j-1)))
                            d_ax = dabs((ap-axm)/(x_cc(j)-x_cc(j-1)))
                   else if (k == n) then
                            d_rhoy = dabs((rhop-rhoym)/(y_cc(k)-y_cc(k-1)))
                            d_ay = dabs((ap-aym)/(y_cc(k)-y_cc(k-1)))
                   else if (j == 0) then
                           d_rhox = dabs((rhoxp-rhop)/(x_cc(j+1)-x_cc(j)))
                           d_ax = dabs((axp-ap)/(x_cc(j+1)-x_cc(j)))
                   else if (k == 0) then
                           d_rhoy = dabs((rhoyp-rhop)/(y_cc(k+1)-y_cc(k)))
                           d_ay = dabs((ayp-ap)/(y_cc(k+1)-y_cc(k)))
                   else
                   d_rhox = dabs((rhoxp-rhoxm)/(x_cc(j+1)-x_cc(j-1)))
                   d_rhoy = dabs((rhoyp-rhoym)/(y_cc(k+1)-y_cc(k-1)))
                   d_ax = dabs((axp-axm)/(x_cc(j+1)-x_cc(j-1)))
                   d_ay = dabs((ayp-aym)/(y_cc(k+1)-y_cc(k-1)))

                   end if
                d_rho_mag(j,k) = dsqrt((d_rhox**2+d_rhoy**2))
                d_a_mag(j,k) = dsqrt((d_ax**2+d_ay**2))
                rhop = 0d0
                rhoxp = 0d0
                rhoxm = 0d0
                rhoyp = 0d0
                rhoym = 0d0
                ap = 0d0
                axp = 0d0
                axm = 0d0
                ayp = 0d0
                aym = 0d0
               end do
             end do
                

!       if (maxval(d_rho_mag) < 1/(100*maxval(dx)) .or. maxval(d_rho_mag) < 1/(100*maxval(dy))) then 
!                d_rho_mag(0:m,0:n) = 0d0
!        else
!                d_rho_mag(0:m,0:n) = d_rho_mag(0:m,0:n)/maxval(d_rho_mag)
!        end if
           call s_mpi_allreduce_max(maxval(d_rho_mag),mag_max)
           call s_mpi_allreduce_max(maxval(d_a_mag),maga_max)
           !        print *, "d_rho_max =", mag_max
             !      print*, "d_rho_mag =", d_rho_mag
           d_rho_mag(0:m,0:n) = d_rho_mag(0:m,0:n)/mag_max
           d_a_mag(0:m,0:n) = d_a_mag(0:m,0:n)/maga_max
!                print*, d_rho_mag                
           a = 0.5
           b = 9
           c = 0.65
           d = 1 
          ! f_NS(0:m,0:n) = d_a_mag(0:m,0:n)*(EXP(-b**2*(d_rho_mag(0:m,0:n)&
          !                -d_a_mag(0:m,0:n))**2/(d_a_mag(0:m,0:n))**2)+ &
          !                 c*EXP(-b**2*(d_rho_mag(0:m,0:n)-(d_a_mag(0:m,0:n)-a))**2/&
          !                (d_a_mag(0:m,0:n))**2)+d*d_rho_mag(0:m,0:n)/d_a_mag(0:m,0:n)*&
          !                 EXP(-b**2*(d_rho_mag(0:m,0:n)-(0.9))**2/(25**2*(d_a_mag(0:m,0:n))**2))) 

           f_NS(0:m,0:n) = q_prim_vf(E_idx + 2)%sf(0:m,0:n,0)*(EXP(-b**2*(d_rho_mag(0:m,0:n)&
                          -q_prim_vf(E_idx + 2)%sf(0:m,0:n,0))**2/(q_prim_vf(E_idx + 2)%sf(0:m,0:n,0))**2)+ &
                           c*EXP(-b**2*(d_rho_mag(0:m,0:n)-(q_prim_vf(E_idx + 2)%sf(0:m,0:n,0)-a))**2/&
                          (q_prim_vf(E_idx + 2)%sf(0:m,0:n,0))**2)+d*d_rho_mag(0:m,0:n)/q_prim_vf(E_idx + 2)%sf(0:m,0:n,0)*&
                           EXP(-b**2*(d_rho_mag(0:m,0:n)-(0.9))**2/(25**2*(q_prim_vf(E_idx + 2)%sf(0:m,0:n,0))**2)))  

          ! f_NS(0:m,0:n) = d*dsqrt(d_rho_mag(0:m,0:n))*&
!                           EXP(-b**2*(d_rho_mag(0:m,0:n)-(0.9))**2/(25**2*(q_prim_vf(E_idx + 2)%sf(0:m,0:n,0))**2))  
!            f_NS(0:m,0:n) = d*(d_rho_mag(0:m,0:n)+d_a_mag(0:m,0:n))*&
!                           EXP(-b**2*(d_rho_mag(0:m,0:n)-(1+d_a_mag(0:m,0:n)))**2/(30**2*(d_a_mag(0:m,0:n))**2))  
 
 
!1-EXP(-(0.1+0.9*q_prim_vf(E_idx + 2)%sf(0:m,0:n, 0))*dsqrt(d_rho_mag(0:m,0:n))*q_prim_vf(E_idx + 2)%sf(0:m,0:n, 0))


    end subroutine s_calculate_numerical_schlieran


    subroutine s_calculate_COM(q_prim_vf, xcom, ycom, vol_fluid)
         type(scalar_field), dimension(sys_size), intent(IN) :: q_prim_vf
         integer :: i, j, k, l !< Generic loop iterators
         real(kind(0d0)), dimension(num_fluids), intent(OUT) :: vol_fluid
         real(kind(0d0)), dimension(num_fluids) ::  ms, ym, xm, zm
         real(kind(0d0)), dimension(num_fluids), intent(OUT) ::  xcom, ycom
         real(kind(0d0)) :: ybeg, xend, xbeg, zbeg, zend, tmp, dV, yend

          xm = 0d0
          ms = 0d0
          ym = 0d0
  !        zm = 0d0
 
                   do l = 0, p
                        do k = 0, n
                            do j = 0, m
                                   if (p > 0) then
                                          dV = dx(j)*dy(k)*dz(l)
                                   else if (p == 0) then
                                           dV = dx(j)*dy(k)
                                   else if (n == 0) then
                                           dV = dx(j)
                                   end if
                                   do i = 1, num_fluids
                                      if (q_prim_vf(E_idx + i)%sf(j,k,l) .gt. 0.6) then
                                             vol_fluid(i) = vol_fluid(i)+q_prim_vf(E_idx + i)%sf(j,k,l)*dV
                                      end if
                                             if (p > 0) then
                                                ms(i) = ms(i) + q_prim_vf(i)%sf(j,k,l)*dV
                                                xm(i) = xm(i) + q_prim_vf(i)%sf(j,k,l)*dV*x_cc(j)
                                                ym(i) = ym(i) + q_prim_vf(i)%sf(j,k,l)*dV*y_cc(k)
 !                                               zm(i) = zm(i) + q_prim_vf(i)%sf(j,k,l)*dV*z_cc(l)
                                             else if (p == 0 .and.&
                                                      q_prim_vf(E_idx + 2)%sf(j,k,l) > 0.9) then
                                                ms(i) = ms(i) + q_prim_vf(i)%sf(j,k,l)*dV
                                                xm(i) = xm(i) + q_prim_vf(i)%sf(j,k,l)*dV*x_cc(j)
                                                ym(i) = ym(i) + q_prim_vf(i)%sf(j,k,l)*dV*y_cc(k)
                                             end if
                                   end do 
                                end do
                           end do
                      end do
        do i = 1,num_fluids
          if (num_procs > 1) then
                tmp = vol_fluid(i)
                call s_mpi_allreduce_sum(tmp, vol_fluid(i))
                  if (p > 0) then
                     tmp = xm(i)
                     call s_mpi_allreduce_sum(tmp, xm(i))
                     tmp = ym(i)
      !               call s_mpi_allreduce_sum(tmp, ym(i))
   !                  tmp = zm(i)
   !                  call s_mpi_allreduce_sum(tmp,zm(i))
                     tmp = ms(i)
                     call s_mpi_allreduce_sum(tmp, ms(i))
     !                call s_mpi_allreduce_min(minval(x_cb(-1:m)), xbeg)
     !                call s_mpi_allreduce_max(maxval(x_cb(-1:m)), xend)
     !                call s_mpi_allreduce_min(minval(y_cb(-1:n)), ybeg)
     !                call s_mpi_allreduce_max(maxval(y_cb(-1:n)), yend)
     !                call s_mpi_allreduce_min(minval(z_cb(-1:p)), zbeg)
    !                 call s_mpi_allreduce_max(maxval(z_cb(-1:p)), zend)
                  else if (p == 0) then
                     tmp = xm(i)
                     call s_mpi_allreduce_sum(tmp, xm(i))
                     tmp = ym(i)
      !               call s_mpi_allreduce_sum(tmp, ym(i))
                      tmp = ms(i)
                     call s_mpi_allreduce_sum(tmp, ms(i))
     !                call s_mpi_allreduce_min(minval(x_cb(-1:m)), xbeg)
     !                call s_mpi_allreduce_max(maxval(x_cb(-1:m)), xend)
     !                call s_mpi_allreduce_min(minval(y_cb(-1:n)), ybeg)
     !                call s_mpi_allreduce_max(maxval(y_cb(-1:n)), yend)
                  end if
          end if
 
  !        if (p > 1) then
  !           xcom(i) = xm(i)/ms(i)
             ycom(i) = 0d0
      !       zcom(i) = zm(i)/ms(i)
   !          if (bc_x_glb%beg == -2) then
!                   ms(i) = 2*ms(i)
  !                 xcom(i) = xbeg
 !            else if (bc_x_glb%end == -2) then
!                   ms(i) = 2*ms(i)
!                  xcom(i) = xend
!             else if (bc_y_glb%beg == -2) then
!                   ms(i) = 2*ms(i)
!                   ycom(i) = ybeg
!             else if (bc_y_glb%end == -2) then
!                   ms(i) = 2*ms(i)
!                   ycom(i) = yend
     !        else if (bc_z_glb%beg == -2) then
     !             ms(i) = 2*ms(i)
     !             zcom(i) = zbeg
     !        else if (bc_z_glb%end == -2) then
     !             ms(i) = 2*ms(i)
     !             zcom(i) = zend
 !           end if
 !          else if (p == 0) then
             xcom(i) = xm(i)/ms(i)
 !            ycom(i) = ym(i)/ms(i)
 !            if (bc_x_glb%beg == -2) then
 !                  ms(i) = 2*ms(i)
 !                  xcom(i) = xbeg
 !            else if (bc_x_glb%end == -2) then
 !                  ms(i) = 2*ms(i)
 !                  xcom(i) = xend
 !            else if (bc_y_glb%beg == -2) then
 !                  ms(i) = 2*ms(i)
 !                  ycom(i) = ybeg
 !            else if (bc_y_glb%end == -2) then
 !                  ms(i) = 2*ms(i)
 !                  ycom(i) = yend
 !            end if
 !         end if
       end do

    end subroutine s_calculate_COM



    !>  The goal of this subroutine is to output the grid and
    !!      conservative variables data files for given time-step.
    !!  @param q_cons_vf Cell-average conservative variables
    !!  @param t_step Current time-step
    subroutine s_write_serial_data_files(q_cons_vf, q_prim_vf, t_step) ! ---------------------

        type(scalar_field), dimension(sys_size), intent(in) :: q_cons_vf
        type(scalar_field), dimension(sys_size), intent(inOUT) :: q_prim_vf

        integer, intent(in) :: t_step

        character(LEN=path_len + 2*name_len) :: t_step_dir !<
            !! Relative path to the current time-step directory

        character(LEN=path_len + 3*name_len) :: file_path !<
            !! Relative path to the grid and conservative variables data files

        logical :: file_exist !<
            !! Logical used to check existence of current time-step directory

        character(LEN=15) :: FMT

        integer :: i, j, k, l, ii, r!< Generic loop iterators

        real(kind(0d0)), dimension(nb) :: nRtmp         !< Temporary bubble concentration
        real(kind(0d0)) :: nbub, nR3, vftmp                         !< Temporary bubble number density
        real(kind(0d0)) :: gamma, lit_gamma, pi_inf, qv !< Temporary EOS params
        real(kind(0d0)) :: rho                          !< Temporary density
        real(kind(0d0)), dimension(2) :: Re !< Temporary Reynolds number
        real(kind(0d0)) :: E_e                          !< Temp. elastic energy contribution

        ! Creating or overwriting the time-step root directory
        write (t_step_dir, '(A,I0,A,I0)') trim(case_dir)//'/p_all'

        ! Creating or overwriting the current time-step directory
        write (t_step_dir, '(A,I0,A,I0)') trim(case_dir)//'/p_all/p', &
            proc_rank, '/', t_step

        file_path = trim(t_step_dir)//'/.'
        call my_inquire(file_path, file_exist)
        if (file_exist) call s_delete_directory(trim(t_step_dir))
        call s_create_directory(trim(t_step_dir))

        ! Writing the grid data file in the x-direction
        file_path = trim(t_step_dir)//'/x_cb.dat'

        open (2, FILE=trim(file_path), &
              FORM='unformatted', &
              STATUS='new')
        write (2) x_cb(-1:m); close (2)

        ! Writing the grid data files in the y- and z-directions
        if (n > 0) then

            file_path = trim(t_step_dir)//'/y_cb.dat'

            open (2, FILE=trim(file_path), &
                  FORM='unformatted', &
                  STATUS='new')
            write (2) y_cb(-1:n); close (2)

            if (p > 0) then

                file_path = trim(t_step_dir)//'/z_cb.dat'

                open (2, FILE=trim(file_path), &
                      FORM='unformatted', &
                      STATUS='new')
                write (2) z_cb(-1:p); close (2)

            end if

        end if

        ! Writing the conservative variables data files
        do i = 1, sys_size
            write (file_path, '(A,I0,A)') trim(t_step_dir)//'/q_cons_vf', &
                i, '.dat'

            open (2, FILE=trim(file_path), &
                  FORM='unformatted', &
                  STATUS='new')

            write (2) q_cons_vf(i)%sf(0:m, 0:n, 0:p); close (2)
        end do

        if (qbmm .and. .not. polytropic) then
            do i = 1, nb
                do r = 1, nnode
                    write (file_path, '(A,I0,A)') trim(t_step_dir)//'/pb', &
                        sys_size + (i - 1)*nnode + r, '.dat'

                    open (2, FILE=trim(file_path), &
                          FORM='unformatted', &
                          STATUS='new')

                    write (2) pb_ts(1)%sf(0:m, 0:n, 0:p, r, i); close (2)
                end do
            end do

            do i = 1, nb
                do r = 1, nnode
                    write (file_path, '(A,I0,A)') trim(t_step_dir)//'/mv', &
                        sys_size + (i - 1)*nnode + r, '.dat'

                    open (2, FILE=trim(file_path), &
                          FORM='unformatted', &
                          STATUS='new')

                    write (2) mv_ts(1)%sf(0:m, 0:n, 0:p, r, i); close (2)
                end do
            end do
        end if

        ! Writing the IB markers
        if (ib) then
            write (file_path, '(A,I0,A)') trim(t_step_dir)//'/ib.dat'

            open (2, FILE=trim(file_path), &
                  FORM='unformatted', &
                  STATUS='new')

            write (2) ib_markers%sf; close (2)
        end if

        gamma = fluid_pp(1)%gamma
        lit_gamma = 1d0/fluid_pp(1)%gamma + 1d0
        pi_inf = fluid_pp(1)%pi_inf
        qv = fluid_pp(1)%qv

        if (precision == 1) then
            FMT = "(2F30.3)"
        else
            FMT = "(2F40.14)"
        end if

        ! writing an output directory
        write (t_step_dir, '(A,I0,A,I0)') trim(case_dir)//'/D'
        file_path = trim(t_step_dir)//'/.'

        inquire (FILE=trim(file_path), EXIST=file_exist)

        if (.not. file_exist) call s_create_directory(trim(t_step_dir))

        if (prim_vars_wrt .or. (n == 0 .and. p == 0)) then
            call s_convert_conservative_to_primitive_variables(q_cons_vf, q_prim_vf)
            do i = 1, sys_size
                !$acc update host(q_prim_vf(i)%sf(:,:,:))
            end do
            ! q_prim_vf(bubxb) stores the value of nb needed in riemann solvers, so replace with true primitive value (=1d0)
            if (qbmm) then
                q_prim_vf(bubxb)%sf = 1d0
            end if
        end if

        !1D
        if (n == 0 .and. p == 0) then

            if (model_eqns == 2) then
                do i = 1, sys_size
                    write (file_path, '(A,I0,A,I2.2,A,I6.6,A)') trim(t_step_dir)//'/prim.', i, '.', proc_rank, '.', t_step, '.dat'

                    open (2, FILE=trim(file_path))
                    do j = 0, m
                        if (((i >= cont_idx%beg) .and. (i <= cont_idx%end)) &
                            .or. &
                            ((i >= adv_idx%beg) .and. (i <= adv_idx%end)) &
                            ) then
                            write (2, FMT) x_cb(j), q_cons_vf(i)%sf(j, 0, 0)
                        else
                            write (2, FMT) x_cb(j), q_prim_vf(i)%sf(j, 0, 0)
                        end if
                    end do
                    close (2)
                end do
            end if

            do i = 1, sys_size
                write (file_path, '(A,I0,A,I2.2,A,I6.6,A)') trim(t_step_dir)//'/cons.', i, '.', proc_rank, '.', t_step, '.dat'

                open (2, FILE=trim(file_path))
                do j = 0, m
                    write (2, FMT) x_cb(j), q_cons_vf(i)%sf(j, 0, 0)
                end do
                close (2)
            end do

            if (qbmm .and. .not. polytropic) then
                do i = 1, nb
                    do r = 1, nnode
                        write (file_path, '(A,I0,A,I0,A,I2.2,A,I6.6,A)') trim(t_step_dir)//'/pres.', i, '.', r, '.', proc_rank, '.', t_step, '.dat'

                        open (2, FILE=trim(file_path))
                        do j = 0, m
                            write (2, FMT) x_cb(j), pb_ts(1)%sf(j, 0, 0, r, i)
                        end do
                        close (2)
                    end do
                end do
                do i = 1, nb
                    do r = 1, nnode
                        write (file_path, '(A,I0,A,I0,A,I2.2,A,I6.6,A)') trim(t_step_dir)//'/mv.', i, '.', r, '.', proc_rank, '.', t_step, '.dat'

                        open (2, FILE=trim(file_path))
                        do j = 0, m
                            write (2, FMT) x_cb(j), mv_ts(1)%sf(j, 0, 0, r, i)
                        end do
                        close (2)
                    end do
                end do
            end if
        end if

        if (precision == 1) then
            FMT = "(3F30.7)"
        else
            FMT = "(3F40.14)"
        end if

        ! 2D
        if ((n > 0) .and. (p == 0)) then
            do i = 1, sys_size
                write (file_path, '(A,I0,A,I2.2,A,I6.6,A)') trim(t_step_dir)//'/cons.', i, '.', proc_rank, '.', t_step, '.dat'
                open (2, FILE=trim(file_path))
                do j = 0, m
                    do k = 0, n
                        write (2, FMT) x_cb(j), y_cb(k), q_cons_vf(i)%sf(j, k, 0)
                    end do
                    write (2, *)
                end do
                close (2)
            end do

            if (qbmm .and. .not. polytropic) then
                do i = 1, nb
                    do r = 1, nnode
                        write (file_path, '(A,I0,A,I0,A,I2.2,A,I6.6,A)') trim(t_step_dir)//'/pres.', i, '.', r, '.', proc_rank, '.', t_step, '.dat'

                        open (2, FILE=trim(file_path))
                        do j = 0, m
                            do k = 0, n
                                write (2, FMT) x_cb(j), y_cb(k), pb_ts(1)%sf(j, k, 0, r, i)
                            end do
                        end do
                        close (2)
                    end do
                end do
                do i = 1, nb
                    do r = 1, nnode
                        write (file_path, '(A,I0,A,I0,A,I2.2,A,I6.6,A)') trim(t_step_dir)//'/mv.', i, '.', r, '.', proc_rank, '.', t_step, '.dat'

                        open (2, FILE=trim(file_path))
                        do j = 0, m
                            do k = 0, n
                                write (2, FMT) x_cb(j), y_cb(k), mv_ts(1)%sf(j, k, 0, r, i)
                            end do
                        end do
                        close (2)
                    end do
                end do
            end if

            if (prim_vars_wrt) then
                do i = 1, sys_size
                    write (file_path, '(A,I0,A,I2.2,A,I6.6,A)') trim(t_step_dir)//'/prim.', i, '.', proc_rank, '.', t_step, '.dat'

                    open (2, FILE=trim(file_path))

                    do j = 0, m
                        do k = 0, n
                            if (((i >= cont_idx%beg) .and. (i <= cont_idx%end)) &
                                .or. &
                                ((i >= adv_idx%beg) .and. (i <= adv_idx%end)) &
                                ) then
                                write (2, FMT) x_cb(j), y_cb(k), q_cons_vf(i)%sf(j, k, 0)
                            else
                                write (2, FMT) x_cb(j), y_cb(k), q_prim_vf(i)%sf(j, k, 0)
                            end if
                        end do
                        write (2, *)
                    end do
                    close (2)
                end do
            end if
        end if

        if (precision == 1) then
            FMT = "(4F30.7)"
        else
            FMT = "(4F40.14)"
        end if

        ! 3D
        if (p > 0) then
            do i = 1, sys_size
                write (file_path, '(A,I0,A,I2.2,A,I6.6,A)') trim(t_step_dir)//'/cons.', i, '.', proc_rank, '.', t_step, '.dat'
                open (2, FILE=trim(file_path))
                do j = 0, m
                    do k = 0, n
                        do l = 0, p
                            write (2, FMT) x_cb(j), y_cb(k), z_cb(l), q_cons_vf(i)%sf(j, k, l)
                        end do
                        write (2, *)
                    end do
                    write (2, *)
                end do
                close (2)
            end do

            if (qbmm .and. .not. polytropic) then
                do i = 1, nb
                    do r = 1, nnode
                        write (file_path, '(A,I0,A,I0,A,I2.2,A,I6.6,A)') trim(t_step_dir)//'/pres.', i, '.', r, '.', proc_rank, '.', t_step, '.dat'

                        open (2, FILE=trim(file_path))
                        do j = 0, m
                            do k = 0, n
                                do l = 0, p
                                    write (2, FMT) x_cb(j), y_cb(k), z_cb(l), pb_ts(1)%sf(j, k, l, r, i)
                                end do
                            end do
                        end do
                        close (2)
                    end do
                end do
                do i = 1, nb
                    do r = 1, nnode
                        write (file_path, '(A,I0,A,I0,A,I2.2,A,I6.6,A)') trim(t_step_dir)//'/mv.', i, '.', r, '.', proc_rank, '.', t_step, '.dat'

                        open (2, FILE=trim(file_path))
                        do j = 0, m
                            do k = 0, n
                                do l = 0, p
                                    write (2, FMT) x_cb(j), y_cb(k), z_cb(l), mv_ts(1)%sf(j, k, l, r, i)
                                end do
                            end do
                        end do
                        close (2)
                    end do
                end do
            end if

            if (prim_vars_wrt) then
                do i = 1, sys_size
                    write (file_path, '(A,I0,A,I2.2,A,I6.6,A)') trim(t_step_dir)//'/prim.', i, '.', proc_rank, '.', t_step, '.dat'

                    open (2, FILE=trim(file_path))

                    do j = 0, m
                        do k = 0, n
                            do l = 0, p
                                if (((i >= cont_idx%beg) .and. (i <= cont_idx%end)) &
                                    .or. &
                                    ((i >= adv_idx%beg) .and. (i <= adv_idx%end)) &
                                    ) then
                                    write (2, FMT) x_cb(j), y_cb(k), z_cb(l), q_cons_vf(i)%sf(j, k, l)
                                else
                                    write (2, FMT) x_cb(j), y_cb(k), z_cb(l), q_prim_vf(i)%sf(j, k, l)
                                end if
                            end do
                            write (2, *)
                        end do
                        write (2, *)
                    end do
                    close (2)
                end do
            end if
        end if

    end subroutine s_write_serial_data_files ! ------------------------------------

    !>  The goal of this subroutine is to output the grid and
        !!      conservative variables data files for given time-step.
        !!  @param q_cons_vf Cell-average conservative variables
        !!  @param t_step Current time-step
    subroutine s_write_parallel_data_files(q_cons_vf, q_prim_vf, t_step) ! --

        type(scalar_field), &
            dimension(sys_size), &
            intent(in) :: q_cons_vf

        type(scalar_field), &
            dimension(sys_size), &
            intent(inOUT) :: q_prim_vf

        integer, intent(in) :: t_step

#ifdef MFC_MPI

        integer :: ifile, ierr, data_size
        integer, dimension(MPI_STATUS_SIZE) :: status
        integer(kind=MPI_OFFSET_kind) :: disp
        integer(kind=MPI_OFFSET_kind) :: m_MOK, n_MOK, p_MOK
        integer(kind=MPI_OFFSET_kind) :: WP_MOK, var_MOK, str_MOK
        integer(kind=MPI_OFFSET_kind) :: NVARS_MOK
        integer(kind=MPI_OFFSET_kind) :: MOK

        character(LEN=path_len + 2*name_len) :: file_loc
        logical :: file_exist, dir_check
        character(len=10) :: t_step_string

        integer :: i !< Generic loop iterator

        if (file_per_process) then

            call s_int_to_str(t_step, t_step_string)

            ! Initialize MPI data I/O

            if (ib) then
                call s_initialize_mpi_data(q_cons_vf, ib_markers)
            else
                call s_initialize_mpi_data(q_cons_vf)
            end if

            if (proc_rank == 0) then
                file_loc = trim(case_dir)//'/restart_data/lustre_'//trim(t_step_string)
                call my_inquire(file_loc, dir_check)
                if (dir_check .neqv. .true.) then
                    call s_create_directory(trim(file_loc))
                end if
                call s_create_directory(trim(file_loc))
            end if
            call s_mpi_barrier()
            call DelayFileAccess(proc_rank)

            ! Initialize MPI data I/O
            call s_initialize_mpi_data(q_cons_vf)

            ! Open the file to write all flow variables
            write (file_loc, '(I0,A,i7.7,A)') t_step, '_', proc_rank, '.dat'
            file_loc = trim(case_dir)//'/restart_data/lustre_'//trim(t_step_string)//trim(mpiiofs)//trim(file_loc)
            inquire (FILE=trim(file_loc), EXIST=file_exist)
            if (file_exist .and. proc_rank == 0) then
                call MPI_FILE_DELETE(file_loc, mpi_info_int, ierr)
            end if
            call MPI_FILE_OPEN(MPI_COMM_SELF, file_loc, ior(MPI_MODE_WRONLY, MPI_MODE_CREATE), &
                               mpi_info_int, ifile, ierr)

            ! Size of local arrays
            data_size = (m + 1)*(n + 1)*(p + 1)

            ! Resize some integers so MPI can write even the biggest files
            m_MOK = int(m_glb + 1, MPI_OFFSET_KIND)
            n_MOK = int(n_glb + 1, MPI_OFFSET_KIND)
            p_MOK = int(p_glb + 1, MPI_OFFSET_KIND)
            WP_MOK = int(8d0, MPI_OFFSET_KIND)
            MOK = int(1d0, MPI_OFFSET_KIND)
            str_MOK = int(name_len, MPI_OFFSET_KIND)
            NVARS_MOK = int(sys_size, MPI_OFFSET_KIND)

            if (bubbles) then
                ! Write the data for each variable
                do i = 1, sys_size
                    var_MOK = int(i, MPI_OFFSET_KIND)

                    call MPI_FILE_WRITE_ALL(ifile, MPI_IO_DATA%var(i)%sf, data_size, &
                                            MPI_DOUBLE_PRECISION, status, ierr)
                end do
                !Write pb and mv for non-polytropic qbmm
                if (qbmm .and. .not. polytropic) then
                    do i = sys_size + 1, sys_size + 2*nb*nnode
                        var_MOK = int(i, MPI_OFFSET_KIND)

                        call MPI_FILE_WRITE_ALL(ifile, MPI_IO_DATA%var(i)%sf, data_size, &
                                                MPI_DOUBLE_PRECISION, status, ierr)
                    end do
                end if
            else
                do i = 1, sys_size !TODO: check if correct (sys_size
                    var_MOK = int(i, MPI_OFFSET_KIND)

                    call MPI_FILE_WRITE_ALL(ifile, MPI_IO_DATA%var(i)%sf, data_size, &
                                            MPI_DOUBLE_PRECISION, status, ierr)
                end do
            end if

            call MPI_FILE_CLOSE(ifile, ierr)
        else
            ! Initialize MPI data I/O

            call s_initialize_mpi_data(q_cons_vf)

            ! Open the file to write all flow variables
            write (file_loc, '(I0,A)') t_step, '.dat'
            file_loc = trim(case_dir)//'/restart_data'//trim(mpiiofs)//trim(file_loc)
            inquire (FILE=trim(file_loc), EXIST=file_exist)
            if (file_exist .and. proc_rank == 0) then
                call MPI_FILE_DELETE(file_loc, mpi_info_int, ierr)
            end if
            call MPI_FILE_OPEN(MPI_COMM_WORLD, file_loc, ior(MPI_MODE_WRONLY, MPI_MODE_CREATE), &
                               mpi_info_int, ifile, ierr)

            ! Size of local arrays
            data_size = (m + 1)*(n + 1)*(p + 1)

            ! Resize some integers so MPI can write even the biggest files
            m_MOK = int(m_glb + 1, MPI_OFFSET_KIND)
            n_MOK = int(n_glb + 1, MPI_OFFSET_KIND)
            p_MOK = int(p_glb + 1, MPI_OFFSET_KIND)
            WP_MOK = int(8d0, MPI_OFFSET_KIND)
            MOK = int(1d0, MPI_OFFSET_KIND)
            str_MOK = int(name_len, MPI_OFFSET_KIND)
            NVARS_MOK = int(sys_size, MPI_OFFSET_KIND)

            if (bubbles) then
                ! Write the data for each variable
                do i = 1, sys_size
                    var_MOK = int(i, MPI_OFFSET_KIND)

                    ! Initial displacement to skip at beginning of file
                    disp = m_MOK*max(MOK, n_MOK)*max(MOK, p_MOK)*WP_MOK*(var_MOK - 1)

                    call MPI_FILE_SET_VIEW(ifile, disp, MPI_DOUBLE_PRECISION, MPI_IO_DATA%view(i), &
                                           'native', mpi_info_int, ierr)
                    call MPI_FILE_write_ALL(ifile, MPI_IO_DATA%var(i)%sf, data_size, &
                                            MPI_DOUBLE_PRECISION, status, ierr)
                end do
                !Write pb and mv for non-polytropic qbmm
                if (qbmm .and. .not. polytropic) then
                    do i = sys_size + 1, sys_size + 2*nb*nnode
                        var_MOK = int(i, MPI_OFFSET_KIND)

                        ! Initial displacement to skip at beginning of file
                        disp = m_MOK*max(MOK, n_MOK)*max(MOK, p_MOK)*WP_MOK*(var_MOK - 1)

                        call MPI_FILE_SET_VIEW(ifile, disp, MPI_DOUBLE_PRECISION, MPI_IO_DATA%view(i), &
                                               'native', mpi_info_int, ierr)
                        call MPI_FILE_WRITE_ALL(ifile, MPI_IO_DATA%var(i)%sf, data_size, &
                                                MPI_DOUBLE_PRECISION, status, ierr)
                    end do
                end if
            else
                do i = 1, sys_size !TODO: check if correct (sys_size
                    var_MOK = int(i, MPI_OFFSET_KIND)

                    ! Initial displacement to skip at beginning of file
                    disp = m_MOK*max(MOK, n_MOK)*max(MOK, p_MOK)*WP_MOK*(var_MOK - 1)

                    call MPI_FILE_SET_VIEW(ifile, disp, MPI_DOUBLE_PRECISION, MPI_IO_DATA%view(i), &
                                           'native', mpi_info_int, ierr)
                    call MPI_FILE_WRITE_ALL(ifile, MPI_IO_DATA%var(i)%sf, data_size, &
                                            MPI_DOUBLE_PRECISION, status, ierr)
                end do
            end if

            call MPI_FILE_CLOSE(ifile, ierr)
        end if

        if (ib) then
            var_MOK = int(sys_size + 1, MPI_OFFSET_KIND)

            ! Initial displacement to skip at beginning of file
            disp = m_MOK*max(MOK, n_MOK)*max(MOK, p_MOK)*WP_MOK*(var_MOK - 1)

            call MPI_FILE_SET_VIEW(ifile, disp, MPI_INTEGER, MPI_IO_IB_DATA%view, &
                                   'native', mpi_info_int, ierr)
            call MPI_FILE_WRITE_ALL(ifile, MPI_IO_IB_DATA%var%sf, data_size, &
                                    MPI_DOUBLE_PRECISION, status, ierr)
        end if

        call MPI_FILE_CLOSE(ifile, ierr)

#endif

    end subroutine s_write_parallel_data_files ! ---------------------------

    !>  This writes a formatted data file where the root processor
    !!      can write out the CoM information    
    !!  @param t_step Current time-step
    !!  @param q_com Center of mass information
    !!  @param moments Higher moment information
    subroutine s_write_com_files(t_step,c_mass) ! -------------------

         integer, intent(in) :: t_step
         real(kind(0d0)), dimension(num_fluids,5), intent(in) :: c_mass
         integer :: i,j !< Generic loop iterator
         real(kind(0d0)) :: nondim_time !< Non-dimensional time

         ! Non-dimensional time calculation
         if (t_step_old /= dflt_int) then
              nondim_time = real(t_step + t_step_old,kind(0d0))*dt
         else
              nondim_time = real(t_step,kind(0d0))*dt
         end if

        if (proc_rank == 0) then   
            if (n == 0) then ! 1D simulation
                    do i = 1, num_fluids ! Loop through fluids
                        write(i+120, '(6X,4F24.12)') &
                          nondim_time, &
                          c_mass(i,1), &
                          c_mass(i,2), &
                          c_mass(i,5) 
                    end do
            elseif (p == 0) then ! 2D simulation
                    do i = 1, num_fluids ! Loop through fluids
                        write(i+120, '(6X,5F24.12)') &
                          nondim_time, &
                          c_mass(i,1), &
                          c_mass(i,2), &
                          c_mass(i,3), &
                          c_mass(i,5)
                    end do
            else ! 3D simulation
                    do i = 1, num_fluids ! Loop through fluids
                        write(i+120, '(6X,6F24.12)') &
                          nondim_time, &
                          c_mass(i,1), &
                          c_mass(i,2), &
                          c_mass(i,3), &
                          c_mass(i,4), &
                          c_mass(i,5)
                    end do
            end if
        end if
    end subroutine s_write_com_files ! -------------------------------------

    !>  This writes a formatted data file for the flow probe information
        !!  @param t_step Current time-step
        !!  @param q_cons_vf Conservative variables
        !!  @param accel_mag Acceleration magnitude information
    subroutine s_write_probe_files(t_step, q_cons_vf, accel_mag) ! -----------

        integer, intent(in) :: t_step
        type(scalar_field), dimension(sys_size), intent(in) :: q_cons_vf
        real(kind(0d0)), dimension(0:m, 0:n, 0:p), intent(in) :: accel_mag

        real(kind(0d0)), dimension(-1:m) :: distx
        real(kind(0d0)), dimension(-1:n) :: disty
        real(kind(0d0)), dimension(-1:p) :: distz

        ! The cell-averaged partial densities, density, velocity, pressure,
        ! volume fractions, specific heat ratio function, liquid stiffness
        ! function, and sound speed.
        real(kind(0d0)) :: lit_gamma, nbub
        real(kind(0d0)) :: rho
        real(kind(0d0)), dimension(num_dims) :: vel
        real(kind(0d0)) :: pres
        real(kind(0d0)) :: ptilde
        real(kind(0d0)) :: ptot
        real(kind(0d0)) :: alf
        real(kind(0d0)) :: alfgr
        real(kind(0d0)), dimension(num_fluids) :: alpha
        real(kind(0d0)) :: gamma
        real(kind(0d0)) :: pi_inf
        real(kind(0d0)) :: qv
        real(kind(0d0)) :: c
        real(kind(0d0)) :: M00, M10, M01, M20, M11, M02
        real(kind(0d0)) :: varR, varV
        real(kind(0d0)), dimension(Nb) :: nR, R, nRdot, Rdot
        real(kind(0d0)) :: nR3
        real(kind(0d0)) :: accel
        real(kind(0d0)) :: int_pres
        real(kind(0d0)) :: max_pres
        real(kind(0d0)), dimension(2) :: Re
        real(kind(0d0)) :: E_e
        real(kind(0d0)), dimension(6) :: tau_e
        real(kind(0d0)) :: G

        integer :: i, j, k, l, s, q !< Generic loop iterator

        real(kind(0d0)) :: nondim_time !< Non-dimensional time

        real(kind(0d0)) :: tmp !<
            !! Temporary variable to store quantity for mpi_allreduce

        real(kind(0d0)) :: blkmod1, blkmod2 !<
            !! Fluid bulk modulus for Woods mixture sound speed

        integer :: npts !< Number of included integral points
        real(kind(0d0)) :: rad, thickness !< For integral quantities
        logical :: trigger !< For integral quantities

        ! Non-dimensional time calculation
       if (time_stepper == 23) then
            nondim_time = mytime
        else
            if (t_step_old /= dflt_int) then
                nondim_time = real(t_step + t_step_old, kind(0d0))*dt
            else
                nondim_time = real(t_step, kind(0d0))*dt !*1.d-5/10.0761131451d0
            end if
        end if

        do i = 1, num_probes
            ! Zeroing out flow variables for all processors
            rho = 0d0
            do s = 1, num_dims
                vel(s) = 0d0
            end do
            pres = 0d0
            gamma = 0d0
            pi_inf = 0d0
            qv = 0d0
            c = 0d0
            accel = 0d0
            nR = 0d0; R = 0d0
            nRdot = 0d0; Rdot = 0d0
            nbub = 0d0
            M00 = 0d0
            M10 = 0d0
            M01 = 0d0
            M20 = 0d0
            M11 = 0d0
            M02 = 0d0
            varR = 0d0; varV = 0d0
            alf = 0d0
            do s = 1, (num_dims*(num_dims + 1))/2
                tau_e(s) = 0d0
            end do

            ! Find probe location in terms of indices on a
            ! specific processor
            if (n == 0) then ! 1D simulation
                if ((probe(i)%x >= x_cb(-1)) .and. (probe(i)%x <= x_cb(m))) then
                    do s = -1, m
                        distx(s) = x_cb(s) - probe(i)%x
                        if (distx(s) < 0d0) distx(s) = 1000d0
                    end do
                    j = minloc(distx, 1)
                    if (j == 1) j = 2 ! Pick first point if probe is at edge
                    k = 0
                    l = 0

                    ! Computing/Sharing necessary state variables
                    if (hypoelasticity) then
                        call s_convert_to_mixture_variables(q_cons_vf, j - 2, k, l, &
                                                            rho, gamma, pi_inf, qv, &
                                                            Re, G, fluid_pp(:)%G)
                    else
                        call s_convert_to_mixture_variables(q_cons_vf, j - 2, k, l, &
                                                            rho, gamma, pi_inf, qv)
                    end if
                    do s = 1, num_dims
                        vel(s) = q_cons_vf(cont_idx%end + s)%sf(j - 2, k, l)/rho
                    end do

                    if (hypoelasticity) then
                        call s_compute_pressure( &
                            q_cons_vf(1)%sf(j - 2, k, l), &
                            q_cons_vf(alf_idx)%sf(j - 2, k, l), &
                            0.5d0*(q_cons_vf(2)%sf(j - 2, k, l)**2.d0)/ &
                            q_cons_vf(1)%sf(j - 2, k, l), &
                            pi_inf, gamma, rho, qv, pres, &
                            q_cons_vf(stress_idx%beg)%sf(j - 2, k, l), &
                            q_cons_vf(mom_idx%beg)%sf(j - 2, k, l), G)
                    else
                        call s_compute_pressure( &
                            q_cons_vf(1)%sf(j - 2, k, l), &
                            q_cons_vf(alf_idx)%sf(j - 2, k, l), &
                            0.5d0*(q_cons_vf(2)%sf(j - 2, k, l)**2.d0)/ &
                            q_cons_vf(1)%sf(j - 2, k, l), &
                            pi_inf, gamma, rho, qv, pres)
                    end if

                    if (model_eqns == 4) then
                        lit_gamma = 1d0/fluid_pp(1)%gamma + 1d0
                    else if (hypoelasticity) then
                        tau_e(1) = q_cons_vf(stress_idx%end)%sf(j - 2, k, l)/rho
                    end if

                    if (bubbles) then
                        alf = q_cons_vf(alf_idx)%sf(j - 2, k, l)
                        if (num_fluids == 3) then
                            alfgr = q_cons_vf(alf_idx - 1)%sf(j - 2, k, l)
                        end if
                        do s = 1, nb
                            nR(s) = q_cons_vf(bub_idx%rs(s))%sf(j - 2, k, l)
                            nRdot(s) = q_cons_vf(bub_idx%vs(s))%sf(j - 2, k, l)
                        end do
                        !call comp_n_from_cons(alf, nR, nbub)

                        nR3 = 0d0
                        do s = 1, nb
                            nR3 = nR3 + weight(s)*(nR(s)**3d0)
                        end do

                        nbub = DSQRT((4.d0*pi/3.d0)*nR3/alf)

#ifdef DEBUG
                        print *, 'In probe, nbub: ', nbub
#endif
                        if (qbmm) then
                            M00 = q_cons_vf(bub_idx%moms(1, 1))%sf(j - 2, k, l)/nbub
                            M10 = q_cons_vf(bub_idx%moms(1, 2))%sf(j - 2, k, l)/nbub
                            M01 = q_cons_vf(bub_idx%moms(1, 3))%sf(j - 2, k, l)/nbub
                            M20 = q_cons_vf(bub_idx%moms(1, 4))%sf(j - 2, k, l)/nbub
                            M11 = q_cons_vf(bub_idx%moms(1, 5))%sf(j - 2, k, l)/nbub
                            M02 = q_cons_vf(bub_idx%moms(1, 6))%sf(j - 2, k, l)/nbub

                            M10 = M10/M00
                            M01 = M01/M00
                            M20 = M20/M00
                            M11 = M11/M00
                            M02 = M02/M00

                            varR = M20 - M10**2d0
                            varV = M02 - M01**2d0
                        end if
                        R(:) = nR(:)/nbub
                        Rdot(:) = nRdot(:)/nbub

                        ptilde = ptil(j - 2, k, l)
                        ptot = pres - ptilde
                    end if

                    ! Compute mixture sound Speed
                    call s_compute_speed_of_sound(pres, rho, gamma, pi_inf, &
                                                  ((gamma + 1d0)*pres + pi_inf)/rho, alpha, 0d0, c)

                    accel = accel_mag(j - 2, k, l)
                end if
            elseif (p == 0) then ! 2D simulation
                if ((probe(i)%x >= x_cb(-1)) .and. (probe(i)%x <= x_cb(m))) then
                    if ((probe(i)%y >= y_cb(-1)) .and. (probe(i)%y <= y_cb(n))) then
                        do s = -1, m
                            distx(s) = x_cb(s) - probe(i)%x
                            if (distx(s) < 0d0) distx(s) = 1000d0
                        end do
                        do s = -1, n
                            disty(s) = y_cb(s) - probe(i)%y
                            if (disty(s) < 0d0) disty(s) = 1000d0
                        end do
                        j = minloc(distx, 1)
                        k = minloc(disty, 1)
                        if (j == 1) j = 2 ! Pick first point if probe is at edge
                        if (k == 1) k = 2 ! Pick first point if probe is at edge
                        l = 0

                        ! Computing/Sharing necessary state variables
                        call s_convert_to_mixture_variables(q_cons_vf, j - 2, k - 2, l, &
                                                            rho, gamma, pi_inf, qv, &
                                                            Re, G, fluid_pp(:)%G)
                                               do s = 1, num_dims
                            vel(s) = q_cons_vf(cont_idx%end + s)%sf(j - 2, k - 2, l)/rho
                        end do

                        call s_compute_pressure( &
                            q_cons_vf(E_idx)%sf(j - 2, k - 2, l), &
                            q_cons_vf(alf_idx)%sf(j - 2, k - 2, l), &
                            0.5d0*(q_cons_vf(2)%sf(j - 2, k - 2, l)**2.d0)/ &
                            q_cons_vf(1)%sf(j - 2, k - 2, l), &
                            pi_inf, gamma, rho, qv, pres, &
                            q_cons_vf(stress_idx%beg)%sf(j - 2, k - 2, l), &
                            q_cons_vf(mom_idx%beg)%sf(j - 2, k - 2, l), G)

                        if (model_eqns == 4) then
                            lit_gamma = 1d0/fluid_pp(1)%gamma + 1d0
                        else if (hypoelasticity) then
                            do s = 1, 3
                                tau_e(s) = q_cons_vf(s)%sf(j - 2, k - 2, l)/rho
                            end do
                        end if

                        if (bubbles) then
                            alf = q_cons_vf(alf_idx)%sf(j - 2, k - 2, l)
                            do s = 1, nb
                                nR(s) = q_cons_vf(bub_idx%rs(s))%sf(j - 2, k - 2, l)
                                nRdot(s) = q_cons_vf(bub_idx%vs(s))%sf(j - 2, k - 2, l)
                            end do
                            !call comp_n_from_cons(alf, nR, nbub)

                            nR3 = 0d0
                            do s = 1, nb
                                nR3 = nR3 + weight(s)*(nR(s)**3d0)
                            end do

                            nbub = DSQRT((4.d0*pi/3.d0)*nR3/alf)

                            R(:) = nR(:)/nbub
                            Rdot(:) = nRdot(:)/nbub
                        end if
                        ! Compute mixture sound speed
                        call s_compute_speed_of_sound(pres, rho, gamma, pi_inf, &
                                                    ((gamma + 1d0)*pres + pi_inf)/rho, alpha, 0d0, c)

                    end if
                end if
            else ! 3D f (t_step == t_step_stop)simulation
                if ((probe(i)%x >= x_cb(-1)) .and. (probe(i)%x <= x_cb(m))) then
                    if ((probe(i)%y >= y_cb(-1)) .and. (probe(i)%y <= y_cb(n))) then
                        if ((probe(i)%z >= z_cb(-1)) .and. (probe(i)%z <= z_cb(p))) then
                            do s = -1, m
                                distx(s) = x_cb(s) - probe(i)%x
                                if (distx(s) < 0d0) distx(s) = 1000d0
                            end do
                            do s = -1, n
                                disty(s) = y_cb(s) - probe(i)%y
                                if (disty(s) < 0d0) disty(s) = 1000d0
                            end do
                            do s = -1, p
                                distz(s) = z_cb(s) - probe(i)%z
                                if (distz(s) < 0d0) distz(s) = 1000d0
                            end do
                            j = minloc(distx, 1)
                            k = minloc(disty, 1)
                            l = minloc(distz, 1)
                            if (j == 1) j = 2 ! Pick first point if probe is at edge
                            if (k == 1) k = 2 ! Pick first point if probe is at edge
                            if (l == 1) l = 2 ! Pick first point if probe is at edge

                            ! Computing/Sharing necessary state variables
                            call s_convert_to_mixture_variables(q_cons_vf, j - 2, k - 2, l - 2, &
                                                                rho, gamma, pi_inf, qv, &
                                                                Re, G, fluid_pp(:)%G)
                            do s = 1, num_dims
                                vel(s) = q_cons_vf(cont_idx%end + s)%sf(j - 2, k - 2, l - 2)/rho
                            end do

                            call s_compute_pressure(q_cons_vf(E_idx)%sf(j - 2, k - 2, l - 2), &
                                                    0d0, 0.5d0*rho*dot_product(vel, vel), pi_inf, gamma, rho, qv, pres)

                            ! Compute mixture sound speed
                            call s_compute_speed_of_sound(pres, rho, gamma, pi_inf, &
                                                          ((gamma + 1d0)*pres + pi_inf)/rho, alpha, 0d0, c)

                            accel = accel_mag(j - 2, k - 2, l - 2)
                        end if
                    end if
                end if
            end if
            if (num_procs > 1) then
                #:for VAR in ['rho','pres','gamma','pi_inf','qv','c','accel']
                    tmp = ${VAR}$
                    call s_mpi_allreduce_sum(tmp, ${VAR}$)
                #:endfor

                do s = 1, num_dims
                    tmp = vel(s)
                    call s_mpi_allreduce_sum(tmp, vel(s))
                end do

                if (bubbles) then
                    #:for VAR in ['alf','alfgr','nbub','nR(1)','nRdot(1)','M00','R(1)','Rdot(1)','ptilde','ptot']
                        tmp = ${VAR}$
                        call s_mpi_allreduce_sum(tmp, ${VAR}$)
                    #:endfor

                    if (qbmm) then
                        #:for VAR in ['varR','varV','M10','M01','M20','M02']
                            tmp = ${VAR}$
                            call s_mpi_allreduce_sum(tmp, ${VAR}$)
                        #:endfor
                    end if
                end if

                if (hypoelasticity) then
                    do s = 1, (num_dims*(num_dims + 1))/2
                        tmp = tau_e(s)
                        call s_mpi_allreduce_sum(tmp, tau_e(s))
                    end do
                end if
            end if
           if (proc_rank == 0) then
                if (n == 0) then
                    if (bubbles .and. (num_fluids <= 2)) then
                        if (qbmm) then
                            write (i + 30, '(6x,f12.12,14f28.16)') &
                                nondim_time, &
                                rho, &
                                vel(1), &
                                pres, &
                                alf, &
                                R(1), &
                                Rdot(1), &
                                nR(1), &
                                nRdot(1), &
                                varR, &
                                varV, &
                                M10, &
                                M01, &
                                M20, &
                                M02
                        else
                            write (i + 30, '(6x,f12.12,8f24.8)') &
                                nondim_time, &
                                rho, &
                                vel(1), &
                                pres, &
                                alf, &
                                R(1), &
                                Rdot(1), &
                                nR(1), &
                                nRdot(1)
                            ! ptilde, &
                            ! ptot
                        end if
                    else if (bubbles .and. (num_fluids == 3)) then
                        write (i + 30, '(6x,f12.12,f24.8,f24.8,f24.8,f24.8,f24.8,'// &
                               'f24.8,f24.8,f24.8,f24.8,f24.8, f24.8)') &
                            nondim_time, &
                            rho, &
                            vel(1), &
                            pres, &
                            alf, &
                            alfgr, &
                            nR(1), &
                            nRdot(1), &
                            R(1), &
                            Rdot(1), &
                            ptilde, &
                            ptot
                    else if (bubbles .and. num_fluids == 4) then
                        write (i + 30, '(6x,f12.12,f24.8,f24.8,f24.8,f24.8,'// &
                               'f24.8,f24.8,f24.8,f24.8,f24.8,f24.8,f24.8,f24.8,f24.8)') &
                            nondim_time, &
                            q_cons_vf(1)%sf(j - 2, 0, 0), &
                            q_cons_vf(2)%sf(j - 2, 0, 0), &
                            q_cons_vf(3)%sf(j - 2, 0, 0), &
                            q_cons_vf(4)%sf(j - 2, 0, 0), &
                            q_cons_vf(5)%sf(j - 2, 0, 0), &
                            q_cons_vf(6)%sf(j - 2, 0, 0), &
                            q_cons_vf(7)%sf(j - 2, 0, 0), &
                            q_cons_vf(8)%sf(j - 2, 0, 0), &
                            q_cons_vf(9)%sf(j - 2, 0, 0), &
                            q_cons_vf(10)%sf(j - 2, 0, 0), &
                            nbub, &
                            R(1), &
                            Rdot(1)
                    else
                        write (i + 30, '(6X,F12.12,F24.8,F24.8,F24.8)') &
                            nondim_time, &
                            rho, &
                            vel(1), &
                            pres
                    end if
                elseif (p == 0) then
                    if (bubbles) then
                        write (i + 30, '(6X,10F24.8)') &
                            nondim_time, &
                            rho, &
                            vel(1), &
                            vel(2), &
                            pres, &
                            alf, &
                            nR(1), &
                            nRdot(1), &
                            R(1), &
                            Rdot(1)
                    else if (hypoelasticity) then
                        write (i + 30, '(6X,F12.12,F24.8,F24.8,F24.8,F24.8,'// &
                               'F24.8,F24.8,F24.8)') &
                            nondim_time, &
                            rho, &
                            vel(1), &
                            vel(2), &
                            pres, &
                            tau_e(1), &
                            tau_e(2), &
                            tau_e(3)
                    else
                        write (i + 30, '(6X,F12.12,F24.8,F24.8,F24.8)') &
                            nondim_time, &
                            rho, &
                            vel(1), &
                            pres
                        print*, 'time =', nondim_time, 'rho =', rho, 'pres =', pres
                    end if
                else
                    write (i + 30, '(6X,F12.6,F24.8,F24.8,F24.8,F24.8,'// &
                           'F24.8,F24.8,F24.8,F24.8,F24.8,'// &
                           'F24.8)') &
                        nondim_time, &
                        rho, &
                        vel(1), &
                        vel(2), &
                        vel(3), &
                        pres, &
                        gamma, &
                        pi_inf, &
                        qv, &
                        c, &
                        accel
                end if
            end if
        end do

        if (integral_wrt .and. bubbles) then
            if (n == 0) then ! 1D simulation
                do i = 1, num_integrals
                    int_pres = 0d0
                    max_pres = 0d0
                    k = 0; l = 0
                    npts = 0
                    do j = 1, m
                        pres = 0d0
                        do s = 1, num_dims
                            vel(s) = 0d0
                        end do
                        rho = 0d0
                        pres = 0d0
                        gamma = 0d0
                        pi_inf = 0d0
                        qv = 0d0

                        if ((integral(i)%xmin <= x_cb(j)) .and. (integral(i)%xmax >= x_cb(j))) then
                            npts = npts + 1
                            call s_convert_to_mixture_variables(q_cons_vf, j, k, l, &
                                                                rho, gamma, pi_inf, qv, Re)
                            do s = 1, num_dims
                                vel(s) = q_cons_vf(cont_idx%end + s)%sf(j, k, l)/rho
                            end do

                            pres = ( &
                                   (q_cons_vf(E_idx)%sf(j, k, l) - &
                                    0.5d0*(q_cons_vf(mom_idx%beg)%sf(j, k, l)**2.d0)/rho)/ &
                                   (1.d0 - q_cons_vf(alf_idx)%sf(j, k, l)) - &
                                   pi_inf - qv &
                                   )/gamma
                            int_pres = int_pres + (pres - 1.d0)**2.d0
                        end if
                    end do
                    int_pres = dsqrt(int_pres/(1.d0*npts))

                    if (num_procs > 1) then
                        tmp = int_pres
                        call s_mpi_allreduce_sum(tmp, int_pres)
                    end if

                    if (proc_rank == 0) then
                        if (bubbles .and. (num_fluids <= 2)) then
                            write (i + 70, '(6x,f12.12,f24.8)') &
                                nondim_time, int_pres
                        end if
                    end if
                end do
            elseif (p == 0) then
                if (num_integrals /= 3) then
                    call s_mpi_abort('Incorrect number of integrals')
                end if

                rad = integral(1)%xmax
                thickness = integral(1)%xmin

                do i = 1, num_integrals
                    int_pres = 0d0
                    max_pres = 0d0
                    l = 0
                    npts = 0
                    do j = 1, m
                        do k = 1, n
                            trigger = .false.
                            if (i == 1) then
                                !inner portion
                                if (dsqrt(x_cb(j)**2.d0 + y_cb(k)**2.d0) < (rad - 0.5d0*thickness)) &
                                    trigger = .true.
                            elseif (i == 2) then
                                !net region
                                if (dsqrt(x_cb(j)**2.d0 + y_cb(k)**2.d0) > (rad - 0.5d0*thickness) .and. &
                                    dsqrt(x_cb(j)**2.d0 + y_cb(k)**2.d0) < (rad + 0.5d0*thickness)) &
                                    trigger = .true.
                            elseif (i == 3) then
                                !everything else
                                if (dsqrt(x_cb(j)**2.d0 + y_cb(k)**2.d0) > (rad + 0.5d0*thickness)) &
                                    trigger = .true.
                            end if

                            pres = 0d0
                            do s = 1, num_dims
                                vel(s) = 0d0
                            end do
                            rho = 0d0
                            pres = 0d0
                            gamma = 0d0
                            pi_inf = 0d0
                            qv = 0d0

                            if (trigger) then
                                npts = npts + 1
                                call s_convert_to_mixture_variables(q_cons_vf, j, k, l, &
                                                                    rho, gamma, pi_inf, qv, Re)
                                do s = 1, num_dims
                                    vel(s) = q_cons_vf(cont_idx%end + s)%sf(j, k, l)/rho
                                end do

                                pres = ( &
                                       (q_cons_vf(E_idx)%sf(j, k, l) - &
                                        0.5d0*(q_cons_vf(mom_idx%beg)%sf(j, k, l)**2.d0)/rho)/ &
                                       (1.d0 - q_cons_vf(alf_idx)%sf(j, k, l)) - &
                                       pi_inf - qv &
                                       )/gamma
                                int_pres = int_pres + abs(pres - 1.d0)
                                max_pres = max(max_pres, abs(pres - 1.d0))
                            end if

                        end do
                    end do

                    if (npts > 0) then
                        int_pres = int_pres/(1.d0*npts)
                    else
                        int_pres = 0.d0
                    end if

                    if (num_procs > 1) then
                        tmp = int_pres
                        call s_mpi_allreduce_sum(tmp, int_pres)

                        tmp = max_pres
                        call s_mpi_allreduce_max(tmp, max_pres)
                    end if

                    if (proc_rank == 0) then
                        if (bubbles .and. (num_fluids <= 2)) then
                            write (i + 70, '(6x,f12.12,f24.8,f24.8)') &
                                nondim_time, int_pres, max_pres
                        end if
                    end if
                end do
            end if
        end if

    end subroutine s_write_probe_files ! -----------------------------------

    @:s_compute_speed_of_sound()

    !>  The goal of this subroutine is to write to the run-time
        !!      information file basic footer information applicable to
        !!      the current computation and to close the file when done.
        !!      The footer contains the stability criteria extrema over
        !!      all of the time-steps and the simulation run-time.
    subroutine s_close_run_time_information_file() ! -----------------------

        real(kind(0d0)) :: run_time !< Run-time of the simulation

        ! Writing the footer of and closing the run-time information file
        write (1, '(A)') '----------------------------------------'// &
            '----------------------------------------'
        write (1, '(A)') ''

        write (1, '(A,F9.6)') 'ICFL Max: ', icfl_max
        if (any(Re_size > 0)) write (1, '(A,F9.6)') 'VCFL Max: ', vcfl_max
        if (any(Re_size > 0)) write (1, '(A,F10.6)') 'Rc Min: ', Rc_min

        call cpu_time(run_time)

        write (1, '(A)') ''
        write (1, '(A,I0,A)') 'Run-time: ', int(anint(run_time)), 's'
        write (1, '(A)') '========================================'// &
            '========================================'
        close (1)

    end subroutine s_close_run_time_information_file ! ---------------------

<<<<<<< HEAD
=======

>>>>>>> 357d40fe
    !> Closes communication files 
    subroutine s_close_com_files() ! ---------------------------------------

       integer :: i !< Generic loop iterator
       do i = 1, num_fluids
             close(i+120)
       end do

    end subroutine s_close_com_files ! -------------------------------------

<<<<<<< HEAD
=======
    subroutine s_close_sim_data_file() ! -----------------------


         ! Writing the footer of and closing the run-time information file
         write (21519, '(A)') '----------------------------------------'// &
             '----------------------------------------'
         write (21519, '(A)') ''
         write (21519, '(A)') ''
         write (21519, '(A)') '========================================'// &
             '========================================'
         close (21519)

     end subroutine s_close_sim_data_file !---------------------




>>>>>>> 357d40fe
    !> Closes probe files
    subroutine s_close_probe_files() ! -------------------------------------

        integer :: i !< Generic loop iterator

        do i = 1, num_probes
            close (i + 30)
        end do

    end subroutine s_close_probe_files ! -----------------------------------

    !>  The computation of parameters, the allocation of memory,
        !!      the association of pointers and/or the execution of any
        !!      other procedures that are necessary to setup the module.
    subroutine s_initialize_data_output_module() ! -------------------------

        type(int_bounds_info) :: ix, iy, iz

        integer :: i !< Generic loop iterator

        allocate(c_mass(1:num_fluids,1:5))

        ! Allocating/initializing ICFL, VCFL, CCFL and Rc stability criteria
        @:ALLOCATE(icfl_sf(0:m, 0:n, 0:p))
        icfl_max = 0d0

        if (any(Re_size > 0)) then
            @:ALLOCATE(vcfl_sf(0:m, 0:n, 0:p))
            @:ALLOCATE(Rc_sf  (0:m, 0:n, 0:p))

            vcfl_max = 0d0
            Rc_min = 1d3
        end if

        ! Associating the procedural pointer to the appropriate subroutine
        ! that will be utilized in the conversion to the mixture variables

        if (model_eqns == 1) then        ! Gamma/pi_inf model
            s_convert_to_mixture_variables => &
                s_convert_mixture_to_mixture_variables
        elseif (bubbles) then           ! Volume fraction for bubbles
            s_convert_to_mixture_variables => &
                s_convert_species_to_mixture_variables_bubbles
        else                            ! Volume fraction model
            s_convert_to_mixture_variables => &
                s_convert_species_to_mixture_variables
        end if

        if (parallel_io .neqv. .true.) then
            s_write_data_files => s_write_serial_data_files
        else
            s_write_data_files => s_write_parallel_data_files
        end if

    end subroutine s_initialize_data_output_module ! -----------------------

    !> Module deallocation and/or disassociation procedures
    subroutine s_finalize_data_output_module() ! ---------------------------

        integer :: i !< Generic loop iterator
        
        deallocate(c_mass)

        ! Deallocating the ICFL, VCFL, CCFL, and Rc stability criteria
        @:DEALLOCATE(icfl_sf)
        if (any(Re_size > 0)) then
            @:DEALLOCATE(vcfl_sf, Rc_sf)
        end if

        ! Disassociating the pointer to the procedure that was utilized to
        ! to convert mixture or species variables to the mixture variables
        s_convert_to_mixture_variables => null()
        s_write_data_files => null()

    end subroutine s_finalize_data_output_module ! -------------------------

end module m_data_output<|MERGE_RESOLUTION|>--- conflicted
+++ resolved
@@ -47,17 +47,11 @@
                        s_close_run_time_information_file, &
                        s_close_com_files, &
                        s_close_probe_files, &
-<<<<<<< HEAD
-                       s_finalize_data_output_module
-
-    abstract interface ! ===================================================
-=======
                        s_finalize_data_output_module, &
                        s_open_sim_data_file, &
                        s_write_sim_data_file, &
                        s_close_sim_data_file
      abstract interface ! ===================================================
->>>>>>> 357d40fe
 
         !> Write data files
         !! @param q_cons_vf Conservative variables
@@ -210,8 +204,6 @@
                     end if
             end do
     end subroutine s_open_com_files ! --------------------------------------
-<<<<<<< HEAD
-=======
 
 
     subroutine s_open_sim_data_file() ! ------------------------
@@ -242,7 +234,6 @@
 
 
 
->>>>>>> 357d40fe
 
     !>  This opens a formatted data file where the root processor
         !!      can write out flow probe information
@@ -444,11 +435,7 @@
             end do
         end do
         ! end: Computing Stability Criteria at Current Time-step ===========
-<<<<<<< HEAD
-
-=======
         
->>>>>>> 357d40fe
         ! Determining local stability criteria extrema at current time-step
 
         !$acc kernels
@@ -2081,10 +2068,7 @@
 
     end subroutine s_close_run_time_information_file ! ---------------------
 
-<<<<<<< HEAD
-=======
-
->>>>>>> 357d40fe
+
     !> Closes communication files 
     subroutine s_close_com_files() ! ---------------------------------------
 
@@ -2095,8 +2079,6 @@
 
     end subroutine s_close_com_files ! -------------------------------------
 
-<<<<<<< HEAD
-=======
     subroutine s_close_sim_data_file() ! -----------------------
 
 
@@ -2114,7 +2096,6 @@
 
 
 
->>>>>>> 357d40fe
     !> Closes probe files
     subroutine s_close_probe_files() ! -------------------------------------
 
