
!! @file m_data_output.f90
!! @brief Contains module m_data_output

#:include 'macros.fpp'
#:include 'inline_conversions.fpp'

!> @brief The primary purpose of this module is to output the grid and the
!!              conservative variables data at the chosen time-step interval. In
!!              addition, this module is also in charge of outputting a run-time
!!              information file which summarizes the time-dependent behavior !of
!!              the stability criteria. The latter include the inviscid Courant–
!!              Friedrichs–Lewy (ICFL), viscous CFL (VCFL), capillary CFL (CCFL)
!!              and cell Reynolds (Rc) numbers.
module m_data_output

    !  Dependencies ============================================================
    use m_derived_types        !< Definitions of the derived types

    use m_global_parameters    !< Definitions of the global parameters

    use m_mpi_proxy            !< Message passing interface (MPI) module proxy

    use m_variables_conversion !< State variables type conversion procedures

    use m_compile_specific

    use m_helper

    use m_delay_file_access

    use m_ibm
    ! ==========================================================================

    implicit none

    private; public :: s_initialize_data_output_module, &
 s_open_run_time_information_file, &
 s_open_com_files, &
 s_open_probe_files, &
 s_write_run_time_information, &
 s_write_data_files, &
 s_write_serial_data_files, &
 s_write_parallel_data_files, &
 s_write_com_files, &
 s_write_probe_files, &
 s_close_run_time_information_file, &
 s_close_com_files, &
 s_close_probe_files, &
 s_finalize_data_output_module, &
 s_open_sim_data_file, &
 s_write_sim_data_file, &
 s_close_sim_data_file
    abstract interface ! ===================================================

        !> Write data files
        !! @param q_cons_vf Conservative variables
        !! @param t_step Current time step
        subroutine s_write_abstract_data_files(q_cons_vf, q_prim_vf, t_step)

            import :: scalar_field, sys_size, pres_field

            type(scalar_field), &
                dimension(sys_size), &
                intent(in) :: q_cons_vf

            type(scalar_field), &
                dimension(sys_size), &
                intent(inOUT) :: q_prim_vf

            integer, intent(in) :: t_step

        end subroutine s_write_abstract_data_files ! -------------------

    end interface ! ========================================================
#ifdef CRAY_ACC_WAR
    @:CRAY_DECLARE_GLOBAL(real(kind(0d0)), dimension(:, :, :), icfl_sf)
    @:CRAY_DECLARE_GLOBAL(real(kind(0d0)), dimension(:, :, :), vcfl_sf)
    @:CRAY_DECLARE_GLOBAL(real(kind(0d0)), dimension(:, :, :), ccfl_sf)
    @:CRAY_DECLARE_GLOBAL(real(kind(0d0)), dimension(:, :, :), Rc_sf)
    !$acc declare link(icfl_sf, vcfl_sf, ccfl_sf, Rc_sf)
#else
    real(kind(0d0)), allocatable, dimension(:, :, :) :: icfl_sf  !< ICFL stability criterion
    real(kind(0d0)), allocatable, dimension(:, :, :) :: vcfl_sf  !< VCFL stability criterion
    real(kind(0d0)), allocatable, dimension(:, :, :) :: ccfl_sf  !< CCFL stability criterion
    real(kind(0d0)), allocatable, dimension(:, :, :) :: Rc_sf  !< Rc stability criterion
<<<<<<< HEAD
    real(kind(0d0)), public, allocatable, dimension(:, :) :: c_mass

=======
>>>>>>> a623b98d
    !$acc declare create(icfl_sf, vcfl_sf, ccfl_sf, Rc_sf)
#endif

    real(kind(0d0)) :: icfl_max_loc, icfl_max_glb !< ICFL stability extrema on local and global grids
    real(kind(0d0)) :: vcfl_max_loc, vcfl_max_glb !< VCFL stability extrema on local and global grids
    real(kind(0d0)) :: ccfl_max_loc, ccfl_max_glb !< CCFL stability extrema on local and global grids
    real(kind(0d0)) :: Rc_min_loc, Rc_min_glb !< Rc   stability extrema on local and global grids
    !$acc declare create(icfl_max_loc, icfl_max_glb, vcfl_max_loc, vcfl_max_glb, ccfl_max_loc, ccfl_max_glb, Rc_min_loc, Rc_min_glb)

    !> @name ICFL, VCFL, CCFL and Rc stability criteria extrema over all the time-steps
    !> @{
    real(kind(0d0)) :: icfl_max !< ICFL criterion maximum
    real(kind(0d0)) :: vcfl_max !< VCFL criterion maximum
    real(kind(0d0)) :: ccfl_max !< CCFL criterion maximum
    real(kind(0d0)) :: Rc_min !< Rc criterion maximum
    !> @}

    procedure(s_write_abstract_data_files), pointer :: s_write_data_files => null()

contains

    @:s_compute_speed_of_sound()

    !>  The purpose of this subroutine is to open a new or pre-
        !!          existing run-time information file and append to it the
        !!      basic header information relevant to current simulation.
        !!      In general, this requires generating a table header for
        !!      those stability criteria which will be written at every
        !!      time-step.
    subroutine s_open_run_time_information_file() ! ------------------------

        character(LEN=name_len) :: file_name = 'run_time.inf' !<
            !! Name of the run-time information file

        character(LEN=path_len + name_len) :: file_path !<
            !! Relative path to a file in the case directory

        character(LEN=8) :: file_date !<
            !! Creation date of the run-time information file

        logical :: file_exist !<
            !! Logical used to check existence of run-time information file

        ! Opening the run-time information file
        file_path = trim(case_dir)//'/'//trim(file_name)

        inquire (FILE=trim(file_path), EXIST=file_exist)

        open (1, FILE=trim(file_path), &
              FORM='formatted', &
              POSITION='append', &
              STATUS='unknown')

        ! Generating file header for a new run-time information file
        if (file_exist .neqv. .true.) then

            write (1, '(A)') 'Description: Stability information at '// &
                'each time-step of the simulation. This'
            write (1, '(13X,A)') 'data is composed of the inviscid '// &
                'Courant–Friedrichs–Lewy (ICFL)'
            write (1, '(13X,A)') 'number, the viscous CFL (VCFL) number, '// &
                'the capillary CFL (CCFL)'
            write (1, '(13X,A)') 'number and the cell Reynolds (Rc) '// &
                'number. Please note that only'
            write (1, '(13X,A)') 'those stability conditions pertinent '// &
                'to the physics included in'
            write (1, '(13X,A)') 'the current computation are displayed.'

            call date_and_time(DATE=file_date)

            write (1, '(A)') 'Date: '//file_date(5:6)//'/'// &
                file_date(7:8)//'/'// &
                file_date(3:4)

        end if

        write (1, '(A)') ''; write (1, '(A)') ''

        ! Generating table header for the stability criteria to be outputted
        if (any(Re_size > 0)) then
            write (1, '(A)') '==== Time-steps ====== Time ======= ICFL '// &
                'Max ==== VCFL Max ====== Rc Min ======='
        else
            write (1, '(A)') '=========== Time-steps ============== Time '// &
                '============== ICFL Max ============='
        end if

    end subroutine s_open_run_time_information_file ! ----------------------

    !>  This opens a formatted data file where the root processor
        !!      can write out the CoM information
    subroutine s_open_com_files() ! ----------------------------------------
        character(len=path_len + 3*name_len) :: file_path !<
            !! Relative path to the CoM file in the case directory
        integer :: i !< Generic loop iterator
        do i = 1, num_fluids
            ! Generating the relative path to the CoM data file
            write (file_path, '(A,I0,A)') '/fluid', i, '_com.dat'
            file_path = trim(case_dir)//trim(file_path)
            ! Creating the formatted data file and setting up its
            ! structure
            open (i + 120, file=trim(file_path), &
                  form='formatted', &
                  position='append', &
                  status='unknown')
            if (n == 0) then
                write (i + 120, '(A)') '=== Non-Dimensional Time '// &
                    '=== Total Mass '// &
                    '=== x-loc '// &
                    '=== Total Volume ==='
            elseif (p == 0) then
                write (i + 120, '(A)') '=== Non-Dimensional Time '// &
                    '=== Total Mass '// &
                    '=== x-loc '// &
                    '=== y-loc '// &
                    '=== Total Volume ==='
            else
                write (i + 120, '(A)') '=== Non-Dimensional Time '// &
                    '=== Total Mass '// &
                    '=== x-loc '// &
                    '=== y-loc '// &
                    '=== z-loc '// &
                    '=== Total Volume ==='
            end if
        end do
    end subroutine s_open_com_files ! --------------------------------------

    subroutine s_open_sim_data_file() ! ------------------------

        character(LEN=path_len + 5*name_len) :: file_path !<
             !! Relative path to a file in the case directory
        character(LEN=8) :: file_date !<
             !! Creation date of the run-time information file

        write (file_path, '(A)') '/sim_data.txt'
        file_path = trim(case_dir)//trim(file_path)

        ! Opening the simulation data file
        open (21519, FILE=trim(file_path), &
              FORM='formatted', &
              POSITION='append', &
              STATUS='unknown')
!         call date_and_time(DATE=file_date)

!         write (21519, '(A)') 'Date: '//file_date(5:6)//'/'// &
!                file_date(7:8)//'/'// &
!                file_date(3:4)

    end subroutine s_open_sim_data_file ! ----------------------------------------

    !>  This opens a formatted data file where the root processor
        !!      can write out flow probe information
    subroutine s_open_probe_files() ! --------------------------------------

        character(LEN=path_len + 3*name_len) :: file_path !<
            !! Relative path to the probe data file in the case directory

        integer :: i !< Generic loop iterator

        do i = 1, num_probes
            ! Generating the relative path to the data file
            write (file_path, '(A,I0,A)') '/D/probe', i, '_prim.dat'
            file_path = trim(case_dir)//trim(file_path)

            ! Creating the formatted data file and setting up its
            ! structure
            open (i + 30, FILE=trim(file_path), &
                  FORM='formatted', &
                  STATUS='unknown')
            ! POSITION = 'append', &
            !write(i+30,'(A,I0,A)') 'Probe ',i, ' located at:'
            !write(i+30,'(A,F10.6)') 'x = ',probe(i)%x
            !write(i+30,'(A,F10.6)') 'y = ',probe(i)%y
            !write(i+30,'(A,F10.6)') 'z = ',probe(i)%z
            !write(i+30, *)
            !write(i+30,'(A)') '=== Non-Dimensional Time ' // &
            !                '=== Density ' // &
            !                '=== Velocity ' // &
            !                '=== Pressure ' // &
            !                '=== Gamma ' // &
            !                '=== Stiffness ' // &
            !                '=== Sound Speed ' // &
            !                '=== Acceleration ==='
        end do

        if (integral_wrt) then
            do i = 1, num_integrals
                write (file_path, '(A,I0,A)') '/D/integral', i, '_prim.dat'
                file_path = trim(case_dir)//trim(file_path)

                open (i + 70, FILE=trim(file_path), &
                      FORM='formatted', &
                      POSITION='append', &
                      STATUS='unknown')
            end do
        end if

    end subroutine s_open_probe_files ! ------------------------------------

    !>  The goal of the procedure is to output to the run-time
        !!      information file the stability criteria extrema in the
        !!      entire computational domain and at the given time-step.
        !!      Moreover, the subroutine is also in charge of tracking
        !!      these stability criteria extrema over all time-steps.
        !!  @param q_prim_vf Cell-average primitive variables
        !!  @param t_step Current time step
    subroutine s_write_run_time_information(q_prim_vf, t_step) ! -----------

        type(scalar_field), dimension(sys_size), intent(in) :: q_prim_vf
        integer, intent(in) :: t_step

        real(kind(0d0)), dimension(num_fluids) :: alpha_rho  !< Cell-avg. partial density
        real(kind(0d0)) :: rho        !< Cell-avg. density
        real(kind(0d0)), dimension(num_dims) :: vel        !< Cell-avg. velocity
        real(kind(0d0)) :: vel_sum    !< Cell-avg. velocity sum
        real(kind(0d0)) :: pres       !< Cell-avg. pressure
        real(kind(0d0)), dimension(num_fluids) :: alpha      !< Cell-avg. volume fraction
        real(kind(0d0)) :: gamma      !< Cell-avg. sp. heat ratio
        real(kind(0d0)) :: pi_inf     !< Cell-avg. liquid stiffness function
        real(kind(0d0)) :: qv         !< Cell-avg. fluid reference energy
        real(kind(0d0)) :: c          !< Cell-avg. sound speed
        real(kind(0d0)) :: E          !< Cell-avg. energy
        real(kind(0d0)) :: H          !< Cell-avg. enthalpy
        real(kind(0d0)), dimension(2) :: Re         !< Cell-avg. Reynolds numbers

        ! ICFL, VCFL, CCFL and Rc stability criteria extrema for the current
        ! time-step and located on both the local (loc) and the global (glb)
        ! computational domains

        real(kind(0d0)) :: blkmod1, blkmod2 !<
            !! Fluid bulk modulus for Woods mixture sound speed
        integer :: i, j, k, l, q !< Generic loop iterators

        integer :: Nfq
        real(kind(0d0)) :: fltr_dtheta   !<
            !! Modified dtheta accounting for Fourier filtering in azimuthal direction.

        ! Computing Stability Criteria at Current Time-step ================
        !$acc parallel loop collapse(3) gang vector default(present) private(alpha_rho, vel, alpha, Re, fltr_dtheta, Nfq)
        do l = 0, p
            do k = 0, n
                do j = 0, m

                    do i = 1, num_fluids
                        alpha_rho(i) = q_prim_vf(i)%sf(j, k, l)
                        alpha(i) = q_prim_vf(E_idx + i)%sf(j, k, l)
                    end do

                    if (bubbles) then
                        call s_convert_species_to_mixture_variables_bubbles_acc(rho, gamma, pi_inf, qv, alpha, alpha_rho, Re, j, k, l)
                    else
                        call s_convert_species_to_mixture_variables_acc(rho, gamma, pi_inf, qv, alpha, alpha_rho, Re, j, k, l)
                    end if

                    do i = 1, num_dims
                        vel(i) = q_prim_vf(contxe + i)%sf(j, k, l)
                    end do

                    vel_sum = 0d0
                    do i = 1, num_dims
                        vel_sum = vel_sum + vel(i)**2d0
                    end do

                    pres = q_prim_vf(E_idx)%sf(j, k, l)

                    E = gamma*pres + pi_inf + 5d-1*rho*vel_sum + qv

                    H = (E + pres)/rho

                    ! Compute mixture sound speed
                    call s_compute_speed_of_sound(pres, rho, gamma, pi_inf, H, alpha, vel_sum, c)

                    if (grid_geometry == 3) then
                        if (k == 0) then
                            fltr_dtheta = 2d0*pi*y_cb(0)/3d0
                        elseif (k <= fourier_rings) then
                            Nfq = min(floor(2d0*real(k, kind(0d0))*pi), (p + 1)/2 + 1)
                            fltr_dtheta = 2d0*pi*y_cb(k - 1)/real(Nfq, kind(0d0))
                        else
                            fltr_dtheta = y_cb(k - 1)*dz(l)
                        end if
                    end if

                    if (p > 0) then
                        !3D
                        if (grid_geometry == 3) then
                            icfl_sf(j, k, l) = dt/min(dx(j)/(abs(vel(1)) + c), &
                                                      dy(k)/(abs(vel(2)) + c), &
                                                      fltr_dtheta/(abs(vel(3)) + c))
                        else
                            icfl_sf(j, k, l) = dt/min(dx(j)/(abs(vel(1)) + c), &
                                                      dy(k)/(abs(vel(2)) + c), &
                                                      dz(l)/(abs(vel(3)) + c))
                        end if

                        if (any(Re_size > 0)) then

                            if (grid_geometry == 3) then
                                vcfl_sf(j, k, l) = maxval(dt/Re/rho) &
                                                   /min(dx(j), dy(k), fltr_dtheta)**2d0

                                Rc_sf(j, k, l) = min(dx(j)*(abs(vel(1)) + c), &
                                                     dy(k)*(abs(vel(2)) + c), &
                                                     fltr_dtheta*(abs(vel(3)) + c)) &
                                                 /maxval(1d0/Re)
                            else
                                vcfl_sf(j, k, l) = maxval(dt/Re/rho) &
                                                   /min(dx(j), dy(k), dz(l))**2d0

                                Rc_sf(j, k, l) = min(dx(j)*(abs(vel(1)) + c), &
                                                     dy(k)*(abs(vel(2)) + c), &
                                                     dz(l)*(abs(vel(3)) + c)) &
                                                 /maxval(1d0/Re)
                            end if

                        end if

                    elseif (n > 0) then
                        !2D
                        icfl_sf(j, k, l) = dt/min(dx(j)/(abs(vel(1)) + c), &
                                                  dy(k)/(abs(vel(2)) + c))

                        if (any(Re_size > 0)) then

                            vcfl_sf(j, k, l) = maxval(dt/Re/rho)/min(dx(j), dy(k))**2d0

                            Rc_sf(j, k, l) = min(dx(j)*(abs(vel(1)) + c), &
                                                 dy(k)*(abs(vel(2)) + c)) &
                                             /maxval(1d0/Re)

                        end if

                    else
                        !1D
                        icfl_sf(j, k, l) = (dt/dx(j))*(abs(vel(1)) + c)

                        if (any(Re_size > 0)) then

                            vcfl_sf(j, k, l) = maxval(dt/Re/rho)/dx(j)**2d0

                            Rc_sf(j, k, l) = dx(j)*(abs(vel(1)) + c)/maxval(1d0/Re)

                        end if

                    end if

                end do
            end do
        end do
        ! end: Computing Stability Criteria at Current Time-step ===========

        ! Determining local stability criteria extrema at current time-step

#ifdef CRAY_ACC_WAR
        !$acc update host(icfl_sf)

        if (any(Re_size > 0)) then
            !$acc update host(vcfl_sf, Rc_sf)
        end if

        icfl_max_loc = maxval(icfl_sf)

        if (any(Re_size > 0)) then
            vcfl_max_loc = maxval(vcfl_sf)
            Rc_min_loc = minval(Rc_sf)
        end if
#else
        !$acc kernels
        icfl_max_loc = maxval(icfl_sf)
        !$acc end kernels

        if (any(Re_size > 0)) then
            !$acc kernels
            vcfl_max_loc = maxval(vcfl_sf)
            Rc_min_loc = minval(Rc_sf)
            !$acc end kernels
        end if
#endif

        ! Determining global stability criteria extrema at current time-step
        if (num_procs > 1) then
            call s_mpi_reduce_stability_criteria_extrema(icfl_max_loc, &
                                                         vcfl_max_loc, &
                                                         ccfl_max_loc, &
                                                         Rc_min_loc, &
                                                         icfl_max_glb, &
                                                         vcfl_max_glb, &
                                                         ccfl_max_glb, &
                                                         Rc_min_glb)
        else
            icfl_max_glb = icfl_max_loc
            if (any(Re_size > 0)) vcfl_max_glb = vcfl_max_loc
            if (any(Re_size > 0)) Rc_min_glb = Rc_min_loc
        end if

        ! Determining the stability criteria extrema over all the time-steps
        if (icfl_max_glb > icfl_max) icfl_max = icfl_max_glb

        if (any(Re_size > 0)) then
            if (vcfl_max_glb > vcfl_max) vcfl_max = vcfl_max_glb
            if (Rc_min_glb < Rc_min) Rc_min = Rc_min_glb
        end if

        ! Outputting global stability criteria extrema at current time-step
        if (proc_rank == 0) then
            if (any(Re_size > 0)) then
                write (1, '(6X,I8,6X,F10.6,6X,F9.6,6X,F9.6,6X,F10.6)') &
                    t_step, t_step*dt, icfl_max_glb, &
                    vcfl_max_glb, &
                    Rc_min_glb

            else
                write (1, '(13X,I8,14X,F10.6,13X,F9.6)') &
                    t_step, t_step*dt, icfl_max_glb
            end if

            if (icfl_max_glb /= icfl_max_glb) then
                call s_mpi_abort('ICFL is NaN. Exiting ...')
            elseif (icfl_max_glb > 1d0) then
                print *, 'icfl', icfl_max_glb
                call s_mpi_abort('ICFL is greater than 1.0. Exiting ...')
            end if

            if (vcfl_max_glb /= vcfl_max_glb) then
                call s_mpi_abort('VCFL is NaN. Exiting ...')
            elseif (vcfl_max_glb > 1d0) then
                print *, 'vcfl', vcfl_max_glb
                call s_mpi_abort('VCFL is greater than 1.0. Exiting ...')
            end if
        end if

        call s_mpi_barrier()

    end subroutine s_write_run_time_information ! --------------------------

    subroutine s_write_sim_data_file(q_prim_vf, t_step)

        type(scalar_field), dimension(sys_size), intent(IN) :: q_prim_vf
        integer, intent(IN) :: t_step
        integer :: i, j, k, l, w !< Generic loop iterators
        integer :: ierr, counter, root !< number of data points extracted to fit shape to SH perturbations

        real(kind(0d0)) :: u, eps
        real(kind(0d0)), dimension(0:m, 0:n) :: rho 
        real(kind(0d0)) ::  nondim_time
        real(kind(0d0)), dimension(num_fluids) :: alpha, vol_fluid, xcom, ycom, zcom
        real(kind=8), parameter :: pi = 4.d0*datan(1.d0)
        real(kind(0d0)), allocatable :: x_td(:), y_td(:), x_d1(:), y_d1(:), y_d(:), x_d(:)

        real(kind(0d0)) :: axp, axm, ayp, aym, azm, azp

        call s_calculate_COM(q_prim_vf, xcom, ycom, vol_fluid)

        if (t_step_old /= dflt_int) then
            nondim_time = real(t_step + t_step_old, kind(0d0))*dt
        else
            nondim_time = real(t_step, kind(0d0))*dt 
        end if
        root = 0
        allocate (x_d1(m*n))
        allocate (y_d1(m*n))
        counter = 0
        do l = 0, p
            do k = 0, n
                OLoop: do j = 0, m
                    axp = q_prim_vf(E_idx + 2)%sf(j + 1, k, 0)
                    axm = q_prim_vf(E_idx + 2)%sf(j - 1, k, 0)
                    ayp = q_prim_vf(E_idx + 2)%sf(j, k + 1, 0)
                    aym = q_prim_vf(E_idx + 2)%sf(j, k - 1, 0)
                    azm = q_prim_vf(E_idx + 2)%sf(j, k, p - 1)
                    azp = q_prim_vf(E_idx + 2)%sf(j, k, p + 1) 
 

                    if ((axp > 0.9 .and. axm < 0.9) .or. (axp < 0.9 .and. axm > 0.9) &
                        .or. (ayp > 0.9 .and. aym < 0.9) .or. (ayp < 0.9 .and. aym > 0.9)) then
                        if (counter == 0) then
                            counter = counter + 1
                            x_d1(counter) = x_cc(j)
                            y_d1(counter) = y_cc(k)
                        else
                            do i = 1, counter
                                if (sqrt((x_cc(j) - x_d1(i))**2 + (y_cc(k) - &
                                    y_d1(i))**2) <= 2*sqrt(dx(j)**2 &
                                    + dy(k)**2)) then
                                    cycle OLoop
                                elseif (sqrt((x_cc(j) - x_d1(i))**2 + (y_cc(k) - &
                                        y_d1(i))**2) > 2*sqrt(dx(j)**2 &
                                        + dy(k)**2) .and. i == counter) then
                                    counter = counter + 1
                                    x_d1(counter) = x_cc(j)
                                    y_d1(counter) = y_cc(k)
                                end if
                            end do
                        end if
                    end if
                end do OLoop
            end do
        end do

        allocate (y_d(counter))
        allocate (x_d(counter))
        do i = 1, counter
            y_d(i) = y_d1(i)
            x_d(i) = x_d1(i)
        end do
        if (num_procs > 1) then
            call s_mpi_gather_data(x_d, counter, x_td, root)
            call s_mpi_gather_data(y_d, counter, y_td, root)
            if (proc_rank == 0) then
                do i = 1, size(x_td)
                    if (i == size(x_td)) then
                        write (21519, '(F12.9,1X,F12.9,1X,I4, 1X, F12.9, 1X, F12.9)') &
                            x_td(i), y_td(i), size(x_td), xcom(2), nondim_time
                    else
                        write (21519, '(F12.9,1X,F12.9,1X,F3.1,1X,F3.1,1X,F3.1)') &
                            x_td(i), y_td(i), 0d0, 0d0, 0d0
                    end if
                end do
            end if
        end if

    end subroutine s_write_sim_data_file ! -----------------------------------

    subroutine s_calculate_numerical_schlieran(q_prim_vf, f_NS)
        type(scalar_field), dimension(sys_size), intent(IN) :: q_prim_vf
        integer :: i, j, k, l
        real(kind(0d0)), dimension(0:m, 0:n), intent(OUT) :: f_NS
        real(kind(0d0)), dimension(0:m, 0:n) :: d_rho_mag, a, b, c, d, d_a_mag
        real(kind(0d0)) :: rhoxp, rhoxm, rhoyp, rhoym, rhop, d_rhox, d_rhoy, mag_max
        real(kind(0d0)) :: axp, axm, ayp, aym, ap, d_ax, d_ay, maga_max

        rhop = 0d0
        rhoxp = 0d0
        rhoxm = 0d0
        rhoyp = 0d0
        rhoym = 0d0
        ap = 0d0
        axp = 0d0
        axm = 0d0
        ayp = 0d0
        aym = 0d0

        do k = 0, n
            do j = 0, m
                do i = 1, num_fluids
                    rhop = rhop + q_prim_vf(i)%sf(j, k, 0)
                    rhoxp = rhoxp + q_prim_vf(i)%sf(j + 1, k, 0)
                    rhoxm = rhoxm + q_prim_vf(i)%sf(j - 1, k, 0)
                    rhoyp = rhoyp + q_prim_vf(i)%sf(j, k + 1, 0)
                    rhoym = rhoym + q_prim_vf(i)%sf(j, k - 1, 0)
                end do
                ap = q_prim_vf(E_idx + 2)%sf(j, k, 0)
                axp = q_prim_vf(E_idx + 2)%sf(j + 1, k, 0)
                axm = q_prim_vf(E_idx + 2)%sf(j - 1, k, 0)
                ayp = q_prim_vf(E_idx + 2)%sf(j, k + 1, 0)
                aym = q_prim_vf(E_idx + 2)%sf(j, k - 1, 0)
                if (j == m) then
                    d_rhox = dabs((rhop - rhoxm)/(x_cc(j) - x_cc(j - 1)))
                    d_ax = dabs((ap - axm)/(x_cc(j) - x_cc(j - 1)))
                else if (k == n) then
                    d_rhoy = dabs((rhop - rhoym)/(y_cc(k) - y_cc(k - 1)))
                    d_ay = dabs((ap - aym)/(y_cc(k) - y_cc(k - 1)))
                else if (j == 0) then
                    d_rhox = dabs((rhoxp - rhop)/(x_cc(j + 1) - x_cc(j)))
                    d_ax = dabs((axp - ap)/(x_cc(j + 1) - x_cc(j)))
                else if (k == 0) then
                    d_rhoy = dabs((rhoyp - rhop)/(y_cc(k + 1) - y_cc(k)))
                    d_ay = dabs((ayp - ap)/(y_cc(k + 1) - y_cc(k)))
                else
                    d_rhox = dabs((rhoxp - rhoxm)/(x_cc(j + 1) - x_cc(j - 1)))
                    d_rhoy = dabs((rhoyp - rhoym)/(y_cc(k + 1) - y_cc(k - 1)))
                    d_ax = dabs((axp - axm)/(x_cc(j + 1) - x_cc(j - 1)))
                    d_ay = dabs((ayp - aym)/(y_cc(k + 1) - y_cc(k - 1)))

                end if
                d_rho_mag(j, k) = dsqrt((d_rhox**2 + d_rhoy**2))
                d_a_mag(j, k) = dsqrt((d_ax**2 + d_ay**2))
                rhop = 0d0
                rhoxp = 0d0
                rhoxm = 0d0
                rhoyp = 0d0
                rhoym = 0d0
                ap = 0d0
                axp = 0d0
                axm = 0d0
                ayp = 0d0
                aym = 0d0
            end do
        end do

!       if (maxval(d_rho_mag) < 1/(100*maxval(dx)) .or. maxval(d_rho_mag) < 1/(100*maxval(dy))) then
!                d_rho_mag(0:m,0:n) = 0d0
!        else
!                d_rho_mag(0:m,0:n) = d_rho_mag(0:m,0:n)/maxval(d_rho_mag)
!        end if
        call s_mpi_allreduce_max(maxval(d_rho_mag), mag_max)
        call s_mpi_allreduce_max(maxval(d_a_mag), maga_max)
        !        print *, "d_rho_max =", mag_max
        !      print*, "d_rho_mag =", d_rho_mag
        d_rho_mag(0:m, 0:n) = d_rho_mag(0:m, 0:n)/mag_max
        d_a_mag(0:m, 0:n) = d_a_mag(0:m, 0:n)/maga_max
!                print*, d_rho_mag
        a = 0.5
        b = 9
        c = 0.65
        d = 1
        ! f_NS(0:m,0:n) = d_a_mag(0:m,0:n)*(EXP(-b**2*(d_rho_mag(0:m,0:n)&
        !                -d_a_mag(0:m,0:n))**2/(d_a_mag(0:m,0:n))**2)+ &
        !                 c*EXP(-b**2*(d_rho_mag(0:m,0:n)-(d_a_mag(0:m,0:n)-a))**2/&
        !                (d_a_mag(0:m,0:n))**2)+d*d_rho_mag(0:m,0:n)/d_a_mag(0:m,0:n)*&
        !                 EXP(-b**2*(d_rho_mag(0:m,0:n)-(0.9))**2/(25**2*(d_a_mag(0:m,0:n))**2)))

        f_NS(0:m, 0:n) = q_prim_vf(E_idx + 2)%sf(0:m, 0:n, 0)*(exp(-b**2*(d_rho_mag(0:m, 0:n) &
                                                                          - q_prim_vf(E_idx + 2)%sf(0:m, 0:n, 0))**2/(q_prim_vf(E_idx + 2)%sf(0:m, 0:n, 0))**2) + &
                                                               c*exp(-b**2*(d_rho_mag(0:m, 0:n) - (q_prim_vf(E_idx + 2)%sf(0:m, 0:n, 0) - a))**2/ &
                                                                     (q_prim_vf(E_idx + 2)%sf(0:m, 0:n, 0))**2) + d*d_rho_mag(0:m, 0:n)/q_prim_vf(E_idx + 2)%sf(0:m, 0:n, 0)* &
                                                               exp(-b**2*(d_rho_mag(0:m, 0:n) - (0.9))**2/(25**2*(q_prim_vf(E_idx + 2)%sf(0:m, 0:n, 0))**2)))

        ! f_NS(0:m,0:n) = d*dsqrt(d_rho_mag(0:m,0:n))*&
!                           EXP(-b**2*(d_rho_mag(0:m,0:n)-(0.9))**2/(25**2*(q_prim_vf(E_idx + 2)%sf(0:m,0:n,0))**2))
!            f_NS(0:m,0:n) = d*(d_rho_mag(0:m,0:n)+d_a_mag(0:m,0:n))*&
!                           EXP(-b**2*(d_rho_mag(0:m,0:n)-(1+d_a_mag(0:m,0:n)))**2/(30**2*(d_a_mag(0:m,0:n))**2))

!1-EXP(-(0.1+0.9*q_prim_vf(E_idx + 2)%sf(0:m,0:n, 0))*dsqrt(d_rho_mag(0:m,0:n))*q_prim_vf(E_idx + 2)%sf(0:m,0:n, 0))

    end subroutine s_calculate_numerical_schlieran

    subroutine s_calculate_COM(q_prim_vf, xcom, ycom, vol_fluid)
        type(scalar_field), dimension(sys_size), intent(IN) :: q_prim_vf
        integer :: i, j, k, l !< Generic loop iterators
        real(kind(0d0)), dimension(num_fluids), intent(OUT) :: vol_fluid
        real(kind(0d0)), dimension(num_fluids) :: ms, ym, xm, zm
        real(kind(0d0)), dimension(num_fluids), intent(OUT) :: xcom, ycom
        real(kind(0d0)) :: ybeg, xend, xbeg, zbeg, zend, tmp, dV, yend

        xm = 0d0
        ms = 0d0
        ym = 0d0
        !        zm = 0d0

        do l = 0, p
            do k = 0, n
                do j = 0, m
                    if (p > 0) then
                        dV = dx(j)*dy(k)*dz(l)
                    else if (p == 0) then
                        dV = dx(j)*dy(k)
                    else if (n == 0) then
                        dV = dx(j)
                    end if
                    do i = 1, num_fluids
                        if (q_prim_vf(E_idx + i)%sf(j, k, l) > 0.6) then
                            vol_fluid(i) = vol_fluid(i) + q_prim_vf(E_idx + i)%sf(j, k, l)*dV
                        end if
                        if (p > 0) then
                            ms(i) = ms(i) + q_prim_vf(i)%sf(j, k, l)*dV
                            xm(i) = xm(i) + q_prim_vf(i)%sf(j, k, l)*dV*x_cc(j)
                            ym(i) = ym(i) + q_prim_vf(i)%sf(j, k, l)*dV*y_cc(k)
                            !                                               zm(i) = zm(i) + q_prim_vf(i)%sf(j,k,l)*dV*z_cc(l)
                        else if (p == 0 .and. &
                                 q_prim_vf(E_idx + 2)%sf(j, k, l) > 0.9) then
                            ms(i) = ms(i) + q_prim_vf(i)%sf(j, k, l)*dV
                            xm(i) = xm(i) + q_prim_vf(i)%sf(j, k, l)*dV*x_cc(j)
                            ym(i) = ym(i) + q_prim_vf(i)%sf(j, k, l)*dV*y_cc(k)
                        end if
                    end do
                end do
            end do
        end do
        do i = 1, num_fluids
            if (num_procs > 1) then
                tmp = vol_fluid(i)
                call s_mpi_allreduce_sum(tmp, vol_fluid(i))
                if (p > 0) then
                    tmp = xm(i)
                    call s_mpi_allreduce_sum(tmp, xm(i))
                    tmp = ym(i)
                    !               call s_mpi_allreduce_sum(tmp, ym(i))
                    !                  tmp = zm(i)
                    !                  call s_mpi_allreduce_sum(tmp,zm(i))
                    tmp = ms(i)
                    call s_mpi_allreduce_sum(tmp, ms(i))
                    !                call s_mpi_allreduce_min(minval(x_cb(-1:m)), xbeg)
                    !                call s_mpi_allreduce_max(maxval(x_cb(-1:m)), xend)
                    !                call s_mpi_allreduce_min(minval(y_cb(-1:n)), ybeg)
                    !                call s_mpi_allreduce_max(maxval(y_cb(-1:n)), yend)
                    !                call s_mpi_allreduce_min(minval(z_cb(-1:p)), zbeg)
                    !                 call s_mpi_allreduce_max(maxval(z_cb(-1:p)), zend)
                else if (p == 0) then
                    tmp = xm(i)
                    call s_mpi_allreduce_sum(tmp, xm(i))
                    tmp = ym(i)
                    !               call s_mpi_allreduce_sum(tmp, ym(i))
                    tmp = ms(i)
                    call s_mpi_allreduce_sum(tmp, ms(i))
                    !                call s_mpi_allreduce_min(minval(x_cb(-1:m)), xbeg)
                    !                call s_mpi_allreduce_max(maxval(x_cb(-1:m)), xend)
                    !                call s_mpi_allreduce_min(minval(y_cb(-1:n)), ybeg)
                    !                call s_mpi_allreduce_max(maxval(y_cb(-1:n)), yend)
                end if
            end if

            !        if (p > 1) then
            !           xcom(i) = xm(i)/ms(i)
            ycom(i) = 0d0
            !       zcom(i) = zm(i)/ms(i)
            !          if (bc_x_glb%beg == -2) then
!                   ms(i) = 2*ms(i)
            !                 xcom(i) = xbeg
            !            else if (bc_x_glb%end == -2) then
!                   ms(i) = 2*ms(i)
!                  xcom(i) = xend
!             else if (bc_y_glb%beg == -2) then
!                   ms(i) = 2*ms(i)
!                   ycom(i) = ybeg
!             else if (bc_y_glb%end == -2) then
!                   ms(i) = 2*ms(i)
!                   ycom(i) = yend
            !        else if (bc_z_glb%beg == -2) then
            !             ms(i) = 2*ms(i)
            !             zcom(i) = zbeg
            !        else if (bc_z_glb%end == -2) then
            !             ms(i) = 2*ms(i)
            !             zcom(i) = zend
            !           end if
            !          else if (p == 0) then
            xcom(i) = xm(i)/ms(i)
            !            ycom(i) = ym(i)/ms(i)
            !            if (bc_x_glb%beg == -2) then
            !                  ms(i) = 2*ms(i)
            !                  xcom(i) = xbeg
            !            else if (bc_x_glb%end == -2) then
            !                  ms(i) = 2*ms(i)
            !                  xcom(i) = xend
            !            else if (bc_y_glb%beg == -2) then
            !                  ms(i) = 2*ms(i)
            !                  ycom(i) = ybeg
            !            else if (bc_y_glb%end == -2) then
            !                  ms(i) = 2*ms(i)
            !                  ycom(i) = yend
            !            end if
            !         end if
        end do

    end subroutine s_calculate_COM

    !>  The goal of this subroutine is to output the grid and
    !!      conservative variables data files for given time-step.
    !!  @param q_cons_vf Cell-average conservative variables
    !!  @param t_step Current time-step
    subroutine s_write_serial_data_files(q_cons_vf, q_prim_vf, t_step) ! ---------------------

        type(scalar_field), dimension(sys_size), intent(in) :: q_cons_vf
        type(scalar_field), dimension(sys_size), intent(inOUT) :: q_prim_vf

        integer, intent(in) :: t_step

        character(LEN=path_len + 2*name_len) :: t_step_dir !<
            !! Relative path to the current time-step directory

        character(LEN=path_len + 3*name_len) :: file_path !<
            !! Relative path to the grid and conservative variables data files

        logical :: file_exist !<
            !! Logical used to check existence of current time-step directory

        character(LEN=15) :: FMT

        integer :: i, j, k, l, ii, r!< Generic loop iterators

        real(kind(0d0)), dimension(nb) :: nRtmp         !< Temporary bubble concentration
        real(kind(0d0)) :: nbub, nR3, vftmp                         !< Temporary bubble number density
        real(kind(0d0)) :: gamma, lit_gamma, pi_inf, qv !< Temporary EOS params
        real(kind(0d0)) :: rho                          !< Temporary density
        real(kind(0d0)), dimension(2) :: Re !< Temporary Reynolds number
        real(kind(0d0)) :: E_e                          !< Temp. elastic energy contribution

        ! Creating or overwriting the time-step root directory
        write (t_step_dir, '(A,I0,A,I0)') trim(case_dir)//'/p_all'

        ! Creating or overwriting the current time-step directory
        write (t_step_dir, '(A,I0,A,I0)') trim(case_dir)//'/p_all/p', &
            proc_rank, '/', t_step

        file_path = trim(t_step_dir)//'/.'
        call my_inquire(file_path, file_exist)
        if (file_exist) call s_delete_directory(trim(t_step_dir))
        call s_create_directory(trim(t_step_dir))

        ! Writing the grid data file in the x-direction
        file_path = trim(t_step_dir)//'/x_cb.dat'

        open (2, FILE=trim(file_path), &
              FORM='unformatted', &
              STATUS='new')
        write (2) x_cb(-1:m); close (2)

        ! Writing the grid data files in the y- and z-directions
        if (n > 0) then

            file_path = trim(t_step_dir)//'/y_cb.dat'

            open (2, FILE=trim(file_path), &
                  FORM='unformatted', &
                  STATUS='new')
            write (2) y_cb(-1:n); close (2)

            if (p > 0) then

                file_path = trim(t_step_dir)//'/z_cb.dat'

                open (2, FILE=trim(file_path), &
                      FORM='unformatted', &
                      STATUS='new')
                write (2) z_cb(-1:p); close (2)

            end if

        end if

        ! Writing the conservative variables data files
        do i = 1, sys_size
            write (file_path, '(A,I0,A)') trim(t_step_dir)//'/q_cons_vf', &
                i, '.dat'

            open (2, FILE=trim(file_path), &
                  FORM='unformatted', &
                  STATUS='new')

            write (2) q_cons_vf(i)%sf(0:m, 0:n, 0:p); close (2)
        end do

        if (qbmm .and. .not. polytropic) then
            do i = 1, nb
                do r = 1, nnode
                    write (file_path, '(A,I0,A)') trim(t_step_dir)//'/pb', &
                        sys_size + (i - 1)*nnode + r, '.dat'

                    open (2, FILE=trim(file_path), &
                          FORM='unformatted', &
                          STATUS='new')

                    write (2) pb_ts(1)%sf(0:m, 0:n, 0:p, r, i); close (2)
                end do
            end do

            do i = 1, nb
                do r = 1, nnode
                    write (file_path, '(A,I0,A)') trim(t_step_dir)//'/mv', &
                        sys_size + (i - 1)*nnode + r, '.dat'

                    open (2, FILE=trim(file_path), &
                          FORM='unformatted', &
                          STATUS='new')

                    write (2) mv_ts(1)%sf(0:m, 0:n, 0:p, r, i); close (2)
                end do
            end do
        end if

        ! Writing the IB markers
        if (ib) then
            write (file_path, '(A,I0,A)') trim(t_step_dir)//'/ib.dat'

            open (2, FILE=trim(file_path), &
                  FORM='unformatted', &
                  STATUS='new')

            write (2) ib_markers%sf; close (2)
        end if

        gamma = fluid_pp(1)%gamma
        lit_gamma = 1d0/fluid_pp(1)%gamma + 1d0
        pi_inf = fluid_pp(1)%pi_inf
        qv = fluid_pp(1)%qv

        if (precision == 1) then
            FMT = "(2F30.3)"
        else
            FMT = "(2F40.14)"
        end if

        ! writing an output directory
        write (t_step_dir, '(A,I0,A,I0)') trim(case_dir)//'/D'
        file_path = trim(t_step_dir)//'/.'

        inquire (FILE=trim(file_path), EXIST=file_exist)

        if (.not. file_exist) call s_create_directory(trim(t_step_dir))

        if (prim_vars_wrt .or. (n == 0 .and. p == 0)) then
            call s_convert_conservative_to_primitive_variables(q_cons_vf, q_prim_vf)
            do i = 1, sys_size
                !$acc update host(q_prim_vf(i)%sf(:,:,:))
            end do
            ! q_prim_vf(bubxb) stores the value of nb needed in riemann solvers, so replace with true primitive value (=1d0)
            if (qbmm) then
                q_prim_vf(bubxb)%sf = 1d0
            end if
        end if

        !1D
        if (n == 0 .and. p == 0) then

            if (model_eqns == 2) then
                do i = 1, sys_size
                    write (file_path, '(A,I0,A,I2.2,A,I6.6,A)') trim(t_step_dir)//'/prim.', i, '.', proc_rank, '.', t_step, '.dat'

                    open (2, FILE=trim(file_path))
                    do j = 0, m
                        if (((i >= cont_idx%beg) .and. (i <= cont_idx%end)) &
                            .or. &
                            ((i >= adv_idx%beg) .and. (i <= adv_idx%end)) &
                            ) then
                            write (2, FMT) x_cb(j), q_cons_vf(i)%sf(j, 0, 0)
                        else
                            write (2, FMT) x_cb(j), q_prim_vf(i)%sf(j, 0, 0)
                        end if
                    end do
                    close (2)
                end do
            end if

            do i = 1, sys_size
                write (file_path, '(A,I0,A,I2.2,A,I6.6,A)') trim(t_step_dir)//'/cons.', i, '.', proc_rank, '.', t_step, '.dat'

                open (2, FILE=trim(file_path))
                do j = 0, m
                    write (2, FMT) x_cb(j), q_cons_vf(i)%sf(j, 0, 0)
                end do
                close (2)
            end do

            if (qbmm .and. .not. polytropic) then
                do i = 1, nb
                    do r = 1, nnode
                        write (file_path, '(A,I0,A,I0,A,I2.2,A,I6.6,A)') trim(t_step_dir)//'/pres.', i, '.', r, '.', proc_rank, '.', t_step, '.dat'

                        open (2, FILE=trim(file_path))
                        do j = 0, m
                            write (2, FMT) x_cb(j), pb_ts(1)%sf(j, 0, 0, r, i)
                        end do
                        close (2)
                    end do
                end do
                do i = 1, nb
                    do r = 1, nnode
                        write (file_path, '(A,I0,A,I0,A,I2.2,A,I6.6,A)') trim(t_step_dir)//'/mv.', i, '.', r, '.', proc_rank, '.', t_step, '.dat'

                        open (2, FILE=trim(file_path))
                        do j = 0, m
                            write (2, FMT) x_cb(j), mv_ts(1)%sf(j, 0, 0, r, i)
                        end do
                        close (2)
                    end do
                end do
            end if
        end if

        if (precision == 1) then
            FMT = "(3F30.7)"
        else
            FMT = "(3F40.14)"
        end if

        ! 2D
        if ((n > 0) .and. (p == 0)) then
            do i = 1, sys_size
                write (file_path, '(A,I0,A,I2.2,A,I6.6,A)') trim(t_step_dir)//'/cons.', i, '.', proc_rank, '.', t_step, '.dat'
                open (2, FILE=trim(file_path))
                do j = 0, m
                    do k = 0, n
                        write (2, FMT) x_cb(j), y_cb(k), q_cons_vf(i)%sf(j, k, 0)
                    end do
                    write (2, *)
                end do
                close (2)
            end do

            if (qbmm .and. .not. polytropic) then
                do i = 1, nb
                    do r = 1, nnode
                        write (file_path, '(A,I0,A,I0,A,I2.2,A,I6.6,A)') trim(t_step_dir)//'/pres.', i, '.', r, '.', proc_rank, '.', t_step, '.dat'

                        open (2, FILE=trim(file_path))
                        do j = 0, m
                            do k = 0, n
                                write (2, FMT) x_cb(j), y_cb(k), pb_ts(1)%sf(j, k, 0, r, i)
                            end do
                        end do
                        close (2)
                    end do
                end do
                do i = 1, nb
                    do r = 1, nnode
                        write (file_path, '(A,I0,A,I0,A,I2.2,A,I6.6,A)') trim(t_step_dir)//'/mv.', i, '.', r, '.', proc_rank, '.', t_step, '.dat'

                        open (2, FILE=trim(file_path))
                        do j = 0, m
                            do k = 0, n
                                write (2, FMT) x_cb(j), y_cb(k), mv_ts(1)%sf(j, k, 0, r, i)
                            end do
                        end do
                        close (2)
                    end do
                end do
            end if

            if (prim_vars_wrt) then
                do i = 1, sys_size
                    write (file_path, '(A,I0,A,I2.2,A,I6.6,A)') trim(t_step_dir)//'/prim.', i, '.', proc_rank, '.', t_step, '.dat'

                    open (2, FILE=trim(file_path))

                    do j = 0, m
                        do k = 0, n
                            if (((i >= cont_idx%beg) .and. (i <= cont_idx%end)) &
                                .or. &
                                ((i >= adv_idx%beg) .and. (i <= adv_idx%end)) &
                                ) then
                                write (2, FMT) x_cb(j), y_cb(k), q_cons_vf(i)%sf(j, k, 0)
                            else
                                write (2, FMT) x_cb(j), y_cb(k), q_prim_vf(i)%sf(j, k, 0)
                            end if
                        end do
                        write (2, *)
                    end do
                    close (2)
                end do
            end if
        end if

        if (precision == 1) then
            FMT = "(4F30.7)"
        else
            FMT = "(4F40.14)"
        end if

        ! 3D
        if (p > 0) then
            do i = 1, sys_size
                write (file_path, '(A,I0,A,I2.2,A,I6.6,A)') trim(t_step_dir)//'/cons.', i, '.', proc_rank, '.', t_step, '.dat'
                open (2, FILE=trim(file_path))
                do j = 0, m
                    do k = 0, n
                        do l = 0, p
                            write (2, FMT) x_cb(j), y_cb(k), z_cb(l), q_cons_vf(i)%sf(j, k, l)
                        end do
                        write (2, *)
                    end do
                    write (2, *)
                end do
                close (2)
            end do

            if (qbmm .and. .not. polytropic) then
                do i = 1, nb
                    do r = 1, nnode
                        write (file_path, '(A,I0,A,I0,A,I2.2,A,I6.6,A)') trim(t_step_dir)//'/pres.', i, '.', r, '.', proc_rank, '.', t_step, '.dat'

                        open (2, FILE=trim(file_path))
                        do j = 0, m
                            do k = 0, n
                                do l = 0, p
                                    write (2, FMT) x_cb(j), y_cb(k), z_cb(l), pb_ts(1)%sf(j, k, l, r, i)
                                end do
                            end do
                        end do
                        close (2)
                    end do
                end do
                do i = 1, nb
                    do r = 1, nnode
                        write (file_path, '(A,I0,A,I0,A,I2.2,A,I6.6,A)') trim(t_step_dir)//'/mv.', i, '.', r, '.', proc_rank, '.', t_step, '.dat'

                        open (2, FILE=trim(file_path))
                        do j = 0, m
                            do k = 0, n
                                do l = 0, p
                                    write (2, FMT) x_cb(j), y_cb(k), z_cb(l), mv_ts(1)%sf(j, k, l, r, i)
                                end do
                            end do
                        end do
                        close (2)
                    end do
                end do
            end if

            if (prim_vars_wrt) then
                do i = 1, sys_size
                    write (file_path, '(A,I0,A,I2.2,A,I6.6,A)') trim(t_step_dir)//'/prim.', i, '.', proc_rank, '.', t_step, '.dat'

                    open (2, FILE=trim(file_path))

                    do j = 0, m
                        do k = 0, n
                            do l = 0, p
                                if (((i >= cont_idx%beg) .and. (i <= cont_idx%end)) &
                                    .or. &
                                    ((i >= adv_idx%beg) .and. (i <= adv_idx%end)) &
                                    ) then
                                    write (2, FMT) x_cb(j), y_cb(k), z_cb(l), q_cons_vf(i)%sf(j, k, l)
                                else
                                    write (2, FMT) x_cb(j), y_cb(k), z_cb(l), q_prim_vf(i)%sf(j, k, l)
                                end if
                            end do
                            write (2, *)
                        end do
                        write (2, *)
                    end do
                    close (2)
                end do
            end if
        end if

    end subroutine s_write_serial_data_files ! ------------------------------------

    !>  The goal of this subroutine is to output the grid and
        !!      conservative variables data files for given time-step.
        !!  @param q_cons_vf Cell-average conservative variables
        !!  @param t_step Current time-step
    subroutine s_write_parallel_data_files(q_cons_vf, q_prim_vf, t_step) ! --

        type(scalar_field), &
            dimension(sys_size), &
            intent(in) :: q_cons_vf

        type(scalar_field), &
            dimension(sys_size), &
            intent(inOUT) :: q_prim_vf

        integer, intent(in) :: t_step

#ifdef MFC_MPI

        integer :: ifile, ierr, data_size
        integer, dimension(MPI_STATUS_SIZE) :: status
        integer(kind=MPI_OFFSET_kind) :: disp
        integer(kind=MPI_OFFSET_kind) :: m_MOK, n_MOK, p_MOK
        integer(kind=MPI_OFFSET_kind) :: WP_MOK, var_MOK, str_MOK
        integer(kind=MPI_OFFSET_kind) :: NVARS_MOK
        integer(kind=MPI_OFFSET_kind) :: MOK

        character(LEN=path_len + 2*name_len) :: file_loc
        logical :: file_exist, dir_check
        character(len=10) :: t_step_string

        integer :: i !< Generic loop iterator

        if (file_per_process) then

            call s_int_to_str(t_step, t_step_string)

            ! Initialize MPI data I/O

            if (ib) then
                call s_initialize_mpi_data(q_cons_vf, ib_markers)
            else
                call s_initialize_mpi_data(q_cons_vf)
            end if

            if (proc_rank == 0) then
                file_loc = trim(case_dir)//'/restart_data/lustre_'//trim(t_step_string)
                call my_inquire(file_loc, dir_check)
                if (dir_check .neqv. .true.) then
                    call s_create_directory(trim(file_loc))
                end if
                call s_create_directory(trim(file_loc))
            end if
            call s_mpi_barrier()
            call DelayFileAccess(proc_rank)

            ! Initialize MPI data I/O
            call s_initialize_mpi_data(q_cons_vf)

            ! Open the file to write all flow variables
            write (file_loc, '(I0,A,i7.7,A)') t_step, '_', proc_rank, '.dat'
            file_loc = trim(case_dir)//'/restart_data/lustre_'//trim(t_step_string)//trim(mpiiofs)//trim(file_loc)
            inquire (FILE=trim(file_loc), EXIST=file_exist)
            if (file_exist .and. proc_rank == 0) then
                call MPI_FILE_DELETE(file_loc, mpi_info_int, ierr)
            end if
            call MPI_FILE_OPEN(MPI_COMM_SELF, file_loc, ior(MPI_MODE_WRONLY, MPI_MODE_CREATE), &
                               mpi_info_int, ifile, ierr)

            ! Size of local arrays
            data_size = (m + 1)*(n + 1)*(p + 1)

            ! Resize some integers so MPI can write even the biggest files
            m_MOK = int(m_glb + 1, MPI_OFFSET_KIND)
            n_MOK = int(n_glb + 1, MPI_OFFSET_KIND)
            p_MOK = int(p_glb + 1, MPI_OFFSET_KIND)
            WP_MOK = int(8d0, MPI_OFFSET_KIND)
            MOK = int(1d0, MPI_OFFSET_KIND)
            str_MOK = int(name_len, MPI_OFFSET_KIND)
            NVARS_MOK = int(sys_size, MPI_OFFSET_KIND)

            if (bubbles) then
                ! Write the data for each variable
                do i = 1, sys_size
                    var_MOK = int(i, MPI_OFFSET_KIND)

                    call MPI_FILE_WRITE_ALL(ifile, MPI_IO_DATA%var(i)%sf, data_size, &
                                            MPI_DOUBLE_PRECISION, status, ierr)
                end do
                !Write pb and mv for non-polytropic qbmm
                if (qbmm .and. .not. polytropic) then
                    do i = sys_size + 1, sys_size + 2*nb*nnode
                        var_MOK = int(i, MPI_OFFSET_KIND)

                        call MPI_FILE_WRITE_ALL(ifile, MPI_IO_DATA%var(i)%sf, data_size, &
                                                MPI_DOUBLE_PRECISION, status, ierr)
                    end do
                end if
            else
                do i = 1, sys_size !TODO: check if correct (sys_size
                    var_MOK = int(i, MPI_OFFSET_KIND)

                    call MPI_FILE_WRITE_ALL(ifile, MPI_IO_DATA%var(i)%sf, data_size, &
                                            MPI_DOUBLE_PRECISION, status, ierr)
                end do
            end if

            call MPI_FILE_CLOSE(ifile, ierr)
        else
            ! Initialize MPI data I/O

            call s_initialize_mpi_data(q_cons_vf)

            ! Open the file to write all flow variables
            write (file_loc, '(I0,A)') t_step, '.dat'
            file_loc = trim(case_dir)//'/restart_data'//trim(mpiiofs)//trim(file_loc)
            inquire (FILE=trim(file_loc), EXIST=file_exist)
            if (file_exist .and. proc_rank == 0) then
                call MPI_FILE_DELETE(file_loc, mpi_info_int, ierr)
            end if
            call MPI_FILE_OPEN(MPI_COMM_WORLD, file_loc, ior(MPI_MODE_WRONLY, MPI_MODE_CREATE), &
                               mpi_info_int, ifile, ierr)

            ! Size of local arrays
            data_size = (m + 1)*(n + 1)*(p + 1)

            ! Resize some integers so MPI can write even the biggest files
            m_MOK = int(m_glb + 1, MPI_OFFSET_KIND)
            n_MOK = int(n_glb + 1, MPI_OFFSET_KIND)
            p_MOK = int(p_glb + 1, MPI_OFFSET_KIND)
            WP_MOK = int(8d0, MPI_OFFSET_KIND)
            MOK = int(1d0, MPI_OFFSET_KIND)
            str_MOK = int(name_len, MPI_OFFSET_KIND)
            NVARS_MOK = int(sys_size, MPI_OFFSET_KIND)

            if (bubbles) then
                ! Write the data for each variable
                do i = 1, sys_size
                    var_MOK = int(i, MPI_OFFSET_KIND)

                    ! Initial displacement to skip at beginning of file
                    disp = m_MOK*max(MOK, n_MOK)*max(MOK, p_MOK)*WP_MOK*(var_MOK - 1)

                    call MPI_FILE_SET_VIEW(ifile, disp, MPI_DOUBLE_PRECISION, MPI_IO_DATA%view(i), &
                                           'native', mpi_info_int, ierr)
                    call MPI_FILE_write_ALL(ifile, MPI_IO_DATA%var(i)%sf, data_size, &
                                            MPI_DOUBLE_PRECISION, status, ierr)
                end do
                !Write pb and mv for non-polytropic qbmm
                if (qbmm .and. .not. polytropic) then
                    do i = sys_size + 1, sys_size + 2*nb*nnode
                        var_MOK = int(i, MPI_OFFSET_KIND)

                        ! Initial displacement to skip at beginning of file
                        disp = m_MOK*max(MOK, n_MOK)*max(MOK, p_MOK)*WP_MOK*(var_MOK - 1)

                        call MPI_FILE_SET_VIEW(ifile, disp, MPI_DOUBLE_PRECISION, MPI_IO_DATA%view(i), &
                                               'native', mpi_info_int, ierr)
                        call MPI_FILE_WRITE_ALL(ifile, MPI_IO_DATA%var(i)%sf, data_size, &
                                                MPI_DOUBLE_PRECISION, status, ierr)
                    end do
                end if
            else
                do i = 1, sys_size !TODO: check if correct (sys_size
                    var_MOK = int(i, MPI_OFFSET_KIND)

                    ! Initial displacement to skip at beginning of file
                    disp = m_MOK*max(MOK, n_MOK)*max(MOK, p_MOK)*WP_MOK*(var_MOK - 1)

                    call MPI_FILE_SET_VIEW(ifile, disp, MPI_DOUBLE_PRECISION, MPI_IO_DATA%view(i), &
                                           'native', mpi_info_int, ierr)
                    call MPI_FILE_WRITE_ALL(ifile, MPI_IO_DATA%var(i)%sf, data_size, &
                                            MPI_DOUBLE_PRECISION, status, ierr)
                end do
            end if

            call MPI_FILE_CLOSE(ifile, ierr)
        end if

        call MPI_FILE_CLOSE(ifile, ierr)

#endif

    end subroutine s_write_parallel_data_files ! ---------------------------

    !>  This writes a formatted data file where the root processor
    !!      can write out the CoM information
    !!  @param t_step Current time-step
    !!  @param q_com Center of mass information
    !!  @param moments Higher moment information
    subroutine s_write_com_files(t_step, c_mass) ! -------------------

        integer, intent(in) :: t_step
        real(kind(0d0)), dimension(num_fluids, 5), intent(in) :: c_mass
        integer :: i, j !< Generic loop iterator
        real(kind(0d0)) :: nondim_time !< Non-dimensional time

        ! Non-dimensional time calculation
        if (t_step_old /= dflt_int) then
            nondim_time = real(t_step + t_step_old, kind(0d0))*dt
        else
            nondim_time = real(t_step, kind(0d0))*dt
        end if

        if (proc_rank == 0) then
            if (n == 0) then ! 1D simulation
                do i = 1, num_fluids ! Loop through fluids
                    write (i + 120, '(6X,4F24.12)') &
                        nondim_time, &
                        c_mass(i, 1), &
                        c_mass(i, 2), &
                        c_mass(i, 5)
                end do
            elseif (p == 0) then ! 2D simulation
                do i = 1, num_fluids ! Loop through fluids
                    write (i + 120, '(6X,5F24.12)') &
                        nondim_time, &
                        c_mass(i, 1), &
                        c_mass(i, 2), &
                        c_mass(i, 3), &
                        c_mass(i, 5)
                end do
            else ! 3D simulation
                do i = 1, num_fluids ! Loop through fluids
                    write (i + 120, '(6X,6F24.12)') &
                        nondim_time, &
                        c_mass(i, 1), &
                        c_mass(i, 2), &
                        c_mass(i, 3), &
                        c_mass(i, 4), &
                        c_mass(i, 5)
                end do
            end if
        end if
    end subroutine s_write_com_files ! -------------------------------------

    !>  This writes a formatted data file for the flow probe information
        !!  @param t_step Current time-step
        !!  @param q_cons_vf Conservative variables
        !!  @param accel_mag Acceleration magnitude information
    subroutine s_write_probe_files(t_step, q_cons_vf, accel_mag) ! -----------

        integer, intent(in) :: t_step
        type(scalar_field), dimension(sys_size), intent(in) :: q_cons_vf
        real(kind(0d0)), dimension(0:m, 0:n, 0:p), intent(in) :: accel_mag

        real(kind(0d0)), dimension(-1:m) :: distx
        real(kind(0d0)), dimension(-1:n) :: disty
        real(kind(0d0)), dimension(-1:p) :: distz

        ! The cell-averaged partial densities, density, velocity, pressure,
        ! volume fractions, specific heat ratio function, liquid stiffness
        ! function, and sound speed.
        real(kind(0d0)) :: lit_gamma, nbub
        real(kind(0d0)) :: rho
        real(kind(0d0)), dimension(num_dims) :: vel
        real(kind(0d0)) :: pres
        real(kind(0d0)) :: ptilde
        real(kind(0d0)) :: ptot
        real(kind(0d0)) :: alf
        real(kind(0d0)) :: alfgr
        real(kind(0d0)), dimension(num_fluids) :: alpha
        real(kind(0d0)) :: gamma
        real(kind(0d0)) :: pi_inf
        real(kind(0d0)) :: qv
        real(kind(0d0)) :: c
        real(kind(0d0)) :: M00, M10, M01, M20, M11, M02
        real(kind(0d0)) :: varR, varV
        real(kind(0d0)), dimension(Nb) :: nR, R, nRdot, Rdot
        real(kind(0d0)) :: nR3
        real(kind(0d0)) :: accel
        real(kind(0d0)) :: int_pres
        real(kind(0d0)) :: max_pres
        real(kind(0d0)), dimension(2) :: Re
        real(kind(0d0)) :: E_e
        real(kind(0d0)), dimension(6) :: tau_e
        real(kind(0d0)) :: G

        integer :: i, j, k, l, s, q !< Generic loop iterator

        real(kind(0d0)) :: nondim_time !< Non-dimensional time

        real(kind(0d0)) :: tmp !<
            !! Temporary variable to store quantity for mpi_allreduce

        real(kind(0d0)) :: blkmod1, blkmod2 !<
            !! Fluid bulk modulus for Woods mixture sound speed

        integer :: npts !< Number of included integral points
        real(kind(0d0)) :: rad, thickness !< For integral quantities
        logical :: trigger !< For integral quantities

        ! Non-dimensional time calculation
        if (time_stepper == 23) then
            nondim_time = mytime
        else
            if (t_step_old /= dflt_int) then
                nondim_time = real(t_step + t_step_old, kind(0d0))*dt
            else
                nondim_time = real(t_step, kind(0d0))*dt !*1.d-5/10.0761131451d0
            end if
        end if

        do i = 1, num_probes
            ! Zeroing out flow variables for all processors
            rho = 0d0
            do s = 1, num_dims
                vel(s) = 0d0
            end do
            pres = 0d0
            gamma = 0d0
            pi_inf = 0d0
            qv = 0d0
            c = 0d0
            accel = 0d0
            nR = 0d0; R = 0d0
            nRdot = 0d0; Rdot = 0d0
            nbub = 0d0
            M00 = 0d0
            M10 = 0d0
            M01 = 0d0
            M20 = 0d0
            M11 = 0d0
            M02 = 0d0
            varR = 0d0; varV = 0d0
            alf = 0d0
            do s = 1, (num_dims*(num_dims + 1))/2
                tau_e(s) = 0d0
            end do

            ! Find probe location in terms of indices on a
            ! specific processor
            if (n == 0) then ! 1D simulation
                if ((probe(i)%x >= x_cb(-1)) .and. (probe(i)%x <= x_cb(m))) then
                    do s = -1, m
                        distx(s) = x_cb(s) - probe(i)%x
                        if (distx(s) < 0d0) distx(s) = 1000d0
                    end do
                    j = minloc(distx, 1)
                    if (j == 1) j = 2 ! Pick first point if probe is at edge
                    k = 0
                    l = 0

                    ! Computing/Sharing necessary state variables
                    if (hypoelasticity) then
                        call s_convert_to_mixture_variables(q_cons_vf, j - 2, k, l, &
                                                            rho, gamma, pi_inf, qv, &
                                                            Re, G, fluid_pp(:)%G)
                    else
                        call s_convert_to_mixture_variables(q_cons_vf, j - 2, k, l, &
                                                            rho, gamma, pi_inf, qv)
                    end if
                    do s = 1, num_dims
                        vel(s) = q_cons_vf(cont_idx%end + s)%sf(j - 2, k, l)/rho
                    end do

                    if (hypoelasticity) then
                        call s_compute_pressure( &
                            q_cons_vf(1)%sf(j - 2, k, l), &
                            q_cons_vf(alf_idx)%sf(j - 2, k, l), &
                            0.5d0*(q_cons_vf(2)%sf(j - 2, k, l)**2.d0)/ &
                            q_cons_vf(1)%sf(j - 2, k, l), &
                            pi_inf, gamma, rho, qv, pres, &
                            q_cons_vf(stress_idx%beg)%sf(j - 2, k, l), &
                            q_cons_vf(mom_idx%beg)%sf(j - 2, k, l), G)
                    else
                        call s_compute_pressure( &
                            q_cons_vf(1)%sf(j - 2, k, l), &
                            q_cons_vf(alf_idx)%sf(j - 2, k, l), &
                            0.5d0*(q_cons_vf(2)%sf(j - 2, k, l)**2.d0)/ &
                            q_cons_vf(1)%sf(j - 2, k, l), &
                            pi_inf, gamma, rho, qv, pres)
                    end if

                    if (model_eqns == 4) then
                        lit_gamma = 1d0/fluid_pp(1)%gamma + 1d0
                    else if (hypoelasticity) then
                        tau_e(1) = q_cons_vf(stress_idx%end)%sf(j - 2, k, l)/rho
                    end if

                    if (bubbles) then
                        alf = q_cons_vf(alf_idx)%sf(j - 2, k, l)
                        if (num_fluids == 3) then
                            alfgr = q_cons_vf(alf_idx - 1)%sf(j - 2, k, l)
                        end if
                        do s = 1, nb
                            nR(s) = q_cons_vf(bub_idx%rs(s))%sf(j - 2, k, l)
                            nRdot(s) = q_cons_vf(bub_idx%vs(s))%sf(j - 2, k, l)
                        end do

                        if (adv_n) then
                            nbub = q_cons_vf(n_idx)%sf(j - 2, k, l)
                        else
                            nR3 = 0d0
                            do s = 1, nb
                                nR3 = nR3 + weight(s)*(nR(s)**3d0)
                            end do

                            nbub = dsqrt((4.d0*pi/3.d0)*nR3/alf)
                        end if
#ifdef DEBUG
                        print *, 'In probe, nbub: ', nbub
#endif
                        if (qbmm) then
                            M00 = q_cons_vf(bub_idx%moms(1, 1))%sf(j - 2, k, l)/nbub
                            M10 = q_cons_vf(bub_idx%moms(1, 2))%sf(j - 2, k, l)/nbub
                            M01 = q_cons_vf(bub_idx%moms(1, 3))%sf(j - 2, k, l)/nbub
                            M20 = q_cons_vf(bub_idx%moms(1, 4))%sf(j - 2, k, l)/nbub
                            M11 = q_cons_vf(bub_idx%moms(1, 5))%sf(j - 2, k, l)/nbub
                            M02 = q_cons_vf(bub_idx%moms(1, 6))%sf(j - 2, k, l)/nbub

                            M10 = M10/M00
                            M01 = M01/M00
                            M20 = M20/M00
                            M11 = M11/M00
                            M02 = M02/M00

                            varR = M20 - M10**2d0
                            varV = M02 - M01**2d0
                        end if
                        R(:) = nR(:)/nbub
                        Rdot(:) = nRdot(:)/nbub

                        ptilde = ptil(j - 2, k, l)
                        ptot = pres - ptilde
                    end if

                    ! Compute mixture sound Speed
                    call s_compute_speed_of_sound(pres, rho, gamma, pi_inf, &
                                                  ((gamma + 1d0)*pres + pi_inf)/rho, alpha, 0d0, c)

                    accel = accel_mag(j - 2, k, l)
                end if
            elseif (p == 0) then ! 2D simulation
                if ((probe(i)%x >= x_cb(-1)) .and. (probe(i)%x <= x_cb(m))) then
                    if ((probe(i)%y >= y_cb(-1)) .and. (probe(i)%y <= y_cb(n))) then
                        do s = -1, m
                            distx(s) = x_cb(s) - probe(i)%x
                            if (distx(s) < 0d0) distx(s) = 1000d0
                        end do
                        do s = -1, n
                            disty(s) = y_cb(s) - probe(i)%y
                            if (disty(s) < 0d0) disty(s) = 1000d0
                        end do
                        j = minloc(distx, 1)
                        k = minloc(disty, 1)
                        if (j == 1) j = 2 ! Pick first point if probe is at edge
                        if (k == 1) k = 2 ! Pick first point if probe is at edge
                        l = 0

                        ! Computing/Sharing necessary state variables
                        call s_convert_to_mixture_variables(q_cons_vf, j - 2, k - 2, l, &
                                                            rho, gamma, pi_inf, qv, &
                                                            Re, G, fluid_pp(:)%G)
                        do s = 1, num_dims
                            vel(s) = q_cons_vf(cont_idx%end + s)%sf(j - 2, k - 2, l)/rho
                        end do

                        call s_compute_pressure( &
                            q_cons_vf(E_idx)%sf(j - 2, k - 2, l), &
                            q_cons_vf(alf_idx)%sf(j - 2, k - 2, l), &
                            0.5d0*(q_cons_vf(2)%sf(j - 2, k - 2, l)**2.d0)/ &
                            q_cons_vf(1)%sf(j - 2, k - 2, l), &
                            pi_inf, gamma, rho, qv, pres, &
                            q_cons_vf(stress_idx%beg)%sf(j - 2, k - 2, l), &
                            q_cons_vf(mom_idx%beg)%sf(j - 2, k - 2, l), G)

                        if (model_eqns == 4) then
                            lit_gamma = 1d0/fluid_pp(1)%gamma + 1d0
                        else if (hypoelasticity) then
                            do s = 1, 3
                                tau_e(s) = q_cons_vf(s)%sf(j - 2, k - 2, l)/rho
                            end do
                        end if

                        if (bubbles) then
                            alf = q_cons_vf(alf_idx)%sf(j - 2, k - 2, l)
                            do s = 1, nb
                                nR(s) = q_cons_vf(bub_idx%rs(s))%sf(j - 2, k - 2, l)
                                nRdot(s) = q_cons_vf(bub_idx%vs(s))%sf(j - 2, k - 2, l)
                            end do

                            if (adv_n) then
                                nbub = q_cons_vf(n_idx)%sf(j - 2, k - 2, l)
                            else
                                nR3 = 0d0
                                do s = 1, nb
                                    nR3 = nR3 + weight(s)*(nR(s)**3d0)
                                end do

                                nbub = dsqrt((4.d0*pi/3.d0)*nR3/alf)
                            end if

                            R(:) = nR(:)/nbub
                            Rdot(:) = nRdot(:)/nbub
                        end if
                        ! Compute mixture sound speed
                        call s_compute_speed_of_sound(pres, rho, gamma, pi_inf, &
                                                      ((gamma + 1d0)*pres + pi_inf)/rho, alpha, 0d0, c)

                    end if
                end if
            else ! 3D f (t_step == t_step_stop)simulation
                if ((probe(i)%x >= x_cb(-1)) .and. (probe(i)%x <= x_cb(m))) then
                    if ((probe(i)%y >= y_cb(-1)) .and. (probe(i)%y <= y_cb(n))) then
                        if ((probe(i)%z >= z_cb(-1)) .and. (probe(i)%z <= z_cb(p))) then
                            do s = -1, m
                                distx(s) = x_cb(s) - probe(i)%x
                                if (distx(s) < 0d0) distx(s) = 1000d0
                            end do
                            do s = -1, n
                                disty(s) = y_cb(s) - probe(i)%y
                                if (disty(s) < 0d0) disty(s) = 1000d0
                            end do
                            do s = -1, p
                                distz(s) = z_cb(s) - probe(i)%z
                                if (distz(s) < 0d0) distz(s) = 1000d0
                            end do
                            j = minloc(distx, 1)
                            k = minloc(disty, 1)
                            l = minloc(distz, 1)
                            if (j == 1) j = 2 ! Pick first point if probe is at edge
                            if (k == 1) k = 2 ! Pick first point if probe is at edge
                            if (l == 1) l = 2 ! Pick first point if probe is at edge

                            ! Computing/Sharing necessary state variables
                            call s_convert_to_mixture_variables(q_cons_vf, j - 2, k - 2, l - 2, &
                                                                rho, gamma, pi_inf, qv, &
                                                                Re, G, fluid_pp(:)%G)
                            do s = 1, num_dims
                                vel(s) = q_cons_vf(cont_idx%end + s)%sf(j - 2, k - 2, l - 2)/rho
                            end do

                            call s_compute_pressure(q_cons_vf(E_idx)%sf(j - 2, k - 2, l - 2), &
                                                    0d0, 0.5d0*rho*dot_product(vel, vel), pi_inf, gamma, rho, qv, pres)

                            ! Compute mixture sound speed
                            call s_compute_speed_of_sound(pres, rho, gamma, pi_inf, &
                                                          ((gamma + 1d0)*pres + pi_inf)/rho, alpha, 0d0, c)

                            accel = accel_mag(j - 2, k - 2, l - 2)
                        end if
                    end if
                end if
            end if
            if (num_procs > 1) then
                #:for VAR in ['rho','pres','gamma','pi_inf','qv','c','accel']
                    tmp = ${VAR}$
                    call s_mpi_allreduce_sum(tmp, ${VAR}$)
                #:endfor

                do s = 1, num_dims
                    tmp = vel(s)
                    call s_mpi_allreduce_sum(tmp, vel(s))
                end do

                if (bubbles) then
                    #:for VAR in ['alf','alfgr','nbub','nR(1)','nRdot(1)','M00','R(1)','Rdot(1)','ptilde','ptot']
                        tmp = ${VAR}$
                        call s_mpi_allreduce_sum(tmp, ${VAR}$)
                    #:endfor

                    if (qbmm) then
                        #:for VAR in ['varR','varV','M10','M01','M20','M02']
                            tmp = ${VAR}$
                            call s_mpi_allreduce_sum(tmp, ${VAR}$)
                        #:endfor
                    end if
                end if

                if (hypoelasticity) then
                    do s = 1, (num_dims*(num_dims + 1))/2
                        tmp = tau_e(s)
                        call s_mpi_allreduce_sum(tmp, tau_e(s))
                    end do
                end if
            end if
            if (proc_rank == 0) then
                if (n == 0) then
                    if (bubbles .and. (num_fluids <= 2)) then
                        if (qbmm) then
                            write (i + 30, '(6x,f12.12,14f28.16)') &
                                nondim_time, &
                                rho, &
                                vel(1), &
                                pres, &
                                alf, &
                                R(1), &
                                Rdot(1), &
                                nR(1), &
                                nRdot(1), &
                                varR, &
                                varV, &
                                M10, &
                                M01, &
                                M20, &
                                M02
                        else
                            write (i + 30, '(6x,f12.12,8f24.8)') &
                                nondim_time, &
                                rho, &
                                vel(1), &
                                pres, &
                                alf, &
                                R(1), &
                                Rdot(1), &
                                nR(1), &
                                nRdot(1)
                            ! ptilde, &
                            ! ptot
                        end if
                    else if (bubbles .and. (num_fluids == 3)) then
                        write (i + 30, '(6x,f12.12,f24.8,f24.8,f24.8,f24.8,f24.8,'// &
                               'f24.8,f24.8,f24.8,f24.8,f24.8, f24.8)') &
                            nondim_time, &
                            rho, &
                            vel(1), &
                            pres, &
                            alf, &
                            alfgr, &
                            nR(1), &
                            nRdot(1), &
                            R(1), &
                            Rdot(1), &
                            ptilde, &
                            ptot
                    else if (bubbles .and. num_fluids == 4) then
                        write (i + 30, '(6x,f12.12,f24.8,f24.8,f24.8,f24.8,'// &
                               'f24.8,f24.8,f24.8,f24.8,f24.8,f24.8,f24.8,f24.8,f24.8)') &
                            nondim_time, &
                            q_cons_vf(1)%sf(j - 2, 0, 0), &
                            q_cons_vf(2)%sf(j - 2, 0, 0), &
                            q_cons_vf(3)%sf(j - 2, 0, 0), &
                            q_cons_vf(4)%sf(j - 2, 0, 0), &
                            q_cons_vf(5)%sf(j - 2, 0, 0), &
                            q_cons_vf(6)%sf(j - 2, 0, 0), &
                            q_cons_vf(7)%sf(j - 2, 0, 0), &
                            q_cons_vf(8)%sf(j - 2, 0, 0), &
                            q_cons_vf(9)%sf(j - 2, 0, 0), &
                            q_cons_vf(10)%sf(j - 2, 0, 0), &
                            nbub, &
                            R(1), &
                            Rdot(1)
                    else
                        write (i + 30, '(6X,F12.12,F24.8,F24.8,F24.8)') &
                            nondim_time, &
                            rho, &
                            vel(1), &
                            pres
                    end if
                elseif (p == 0) then
                    if (bubbles) then
                        write (i + 30, '(6X,10F24.8)') &
                            nondim_time, &
                            rho, &
                            vel(1), &
                            vel(2), &
                            pres, &
                            alf, &
                            nR(1), &
                            nRdot(1), &
                            R(1), &
                            Rdot(1)
                    else if (hypoelasticity) then
                        write (i + 30, '(6X,F12.12,F24.8,F24.8,F24.8,F24.8,'// &
                               'F24.8,F24.8,F24.8)') &
                            nondim_time, &
                            rho, &
                            vel(1), &
                            vel(2), &
                            pres, &
                            tau_e(1), &
                            tau_e(2), &
                            tau_e(3)
                    else
                        write (i + 30, '(6X,F12.12,F24.8,F24.8,F24.8)') &
                            nondim_time, &
                            rho, &
                            vel(1), &
                            pres
                        print *, 'time =', nondim_time, 'rho =', rho, 'pres =', pres
                    end if
                else
                    write (i + 30, '(6X,F12.6,F24.8,F24.8,F24.8,F24.8,'// &
                           'F24.8,F24.8,F24.8,F24.8,F24.8,'// &
                           'F24.8)') &
                        nondim_time, &
                        rho, &
                        vel(1), &
                        vel(2), &
                        vel(3), &
                        pres, &
                        gamma, &
                        pi_inf, &
                        qv, &
                        c, &
                        accel
                end if
            end if
        end do

        if (integral_wrt .and. bubbles) then
            if (n == 0) then ! 1D simulation
                do i = 1, num_integrals
                    int_pres = 0d0
                    max_pres = 0d0
                    k = 0; l = 0
                    npts = 0
                    do j = 1, m
                        pres = 0d0
                        do s = 1, num_dims
                            vel(s) = 0d0
                        end do
                        rho = 0d0
                        pres = 0d0
                        gamma = 0d0
                        pi_inf = 0d0
                        qv = 0d0

                        if ((integral(i)%xmin <= x_cb(j)) .and. (integral(i)%xmax >= x_cb(j))) then
                            npts = npts + 1
                            call s_convert_to_mixture_variables(q_cons_vf, j, k, l, &
                                                                rho, gamma, pi_inf, qv, Re)
                            do s = 1, num_dims
                                vel(s) = q_cons_vf(cont_idx%end + s)%sf(j, k, l)/rho
                            end do

                            pres = ( &
                                   (q_cons_vf(E_idx)%sf(j, k, l) - &
                                    0.5d0*(q_cons_vf(mom_idx%beg)%sf(j, k, l)**2.d0)/rho)/ &
                                   (1.d0 - q_cons_vf(alf_idx)%sf(j, k, l)) - &
                                   pi_inf - qv &
                                   )/gamma
                            int_pres = int_pres + (pres - 1.d0)**2.d0
                        end if
                    end do
                    int_pres = dsqrt(int_pres/(1.d0*npts))

                    if (num_procs > 1) then
                        tmp = int_pres
                        call s_mpi_allreduce_sum(tmp, int_pres)
                    end if

                    if (proc_rank == 0) then
                        if (bubbles .and. (num_fluids <= 2)) then
                            write (i + 70, '(6x,f12.12,f24.8)') &
                                nondim_time, int_pres
                        end if
                    end if
                end do
            elseif (p == 0) then
                if (num_integrals /= 3) then
                    call s_mpi_abort('Incorrect number of integrals')
                end if

                rad = integral(1)%xmax
                thickness = integral(1)%xmin

                do i = 1, num_integrals
                    int_pres = 0d0
                    max_pres = 0d0
                    l = 0
                    npts = 0
                    do j = 1, m
                        do k = 1, n
                            trigger = .false.
                            if (i == 1) then
                                !inner portion
                                if (dsqrt(x_cb(j)**2.d0 + y_cb(k)**2.d0) < (rad - 0.5d0*thickness)) &
                                    trigger = .true.
                            elseif (i == 2) then
                                !net region
                                if (dsqrt(x_cb(j)**2.d0 + y_cb(k)**2.d0) > (rad - 0.5d0*thickness) .and. &
                                    dsqrt(x_cb(j)**2.d0 + y_cb(k)**2.d0) < (rad + 0.5d0*thickness)) &
                                    trigger = .true.
                            elseif (i == 3) then
                                !everything else
                                if (dsqrt(x_cb(j)**2.d0 + y_cb(k)**2.d0) > (rad + 0.5d0*thickness)) &
                                    trigger = .true.
                            end if

                            pres = 0d0
                            do s = 1, num_dims
                                vel(s) = 0d0
                            end do
                            rho = 0d0
                            pres = 0d0
                            gamma = 0d0
                            pi_inf = 0d0
                            qv = 0d0

                            if (trigger) then
                                npts = npts + 1
                                call s_convert_to_mixture_variables(q_cons_vf, j, k, l, &
                                                                    rho, gamma, pi_inf, qv, Re)
                                do s = 1, num_dims
                                    vel(s) = q_cons_vf(cont_idx%end + s)%sf(j, k, l)/rho
                                end do

                                pres = ( &
                                       (q_cons_vf(E_idx)%sf(j, k, l) - &
                                        0.5d0*(q_cons_vf(mom_idx%beg)%sf(j, k, l)**2.d0)/rho)/ &
                                       (1.d0 - q_cons_vf(alf_idx)%sf(j, k, l)) - &
                                       pi_inf - qv &
                                       )/gamma
                                int_pres = int_pres + abs(pres - 1.d0)
                                max_pres = max(max_pres, abs(pres - 1.d0))
                            end if

                        end do
                    end do

                    if (npts > 0) then
                        int_pres = int_pres/(1.d0*npts)
                    else
                        int_pres = 0.d0
                    end if

                    if (num_procs > 1) then
                        tmp = int_pres
                        call s_mpi_allreduce_sum(tmp, int_pres)

                        tmp = max_pres
                        call s_mpi_allreduce_max(tmp, max_pres)
                    end if

                    if (proc_rank == 0) then
                        if (bubbles .and. (num_fluids <= 2)) then
                            write (i + 70, '(6x,f12.12,f24.8,f24.8)') &
                                nondim_time, int_pres, max_pres
                        end if
                    end if
                end do
            end if
        end if

    end subroutine s_write_probe_files ! -----------------------------------

    !>  The goal of this subroutine is to write to the run-time
        !!      information file basic footer information applicable to
        !!      the current computation and to close the file when done.
        !!      The footer contains the stability criteria extrema over
        !!      all of the time-steps and the simulation run-time.
    subroutine s_close_run_time_information_file() ! -----------------------

        real(kind(0d0)) :: run_time !< Run-time of the simulation

        ! Writing the footer of and closing the run-time information file
        write (1, '(A)') '----------------------------------------'// &
            '----------------------------------------'
        write (1, '(A)') ''

        write (1, '(A,F9.6)') 'ICFL Max: ', icfl_max
        if (any(Re_size > 0)) write (1, '(A,F9.6)') 'VCFL Max: ', vcfl_max
        if (any(Re_size > 0)) write (1, '(A,F10.6)') 'Rc Min: ', Rc_min

        call cpu_time(run_time)

        write (1, '(A)') ''
        write (1, '(A,I0,A)') 'Run-time: ', int(anint(run_time)), 's'
        write (1, '(A)') '========================================'// &
            '========================================'
        close (1)

    end subroutine s_close_run_time_information_file ! ---------------------

    !> Closes communication files
    subroutine s_close_com_files() ! ---------------------------------------

        integer :: i !< Generic loop iterator
        do i = 1, num_fluids
            close (i + 120)
        end do

    end subroutine s_close_com_files ! -------------------------------------

    subroutine s_close_sim_data_file() ! -----------------------

        ! Writing the footer of and closing the run-time information file
        write (21519, '(A)') '----------------------------------------'// &
            '----------------------------------------'
        write (21519, '(A)') ''
        write (21519, '(A)') ''
        write (21519, '(A)') '========================================'// &
            '========================================'
        close (21519)

    end subroutine s_close_sim_data_file !---------------------

    !> Closes probe files
    subroutine s_close_probe_files() ! -------------------------------------

        integer :: i !< Generic loop iterator

        do i = 1, num_probes
            close (i + 30)
        end do

    end subroutine s_close_probe_files ! -----------------------------------

    !>  The computation of parameters, the allocation of memory,
        !!      the association of pointers and/or the execution of any
        !!      other procedures that are necessary to setup the module.
    subroutine s_initialize_data_output_module() ! -------------------------

        type(int_bounds_info) :: ix, iy, iz

        integer :: i !< Generic loop iterator

        allocate (c_mass(1:num_fluids, 1:5))

        ! Allocating/initializing ICFL, VCFL, CCFL and Rc stability criteria
        @:ALLOCATE_GLOBAL(icfl_sf(0:m, 0:n, 0:p))
        icfl_max = 0d0

        if (any(Re_size > 0)) then
            @:ALLOCATE_GLOBAL(vcfl_sf(0:m, 0:n, 0:p))
            @:ALLOCATE_GLOBAL(Rc_sf  (0:m, 0:n, 0:p))

            vcfl_max = 0d0
            Rc_min = 1d3
        end if

        ! Associating the procedural pointer to the appropriate subroutine
        ! that will be utilized in the conversion to the mixture variables

        if (model_eqns == 1) then        ! Gamma/pi_inf model
            s_convert_to_mixture_variables => &
                s_convert_mixture_to_mixture_variables
        elseif (bubbles) then           ! Volume fraction for bubbles
            s_convert_to_mixture_variables => &
                s_convert_species_to_mixture_variables_bubbles
        else                            ! Volume fraction model
            s_convert_to_mixture_variables => &
                s_convert_species_to_mixture_variables
        end if

        if (parallel_io .neqv. .true.) then
            s_write_data_files => s_write_serial_data_files
        else
            s_write_data_files => s_write_parallel_data_files
        end if

    end subroutine s_initialize_data_output_module ! -----------------------

    !> Module deallocation and/or disassociation procedures
    subroutine s_finalize_data_output_module() ! ---------------------------

        integer :: i !< Generic loop iterator

        deallocate (c_mass)

        ! Deallocating the ICFL, VCFL, CCFL, and Rc stability criteria
        @:DEALLOCATE_GLOBAL(icfl_sf)
        if (any(Re_size > 0)) then
            @:DEALLOCATE_GLOBAL(vcfl_sf, Rc_sf)
        end if

        ! Disassociating the pointer to the procedure that was utilized to
        ! to convert mixture or species variables to the mixture variables
        s_convert_to_mixture_variables => null()
        s_write_data_files => null()

    end subroutine s_finalize_data_output_module ! -------------------------

end module m_data_output<|MERGE_RESOLUTION|>--- conflicted
+++ resolved
@@ -84,11 +84,8 @@
     real(kind(0d0)), allocatable, dimension(:, :, :) :: vcfl_sf  !< VCFL stability criterion
     real(kind(0d0)), allocatable, dimension(:, :, :) :: ccfl_sf  !< CCFL stability criterion
     real(kind(0d0)), allocatable, dimension(:, :, :) :: Rc_sf  !< Rc stability criterion
-<<<<<<< HEAD
     real(kind(0d0)), public, allocatable, dimension(:, :) :: c_mass
 
-=======
->>>>>>> a623b98d
     !$acc declare create(icfl_sf, vcfl_sf, ccfl_sf, Rc_sf)
 #endif
 
