--- conflicted
+++ resolved
@@ -145,7 +145,6 @@
         write (3, '(A)') ''; write (3, '(A)') ''
 
         ! Generating table header for the stability criteria to be outputted
-<<<<<<< HEAD
         if (cfl_dt) then
             if (any(Re_size > 0)) then
                 write (1, '(A)') '==== Time-steps ====== dt ===== Time ======= ICFL '// &
@@ -162,14 +161,6 @@
                 write (1, '(A)') '=========== Time-steps ============== Time '// &
                     '============== ICFL Max ============='
             end if
-=======
-        if (any(Re_size > 0)) then
-            write (3, '(A)') '==== Time-steps ====== Time ======= ICFL '// &
-                'Max ==== VCFL Max ====== Rc Min ======='
-        else
-            write (3, '(A)') '=========== Time-steps ============== Time '// &
-                '============== ICFL Max ============='
->>>>>>> 3aac2c3c
         end if
 
     end subroutine s_open_run_time_information_file
@@ -431,7 +422,6 @@
         ! Outputting global stability criteria extrema at current time-step
         if (proc_rank == 0) then
             if (any(Re_size > 0)) then
-<<<<<<< HEAD
                 write (1, '(6X,I8,F10.6,6X,6X,F10.6,6X,F9.6,6X,F9.6,6X,F10.6)') &
                     t_step, dt, t_step*dt, icfl_max_glb, &
                     vcfl_max_glb, &
@@ -439,15 +429,6 @@
             else
                 write (1, '(13X,I8,14X,F10.6,14X,F10.6,13X,F9.6)') &
                     t_step, dt, t_step*dt, icfl_max_glb
-=======
-                write (3, '(6X,I8,6X,F10.6,6X,F9.6,6X,F9.6,6X,F10.6)') &
-                    t_step, t_step*dt, icfl_max_glb, &
-                    vcfl_max_glb, &
-                    Rc_min_glb
-            else
-                write (3, '(13X,I8,14X,F10.6,13X,F9.6)') &
-                    t_step, t_step*dt, icfl_max_glb
->>>>>>> 3aac2c3c
             end if
 
             if (icfl_max_glb /= icfl_max_glb) then
