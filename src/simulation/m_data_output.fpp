--- conflicted
+++ resolved
@@ -49,14 +49,10 @@
  s_close_probe_files, &
  s_finalize_data_output_module, &
  s_open_sim_data_file, &
-<<<<<<< HEAD
  s_open_eng_data_file, &
  s_write_sim_data_file, &
  s_write_eng_data_file, &
  s_close_eng_data_file, &
-=======
- s_write_sim_data_file, &
->>>>>>> 23fd8399
  s_close_sim_data_file
     abstract interface ! ===================================================
 
@@ -78,11 +74,6 @@
             integer, intent(in) :: t_step
 
         end subroutine s_write_abstract_data_files ! -------------------
-<<<<<<< HEAD
-
-    end interface ! ========================================================
-=======
->>>>>>> 23fd8399
 
     end interface ! ========================================================
 #ifdef CRAY_ACC_WAR
@@ -240,7 +231,6 @@
               FORM='formatted', &
               POSITION='append', &
               STATUS='unknown')
-<<<<<<< HEAD
 
     end subroutine s_open_sim_data_file ! ---------------------------------------
 
@@ -261,15 +251,6 @@
               STATUS='unknown')
 
     end subroutine s_open_eng_data_file ! ----------------------------------------
-=======
-!         call date_and_time(DATE=file_date)
-
-!         write (21519, '(A)') 'Date: '//file_date(5:6)//'/'// &
-!                file_date(7:8)//'/'// &
-!                file_date(3:4)
-
-    end subroutine s_open_sim_data_file ! ----------------------------------------
->>>>>>> 23fd8399
 
     !>  This opens a formatted data file where the root processor
         !!      can write out flow probe information
@@ -560,20 +541,11 @@
 
         type(scalar_field), dimension(sys_size), intent(IN) :: q_prim_vf
         integer, intent(IN) :: t_step
-<<<<<<< HEAD
         integer :: i, j, k, l, w, cent !< Generic loop iterators
         integer :: ierr, counter, root !< number of data points extracted to fit shape to SH perturbations
 
         real(kind(0d0)) :: u, eps, Elk, Elp, Egk, Egie
         real(kind(0d0)) :: nondim_time
-=======
-        integer :: i, j, k, l, w !< Generic loop iterators
-        integer :: ierr, counter, root !< number of data points extracted to fit shape to SH perturbations
-
-        real(kind(0d0)) :: u, eps
-        real(kind(0d0)), dimension(0:m, 0:n) :: rho 
-        real(kind(0d0)) ::  nondim_time
->>>>>>> 23fd8399
         real(kind(0d0)), dimension(num_fluids) :: alpha, vol_fluid, xcom, ycom, zcom
         real(kind=8), parameter :: pi = 4.d0*datan(1.d0)
         real(kind(0d0)), allocatable :: x_td(:), y_td(:), x_d1(:), y_d1(:), y_d(:), x_d(:)
@@ -585,17 +557,12 @@
         if (t_step_old /= dflt_int) then
             nondim_time = real(t_step + t_step_old, kind(0d0))*dt
         else
-<<<<<<< HEAD
             nondim_time = real(t_step, kind(0d0))*dt
-=======
-            nondim_time = real(t_step, kind(0d0))*dt 
->>>>>>> 23fd8399
         end if
         root = 0
         allocate (x_d1(m*n))
         allocate (y_d1(m*n))
         counter = 0
-<<<<<<< HEAD
 
 !        if ()
 !        if (mod(p, 2) > 0) then
@@ -642,43 +609,6 @@
                     end if
                 end if
             end do OLoop
-=======
-        do l = 0, p
-            do k = 0, n
-                OLoop: do j = 0, m
-                    axp = q_prim_vf(E_idx + 2)%sf(j + 1, k, 0)
-                    axm = q_prim_vf(E_idx + 2)%sf(j - 1, k, 0)
-                    ayp = q_prim_vf(E_idx + 2)%sf(j, k + 1, 0)
-                    aym = q_prim_vf(E_idx + 2)%sf(j, k - 1, 0)
-                    azm = q_prim_vf(E_idx + 2)%sf(j, k, p - 1)
-                    azp = q_prim_vf(E_idx + 2)%sf(j, k, p + 1) 
- 
-
-                    if ((axp > 0.9 .and. axm < 0.9) .or. (axp < 0.9 .and. axm > 0.9) &
-                        .or. (ayp > 0.9 .and. aym < 0.9) .or. (ayp < 0.9 .and. aym > 0.9)) then
-                        if (counter == 0) then
-                            counter = counter + 1
-                            x_d1(counter) = x_cc(j)
-                            y_d1(counter) = y_cc(k)
-                        else
-                            do i = 1, counter
-                                if (sqrt((x_cc(j) - x_d1(i))**2 + (y_cc(k) - &
-                                    y_d1(i))**2) <= 2*sqrt(dx(j)**2 &
-                                    + dy(k)**2)) then
-                                    cycle OLoop
-                                elseif (sqrt((x_cc(j) - x_d1(i))**2 + (y_cc(k) - &
-                                        y_d1(i))**2) > 2*sqrt(dx(j)**2 &
-                                        + dy(k)**2) .and. i == counter) then
-                                    counter = counter + 1
-                                    x_d1(counter) = x_cc(j)
-                                    y_d1(counter) = y_cc(k)
-                                end if
-                            end do
-                        end if
-                    end if
-                end do OLoop
-            end do
->>>>>>> 23fd8399
         end do
 
         allocate (y_d(counter))
@@ -687,7 +617,6 @@
             y_d(i) = y_d1(i)
             x_d(i) = x_d1(i)
         end do
-<<<<<<< HEAD
         ! if (num_procs > 1) then
         call s_mpi_gather_data(x_d, counter, x_td, root)
         call s_mpi_gather_data(y_d, counter, y_td, root)
@@ -786,25 +715,6 @@
         call s_mpi_allreduce_sum(tmp, Egk)
 
     end subroutine s_calculate_energy_contributions
-=======
-        if (num_procs > 1) then
-            call s_mpi_gather_data(x_d, counter, x_td, root)
-            call s_mpi_gather_data(y_d, counter, y_td, root)
-            if (proc_rank == 0) then
-                do i = 1, size(x_td)
-                    if (i == size(x_td)) then
-                        write (21519, '(F12.9,1X,F12.9,1X,I4, 1X, F12.9, 1X, F12.9)') &
-                            x_td(i), y_td(i), size(x_td), xcom(2), nondim_time
-                    else
-                        write (21519, '(F12.9,1X,F12.9,1X,F3.1,1X,F3.1,1X,F3.1)') &
-                            x_td(i), y_td(i), 0d0, 0d0, 0d0
-                    end if
-                end do
-            end if
-        end if
-
-    end subroutine s_write_sim_data_file ! -----------------------------------
->>>>>>> 23fd8399
 
     subroutine s_calculate_numerical_schlieran(q_prim_vf, f_NS)
         type(scalar_field), dimension(sys_size), intent(IN) :: q_prim_vf
@@ -2288,7 +2198,6 @@
 
     end subroutine s_close_sim_data_file !---------------------
 
-<<<<<<< HEAD
     subroutine s_close_eng_data_file() ! -----------------------
 
         ! Writing the footer of and closing the run-time information file
@@ -2302,8 +2211,6 @@
 
     end subroutine s_close_eng_data_file !---------------------
 
-=======
->>>>>>> 23fd8399
     !> Closes probe files
     subroutine s_close_probe_files() ! -------------------------------------
 
