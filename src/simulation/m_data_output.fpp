!! @file m_data_output.f90
!! @brief Contains module m_data_output

#:include 'macros.fpp'

!> @brief The primary purpose of this module is to output the grid and the
!!              conservative variables data at the chosen time-step interval. In
!!              addition, this module is also in charge of outputting a run-time
!!              information file which summarizes the time-dependent behavior !of
!!              the stability criteria. The latter include the inviscid Courant–
!!              Friedrichs–Lewy (ICFL), viscous CFL (VCFL), capillary CFL (CCFL)
!!              and cell Reynolds (Rc) numbers.
module m_data_output

    use m_derived_types        !< Definitions of the derived types

    use m_global_parameters    !< Definitions of the global parameters

    use m_mpi_proxy            !< Message passing interface (MPI) module proxy

    use m_variables_conversion !< State variables type conversion procedures

    use m_compile_specific

    use m_helper

    use m_helper_basic         !< Functions to compare floating point numbers

    use m_sim_helpers

    use m_delay_file_access

    use m_ibm

    use m_boundary_common

    implicit none

    private; 
    public :: s_initialize_data_output_module, &
              s_open_run_time_information_file, &
              s_open_com_files, &
              s_open_probe_files, &
              s_write_run_time_information, &
              s_write_data_files, &
              s_write_serial_data_files, &
              s_write_parallel_data_files, &
              s_write_com_files, &
              s_write_probe_files, &
              s_close_run_time_information_file, &
              s_close_com_files, &
              s_close_probe_files, &
              s_finalize_data_output_module

    real(wp), allocatable, dimension(:, :, :) :: icfl_sf  !< ICFL stability criterion
    real(wp), allocatable, dimension(:, :, :) :: vcfl_sf  !< VCFL stability criterion
    real(wp), allocatable, dimension(:, :, :) :: ccfl_sf  !< CCFL stability criterion
    real(wp), allocatable, dimension(:, :, :) :: Rc_sf  !< Rc stability criterion
    real(wp), public, allocatable, dimension(:, :) :: c_mass
    $:GPU_DECLARE(create='[icfl_sf,vcfl_sf,ccfl_sf,Rc_sf,c_mass]')

    real(wp) :: icfl_max_loc, icfl_max_glb !< ICFL stability extrema on local and global grids
    real(wp) :: vcfl_max_loc, vcfl_max_glb !< VCFL stability extrema on local and global grids
    real(wp) :: ccfl_max_loc, ccfl_max_glb !< CCFL stability extrema on local and global grids
    real(wp) :: Rc_min_loc, Rc_min_glb !< Rc   stability extrema on local and global grids
    $:GPU_DECLARE(create='[icfl_max_loc,icfl_max_glb,vcfl_max_loc,vcfl_max_glb]')
    $:GPU_DECLARE(create='[ccfl_max_loc,ccfl_max_glb,Rc_min_loc,Rc_min_glb]')

    !> @name ICFL, VCFL, CCFL and Rc stability criteria extrema over all the time-steps
    !> @{
    real(wp) :: icfl_max !< ICFL criterion maximum
    real(wp) :: vcfl_max !< VCFL criterion maximum
    real(wp) :: ccfl_max !< CCFL criterion maximum
    real(wp) :: Rc_min !< Rc criterion maximum
    !> @}

    type(scalar_field), allocatable, dimension(:) :: q_cons_temp_ds

contains

    !> Write data files. Dispatch subroutine that replaces procedure pointer.
        !! @param q_cons_vf Conservative variables
        !! @param q_prim_vf Primitive variables
        !! @param t_step Current time step
    impure subroutine s_write_data_files(q_cons_vf, q_T_sf, q_prim_vf, t_step, bc_type, beta)

        type(scalar_field), &
            dimension(sys_size), &
            intent(inout) :: q_cons_vf

        type(scalar_field), &
            intent(inout) :: q_T_sf

        type(scalar_field), &
            dimension(sys_size), &
            intent(inout) :: q_prim_vf

        integer, intent(in) :: t_step

        type(scalar_field), &
            intent(inout), optional :: beta

        type(integer_field), &
            dimension(1:num_dims, -1:1), &
            intent(in) :: bc_type

        if (.not. parallel_io) then
            call s_write_serial_data_files(q_cons_vf, q_T_sf, q_prim_vf, t_step, bc_type, beta)
        else
            call s_write_parallel_data_files(q_cons_vf, t_step, bc_type, beta)
        end if

    end subroutine s_write_data_files

    !>  The purpose of this subroutine is to open a new or pre-
        !!          existing run-time information file and append to it the
        !!      basic header information relevant to current simulation.
        !!      In general, this requires generating a table header for
        !!      those stability criteria which will be written at every
        !!      time-step.
    impure subroutine s_open_run_time_information_file

        character(LEN=name_len), parameter :: file_name = 'run_time.inf' !<
            !! Name of the run-time information file

        character(LEN=path_len + name_len) :: file_path !<
            !! Relative path to a file in the case directory

        character(LEN=8) :: file_date !<
            !! Creation date of the run-time information file

        ! Opening the run-time information file
        file_path = trim(case_dir)//'/'//trim(file_name)

        open (3, FILE=trim(file_path), &
              FORM='formatted', &
              STATUS='replace')

        write (3, '(A)') 'Description: Stability information at '// &
            'each time-step of the simulation. This'
        write (3, '(13X,A)') 'data is composed of the inviscid '// &
            'Courant–Friedrichs–Lewy (ICFL)'
        write (3, '(13X,A)') 'number, the viscous CFL (VCFL) number, '// &
            'the capillary CFL (CCFL)'
        write (3, '(13X,A)') 'number and the cell Reynolds (Rc) '// &
            'number. Please note that only'
        write (3, '(13X,A)') 'those stability conditions pertinent '// &
            'to the physics included in'
        write (3, '(13X,A)') 'the current computation are displayed.'

        call date_and_time(DATE=file_date)

        write (3, '(A)') 'Date: '//file_date(5:6)//'/'// &
            file_date(7:8)//'/'// &
            file_date(3:4)

        write (3, '(A)') ''; write (3, '(A)') ''

        ! Generating table header for the stability criteria to be outputted
        write (3, '(13X,A9,13X,A10,13X,A10,13X,A10)', advance="no") &
            trim('Time-step'), trim('dt'), trim('Time'), trim('ICFL Max')

        if (viscous) then
            write (3, '(13X,A10,13X,A16)', advance="no") &
                trim('VCFL Max'), trim('Rc Min')
        end if

        write (3, *) ! new line

    end subroutine s_open_run_time_information_file

    !>  This opens a formatted data file where the root processor
        !!      can write out the CoM information
    impure subroutine s_open_com_files()

        character(len=path_len + 3*name_len) :: file_path !<
            !! Relative path to the CoM file in the case directory
        integer :: i !< Generic loop iterator

        do i = 1, num_fluids
            ! Generating the relative path to the CoM data file
            write (file_path, '(A,I0,A)') '/fluid', i, '_com.dat'
            file_path = trim(case_dir)//trim(file_path)
            ! Creating the formatted data file and setting up its
            ! structure
            open (i + 120, file=trim(file_path), &
                  form='formatted', &
                  position='append', &
                  status='unknown')
            if (n == 0) then
                write (i + 120, '(A)') '    Non-Dimensional Time '// &
                    '    Total Mass '// &
                    '    x-loc '// &
                    '    Total Volume    '
            elseif (p == 0) then
                write (i + 120, '(A)') '    Non-Dimensional Time '// &
                    '    Total Mass '// &
                    '    x-loc '// &
                    '    y-loc '// &
                    '    Total Volume    '
            else
                write (i + 120, '(A)') '    Non-Dimensional Time '// &
                    '    Total Mass '// &
                    '    x-loc '// &
                    '    y-loc '// &
                    '    z-loc '// &
                    '    Total Volume    '
            end if
        end do
    end subroutine s_open_com_files

    !>  This opens a formatted data file where the root processor
        !!      can write out flow probe information
    impure subroutine s_open_probe_files

        character(LEN=path_len + 3*name_len) :: file_path !<
            !! Relative path to the probe data file in the case directory

        integer :: i !< Generic loop iterator
        logical :: file_exist

        do i = 1, num_probes
            ! Generating the relative path to the data file
            write (file_path, '(A,I0,A)') '/D/probe', i, '_prim.dat'
            file_path = trim(case_dir)//trim(file_path)

            ! Creating the formatted data file and setting up its
            ! structure
            inquire (file=trim(file_path), exist=file_exist)

            if (file_exist) then
                open (i + 30, FILE=trim(file_path), &
                      FORM='formatted', &
                      STATUS='old', &
                      POSITION='append')
            else
                open (i + 30, FILE=trim(file_path), &
                      FORM='formatted', &
                      STATUS='unknown')
            end if
        end do

        if (integral_wrt) then
            do i = 1, num_integrals
                write (file_path, '(A,I0,A)') '/D/integral', i, '_prim.dat'
                file_path = trim(case_dir)//trim(file_path)

                open (i + 70, FILE=trim(file_path), &
                      FORM='formatted', &
                      POSITION='append', &
                      STATUS='unknown')
            end do
        end if

    end subroutine s_open_probe_files

    !>  The goal of the procedure is to output to the run-time
        !!      information file the stability criteria extrema in the
        !!      entire computational domain and at the given time-step.
        !!      Moreover, the subroutine is also in charge of tracking
        !!      these stability criteria extrema over all time-steps.
        !!  @param q_prim_vf Cell-average primitive variables
        !!  @param t_step Current time step
    impure subroutine s_write_run_time_information(q_prim_vf, t_step)

        type(scalar_field), dimension(sys_size), intent(in) :: q_prim_vf
        integer, intent(in) :: t_step

        real(wp) :: rho        !< Cell-avg. density
        real(wp), dimension(num_vels) :: vel        !< Cell-avg. velocity
        real(wp) :: vel_sum    !< Cell-avg. velocity sum
        real(wp) :: pres       !< Cell-avg. pressure
        real(wp), dimension(num_fluids) :: alpha      !< Cell-avg. volume fraction
        real(wp) :: gamma      !< Cell-avg. sp. heat ratio
        real(wp) :: pi_inf     !< Cell-avg. liquid stiffness function
        real(wp) :: c          !< Cell-avg. sound speed
        real(wp) :: H          !< Cell-avg. enthalpy
        real(wp), dimension(2) :: Re         !< Cell-avg. Reynolds numbers
        integer :: j, k, l

        ! Computing Stability Criteria at Current Time-step
<<<<<<< HEAD
        $:GPU_PARALLEL_LOOP(collapse=3, private='[j,k,l,vel, alpha, Re]')
        do l = 0, p
            do k = 0, n
                do j = 0, m
                    call s_compute_enthalpy(q_prim_vf, pres, rho, gamma, pi_inf, Re, H, alpha, vel, vel_sum, j, k, l)
=======
        #:call GPU_PARALLEL_LOOP(collapse=3, private='[vel, alpha, Re, rho, vel_sum, pres, gamma, pi_inf, c, H]')
            do l = 0, p
                do k = 0, n
                    do j = 0, m
                        call s_compute_enthalpy(q_prim_vf, pres, rho, gamma, pi_inf, Re, H, alpha, vel, vel_sum, j, k, l)
>>>>>>> 37560f12

                    call s_compute_speed_of_sound(pres, rho, gamma, pi_inf, H, alpha, vel_sum, 0._wp, c)

                    if (viscous) then
                        call s_compute_stability_from_dt(vel, c, rho, Re, j, k, l, icfl_sf, vcfl_sf, Rc_sf)
                    else
                        call s_compute_stability_from_dt(vel, c, rho, Re, j, k, l, icfl_sf)
                    end if

                end do
            end do
        end do
        $:END_GPU_PARALLEL_LOOP()

        ! end: Computing Stability Criteria at Current Time-step

        ! Determining local stability criteria extrema at current time-step

#ifdef _CRAYFTN
        $:GPU_UPDATE(host='[icfl_sf]')

        if (viscous) then
            $:GPU_UPDATE(host='[vcfl_sf,Rc_sf]')
        end if

        icfl_max_loc = maxval(icfl_sf)

        if (viscous) then
            vcfl_max_loc = maxval(vcfl_sf)
            Rc_min_loc = minval(Rc_sf)
        end if
#else
        #:call GPU_PARALLEL(copyout='[icfl_max_loc]', copyin='[icfl_sf]')
            icfl_max_loc = maxval(icfl_sf)
        #:endcall GPU_PARALLEL
        if (viscous) then
            #:call GPU_PARALLEL(copyout='[vcfl_max_loc, Rc_min_loc]', copyin='[vcfl_sf,Rc_sf]')
                vcfl_max_loc = maxval(vcfl_sf)
                Rc_min_loc = minval(Rc_sf)
            #:endcall GPU_PARALLEL
        end if
#endif

        ! Determining global stability criteria extrema at current time-step
        if (num_procs > 1) then
            call s_mpi_reduce_stability_criteria_extrema(icfl_max_loc, &
                                                         vcfl_max_loc, &
                                                         Rc_min_loc, &
                                                         icfl_max_glb, &
                                                         vcfl_max_glb, &
                                                         Rc_min_glb)
        else
            icfl_max_glb = icfl_max_loc
            if (viscous) vcfl_max_glb = vcfl_max_loc
            if (viscous) Rc_min_glb = Rc_min_loc
        end if

        ! Determining the stability criteria extrema over all the time-steps
        if (icfl_max_glb > icfl_max) icfl_max = icfl_max_glb

        if (viscous) then
            if (vcfl_max_glb > vcfl_max) vcfl_max = vcfl_max_glb
            if (Rc_min_glb < Rc_min) Rc_min = Rc_min_glb
        end if

        ! Outputting global stability criteria extrema at current time-step
        if (proc_rank == 0) then
            write (3, '(13X,I9,13X,F10.6,13X,F10.6,13X,F10.6)', advance="no") &
                t_step, dt, mytime, icfl_max_glb

            if (viscous) then
                write (3, '(13X,F10.6,13X,ES16.6)', advance="no") &
                    vcfl_max_glb, &
                    Rc_min_glb
            end if

            write (3, *) ! new line

            if (.not. f_approx_equal(icfl_max_glb, icfl_max_glb)) then
                call s_mpi_abort('ICFL is NaN. Exiting.')
            elseif (icfl_max_glb > 1._wp) then
                print *, 'icfl', icfl_max_glb
                call s_mpi_abort('ICFL is greater than 1.0. Exiting.')
            end if

            if (viscous) then
                if (.not. f_approx_equal(vcfl_max_glb, vcfl_max_glb)) then
                    call s_mpi_abort('VCFL is NaN. Exiting.')
                elseif (vcfl_max_glb > 1._wp) then
                    print *, 'vcfl', vcfl_max_glb
                    call s_mpi_abort('VCFL is greater than 1.0. Exiting.')
                end if
            end if
        end if

        call s_mpi_barrier()

    end subroutine s_write_run_time_information

    !>  The goal of this subroutine is to output the grid and
        !!      conservative variables data files for given time-step.
        !!  @param q_cons_vf Cell-average conservative variables
        !!  @param q_prim_vf Cell-average primitive variables
        !!  @param t_step Current time-step
    impure subroutine s_write_serial_data_files(q_cons_vf, q_T_sf, q_prim_vf, t_step, bc_type, beta)

        type(scalar_field), dimension(sys_size), intent(inout) :: q_cons_vf
        type(scalar_field), intent(inout) :: q_T_sf
        type(scalar_field), dimension(sys_size), intent(inout) :: q_prim_vf
        integer, intent(in) :: t_step
        type(scalar_field), intent(inout), optional :: beta
        type(integer_field), dimension(1:num_dims, -1:1), intent(in) :: bc_type

        character(LEN=path_len + 2*name_len) :: t_step_dir !<
            !! Relative path to the current time-step directory

        character(LEN=path_len + 3*name_len) :: file_path !<
            !! Relative path to the grid and conservative variables data files

        logical :: file_exist !<
            !! Logical used to check existence of current time-step directory

        character(LEN=15) :: FMT

        integer :: i, j, k, l, r

        real(wp) :: gamma, lit_gamma, pi_inf, qv !< Temporary EOS params

        ! Creating or overwriting the time-step root directory
        write (t_step_dir, '(A,I0,A,I0)') trim(case_dir)//'/p_all'

        ! Creating or overwriting the current time-step directory
        write (t_step_dir, '(a,i0,a,i0)') trim(case_dir)//'/p_all/p', &
            proc_rank, '/', t_step

        file_path = trim(t_step_dir)//'/.'
        call my_inquire(file_path, file_exist)
        if (file_exist) call s_delete_directory(trim(t_step_dir))
        call s_create_directory(trim(t_step_dir))

        ! Writing the grid data file in the x-direction
        file_path = trim(t_step_dir)//'/x_cb.dat'

        open (2, FILE=trim(file_path), &
              FORM='unformatted', &
              STATUS='new')
        write (2) x_cb(-1:m); close (2)

        ! Writing the grid data files in the y- and z-directions
        if (n > 0) then

            file_path = trim(t_step_dir)//'/y_cb.dat'

            open (2, FILE=trim(file_path), &
                  FORM='unformatted', &
                  STATUS='new')
            write (2) y_cb(-1:n); close (2)

            if (p > 0) then

                file_path = trim(t_step_dir)//'/z_cb.dat'

                open (2, FILE=trim(file_path), &
                      FORM='unformatted', &
                      STATUS='new')
                write (2) z_cb(-1:p); close (2)

            end if

        end if

        ! Writing the conservative variables data files
        do i = 1, sys_size
            write (file_path, '(A,I0,A)') trim(t_step_dir)//'/q_cons_vf', &
                i, '.dat'

            open (2, FILE=trim(file_path), &
                  FORM='unformatted', &
                  STATUS='new')

            write (2) q_cons_vf(i)%sf(0:m, 0:n, 0:p); close (2)
        end do

        if (qbmm .and. .not. polytropic) then
            do i = 1, nb
                do r = 1, nnode
                    write (file_path, '(A,I0,A)') trim(t_step_dir)//'/pb', &
                        sys_size + (i - 1)*nnode + r, '.dat'

                    open (2, FILE=trim(file_path), &
                          FORM='unformatted', &
                          STATUS='new')

                    write (2) pb_ts(1)%sf(0:m, 0:n, 0:p, r, i); close (2)
                end do
            end do

            do i = 1, nb
                do r = 1, nnode
                    write (file_path, '(A,I0,A)') trim(t_step_dir)//'/mv', &
                        sys_size + (i - 1)*nnode + r, '.dat'

                    open (2, FILE=trim(file_path), &
                          FORM='unformatted', &
                          STATUS='new')

                    write (2) mv_ts(1)%sf(0:m, 0:n, 0:p, r, i); close (2)
                end do
            end do
        end if

        ! Writing the IB markers
        if (ib) then
            write (file_path, '(A,I0,A)') trim(t_step_dir)//'/ib.dat'

            open (2, FILE=trim(file_path), &
                  FORM='unformatted', &
                  STATUS='new')

            write (2) ib_markers%sf(0:m, 0:n, 0:p); close (2)
        end if

        gamma = fluid_pp(1)%gamma
        lit_gamma = 1._wp/fluid_pp(1)%gamma + 1._wp
        pi_inf = fluid_pp(1)%pi_inf
        qv = fluid_pp(1)%qv

        if (precision == 1) then
            FMT = "(2F30.3)"
        else
            FMT = "(2F40.14)"
        end if

        ! writing an output directory
        write (t_step_dir, '(A,I0,A,I0)') trim(case_dir)//'/D'
        file_path = trim(t_step_dir)//'/.'

        inquire (FILE=trim(file_path), EXIST=file_exist)

        if (.not. file_exist) call s_create_directory(trim(t_step_dir))

        if ((prim_vars_wrt .or. (n == 0 .and. p == 0)) .and. (.not. igr)) then
            call s_convert_conservative_to_primitive_variables(q_cons_vf, q_T_sf, q_prim_vf, idwint)
            do i = 1, sys_size
                $:GPU_UPDATE(host='[q_prim_vf(i)%sf(:,:,:)]')
            end do
            ! q_prim_vf(bubxb) stores the value of nb needed in riemann solvers, so replace with true primitive value (=1._wp)
            if (qbmm) then
                q_prim_vf(bubxb)%sf = 1._wp
            end if
        end if

        !1D
        if (n == 0 .and. p == 0) then

            if (model_eqns == 2 .and. (.not. igr)) then
                do i = 1, sys_size
                    write (file_path, '(A,I0,A,I2.2,A,I6.6,A)') trim(t_step_dir)//'/prim.', i, '.', proc_rank, '.', t_step, '.dat'

                    open (2, FILE=trim(file_path))
                    do j = 0, m
                        ! todo: revisit change here
                        if (((i >= adv_idx%beg) .and. (i <= adv_idx%end))) then
                            write (2, FMT) x_cb(j), q_cons_vf(i)%sf(j, 0, 0)
                        else
                            write (2, FMT) x_cb(j), q_prim_vf(i)%sf(j, 0, 0)
                        end if
                    end do
                    close (2)
                end do
            end if

            do i = 1, sys_size
                write (file_path, '(A,I0,A,I2.2,A,I6.6,A)') trim(t_step_dir)//'/cons.', i, '.', proc_rank, '.', t_step, '.dat'

                open (2, FILE=trim(file_path))
                do j = 0, m
                    write (2, FMT) x_cb(j), q_cons_vf(i)%sf(j, 0, 0)
                end do
                close (2)
            end do

            if (qbmm .and. .not. polytropic) then
                do i = 1, nb
                    do r = 1, nnode
                        write (file_path, '(A,I0,A,I0,A,I2.2,A,I6.6,A)') trim(t_step_dir)//'/pres.', i, '.', r, '.', proc_rank, '.', t_step, '.dat'

                        open (2, FILE=trim(file_path))
                        do j = 0, m
                            write (2, FMT) x_cb(j), pb_ts(1)%sf(j, 0, 0, r, i)
                        end do
                        close (2)
                    end do
                end do
                do i = 1, nb
                    do r = 1, nnode
                        write (file_path, '(A,I0,A,I0,A,I2.2,A,I6.6,A)') trim(t_step_dir)//'/mv.', i, '.', r, '.', proc_rank, '.', t_step, '.dat'

                        open (2, FILE=trim(file_path))
                        do j = 0, m
                            write (2, FMT) x_cb(j), mv_ts(1)%sf(j, 0, 0, r, i)
                        end do
                        close (2)
                    end do
                end do
            end if
        end if

        if (precision == 1) then
            FMT = "(3F30.7)"
        else
            FMT = "(3F40.14)"
        end if

        ! 2D
        if ((n > 0) .and. (p == 0)) then
            do i = 1, sys_size
                write (file_path, '(A,I0,A,I2.2,A,I6.6,A)') trim(t_step_dir)//'/cons.', i, '.', proc_rank, '.', t_step, '.dat'
                open (2, FILE=trim(file_path))
                do j = 0, m
                    do k = 0, n
                        write (2, FMT) x_cb(j), y_cb(k), q_cons_vf(i)%sf(j, k, 0)
                    end do
                    write (2, *)
                end do
                close (2)
            end do

            if (present(beta)) then
                write (file_path, '(A,I0,A,I2.2,A,I6.6,A)') trim(t_step_dir)//'/beta.', i, '.', proc_rank, '.', t_step, '.dat'
                open (2, FILE=trim(file_path))
                do j = 0, m
                    do k = 0, n
                        write (2, FMT) x_cb(j), y_cb(k), beta%sf(j, k, 0)
                    end do
                    write (2, *)
                end do
                close (2)
            end if

            if (qbmm .and. .not. polytropic) then
                do i = 1, nb
                    do r = 1, nnode
                        write (file_path, '(A,I0,A,I0,A,I2.2,A,I6.6,A)') trim(t_step_dir)//'/pres.', i, '.', r, '.', proc_rank, '.', t_step, '.dat'

                        open (2, FILE=trim(file_path))
                        do j = 0, m
                            do k = 0, n
                                write (2, FMT) x_cb(j), y_cb(k), pb_ts(1)%sf(j, k, 0, r, i)
                            end do
                        end do
                        close (2)
                    end do
                end do
                do i = 1, nb
                    do r = 1, nnode
                        write (file_path, '(A,I0,A,I0,A,I2.2,A,I6.6,A)') trim(t_step_dir)//'/mv.', i, '.', r, '.', proc_rank, '.', t_step, '.dat'

                        open (2, FILE=trim(file_path))
                        do j = 0, m
                            do k = 0, n
                                write (2, FMT) x_cb(j), y_cb(k), mv_ts(1)%sf(j, k, 0, r, i)
                            end do
                        end do
                        close (2)
                    end do
                end do
            end if

            if (prim_vars_wrt .and. (.not. igr)) then
                do i = 1, sys_size
                    write (file_path, '(A,I0,A,I2.2,A,I6.6,A)') trim(t_step_dir)//'/prim.', i, '.', proc_rank, '.', t_step, '.dat'

                    open (2, FILE=trim(file_path))

                    do j = 0, m
                        do k = 0, n
                            if (((i >= cont_idx%beg) .and. (i <= cont_idx%end)) &
                                .or. &
                                ((i >= adv_idx%beg) .and. (i <= adv_idx%end)) &
                                ) then
                                write (2, FMT) x_cb(j), y_cb(k), q_cons_vf(i)%sf(j, k, 0)
                            else
                                write (2, FMT) x_cb(j), y_cb(k), q_prim_vf(i)%sf(j, k, 0)
                            end if
                        end do
                        write (2, *)
                    end do
                    close (2)
                end do
            end if
        end if

        if (precision == 1) then
            FMT = "(4F30.7)"
        else
            FMT = "(4F40.14)"
        end if

        ! 3D
        if (p > 0) then
            do i = 1, sys_size
                write (file_path, '(A,I0,A,I2.2,A,I6.6,A)') trim(t_step_dir)//'/cons.', i, '.', proc_rank, '.', t_step, '.dat'
                open (2, FILE=trim(file_path))
                do j = 0, m
                    do k = 0, n
                        do l = 0, p
                            write (2, FMT) x_cb(j), y_cb(k), z_cb(l), q_cons_vf(i)%sf(j, k, l)
                        end do
                        write (2, *)
                    end do
                    write (2, *)
                end do
                close (2)
            end do

            if (present(beta)) then
                write (file_path, '(A,I0,A,I2.2,A,I6.6,A)') trim(t_step_dir)//'/beta.', i, '.', proc_rank, '.', t_step, '.dat'
                open (2, FILE=trim(file_path))
                do j = 0, m
                    do k = 0, n
                        do l = 0, p
                            write (2, FMT) x_cb(j), y_cb(k), z_cb(l), beta%sf(j, k, l)
                        end do
                        write (2, *)
                    end do
                    write (2, *)
                end do
                close (2)
            end if

            if (qbmm .and. .not. polytropic) then
                do i = 1, nb
                    do r = 1, nnode
                        write (file_path, '(A,I0,A,I0,A,I2.2,A,I6.6,A)') trim(t_step_dir)//'/pres.', i, '.', r, '.', proc_rank, '.', t_step, '.dat'

                        open (2, FILE=trim(file_path))
                        do j = 0, m
                            do k = 0, n
                                do l = 0, p
                                    write (2, FMT) x_cb(j), y_cb(k), z_cb(l), pb_ts(1)%sf(j, k, l, r, i)
                                end do
                            end do
                        end do
                        close (2)
                    end do
                end do
                do i = 1, nb
                    do r = 1, nnode
                        write (file_path, '(A,I0,A,I0,A,I2.2,A,I6.6,A)') trim(t_step_dir)//'/mv.', i, '.', r, '.', proc_rank, '.', t_step, '.dat'

                        open (2, FILE=trim(file_path))
                        do j = 0, m
                            do k = 0, n
                                do l = 0, p
                                    write (2, FMT) x_cb(j), y_cb(k), z_cb(l), mv_ts(1)%sf(j, k, l, r, i)
                                end do
                            end do
                        end do
                        close (2)
                    end do
                end do
            end if

            if (prim_vars_wrt .and. (.not. igr)) then
                do i = 1, sys_size
                    write (file_path, '(A,I0,A,I2.2,A,I6.6,A)') trim(t_step_dir)//'/prim.', i, '.', proc_rank, '.', t_step, '.dat'

                    open (2, FILE=trim(file_path))

                    do j = 0, m
                        do k = 0, n
                            do l = 0, p
                                if (((i >= cont_idx%beg) .and. (i <= cont_idx%end)) &
                                    .or. &
                                    ((i >= adv_idx%beg) .and. (i <= adv_idx%end)) &
                                    .or. &
                                    ((i >= chemxb) .and. (i <= chemxe)) &
                                    ) then
                                    write (2, FMT) x_cb(j), y_cb(k), z_cb(l), q_cons_vf(i)%sf(j, k, l)
                                else
                                    write (2, FMT) x_cb(j), y_cb(k), z_cb(l), q_prim_vf(i)%sf(j, k, l)
                                end if
                            end do
                            write (2, *)
                        end do
                        write (2, *)
                    end do
                    close (2)
                end do
            end if
        end if

    end subroutine s_write_serial_data_files

    !>  The goal of this subroutine is to output the grid and
        !!      conservative variables data files for given time-step.
        !!  @param q_cons_vf Cell-average conservative variables
        !!  @param t_step Current time-step
        !!  @param beta Eulerian void fraction from lagrangian bubbles
    impure subroutine s_write_parallel_data_files(q_cons_vf, t_step, bc_type, beta)

        type(scalar_field), dimension(sys_size), intent(inout) :: q_cons_vf
        integer, intent(in) :: t_step
        type(scalar_field), intent(inout), optional :: beta
        type(integer_field), &
            dimension(1:num_dims, -1:1), &
            intent(in) :: bc_type

#ifdef MFC_MPI

        integer :: ifile, ierr, data_size
        integer, dimension(MPI_STATUS_SIZE) :: status
        integer(kind=MPI_OFFSET_kind) :: disp
        integer(kind=MPI_OFFSET_kind) :: m_MOK, n_MOK, p_MOK
        integer(kind=MPI_OFFSET_kind) :: WP_MOK, var_MOK, str_MOK
        integer(kind=MPI_OFFSET_kind) :: NVARS_MOK
        integer(kind=MPI_OFFSET_kind) :: MOK

        character(LEN=path_len + 2*name_len) :: file_loc
        logical :: file_exist, dir_check
        character(len=10) :: t_step_string

        integer :: i !< Generic loop iterator

        integer :: alt_sys !< Altered system size for the lagrangian subgrid bubble model

        ! Down sampling variables
        integer :: m_ds, n_ds, p_ds
        integer :: m_glb_ds, n_glb_ds, p_glb_ds
        integer :: m_glb_save, n_glb_save, p_glb_save ! Global save size

        if (down_sample) then
            call s_downsample_data(q_cons_vf, q_cons_temp_ds, &
                                   m_ds, n_ds, p_ds, m_glb_ds, n_glb_ds, p_glb_ds)
        end if

        if (present(beta)) then
            alt_sys = sys_size + 1
        else
            alt_sys = sys_size
        end if

        if (file_per_process) then

            call s_int_to_str(t_step, t_step_string)

            ! Initialize MPI data I/O
            if (down_sample) then
                call s_initialize_mpi_data_ds(q_cons_temp_ds)
            else
                if (ib) then
                    call s_initialize_mpi_data(q_cons_vf, ib_markers, levelset, levelset_norm)
                else
                    call s_initialize_mpi_data(q_cons_vf)
                end if
            end if

            if (proc_rank == 0) then
                file_loc = trim(case_dir)//'/restart_data/lustre_'//trim(t_step_string)
                call my_inquire(file_loc, dir_check)
                if (dir_check .neqv. .true.) then
                    call s_create_directory(trim(file_loc))
                end if
                call s_create_directory(trim(file_loc))
            end if
            call s_mpi_barrier()
            call DelayFileAccess(proc_rank)

            ! Initialize MPI data I/O
            call s_initialize_mpi_data(q_cons_vf)

            ! Open the file to write all flow variables
            write (file_loc, '(I0,A,i7.7,A)') t_step, '_', proc_rank, '.dat'
            file_loc = trim(case_dir)//'/restart_data/lustre_'//trim(t_step_string)//trim(mpiiofs)//trim(file_loc)
            inquire (FILE=trim(file_loc), EXIST=file_exist)
            if (file_exist .and. proc_rank == 0) then
                call MPI_FILE_DELETE(file_loc, mpi_info_int, ierr)
            end if
            call MPI_FILE_OPEN(MPI_COMM_SELF, file_loc, ior(MPI_MODE_WRONLY, MPI_MODE_CREATE), &
                               mpi_info_int, ifile, ierr)

            if (down_sample) then
                ! Size of local arrays
                data_size = (m_ds + 3)*(n_ds + 3)*(p_ds + 3)
                m_glb_save = m_glb_ds + 1
                n_glb_save = n_glb_ds + 1
                p_glb_save = p_glb_ds + 1
            else
                ! Size of local arrays
                data_size = (m + 1)*(n + 1)*(p + 1)
                m_glb_save = m_glb + 1
                n_glb_save = n_glb + 1
                p_glb_save = p_glb + 1
            end if

            ! Resize some integers so MPI can write even the biggest files
            m_MOK = int(m_glb_save + 1, MPI_OFFSET_KIND)
            n_MOK = int(n_glb_save + 1, MPI_OFFSET_KIND)
            p_MOK = int(p_glb_save + 1, MPI_OFFSET_KIND)
            WP_MOK = int(8._wp, MPI_OFFSET_KIND)
            MOK = int(1._wp, MPI_OFFSET_KIND)
            str_MOK = int(name_len, MPI_OFFSET_KIND)
            NVARS_MOK = int(sys_size, MPI_OFFSET_KIND)

            if (bubbles_euler) then
                ! Write the data for each variable
                do i = 1, sys_size
                    var_MOK = int(i, MPI_OFFSET_KIND)

                    call MPI_FILE_WRITE_ALL(ifile, MPI_IO_DATA%var(i)%sf, data_size*mpi_io_type, &
                                            mpi_io_p, status, ierr)
                end do
                !Write pb and mv for non-polytropic qbmm
                if (qbmm .and. .not. polytropic) then
                    do i = sys_size + 1, sys_size + 2*nb*nnode
                        var_MOK = int(i, MPI_OFFSET_KIND)

                        call MPI_FILE_WRITE_ALL(ifile, MPI_IO_DATA%var(i)%sf, data_size*mpi_io_type, &
                                                mpi_io_p, status, ierr)
                    end do
                end if
            else
                if (down_sample) then
                    do i = 1, sys_size !TODO: check if correct (sys_size
                        var_MOK = int(i, MPI_OFFSET_KIND)

                        call MPI_FILE_WRITE_ALL(ifile, q_cons_temp_ds(i)%sf, data_size*mpi_io_type, &
                                                mpi_io_p, status, ierr)
                    end do
                else
                    do i = 1, sys_size !TODO: check if correct (sys_size
                        var_MOK = int(i, MPI_OFFSET_KIND)

                        call MPI_FILE_WRITE_ALL(ifile, MPI_IO_DATA%var(i)%sf, data_size*mpi_io_type, &
                                                mpi_io_p, status, ierr)
                    end do
                end if
            end if

            call MPI_FILE_CLOSE(ifile, ierr)
        else
            ! Initialize MPI data I/O

            if (ib) then
                call s_initialize_mpi_data(q_cons_vf, ib_markers, levelset, levelset_norm)
            elseif (present(beta)) then
                call s_initialize_mpi_data(q_cons_vf, beta=beta)
            else
                call s_initialize_mpi_data(q_cons_vf)
            end if

            write (file_loc, '(I0,A)') t_step, '.dat'
            file_loc = trim(case_dir)//'/restart_data'//trim(mpiiofs)//trim(file_loc)
            inquire (FILE=trim(file_loc), EXIST=file_exist)
            if (file_exist .and. proc_rank == 0) then
                call MPI_FILE_DELETE(file_loc, mpi_info_int, ierr)
            end if
            call MPI_FILE_OPEN(MPI_COMM_WORLD, file_loc, ior(MPI_MODE_WRONLY, MPI_MODE_CREATE), &
                               mpi_info_int, ifile, ierr)

            ! Size of local arrays
            data_size = (m + 1)*(n + 1)*(p + 1)

            ! Resize some integers so MPI can write even the biggest files
            m_MOK = int(m_glb + 1, MPI_OFFSET_KIND)
            n_MOK = int(n_glb + 1, MPI_OFFSET_KIND)
            p_MOK = int(p_glb + 1, MPI_OFFSET_KIND)
            WP_MOK = int(8._wp, MPI_OFFSET_KIND)
            MOK = int(1._wp, MPI_OFFSET_KIND)
            str_MOK = int(name_len, MPI_OFFSET_KIND)
            NVARS_MOK = int(alt_sys, MPI_OFFSET_KIND)

            if (bubbles_euler) then
                ! Write the data for each variable
                do i = 1, sys_size
                    var_MOK = int(i, MPI_OFFSET_KIND)

                    ! Initial displacement to skip at beginning of file
                    disp = m_MOK*max(MOK, n_MOK)*max(MOK, p_MOK)*WP_MOK*(var_MOK - 1)

                    call MPI_FILE_SET_VIEW(ifile, disp, mpi_p, MPI_IO_DATA%view(i), &
                                           'native', mpi_info_int, ierr)
                    call MPI_FILE_WRITE_ALL(ifile, MPI_IO_DATA%var(i)%sf, data_size*mpi_io_type, &
                                            mpi_io_p, status, ierr)
                end do
                !Write pb and mv for non-polytropic qbmm
                if (qbmm .and. .not. polytropic) then
                    do i = sys_size + 1, sys_size + 2*nb*nnode
                        var_MOK = int(i, MPI_OFFSET_KIND)

                        ! Initial displacement to skip at beginning of file
                        disp = m_MOK*max(MOK, n_MOK)*max(MOK, p_MOK)*WP_MOK*(var_MOK - 1)

                        call MPI_FILE_SET_VIEW(ifile, disp, mpi_p, MPI_IO_DATA%view(i), &
                                               'native', mpi_info_int, ierr)
                        call MPI_FILE_WRITE_ALL(ifile, MPI_IO_DATA%var(i)%sf, data_size*mpi_io_type, &
                                                mpi_io_p, status, ierr)
                    end do
                end if
            else
                do i = 1, sys_size !TODO: check if correct (sys_size
                    var_MOK = int(i, MPI_OFFSET_KIND)

                    ! Initial displacement to skip at beginning of file
                    disp = m_MOK*max(MOK, n_MOK)*max(MOK, p_MOK)*WP_MOK*(var_MOK - 1)

                    call MPI_FILE_SET_VIEW(ifile, disp, mpi_p, MPI_IO_DATA%view(i), &
                                           'native', mpi_info_int, ierr)
                    call MPI_FILE_WRITE_ALL(ifile, MPI_IO_DATA%var(i)%sf, data_size*mpi_io_type, &
                                            mpi_io_p, status, ierr)
                end do
            end if

            ! Correction for the lagrangian subgrid bubble model
            if (present(beta)) then
                var_MOK = int(sys_size + 1, MPI_OFFSET_KIND)

                ! Initial displacement to skip at beginning of file
                disp = m_MOK*max(MOK, n_MOK)*max(MOK, p_MOK)*WP_MOK*(var_MOK - 1)

                call MPI_FILE_SET_VIEW(ifile, disp, mpi_p, MPI_IO_DATA%view(sys_size + 1), &
                                       'native', mpi_info_int, ierr)
                call MPI_FILE_WRITE_ALL(ifile, MPI_IO_DATA%var(sys_size + 1)%sf, data_size*mpi_io_type, &
                                        mpi_io_p, status, ierr)
            end if

            call MPI_FILE_CLOSE(ifile, ierr)

            !Write ib data
            if (ib) then
                write (file_loc, '(A)') 'ib.dat'
                file_loc = trim(case_dir)//'/restart_data'//trim(mpiiofs)//trim(file_loc)
                call MPI_FILE_OPEN(MPI_COMM_WORLD, file_loc, ior(MPI_MODE_WRONLY, MPI_MODE_CREATE), &
                                   mpi_info_int, ifile, ierr)

                var_MOK = int(sys_size + 1, MPI_OFFSET_KIND)
                disp = m_MOK*max(MOK, n_MOK)*max(MOK, p_MOK)*WP_MOK*(var_MOK - 1 + int(t_step/t_step_save))

                call MPI_FILE_SET_VIEW(ifile, disp, MPI_INTEGER, MPI_IO_IB_DATA%view, &
                                       'native', mpi_info_int, ierr)
                call MPI_FILE_WRITE_ALL(ifile, MPI_IO_IB_DATA%var%sf, data_size, &
                                        MPI_INTEGER, status, ierr)
                call MPI_FILE_CLOSE(ifile, ierr)
            end if

        end if
#endif

    end subroutine s_write_parallel_data_files

    !>  This writes a formatted data file where the root processor
    !!      can write out the CoM information
    !!  @param t_step Current time-step
    !!  @param q_com Center of mass information
    !!  @param moments Higher moment information
    impure subroutine s_write_com_files(t_step, c_mass_in)

        integer, intent(in) :: t_step
        real(wp), dimension(num_fluids, 5), intent(in) :: c_mass_in
        integer :: i !< Generic loop iterator
        real(wp) :: nondim_time !< Non-dimensional time

        ! Non-dimensional time calculation
        if (t_step_old /= dflt_int) then
            nondim_time = real(t_step + t_step_old, wp)*dt
        else
            nondim_time = real(t_step, wp)*dt
        end if

        if (proc_rank == 0) then
            if (n == 0) then ! 1D simulation
                do i = 1, num_fluids ! Loop through fluids
                    write (i + 120, '(6X,4F24.12)') &
                        nondim_time, &
                        c_mass_in(i, 1), &
                        c_mass_in(i, 2), &
                        c_mass_in(i, 5)
                end do
            elseif (p == 0) then ! 2D simulation
                do i = 1, num_fluids ! Loop through fluids
                    write (i + 120, '(6X,5F24.12)') &
                        nondim_time, &
                        c_mass_in(i, 1), &
                        c_mass_in(i, 2), &
                        c_mass_in(i, 3), &
                        c_mass_in(i, 5)
                end do
            else ! 3D simulation
                do i = 1, num_fluids ! Loop through fluids
                    write (i + 120, '(6X,6F24.12)') &
                        nondim_time, &
                        c_mass_in(i, 1), &
                        c_mass_in(i, 2), &
                        c_mass_in(i, 3), &
                        c_mass_in(i, 4), &
                        c_mass_in(i, 5)
                end do
            end if
        end if

    end subroutine s_write_com_files

    !>  This writes a formatted data file for the flow probe information
        !!  @param t_step Current time-step
        !!  @param q_cons_vf Conservative variables
        !!  @param accel_mag Acceleration magnitude information
    impure subroutine s_write_probe_files(t_step, q_cons_vf, accel_mag)

        integer, intent(in) :: t_step
        type(scalar_field), dimension(sys_size), intent(in) :: q_cons_vf
        real(wp), dimension(0:m, 0:n, 0:p), intent(in) :: accel_mag

        real(wp), dimension(-1:m) :: distx
        real(wp), dimension(-1:n) :: disty
        real(wp), dimension(-1:p) :: distz

        ! The cell-averaged partial densities, density, velocity, pressure,
        ! volume fractions, specific heat ratio function, liquid stiffness
        ! function, and sound speed.
        real(wp) :: lit_gamma, nbub
        real(wp) :: rho
        real(wp), dimension(num_vels) :: vel
        real(wp) :: pres
        real(wp) :: ptilde
        real(wp) :: ptot
        real(wp) :: alf
        real(wp) :: alfgr
        real(wp), dimension(num_fluids) :: alpha
        real(wp) :: gamma
        real(wp) :: pi_inf
        real(wp) :: qv
        real(wp) :: c
        real(wp) :: M00, M10, M01, M20, M11, M02
        real(wp) :: varR, varV
        real(wp), dimension(Nb) :: nR, R, nRdot, Rdot
        real(wp) :: nR3
        real(wp) :: accel
        real(wp) :: int_pres
        real(wp) :: max_pres
        real(wp), dimension(2) :: Re
        real(wp), dimension(6) :: tau_e
        real(wp) :: G_local
        real(wp) :: dyn_p, T
        real(wp) :: damage_state

        integer :: i, j, k, l, s, d !< Generic loop iterator

        real(wp) :: nondim_time !< Non-dimensional time

        real(wp) :: tmp !<
            !! Temporary variable to store quantity for mpi_allreduce

        integer :: npts !< Number of included integral points
        real(wp) :: rad, thickness !< For integral quantities
        logical :: trigger !< For integral quantities

        real(wp) :: rhoYks(1:num_species)

        T = dflt_T_guess

        ! Non-dimensional time calculation
        if (time_stepper == 23) then
            nondim_time = mytime
        else
            if (t_step_old /= dflt_int) then
                nondim_time = real(t_step + t_step_old, wp)*dt
            else
                nondim_time = real(t_step, wp)*dt
            end if
        end if

        do i = 1, num_probes
            ! Zeroing out flow variables for all processors
            rho = 0._wp
            do s = 1, num_vels
                vel(s) = 0._wp
            end do
            pres = 0._wp
            gamma = 0._wp
            pi_inf = 0._wp
            qv = 0._wp
            c = 0._wp
            accel = 0._wp
            nR = 0._wp; R = 0._wp
            nRdot = 0._wp; Rdot = 0._wp
            nbub = 0._wp
            M00 = 0._wp
            M10 = 0._wp
            M01 = 0._wp
            M20 = 0._wp
            M11 = 0._wp
            M02 = 0._wp
            varR = 0._wp; varV = 0._wp
            alf = 0._wp
            do s = 1, (num_dims*(num_dims + 1))/2
                tau_e(s) = 0._wp
            end do
            damage_state = 0._wp

            ! Find probe location in terms of indices on a
            ! specific processor
            if (n == 0) then ! 1D simulation
                if ((probe(i)%x >= x_cb(-1)) .and. (probe(i)%x <= x_cb(m))) then
                    do s = -1, m
                        distx(s) = x_cb(s) - probe(i)%x
                        if (distx(s) < 0._wp) distx(s) = 1000._wp
                    end do
                    j = minloc(distx, 1)
                    if (j == 1) j = 2 ! Pick first point if probe is at edge
                    k = 0
                    l = 0

                    if (chemistry) then
                        do d = 1, num_species
                            rhoYks(d) = q_cons_vf(chemxb + d - 1)%sf(j - 2, k, l)
                        end do
                    end if

                    ! Computing/Sharing necessary state variables
                    if (elasticity) then
                        call s_convert_to_mixture_variables(q_cons_vf, j - 2, k, l, &
                                                            rho, gamma, pi_inf, qv, &
                                                            Re, G_local, fluid_pp(:)%G)
                    else
                        call s_convert_to_mixture_variables(q_cons_vf, j - 2, k, l, &
                                                            rho, gamma, pi_inf, qv)
                    end if
                    do s = 1, num_vels
                        vel(s) = q_cons_vf(cont_idx%end + s)%sf(j - 2, k, l)/rho
                    end do

                    dyn_p = 0.5_wp*rho*dot_product(vel, vel)

                    if (elasticity) then
                        if (cont_damage) then
                            damage_state = q_cons_vf(damage_idx)%sf(j - 2, k, l)
                            G_local = G_local*max((1._wp - damage_state), 0._wp)
                        end if

                        call s_compute_pressure( &
                            q_cons_vf(1)%sf(j - 2, k, l), &
                            q_cons_vf(alf_idx)%sf(j - 2, k, l), &
                            dyn_p, pi_inf, gamma, rho, qv, rhoYks(:), pres, T, &
                            q_cons_vf(stress_idx%beg)%sf(j - 2, k, l), &
                            q_cons_vf(mom_idx%beg)%sf(j - 2, k, l), G_local)
                    else
                        call s_compute_pressure( &
                            q_cons_vf(1)%sf(j - 2, k, l), &
                            q_cons_vf(alf_idx)%sf(j - 2, k, l), &
                            dyn_p, pi_inf, gamma, rho, qv, rhoYks(:), pres, T)
                    end if

                    if (model_eqns == 4) then
                        lit_gamma = 1._wp/fluid_pp(1)%gamma + 1._wp
                    else if (elasticity) then
                        tau_e(1) = q_cons_vf(stress_idx%end)%sf(j - 2, k, l)/rho
                    end if

                    if (bubbles_euler) then
                        alf = q_cons_vf(alf_idx)%sf(j - 2, k, l)
                        if (num_fluids == 3) then
                            alfgr = q_cons_vf(alf_idx - 1)%sf(j - 2, k, l)
                        end if
                        do s = 1, nb
                            nR(s) = q_cons_vf(bub_idx%rs(s))%sf(j - 2, k, l)
                            nRdot(s) = q_cons_vf(bub_idx%vs(s))%sf(j - 2, k, l)
                        end do

                        if (adv_n) then
                            nbub = q_cons_vf(n_idx)%sf(j - 2, k, l)
                        else
                            nR3 = 0._wp
                            do s = 1, nb
                                nR3 = nR3 + weight(s)*(nR(s)**3._wp)
                            end do

                            nbub = sqrt((4._wp*pi/3._wp)*nR3/alf)
                        end if
#ifdef DEBUG
                        print *, 'In probe, nbub: ', nbub
#endif
                        if (qbmm) then
                            M00 = q_cons_vf(bub_idx%moms(1, 1))%sf(j - 2, k, l)/nbub
                            M10 = q_cons_vf(bub_idx%moms(1, 2))%sf(j - 2, k, l)/nbub
                            M01 = q_cons_vf(bub_idx%moms(1, 3))%sf(j - 2, k, l)/nbub
                            M20 = q_cons_vf(bub_idx%moms(1, 4))%sf(j - 2, k, l)/nbub
                            M11 = q_cons_vf(bub_idx%moms(1, 5))%sf(j - 2, k, l)/nbub
                            M02 = q_cons_vf(bub_idx%moms(1, 6))%sf(j - 2, k, l)/nbub

                            M10 = M10/M00
                            M01 = M01/M00
                            M20 = M20/M00
                            M11 = M11/M00
                            M02 = M02/M00

                            varR = M20 - M10**2._wp
                            varV = M02 - M01**2._wp
                        end if
                        R(:) = nR(:)/nbub
                        Rdot(:) = nRdot(:)/nbub

                        ptilde = ptil(j - 2, k, l)
                        ptot = pres - ptilde
                    end if

                    ! Compute mixture sound Speed
                    call s_compute_speed_of_sound(pres, rho, gamma, pi_inf, &
                                                  ((gamma + 1._wp)*pres + pi_inf)/rho, alpha, 0._wp, 0._wp, c)

                    accel = accel_mag(j - 2, k, l)
                end if
            elseif (p == 0) then ! 2D simulation
                if (chemistry) then
                    do d = 1, num_species
                        rhoYks(d) = q_cons_vf(chemxb + d - 1)%sf(j - 2, k - 2, l)
                    end do
                end if

                if ((probe(i)%x >= x_cb(-1)) .and. (probe(i)%x <= x_cb(m))) then
                    if ((probe(i)%y >= y_cb(-1)) .and. (probe(i)%y <= y_cb(n))) then
                        do s = -1, m
                            distx(s) = x_cb(s) - probe(i)%x
                            if (distx(s) < 0._wp) distx(s) = 1000._wp
                        end do
                        do s = -1, n
                            disty(s) = y_cb(s) - probe(i)%y
                            if (disty(s) < 0._wp) disty(s) = 1000._wp
                        end do
                        j = minloc(distx, 1)
                        k = minloc(disty, 1)
                        if (j == 1) j = 2 ! Pick first point if probe is at edge
                        if (k == 1) k = 2 ! Pick first point if probe is at edge
                        l = 0

                        ! Computing/Sharing necessary state variables
                        call s_convert_to_mixture_variables(q_cons_vf, j - 2, k - 2, l, &
                                                            rho, gamma, pi_inf, qv, &
                                                            Re, G_local, fluid_pp(:)%G)
                        do s = 1, num_vels
                            vel(s) = q_cons_vf(cont_idx%end + s)%sf(j - 2, k - 2, l)/rho
                        end do

                        dyn_p = 0.5_wp*rho*dot_product(vel, vel)

                        if (elasticity) then
                            if (cont_damage) then
                                damage_state = q_cons_vf(damage_idx)%sf(j - 2, k - 2, l)
                                G_local = G_local*max((1._wp - damage_state), 0._wp)
                            end if

                            call s_compute_pressure( &
                                q_cons_vf(1)%sf(j - 2, k - 2, l), &
                                q_cons_vf(alf_idx)%sf(j - 2, k - 2, l), &
                                dyn_p, pi_inf, gamma, rho, qv, &
                                rhoYks, &
                                pres, &
                                T, &
                                q_cons_vf(stress_idx%beg)%sf(j - 2, k - 2, l), &
                                q_cons_vf(mom_idx%beg)%sf(j - 2, k - 2, l), G_local)
                        else
                            call s_compute_pressure(q_cons_vf(E_idx)%sf(j - 2, k - 2, l), &
                                                    q_cons_vf(alf_idx)%sf(j - 2, k - 2, l), &
                                                    dyn_p, pi_inf, gamma, rho, qv, &
                                                    rhoYks, pres, T)
                        end if

                        if (model_eqns == 4) then
                            lit_gamma = 1._wp/fluid_pp(1)%gamma + 1._wp
                        else if (elasticity) then
                            do s = 1, 3
                                tau_e(s) = q_cons_vf(s)%sf(j - 2, k - 2, l)/rho
                            end do
                        end if

                        if (bubbles_euler) then
                            alf = q_cons_vf(alf_idx)%sf(j - 2, k - 2, l)
                            do s = 1, nb
                                nR(s) = q_cons_vf(bub_idx%rs(s))%sf(j - 2, k - 2, l)
                                nRdot(s) = q_cons_vf(bub_idx%vs(s))%sf(j - 2, k - 2, l)
                            end do

                            if (adv_n) then
                                nbub = q_cons_vf(n_idx)%sf(j - 2, k - 2, l)
                            else
                                nR3 = 0._wp
                                do s = 1, nb
                                    nR3 = nR3 + weight(s)*(nR(s)**3._wp)
                                end do

                                nbub = sqrt((4._wp*pi/3._wp)*nR3/alf)
                            end if

                            R(:) = nR(:)/nbub
                            Rdot(:) = nRdot(:)/nbub
                        end if
                        ! Compute mixture sound speed
                        call s_compute_speed_of_sound(pres, rho, gamma, pi_inf, &
                                                      ((gamma + 1._wp)*pres + pi_inf)/rho, alpha, 0._wp, 0._wp, c)

                    end if
                end if
            else ! 3D
                if ((probe(i)%x >= x_cb(-1)) .and. (probe(i)%x <= x_cb(m))) then
                    if ((probe(i)%y >= y_cb(-1)) .and. (probe(i)%y <= y_cb(n))) then
                        if ((probe(i)%z >= z_cb(-1)) .and. (probe(i)%z <= z_cb(p))) then
                            do s = -1, m
                                distx(s) = x_cb(s) - probe(i)%x
                                if (distx(s) < 0._wp) distx(s) = 1000._wp
                            end do
                            do s = -1, n
                                disty(s) = y_cb(s) - probe(i)%y
                                if (disty(s) < 0._wp) disty(s) = 1000._wp
                            end do
                            do s = -1, p
                                distz(s) = z_cb(s) - probe(i)%z
                                if (distz(s) < 0._wp) distz(s) = 1000._wp
                            end do
                            j = minloc(distx, 1)
                            k = minloc(disty, 1)
                            l = minloc(distz, 1)
                            if (j == 1) j = 2 ! Pick first point if probe is at edge
                            if (k == 1) k = 2 ! Pick first point if probe is at edge
                            if (l == 1) l = 2 ! Pick first point if probe is at edge

                            ! Computing/Sharing necessary state variables
                            call s_convert_to_mixture_variables(q_cons_vf, j - 2, k - 2, l - 2, &
                                                                rho, gamma, pi_inf, qv, &
                                                                Re, G_local, fluid_pp(:)%G)
                            do s = 1, num_vels
                                vel(s) = q_cons_vf(cont_idx%end + s)%sf(j - 2, k - 2, l - 2)/rho
                            end do

                            dyn_p = 0.5_wp*rho*dot_product(vel, vel)

                            if (chemistry) then
                                do d = 1, num_species
                                    rhoYks(d) = q_cons_vf(chemxb + d - 1)%sf(j - 2, k - 2, l - 2)
                                end do
                            end if

                            if (elasticity) then
                                if (cont_damage) then
                                    damage_state = q_cons_vf(damage_idx)%sf(j - 2, k - 2, l - 2)
                                    G_local = G_local*max((1._wp - damage_state), 0._wp)
                                end if

                                call s_compute_pressure( &
                                    q_cons_vf(1)%sf(j - 2, k - 2, l - 2), &
                                    q_cons_vf(alf_idx)%sf(j - 2, k - 2, l - 2), &
                                    dyn_p, pi_inf, gamma, rho, qv, &
                                    rhoYks, pres, T, &
                                    q_cons_vf(stress_idx%beg)%sf(j - 2, k - 2, l - 2), &
                                    q_cons_vf(mom_idx%beg)%sf(j - 2, k - 2, l - 2), G_local)
                            else
                                call s_compute_pressure(q_cons_vf(E_idx)%sf(j - 2, k - 2, l - 2), &
                                                        q_cons_vf(alf_idx)%sf(j - 2, k - 2, l - 2), &
                                                        dyn_p, pi_inf, gamma, rho, qv, &
                                                        rhoYks, pres, T)
                            end if

                            ! Compute mixture sound speed
                            call s_compute_speed_of_sound(pres, rho, gamma, pi_inf, &
                                                          ((gamma + 1._wp)*pres + pi_inf)/rho, alpha, 0._wp, 0._wp, c)

                            accel = accel_mag(j - 2, k - 2, l - 2)
                        end if
                    end if
                end if
            end if
            if (num_procs > 1) then
                #:for VAR in ['rho','pres','gamma','pi_inf','qv','c','accel']
                    tmp = ${VAR}$
                    call s_mpi_allreduce_sum(tmp, ${VAR}$)
                #:endfor

                do s = 1, num_vels
                    tmp = vel(s)
                    call s_mpi_allreduce_sum(tmp, vel(s))
                end do

                if (bubbles_euler) then
                    #:for VAR in ['alf','alfgr','nbub','nR(1)','nRdot(1)','M00','R(1)','Rdot(1)','ptilde','ptot']
                        tmp = ${VAR}$
                        call s_mpi_allreduce_sum(tmp, ${VAR}$)
                    #:endfor

                    if (qbmm) then
                        #:for VAR in ['varR','varV','M10','M01','M20','M02']
                            tmp = ${VAR}$
                            call s_mpi_allreduce_sum(tmp, ${VAR}$)
                        #:endfor
                    end if
                end if

                if (elasticity) then
                    do s = 1, (num_dims*(num_dims + 1))/2
                        tmp = tau_e(s)
                        call s_mpi_allreduce_sum(tmp, tau_e(s))
                    end do
                end if

                if (cont_damage) then
                    tmp = damage_state
                    call s_mpi_allreduce_sum(tmp, damage_state)
                end if
            end if
            if (proc_rank == 0) then
                if (n == 0) then
                    if (bubbles_euler .and. (num_fluids <= 2)) then
                        if (qbmm) then
                            write (i + 30, '(6x,f12.6,14f28.16)') &
                                nondim_time, &
                                rho, &
                                vel(1), &
                                pres, &
                                alf, &
                                R(1), &
                                Rdot(1), &
                                nR(1), &
                                nRdot(1), &
                                varR, &
                                varV, &
                                M10, &
                                M01, &
                                M20, &
                                M02
                        else
                            write (i + 30, '(6x,f12.6,8f24.8)') &
                                nondim_time, &
                                rho, &
                                vel(1), &
                                pres, &
                                alf, &
                                R(1), &
                                Rdot(1), &
                                nR(1), &
                                nRdot(1)
                            ! ptilde, &
                            ! ptot
                        end if
                    else if (bubbles_euler .and. (num_fluids == 3)) then
                        write (i + 30, '(6x,f12.6,f24.8,f24.8,f24.8,f24.8,f24.8,'// &
                               'f24.8,f24.8,f24.8,f24.8,f24.8, f24.8)') &
                            nondim_time, &
                            rho, &
                            vel(1), &
                            pres, &
                            alf, &
                            alfgr, &
                            nR(1), &
                            nRdot(1), &
                            R(1), &
                            Rdot(1), &
                            ptilde, &
                            ptot
                    else if (bubbles_euler .and. num_fluids == 4) then
                        write (i + 30, '(6x,f12.6,f24.8,f24.8,f24.8,f24.8,'// &
                               'f24.8,f24.8,f24.8,f24.8,f24.8,f24.8,f24.8,f24.8,f24.8)') &
                            nondim_time, &
                            q_cons_vf(1)%sf(j - 2, 0, 0), &
                            q_cons_vf(2)%sf(j - 2, 0, 0), &
                            q_cons_vf(3)%sf(j - 2, 0, 0), &
                            q_cons_vf(4)%sf(j - 2, 0, 0), &
                            q_cons_vf(5)%sf(j - 2, 0, 0), &
                            q_cons_vf(6)%sf(j - 2, 0, 0), &
                            q_cons_vf(7)%sf(j - 2, 0, 0), &
                            q_cons_vf(8)%sf(j - 2, 0, 0), &
                            q_cons_vf(9)%sf(j - 2, 0, 0), &
                            q_cons_vf(10)%sf(j - 2, 0, 0), &
                            nbub, &
                            R(1), &
                            Rdot(1)
                    else
                        write (i + 30, '(6X,F12.6,F24.8,F24.8,F24.8)') &
                            nondim_time, &
                            rho, &
                            vel(1), &
                            pres
                    end if
                elseif (p == 0) then
                    if (bubbles_euler) then
                        write (i + 30, '(6X,10F24.8)') &
                            nondim_time, &
                            rho, &
                            vel(1), &
                            vel(2), &
                            pres, &
                            alf, &
                            nR(1), &
                            nRdot(1), &
                            R(1), &
                            Rdot(1)
                    else if (elasticity) then
                        write (i + 30, '(6X,F12.6,F24.8,F24.8,F24.8,F24.8,'// &
                               'F24.8,F24.8,F24.8)') &
                            nondim_time, &
                            rho, &
                            vel(1), &
                            vel(2), &
                            pres, &
                            tau_e(1), &
                            tau_e(2), &
                            tau_e(3)
                    else
                        write (i + 30, '(6X,F12.6,F24.8,F24.8,F24.8)') &
                            nondim_time, &
                            rho, &
                            vel(1), &
                            pres
                        print *, 'time =', nondim_time, 'rho =', rho, 'pres =', pres
                    end if
                else
                    write (i + 30, '(6X,F12.6,F24.8,F24.8,F24.8,F24.8,'// &
                           'F24.8,F24.8,F24.8,F24.8,F24.8,'// &
                           'F24.8)') &
                        nondim_time, &
                        rho, &
                        vel(1), &
                        vel(2), &
                        vel(3), &
                        pres, &
                        gamma, &
                        pi_inf, &
                        qv, &
                        c, &
                        accel
                end if
            end if
        end do

        if (integral_wrt .and. bubbles_euler) then
            if (n == 0) then ! 1D simulation
                do i = 1, num_integrals
                    int_pres = 0._wp
                    max_pres = 0._wp
                    k = 0; l = 0
                    npts = 0
                    do j = 1, m
                        pres = 0._wp
                        do s = 1, num_vels
                            vel(s) = 0._wp
                        end do
                        rho = 0._wp
                        pres = 0._wp
                        gamma = 0._wp
                        pi_inf = 0._wp
                        qv = 0._wp

                        if ((integral(i)%xmin <= x_cb(j)) .and. (integral(i)%xmax >= x_cb(j))) then
                            npts = npts + 1
                            call s_convert_to_mixture_variables(q_cons_vf, j, k, l, &
                                                                rho, gamma, pi_inf, qv, Re)
                            do s = 1, num_vels
                                vel(s) = q_cons_vf(cont_idx%end + s)%sf(j, k, l)/rho
                            end do

                            pres = ( &
                                   (q_cons_vf(E_idx)%sf(j, k, l) - &
                                    0.5_wp*(q_cons_vf(mom_idx%beg)%sf(j, k, l)**2._wp)/rho)/ &
                                   (1._wp - q_cons_vf(alf_idx)%sf(j, k, l)) - &
                                   pi_inf - qv &
                                   )/gamma
                            int_pres = int_pres + (pres - 1._wp)**2._wp
                        end if
                    end do
                    int_pres = sqrt(int_pres/(1._wp*npts))

                    if (num_procs > 1) then
                        tmp = int_pres
                        call s_mpi_allreduce_sum(tmp, int_pres)
                    end if

                    if (proc_rank == 0) then
                        if (bubbles_euler .and. (num_fluids <= 2)) then
                            write (i + 70, '(6x,f12.6,f24.8)') &
                                nondim_time, int_pres
                        end if
                    end if
                end do
            elseif (p == 0) then
                if (num_integrals /= 3) then
                    call s_mpi_abort('Incorrect number of integrals')
                end if

                rad = integral(1)%xmax
                thickness = integral(1)%xmin

                do i = 1, num_integrals
                    int_pres = 0._wp
                    max_pres = 0._wp
                    l = 0
                    npts = 0
                    do j = 1, m
                        do k = 1, n
                            trigger = .false.
                            if (i == 1) then
                                !inner portion
                                if (sqrt(x_cb(j)**2._wp + y_cb(k)**2._wp) < (rad - 0.5_wp*thickness)) &
                                    trigger = .true.
                            elseif (i == 2) then
                                !net region
                                if (sqrt(x_cb(j)**2._wp + y_cb(k)**2._wp) > (rad - 0.5_wp*thickness) .and. &
                                    sqrt(x_cb(j)**2._wp + y_cb(k)**2._wp) < (rad + 0.5_wp*thickness)) &
                                    trigger = .true.
                            elseif (i == 3) then
                                !everything else
                                if (sqrt(x_cb(j)**2._wp + y_cb(k)**2._wp) > (rad + 0.5_wp*thickness)) &
                                    trigger = .true.
                            end if

                            pres = 0._wp
                            do s = 1, num_vels
                                vel(s) = 0._wp
                            end do
                            rho = 0._wp
                            pres = 0._wp
                            gamma = 0._wp
                            pi_inf = 0._wp
                            qv = 0._wp

                            if (trigger) then
                                npts = npts + 1
                                call s_convert_to_mixture_variables(q_cons_vf, j, k, l, &
                                                                    rho, gamma, pi_inf, qv, Re)
                                do s = 1, num_vels
                                    vel(s) = q_cons_vf(cont_idx%end + s)%sf(j, k, l)/rho
                                end do

                                pres = ( &
                                       (q_cons_vf(E_idx)%sf(j, k, l) - &
                                        0.5_wp*(q_cons_vf(mom_idx%beg)%sf(j, k, l)**2._wp)/rho)/ &
                                       (1._wp - q_cons_vf(alf_idx)%sf(j, k, l)) - &
                                       pi_inf - qv &
                                       )/gamma
                                int_pres = int_pres + abs(pres - 1._wp)
                                max_pres = max(max_pres, abs(pres - 1._wp))
                            end if

                        end do
                    end do

                    if (npts > 0) then
                        int_pres = int_pres/(1._wp*npts)
                    else
                        int_pres = 0._wp
                    end if

                    if (num_procs > 1) then
                        tmp = int_pres
                        call s_mpi_allreduce_sum(tmp, int_pres)

                        tmp = max_pres
                        call s_mpi_allreduce_max(tmp, max_pres)
                    end if

                    if (proc_rank == 0) then
                        if (bubbles_euler .and. (num_fluids <= 2)) then
                            write (i + 70, '(6x,f12.6,f24.8,f24.8)') &
                                nondim_time, int_pres, max_pres
                        end if
                    end if
                end do
            end if
        end if

    end subroutine s_write_probe_files

    !>  The goal of this subroutine is to write to the run-time
        !!      information file basic footer information applicable to
        !!      the current computation and to close the file when done.
        !!      The footer contains the stability criteria extrema over
        !!      all of the time-steps and the simulation run-time.
    impure subroutine s_close_run_time_information_file

        real(wp) :: run_time !< Run-time of the simulation

        ! Writing the footer of and closing the run-time information file
        write (3, '(A)') '    '
        write (3, '(A)') ''

        write (3, '(A,F9.6)') 'ICFL Max: ', icfl_max
        if (viscous) write (3, '(A,F9.6)') 'VCFL Max: ', vcfl_max
        if (viscous) write (3, '(A,F10.6)') 'Rc Min: ', Rc_min

        call cpu_time(run_time)

        write (3, '(A)') ''
        write (3, '(A,I0,A)') 'Run-time: ', int(anint(run_time)), 's'
        write (3, '(A)') '    '
        close (3)

    end subroutine s_close_run_time_information_file

    !> Closes communication files
    impure subroutine s_close_com_files()

        integer :: i !< Generic loop iterator
        do i = 1, num_fluids
            close (i + 120)
        end do

    end subroutine s_close_com_files

    !> Closes probe files
    impure subroutine s_close_probe_files

        integer :: i !< Generic loop iterator

        do i = 1, num_probes
            close (i + 30)
        end do

    end subroutine s_close_probe_files

    !>  The computation of parameters, the allocation of memory,
        !!      the association of pointers and/or the execution of any
        !!      other procedures that are necessary to setup the module.
    impure subroutine s_initialize_data_output_module

        integer :: i, m_ds, n_ds, p_ds

        ! Allocating/initializing ICFL, VCFL, CCFL and Rc stability criteria
        if (run_time_info) then
            @:ALLOCATE(icfl_sf(0:m, 0:n, 0:p))
            icfl_max = 0._wp

            if (viscous) then
                @:ALLOCATE(vcfl_sf(0:m, 0:n, 0:p))
                @:ALLOCATE(Rc_sf  (0:m, 0:n, 0:p))

                vcfl_max = 0._wp
                Rc_min = 1.e3_wp
            end if
        end if

        if (probe_wrt) then
            @:ALLOCATE(c_mass(num_fluids,5))
        end if

        if (down_sample) then
            m_ds = int((m + 1)/3) - 1
            n_ds = int((n + 1)/3) - 1
            p_ds = int((p + 1)/3) - 1

            allocate (q_cons_temp_ds(1:sys_size))
            do i = 1, sys_size
                allocate (q_cons_temp_ds(i)%sf(-1:m_ds + 1, -1:n_ds + 1, -1:p_ds + 1))
            end do
        end if

    end subroutine s_initialize_data_output_module

    !> Module deallocation and/or disassociation procedures
    impure subroutine s_finalize_data_output_module

        integer :: i

        if (probe_wrt) then
            @:DEALLOCATE(c_mass)
        end if

        if (run_time_info) then
            ! Deallocating the ICFL, VCFL, CCFL, and Rc stability criteria
            @:DEALLOCATE(icfl_sf)
            if (viscous) then
                @:DEALLOCATE(vcfl_sf, Rc_sf)
            end if
        end if

        if (down_sample) then
            do i = 1, sys_size
                deallocate (q_cons_temp_ds(i)%sf)
            end do
            deallocate (q_cons_temp_ds)
        end if

    end subroutine s_finalize_data_output_module

end module m_data_output<|MERGE_RESOLUTION|>--- conflicted
+++ resolved
@@ -279,19 +279,11 @@
         integer :: j, k, l
 
         ! Computing Stability Criteria at Current Time-step
-<<<<<<< HEAD
-        $:GPU_PARALLEL_LOOP(collapse=3, private='[j,k,l,vel, alpha, Re]')
+        $:GPU_PARALLEL_LOOP(collapse=3, private='[j,k,l,vel, alpha, Re, rho, vel_sum, pres, gamma, pi_inf, c, H]')
         do l = 0, p
             do k = 0, n
                 do j = 0, m
                     call s_compute_enthalpy(q_prim_vf, pres, rho, gamma, pi_inf, Re, H, alpha, vel, vel_sum, j, k, l)
-=======
-        #:call GPU_PARALLEL_LOOP(collapse=3, private='[vel, alpha, Re, rho, vel_sum, pres, gamma, pi_inf, c, H]')
-            do l = 0, p
-                do k = 0, n
-                    do j = 0, m
-                        call s_compute_enthalpy(q_prim_vf, pres, rho, gamma, pi_inf, Re, H, alpha, vel, vel_sum, j, k, l)
->>>>>>> 37560f12
 
                     call s_compute_speed_of_sound(pres, rho, gamma, pi_inf, H, alpha, vel_sum, 0._wp, c)
 
