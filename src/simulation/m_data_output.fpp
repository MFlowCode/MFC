
!! @file m_data_output.f90
!! @brief Contains module m_data_output

#:include 'macros.fpp'

!> @brief The primary purpose of this module is to output the grid and the
!!              conservative variables data at the chosen time-step interval. In
!!              addition, this module is also in charge of outputting a run-time
!!              information file which summarizes the time-dependent behavior !of
!!              the stability criteria. The latter include the inviscid Courant–
!!              Friedrichs–Lewy (ICFL), viscous CFL (VCFL), capillary CFL (CCFL)
!!              and cell Reynolds (Rc) numbers.
module m_data_output

    !  Dependencies ============================================================
    use m_derived_types        !< Definitions of the derived types

    use m_global_parameters    !< Definitions of the global parameters

    use m_mpi_proxy            !< Message passing interface (MPI) module proxy

    use m_variables_conversion !< State variables type conversion procedures

    use m_compile_specific

    use m_helper

    use m_sim_helpers

    use m_delay_file_access

    use m_ibm
    ! ==========================================================================

    implicit none

    private; 
    public :: s_initialize_data_output_module, &
              s_open_run_time_information_file, &
              s_open_com_files, &
              s_open_probe_files, &
              s_write_run_time_information, &
              s_write_data_files, &
              s_write_serial_data_files, &
              s_write_parallel_data_files, &
              s_write_com_files, &
              s_write_probe_files, &
              s_close_run_time_information_file, &
              s_close_com_files, &
              s_close_probe_files, &
              s_finalize_data_output_module

<<<<<<< HEAD
    real(kind(0d0)), allocatable, dimension(:, :, :) :: icfl_sf  !< ICFL stability criterion
    real(kind(0d0)), allocatable, dimension(:, :, :) :: vcfl_sf  !< VCFL stability criterion
    real(kind(0d0)), allocatable, dimension(:, :, :) :: ccfl_sf  !< CCFL stability criterion
    real(kind(0d0)), allocatable, dimension(:, :, :) :: Rc_sf  !< Rc stability criterion
    real(kind(0d0)), public, allocatable, dimension(:, :) :: c_mass

=======
    real(wp), allocatable, dimension(:, :, :) :: icfl_sf  !< ICFL stability criterion
    real(wp), allocatable, dimension(:, :, :) :: vcfl_sf  !< VCFL stability criterion
    real(wp), allocatable, dimension(:, :, :) :: ccfl_sf  !< CCFL stability criterion
    real(wp), allocatable, dimension(:, :, :) :: Rc_sf  !< Rc stability criterion
>>>>>>> 635d86f4
    !$acc declare create(icfl_sf, vcfl_sf, ccfl_sf, Rc_sf)

    real(wp) :: icfl_max_loc, icfl_max_glb !< ICFL stability extrema on local and global grids
    real(wp) :: vcfl_max_loc, vcfl_max_glb !< VCFL stability extrema on local and global grids
    real(wp) :: ccfl_max_loc, ccfl_max_glb !< CCFL stability extrema on local and global grids
    real(wp) :: Rc_min_loc, Rc_min_glb !< Rc   stability extrema on local and global grids
    !$acc declare create(icfl_max_loc, icfl_max_glb, vcfl_max_loc, vcfl_max_glb, ccfl_max_loc, ccfl_max_glb, Rc_min_loc, Rc_min_glb)

    !> @name ICFL, VCFL, CCFL and Rc stability criteria extrema over all the time-steps
    !> @{
    real(wp) :: icfl_max !< ICFL criterion maximum
    real(wp) :: vcfl_max !< VCFL criterion maximum
    real(wp) :: ccfl_max !< CCFL criterion maximum
    real(wp) :: Rc_min !< Rc criterion maximum
    !> @}

contains

    !> Write data files. Dispatch subroutine that replaces procedure pointer.
        !! @param q_cons_vf Conservative variables
        !! @param q_prim_vf Primitive variables
        !! @param t_step Current time step
    subroutine s_write_data_files(q_cons_vf, q_prim_vf, t_step)

        type(scalar_field), &
            dimension(sys_size), &
            intent(in) :: q_cons_vf

        type(scalar_field), &
            dimension(sys_size), &
            intent(inout) :: q_prim_vf

        integer, intent(in) :: t_step

        if (.not. parallel_io) then
            call s_write_serial_data_files(q_cons_vf, q_prim_vf, t_step)
        else
            call s_write_parallel_data_files(q_cons_vf, q_prim_vf, t_step)
        end if
    end subroutine s_write_data_files

    !>  The purpose of this subroutine is to open a new or pre-
        !!          existing run-time information file and append to it the
        !!      basic header information relevant to current simulation.
        !!      In general, this requires generating a table header for
        !!      those stability criteria which will be written at every
        !!      time-step.
    subroutine s_open_run_time_information_file

        character(LEN=name_len) :: file_name = 'run_time.inf' !<
            !! Name of the run-time information file

        character(LEN=path_len + name_len) :: file_path !<
            !! Relative path to a file in the case directory

        character(LEN=8) :: file_date !<
            !! Creation date of the run-time information file

        ! Opening the run-time information file
        file_path = trim(case_dir)//'/'//trim(file_name)

        open (3, FILE=trim(file_path), &
              FORM='formatted', &
              STATUS='replace')

        write (3, '(A)') 'Description: Stability information at '// &
            'each time-step of the simulation. This'
        write (3, '(13X,A)') 'data is composed of the inviscid '// &
            'Courant–Friedrichs–Lewy (ICFL)'
        write (3, '(13X,A)') 'number, the viscous CFL (VCFL) number, '// &
            'the capillary CFL (CCFL)'
        write (3, '(13X,A)') 'number and the cell Reynolds (Rc) '// &
            'number. Please note that only'
        write (3, '(13X,A)') 'those stability conditions pertinent '// &
            'to the physics included in'
        write (3, '(13X,A)') 'the current computation are displayed.'

        call date_and_time(DATE=file_date)

        write (3, '(A)') 'Date: '//file_date(5:6)//'/'// &
            file_date(7:8)//'/'// &
            file_date(3:4)

        write (3, '(A)') ''; write (3, '(A)') ''

        ! Generating table header for the stability criteria to be outputted
        if (cfl_dt) then
            if (viscous) then
                write (1, '(A)') '==== Time-steps ====== dt ===== Time ======= ICFL '// &
                    'Max ==== VCFL Max ====== Rc Min ======='
            else
                write (1, '(A)') '=========== Time-steps ============== dt ===== Time '// &
                    '============== ICFL Max ============='
            end if
        else
            if (viscous) then
                write (1, '(A)') '==== Time-steps ====== Time ======= ICFL '// &
                    'Max ==== VCFL Max ====== Rc Min ======='
            else
                write (1, '(A)') '=========== Time-steps ============== Time '// &
                    '============== ICFL Max ============='
            end if
        end if

    end subroutine s_open_run_time_information_file

    !>  This opens a formatted data file where the root processor
        !!      can write out the CoM information
    subroutine s_open_com_files() ! ----------------------------------------
        character(len=path_len + 3*name_len) :: file_path !<
            !! Relative path to the CoM file in the case directory
        integer :: i !< Generic loop iterator
        do i = 1, num_fluids
            ! Generating the relative path to the CoM data file
            write (file_path, '(A,I0,A)') '/fluid', i, '_com.dat'
            file_path = trim(case_dir)//trim(file_path)
            ! Creating the formatted data file and setting up its
            ! structure
            open (i + 120, file=trim(file_path), &
                  form='formatted', &
                  position='append', &
                  status='unknown')
            if (n == 0) then
                write (i + 120, '(A)') '=== Non-Dimensional Time '// &
                    '=== Total Mass '// &
                    '=== x-loc '// &
                    '=== Total Volume ==='
            elseif (p == 0) then
                write (i + 120, '(A)') '=== Non-Dimensional Time '// &
                    '=== Total Mass '// &
                    '=== x-loc '// &
                    '=== y-loc '// &
                    '=== Total Volume ==='
            else
                write (i + 120, '(A)') '=== Non-Dimensional Time '// &
                    '=== Total Mass '// &
                    '=== x-loc '// &
                    '=== y-loc '// &
                    '=== z-loc '// &
                    '=== Total Volume ==='
            end if
        end do
    end subroutine s_open_com_files ! --------------------------------------

    !>  This opens a formatted data file where the root processor
        !!      can write out flow probe information
    subroutine s_open_probe_files

        character(LEN=path_len + 3*name_len) :: file_path !<
            !! Relative path to the probe data file in the case directory

        integer :: i !< Generic loop iterator
        logical :: file_exist

        do i = 1, num_probes
            ! Generating the relative path to the data file
            write (file_path, '(A,I0,A)') '/D/probe', i, '_prim.dat'
            file_path = trim(case_dir)//trim(file_path)

            ! Creating the formatted data file and setting up its
            ! structure
            inquire (file=trim(file_path), exist=file_exist)

            if (file_exist) then
                open (i + 30, FILE=trim(file_path), &
                      FORM='formatted', &
                      STATUS='old', &
                      POSITION='append')
            else
                open (i + 30, FILE=trim(file_path), &
                      FORM='formatted', &
                      STATUS='unknown')
            end if
        end do

        if (integral_wrt) then
            do i = 1, num_integrals
                write (file_path, '(A,I0,A)') '/D/integral', i, '_prim.dat'
                file_path = trim(case_dir)//trim(file_path)

                open (i + 70, FILE=trim(file_path), &
                      FORM='formatted', &
                      POSITION='append', &
                      STATUS='unknown')
            end do
        end if

    end subroutine s_open_probe_files

    !>  The goal of the procedure is to output to the run-time
        !!      information file the stability criteria extrema in the
        !!      entire computational domain and at the given time-step.
        !!      Moreover, the subroutine is also in charge of tracking
        !!      these stability criteria extrema over all time-steps.
        !!  @param q_prim_vf Cell-average primitive variables
        !!  @param t_step Current time step
    subroutine s_write_run_time_information(q_prim_vf, t_step)

        type(scalar_field), dimension(sys_size), intent(in) :: q_prim_vf
        integer, intent(in) :: t_step

        real(wp) :: rho        !< Cell-avg. density
        real(wp), dimension(num_dims) :: vel        !< Cell-avg. velocity
        real(wp) :: vel_sum    !< Cell-avg. velocity sum
        real(wp) :: pres       !< Cell-avg. pressure
        real(wp), dimension(num_fluids) :: alpha      !< Cell-avg. volume fraction
        real(wp) :: gamma      !< Cell-avg. sp. heat ratio
        real(wp) :: pi_inf     !< Cell-avg. liquid stiffness function
        real(wp) :: c          !< Cell-avg. sound speed
        real(wp) :: H          !< Cell-avg. enthalpy
        real(wp), dimension(2) :: Re         !< Cell-avg. Reynolds numbers
        integer :: j, k, l

        ! Computing Stability Criteria at Current Time-step ================
        !$acc parallel loop collapse(3) gang vector default(present) private(vel, alpha, Re)
        do l = 0, p
            do k = 0, n
                do j = 0, m
                    call s_compute_enthalpy(q_prim_vf, pres, rho, gamma, pi_inf, Re, H, alpha, vel, vel_sum, j, k, l)

                    call s_compute_speed_of_sound(pres, rho, gamma, pi_inf, H, alpha, vel_sum, 0._wp, c)

                    if (viscous) then
                        call s_compute_stability_from_dt(vel, c, rho, Re, j, k, l, icfl_sf, vcfl_sf, Rc_sf)
                    else
                        call s_compute_stability_from_dt(vel, c, rho, Re, j, k, l, icfl_sf)
                    end if

                end do
            end do
        end do
        !$acc end parallel loop

        ! end: Computing Stability Criteria at Current Time-step ===========

        ! Determining local stability criteria extrema at current time-step

#ifdef _CRAYFTN
        !$acc update host(icfl_sf)

        if (viscous) then
            !$acc update host(vcfl_sf, Rc_sf)
        end if

        icfl_max_loc = maxval(icfl_sf)

        if (viscous) then
            vcfl_max_loc = maxval(vcfl_sf)
            Rc_min_loc = minval(Rc_sf)
        end if
#else
        !$acc kernels
        icfl_max_loc = maxval(icfl_sf)
        !$acc end kernels

        if (viscous) then
            !$acc kernels
            vcfl_max_loc = maxval(vcfl_sf)
            Rc_min_loc = minval(Rc_sf)
            !$acc end kernels
        end if
#endif

        ! Determining global stability criteria extrema at current time-step
        if (num_procs > 1) then
            call s_mpi_reduce_stability_criteria_extrema(icfl_max_loc, &
                                                         vcfl_max_loc, &
                                                         ccfl_max_loc, &
                                                         Rc_min_loc, &
                                                         icfl_max_glb, &
                                                         vcfl_max_glb, &
                                                         ccfl_max_glb, &
                                                         Rc_min_glb)
        else
            icfl_max_glb = icfl_max_loc
            if (viscous) vcfl_max_glb = vcfl_max_loc
            if (viscous) Rc_min_glb = Rc_min_loc
        end if

        ! Determining the stability criteria extrema over all the time-steps
        if (icfl_max_glb > icfl_max) icfl_max = icfl_max_glb

        if (viscous) then
            if (vcfl_max_glb > vcfl_max) vcfl_max = vcfl_max_glb
            if (Rc_min_glb < Rc_min) Rc_min = Rc_min_glb
        end if

        ! Outputting global stability criteria extrema at current time-step
        if (proc_rank == 0) then
            if (viscous) then
                write (1, '(6X,I8,F10.6,6X,6X,F10.6,6X,F9.6,6X,F9.6,6X,F10.6)') &
                    t_step, dt, t_step*dt, icfl_max_glb, &
                    vcfl_max_glb, &
                    Rc_min_glb
            else
                write (1, '(13X,I8,14X,F10.6,14X,F10.6,13X,F9.6)') &
                    t_step, dt, t_step*dt, icfl_max_glb
            end if

            if (icfl_max_glb /= icfl_max_glb) then
                call s_mpi_abort('ICFL is NaN. Exiting ...')
            elseif (icfl_max_glb > 1._wp) then
                print *, 'icfl', icfl_max_glb
                call s_mpi_abort('ICFL is greater than 1.0. Exiting ...')
            end if

            if (viscous) then
                if (vcfl_max_glb /= vcfl_max_glb) then
                    call s_mpi_abort('VCFL is NaN. Exiting ...')
                elseif (vcfl_max_glb > 1._wp) then
                    print *, 'vcfl', vcfl_max_glb
                    call s_mpi_abort('VCFL is greater than 1.0. Exiting ...')
                end if
            end if
        end if

        call s_mpi_barrier()

    end subroutine s_write_run_time_information

    !>  The goal of this subroutine is to output the grid and
        !!      conservative variables data files for given time-step.
        !!  @param q_cons_vf Cell-average conservative variables
        !!  @param q_prim_vf Cell-average primitive variables
        !!  @param t_step Current time-step
    subroutine s_write_serial_data_files(q_cons_vf, q_prim_vf, t_step)

        type(scalar_field), dimension(sys_size), intent(in) :: q_cons_vf
        type(scalar_field), dimension(sys_size), intent(inout) :: q_prim_vf
        integer, intent(in) :: t_step

        character(LEN=path_len + 2*name_len) :: t_step_dir !<
            !! Relative path to the current time-step directory

        character(LEN=path_len + 3*name_len) :: file_path !<
            !! Relative path to the grid and conservative variables data files

        logical :: file_exist !<
            !! Logical used to check existence of current time-step directory

        character(LEN=15) :: FMT

        integer :: i, j, k, l, r

        real(wp) :: gamma, lit_gamma, pi_inf, qv !< Temporary EOS params

        ! Creating or overwriting the time-step root directory
        write (t_step_dir, '(A,I0,A,I0)') trim(case_dir)//'/p_all'

        ! Creating or overwriting the current time-step directory
        write (t_step_dir, '(a,i0,a,i0)') trim(case_dir)//'/p_all/p', &
            proc_rank, '/', t_step

        file_path = trim(t_step_dir)//'/.'
        call my_inquire(file_path, file_exist)
        if (file_exist) call s_delete_directory(trim(t_step_dir))
        call s_create_directory(trim(t_step_dir))

        ! Writing the grid data file in the x-direction
        file_path = trim(t_step_dir)//'/x_cb.dat'

        open (2, FILE=trim(file_path), &
              FORM='unformatted', &
              STATUS='new')
        write (2) x_cb(-1:m); close (2)

        ! Writing the grid data files in the y- and z-directions
        if (n > 0) then

            file_path = trim(t_step_dir)//'/y_cb.dat'

            open (2, FILE=trim(file_path), &
                  FORM='unformatted', &
                  STATUS='new')
            write (2) y_cb(-1:n); close (2)

            if (p > 0) then

                file_path = trim(t_step_dir)//'/z_cb.dat'

                open (2, FILE=trim(file_path), &
                      FORM='unformatted', &
                      STATUS='new')
                write (2) z_cb(-1:p); close (2)

            end if

        end if

        ! Writing the conservative variables data files
        do i = 1, sys_size
            write (file_path, '(A,I0,A)') trim(t_step_dir)//'/q_cons_vf', &
                i, '.dat'

            open (2, FILE=trim(file_path), &
                  FORM='unformatted', &
                  STATUS='new')

            write (2) q_cons_vf(i)%sf(0:m, 0:n, 0:p); close (2)
        end do

        if (qbmm .and. .not. polytropic) then
            do i = 1, nb
                do r = 1, nnode
                    write (file_path, '(A,I0,A)') trim(t_step_dir)//'/pb', &
                        sys_size + (i - 1)*nnode + r, '.dat'

                    open (2, FILE=trim(file_path), &
                          FORM='unformatted', &
                          STATUS='new')

                    write (2) pb_ts(1)%sf(0:m, 0:n, 0:p, r, i); close (2)
                end do
            end do

            do i = 1, nb
                do r = 1, nnode
                    write (file_path, '(A,I0,A)') trim(t_step_dir)//'/mv', &
                        sys_size + (i - 1)*nnode + r, '.dat'

                    open (2, FILE=trim(file_path), &
                          FORM='unformatted', &
                          STATUS='new')

                    write (2) mv_ts(1)%sf(0:m, 0:n, 0:p, r, i); close (2)
                end do
            end do
        end if

        ! Writing the IB markers
        if (ib) then
            write (file_path, '(A,I0,A)') trim(t_step_dir)//'/ib.dat'

            open (2, FILE=trim(file_path), &
                  FORM='unformatted', &
                  STATUS='new')

            write (2) ib_markers%sf; close (2)
        end if

        gamma = fluid_pp(1)%gamma
        lit_gamma = 1._wp/fluid_pp(1)%gamma + 1._wp
        pi_inf = fluid_pp(1)%pi_inf
        qv = fluid_pp(1)%qv

        if (precision == 1) then
            FMT = "(2F30.3)"
        else
            FMT = "(2F40.14)"
        end if

        ! writing an output directory
        write (t_step_dir, '(A,I0,A,I0)') trim(case_dir)//'/D'
        file_path = trim(t_step_dir)//'/.'

        inquire (FILE=trim(file_path), EXIST=file_exist)

        if (.not. file_exist) call s_create_directory(trim(t_step_dir))

        if (prim_vars_wrt .or. (n == 0 .and. p == 0)) then
            call s_convert_conservative_to_primitive_variables(q_cons_vf, q_prim_vf, idwint)
            do i = 1, sys_size
                !$acc update host(q_prim_vf(i)%sf(:,:,:))
            end do
            ! q_prim_vf(bubxb) stores the value of nb needed in riemann solvers, so replace with true primitive value (=1._wp)
            if (qbmm) then
                q_prim_vf(bubxb)%sf = 1._wp
            end if
        end if

        !1D
        if (n == 0 .and. p == 0) then

            if (model_eqns == 2) then
                do i = 1, sys_size
                    write (file_path, '(A,I0,A,I2.2,A,I6.6,A)') trim(t_step_dir)//'/prim.', i, '.', proc_rank, '.', t_step, '.dat'

                    open (2, FILE=trim(file_path))
                    do j = 0, m
                        ! todo: revisit change here
                        if (((i >= adv_idx%beg) .and. (i <= adv_idx%end))) then
                            write (2, FMT) x_cb(j), q_cons_vf(i)%sf(j, 0, 0)
                        else
                            write (2, FMT) x_cb(j), q_prim_vf(i)%sf(j, 0, 0)
                        end if
                    end do
                    close (2)
                end do
            end if

            do i = 1, sys_size
                write (file_path, '(A,I0,A,I2.2,A,I6.6,A)') trim(t_step_dir)//'/cons.', i, '.', proc_rank, '.', t_step, '.dat'

                open (2, FILE=trim(file_path))
                do j = 0, m
                    write (2, FMT) x_cb(j), q_cons_vf(i)%sf(j, 0, 0)
                end do
                close (2)
            end do

            if (qbmm .and. .not. polytropic) then
                do i = 1, nb
                    do r = 1, nnode
                        write (file_path, '(A,I0,A,I0,A,I2.2,A,I6.6,A)') trim(t_step_dir)//'/pres.', i, '.', r, '.', proc_rank, '.', t_step, '.dat'

                        open (2, FILE=trim(file_path))
                        do j = 0, m
                            write (2, FMT) x_cb(j), pb_ts(1)%sf(j, 0, 0, r, i)
                        end do
                        close (2)
                    end do
                end do
                do i = 1, nb
                    do r = 1, nnode
                        write (file_path, '(A,I0,A,I0,A,I2.2,A,I6.6,A)') trim(t_step_dir)//'/mv.', i, '.', r, '.', proc_rank, '.', t_step, '.dat'

                        open (2, FILE=trim(file_path))
                        do j = 0, m
                            write (2, FMT) x_cb(j), mv_ts(1)%sf(j, 0, 0, r, i)
                        end do
                        close (2)
                    end do
                end do
            end if
        end if

        if (precision == 1) then
            FMT = "(3F30.7)"
        else
            FMT = "(3F40.14)"
        end if

        ! 2D
        if ((n > 0) .and. (p == 0)) then
            do i = 1, sys_size
                write (file_path, '(A,I0,A,I2.2,A,I6.6,A)') trim(t_step_dir)//'/cons.', i, '.', proc_rank, '.', t_step, '.dat'
                open (2, FILE=trim(file_path))
                do j = 0, m
                    do k = 0, n
                        write (2, FMT) x_cb(j), y_cb(k), q_cons_vf(i)%sf(j, k, 0)
                    end do
                    write (2, *)
                end do
                close (2)
            end do

            if (qbmm .and. .not. polytropic) then
                do i = 1, nb
                    do r = 1, nnode
                        write (file_path, '(A,I0,A,I0,A,I2.2,A,I6.6,A)') trim(t_step_dir)//'/pres.', i, '.', r, '.', proc_rank, '.', t_step, '.dat'

                        open (2, FILE=trim(file_path))
                        do j = 0, m
                            do k = 0, n
                                write (2, FMT) x_cb(j), y_cb(k), pb_ts(1)%sf(j, k, 0, r, i)
                            end do
                        end do
                        close (2)
                    end do
                end do
                do i = 1, nb
                    do r = 1, nnode
                        write (file_path, '(A,I0,A,I0,A,I2.2,A,I6.6,A)') trim(t_step_dir)//'/mv.', i, '.', r, '.', proc_rank, '.', t_step, '.dat'

                        open (2, FILE=trim(file_path))
                        do j = 0, m
                            do k = 0, n
                                write (2, FMT) x_cb(j), y_cb(k), mv_ts(1)%sf(j, k, 0, r, i)
                            end do
                        end do
                        close (2)
                    end do
                end do
            end if

            if (prim_vars_wrt) then
                do i = 1, sys_size
                    write (file_path, '(A,I0,A,I2.2,A,I6.6,A)') trim(t_step_dir)//'/prim.', i, '.', proc_rank, '.', t_step, '.dat'

                    open (2, FILE=trim(file_path))

                    do j = 0, m
                        do k = 0, n
                            if (((i >= cont_idx%beg) .and. (i <= cont_idx%end)) &
                                .or. &
                                ((i >= adv_idx%beg) .and. (i <= adv_idx%end)) &
                                .or. &
                                ((i >= chemxb) .and. (i <= chemxe)) &
                                ) then
                                write (2, FMT) x_cb(j), y_cb(k), q_cons_vf(i)%sf(j, k, 0)
                            else
                                write (2, FMT) x_cb(j), y_cb(k), q_prim_vf(i)%sf(j, k, 0)
                            end if
                        end do
                        write (2, *)
                    end do
                    close (2)
                end do
            end if
        end if

        if (precision == 1) then
            FMT = "(4F30.7)"
        else
            FMT = "(4F40.14)"
        end if

        ! 3D
        if (p > 0) then
            do i = 1, sys_size
                write (file_path, '(A,I0,A,I2.2,A,I6.6,A)') trim(t_step_dir)//'/cons.', i, '.', proc_rank, '.', t_step, '.dat'
                open (2, FILE=trim(file_path))
                do j = 0, m
                    do k = 0, n
                        do l = 0, p
                            write (2, FMT) x_cb(j), y_cb(k), z_cb(l), q_cons_vf(i)%sf(j, k, l)
                        end do
                        write (2, *)
                    end do
                    write (2, *)
                end do
                close (2)
            end do

            if (qbmm .and. .not. polytropic) then
                do i = 1, nb
                    do r = 1, nnode
                        write (file_path, '(A,I0,A,I0,A,I2.2,A,I6.6,A)') trim(t_step_dir)//'/pres.', i, '.', r, '.', proc_rank, '.', t_step, '.dat'

                        open (2, FILE=trim(file_path))
                        do j = 0, m
                            do k = 0, n
                                do l = 0, p
                                    write (2, FMT) x_cb(j), y_cb(k), z_cb(l), pb_ts(1)%sf(j, k, l, r, i)
                                end do
                            end do
                        end do
                        close (2)
                    end do
                end do
                do i = 1, nb
                    do r = 1, nnode
                        write (file_path, '(A,I0,A,I0,A,I2.2,A,I6.6,A)') trim(t_step_dir)//'/mv.', i, '.', r, '.', proc_rank, '.', t_step, '.dat'

                        open (2, FILE=trim(file_path))
                        do j = 0, m
                            do k = 0, n
                                do l = 0, p
                                    write (2, FMT) x_cb(j), y_cb(k), z_cb(l), mv_ts(1)%sf(j, k, l, r, i)
                                end do
                            end do
                        end do
                        close (2)
                    end do
                end do
            end if

            if (prim_vars_wrt) then
                do i = 1, sys_size
                    write (file_path, '(A,I0,A,I2.2,A,I6.6,A)') trim(t_step_dir)//'/prim.', i, '.', proc_rank, '.', t_step, '.dat'

                    open (2, FILE=trim(file_path))

                    do j = 0, m
                        do k = 0, n
                            do l = 0, p
                                if (((i >= cont_idx%beg) .and. (i <= cont_idx%end)) &
                                    .or. &
                                    ((i >= adv_idx%beg) .and. (i <= adv_idx%end)) &
                                    .or. &
                                    ((i >= chemxb) .and. (i <= chemxe)) &
                                    ) then
                                    write (2, FMT) x_cb(j), y_cb(k), z_cb(l), q_cons_vf(i)%sf(j, k, l)
                                else
                                    write (2, FMT) x_cb(j), y_cb(k), z_cb(l), q_prim_vf(i)%sf(j, k, l)
                                end if
                            end do
                            write (2, *)
                        end do
                        write (2, *)
                    end do
                    close (2)
                end do
            end if
        end if

    end subroutine s_write_serial_data_files

    !>  The goal of this subroutine is to output the grid and
        !!      conservative variables data files for given time-step.
        !!  @param q_cons_vf Cell-average conservative variables
        !!  @param q_prim_vf Cell-average primitive variables
        !!  @param t_step Current time-step
    subroutine s_write_parallel_data_files(q_cons_vf, q_prim_vf, t_step)

        type(scalar_field), dimension(sys_size), intent(in) :: q_cons_vf
        type(scalar_field), dimension(sys_size), intent(inout) :: q_prim_vf
        integer, intent(in) :: t_step

#ifdef MFC_MPI

        integer :: ifile, ierr, data_size
        integer, dimension(MPI_STATUS_SIZE) :: status
        integer(kind=MPI_OFFSET_kind) :: disp
        integer(kind=MPI_OFFSET_kind) :: m_MOK, n_MOK, p_MOK
        integer(kind=MPI_OFFSET_kind) :: WP_MOK, var_MOK, str_MOK
        integer(kind=MPI_OFFSET_kind) :: NVARS_MOK
        integer(kind=MPI_OFFSET_kind) :: MOK

        character(LEN=path_len + 2*name_len) :: file_loc
        logical :: file_exist, dir_check
        character(len=10) :: t_step_string

        integer :: i !< Generic loop iterator

        if (file_per_process) then

            call s_int_to_str(t_step, t_step_string)

            ! Initialize MPI data I/O

            if (ib) then
                call s_initialize_mpi_data(q_cons_vf, ib_markers, levelset, levelset_norm)
            else
                call s_initialize_mpi_data(q_cons_vf)
            end if

            if (proc_rank == 0) then
                file_loc = trim(case_dir)//'/restart_data/lustre_'//trim(t_step_string)
                call my_inquire(file_loc, dir_check)
                if (dir_check .neqv. .true.) then
                    call s_create_directory(trim(file_loc))
                end if
                call s_create_directory(trim(file_loc))
            end if
            call s_mpi_barrier()
            call DelayFileAccess(proc_rank)

            ! Initialize MPI data I/O
            call s_initialize_mpi_data(q_cons_vf)

            ! Open the file to write all flow variables
            write (file_loc, '(I0,A,i7.7,A)') t_step, '_', proc_rank, '.dat'
            file_loc = trim(case_dir)//'/restart_data/lustre_'//trim(t_step_string)//trim(mpiiofs)//trim(file_loc)
            inquire (FILE=trim(file_loc), EXIST=file_exist)
            if (file_exist .and. proc_rank == 0) then
                call MPI_FILE_DELETE(file_loc, mpi_info_int, ierr)
            end if
            call MPI_FILE_OPEN(MPI_COMM_SELF, file_loc, ior(MPI_MODE_WRONLY, MPI_MODE_CREATE), &
                               mpi_info_int, ifile, ierr)

            ! Size of local arrays
            data_size = (m + 1)*(n + 1)*(p + 1)

            ! Resize some integers so MPI can write even the biggest files
            m_MOK = int(m_glb + 1, MPI_OFFSET_KIND)
            n_MOK = int(n_glb + 1, MPI_OFFSET_KIND)
            p_MOK = int(p_glb + 1, MPI_OFFSET_KIND)
            WP_MOK = int(8._wp, MPI_OFFSET_KIND)
            MOK = int(1._wp, MPI_OFFSET_KIND)
            str_MOK = int(name_len, MPI_OFFSET_KIND)
            NVARS_MOK = int(sys_size, MPI_OFFSET_KIND)

            if (bubbles) then
                ! Write the data for each variable
                do i = 1, sys_size
                    var_MOK = int(i, MPI_OFFSET_KIND)

                    call MPI_FILE_WRITE_ALL(ifile, MPI_IO_DATA%var(i)%sf, data_size, &
                                            mpi_p, status, ierr)
                end do
                !Write pb and mv for non-polytropic qbmm
                if (qbmm .and. .not. polytropic) then
                    do i = sys_size + 1, sys_size + 2*nb*nnode
                        var_MOK = int(i, MPI_OFFSET_KIND)

                        call MPI_FILE_WRITE_ALL(ifile, MPI_IO_DATA%var(i)%sf, data_size, &
                                                mpi_p, status, ierr)
                    end do
                end if
            else
                do i = 1, sys_size !TODO: check if correct (sys_size
                    var_MOK = int(i, MPI_OFFSET_KIND)

                    call MPI_FILE_WRITE_ALL(ifile, MPI_IO_DATA%var(i)%sf, data_size, &
                                            mpi_p, status, ierr)
                end do
            end if

            call MPI_FILE_CLOSE(ifile, ierr)
        else
            ! Initialize MPI data I/O

            if (ib) then
                call s_initialize_mpi_data(q_cons_vf, ib_markers, levelset, levelset_norm)
            else
                call s_initialize_mpi_data(q_cons_vf)
            end if

            write (file_loc, '(I0,A)') t_step, '.dat'
            file_loc = trim(case_dir)//'/restart_data'//trim(mpiiofs)//trim(file_loc)
            inquire (FILE=trim(file_loc), EXIST=file_exist)
            if (file_exist .and. proc_rank == 0) then
                call MPI_FILE_DELETE(file_loc, mpi_info_int, ierr)
            end if
            call MPI_FILE_OPEN(MPI_COMM_WORLD, file_loc, ior(MPI_MODE_WRONLY, MPI_MODE_CREATE), &
                               mpi_info_int, ifile, ierr)

            ! Size of local arrays
            data_size = (m + 1)*(n + 1)*(p + 1)

            ! Resize some integers so MPI can write even the biggest files
            m_MOK = int(m_glb + 1, MPI_OFFSET_KIND)
            n_MOK = int(n_glb + 1, MPI_OFFSET_KIND)
            p_MOK = int(p_glb + 1, MPI_OFFSET_KIND)
            WP_MOK = int(8._wp, MPI_OFFSET_KIND)
            MOK = int(1._wp, MPI_OFFSET_KIND)
            str_MOK = int(name_len, MPI_OFFSET_KIND)
            NVARS_MOK = int(sys_size, MPI_OFFSET_KIND)

            if (bubbles) then
                ! Write the data for each variable
                do i = 1, sys_size
                    var_MOK = int(i, MPI_OFFSET_KIND)

                    ! Initial displacement to skip at beginning of file
                    disp = m_MOK*max(MOK, n_MOK)*max(MOK, p_MOK)*WP_MOK*(var_MOK - 1)

                    call MPI_FILE_SET_VIEW(ifile, disp, mpi_p, MPI_IO_DATA%view(i), &
                                           'native', mpi_info_int, ierr)
                    call MPI_FILE_WRITE_ALL(ifile, MPI_IO_DATA%var(i)%sf, data_size, &
                                            mpi_p, status, ierr)
                end do
                !Write pb and mv for non-polytropic qbmm
                if (qbmm .and. .not. polytropic) then
                    do i = sys_size + 1, sys_size + 2*nb*nnode
                        var_MOK = int(i, MPI_OFFSET_KIND)

                        ! Initial displacement to skip at beginning of file
                        disp = m_MOK*max(MOK, n_MOK)*max(MOK, p_MOK)*WP_MOK*(var_MOK - 1)

                        call MPI_FILE_SET_VIEW(ifile, disp, mpi_p, MPI_IO_DATA%view(i), &
                                               'native', mpi_info_int, ierr)
                        call MPI_FILE_WRITE_ALL(ifile, MPI_IO_DATA%var(i)%sf, data_size, &
                                                mpi_p, status, ierr)
                    end do
                end if
            else
                do i = 1, sys_size !TODO: check if correct (sys_size
                    var_MOK = int(i, MPI_OFFSET_KIND)

                    ! Initial displacement to skip at beginning of file
                    disp = m_MOK*max(MOK, n_MOK)*max(MOK, p_MOK)*WP_MOK*(var_MOK - 1)

                    call MPI_FILE_SET_VIEW(ifile, disp, mpi_p, MPI_IO_DATA%view(i), &
                                           'native', mpi_info_int, ierr)
                    call MPI_FILE_WRITE_ALL(ifile, MPI_IO_DATA%var(i)%sf, data_size, &
                                            mpi_p, status, ierr)
                end do
            end if

            call MPI_FILE_CLOSE(ifile, ierr)
        end if

#endif

    end subroutine s_write_parallel_data_files

    !>  This writes a formatted data file where the root processor
    !!      can write out the CoM information
    !!  @param t_step Current time-step
    !!  @param q_com Center of mass information
    !!  @param moments Higher moment information
    subroutine s_write_com_files(t_step, c_mass) ! -------------------

        integer, intent(in) :: t_step
        real(kind(0d0)), dimension(num_fluids, 5), intent(in) :: c_mass
        integer :: i, j !< Generic loop iterator
        real(kind(0d0)) :: nondim_time !< Non-dimensional time

        ! Non-dimensional time calculation
        if (t_step_old /= dflt_int) then
            nondim_time = real(t_step + t_step_old, kind(0d0))*dt
        else
            nondim_time = real(t_step, kind(0d0))*dt
        end if

        if (proc_rank == 0) then
            if (n == 0) then ! 1D simulation
                do i = 1, num_fluids ! Loop through fluids
                    write (i + 120, '(6X,4F24.12)') &
                        nondim_time, &
                        c_mass(i, 1), &
                        c_mass(i, 2), &
                        c_mass(i, 5)
                end do
            elseif (p == 0) then ! 2D simulation
                do i = 1, num_fluids ! Loop through fluids
                    write (i + 120, '(6X,5F24.12)') &
                        nondim_time, &
                        c_mass(i, 1), &
                        c_mass(i, 2), &
                        c_mass(i, 3), &
                        c_mass(i, 5)
                end do
            else ! 3D simulation
                do i = 1, num_fluids ! Loop through fluids
                    write (i + 120, '(6X,6F24.12)') &
                        nondim_time, &
                        c_mass(i, 1), &
                        c_mass(i, 2), &
                        c_mass(i, 3), &
                        c_mass(i, 4), &
                        c_mass(i, 5)
                end do
            end if
        end if

    end subroutine s_write_com_files ! -------------------------------------

    !>  This writes a formatted data file for the flow probe information
        !!  @param t_step Current time-step
        !!  @param q_cons_vf Conservative variables
        !!  @param accel_mag Acceleration magnitude information
    subroutine s_write_probe_files(t_step, q_cons_vf, accel_mag)

        integer, intent(in) :: t_step
        type(scalar_field), dimension(sys_size), intent(in) :: q_cons_vf
        real(wp), dimension(0:m, 0:n, 0:p), intent(in) :: accel_mag

        real(wp), dimension(-1:m) :: distx
        real(wp), dimension(-1:n) :: disty
        real(wp), dimension(-1:p) :: distz

        ! The cell-averaged partial densities, density, velocity, pressure,
        ! volume fractions, specific heat ratio function, liquid stiffness
        ! function, and sound speed.

        real(wp) :: lit_gamma, nbub
        real(wp) :: rho
        real(wp), dimension(num_dims) :: vel
        real(wp) :: pres
        real(wp) :: ptilde
        real(wp) :: ptot
        real(wp) :: alf
        real(wp) :: alfgr
        real(wp), dimension(num_fluids) :: alpha
        real(wp) :: gamma
        real(wp) :: pi_inf
        real(wp) :: qv
        real(wp) :: c
        real(wp) :: M00, M10, M01, M20, M11, M02
        real(wp) :: varR, varV
        real(wp), dimension(Nb) :: nR, R, nRdot, Rdot
        real(wp) :: nR3
        real(wp) :: accel
        real(wp) :: int_pres
        real(wp) :: max_pres
        real(wp), dimension(2) :: Re
        real(wp), dimension(6) :: tau_e
        real(wp) :: G
        real(wp) :: dyn_p, Temp

        integer :: i, j, k, l, s, d !< Generic loop iterator

        real(wp) :: nondim_time !< Non-dimensional time

<<<<<<< HEAD
        real(kind(0d0)) :: tmp !<
            !! Temporary                         variable to store quantity for mpi_allreduce
=======
        real(wp) :: tmp !<
            !! Temporary variable to store quantity for mpi_allreduce
>>>>>>> 635d86f4

        integer :: npts !< Number of included integral points
        real(wp) :: rad, thickness !< For integral quantities
        logical :: trigger !< For integral quantities

        real(wp) :: rhoYks(1:num_species)

        ! Non-dimensional time calculation
        if (time_stepper == 23) then
            nondim_time = mytime
        else
            if (t_step_old /= dflt_int) then
                nondim_time = real(t_step + t_step_old, wp)*dt
            else
                nondim_time = real(t_step, wp)*dt
            end if
        end if

        do i = 1, num_probes
            ! Zeroing out flow variables for all processors
            rho = 0._wp
            do s = 1, num_dims
                vel(s) = 0._wp
            end do
            pres = 0._wp
            gamma = 0._wp
            pi_inf = 0._wp
            qv = 0._wp
            c = 0._wp
            accel = 0._wp
            nR = 0._wp; R = 0._wp
            nRdot = 0._wp; Rdot = 0._wp
            nbub = 0._wp
            M00 = 0._wp
            M10 = 0._wp
            M01 = 0._wp
            M20 = 0._wp
            M11 = 0._wp
            M02 = 0._wp
            varR = 0._wp; varV = 0._wp
            alf = 0._wp
            do s = 1, (num_dims*(num_dims + 1))/2
                tau_e(s) = 0._wp
            end do

            ! Find probe location in terms of indices on a
            ! specific processor
            if (n == 0) then ! 1D simulation
                if ((probe(i)%x >= x_cb(-1)) .and. (probe(i)%x <= x_cb(m))) then
                    do s = -1, m
                        distx(s) = x_cb(s) - probe(i)%x
                        if (distx(s) < 0._wp) distx(s) = 1000._wp
                    end do
                    j = minloc(distx, 1)
                    if (j == 1) j = 2 ! Pick first point if probe is at edge
                    k = 0
                    l = 0

                    if (chemistry) then
                        do d = 1, num_species
                            rhoYks(d) = q_cons_vf(chemxb + d - 1)%sf(j - 2, k, l)
                        end do
                    end if

                    ! Computing/Sharing necessary state variables
                    if (elasticity) then
                        call s_convert_to_mixture_variables(q_cons_vf, j - 2, k, l, &
                                                            rho, gamma, pi_inf, qv, &
                                                            Re, G, fluid_pp(:)%G)
                    else
                        call s_convert_to_mixture_variables(q_cons_vf, j - 2, k, l, &
                                                            rho, gamma, pi_inf, qv)
                    end if
                    do s = 1, num_dims
                        vel(s) = q_cons_vf(cont_idx%end + s)%sf(j - 2, k, l)/rho
                    end do

                    dyn_p = 0.5_wp*rho*dot_product(vel, vel)

                    if (elasticity) then

                        call s_compute_pressure( &
                            q_cons_vf(1)%sf(j - 2, k, l), &
                            q_cons_vf(alf_idx)%sf(j - 2, k, l), &
                            dyn_p, pi_inf, gamma, rho, qv, rhoYks(:), pres, Temp, &
                            q_cons_vf(stress_idx%beg)%sf(j - 2, k, l), &
                            q_cons_vf(mom_idx%beg)%sf(j - 2, k, l), G)
                    else
                        call s_compute_pressure( &
                            q_cons_vf(1)%sf(j - 2, k, l), &
                            q_cons_vf(alf_idx)%sf(j - 2, k, l), &
                            dyn_p, pi_inf, gamma, rho, qv, rhoYks(:), pres, Temp)
                    end if

                    if (model_eqns == 4) then
<<<<<<< HEAD
                        lit_gamma = 1d0/fluid_pp(1)%gamma + 1d0
                    else if (elasticity) then
=======
                        lit_gamma = 1._wp/fluid_pp(1)%gamma + 1._wp
                    else if (hypoelasticity) then
>>>>>>> 635d86f4
                        tau_e(1) = q_cons_vf(stress_idx%end)%sf(j - 2, k, l)/rho
                    end if

                    if (bubbles) then
                        alf = q_cons_vf(alf_idx)%sf(j - 2, k, l)
                        if (num_fluids == 3) then
                            alfgr = q_cons_vf(alf_idx - 1)%sf(j - 2, k, l)
                        end if
                        do s = 1, nb
                            nR(s) = q_cons_vf(bub_idx%rs(s))%sf(j - 2, k, l)
                            nRdot(s) = q_cons_vf(bub_idx%vs(s))%sf(j - 2, k, l)
                        end do

                        if (adv_n) then
                            nbub = q_cons_vf(n_idx)%sf(j - 2, k, l)
                        else
                            nR3 = 0._wp
                            do s = 1, nb
                                nR3 = nR3 + weight(s)*(nR(s)**3._wp)
                            end do

                            nbub = sqrt((4._wp*pi/3._wp)*nR3/alf)
                        end if
#ifdef DEBUG
                        print *, 'In probe, nbub: ', nbub
#endif
                        if (qbmm) then
                            M00 = q_cons_vf(bub_idx%moms(1, 1))%sf(j - 2, k, l)/nbub
                            M10 = q_cons_vf(bub_idx%moms(1, 2))%sf(j - 2, k, l)/nbub
                            M01 = q_cons_vf(bub_idx%moms(1, 3))%sf(j - 2, k, l)/nbub
                            M20 = q_cons_vf(bub_idx%moms(1, 4))%sf(j - 2, k, l)/nbub
                            M11 = q_cons_vf(bub_idx%moms(1, 5))%sf(j - 2, k, l)/nbub
                            M02 = q_cons_vf(bub_idx%moms(1, 6))%sf(j - 2, k, l)/nbub

                            M10 = M10/M00
                            M01 = M01/M00
                            M20 = M20/M00
                            M11 = M11/M00
                            M02 = M02/M00

                            varR = M20 - M10**2._wp
                            varV = M02 - M01**2._wp
                        end if
                        R(:) = nR(:)/nbub
                        Rdot(:) = nRdot(:)/nbub

                        ptilde = ptil(j - 2, k, l)
                        ptot = pres - ptilde
                    end if

                    ! Compute mixture sound Speed
                    call s_compute_speed_of_sound(pres, rho, gamma, pi_inf, &
                                                  ((gamma + 1._wp)*pres + pi_inf)/rho, alpha, 0._wp, 0._wp, c)

                    accel = accel_mag(j - 2, k, l)
                end if
            elseif (p == 0) then ! 2D simulation
                if (chemistry) then
                    do d = 1, num_species
                        rhoYks(d) = q_cons_vf(chemxb + d - 1)%sf(j - 2, k - 2, l)
                    end do
                end if

                if ((probe(i)%x >= x_cb(-1)) .and. (probe(i)%x <= x_cb(m))) then
                    if ((probe(i)%y >= y_cb(-1)) .and. (probe(i)%y <= y_cb(n))) then
                        do s = -1, m
                            distx(s) = x_cb(s) - probe(i)%x
                            if (distx(s) < 0._wp) distx(s) = 1000._wp
                        end do
                        do s = -1, n
                            disty(s) = y_cb(s) - probe(i)%y
                            if (disty(s) < 0._wp) disty(s) = 1000._wp
                        end do
                        j = minloc(distx, 1)
                        k = minloc(disty, 1)
                        if (j == 1) j = 2 ! Pick first point if probe is at edge
                        if (k == 1) k = 2 ! Pick first point if probe is at edge
                        l = 0

                        ! Computing/Sharing necessary state variables
                        call s_convert_to_mixture_variables(q_cons_vf, j - 2, k - 2, l, &
                                                            rho, gamma, pi_inf, qv, &
                                                            Re, G, fluid_pp(:)%G)
                        do s = 1, num_dims
                            vel(s) = q_cons_vf(cont_idx%end + s)%sf(j - 2, k - 2, l)/rho
                        end do

                        dyn_p = 0.5_wp*rho*dot_product(vel, vel)

                        if (elasticity) then
                            call s_compute_pressure( &
                                q_cons_vf(1)%sf(j - 2, k - 2, l), &
                                q_cons_vf(alf_idx)%sf(j - 2, k - 2, l), &
                                dyn_p, pi_inf, gamma, rho, qv, &
                                rhoYks, &
                                pres, &
                                Temp, &
                                q_cons_vf(stress_idx%beg)%sf(j - 2, k - 2, l), &
                                q_cons_vf(mom_idx%beg)%sf(j - 2, k - 2, l), G)
                        else
                            call s_compute_pressure(q_cons_vf(E_idx)%sf(j - 2, k - 2, l), &
                                                    q_cons_vf(alf_idx)%sf(j - 2, k - 2, l), &
                                                    dyn_p, pi_inf, gamma, rho, qv, &
                                                    rhoYks, pres, Temp)
                        end if

                        if (model_eqns == 4) then
<<<<<<< HEAD
                            lit_gamma = 1d0/fluid_pp(1)%gamma + 1d0
                        else if (elasticity) then
=======
                            lit_gamma = 1._wp/fluid_pp(1)%gamma + 1._wp
                        else if (hypoelasticity) then
>>>>>>> 635d86f4
                            do s = 1, 3
                                tau_e(s) = q_cons_vf(s)%sf(j - 2, k - 2, l)/rho
                            end do
                        end if

                        if (bubbles) then
                            alf = q_cons_vf(alf_idx)%sf(j - 2, k - 2, l)
                            do s = 1, nb
                                nR(s) = q_cons_vf(bub_idx%rs(s))%sf(j - 2, k - 2, l)
                                nRdot(s) = q_cons_vf(bub_idx%vs(s))%sf(j - 2, k - 2, l)
                            end do

                            if (adv_n) then
                                nbub = q_cons_vf(n_idx)%sf(j - 2, k - 2, l)
                            else
                                nR3 = 0._wp
                                do s = 1, nb
                                    nR3 = nR3 + weight(s)*(nR(s)**3._wp)
                                end do

                                nbub = sqrt((4._wp*pi/3._wp)*nR3/alf)
                            end if

                            R(:) = nR(:)/nbub
                            Rdot(:) = nRdot(:)/nbub
                        end if
                        ! Compute mixture sound speed
                        call s_compute_speed_of_sound(pres, rho, gamma, pi_inf, &
                                                      ((gamma + 1._wp)*pres + pi_inf)/rho, alpha, 0._wp, 0._wp, c)

                    end if
                end if
            else ! 3D
                if ((probe(i)%x >= x_cb(-1)) .and. (probe(i)%x <= x_cb(m))) then
                    if ((probe(i)%y >= y_cb(-1)) .and. (probe(i)%y <= y_cb(n))) then
                        if ((probe(i)%z >= z_cb(-1)) .and. (probe(i)%z <= z_cb(p))) then
                            do s = -1, m
                                distx(s) = x_cb(s) - probe(i)%x
                                if (distx(s) < 0._wp) distx(s) = 1000._wp
                            end do
                            do s = -1, n
                                disty(s) = y_cb(s) - probe(i)%y
                                if (disty(s) < 0._wp) disty(s) = 1000._wp
                            end do
                            do s = -1, p
                                distz(s) = z_cb(s) - probe(i)%z
                                if (distz(s) < 0._wp) distz(s) = 1000._wp
                            end do
                            j = minloc(distx, 1)
                            k = minloc(disty, 1)
                            l = minloc(distz, 1)
                            if (j == 1) j = 2 ! Pick first point if probe is at edge
                            if (k == 1) k = 2 ! Pick first point if probe is at edge
                            if (l == 1) l = 2 ! Pick first point if probe is at edge

                            ! Computing/Sharing necessary state variables
                            call s_convert_to_mixture_variables(q_cons_vf, j - 2, k - 2, l - 2, &
                                                                rho, gamma, pi_inf, qv, &
                                                                Re, G, fluid_pp(:)%G)
                            do s = 1, num_dims
                                vel(s) = q_cons_vf(cont_idx%end + s)%sf(j - 2, k - 2, l - 2)/rho
                            end do

                            dyn_p = 0.5_wp*rho*dot_product(vel, vel)

                            if (chemistry) then
                                do d = 1, num_species
                                    rhoYks(d) = q_cons_vf(chemxb + d - 1)%sf(j - 2, k - 2, l - 2)
                                end do
                            end if

                            if (elasticity) then
                                call s_compute_pressure( &
                                    q_cons_vf(1)%sf(j - 2, k - 2, l - 2), &
                                    q_cons_vf(alf_idx)%sf(j - 2, k - 2, l - 2), &
                                    dyn_p, pi_inf, gamma, rho, qv, &
                                    rhoYks, pres, Temp, &
                                    q_cons_vf(stress_idx%beg)%sf(j - 2, k - 2, l - 2), &
                                    q_cons_vf(mom_idx%beg)%sf(j - 2, k - 2, l - 2), G)
                            else
                                call s_compute_pressure(q_cons_vf(E_idx)%sf(j - 2, k - 2, l - 2), &
                                                        q_cons_vf(alf_idx)%sf(j - 2, k - 2, l - 2), &
                                                        dyn_p, pi_inf, gamma, rho, qv, &
                                                        rhoYks, pres, Temp)
                            end if

                            ! Compute mixture sound speed
                            call s_compute_speed_of_sound(pres, rho, gamma, pi_inf, &
                                                          ((gamma + 1._wp)*pres + pi_inf)/rho, alpha, 0._wp, 0._wp, c)

                            accel = accel_mag(j - 2, k - 2, l - 2)
                        end if
                    end if
                end if
            end if
            if (num_procs > 1) then
                #:for VAR in ['rho','pres','gamma','pi_inf','qv','c','accel']
                    tmp = ${VAR}$
                    call s_mpi_allreduce_sum(tmp, ${VAR}$)
                #:endfor

                do s = 1, num_dims
                    tmp = vel(s)
                    call s_mpi_allreduce_sum(tmp, vel(s))
                end do

                if (bubbles) then
                    #:for VAR in ['alf','alfgr','nbub','nR(1)','nRdot(1)','M00','R(1)','Rdot(1)','ptilde','ptot']
                        tmp = ${VAR}$
                        call s_mpi_allreduce_sum(tmp, ${VAR}$)
                    #:endfor

                    if (qbmm) then
                        #:for VAR in ['varR','varV','M10','M01','M20','M02']
                            tmp = ${VAR}$
                            call s_mpi_allreduce_sum(tmp, ${VAR}$)
                        #:endfor
                    end if
                end if

                if (elasticity) then
                    do s = 1, (num_dims*(num_dims + 1))/2
                        tmp = tau_e(s)
                        call s_mpi_allreduce_sum(tmp, tau_e(s))
                    end do
                end if
            end if
            if (proc_rank == 0) then
                if (n == 0) then
                    if (bubbles .and. (num_fluids <= 2)) then
                        if (qbmm) then
                            write (i + 30, '(6x,f12.6,14f28.16)') &
                                nondim_time, &
                                rho, &
                                vel(1), &
                                pres, &
                                alf, &
                                R(1), &
                                Rdot(1), &
                                nR(1), &
                                nRdot(1), &
                                varR, &
                                varV, &
                                M10, &
                                M01, &
                                M20, &
                                M02
                        else
                            write (i + 30, '(6x,f12.6,8f24.8)') &
                                nondim_time, &
                                rho, &
                                vel(1), &
                                pres, &
                                alf, &
                                R(1), &
                                Rdot(1), &
                                nR(1), &
                                nRdot(1)
                            ! ptilde, &
                            ! ptot
                        end if
                    else if (bubbles .and. (num_fluids == 3)) then
                        write (i + 30, '(6x,f12.6,f24.8,f24.8,f24.8,f24.8,f24.8,'// &
                               'f24.8,f24.8,f24.8,f24.8,f24.8, f24.8)') &
                            nondim_time, &
                            rho, &
                            vel(1), &
                            pres, &
                            alf, &
                            alfgr, &
                            nR(1), &
                            nRdot(1), &
                            R(1), &
                            Rdot(1), &
                            ptilde, &
                            ptot
                    else if (bubbles .and. num_fluids == 4) then
                        write (i + 30, '(6x,f12.6,f24.8,f24.8,f24.8,f24.8,'// &
                               'f24.8,f24.8,f24.8,f24.8,f24.8,f24.8,f24.8,f24.8,f24.8)') &
                            nondim_time, &
                            q_cons_vf(1)%sf(j - 2, 0, 0), &
                            q_cons_vf(2)%sf(j - 2, 0, 0), &
                            q_cons_vf(3)%sf(j - 2, 0, 0), &
                            q_cons_vf(4)%sf(j - 2, 0, 0), &
                            q_cons_vf(5)%sf(j - 2, 0, 0), &
                            q_cons_vf(6)%sf(j - 2, 0, 0), &
                            q_cons_vf(7)%sf(j - 2, 0, 0), &
                            q_cons_vf(8)%sf(j - 2, 0, 0), &
                            q_cons_vf(9)%sf(j - 2, 0, 0), &
                            q_cons_vf(10)%sf(j - 2, 0, 0), &
                            nbub, &
                            R(1), &
                            Rdot(1)
                    else
                        write (i + 30, '(6X,F12.6,F24.8,F24.8,F24.8)') &
                            nondim_time, &
                            rho, &
                            vel(1), &
                            pres
                    end if
                elseif (p == 0) then
                    if (bubbles) then
                        write (i + 30, '(6X,10F24.8)') &
                            nondim_time, &
                            rho, &
                            vel(1), &
                            vel(2), &
                            pres, &
                            alf, &
                            nR(1), &
                            nRdot(1), &
                            R(1), &
                            Rdot(1)
                    else if (elasticity) then
                        write (i + 30, '(6X,F12.6,F24.8,F24.8,F24.8,F24.8,'// &
                               'F24.8,F24.8,F24.8)') &
                            nondim_time, &
                            rho, &
                            vel(1), &
                            vel(2), &
                            pres, &
                            tau_e(1), &
                            tau_e(2), &
                            tau_e(3)
                    else
                        write (i + 30, '(6X,F12.6,F24.8,F24.8,F24.8)') &
                            nondim_time, &
                            rho, &
                            vel(1), &
                            pres
                        print *, 'time =', nondim_time, 'rho =', rho, 'pres =', pres
                    end if
                else
                    write (i + 30, '(6X,F12.6,F24.8,F24.8,F24.8,F24.8,'// &
                           'F24.8,F24.8,F24.8,F24.8,F24.8,'// &
                           'F24.8)') &
                        nondim_time, &
                        rho, &
                        vel(1), &
                        vel(2), &
                        vel(3), &
                        pres, &
                        gamma, &
                        pi_inf, &
                        qv, &
                        c, &
                        accel
                end if
            end if
        end do

        if (integral_wrt .and. bubbles) then
            if (n == 0) then ! 1D simulation
                do i = 1, num_integrals
                    int_pres = 0._wp
                    max_pres = 0._wp
                    k = 0; l = 0
                    npts = 0
                    do j = 1, m
                        pres = 0._wp
                        do s = 1, num_dims
                            vel(s) = 0._wp
                        end do
                        rho = 0._wp
                        pres = 0._wp
                        gamma = 0._wp
                        pi_inf = 0._wp
                        qv = 0._wp

                        if ((integral(i)%xmin <= x_cb(j)) .and. (integral(i)%xmax >= x_cb(j))) then
                            npts = npts + 1
                            call s_convert_to_mixture_variables(q_cons_vf, j, k, l, &
                                                                rho, gamma, pi_inf, qv, Re)
                            do s = 1, num_dims
                                vel(s) = q_cons_vf(cont_idx%end + s)%sf(j, k, l)/rho
                            end do

                            pres = ( &
                                   (q_cons_vf(E_idx)%sf(j, k, l) - &
                                    0.5_wp*(q_cons_vf(mom_idx%beg)%sf(j, k, l)**2._wp)/rho)/ &
                                   (1._wp - q_cons_vf(alf_idx)%sf(j, k, l)) - &
                                   pi_inf - qv &
                                   )/gamma
                            int_pres = int_pres + (pres - 1._wp)**2._wp
                        end if
                    end do
                    int_pres = sqrt(int_pres/(1._wp*npts))

                    if (num_procs > 1) then
                        tmp = int_pres
                        call s_mpi_allreduce_sum(tmp, int_pres)
                    end if

                    if (proc_rank == 0) then
                        if (bubbles .and. (num_fluids <= 2)) then
                            write (i + 70, '(6x,f12.6,f24.8)') &
                                nondim_time, int_pres
                        end if
                    end if
                end do
            elseif (p == 0) then
                if (num_integrals /= 3) then
                    call s_mpi_abort('Incorrect number of integrals')
                end if

                rad = integral(1)%xmax
                thickness = integral(1)%xmin

                do i = 1, num_integrals
                    int_pres = 0._wp
                    max_pres = 0._wp
                    l = 0
                    npts = 0
                    do j = 1, m
                        do k = 1, n
                            trigger = .false.
                            if (i == 1) then
                                !inner portion
                                if (sqrt(x_cb(j)**2._wp + y_cb(k)**2._wp) < (rad - 0.5_wp*thickness)) &
                                    trigger = .true.
                            elseif (i == 2) then
                                !net region
                                if (sqrt(x_cb(j)**2._wp + y_cb(k)**2._wp) > (rad - 0.5_wp*thickness) .and. &
                                    sqrt(x_cb(j)**2._wp + y_cb(k)**2._wp) < (rad + 0.5_wp*thickness)) &
                                    trigger = .true.
                            elseif (i == 3) then
                                !everything else
                                if (sqrt(x_cb(j)**2._wp + y_cb(k)**2._wp) > (rad + 0.5_wp*thickness)) &
                                    trigger = .true.
                            end if

                            pres = 0._wp
                            do s = 1, num_dims
                                vel(s) = 0._wp
                            end do
                            rho = 0._wp
                            pres = 0._wp
                            gamma = 0._wp
                            pi_inf = 0._wp
                            qv = 0._wp

                            if (trigger) then
                                npts = npts + 1
                                call s_convert_to_mixture_variables(q_cons_vf, j, k, l, &
                                                                    rho, gamma, pi_inf, qv, Re)
                                do s = 1, num_dims
                                    vel(s) = q_cons_vf(cont_idx%end + s)%sf(j, k, l)/rho
                                end do

                                pres = ( &
                                       (q_cons_vf(E_idx)%sf(j, k, l) - &
                                        0.5_wp*(q_cons_vf(mom_idx%beg)%sf(j, k, l)**2._wp)/rho)/ &
                                       (1._wp - q_cons_vf(alf_idx)%sf(j, k, l)) - &
                                       pi_inf - qv &
                                       )/gamma
                                int_pres = int_pres + abs(pres - 1._wp)
                                max_pres = max(max_pres, abs(pres - 1._wp))
                            end if

                        end do
                    end do

                    if (npts > 0) then
                        int_pres = int_pres/(1._wp*npts)
                    else
                        int_pres = 0._wp
                    end if

                    if (num_procs > 1) then
                        tmp = int_pres
                        call s_mpi_allreduce_sum(tmp, int_pres)

                        tmp = max_pres
                        call s_mpi_allreduce_max(tmp, max_pres)
                    end if

                    if (proc_rank == 0) then
                        if (bubbles .and. (num_fluids <= 2)) then
                            write (i + 70, '(6x,f12.6,f24.8,f24.8)') &
                                nondim_time, int_pres, max_pres
                        end if
                    end if
                end do
            end if
        end if

    end subroutine s_write_probe_files

    !>  The goal of this subroutine is to write to the run-time
        !!      information file basic footer information applicable to
        !!      the current computation and to close the file when done.
        !!      The footer contains the stability criteria extrema over
        !!      all of the time-steps and the simulation run-time.
    subroutine s_close_run_time_information_file

        real(wp) :: run_time !< Run-time of the simulation
        ! Writing the footer of and closing the run-time information file
        write (3, '(A)') '----------------------------------------'// &
            '----------------------------------------'
        write (3, '(A)') ''

        write (3, '(A,F9.6)') 'ICFL Max: ', icfl_max
        if (viscous) write (3, '(A,F9.6)') 'VCFL Max: ', vcfl_max
        if (viscous) write (3, '(A,F10.6)') 'Rc Min: ', Rc_min

        call cpu_time(run_time)

        write (3, '(A)') ''
        write (3, '(A,I0,A)') 'Run-time: ', int(anint(run_time)), 's'
        write (3, '(A)') '========================================'// &
            '========================================'
        close (3)

    end subroutine s_close_run_time_information_file

    !> Closes communication files
    subroutine s_close_com_files() ! ---------------------------------------

        integer :: i !< Generic loop iterator
        do i = 1, num_fluids
            close (i + 120)
        end do

    end subroutine s_close_com_files ! -------------------------------------

    !> Closes probe files
    subroutine s_close_probe_files

        integer :: i !< Generic loop iterator

        do i = 1, num_probes
            close (i + 30)
        end do

    end subroutine s_close_probe_files

    !>  The computation of parameters, the allocation of memory,
        !!      the association of pointers and/or the execution of any
        !!      other procedures that are necessary to setup the module.
    subroutine s_initialize_data_output_module

        ! Allocating/initializing ICFL, VCFL, CCFL and Rc stability criteria
        @:ALLOCATE(icfl_sf(0:m, 0:n, 0:p))
        icfl_max = 0._wp

        if (probe_wrt) then
            @:ALLOCATE(c_mass(num_fluids,5))
        end if

        if (viscous) then
            @:ALLOCATE(vcfl_sf(0:m, 0:n, 0:p))
            @:ALLOCATE(Rc_sf  (0:m, 0:n, 0:p))

            vcfl_max = 0._wp
            Rc_min = 1e3_wp
        end if

    end subroutine s_initialize_data_output_module

    !> Module deallocation and/or disassociation procedures
    subroutine s_finalize_data_output_module

        if (probe_wrt) then
            @:DEALLOCATE(c_mass)
        end if

        ! Deallocating the ICFL, VCFL, CCFL, and Rc stability criteria
        @:DEALLOCATE(icfl_sf)
        if (viscous) then
            @:DEALLOCATE(vcfl_sf, Rc_sf)
        end if

    end subroutine s_finalize_data_output_module

end module m_data_output<|MERGE_RESOLUTION|>--- conflicted
+++ resolved
@@ -51,19 +51,11 @@
               s_close_probe_files, &
               s_finalize_data_output_module
 
-<<<<<<< HEAD
-    real(kind(0d0)), allocatable, dimension(:, :, :) :: icfl_sf  !< ICFL stability criterion
-    real(kind(0d0)), allocatable, dimension(:, :, :) :: vcfl_sf  !< VCFL stability criterion
-    real(kind(0d0)), allocatable, dimension(:, :, :) :: ccfl_sf  !< CCFL stability criterion
-    real(kind(0d0)), allocatable, dimension(:, :, :) :: Rc_sf  !< Rc stability criterion
-    real(kind(0d0)), public, allocatable, dimension(:, :) :: c_mass
-
-=======
     real(wp), allocatable, dimension(:, :, :) :: icfl_sf  !< ICFL stability criterion
     real(wp), allocatable, dimension(:, :, :) :: vcfl_sf  !< VCFL stability criterion
     real(wp), allocatable, dimension(:, :, :) :: ccfl_sf  !< CCFL stability criterion
     real(wp), allocatable, dimension(:, :, :) :: Rc_sf  !< Rc stability criterion
->>>>>>> 635d86f4
+    real(wp), public, allocatable, dimension(:, :) :: c_mass
     !$acc declare create(icfl_sf, vcfl_sf, ccfl_sf, Rc_sf)
 
     real(wp) :: icfl_max_loc, icfl_max_glb !< ICFL stability extrema on local and global grids
@@ -1031,13 +1023,8 @@
 
         real(wp) :: nondim_time !< Non-dimensional time
 
-<<<<<<< HEAD
-        real(kind(0d0)) :: tmp !<
-            !! Temporary                         variable to store quantity for mpi_allreduce
-=======
         real(wp) :: tmp !<
             !! Temporary variable to store quantity for mpi_allreduce
->>>>>>> 635d86f4
 
         integer :: npts !< Number of included integral points
         real(wp) :: rad, thickness !< For integral quantities
@@ -1133,13 +1120,8 @@
                     end if
 
                     if (model_eqns == 4) then
-<<<<<<< HEAD
-                        lit_gamma = 1d0/fluid_pp(1)%gamma + 1d0
+                        lit_gamma = 1._wp/fluid_pp(1)%gamma + 1._wp
                     else if (elasticity) then
-=======
-                        lit_gamma = 1._wp/fluid_pp(1)%gamma + 1._wp
-                    else if (hypoelasticity) then
->>>>>>> 635d86f4
                         tau_e(1) = q_cons_vf(stress_idx%end)%sf(j - 2, k, l)/rho
                     end if
 
@@ -1247,13 +1229,8 @@
                         end if
 
                         if (model_eqns == 4) then
-<<<<<<< HEAD
-                            lit_gamma = 1d0/fluid_pp(1)%gamma + 1d0
+                            lit_gamma = 1._wp/fluid_pp(1)%gamma + 1._wp
                         else if (elasticity) then
-=======
-                            lit_gamma = 1._wp/fluid_pp(1)%gamma + 1._wp
-                        else if (hypoelasticity) then
->>>>>>> 635d86f4
                             do s = 1, 3
                                 tau_e(s) = q_cons_vf(s)%sf(j - 2, k - 2, l)/rho
                             end do
