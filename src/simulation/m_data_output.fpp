--- conflicted
+++ resolved
@@ -72,32 +72,20 @@
     @:CRAY_DECLARE_GLOBAL(real(kind(0d0)), dimension(:, :, :), vcfl_sf)
     @:CRAY_DECLARE_GLOBAL(real(kind(0d0)), dimension(:, :, :), ccfl_sf)
     @:CRAY_DECLARE_GLOBAL(real(kind(0d0)), dimension(:, :, :), Rc_sf)
-!$!$acc declare link(icfl_sf, vcfl_sf, ccfl_sf, Rc_sf)
-!!$acc declare link(icfl_sf, ccfl_sf)
+    !$acc declare link(icfl_sf, vcfl_sf, ccfl_sf, Rc_sf)
 #else
     real(kind(0d0)), allocatable, dimension(:, :, :) :: icfl_sf  !< ICFL stability criterion
     real(kind(0d0)), allocatable, dimension(:, :, :) :: vcfl_sf  !< VCFL stability criterion
     real(kind(0d0)), allocatable, dimension(:, :, :) :: ccfl_sf  !< CCFL stability criterion
     real(kind(0d0)), allocatable, dimension(:, :, :) :: Rc_sf  !< Rc stability criterion
+    !$acc declare create(icfl_sf, vcfl_sf, ccfl_sf, Rc_sf)
 #endif
-
-<<<<<<< HEAD
-    !$acc declare create(icfl_sf, vcfl_sf, ccfl_sf, Rc_sf)
-=======
->>>>>>> 30ac1a5b
 
     real(kind(0d0)) :: icfl_max_loc, icfl_max_glb !< ICFL stability extrema on local and global grids
     real(kind(0d0)) :: vcfl_max_loc, vcfl_max_glb !< VCFL stability extrema on local and global grids
     real(kind(0d0)) :: ccfl_max_loc, ccfl_max_glb !< CCFL stability extrema on local and global grids
     real(kind(0d0)) :: Rc_min_loc, Rc_min_glb !< Rc   stability extrema on local and global grids
-
-<<<<<<< HEAD
     !$acc declare create(icfl_max_loc, icfl_max_glb, vcfl_max_loc, vcfl_max_glb, ccfl_max_loc, ccfl_max_glb, Rc_min_loc, Rc_min_glb)
-=======
-#ifndef CRAY_ACC_WAR
-!$acc declare create(icfl_max_loc, icfl_max_glb, vcfl_max_loc, vcfl_max_glb, ccfl_max_loc, ccfl_max_glb, Rc_min_loc, Rc_min_glb)
-#endif
->>>>>>> 30ac1a5b
 
     !> @name ICFL, VCFL, CCFL and Rc stability criteria extrema over all the time-steps
     !> @{
@@ -268,11 +256,7 @@
             !! Modified dtheta accounting for Fourier filtering in azimuthal direction.
 
         ! Computing Stability Criteria at Current Time-step ================
-<<<<<<< HEAD
-        !$acc parallel loop collapse(3) gang vector default(present) private(alpha_rho, vel, alpha, Re)
-=======
-!$acc parallel loop collapse(3) gang vector default(present) private(alpha_rho, vel, alpha, Re, fltr_dtheta, Nfq)
->>>>>>> 30ac1a5b
+        !$acc parallel loop collapse(3) gang vector default(present) private(alpha_rho, vel, alpha, Re, fltr_dtheta, Nfq)
         do l = 0, p
             do k = 0, n
                 do j = 0, m
@@ -387,6 +371,7 @@
 
         ! Determining local stability criteria extrema at current time-step
 
+#ifdef CRAY_ACC_WAR
         !$acc update host(icfl_sf)
 
         if(any(Re_size > 0)) then
@@ -399,13 +384,19 @@
             vcfl_max_loc = maxval(vcfl_sf)
             Rc_min_loc = minval(Rc_sf)
         end if
-
-<<<<<<< HEAD
-=======
-
-        
-
->>>>>>> 30ac1a5b
+#else
+        !$acc kernels
+        icfl_max_loc = maxval(icfl_sf)
+        !$acc end kernels
+
+        if (any(Re_size > 0)) then
+            !$acc kernels
+            vcfl_max_loc = maxval(vcfl_sf)
+            Rc_min_loc = minval(Rc_sf)
+            !$acc end kernels
+        end if
+#endif
+
         ! Determining global stability criteria extrema at current time-step
         if (num_procs > 1) then
             call s_mpi_reduce_stability_criteria_extrema(icfl_max_loc, &
@@ -1684,15 +1675,9 @@
         icfl_max = 0d0
 
         if (any(Re_size > 0)) then
-<<<<<<< HEAD
-            @:ALLOCATE(vcfl_sf(0:m, 0:n, 0:p))
-            @:ALLOCATE(Rc_sf  (0:m, 0:n, 0:p))
-
-=======
             @:ALLOCATE_GLOBAL(vcfl_sf(0:m, 0:n, 0:p))
             @:ALLOCATE_GLOBAL(Rc_sf  (0:m, 0:n, 0:p))
             
->>>>>>> 30ac1a5b
             vcfl_max = 0d0
             Rc_min = 1d3
         end if
