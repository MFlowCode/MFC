!>
!! @file m_bubbles.f90
!! @brief Contains module m_bubbles

#:include 'macros.fpp'

!> @brief This module is used to compute the ensemble-averaged bubble dynamic variables
module m_bubbles

    ! Dependencies =============================================================

    use m_derived_types        !< Definitions of the derived types

    use m_global_parameters    !< Definitions of the global parameters

    use m_mpi_proxy            !< Message passing interface (MPI) module proxy

    use m_variables_conversion !< State variables type conversion procedures

    ! ==========================================================================

    implicit none

    real(kind(0.d0)) :: chi_vw  !< Bubble wall properties (Ando 2010)
    real(kind(0.d0)) :: k_mw    !< Bubble wall properties (Ando 2010)
    real(kind(0.d0)) :: rho_mw  !< Bubble wall properties (Ando 2010)
    !$acc declare create(chi_vw, k_mw, rho_mw)

    !> @name Bubble dynamic source terms
    !> @{
    real(kind(0d0)), allocatable, dimension(:, :, :) :: bub_adv_src
    real(kind(0d0)), allocatable, dimension(:, :, :, :) :: bub_r_src, bub_v_src, bub_p_src, bub_m_src
    !$acc declare create(bub_adv_src, bub_r_src, bub_v_src, bub_p_src, bub_m_src)

    type(scalar_field) :: divu !< matrix for div(u)
    !$acc declare create(divu)

    integer, allocatable, dimension(:) :: rs, vs, ms, ps
    !$acc declare create(rs, vs, ms, ps)

contains

    subroutine s_initialize_bubbles_module()

        integer :: i, j, k, l, q
        type(int_bounds_info) :: ix, iy, iz

        ! Configuring Coordinate Direction Indexes =========================
        ix%beg = -buff_size; iy%beg = 0; iz%beg = 0

        if (n > 0) iy%beg = -buff_size; if (p > 0) iz%beg = -buff_size

        ix%end = m - ix%beg; iy%end = n - iy%beg; iz%end = p - iz%beg
        ! ==================================================================

        @:ALLOCATE(rs(1:nb))
        @:ALLOCATE(vs(1:nb))
        if (.not. polytropic) then
            @:ALLOCATE(ps(1:nb))
            @:ALLOCATE(ms(1:nb))
        end if

        do l = 1, nb
            rs(l) = bub_idx%rs(l)
            vs(l) = bub_idx%vs(l)
            if (.not. polytropic) then
                ps(l) = bub_idx%ps(l)
                ms(l) = bub_idx%ms(l)
            end if
        end do

        !$acc update device(rs, vs)
        if (.not. polytropic) then
            !$acc update device(ps, ms)
        end if

        @:ALLOCATE(divu%sf(ix%beg:ix%end, iy%beg:iy%end, iz%beg:iz%end))

        @:ALLOCATE(bub_adv_src(0:m, 0:n, 0:p))
        @:ALLOCATE(bub_r_src(0:m, 0:n, 0:p, 1:nb))
        @:ALLOCATE(bub_v_src(0:m, 0:n, 0:p, 1:nb))
        @:ALLOCATE(bub_p_src(0:m, 0:n, 0:p, 1:nb))
        @:ALLOCATE(bub_m_src(0:m, 0:n, 0:p, 1:nb))

    end subroutine

    subroutine s_compute_bubbles_rhs(idir, q_prim_vf)

        type(scalar_field), dimension(sys_size), intent(IN) :: q_prim_vf
        integer :: idir
        integer :: i, j, k, l, q

        if (idir == 1) then

            if (.not. qbmm) then
                !$acc parallel loop collapse(3) gang vector default(present)
                do l = 0, p
                    do k = 0, n
                        do j = 0, m
                            divu%sf(j, k, l) = 0d0
                            divu%sf(j, k, l) = &
                                5d-1/dx(j)*(q_prim_vf(contxe + idir)%sf(j + 1, k, l) - &
                                            q_prim_vf(contxe + idir)%sf(j - 1, k, l))

                        end do
                    end do
                end do
            end if

        elseif (idir == 2) then

            !$acc parallel loop collapse(3) gang vector default(present)
            do l = 0, p
                do k = 0, n
                    do j = 0, m
                        divu%sf(j, k, l) = divu%sf(j, k, l) + &
                                           5d-1/dy(k)*(q_prim_vf(contxe + idir)%sf(j, k + 1, l) - &
                                                       q_prim_vf(contxe + idir)%sf(j, k - 1, l))

                    end do
                end do
            end do

        elseif (idir == 3) then

            !$acc parallel loop collapse(3) gang vector default(present)
            do l = 0, p
                do k = 0, n
                    do j = 0, m
                        divu%sf(j, k, l) = divu%sf(j, k, l) + &
                                           5d-1/dz(l)*(q_prim_vf(contxe + idir)%sf(j, k, l + 1) - &
                                                       q_prim_vf(contxe + idir)%sf(j, k, l - 1))

                    end do
                end do
            end do

        end if

    end subroutine

    !>  The purpose of this procedure is to compute the source terms
        !!      that are needed for the bubble modeling
        !!  @param q_prim_vf Primitive variables
        !!  @param q_cons_vf Conservative variables
        !!  @param divu Divergence of velocity
        !!  @param bub_adv_src Advection equation source due to bubble compression/expansion
        !!  @param bub_r_src   Bubble radius equation source
        !!  @param bub_v_src   Bubble velocity equation source
        !!  @param bub_p_src   Bubble pressure equation source
        !!  @param bub_m_src   Bubble mass equation source
    subroutine s_compute_bubble_source(nbub, q_cons_vf, q_prim_vf, t_step, id, rhs_vf)

        type(scalar_field), dimension(sys_size), intent(IN) :: q_prim_vf, q_cons_vf
        type(scalar_field), dimension(sys_size), intent(INOUT) :: rhs_vf
        real(kind(0d0)), dimension(0:m, 0:n, 0:p), intent(INOUT) :: nbub
        integer, intent(IN) :: t_step, id

<<<<<<< HEAD
        real(kind(0d0)), dimension(0:m, 0:n, 0:p), intent(INOUT) :: bub_adv_src
        real(kind(0d0)), dimension(0:m, 0:n, 0:p, 1:nb), intent(INOUT) :: bub_r_src, &
                                                                          bub_v_src, &
                                                                          bub_p_src, &
                                                                          bub_m_src
=======
        !< Bubble number density
>>>>>>> 0fdb37a9

        real(kind(0d0)) :: tmp1, tmp2, tmp3, tmp4, &
                           c_gas, c_liquid, &
                           Cpbw, Cpinf, Cpinf_dot, &
                           myH, myHdot, rddot, alf_gas

        real(kind(0d0)) :: pb, mv, vflux, pldot, pbdot

        real(kind(0d0)) :: n_tait, B_tait

        real(kind(0d0)), dimension(nb) :: Rtmp, Vtmp
        real(kind(0d0)) :: myR, myV, alf, myP, myRho, R2Vav, R3
        real(kind(0d0)), dimension(num_fluids) :: myalpha, myalpha_rho
        real(kind(0d0)) :: start, finish

        real(kind(0d0)), dimension(2) :: Re !< Reynolds number

        integer :: i, j, k, l, q, ii !< Loop variables
        integer :: ndirs  !< Number of coordinate directions

        real(kind(0d0)) :: err_R, err_V, err !< Error estimates for adaptive time stepping
        real(kind(0d0)) :: t_new !< Updated time step size
        real(kind(0d0)) :: h, h0, h1, h_min !< Time step size
        real(kind(0d0)) :: d0, d1, d2 !< norms
        real(kind(0d0)), dimension(4) :: myR_tmp, myV_tmp, myA_tmp !< Bubble radius, radial velocity, and radial acceleration for the inner loop

        !$acc parallel loop collapse(3) gang vector default(present)
        do l = 0, p
            do k = 0, n
                do j = 0, m
                    bub_adv_src(j, k, l) = 0d0

                    !$acc loop seq
                    do q = 1, nb
                        bub_r_src(j, k, l, q) = 0d0
                        bub_v_src(j, k, l, q) = 0d0
                        bub_p_src(j, k, l, q) = 0d0
                        bub_m_src(j, k, l, q) = 0d0
                    end do
                end do
            end do
        end do

        !$acc parallel loop collapse(3) gang vector default(present) private(Rtmp, Vtmp)
        do l = 0, p
            do k = 0, n
                do j = 0, m

                    !$acc loop seq
                    do q = 1, nb
                        Rtmp(q) = q_prim_vf(rs(q))%sf(j, k, l)
                        Vtmp(q) = q_prim_vf(vs(q))%sf(j, k, l)
                    end do

                    R3 = 0d0

                    !$acc loop seq
                    do q = 1, nb
                        R3 = R3 + weight(q)*Rtmp(q)**3.d0
                    end do

                    nbub(j, k, l) = (3.d0/(4.d0*pi))*q_prim_vf(alf_idx)%sf(j, k, l)/R3

                    R2Vav = 0d0

                    !$acc loop seq
                    do q = 1, nb
                        R2Vav = R2Vav + weight(q)*Rtmp(q)**2.d0*Vtmp(q)
                    end do

                    bub_adv_src(j, k, l) = 4.d0*pi*nbub(j, k, l)*R2Vav

                end do
            end do
        end do

        !$acc parallel loop collapse(3) gang vector default(present) private(myalpha_rho, myalpha, myR_tmp, myV_tmp, myA_tmp)
        do l = 0, p
            do k = 0, n
                do j = 0, m
                    !$acc loop seq
                    do q = 1, nb

                        bub_r_src(j, k, l, q) = q_cons_vf(vs(q))%sf(j, k, l)

                        !$acc loop seq
                        do ii = 1, num_fluids
                            myalpha_rho(ii) = q_cons_vf(ii)%sf(j, k, l)
                            myalpha(ii) = q_cons_vf(advxb + ii - 1)%sf(j, k, l)
                        end do

                        myRho = 0d0
                        n_tait = 0d0
                        B_tait = 0d0

                        if (mpp_lim .and. (num_fluids > 2)) then
                            !$acc loop seq
                            do ii = 1, num_fluids
                                myRho = myRho + myalpha_rho(ii)
                                n_tait = n_tait + myalpha(ii)*gammas(ii)
                                B_tait = B_tait + myalpha(ii)*pi_infs(ii)
                            end do
                        else if (num_fluids > 2) then
                            !$acc loop seq
                            do ii = 1, num_fluids - 1
                                myRho = myRho + myalpha_rho(ii)
                                n_tait = n_tait + myalpha(ii)*gammas(ii)
                                B_tait = B_tait + myalpha(ii)*pi_infs(ii)
                            end do
                        else
                            myRho = myalpha_rho(1)
                            n_tait = gammas(1)
                            B_tait = pi_infs(1)/pi_fac
                        end if

                        n_tait = 1.d0/n_tait + 1.d0 !make this the usual little 'gamma'
                        B_tait = B_tait*(n_tait - 1)/n_tait ! make this the usual pi_inf

                        ! myRho = q_prim_vf(1)%sf(j, k, l)
                        myP = q_prim_vf(E_idx)%sf(j, k, l)
                        alf = q_prim_vf(alf_idx)%sf(j, k, l)
                        myR = q_prim_vf(rs(q))%sf(j, k, l)
                        myV = q_prim_vf(vs(q))%sf(j, k, l)

                        if (.not. polytropic) then
                            pb = q_prim_vf(ps(q))%sf(j, k, l)
                            mv = q_prim_vf(ms(q))%sf(j, k, l)
                            call s_bwproperty(pb, q)
                            vflux = f_vflux(myR, myV, mv, q)
                            pbdot = f_bpres_dot(vflux, myR, myV, pb, mv, q)

                            bub_p_src(j, k, l, q) = nbub(j, k, l)*pbdot
                            bub_m_src(j, k, l, q) = nbub(j, k, l)*vflux*4.d0*pi*(myR**2.d0)
                        else
                            pb = 0d0; mv = 0d0; vflux = 0d0; pbdot = 0d0
                        end if

                        ! Adaptive time stepping
                        if (adap_dt) then
                            ! Determine the starting time step
                            ! Evaluate f(x0,y0)
                            myR_tmp(1) = myR
                            myV_tmp(1) = myV
                            myA_tmp(1) = f_rddot(myRho, myP, myR_tmp(1), myV_tmp(1), R0(q), &
                                                 pb, pbdot, alf, n_tait, B_tait, &
                                                 bub_adv_src(j, k, l), divu%sf(j, k, l))

                            ! Compute d0 = ||y0|| and d1 = ||f(x0,y0)||
                            d0 = DSQRT((myR_tmp(1)**2 + myV_tmp(1)**2)/2)
                            d1 = DSQRT((myV_tmp(1)**2 + myA_tmp(1)**2)/2)
                            if (d0 < 1e-5 .or. d1 < 1e-5) then
                                h0 = 1e-6
                            else
                                h0 = 0.01*(d0/d1)
                            end if

                            ! Evaluate f(x0+h0,y0+h0*f(x0,y0))
                            myR_tmp(2) = myR_tmp(1) + h0*myV_tmp(1)
                            myV_tmp(2) = myV_tmp(1) + h0*myA_tmp(1)
                            myA_tmp(2) = f_rddot(myRho, myP, myR_tmp(2), myV_tmp(2), R0(q), &
                                                 pb, pbdot, alf, n_tait, B_tait, &
                                                 bub_adv_src(j, k, l), divu%sf(j, k, l))

                            ! Compute d2 = ||f(x0+h0,y0+h0*f(x0,y0))-f(x0,y0)||/h0
                            d2 = DSQRT(((myV_tmp(2) - myV_tmp(1))**2 + (myA_tmp(2) - myA_tmp(1))**2)/2)/h0

                            ! Set h1 = (0.01/max(d1,d2))^{1/(p+1)}
                            !      if max(d1,d2) < 1e-15, h1 = max(1e-6, h0*1e-3)
                            if (max(d1, d2) < 1e-15) then
                                h1 = max(1e-6, h0*1e-3)
                            else
                                h1 = (0.01/max(d1, d2))**(1/3d0)
                            end if

                            ! Set h = min(100*h0,h1)
                            h = min(100*h0, h1)

                            ! Advancing one step
                            t_new = 0d0
                            h_min = h
                            do while (.true.)
                                if (t_new + h > dt) then
                                    h = dt - t_new
                                end if

                                ii = 1
                                ! Advancing one sub-step
                                do while (.true.)
                                    ! Advance one sub-step and evaluate the error
                                    ! Stage 0
                                    myR_tmp(1) = myR
                                    myV_tmp(1) = myV

                                    ! Stage 1
                                    myA_tmp(1) = f_rddot(myRho, myP, myR_tmp(1), myV_tmp(1), R0(q), &
                                                         pb, pbdot, alf, n_tait, B_tait, &
                                                         bub_adv_src(j, k, l), divu%sf(j, k, l))
                                    myR_tmp(2) = myR_tmp(1) + h*myV_tmp(1)
                                    myV_tmp(2) = myV_tmp(1) + h*myA_tmp(1)

                                    ! Stage 2
                                    myA_tmp(2) = f_rddot(myRho, myP, myR_tmp(2), myV_tmp(2), R0(q), &
                                                         pb, pbdot, alf, n_tait, B_tait, &
                                                         bub_adv_src(j, k, l), divu%sf(j, k, l))
                                    myR_tmp(3) = myR_tmp(1) + (h/4)*(myV_tmp(1) + myV_tmp(2))
                                    myV_tmp(3) = myV_tmp(1) + (h/4)*(myA_tmp(1) + myA_tmp(2))

                                    ! Stage 3
                                    myA_tmp(3) = f_rddot(myRho, myP, myR_tmp(3), myV_tmp(3), R0(q), &
                                                         pb, pbdot, alf, n_tait, B_tait, &
                                                         bub_adv_src(j, k, l), divu%sf(j, k, l))
                                    myR_tmp(4) = myR + (h/6)*(myV_tmp(1) + myV_tmp(2) + 4*myV_tmp(3))
                                    myV_tmp(4) = myV + (h/6)*(myA_tmp(1) + myA_tmp(2) + 4*myA_tmp(3))

                                    ! Stage 4
                                    myA_tmp(4) = f_rddot(myRho, myP, myR_tmp(4), myV_tmp(4), R0(q), &
                                                         pb, pbdot, alf, n_tait, B_tait, &
                                                         bub_adv_src(j, k, l), divu%sf(j, k, l))

                                    ! Estimate error
                                    err_R = (-5*h/24)*(myV_tmp(2) + myV_tmp(3) - 2*myV_tmp(4)) &
                                            /max(abs(myR_tmp(1)), abs(myR_tmp(4)))
                                    err_V = (-5*h/24)*(myA_tmp(2) + myA_tmp(3) - 2*myA_tmp(4)) &
                                            /max(abs(myV_tmp(1)), abs(myV_tmp(4)))
                                    err = DSQRT((err_R**2 + err_V**2)/2)/1e-2 ! Rtol = 1e-2

                                    ! Determine acceptance/rejection and update step size
                                    if ((err <= 1 + 1e-5) .and. myR_tmp(4) > 0) then
                                        ! Accepted. Finalize the sub-step
                                        myR = myR_tmp(4)
                                        myV = myV_tmp(4)
                                        t_new = t_new + h

                                        ! Update step size for the next sub-step
                                        h = h*min(2d0, max(0.5d0, (1/err)**(1/3d0)))

                                        exit
                                    else
                                        ! Rejected. Update step size for the next try on sub-step
                                        if (myR_tmp(4) > 0) then
                                            h = h*min(2d0, max(0.5d0, (1d0/err)**(1/3d0)))
                                        else
                                            h = 0.5*h
                                        end if
                                    end if
                                    ii = ii + 1
                                    if (h < h_min) h_min = h
                                end do

                                ! Exit the loop if the final time reached dt
                                if (t_new == dt) exit

                            end do

                            bub_r_src(j, k, l, q) = nbub(j, k, l)*myR
                            bub_v_src(j, k, l, q) = nbub(j, k, l)*myV

                        else
                            rddot = f_rddot(myRho, myP, myR, myV, R0(q), &
                                            pb, pbdot, alf, n_tait, B_tait, &
                                            bub_adv_src(j, k, l), divu%sf(j, k, l))
                            bub_v_src(j, k, l, q) = nbub(j, k, l)*rddot
                        end if

                        if (alf < 1.d-11) then
                            bub_adv_src(j, k, l) = 0d0
                            bub_r_src(j, k, l, q) = 0d0
                            bub_v_src(j, k, l, q) = 0d0
                            if (.not. polytropic) then
                                bub_p_src(j, k, l, q) = 0d0
                                bub_m_src(j, k, l, q) = 0d0
                            end if
                        end if
                    end do
                end do
            end do
        end do

        !$acc parallel loop collapse(3) gang vector default(present)
        do l = 0, p
            do q = 0, n
                do i = 0, m
                    rhs_vf(alf_idx)%sf(i, q, l) = rhs_vf(alf_idx)%sf(i, q, l) + bub_adv_src(i, q, l)
                    if (num_fluids > 1) rhs_vf(advxb)%sf(i, q, l) = &
                        rhs_vf(advxb)%sf(i, q, l) - bub_adv_src(i, q, l)
                    !$acc loop seq
                    do k = 1, nb
                        rhs_vf(rs(k))%sf(i, q, l) = rhs_vf(rs(k))%sf(i, q, l) + bub_r_src(i, q, l, k)
                        rhs_vf(vs(k))%sf(i, q, l) = rhs_vf(vs(k))%sf(i, q, l) + bub_v_src(i, q, l, k)
                        if (polytropic .neqv. .true.) then
                            rhs_vf(ps(k))%sf(i, q, l) = rhs_vf(ps(k))%sf(i, q, l) + bub_p_src(i, q, l, k)
                            rhs_vf(ms(k))%sf(i, q, l) = rhs_vf(ms(k))%sf(i, q, l) + bub_m_src(i, q, l, k)
                        end if
                    end do
                end do
            end do
        end do

    end subroutine s_compute_bubble_source

    !>  Function that computes that bubble wall pressure for Gilmore bubbles
        !!  @param fR0 Equilibrium bubble radius
        !!  @param fR Current bubble radius
        !!  @param fV Current bubble velocity
        !!  @param fpb Internal bubble pressure
    function f_cpbw(fR0, fR, fV, fpb)
        !$acc routine seq
        real(kind(0d0)), intent(IN) :: fR0, fR, fV, fpb

        real(kind(0d0)) :: f_cpbw

        if (polytropic) then
            f_cpbw = (Ca + 2.d0/Web/fR0)*((fR0/fR)**(3.d0*gam)) - Ca - 4.d0*Re_inv*fV/fR - 2.d0/(fR*Web)
        else
            f_cpbw = fpb - 1.d0 - 4.d0*Re_inv*fV/fR - 2.d0/(fR*Web)
        end if

    end function f_cpbw

    !>  Function that computes the bubble enthalpy
        !!  @param fCpbw Bubble wall pressure
        !!  @param fCpinf Driving bubble pressure
        !!  @param fntait Tait EOS parameter
        !!  @param fBtait Tait EOS parameter
    function f_H(fCpbw, fCpinf, fntait, fBtait)
        !$acc routine seq
        real(kind(0d0)), intent(IN) :: fCpbw, fCpinf, fntait, fBtait

        real(kind(0d0)) :: tmp1, tmp2, tmp3
        real(kind(0d0)) :: f_H

        tmp1 = (fntait - 1.d0)/fntait
        tmp2 = (fCpbw/(1.d0 + fBtait) + 1.d0)**tmp1
        tmp3 = (fCpinf/(1.d0 + fBtait) + 1.d0)**tmp1

        f_H = (tmp2 - tmp3)*fntait*(1.d0 + fBtait)/(fntait - 1.d0)

    end function f_H

    !> Function that computes the sound speed for the bubble
        !! @param fCpinf Driving bubble pressure
        !! @param fntait Tait EOS parameter
        !! @param fBtait Tait EOS parameter
        !! @param fH Bubble enthalpy
    function f_cgas(fCpinf, fntait, fBtait, fH)
        !$acc routine seq
        real(kind(0d0)), intent(IN) :: fCpinf, fntait, fBtait, fH

        real(kind(0d0)) :: tmp
        real(kind(0d0)) :: f_cgas

        ! get sound speed for Gilmore equations "C" -> c_gas
        tmp = (fCpinf/(1.d0 + fBtait) + 1.d0)**((fntait - 1.d0)/fntait)
        tmp = fntait*(1.d0 + fBtait)*tmp

        f_cgas = DSQRT(tmp + (fntait - 1.d0)*fH)

    end function f_cgas

    !>  Function that computes the time derivative of the driving pressure
        !!  @param fRho Local liquid density
        !!  @param fP Local pressure
        !!  @param falf Local void fraction
        !!  @param fntait Tait EOS parameter
        !!  @param fBtait Tait EOS parameter
        !!  @param advsrc Advection equation source term
        !!  @param divu Divergence of velocity
    function f_cpinfdot(fRho, fP, falf, fntait, fBtait, advsrc, divu)
        !$acc routine seq
        real(kind(0d0)), intent(IN) :: fRho, fP, falf, fntait, fBtait, advsrc, divu

        real(kind(0d0)) :: c2_liquid
        real(kind(0d0)) :: f_cpinfdot

        ! get sound speed squared for liquid (only needed for pbdot)
        ! c_l^2 = gam (p+B) / (rho*(1-alf))
        if (mpp_lim) then
            c2_liquid = fntait*(fP + fBtait)/fRho
        else
            c2_liquid = fntait*(fP + fBtait)/(fRho*(1.d0 - falf))
        end if

        ! \dot{Cp_inf} = rho sound^2 (alf_src - divu)
        f_cpinfdot = fRho*c2_liquid*(advsrc - divu)

    end function f_cpinfdot

    !>  Function that computes the time derivative of the enthalpy
        !!  @param fCpbw Bubble wall pressure
        !!  @param fCpinf Driving bubble pressure
        !!  @param fCpinf_dot Time derivative of the driving pressure
        !!  @param fntait Tait EOS parameter
        !!  @param fBtait Tait EOS parameter
        !!  @param fR0 Equilibrium bubble radius
        !!  @param fR Current bubble radius
        !!  @param fV Current bubble velocity
        !!  @param fpbdot Time derivative of the internal bubble pressure
    function f_Hdot(fCpbw, fCpinf, fCpinf_dot, fntait, fBtait, fR, fV, fR0, fpbdot)
        !$acc routine seq
        real(kind(0d0)), intent(IN) :: fCpbw, fCpinf, fCpinf_dot, fntait, fBtait
        real(kind(0d0)), intent(IN) :: fR, fV, fR0, fpbdot

        real(kind(0d0)) :: tmp1, tmp2
        real(kind(0d0)) :: f_Hdot

        if (polytropic) then
            tmp1 = (fR0/fR)**(3.d0*gam)
            tmp1 = -3.d0*gam*(Ca + 2d0/Web/fR0)*tmp1*fV/fR
        else
            tmp1 = fpbdot
        end if
        tmp2 = (2.d0/Web + 4.d0*Re_inv*fV)*fV/(fR**2.d0)

        f_Hdot = &
            (fCpbw/(1.d0 + fBtait) + 1.d0)**(-1.d0/fntait)*(tmp1 + tmp2) &
            - (fCpinf/(1.d0 + fBtait) + 1.d0)**(-1.d0/fntait)*fCpinf_dot

        ! Hdot = (Cpbw/(1+B) + 1)^(-1/n_tait)*(-3 gam)*(R0/R)^(3gam) V/R
        !f_Hdot = ((fCpbw/(1d0+fBtait)+1.d0)**(-1.d0/fntait))*(-3.d0)*gam * &
        !            ( (fR0/fR)**(3.d0*gam ))*(fV/fR)

        ! Hdot = Hdot - (Cpinf/(1+B) + 1)^(-1/n_tait) Cpinfdot
        !f_Hdot = f_Hdot - ((fCpinf/(1.d0+fBtait)+1.d0)**(-1.d0/fntait))*fCpinf_dot

    end function f_Hdot

    !> Function that computes the bubble radial acceleration based on bubble models
        !!  @param fRho Current density
        !!  @param fP Current driving pressure
        !!  @param fR Current bubble radius
        !!  @param fV Current bubble velocity
        !!  @param fR0 Equilibrium bubble radius
        !!  @param fpb Internal bubble pressure
        !!  @param fpbdot Time-derivative of internal bubble pressure
        !!  @param alf bubble volume fraction
        !!  @param fntait Tait EOS parameter
        !!  @param fBtait Tait EOS parameter
        !!  @param f_bub_adv_src Source for bubble volume fraction
        !!  @param f_divu Divergence of velocity
    function f_rddot(fRho, fP, fR, fV, fR0, fpb, fpbdot, alf, fntait, fBtait, f_bub_adv_src, f_divu)
        !$acc routine seq
        real(kind(0d0)), intent(IN) :: fRho, fP, fR, fV, fR0, fpb, fpbdot, alf
        real(kind(0d0)), intent(IN) :: fntait, fBtait, f_bub_adv_src, f_divu
        real(kind(0d0)) :: fCpbw, fCpinf, fCpinf_dot, fH, fHdot, c_gas, c_liquid
        real(kind(0d0)) :: f_rddot

        if (bubble_model == 1) then
            ! Gilmore bubbles
            fCpinf = fP - pref
            fCpbw = f_cpbw(fR0, fR, fV, fpb)
            fH = f_H(fCpbw, fCpinf, fntait, fBtait)
            c_gas = f_cgas(fCpinf, fntait, fBtait, fH)
            fCpinf_dot = f_cpinfdot(fRho, fP, alf, fntait, fBtait, f_bub_adv_src, f_divu)
            fHdot = f_Hdot(fCpbw, fCpinf, fCpinf_dot, fntait, fBtait, fR, fV, fR0, fpbdot)
            f_rddot = f_rddot_G(fCpbw, fR, fV, fH, fHdot, c_gas, fntait, fBtait)
        else if (bubble_model == 2) then
            ! Keller-Miksis bubbles
            fCpinf = fP
            fCpbw = f_cpbw_KM(fR0, fR, fV, fpb)
            c_liquid = DSQRT(fntait*(fP + fBtait)/(fRho*(1.d0 - alf)))
            f_rddot = f_rddot_KM(fpbdot, fCpinf, fCpbw, fRho, fR, fV, fR0, c_liquid)
        else if (bubble_model == 3) then
            ! Rayleigh-Plesset bubbles
            fCpbw = f_cpbw_KM(fR0, fR, fV, fpb)
            f_rddot = f_rddot_RP(fP, fRho, fR, fV, fR0, fCpbw)
        end if

    end function f_rddot

    !>  Function that computes the bubble radial acceleration for Rayleigh-Plesset bubbles
        !!  @param fCp Driving pressure
        !!  @param fRho Current density
        !!  @param fR Current bubble radius
        !!  @param fV Current bubble velocity
        !!  @param fR0 Equilibrium bubble radius
        !!  @param fCpbw Boundary wall pressure
    function f_rddot_RP(fCp, fRho, fR, fV, fR0, fCpbw)
        !$acc routine seq
        real(kind(0d0)), intent(IN) :: fCp, fRho, fR, fV, fR0, fCpbw
        real(kind(0d0)) :: f_rddot_RP

            !! rddot = (1/r) (  -3/2 rdot^2 + ((r0/r)^3\gamma - Cp)/rho )
            !! rddot = (1/r) (  -3/2 rdot^2 + (tmp1 - Cp)/rho )
            !! rddot = (1/r) (  tmp2 )

        f_rddot_RP = (-1.5d0*(fV**2d0) + (fCpbw - fCp)/fRho)/fR

    end function f_rddot_RP

    !>  Function that computes the bubble radial acceleration
        !!  @param fCpbw Bubble wall pressure
        !!  @param fR Current bubble radius
        !!  @param fV Current bubble velocity
        !!  @param fH Current enthalpy
        !!  @param fHdot Current time derivative of the enthalpy
        !!  @param fcgas Current gas sound speed
        !!  @param fntait Tait EOS parameter
        !!  @param fBtait Tait EOS parameter
    function f_rddot_G(fCpbw, fR, fV, fH, fHdot, fcgas, fntait, fBtait)
        !$acc routine seq
        real(kind(0d0)), intent(IN) :: fCpbw, fR, fV, fH, fHdot
        real(kind(0d0)), intent(IN) :: fcgas, fntait, fBtait

        real(kind(0d0)) :: tmp1, tmp2, tmp3
        real(kind(0d0)) :: f_rddot_G

        tmp1 = fV/fcgas
        tmp2 = 1.d0 + 4.d0*Re_inv/fcgas/fR*(fCpbw/(1.d0 + fBtait) + 1.d0) &
               **(-1.d0/fntait)
        tmp3 = 1.5d0*fV**2d0*(tmp1/3.d0 - 1.d0) + fH*(1.d0 + tmp1) &
               + fR*fHdot*(1.d0 - tmp1)/fcgas

        f_rddot_G = tmp3/(fR*(1.d0 - tmp1)*tmp2)

    end function f_rddot_G

    !>  Function that computes the bubble wall pressure for Keller--Miksis bubbles
        !!  @param fR0 Equilibrium bubble radius
        !!  @param fR Current bubble radius
        !!  @param fV Current bubble velocity
        !!  @param fpb Internal bubble pressure
    function f_cpbw_KM(fR0, fR, fV, fpb)
        !$acc routine seq
        real(kind(0d0)), intent(IN) :: fR0, fR, fV, fpb
        real(kind(0d0)) :: f_cpbw_KM

        if (polytropic) then
            f_cpbw_KM = Ca*((fR0/fR)**(3.d0*gam)) - Ca + 1d0
            if (Web /= dflt_real) f_cpbw_KM = f_cpbw_KM + &
                                              (2.d0/(Web*fR0))*((fR0/fR)**(3.d0*gam))
        else
            f_cpbw_KM = fpb
        end if

        if (Web /= dflt_real) f_cpbw_KM = f_cpbw_KM - 2.d0/(fR*Web)
        if (Re_inv /= dflt_real) f_cpbw_KM = f_cpbw_KM - 4.d0*Re_inv*fV/fR

    end function f_cpbw_KM

    !>  Function that computes the bubble radial acceleration for Keller--Miksis bubbles
        !!  @param fpbdot Time-derivative of internal bubble pressure
        !!  @param fCp Driving pressure
        !!  @param fCpbw Bubble wall pressure
        !!  @param fRho Current density
        !!  @param fR Current bubble radius
        !!  @param fV Current bubble velocity
        !!  @param fR0 Equilibrium bubble radius
        !!  @param fC Current sound speed
    function f_rddot_KM(fpbdot, fCp, fCpbw, fRho, fR, fV, fR0, fC)
        !$acc routine seq
        real(kind(0d0)), intent(IN) :: fpbdot, fCp, fCpbw
        real(kind(0d0)), intent(IN) :: fRho, fR, fV, fR0, fC
        real(kind(0d0)) :: tmp1, tmp2, cdot_star
        real(kind(0d0)) :: f_rddot_KM

        if (polytropic) then
            cdot_star = -3d0*gam*Ca*((fR0/fR)**(3d0*gam))*fV/fR
            if (Web /= dflt_real) cdot_star = cdot_star - &
                                              3d0*gam*(2d0/(Web*fR0))*((fR0/fR)**(3d0*gam))*fV/fR
        else
            cdot_star = fpbdot
        end if

        if (Web /= dflt_real) cdot_star = cdot_star + (2d0/Web)*fV/(fR**2d0)
        if (Re_inv /= dflt_real) cdot_star = cdot_star + 4d0*Re_inv*((fV/fR)**2d0)

        tmp1 = fV/fC
        tmp2 = 1.5d0*(fV**2d0)*(tmp1/3d0 - 1d0) + &
               (1d0 + tmp1)*(fCpbw - fCp)/fRho + &
               cdot_star*fR/(fRho*fC)

        if (Re_inv == dflt_real) then
            f_rddot_KM = tmp2/(fR*(1d0 - tmp1))
        else
            f_rddot_KM = tmp2/(fR*(1d0 - tmp1) + 4d0*Re_inv/(fRho*fC))
        end if

    end function f_rddot_KM

    !>  Subroutine that computes bubble wall properties for vapor bubbles
    !>  @param pb Internal bubble pressure
    !>  @param iR0 Current bubble size index
    subroutine s_bwproperty(pb, iR0)
        !$acc routine seq
        real(kind(0.d0)), intent(IN) :: pb
        integer, intent(IN) :: iR0

        real(kind(0.d0)) :: x_vw

        ! mass fraction of vapor
        chi_vw = 1.d0/(1.d0 + R_v/R_n*(pb/pv - 1.d0))
        ! mole fraction of vapor & thermal conductivity of gas mixture
        x_vw = M_n*chi_vw/(M_v + (M_n - M_v)*chi_vw)
        k_mw = x_vw*k_v(iR0)/(x_vw + (1.d0 - x_vw)*phi_vn) &
               + (1.d0 - x_vw)*k_n(iR0)/(x_vw*phi_nv + 1.d0 - x_vw)
        ! gas mixture density
        rho_mw = pv/(chi_vw*R_v*Tw)

    end subroutine s_bwproperty

    !>  Function that computes the vapour flux
        !!  @param fR Current bubble radius
        !!  @param fV Current bubble velocity
        !!  @param fmass_v Current mass of vapour
        !!  @param iR0 Bubble size index
    function f_vflux(fR, fV, fmass_v, iR0)
        !$acc routine seq
        real(kind(0.d0)), intent(IN) :: fR
        real(kind(0.d0)), intent(IN) :: fV
        real(kind(0.d0)), intent(IN) :: fmass_v
        integer, intent(IN) :: iR0

        real(kind(0.d0)) :: chi_bar
        real(kind(0.d0)) :: grad_chi
        real(kind(0.d0)) :: f_vflux

        if (thermal == 3) then !transfer
            ! constant transfer model
            chi_bar = fmass_v/(fmass_v + mass_n0(iR0))
            grad_chi = -Re_trans_c(iR0)*(chi_bar - chi_vw)
            f_vflux = rho_mw*grad_chi/Pe_c/(1.d0 - chi_vw)/fR
        else
            ! polytropic
            f_vflux = pv*fV/(R_v*Tw)
        end if

    end function f_vflux

    !>  Function that computes the time derivative of
        !!  the internal bubble pressure
        !!  @param fvflux Vapour flux
        !!  @param fR Current bubble radius
        !!  @param fV Current bubble velocity
        !!  @param fpb Current internal bubble pressure
        !!  @param fmass_v Current mass of vapour
        !!  @param iR0 Bubble size index
    function f_bpres_dot(fvflux, fR, fV, fpb, fmass_v, iR0)
        !$acc routine seq
        real(kind(0.d0)), intent(IN) :: fvflux
        real(kind(0.d0)), intent(IN) :: fR
        real(kind(0.d0)), intent(IN) :: fV
        real(kind(0.d0)), intent(IN) :: fpb
        real(kind(0.d0)), intent(IN) :: fmass_v
        integer, intent(IN) :: iR0

        real(kind(0.d0)) :: T_bar
        real(kind(0.d0)) :: grad_T
        real(kind(0.d0)) :: tmp1, tmp2
        real(kind(0.d0)) :: f_bpres_dot

        if (thermal == 3) then
            T_bar = Tw*(fpb/pb0(iR0))*(fR/R0(iR0))**3 &
                    *(mass_n0(iR0) + mass_v0(iR0))/(mass_n0(iR0) + fmass_v)
            grad_T = -Re_trans_T(iR0)*(T_bar - Tw)
            f_bpres_dot = 3.d0*gamma_m*(-fV*fpb + fvflux*R_v*Tw &
                                        + pb0(iR0)*k_mw*grad_T/Pe_T(iR0)/fR)/fR
        else
            f_bpres_dot = -3.d0*gamma_m*fV/fR*(fpb - pv)
        end if

    end function f_bpres_dot

end module m_bubbles<|MERGE_RESOLUTION|>--- conflicted
+++ resolved
@@ -155,16 +155,6 @@
         type(scalar_field), dimension(sys_size), intent(INOUT) :: rhs_vf
         real(kind(0d0)), dimension(0:m, 0:n, 0:p), intent(INOUT) :: nbub
         integer, intent(IN) :: t_step, id
-
-<<<<<<< HEAD
-        real(kind(0d0)), dimension(0:m, 0:n, 0:p), intent(INOUT) :: bub_adv_src
-        real(kind(0d0)), dimension(0:m, 0:n, 0:p, 1:nb), intent(INOUT) :: bub_r_src, &
-                                                                          bub_v_src, &
-                                                                          bub_p_src, &
-                                                                          bub_m_src
-=======
-        !< Bubble number density
->>>>>>> 0fdb37a9
 
         real(kind(0d0)) :: tmp1, tmp2, tmp3, tmp4, &
                            c_gas, c_liquid, &
