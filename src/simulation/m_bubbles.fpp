!>
!! @file m_bubbles.f90
!! @brief Contains module m_bubbles

#:include 'macros.fpp'

!> @brief This module is used to compute the ensemble-averaged bubble dynamic variables
module m_bubbles

    ! Dependencies =============================================================

    use m_derived_types        !< Definitions of the derived types

    use m_global_parameters    !< Definitions of the global parameters

    use m_mpi_proxy            !< Message passing interface (MPI) module proxy

    use m_variables_conversion !< State variables type conversion procedures

    ! ==========================================================================

    implicit none

    real(kind(0.d0)) :: chi_vw  !< Bubble wall properties (Ando 2010)
    real(kind(0.d0)) :: k_mw    !< Bubble wall properties (Ando 2010)
    real(kind(0.d0)) :: rho_mw  !< Bubble wall properties (Ando 2010)
    !$acc declare create(chi_vw, k_mw, rho_mw)
<<<<<<< HEAD

    !> @name Bubble dynamic source terms
    !> @{
    real(kind(0d0)), allocatable, dimension(:, :, :) :: bub_adv_src
    real(kind(0d0)), allocatable, dimension(:, :, :, :) :: bub_r_src, bub_v_src, bub_p_src, bub_m_src
    !$acc declare create(bub_adv_src, bub_r_src, bub_v_src, bub_p_src, bub_m_src)

    type(scalar_field) :: divu !< matrix for div(u)
    !$acc declare create(divu)

=======
#ifdef CRAY_ACC_WAR
    @:CRAY_DECLARE_GLOBAL(integer, dimension(:), rs, vs, ms, ps)
#else
>>>>>>> 30ac1a5b
    integer, allocatable, dimension(:) :: rs, vs, ms, ps
#endif
    !$acc declare link(rs, vs, ms, ps)

contains

    subroutine s_initialize_bubbles_module()

        integer :: i, j, k, l, q
        type(int_bounds_info) :: ix, iy, iz

        ! Configuring Coordinate Direction Indexes =========================
        ix%beg = -buff_size; iy%beg = 0; iz%beg = 0

        if (n > 0) iy%beg = -buff_size; if (p > 0) iz%beg = -buff_size

        ix%end = m - ix%beg; iy%end = n - iy%beg; iz%end = p - iz%beg
        ! ==================================================================

        @:ALLOCATE_GLOBAL(rs(1:nb))
        @:ALLOCATE_GLOBAL(vs(1:nb))
        if (.not. polytropic) then
            @:ALLOCATE_GLOBAL(ps(1:nb))
            @:ALLOCATE_GLOBAL(ms(1:nb))
        end if

        do l = 1, nb
            rs(l) = bub_idx%rs(l)
            vs(l) = bub_idx%vs(l)
            if (.not. polytropic) then
                ps(l) = bub_idx%ps(l)
                ms(l) = bub_idx%ms(l)
            end if
        end do

        !$acc update device(rs, vs)
        if (.not. polytropic) then
            !$acc update device(ps, ms)
        end if

        @:ALLOCATE(divu%sf(ix%beg:ix%end, iy%beg:iy%end, iz%beg:iz%end))

        @:ALLOCATE(bub_adv_src(0:m, 0:n, 0:p))
        @:ALLOCATE(bub_r_src(0:m, 0:n, 0:p, 1:nb))
        @:ALLOCATE(bub_v_src(0:m, 0:n, 0:p, 1:nb))
        @:ALLOCATE(bub_p_src(0:m, 0:n, 0:p, 1:nb))
        @:ALLOCATE(bub_m_src(0:m, 0:n, 0:p, 1:nb))

    end subroutine

    subroutine s_compute_bubbles_rhs(idir, q_prim_vf)

        type(scalar_field), dimension(sys_size), intent(IN) :: q_prim_vf
        integer :: idir
        integer :: i, j, k, l, q

        if (idir == 1) then

            if (.not. qbmm) then
                !$acc parallel loop collapse(3) gang vector default(present)
                do l = 0, p
                    do k = 0, n
                        do j = 0, m
                            divu%sf(j, k, l) = 0d0
                            divu%sf(j, k, l) = &
                                5d-1/dx(j)*(q_prim_vf(contxe + idir)%sf(j + 1, k, l) - &
                                            q_prim_vf(contxe + idir)%sf(j - 1, k, l))

                        end do
                    end do
                end do
            end if

        elseif (idir == 2) then

            !$acc parallel loop collapse(3) gang vector default(present)
            do l = 0, p
                do k = 0, n
                    do j = 0, m
                        divu%sf(j, k, l) = divu%sf(j, k, l) + &
                                           5d-1/dy(k)*(q_prim_vf(contxe + idir)%sf(j, k + 1, l) - &
                                                       q_prim_vf(contxe + idir)%sf(j, k - 1, l))

                    end do
                end do
            end do

        elseif (idir == 3) then

            !$acc parallel loop collapse(3) gang vector default(present)
            do l = 0, p
                do k = 0, n
                    do j = 0, m
                        divu%sf(j, k, l) = divu%sf(j, k, l) + &
                                           5d-1/dz(l)*(q_prim_vf(contxe + idir)%sf(j, k, l + 1) - &
                                                       q_prim_vf(contxe + idir)%sf(j, k, l - 1))

                    end do
                end do
            end do

        end if

    end subroutine

    !>  The purpose of this procedure is to compute the source terms
        !!      that are needed for the bubble modeling
        !!  @param q_prim_vf Primitive variables
        !!  @param q_cons_vf Conservative variables
        !!  @param divu Divergence of velocity
        !!  @param bub_adv_src Advection equation source due to bubble compression/expansion
        !!  @param bub_r_src   Bubble radius equation source
        !!  @param bub_v_src   Bubble velocity equation source
        !!  @param bub_p_src   Bubble pressure equation source
        !!  @param bub_m_src   Bubble mass equation source
    subroutine s_compute_bubble_source(nbub, q_cons_vf, q_prim_vf, t_step, id, rhs_vf)

        type(scalar_field), dimension(sys_size), intent(IN) :: q_prim_vf, q_cons_vf
        type(scalar_field), dimension(sys_size), intent(INOUT) :: rhs_vf
        real(kind(0d0)), dimension(0:m, 0:n, 0:p), intent(INOUT) :: nbub
        integer, intent(IN) :: t_step, id

        !< Bubble number density

        real(kind(0d0)) :: tmp1, tmp2, tmp3, tmp4, &
                           c_gas, c_liquid, &
                           Cpbw, Cpinf, Cpinf_dot, &
                           myH, myHdot, rddot, alf_gas

        real(kind(0d0)) :: pb, mv, vflux, pldot, pbdot

        real(kind(0d0)) :: n_tait, B_tait

        real(kind(0d0)), dimension(nb) :: Rtmp, Vtmp
        real(kind(0d0)) :: myR, myV, alf, myP, myRho, R2Vav, R3
        real(kind(0d0)), dimension(num_fluids) :: myalpha, myalpha_rho
        real(kind(0d0)) :: start, finish

        real(kind(0d0)), dimension(2) :: Re !< Reynolds number

        integer :: i, j, k, l, q, ii !< Loop variables
        integer :: ndirs  !< Number of coordinate directions

        !$acc parallel loop collapse(3) gang vector default(present) private(Rtmp, Vtmp)
        do l = 0, p
            do k = 0, n
                do j = 0, m
                    bub_adv_src(j, k, l) = 0d0

                    !$acc loop seq
                    do q = 1, nb
                        bub_r_src(j, k, l, q) = 0d0
                        bub_v_src(j, k, l, q) = 0d0
                        bub_p_src(j, k, l, q) = 0d0
                        bub_m_src(j, k, l, q) = 0d0
                    end do
                end do
            end do
        end do

        !$acc parallel loop collapse(3) gang vector default(present) private(Rtmp, Vtmp)
        do l = 0, p
            do k = 0, n
                do j = 0, m

                    !$acc loop seq
                    do q = 1, nb
                        Rtmp(q) = q_prim_vf(rs(q))%sf(j, k, l)
                        Vtmp(q) = q_prim_vf(vs(q))%sf(j, k, l)
                    end do

                    R3 = 0d0

                    !$acc loop seq
                    do q = 1, nb
                        R3 = R3 + weight(q)*Rtmp(q)**3.d0
                    end do

                    nbub(j, k, l) = (3.d0/(4.d0*pi))*q_prim_vf(alf_idx)%sf(j, k, l)/R3

                    R2Vav = 0d0

                    !$acc loop seq
                    do q = 1, nb
                        R2Vav = R2Vav + weight(q)*Rtmp(q)**2.d0*Vtmp(q)
                    end do

                    bub_adv_src(j, k, l) = 4.d0*pi*nbub(j, k, l)*R2Vav

                end do
            end do
        end do

        !$acc parallel loop collapse(3) gang vector default(present) private(myalpha_rho, myalpha)
        do l = 0, p
            do k = 0, n
                do j = 0, m
                    !$acc loop seq
                    do q = 1, nb

                        bub_r_src(j, k, l, q) = q_cons_vf(vs(q))%sf(j, k, l)

                        !$acc loop seq
                        do ii = 1, num_fluids
                            myalpha_rho(ii) = q_cons_vf(ii)%sf(j, k, l)
                            myalpha(ii) = q_cons_vf(advxb + ii - 1)%sf(j, k, l)
                        end do

                        myRho = 0d0
                        n_tait = 0d0
                        B_tait = 0d0

                        if (mpp_lim .and. (num_fluids > 2)) then
                            !$acc loop seq
                            do ii = 1, num_fluids
                                myRho = myRho + myalpha_rho(ii)
                                n_tait = n_tait + myalpha(ii)*gammas(ii)
                                B_tait = B_tait + myalpha(ii)*pi_infs(ii)
                            end do
                        else if (num_fluids > 2) then
                            !$acc loop seq
                            do ii = 1, num_fluids - 1
                                myRho = myRho + myalpha_rho(ii)
                                n_tait = n_tait + myalpha(ii)*gammas(ii)
                                B_tait = B_tait + myalpha(ii)*pi_infs(ii)
                            end do
                        else
                            myRho = myalpha_rho(1)
                            n_tait = gammas(1)
                            B_tait = pi_infs(1)
                        end if

                        n_tait = 1.d0/n_tait + 1.d0 !make this the usual little 'gamma'
                        B_tait = B_tait*(n_tait - 1)/n_tait ! make this the usual pi_inf

                        myRho = q_prim_vf(1)%sf(j, k, l)
                        myP = q_prim_vf(E_idx)%sf(j, k, l)
                        alf = q_prim_vf(alf_idx)%sf(j, k, l)
                        myR = q_prim_vf(rs(q))%sf(j, k, l)
                        myV = q_prim_vf(vs(q))%sf(j, k, l)

                        if (.not. polytropic) then
                            pb = q_prim_vf(ps(q))%sf(j, k, l)
                            mv = q_prim_vf(ms(q))%sf(j, k, l)
                            call s_bwproperty(pb, q)
                            vflux = f_vflux(myR, myV, mv, q)
                            pbdot = f_bpres_dot(vflux, myR, myV, pb, mv, q)

                            bub_p_src(j, k, l, q) = nbub(j, k, l)*pbdot
                            bub_m_src(j, k, l, q) = nbub(j, k, l)*vflux*4.d0*pi*(myR**2.d0)
                        else
                            pb = 0d0; mv = 0d0; vflux = 0d0; pbdot = 0d0
                        end if

                        if (bubble_model == 1) then
                            ! Gilmore bubbles
                            Cpinf = myP - pref
                            Cpbw = f_cpbw(R0(q), myR, myV, pb)
                            myH = f_H(Cpbw, Cpinf, n_tait, B_tait)
                            c_gas = f_cgas(Cpinf, n_tait, B_tait, myH)
                            Cpinf_dot = f_cpinfdot(myRho, myP, alf, n_tait, B_tait, bub_adv_src(j, k, l), divu%sf(j, k, l))
                            myHdot = f_Hdot(Cpbw, Cpinf, Cpinf_dot, n_tait, B_tait, myR, myV, R0(q), pbdot)
                            rddot = f_rddot(Cpbw, myR, myV, myH, myHdot, c_gas, n_tait, B_tait)
                        else if (bubble_model == 2) then
                            ! Keller-Miksis bubbles
                            Cpinf = myP
                            Cpbw = f_cpbw_KM(R0(q), myR, myV, pb)
                            ! c_gas = dsqrt( n_tait*(Cpbw+B_tait) / myRho)
                            c_liquid = DSQRT(n_tait*(myP + B_tait)/(myRho*(1.d0 - alf)))
                            rddot = f_rddot_KM(pbdot, Cpinf, Cpbw, myRho, myR, myV, R0(q), c_liquid)
                        else if (bubble_model == 3) then
                            ! Rayleigh-Plesset bubbles
                            Cpbw = f_cpbw_KM(R0(q), myR, myV, pb)
                            rddot = f_rddot_RP(myP, myRho, myR, myV, R0(q), Cpbw)
                        end if

                        bub_v_src(j, k, l, q) = nbub(j, k, l)*rddot

                        if (alf < 1.d-11) then
                            bub_adv_src(j, k, l) = 0d0
                            bub_r_src(j, k, l, q) = 0d0
                            bub_v_src(j, k, l, q) = 0d0
                            if (.not. polytropic) then
                                bub_p_src(j, k, l, q) = 0d0
                                bub_m_src(j, k, l, q) = 0d0
                            end if
                        end if
                    end do
                end do
            end do
        end do

        !$acc parallel loop collapse(3) gang vector default(present)
        do l = 0, p
            do q = 0, n
                do i = 0, m
                    rhs_vf(alf_idx)%sf(i, q, l) = rhs_vf(alf_idx)%sf(i, q, l) + bub_adv_src(i, q, l)
                    if (num_fluids > 1) rhs_vf(advxb)%sf(i, q, l) = &
                        rhs_vf(advxb)%sf(i, q, l) - bub_adv_src(i, q, l)
                    !$acc loop seq
                    do k = 1, nb
                        rhs_vf(rs(k))%sf(i, q, l) = rhs_vf(rs(k))%sf(i, q, l) + bub_r_src(i, q, l, k)
                        rhs_vf(vs(k))%sf(i, q, l) = rhs_vf(vs(k))%sf(i, q, l) + bub_v_src(i, q, l, k)
                        if (polytropic .neqv. .true.) then
                            rhs_vf(ps(k))%sf(i, q, l) = rhs_vf(ps(k))%sf(i, q, l) + bub_p_src(i, q, l, k)
                            rhs_vf(ms(k))%sf(i, q, l) = rhs_vf(ms(k))%sf(i, q, l) + bub_m_src(i, q, l, k)
                        end if
                    end do
                end do
            end do
        end do

    end subroutine s_compute_bubble_source

    !>  Function that computes that bubble wall pressure for Gilmore bubbles
        !!  @param fR0 Equilibrium bubble radius
        !!  @param fR Current bubble radius
        !!  @param fV Current bubble velocity
        !!  @param fpb Internal bubble pressure
    function f_cpbw(fR0, fR, fV, fpb)
        !$acc routine seq
        real(kind(0d0)), intent(IN) :: fR0, fR, fV, fpb

        real(kind(0d0)) :: f_cpbw

        if (polytropic) then
            f_cpbw = (Ca + 2.d0/Web/fR0)*((fR0/fR)**(3.d0*gam)) - Ca - 4.d0*Re_inv*fV/fR - 2.d0/(fR*Web)
        else
            f_cpbw = fpb - 1.d0 - 4.d0*Re_inv*fV/fR - 2.d0/(fR*Web)
        end if

    end function f_cpbw

    !>  Function that computes the bubble enthalpy
        !!  @param fCpbw Bubble wall pressure
        !!  @param fCpinf Driving bubble pressure
        !!  @param fntait Tait EOS parameter
        !!  @param fBtait Tait EOS parameter
    function f_H(fCpbw, fCpinf, fntait, fBtait)
        !$acc routine seq
        real(kind(0d0)), intent(IN) :: fCpbw, fCpinf, fntait, fBtait

        real(kind(0d0)) :: tmp1, tmp2, tmp3
        real(kind(0d0)) :: f_H

        tmp1 = (fntait - 1.d0)/fntait
        tmp2 = (fCpbw/(1.d0 + fBtait) + 1.d0)**tmp1
        tmp3 = (fCpinf/(1.d0 + fBtait) + 1.d0)**tmp1

        f_H = (tmp2 - tmp3)*fntait*(1.d0 + fBtait)/(fntait - 1.d0)

    end function f_H

    !> Function that computes the sound speed for the bubble
        !! @param fCpinf Driving bubble pressure
        !! @param fntait Tait EOS parameter
        !! @param fBtait Tait EOS parameter
        !! @param fH Bubble enthalpy
    function f_cgas(fCpinf, fntait, fBtait, fH)
        !$acc routine seq
        real(kind(0d0)), intent(IN) :: fCpinf, fntait, fBtait, fH

        real(kind(0d0)) :: tmp
        real(kind(0d0)) :: f_cgas

        ! get sound speed for Gilmore equations "C" -> c_gas
        tmp = (fCpinf/(1.d0 + fBtait) + 1.d0)**((fntait - 1.d0)/fntait)
        tmp = fntait*(1.d0 + fBtait)*tmp

        f_cgas = DSQRT(tmp + (fntait - 1.d0)*fH)

    end function f_cgas

    !>  Function that computes the time derivative of the driving pressure
        !!  @param fRho Local liquid density
        !!  @param fP Local pressure
        !!  @param falf Local void fraction
        !!  @param fntait Tait EOS parameter
        !!  @param fBtait Tait EOS parameter
        !!  @param advsrc Advection equation source term
        !!  @param divu Divergence of velocity
    function f_cpinfdot(fRho, fP, falf, fntait, fBtait, advsrc, divu)
        !$acc routine seq
        real(kind(0d0)), intent(IN) :: fRho, fP, falf, fntait, fBtait, advsrc, divu

        real(kind(0d0)) :: c2_liquid
        real(kind(0d0)) :: f_cpinfdot

        ! get sound speed squared for liquid (only needed for pbdot)
        ! c_l^2 = gam (p+B) / (rho*(1-alf))
        if (mpp_lim) then
            c2_liquid = fntait*(fP + fBtait)/fRho
        else
            c2_liquid = fntait*(fP + fBtait)/(fRho*(1.d0 - falf))
        end if

        ! \dot{Cp_inf} = rho sound^2 (alf_src - divu)
        f_cpinfdot = fRho*c2_liquid*(advsrc - divu)

    end function f_cpinfdot

    !>  Function that computes the time derivative of the enthalpy
        !!  @param fCpbw Bubble wall pressure
        !!  @param fCpinf Driving bubble pressure
        !!  @param fCpinf_dot Time derivative of the driving pressure
        !!  @param fntait Tait EOS parameter
        !!  @param fBtait Tait EOS parameter
        !!  @param fR0 Equilibrium bubble radius
        !!  @param fR Current bubble radius
        !!  @param fV Current bubble velocity
        !!  @param fpbdot Time derivative of the internal bubble pressure
    function f_Hdot(fCpbw, fCpinf, fCpinf_dot, fntait, fBtait, fR, fV, fR0, fpbdot)
        !$acc routine seq
        real(kind(0d0)), intent(IN) :: fCpbw, fCpinf, fCpinf_dot, fntait, fBtait
        real(kind(0d0)), intent(IN) :: fR, fV, fR0, fpbdot

        real(kind(0d0)) :: tmp1, tmp2
        real(kind(0d0)) :: f_Hdot

        if (polytropic) then
            tmp1 = (fR0/fR)**(3.d0*gam)
            tmp1 = -3.d0*gam*(Ca + 2d0/Web/fR0)*tmp1*fV/fR
        else
            tmp1 = fpbdot
        end if
        tmp2 = (2.d0/Web + 4.d0*Re_inv*fV)*fV/(fR**2.d0)

        f_Hdot = &
            (fCpbw/(1.d0 + fBtait) + 1.d0)**(-1.d0/fntait)*(tmp1 + tmp2) &
            - (fCpinf/(1.d0 + fBtait) + 1.d0)**(-1.d0/fntait)*fCpinf_dot

        ! Hdot = (Cpbw/(1+B) + 1)^(-1/n_tait)*(-3 gam)*(R0/R)^(3gam) V/R
        !f_Hdot = ((fCpbw/(1d0+fBtait)+1.d0)**(-1.d0/fntait))*(-3.d0)*gam * &
        !            ( (fR0/fR)**(3.d0*gam ))*(fV/fR)

        ! Hdot = Hdot - (Cpinf/(1+B) + 1)^(-1/n_tait) Cpinfdot
        !f_Hdot = f_Hdot - ((fCpinf/(1.d0+fBtait)+1.d0)**(-1.d0/fntait))*fCpinf_dot

    end function f_Hdot

    !>  Function that computes the bubble radial acceleration for Rayleigh-Plesset bubbles
        !!  @param fCp Driving pressure
        !!  @param fRho Current density
        !!  @param fR Current bubble radius
        !!  @param fV Current bubble velocity
        !!  @param fR0 Equilibrium bubble radius
        !!  @param fCpbw Boundary wall pressure
    function f_rddot_RP(fCp, fRho, fR, fV, fR0, fCpbw)
        !$acc routine seq
        real(kind(0d0)), intent(IN) :: fCp, fRho, fR, fV, fR0, fCpbw
        real(kind(0d0)) :: f_rddot_RP

            !! rddot = (1/r) (  -3/2 rdot^2 + ((r0/r)^3\gamma - Cp)/rho )
            !! rddot = (1/r) (  -3/2 rdot^2 + (tmp1 - Cp)/rho )
            !! rddot = (1/r) (  tmp2 )

        f_rddot_RP = (-1.5d0*(fV**2d0) + (fCpbw - fCp)/fRho)/fR

    end function f_rddot_RP

    !>  Function that computes the bubble radial acceleration
        !!  @param fCpbw Bubble wall pressure
        !!  @param fR Current bubble radius
        !!  @param fV Current bubble velocity
        !!  @param fH Current enthalpy
        !!  @param fHdot Current time derivative of the enthalpy
        !!  @param fcgas Current gas sound speed
        !!  @param fntait Tait EOS parameter
        !!  @param fBtait Tait EOS parameter
    function f_rddot(fCpbw, fR, fV, fH, fHdot, fcgas, fntait, fBtait)
        !$acc routine seq
        real(kind(0d0)), intent(IN) :: fCpbw, fR, fV, fH, fHdot
        real(kind(0d0)), intent(IN) :: fcgas, fntait, fBtait

        real(kind(0d0)) :: tmp1, tmp2, tmp3
        real(kind(0d0)) :: f_rddot

        tmp1 = fV/fcgas
        tmp2 = 1.d0 + 4.d0*Re_inv/fcgas/fR*(fCpbw/(1.d0 + fBtait) + 1.d0) &
               **(-1.d0/fntait)
        tmp3 = 1.5d0*fV**2d0*(tmp1/3.d0 - 1.d0) + fH*(1.d0 + tmp1) &
               + fR*fHdot*(1.d0 - tmp1)/fcgas

        f_rddot = tmp3/(fR*(1.d0 - tmp1)*tmp2)

    end function f_rddot

    !>  Function that computes the bubble wall pressure for Keller--Miksis bubbles
        !!  @param fR0 Equilibrium bubble radius
        !!  @param fR Current bubble radius
        !!  @param fV Current bubble velocity
        !!  @param fpb Internal bubble pressure
    function f_cpbw_KM(fR0, fR, fV, fpb)
        !$acc routine seq
        real(kind(0d0)), intent(IN) :: fR0, fR, fV, fpb
        real(kind(0d0)) :: f_cpbw_KM

        if (polytropic) then
            f_cpbw_KM = Ca*((fR0/fR)**(3.d0*gam)) - Ca + 1d0
            if (Web /= dflt_real) f_cpbw_KM = f_cpbw_KM + &
                                              (2.d0/(Web*fR0))*((fR0/fR)**(3.d0*gam))
        else
            f_cpbw_KM = fpb
        end if

        if (Web /= dflt_real) f_cpbw_KM = f_cpbw_KM - 2.d0/(fR*Web)
        if (Re_inv /= dflt_real) f_cpbw_KM = f_cpbw_KM - 4.d0*Re_inv*fV/fR

    end function f_cpbw_KM

    !>  Function that computes the bubble radial acceleration for Keller--Miksis bubbles
        !!  @param fpbdot Time-derivative of internal bubble pressure
        !!  @param fCp Driving pressure
        !!  @param fCpbw Bubble wall pressure
        !!  @param fRho Current density
        !!  @param fR Current bubble radius
        !!  @param fV Current bubble velocity
        !!  @param fR0 Equilibrium bubble radius
        !!  @param fC Current sound speed
    function f_rddot_KM(fpbdot, fCp, fCpbw, fRho, fR, fV, fR0, fC)
        !$acc routine seq
        real(kind(0d0)), intent(IN) :: fpbdot, fCp, fCpbw
        real(kind(0d0)), intent(IN) :: fRho, fR, fV, fR0, fC

        real(kind(0d0)) :: tmp1, tmp2, cdot_star
        real(kind(0d0)) :: f_rddot_KM

        if (polytropic) then
            cdot_star = -3d0*gam*Ca*((fR0/fR)**(3d0*gam))*fV/fR
            if (Web /= dflt_real) cdot_star = cdot_star - &
                                              3d0*gam*(2d0/(Web*fR0))*((fR0/fR)**(3d0*gam))*fV/fR
        else
            cdot_star = fpbdot
        end if

        if (Web /= dflt_real) cdot_star = cdot_star + (2d0/Web)*fV/(fR**2d0)
        if (Re_inv /= dflt_real) cdot_star = cdot_star + 4d0*Re_inv*((fV/fR)**2d0)

        tmp1 = fV/fC
        tmp2 = 1.5d0*(fV**2d0)*(tmp1/3d0 - 1d0) + &
               (1d0 + tmp1)*(fCpbw - fCp)/fRho + &
               cdot_star*fR/(fRho*fC)

        if (Re_inv == dflt_real) then
            f_rddot_KM = tmp2/(fR*(1d0 - tmp1))
        else
            f_rddot_KM = tmp2/(fR*(1d0 - tmp1) + 4d0*Re_inv/(fRho*fC))
        end if

    end function f_rddot_KM

    !>  Subroutine that computes bubble wall properties for vapor bubbles
    !>  @param pb Internal bubble pressure
    !>  @param iR0 Current bubble size index
    subroutine s_bwproperty(pb, iR0)
        !$acc routine seq
        real(kind(0.d0)), intent(IN) :: pb
        integer, intent(IN) :: iR0

        real(kind(0.d0)) :: x_vw

        ! mass fraction of vapor
        chi_vw = 1.d0/(1.d0 + R_v/R_n*(pb/pv - 1.d0))
        ! mole fraction of vapor & thermal conductivity of gas mixture
        x_vw = M_n*chi_vw/(M_v + (M_n - M_v)*chi_vw)
        k_mw = x_vw*k_v(iR0)/(x_vw + (1.d0 - x_vw)*phi_vn) &
               + (1.d0 - x_vw)*k_n(iR0)/(x_vw*phi_nv + 1.d0 - x_vw)
        ! gas mixture density
        rho_mw = pv/(chi_vw*R_v*Tw)

    end subroutine s_bwproperty

    !>  Function that computes the vapour flux
        !!  @param fR Current bubble radius
        !!  @param fV Current bubble velocity
        !!  @param fmass_v Current mass of vapour
        !!  @param iR0 Bubble size index
    function f_vflux(fR, fV, fmass_v, iR0)
        !$acc routine seq
        real(kind(0.d0)), intent(IN) :: fR
        real(kind(0.d0)), intent(IN) :: fV
        real(kind(0.d0)), intent(IN) :: fmass_v
        integer, intent(IN) :: iR0

        real(kind(0.d0)) :: chi_bar
        real(kind(0.d0)) :: grad_chi
        real(kind(0.d0)) :: f_vflux

        if (thermal == 3) then !transfer
            ! constant transfer model
            chi_bar = fmass_v/(fmass_v + mass_n0(iR0))
            grad_chi = -Re_trans_c(iR0)*(chi_bar - chi_vw)
            f_vflux = rho_mw*grad_chi/Pe_c/(1.d0 - chi_vw)/fR
        else
            ! polytropic
            f_vflux = pv*fV/(R_v*Tw)
        end if

    end function f_vflux

    !>  Function that computes the time derivative of
        !!  the internal bubble pressure
        !!  @param fvflux Vapour flux
        !!  @param fR Current bubble radius
        !!  @param fV Current bubble velocity
        !!  @param fpb Current internal bubble pressure
        !!  @param fmass_v Current mass of vapour
        !!  @param iR0 Bubble size index
    function f_bpres_dot(fvflux, fR, fV, fpb, fmass_v, iR0)
        !$acc routine seq
        real(kind(0.d0)), intent(IN) :: fvflux
        real(kind(0.d0)), intent(IN) :: fR
        real(kind(0.d0)), intent(IN) :: fV
        real(kind(0.d0)), intent(IN) :: fpb
        real(kind(0.d0)), intent(IN) :: fmass_v
        integer, intent(IN) :: iR0

        real(kind(0.d0)) :: T_bar
        real(kind(0.d0)) :: grad_T
        real(kind(0.d0)) :: tmp1, tmp2
        real(kind(0.d0)) :: f_bpres_dot

        if (thermal == 3) then
            T_bar = Tw*(fpb/pb0(iR0))*(fR/R0(iR0))**3 &
                    *(mass_n0(iR0) + mass_v0(iR0))/(mass_n0(iR0) + fmass_v)
            grad_T = -Re_trans_T(iR0)*(T_bar - Tw)
            f_bpres_dot = 3.d0*gamma_m*(-fV*fpb + fvflux*R_v*Tw &
                                        + pb0(iR0)*k_mw*grad_T/Pe_T(iR0)/fR)/fR
        else
            f_bpres_dot = -3.d0*gamma_m*fV/fR*(fpb - pv)
        end if

    end function f_bpres_dot

end module m_bubbles<|MERGE_RESOLUTION|>--- conflicted
+++ resolved
@@ -25,10 +25,23 @@
     real(kind(0.d0)) :: k_mw    !< Bubble wall properties (Ando 2010)
     real(kind(0.d0)) :: rho_mw  !< Bubble wall properties (Ando 2010)
     !$acc declare create(chi_vw, k_mw, rho_mw)
-<<<<<<< HEAD
-
+
+#ifdef CRAY_ACC_WAR
     !> @name Bubble dynamic source terms
     !> @{
+
+    @:CRAY_DECLARE_GLOBAL(real(kind(0d0)), dimension(:, :, :), bub_adv_src)
+    !$acc declare link(bub_adv_src)
+
+    @:CRAY_DECLARE_GLOBAL(real(kind(0d0)), dimension(:, :, :, :), bub_r_src, bub_v_src, bub_p_src, bub_m_src)
+    !$acc declare link(bub_r_src, bub_v_src, bub_p_src, bub_m_src)
+
+    @:CRAY_DECLARE_GLOBAL_SCALAR(type(scalar_field), divu)
+    !$acc declare link(divu)    
+
+    @:CRAY_DECLARE_GLOBAL(integer, dimension(:), rs, vs, ms, ps)
+    !$acc declare link(rs, vs, ms, ps)
+#else
     real(kind(0d0)), allocatable, dimension(:, :, :) :: bub_adv_src
     real(kind(0d0)), allocatable, dimension(:, :, :, :) :: bub_r_src, bub_v_src, bub_p_src, bub_m_src
     !$acc declare create(bub_adv_src, bub_r_src, bub_v_src, bub_p_src, bub_m_src)
@@ -36,14 +49,10 @@
     type(scalar_field) :: divu !< matrix for div(u)
     !$acc declare create(divu)
 
-=======
-#ifdef CRAY_ACC_WAR
-    @:CRAY_DECLARE_GLOBAL(integer, dimension(:), rs, vs, ms, ps)
-#else
->>>>>>> 30ac1a5b
     integer, allocatable, dimension(:) :: rs, vs, ms, ps
+    !$acc declare create(rs, vs, ms, ps)
 #endif
-    !$acc declare link(rs, vs, ms, ps)
+    
 
 contains
 
@@ -82,12 +91,13 @@
         end if
 
         @:ALLOCATE(divu%sf(ix%beg:ix%end, iy%beg:iy%end, iz%beg:iz%end))
-
-        @:ALLOCATE(bub_adv_src(0:m, 0:n, 0:p))
-        @:ALLOCATE(bub_r_src(0:m, 0:n, 0:p, 1:nb))
-        @:ALLOCATE(bub_v_src(0:m, 0:n, 0:p, 1:nb))
-        @:ALLOCATE(bub_p_src(0:m, 0:n, 0:p, 1:nb))
-        @:ALLOCATE(bub_m_src(0:m, 0:n, 0:p, 1:nb))
+        @:ACC_SETUP_SFs(divu)
+
+        @:ALLOCATE_GLOBAL(bub_adv_src(0:m, 0:n, 0:p))
+        @:ALLOCATE_GLOBAL(bub_r_src(0:m, 0:n, 0:p, 1:nb))
+        @:ALLOCATE_GLOBAL(bub_v_src(0:m, 0:n, 0:p, 1:nb))
+        @:ALLOCATE_GLOBAL(bub_p_src(0:m, 0:n, 0:p, 1:nb))
+        @:ALLOCATE_GLOBAL(bub_m_src(0:m, 0:n, 0:p, 1:nb))
 
     end subroutine
 
