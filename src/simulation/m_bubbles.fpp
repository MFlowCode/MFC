!>
!! @file m_bubbles.f90
!! @brief Contains module m_bubbles

#:include 'macros.fpp'

!> @brief This module is used to compute the ensemble-averaged bubble dynamic variables
module m_bubbles

    ! Dependencies =============================================================

    use m_derived_types        !< Definitions of the derived types

    use m_global_parameters    !< Definitions of the global parameters

    use m_mpi_proxy            !< Message passing interface (MPI) module proxy

    use m_variables_conversion !< State variables type conversion procedures

    ! ==========================================================================

    implicit none

<<<<<<< HEAD
    real(wp) :: chi_vw  !< Bubble wall properties (Ando 2010)
    real(wp) :: k_mw    !< Bubble wall properties (Ando 2010)
    real(wp) :: rho_mw  !< Bubble wall properties (Ando 2010)
!$acc declare create(chi_vw, k_mw, rho_mw)

#ifdef CRAY_ACC_WAR
    !> @name Bubble dynamic source terms
    !> @{

    @:CRAY_DECLARE_GLOBAL(real(wp), dimension(:, :, :), bub_adv_src)
    !$acc declare link(bub_adv_src)

    @:CRAY_DECLARE_GLOBAL(real(wp), dimension(:, :, :, :), bub_r_src, bub_v_src, bub_p_src, bub_m_src)
    !$acc declare link(bub_r_src, bub_v_src, bub_p_src, bub_m_src)

    type(scalar_field) :: divu !< matrix for div(u)
    !$acc declare create(divu)

    @:CRAY_DECLARE_GLOBAL(integer, dimension(:), rs, vs, ms, ps)
    !$acc declare link(rs, vs, ms, ps)
#else
    real(wp), allocatable, dimension(:, :, :) :: bub_adv_src
    real(wp), allocatable, dimension(:, :, :, :) :: bub_r_src, bub_v_src, bub_p_src, bub_m_src
=======
    real(kind(0.d0)) :: chi_vw  !< Bubble wall properties (Ando 2010)
    real(kind(0.d0)) :: k_mw    !< Bubble wall properties (Ando 2010)
    real(kind(0.d0)) :: rho_mw  !< Bubble wall properties (Ando 2010)
    !$acc declare create(chi_vw, k_mw, rho_mw)

    real(kind(0d0)), allocatable, dimension(:, :, :) :: bub_adv_src
    real(kind(0d0)), allocatable, dimension(:, :, :, :) :: bub_r_src, bub_v_src, bub_p_src, bub_m_src
>>>>>>> 78a810f2
    !$acc declare create(bub_adv_src, bub_r_src, bub_v_src, bub_p_src, bub_m_src)

    type(scalar_field) :: divu !< matrix for div(u)
    !$acc declare create(divu)

    integer, allocatable, dimension(:) :: rs, vs, ms, ps
    !$acc declare create(rs, vs, ms, ps)

contains

    subroutine s_initialize_bubbles_module

        integer :: l

        @:ALLOCATE_GLOBAL(rs(1:nb))
        @:ALLOCATE_GLOBAL(vs(1:nb))
        if (.not. polytropic) then
            @:ALLOCATE_GLOBAL(ps(1:nb))
            @:ALLOCATE_GLOBAL(ms(1:nb))
        end if

        do l = 1, nb
            rs(l) = bub_idx%rs(l)
            vs(l) = bub_idx%vs(l)
            if (.not. polytropic) then
                ps(l) = bub_idx%ps(l)
                ms(l) = bub_idx%ms(l)
            end if
        end do

        !$acc update device(rs, vs)
        if (.not. polytropic) then
            !$acc update device(ps, ms)
        end if

        @:ALLOCATE(divu%sf(idwbuff(1)%beg:idwbuff(1)%end, idwbuff(2)%beg:idwbuff(2)%end, idwbuff(3)%beg:idwbuff(3)%end))
        @:ACC_SETUP_SFs(divu)

        @:ALLOCATE_GLOBAL(bub_adv_src(0:m, 0:n, 0:p))
        @:ALLOCATE_GLOBAL(bub_r_src(0:m, 0:n, 0:p, 1:nb))
        @:ALLOCATE_GLOBAL(bub_v_src(0:m, 0:n, 0:p, 1:nb))
        @:ALLOCATE_GLOBAL(bub_p_src(0:m, 0:n, 0:p, 1:nb))
        @:ALLOCATE_GLOBAL(bub_m_src(0:m, 0:n, 0:p, 1:nb))

    end subroutine s_initialize_bubbles_module

    ! Compute the bubble volume fraction alpha from the bubble number density n
        !! @param q_cons_vf is the conservative variable
    subroutine s_comp_alpha_from_n(q_cons_vf)
        type(scalar_field), dimension(sys_size), intent(inout) :: q_cons_vf
        real(wp) :: nR3bar
        integer(wp) :: i, j, k, l

        !$acc parallel loop collapse(3) gang vector default(present)
        do l = 0, p
            do k = 0, n
                do j = 0, m
                    nR3bar = 0._wp
                    !$acc loop seq
                    do i = 1, nb
                        nR3bar = nR3bar + weight(i)*(q_cons_vf(rs(i))%sf(j, k, l))**3._wp
                    end do
                    q_cons_vf(alf_idx)%sf(j, k, l) = (4._wp*pi*nR3bar)/(3._wp*q_cons_vf(n_idx)%sf(j, k, l)**2._wp)
                end do
            end do
        end do

    end subroutine s_comp_alpha_from_n

    subroutine s_compute_bubbles_rhs(idir, q_prim_vf)

        integer, intent(in) :: idir
        type(scalar_field), dimension(sys_size), intent(in) :: q_prim_vf

        integer :: j, k, l

        if (idir == 1) then

            if (.not. qbmm) then
                !$acc parallel loop collapse(3) gang vector default(present)
                do l = 0, p
                    do k = 0, n
                        do j = 0, m
                            divu%sf(j, k, l) = 0._wp
                            divu%sf(j, k, l) = &
                                5e-1_wp/dx(j)*(q_prim_vf(contxe + idir)%sf(j + 1, k, l) - &
                                               q_prim_vf(contxe + idir)%sf(j - 1, k, l))

                        end do
                    end do
                end do
            end if

        elseif (idir == 2) then

            !$acc parallel loop collapse(3) gang vector default(present)
            do l = 0, p
                do k = 0, n
                    do j = 0, m
                        divu%sf(j, k, l) = divu%sf(j, k, l) + &
                                           5e-1_wp/dy(k)*(q_prim_vf(contxe + idir)%sf(j, k + 1, l) - &
                                                          q_prim_vf(contxe + idir)%sf(j, k - 1, l))

                    end do
                end do
            end do

        elseif (idir == 3) then

            !$acc parallel loop collapse(3) gang vector default(present)
            do l = 0, p
                do k = 0, n
                    do j = 0, m
                        divu%sf(j, k, l) = divu%sf(j, k, l) + &
                                           5e-1_wp/dz(l)*(q_prim_vf(contxe + idir)%sf(j, k, l + 1) - &
                                                          q_prim_vf(contxe + idir)%sf(j, k, l - 1))

                    end do
                end do
            end do

        end if

    end subroutine s_compute_bubbles_rhs

    !>  The purpose of this procedure is to compute the source terms
        !!      that are needed for the bubble modeling
        !!  @param q_prim_vf Primitive variables
        !!  @param q_cons_vf Conservative variables
    subroutine s_compute_bubble_source(q_cons_vf, q_prim_vf, t_step, rhs_vf)
        type(scalar_field), dimension(sys_size), intent(inout) :: q_cons_vf
        type(scalar_field), dimension(sys_size), intent(in) :: q_prim_vf
        integer, intent(in) :: t_step
        type(scalar_field), dimension(sys_size), intent(inout) :: rhs_vf

        real(wp) :: rddot
        real(wp) :: pb, mv, vflux, pbdot
        real(wp) :: n_tait, B_tait
        real(wp), dimension(nb) :: Rtmp, Vtmp
        real(wp) :: myR, myV, alf, myP, myRho, R2Vav, R3
        real(wp), dimension(num_fluids) :: myalpha, myalpha_rho
        real(wp) :: nbub !< Bubble number density
        
        integer :: i, j, k, l, q, ii !< Loop variables

        real(wp) :: err1, err2, err3, err4, err5 !< Error estimates for adaptive time stepping
        real(wp) :: t_new !< Updated time step size
        real(wp) :: h !< Time step size
        real(wp), dimension(4) :: myR_tmp1, myV_tmp1, myR_tmp2, myV_tmp2 !< Bubble radius, radial velocity, and radial acceleration for the inner loop

        !$acc parallel loop collapse(3) gang vector default(present)
        do l = 0, p
            do k = 0, n
                do j = 0, m
                    bub_adv_src(j, k, l) = 0._wp

                    !$acc loop seq
                    do q = 1, nb
                        bub_r_src(j, k, l, q) = 0._wp
                        bub_v_src(j, k, l, q) = 0._wp
                        bub_p_src(j, k, l, q) = 0._wp
                        bub_m_src(j, k, l, q) = 0._wp
                    end do
                end do
            end do
        end do

        !$acc parallel loop collapse(3) gang vector default(present) private(Rtmp, Vtmp, myalpha_rho, myalpha, myR_tmp1, myV_tmp1, myR_tmp2, myV_tmp2)
        do l = 0, p
            do k = 0, n
                do j = 0, m

                    if (adv_n) then
                        nbub = q_prim_vf(n_idx)%sf(j, k, l)
                    else
                        !$acc loop seq
                        do q = 1, nb
                            Rtmp(q) = q_prim_vf(rs(q))%sf(j, k, l)
                            Vtmp(q) = q_prim_vf(vs(q))%sf(j, k, l)
                        end do

                        R3 = 0._wp

                        !$acc loop seq
                        do q = 1, nb
                            R3 = R3 + weight(q)*Rtmp(q)**3._wp
                        end do

                        nbub = (3._wp/(4._wp*pi))*q_prim_vf(alf_idx)%sf(j, k, l)/R3
                    end if

                    if (.not. adap_dt) then
                        R2Vav = 0._wp

                        !$acc loop seq
                        do q = 1, nb
                            R2Vav = R2Vav + weight(q)*Rtmp(q)**2._wp*Vtmp(q)
                        end do

                        bub_adv_src(j, k, l) = 4._wp*pi*nbub*R2Vav
                    end if

                    !$acc loop seq
                    do q = 1, nb

                        !$acc loop seq
                        do ii = 1, num_fluids
                            myalpha_rho(ii) = q_cons_vf(ii)%sf(j, k, l)
                            myalpha(ii) = q_cons_vf(advxb + ii - 1)%sf(j, k, l)
                        end do

                        myRho = 0._wp
                        n_tait = 0._wp
                        B_tait = 0._wp

                        if (mpp_lim .and. (num_fluids > 2)) then
                            !$acc loop seq
                            do ii = 1, num_fluids
                                myRho = myRho + myalpha_rho(ii)
                                n_tait = n_tait + myalpha(ii)*gammas(ii)
                                B_tait = B_tait + myalpha(ii)*pi_infs(ii)
                            end do
                        else if (num_fluids > 2) then
                            !$acc loop seq
                            do ii = 1, num_fluids - 1
                                myRho = myRho + myalpha_rho(ii)
                                n_tait = n_tait + myalpha(ii)*gammas(ii)
                                B_tait = B_tait + myalpha(ii)*pi_infs(ii)
                            end do
                        else
                            myRho = myalpha_rho(1)
                            n_tait = gammas(1)
                            B_tait = pi_infs(1)/pi_fac
                        end if

                        n_tait = 1._wp/n_tait + 1._wp !make this the usual little 'gamma'
                        B_tait = B_tait*(n_tait - 1)/n_tait ! make this the usual pi_inf

                        myRho = q_prim_vf(1)%sf(j, k, l)
                        myP = q_prim_vf(E_idx)%sf(j, k, l)
                        alf = q_prim_vf(alf_idx)%sf(j, k, l)
                        myR = q_prim_vf(rs(q))%sf(j, k, l)
                        myV = q_prim_vf(vs(q))%sf(j, k, l)

                        if (.not. polytropic) then
                            pb = q_prim_vf(ps(q))%sf(j, k, l)
                            mv = q_prim_vf(ms(q))%sf(j, k, l)
                            call s_bwproperty(pb, q)
                            vflux = f_vflux(myR, myV, mv, q)
                            pbdot = f_bpres_dot(vflux, myR, myV, pb, mv, q)

                            bub_p_src(j, k, l, q) = nbub*pbdot
                            bub_m_src(j, k, l, q) = nbub*vflux*4._wp*pi*(myR**2._wp)
                        else
                            pb = 0._wp; mv = 0._wp; vflux = 0._wp; pbdot = 0._wp
                        end if

                        ! Adaptive time stepping
                        if (adap_dt) then
                            ! Determine the starting time step
                            call s_initialize_adap_dt(myRho, myP, myR, myV, R0(q), &
                                                      pb, pbdot, alf, n_tait, B_tait, &
                                                      bub_adv_src(j, k, l), divu%sf(j, k, l), h)

                            ! Advancing one step
                            t_new = 0._wp
                            do while (.true.)
                                if (t_new + h > 0.5_wp*dt) then
                                    h = 0.5_wp*dt - t_new
                                end if

                                ! Advancing one sub-step
                                do while (.true.)
                                    ! Advance one sub-step
                                    call s_advance_substep(myRho, myP, myR, myV, R0(q), &
                                                           pb, pbdot, alf, n_tait, B_tait, &
                                                           bub_adv_src(j, k, l), divu%sf(j, k, l), h, &
                                                           myR_tmp1, myV_tmp1, err1)

                                    ! Advance one sub-step by advancing two half steps
                                    call s_advance_substep(myRho, myP, myR, myV, R0(q), &
                                                           pb, pbdot, alf, n_tait, B_tait, &
                                                           bub_adv_src(j, k, l), divu%sf(j, k, l), 0.5_wp*h, &
                                                           myR_tmp2, myV_tmp2, err2)

                                    call s_advance_substep(myRho, myP, myR_tmp2(4), myV_tmp2(4), R0(q), &
                                                           pb, pbdot, alf, n_tait, B_tait, &
                                                           bub_adv_src(j, k, l), divu%sf(j, k, l), 0.5_wp*h, &
                                                           myR_tmp2, myV_tmp2, err3)

                                    err4 = abs((myR_tmp1(4) - myR_tmp2(4))/myR_tmp1(4))
                                    err5 = abs((myV_tmp1(4) - myV_tmp2(4))/myV_tmp1(4))
                                    if (abs(myV_tmp1(4)) < 1e-12_wp) err5 = 0._wp

                                    ! Determine acceptance/rejection and update step size
                                    !   Rule 1: err1, err2, err3 < tol
                                    !   Rule 2: myR_tmp1(4) > 0._wp
                                    !   Rule 3: abs((myR_tmp1(4) - myR_tmp2(4))/myR) < tol
                                    !   Rule 4: abs((myV_tmp1(4) - myV_tmp2(4))/myV) < tol
                                    if ((err1 <= 1e-4_wp) .and. (err2 <= 1e-4_wp) .and. (err3 <= 1e-4_wp) &
                                        .and. (err4 < 1e-4_wp) .and. (err5 < 1e-4_wp) &
                                        .and. myR_tmp1(4) > 0._wp) then

                                        ! Accepted. Finalize the sub-step
                                        t_new = t_new + h

                                        ! Update R and V
                                        myR = myR_tmp1(4)
                                        myV = myV_tmp1(4)

                                        ! Update step size for the next sub-step
                                        h = h*min(2._wp, max(0.5_wp, (1e-4_wp/err1)**(1._wp/3._wp)))

                                        exit
                                    else
                                        ! Rejected. Update step size for the next try on sub-step
                                        if (err2 <= 1e-4_wp) then
                                            h = 0.5_wp*h
                                        else
                                            h = 0.25_wp*h
                                        end if

                                    end if
                                end do

                                ! Exit the loop if the final time reached dt
                                if (t_new == 0.5_wp*dt) exit

                            end do

                            q_cons_vf(rs(q))%sf(j, k, l) = nbub*myR
                            q_cons_vf(vs(q))%sf(j, k, l) = nbub*myV

                        else
                            rddot = f_rddot(myRho, myP, myR, myV, R0(q), &
                                            pb, pbdot, alf, n_tait, B_tait, &
                                            bub_adv_src(j, k, l), divu%sf(j, k, l))
                            bub_v_src(j, k, l, q) = nbub*rddot
                            bub_r_src(j, k, l, q) = q_cons_vf(vs(q))%sf(j, k, l)
                        end if

                        if (alf < 1.e-11_wp) then
                            bub_adv_src(j, k, l) = 0._wp
                            bub_r_src(j, k, l, q) = 0._wp
                            bub_v_src(j, k, l, q) = 0._wp
                            if (.not. polytropic) then
                                bub_p_src(j, k, l, q) = 0._wp
                                bub_m_src(j, k, l, q) = 0._wp
                            end if
                        end if
                    end do
                end do
            end do
        end do

        if (.not. adap_dt) then
            !$acc parallel loop collapse(3) gang vector default(present)
            do l = 0, p
                do q = 0, n
                    do i = 0, m
                        rhs_vf(alf_idx)%sf(i, q, l) = rhs_vf(alf_idx)%sf(i, q, l) + bub_adv_src(i, q, l)
                        if (num_fluids > 1) rhs_vf(advxb)%sf(i, q, l) = &
                            rhs_vf(advxb)%sf(i, q, l) - bub_adv_src(i, q, l)
                        !$acc loop seq
                        do k = 1, nb
                            rhs_vf(rs(k))%sf(i, q, l) = rhs_vf(rs(k))%sf(i, q, l) + bub_r_src(i, q, l, k)
                            rhs_vf(vs(k))%sf(i, q, l) = rhs_vf(vs(k))%sf(i, q, l) + bub_v_src(i, q, l, k)
                            if (polytropic .neqv. .true.) then
                                rhs_vf(ps(k))%sf(i, q, l) = rhs_vf(ps(k))%sf(i, q, l) + bub_p_src(i, q, l, k)
                                rhs_vf(ms(k))%sf(i, q, l) = rhs_vf(ms(k))%sf(i, q, l) + bub_m_src(i, q, l, k)
                            end if
                        end do
                    end do
                end do
            end do
        end if
    end subroutine s_compute_bubble_source

    !> Choose the initial time step size for the adaptive time stepping routine
        !!  (See Heirer, E. Hairer S.P.Nørsett G. Wanner, Solving Ordinary
        !!  Differential Equations I, Chapter II.4)
        !!  @param fRho Current density
        !!  @param fP Current driving pressure
        !!  @param fR Current bubble radius
        !!  @param fV Current bubble velocity
        !!  @param fR0 Equilibrium bubble radius
        !!  @param fpb Internal bubble pressure
        !!  @param fpbdot Time-derivative of internal bubble pressure
        !!  @param alf bubble volume fraction
        !!  @param fntait Tait EOS parameter
        !!  @param fBtait Tait EOS parameter
        !!  @param f_bub_adv_src Source for bubble volume fraction
        !!  @param f_divu Divergence of velocity
        !!  @param h Time step size
    subroutine s_initialize_adap_dt(fRho, fP, fR, fV, fR0, fpb, fpbdot, alf, &
                                    fntait, fBtait, f_bub_adv_src, f_divu, h)
        !$acc routine seq
        real(wp), intent(IN) :: fRho, fP, fR, fV, fR0, fpb, fpbdot, alf
        real(wp), intent(IN) :: fntait, fBtait, f_bub_adv_src, f_divu
        real(wp), intent(out) :: h

        real(wp) :: h0, h1 !< Time step size
        real(wp) :: d0, d1, d2 !< norms
        real(wp), dimension(2) :: myR_tmp, myV_tmp, myA_tmp !< Bubble radius, radial velocity, and radial acceleration

        ! Determine the starting time step
        ! Evaluate f(x0,y0)
        myR_tmp(1) = fR
        myV_tmp(1) = fV
        myA_tmp(1) = f_rddot(fRho, fP, myR_tmp(1), myV_tmp(1), fR0, &
                             fpb, fpbdot, alf, fntait, fBtait, &
                             f_bub_adv_src, f_divu)

        ! Compute d0 = ||y0|| and d1 = ||f(x0,y0)||
        d0 = sqrt((myR_tmp(1)**2._wp + myV_tmp(1)**2._wp)/2._wp)
        d1 = sqrt((myV_tmp(1)**2._wp + myA_tmp(1)**2._wp)/2._wp)
        if (d0 < 1e-5_wp .or. d1 < 1e-5_wp) then
            h0 = 1e-6_wp
        else
            h0 = 1e-2_wp*(d0/d1)
        end if

        ! Evaluate f(x0+h0,y0+h0*f(x0,y0))
        myR_tmp(2) = myR_tmp(1) + h0*myV_tmp(1)
        myV_tmp(2) = myV_tmp(1) + h0*myA_tmp(1)
        myA_tmp(2) = f_rddot(fRho, fP, myR_tmp(2), myV_tmp(2), fR0, &
                             fpb, fpbdot, alf, fntait, fBtait, &
                             f_bub_adv_src, f_divu)

        ! Compute d2 = ||f(x0+h0,y0+h0*f(x0,y0))-f(x0,y0)||/h0
        d2 = sqrt(((myV_tmp(2) - myV_tmp(1))**2._wp + (myA_tmp(2) - myA_tmp(1))**2._wp)/2._wp)/h0

        ! Set h1 = (0.01/max(d1,d2))^{1/(p+1)}
        !      if max(d1,d2) < 1e-15_wp, h1 = max(1e-6_wp, h0*1e-3_wp)
        if (max(d1, d2) < 1e-15_wp) then
            h1 = max(1e-6_wp, h0*1e-3_wp)
        else
            h1 = (1e-2_wp/max(d1, d2))**(1._wp/3._wp)
        end if

        ! Set h = min(100*h0,h1)
        h = min(100._wp*h0, h1)

    end subroutine s_initialize_adap_dt

    !>  Integrate bubble variables over the given time step size, h
        !!  @param fRho Current density
        !!  @param fP Current driving pressure
        !!  @param fR Current bubble radius
        !!  @param fV Current bubble velocity
        !!  @param fR0 Equilibrium bubble radius
        !!  @param fpb Internal bubble pressure
        !!  @param fpbdot Time-derivative of internal bubble pressure
        !!  @param alf bubble volume fraction
        !!  @param fntait Tait EOS parameter
        !!  @param fBtait Tait EOS parameter
        !!  @param f_bub_adv_src Source for bubble volume fraction
        !!  @param f_divu Divergence of velocity
        !!  @param h Time step size
        !!  @param myR_tmp Bubble radius at each stage
        !!  @param myV_tmp Bubble radial velocity at each stage
        !!  @param err Estimated error
    subroutine s_advance_substep(fRho, fP, fR, fV, fR0, fpb, fpbdot, alf, &
                                 fntait, fBtait, f_bub_adv_src, f_divu, h, &
                                 myR_tmp, myV_tmp, err)
        !$acc routine seq
        real(wp), intent(IN) :: fRho, fP, fR, fV, fR0, fpb, fpbdot, alf
        real(wp), intent(IN) :: fntait, fBtait, f_bub_adv_src, f_divu, h
        real(wp), dimension(4), intent(OUT) :: myR_tmp, myV_tmp
        real(wp), dimension(4) :: myA_tmp
        real(wp), intent(OUT) :: err
        real(wp) :: err_R, err_V

        ! Stage 0
        myR_tmp(1) = fR
        myV_tmp(1) = fV
        myA_tmp(1) = f_rddot(fRho, fP, myR_tmp(1), myV_tmp(1), fR0, &
                             fpb, fpbdot, alf, fntait, fBtait, &
                             f_bub_adv_src, f_divu)

        ! Stage 1
        myR_tmp(2) = myR_tmp(1) + h*myV_tmp(1)
        myV_tmp(2) = myV_tmp(1) + h*myA_tmp(1)
        myA_tmp(2) = f_rddot(fRho, fP, myR_tmp(2), myV_tmp(2), fR0, &
                             fpb, fpbdot, alf, fntait, fBtait, &
                             f_bub_adv_src, f_divu)

        ! Stage 2
        myR_tmp(3) = myR_tmp(1) + (h/4._wp)*(myV_tmp(1) + myV_tmp(2))
        myV_tmp(3) = myV_tmp(1) + (h/4._wp)*(myA_tmp(1) + myA_tmp(2))
        myA_tmp(3) = f_rddot(fRho, fP, myR_tmp(3), myV_tmp(3), fR0, &
                             fpb, fpbdot, alf, fntait, fBtait, &
                             f_bub_adv_src, f_divu)

        ! Stage 3
        myR_tmp(4) = myR_tmp(1) + (h/6._wp)*(myV_tmp(1) + myV_tmp(2) + 4._wp*myV_tmp(3))
        myV_tmp(4) = myV_tmp(1) + (h/6._wp)*(myA_tmp(1) + myA_tmp(2) + 4._wp*myA_tmp(3))
        myA_tmp(4) = f_rddot(fRho, fP, myR_tmp(4), myV_tmp(4), fR0, &
                             fpb, fpbdot, alf, fntait, fBtait, &
                             f_bub_adv_src, f_divu)

        ! Estimate error
        err_R = (-5._wp*h/24._wp)*(myV_tmp(2) + myV_tmp(3) - 2._wp*myV_tmp(4)) &
                /max(abs(myR_tmp(1)), abs(myR_tmp(4)))
        err_V = (-5._wp*h/24._wp)*(myA_tmp(2) + myA_tmp(3) - 2._wp*myA_tmp(4)) &
                /max(abs(myV_tmp(1)), abs(myV_tmp(4)))
        err = sqrt((err_R**2._wp + err_V**2._wp)/2._wp)

    end subroutine s_advance_substep

    !>  Function that computes that bubble wall pressure for Gilmore bubbles
        !!  @param fR0 Equilibrium bubble radius
        !!  @param fR Current bubble radius
        !!  @param fV Current bubble velocity
        !!  @param fpb Internal bubble pressure
    function f_cpbw(fR0, fR, fV, fpb)
        !$acc routine seq
        real(wp), intent(in) :: fR0, fR, fV, fpb

        real(wp) :: f_cpbw

        if (polytropic) then
            f_cpbw = (Ca + 2._wp/Web/fR0)*((fR0/fR)**(3._wp*gam)) - Ca - 4._wp*Re_inv*fV/fR - 2._wp/(fR*Web)
        else
            f_cpbw = fpb - 1._wp - 4._wp*Re_inv*fV/fR - 2._wp/(fR*Web)
        end if

    end function f_cpbw

    !>  Function that computes the bubble enthalpy
        !!  @param fCpbw Bubble wall pressure
        !!  @param fCpinf Driving bubble pressure
        !!  @param fntait Tait EOS parameter
        !!  @param fBtait Tait EOS parameter
    function f_H(fCpbw, fCpinf, fntait, fBtait)
        !$acc routine seq
        real(wp), intent(in) :: fCpbw, fCpinf, fntait, fBtait

        real(wp) :: tmp1, tmp2, tmp3
        real(wp) :: f_H

        tmp1 = (fntait - 1._wp)/fntait
        tmp2 = (fCpbw/(1._wp + fBtait) + 1._wp)**tmp1
        tmp3 = (fCpinf/(1._wp + fBtait) + 1._wp)**tmp1

        f_H = (tmp2 - tmp3)*fntait*(1._wp + fBtait)/(fntait - 1._wp)

    end function f_H

    !> Function that computes the sound speed for the bubble
        !! @param fCpinf Driving bubble pressure
        !! @param fntait Tait EOS parameter
        !! @param fBtait Tait EOS parameter
        !! @param fH Bubble enthalpy
    function f_cgas(fCpinf, fntait, fBtait, fH)
        !$acc routine seq
        real(wp), intent(in) :: fCpinf, fntait, fBtait, fH

        real(wp) :: tmp
        real(wp) :: f_cgas

        ! get sound speed for Gilmore equations "C" -> c_gas
        tmp = (fCpinf/(1._wp + fBtait) + 1._wp)**((fntait - 1._wp)/fntait)
        tmp = fntait*(1._wp + fBtait)*tmp

        f_cgas = sqrt(tmp + (fntait - 1._wp)*fH)

    end function f_cgas

    !>  Function that computes the time derivative of the driving pressure
        !!  @param fRho Local liquid density
        !!  @param fP Local pressure
        !!  @param falf Local void fraction
        !!  @param fntait Tait EOS parameter
        !!  @param fBtait Tait EOS parameter
        !!  @param advsrc Advection equation source term
        !!  @param divu Divergence of velocity
    function f_cpinfdot(fRho, fP, falf, fntait, fBtait, advsrc, divu)
        !$acc routine seq
        real(wp), intent(in) :: fRho, fP, falf, fntait, fBtait, advsrc, divu

        real(wp) :: c2_liquid
        real(wp) :: f_cpinfdot

        ! get sound speed squared for liquid (only needed for pbdot)
        ! c_l^2 = gam (p+B) / (rho*(1-alf))
        if (mpp_lim) then
            c2_liquid = fntait*(fP + fBtait)/fRho
        else
            c2_liquid = fntait*(fP + fBtait)/(fRho*(1._wp - falf))
        end if

        ! \dot{Cp_inf} = rho sound^2 (alf_src - divu)
        f_cpinfdot = fRho*c2_liquid*(advsrc - divu)

    end function f_cpinfdot

    !>  Function that computes the time derivative of the enthalpy
        !!  @param fCpbw Bubble wall pressure
        !!  @param fCpinf Driving bubble pressure
        !!  @param fCpinf_dot Time derivative of the driving pressure
        !!  @param fntait Tait EOS parameter
        !!  @param fBtait Tait EOS parameter
        !!  @param fR Current bubble radius
        !!  @param fV Current bubble velocity
        !!  @param fR0 Equilibrium bubble radius
        !!  @param fpbdot Time derivative of the internal bubble pressure
    function f_Hdot(fCpbw, fCpinf, fCpinf_dot, fntait, fBtait, fR, fV, fR0, fpbdot)
        !$acc routine seq
        real(wp), intent(in) :: fCpbw, fCpinf, fCpinf_dot, fntait, fBtait
        real(wp), intent(in) :: fR, fV, fR0, fpbdot

        real(wp) :: tmp1, tmp2
        real(wp) :: f_Hdot

        if (polytropic) then
            tmp1 = (fR0/fR)**(3._wp*gam)
            tmp1 = -3._wp*gam*(Ca + 2._wp/Web/fR0)*tmp1*fV/fR
        else
            tmp1 = fpbdot
        end if
        tmp2 = (2._wp/Web + 4._wp*Re_inv*fV)*fV/(fR**2._wp)

        f_Hdot = &
            (fCpbw/(1._wp + fBtait) + 1._wp)**(-1._wp/fntait)*(tmp1 + tmp2) &
            - (fCpinf/(1._wp + fBtait) + 1._wp)**(-1._wp/fntait)*fCpinf_dot

        ! Hdot = (Cpbw/(1+B) + 1)^(-1/n_tait)*(-3 gam)*(R0/R)^(3gam) V/R
        !f_Hdot = ((fCpbw/(1._wp+fBtait)+1._wp)**(-1._wp/fntait))*(-3._wp)*gam * &
        !            ( (fR0/fR)**(3._wp*gam ))*(fV/fR)

        ! Hdot = Hdot - (Cpinf/(1+B) + 1)^(-1/n_tait) Cpinfdot
        !f_Hdot = f_Hdot - ((fCpinf/(1._wp+fBtait)+1._wp)**(-1._wp/fntait))*fCpinf_dot

    end function f_Hdot

    !> Function that computes the bubble radial acceleration based on bubble models
        !!  @param fRho Current density
        !!  @param fP Current driving pressure
        !!  @param fR Current bubble radius
        !!  @param fV Current bubble velocity
        !!  @param fR0 Equilibrium bubble radius
        !!  @param fpb Internal bubble pressure
        !!  @param fpbdot Time-derivative of internal bubble pressure
        !!  @param alf bubble volume fraction
        !!  @param fntait Tait EOS parameter
        !!  @param fBtait Tait EOS parameter
        !!  @param f_bub_adv_src Source for bubble volume fraction
        !!  @param f_divu Divergence of velocity
    function f_rddot(fRho, fP, fR, fV, fR0, fpb, fpbdot, alf, fntait, fBtait, f_bub_adv_src, f_divu)
        !$acc routine seq
        real(wp), intent(in) :: fRho, fP, fR, fV, fR0, fpb, fpbdot, alf
        real(wp), intent(in) :: fntait, fBtait, f_bub_adv_src, f_divu

        real(wp) :: fCpbw, fCpinf, fCpinf_dot, fH, fHdot, c_gas, c_liquid
        real(wp) :: f_rddot

        if (bubble_model == 1) then
            ! Gilmore bubbles
            fCpinf = fP - pref
            fCpbw = f_cpbw(fR0, fR, fV, fpb)
            fH = f_H(fCpbw, fCpinf, fntait, fBtait)
            c_gas = f_cgas(fCpinf, fntait, fBtait, fH)
            fCpinf_dot = f_cpinfdot(fRho, fP, alf, fntait, fBtait, f_bub_adv_src, f_divu)
            fHdot = f_Hdot(fCpbw, fCpinf, fCpinf_dot, fntait, fBtait, fR, fV, fR0, fpbdot)
            f_rddot = f_rddot_G(fCpbw, fR, fV, fH, fHdot, c_gas, fntait, fBtait)
        else if (bubble_model == 2) then
            ! Keller-Miksis bubbles
            fCpinf = fP
            fCpbw = f_cpbw_KM(fR0, fR, fV, fpb)
            c_liquid = sqrt(fntait*(fP + fBtait)/(fRho*(1._wp - alf)))
            f_rddot = f_rddot_KM(fpbdot, fCpinf, fCpbw, fRho, fR, fV, fR0, c_liquid)
        else if (bubble_model == 3) then
            ! Rayleigh-Plesset bubbles
            fCpbw = f_cpbw_KM(fR0, fR, fV, fpb)
            f_rddot = f_rddot_RP(fP, fRho, fR, fV, fR0, fCpbw)
        end if

    end function f_rddot

    !>  Function that computes the bubble radial acceleration for Rayleigh-Plesset bubbles
        !!  @param fCp Driving pressure
        !!  @param fRho Current density
        !!  @param fR Current bubble radius
        !!  @param fV Current bubble velocity
        !!  @param fR0 Equilibrium bubble radius
        !!  @param fCpbw Boundary wall pressure
    function f_rddot_RP(fCp, fRho, fR, fV, fR0, fCpbw)
        !$acc routine seq
        real(wp), intent(in) :: fCp, fRho, fR, fV, fR0, fCpbw

        real(wp) :: f_rddot_RP

            !! rddot = (1/r) (  -3/2 rdot^2 + ((r0/r)^3\gamma - Cp)/rho )
            !! rddot = (1/r) (  -3/2 rdot^2 + (tmp1 - Cp)/rho )
            !! rddot = (1/r) (  tmp2 )

        f_rddot_RP = (-1.5_wp*(fV**2._wp) + (fCpbw - fCp)/fRho)/fR

    end function f_rddot_RP

    !>  Function that computes the bubble radial acceleration
        !!  @param fCpbw Bubble wall pressure
        !!  @param fR Current bubble radius
        !!  @param fV Current bubble velocity
        !!  @param fH Current enthalpy
        !!  @param fHdot Current time derivative of the enthalpy
        !!  @param fcgas Current gas sound speed
        !!  @param fntait Tait EOS parameter
        !!  @param fBtait Tait EOS parameter
    function f_rddot_G(fCpbw, fR, fV, fH, fHdot, fcgas, fntait, fBtait)
        !$acc routine seq
        real(wp), intent(in) :: fCpbw, fR, fV, fH, fHdot
        real(wp), intent(in) :: fcgas, fntait, fBtait

        real(wp) :: tmp1, tmp2, tmp3
        real(wp) :: f_rddot_G

        tmp1 = fV/fcgas
        tmp2 = 1._wp + 4._wp*Re_inv/fcgas/fR*(fCpbw/(1._wp + fBtait) + 1._wp) &
               **(-1._wp/fntait)
        tmp3 = 1.5_wp*fV**2._wp*(tmp1/3._wp - 1._wp) + fH*(1._wp + tmp1) &
               + fR*fHdot*(1._wp - tmp1)/fcgas

        f_rddot_G = tmp3/(fR*(1._wp - tmp1)*tmp2)

    end function f_rddot_G

    !>  Function that computes the bubble wall pressure for Keller--Miksis bubbles
        !!  @param fR0 Equilibrium bubble radius
        !!  @param fR Current bubble radius
        !!  @param fV Current bubble velocity
        !!  @param fpb Internal bubble pressure
    function f_cpbw_KM(fR0, fR, fV, fpb)
        !$acc routine seq
        real(wp), intent(in) :: fR0, fR, fV, fpb

        real(wp) :: f_cpbw_KM

        if (polytropic) then
            f_cpbw_KM = Ca*((fR0/fR)**(3._wp*gam)) - Ca + 1._wp
            if (.not. f_is_default(Web)) f_cpbw_KM = f_cpbw_KM + &
                                                     (2._wp/(Web*fR0))*((fR0/fR)**(3._wp*gam))
        else
            f_cpbw_KM = fpb
        end if

        if (.not. f_is_default(Web)) f_cpbw_KM = f_cpbw_KM - 2._wp/(fR*Web)
        if (.not. f_is_default(Re_inv)) f_cpbw_KM = f_cpbw_KM - 4._wp*Re_inv*fV/fR

    end function f_cpbw_KM

    !>  Function that computes the bubble radial acceleration for Keller--Miksis bubbles
        !!  @param fpbdot Time-derivative of internal bubble pressure
        !!  @param fCp Driving pressure
        !!  @param fCpbw Bubble wall pressure
        !!  @param fRho Current density
        !!  @param fR Current bubble radius
        !!  @param fV Current bubble velocity
        !!  @param fR0 Equilibrium bubble radius
        !!  @param fC Current sound speed
    function f_rddot_KM(fpbdot, fCp, fCpbw, fRho, fR, fV, fR0, fC)
        !$acc routine seq
        real(wp), intent(in) :: fpbdot, fCp, fCpbw
        real(wp), intent(in) :: fRho, fR, fV, fR0, fC

        real(wp) :: tmp1, tmp2, cdot_star
        real(wp) :: f_rddot_KM

        if (polytropic) then
            cdot_star = -3._wp*gam*Ca*((fR0/fR)**(3._wp*gam))*fV/fR
            if (.not. f_is_default(Web)) cdot_star = cdot_star - &
                                                     3._wp*gam*(2._wp/(Web*fR0))*((fR0/fR)**(3._wp*gam))*fV/fR
        else
            cdot_star = fpbdot
        end if

        if (.not. f_is_default(Web)) cdot_star = cdot_star + (2._wp/Web)*fV/(fR**2._wp)
        if (.not. f_is_default(Re_inv)) cdot_star = cdot_star + 4._wp*Re_inv*((fV/fR)**2._wp)

        tmp1 = fV/fC
        tmp2 = 1.5_wp*(fV**2._wp)*(tmp1/3._wp - 1._wp) + &
               (1._wp + tmp1)*(fCpbw - fCp)/fRho + &
               cdot_star*fR/(fRho*fC)

        if (f_is_default(Re_inv)) then
            f_rddot_KM = tmp2/(fR*(1._wp - tmp1))
        else
            f_rddot_KM = tmp2/(fR*(1._wp - tmp1) + 4._wp*Re_inv/(fRho*fC))
        end if

    end function f_rddot_KM

    !>  Subroutine that computes bubble wall properties for vapor bubbles
        !!  @param pb Internal bubble pressure
        !!  @param iR0 Current bubble size index
    subroutine s_bwproperty(pb, iR0)
        !$acc routine seq
        real(wp), intent(in) :: pb
        integer, intent(in) :: iR0

        real(wp) :: x_vw

        ! mass fraction of vapor
        chi_vw = 1._wp/(1._wp + R_v/R_n*(pb/pv - 1._wp))
        ! mole fraction of vapor & thermal conductivity of gas mixture
        x_vw = M_n*chi_vw/(M_v + (M_n - M_v)*chi_vw)
        k_mw = x_vw*k_v(iR0)/(x_vw + (1._wp - x_vw)*phi_vn) &
               + (1._wp - x_vw)*k_n(iR0)/(x_vw*phi_nv + 1._wp - x_vw)
        ! gas mixture density
        rho_mw = pv/(chi_vw*R_v*Tw)

    end subroutine s_bwproperty

    !>  Function that computes the vapour flux
        !!  @param fR Current bubble radius
        !!  @param fV Current bubble velocity
        !!  @param fmass_v Current mass of vapour
        !!  @param iR0 Bubble size index
    function f_vflux(fR, fV, fmass_v, iR0)
        !$acc routine seq
        real(wp), intent(in) :: fR
        real(wp), intent(in) :: fV
        real(wp), intent(in) :: fmass_v
        integer, intent(in) :: iR0

        real(wp) :: chi_bar
        real(wp) :: grad_chi
        real(wp) :: f_vflux

        if (thermal == 3) then !transfer
            ! constant transfer model
            chi_bar = fmass_v/(fmass_v + mass_n0(iR0))
            grad_chi = -Re_trans_c(iR0)*(chi_bar - chi_vw)
            f_vflux = rho_mw*grad_chi/Pe_c/(1._wp - chi_vw)/fR
        else
            ! polytropic
            f_vflux = pv*fV/(R_v*Tw)
        end if

    end function f_vflux

    !>  Function that computes the time derivative of
        !!  the internal bubble pressure
        !!  @param fvflux Vapour flux
        !!  @param fR Current bubble radius
        !!  @param fV Current bubble velocity
        !!  @param fpb Current internal bubble pressure
        !!  @param fmass_v Current mass of vapour
        !!  @param iR0 Bubble size index
    function f_bpres_dot(fvflux, fR, fV, fpb, fmass_v, iR0)
        !$acc routine seq
        real(wp), intent(in) :: fvflux
        real(wp), intent(in) :: fR
        real(wp), intent(in) :: fV
        real(wp), intent(in) :: fpb
        real(wp), intent(in) :: fmass_v
        integer, intent(in) :: iR0


        real(kind(0._wp)) :: T_bar
        real(kind(0._wp)) :: grad_T
        real(kind(0._wp)) :: f_bpres_dot

        if (thermal == 3) then
            T_bar = Tw*(fpb/pb0(iR0))*(fR/R0(iR0))**3 &
                    *(mass_n0(iR0) + mass_v0(iR0))/(mass_n0(iR0) + fmass_v)
            grad_T = -Re_trans_T(iR0)*(T_bar - Tw)
            f_bpres_dot = 3._wp*gamma_m*(-fV*fpb + fvflux*R_v*Tw &
                                         + pb0(iR0)*k_mw*grad_T/Pe_T(iR0)/fR)/fR
        else
            f_bpres_dot = -3._wp*gamma_m*fV/fR*(fpb - pv)
        end if

    end function f_bpres_dot

end module m_bubbles<|MERGE_RESOLUTION|>--- conflicted
+++ resolved
@@ -21,39 +21,14 @@
 
     implicit none
 
-<<<<<<< HEAD
-    real(wp) :: chi_vw  !< Bubble wall properties (Ando 2010)
-    real(wp) :: k_mw    !< Bubble wall properties (Ando 2010)
-    real(wp) :: rho_mw  !< Bubble wall properties (Ando 2010)
-!$acc declare create(chi_vw, k_mw, rho_mw)
-
-#ifdef CRAY_ACC_WAR
-    !> @name Bubble dynamic source terms
-    !> @{
-
-    @:CRAY_DECLARE_GLOBAL(real(wp), dimension(:, :, :), bub_adv_src)
-    !$acc declare link(bub_adv_src)
-
-    @:CRAY_DECLARE_GLOBAL(real(wp), dimension(:, :, :, :), bub_r_src, bub_v_src, bub_p_src, bub_m_src)
-    !$acc declare link(bub_r_src, bub_v_src, bub_p_src, bub_m_src)
-
-    type(scalar_field) :: divu !< matrix for div(u)
-    !$acc declare create(divu)
-
-    @:CRAY_DECLARE_GLOBAL(integer, dimension(:), rs, vs, ms, ps)
-    !$acc declare link(rs, vs, ms, ps)
-#else
+
+    real(kind(0._wp)) :: chi_vw  !< Bubble wall properties (Ando 2010)
+    real(kind(0._wp)) :: k_mw    !< Bubble wall properties (Ando 2010)
+    real(kind(0._wp)) :: rho_mw  !< Bubble wall properties (Ando 2010)
+    !$acc declare create(chi_vw, k_mw, rho_mw)
+
     real(wp), allocatable, dimension(:, :, :) :: bub_adv_src
     real(wp), allocatable, dimension(:, :, :, :) :: bub_r_src, bub_v_src, bub_p_src, bub_m_src
-=======
-    real(kind(0.d0)) :: chi_vw  !< Bubble wall properties (Ando 2010)
-    real(kind(0.d0)) :: k_mw    !< Bubble wall properties (Ando 2010)
-    real(kind(0.d0)) :: rho_mw  !< Bubble wall properties (Ando 2010)
-    !$acc declare create(chi_vw, k_mw, rho_mw)
-
-    real(kind(0d0)), allocatable, dimension(:, :, :) :: bub_adv_src
-    real(kind(0d0)), allocatable, dimension(:, :, :, :) :: bub_r_src, bub_v_src, bub_p_src, bub_m_src
->>>>>>> 78a810f2
     !$acc declare create(bub_adv_src, bub_r_src, bub_v_src, bub_p_src, bub_m_src)
 
     type(scalar_field) :: divu !< matrix for div(u)
