--- conflicted
+++ resolved
@@ -220,12 +220,11 @@
 
                 deallocate (phi_rn)
 
-<<<<<<< HEAD
-                $:GPU_PARALLEL_LOOP(private='[i,myalpha,myalpha_rho]')
-                do i = 1, num_points
-                    j = source_spatials(ai)%coord(1, i)
-                    k = source_spatials(ai)%coord(2, i)
-                    l = source_spatials(ai)%coord(3, i)
+                $:GPU_PARALLEL_LOOP(private='[myalpha,myalpha_rho, myRho, B_tait,c,  small_gamma, frequency_local, gauss_sigma_time_local, mass_src_diff, mom_src_diff, source_temporal, j, k, l, q ]', copyin = '[sum_BB, freq_conv_flag, gauss_conv_flag, sim_time]')
+                    do i = 1, num_points
+                        j = source_spatials(ai)%coord(1, i)
+                        k = source_spatials(ai)%coord(2, i)
+                        l = source_spatials(ai)%coord(3, i)
 
                     ! Compute speed of sound
                     myRho = 0._wp
@@ -237,39 +236,6 @@
                         myalpha_rho(q) = q_cons_vf(q)%sf(j, k, l)
                         myalpha(q) = q_cons_vf(advxb + q - 1)%sf(j, k, l)
                     end do
-=======
-                #:call GPU_PARALLEL_LOOP(private='[myalpha,myalpha_rho, myRho, B_tait,c,  small_gamma, frequency_local, gauss_sigma_time_local, mass_src_diff, mom_src_diff, source_temporal, j, k, l, q ]', copyin = '[sum_BB, freq_conv_flag, gauss_conv_flag, sim_time]')
-                    do i = 1, num_points
-                        j = source_spatials(ai)%coord(1, i)
-                        k = source_spatials(ai)%coord(2, i)
-                        l = source_spatials(ai)%coord(3, i)
-
-                        ! Compute speed of sound
-                        myRho = 0._wp
-                        B_tait = 0._wp
-                        small_gamma = 0._wp
-
-                        $:GPU_LOOP(parallelism='[seq]')
-                        do q = 1, num_fluids
-                            myalpha_rho(q) = q_cons_vf(q)%sf(j, k, l)
-                            myalpha(q) = q_cons_vf(advxb + q - 1)%sf(j, k, l)
-                        end do
-
-                        if (bubbles_euler) then
-                            if (num_fluids > 2) then
-                                $:GPU_LOOP(parallelism='[seq]')
-                                do q = 1, num_fluids - 1
-                                    myRho = myRho + myalpha_rho(q)
-                                    B_tait = B_tait + myalpha(q)*pi_infs(q)
-                                    small_gamma = small_gamma + myalpha(q)*gammas(q)
-                                end do
-                            else
-                                myRho = myalpha_rho(1)
-                                B_tait = pi_infs(1)
-                                small_gamma = gammas(1)
-                            end if
-                        end if
->>>>>>> 37560f12
 
                     if (bubbles_euler) then
                         if (num_fluids > 2) then
