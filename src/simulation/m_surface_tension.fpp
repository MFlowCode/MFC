#:include 'macros.fpp'
#:include 'inline_capillary.fpp'

!> @brief This module is used to compute source terms for surface tension model
module m_surface_tension

    use m_derived_types        !< Definitions of the derived types

    use m_global_parameters    !< Definitions of the global parameters

    use m_mpi_proxy            !< Message passing interface (MPI) module proxy

    use m_variables_conversion

    use m_weno

    use m_muscl                !< Monotonic Upstream-centered (MUSCL)
                               !! schemes for conservation laws

    use m_helper

    use m_boundary_common

    implicit none

    private; public :: s_initialize_surface_tension_module, &
 s_compute_capillary_source_flux, &
 s_get_capillary, &
 s_finalize_surface_tension_module

    !> @name color function gradient components and magnitude
    !> @{
    type(scalar_field), allocatable, dimension(:) :: c_divs
    !> @)
    $:GPU_DECLARE(create='[c_divs]')

    !> @name cell boundary reconstructed gradient components and magnitude
    !> @{
    real(wp), allocatable, dimension(:, :, :, :) :: gL_x, gR_x, gL_y, gR_y, gL_z, gR_z
    !> @}
    $:GPU_DECLARE(create='[gL_x,gR_x,gL_y,gR_y,gL_z,gR_z]')

    type(int_bounds_info) :: is1, is2, is3, iv
    $:GPU_DECLARE(create='[is1,is2,is3,iv]')

contains

    impure subroutine s_initialize_surface_tension_module

        integer :: j

        @:ALLOCATE(c_divs(1:num_dims + 1))

        do j = 1, num_dims + 1
            @:ALLOCATE(c_divs(j)%sf(idwbuff(1)%beg:idwbuff(1)%end, idwbuff(2)%beg:idwbuff(2)%end, idwbuff(3)%beg:idwbuff(3)%end))
            @:ACC_SETUP_SFs(c_divs(j))
        end do

        @:ALLOCATE(gL_x(idwbuff(1)%beg:idwbuff(1)%end, idwbuff(2)%beg:idwbuff(2)%end, idwbuff(3)%beg:idwbuff(3)%end, num_dims + 1))
        @:ALLOCATE(gR_x(idwbuff(1)%beg:idwbuff(1)%end, idwbuff(2)%beg:idwbuff(2)%end, idwbuff(3)%beg:idwbuff(3)%end, num_dims + 1))

        @:ALLOCATE(gL_y(idwbuff(2)%beg:idwbuff(2)%end, idwbuff(1)%beg:idwbuff(1)%end, idwbuff(3)%beg:idwbuff(3)%end, num_dims + 1))
        @:ALLOCATE(gR_y(idwbuff(2)%beg:idwbuff(2)%end, idwbuff(1)%beg:idwbuff(1)%end, idwbuff(3)%beg:idwbuff(3)%end, num_dims + 1))

        if (p > 0) then
            @:ALLOCATE(gL_z(idwbuff(3)%beg:idwbuff(3)%end, idwbuff(2)%beg:idwbuff(2)%end, idwbuff(1)%beg:idwbuff(1)%end, num_dims + 1))
            @:ALLOCATE(gR_z(idwbuff(3)%beg:idwbuff(3)%end, idwbuff(2)%beg:idwbuff(2)%end, idwbuff(1)%beg:idwbuff(1)%end, num_dims + 1))
        end if
    end subroutine s_initialize_surface_tension_module

    subroutine s_compute_capillary_source_flux( &
        vSrc_rsx_vf, vSrc_rsy_vf, vSrc_rsz_vf, &
        flux_src_vf, &
        id, isx, isy, isz)

        real(wp), dimension(-1:, 0:, 0:, 1:), intent(in) :: vSrc_rsx_vf
        real(wp), dimension(-1:, 0:, 0:, 1:), intent(in) :: vSrc_rsy_vf
        real(wp), dimension(-1:, 0:, 0:, 1:), intent(in) :: vSrc_rsz_vf
        type(scalar_field), &
            dimension(sys_size), &
            intent(inout) :: flux_src_vf
        integer, intent(in) :: id
        type(int_bounds_info), intent(in) :: isx, isy, isz

        real(wp), dimension(num_dims, num_dims) :: Omega
        real(wp) :: w1L, w1R, w2L, w2R, w3L, w3R, w1, w2, w3
        real(wp) :: normWL, normWR, normW
        integer :: j, k, l, i

        if (id == 1) then
            #:call GPU_PARALLEL_LOOP(collapse=3, private='[Omega, w1L, w2L, w3L, w1R, w2R, w3R, w1, w2, w3, normWL, normWR, normW]')
                do l = isz%beg, isz%end
                    do k = isy%beg, isy%end
                        do j = isx%beg, isx%end

                            w1L = gL_x(j, k, l, 1)
                            w2L = gL_x(j, k, l, 2)
                            w3L = 0._wp
                            if (p > 0) w3L = gL_x(j, k, l, 3)

                            w1R = gR_x(j + 1, k, l, 1)
                            w2R = gR_x(j + 1, k, l, 2)
                            w3R = 0._wp
                            if (p > 0) w3R = gR_x(j + 1, k, l, 3)

                            normWL = gL_x(j, k, l, num_dims + 1)
                            normWR = gR_x(j + 1, k, l, num_dims + 1)

                            w1 = (w1L + w1R)/2._wp
                            w2 = (w2L + w2R)/2._wp
                            w3 = (w3L + w3R)/2._wp
                            normW = (normWL + normWR)/2._wp

                            if (normW > capillary_cutoff) then
                                @:compute_capillary_stress_tensor()

                                do i = 1, num_dims

                                    flux_src_vf(momxb + i - 1)%sf(j, k, l) = &
                                        flux_src_vf(momxb + i - 1)%sf(j, k, l) + Omega(1, i)

                                    flux_src_vf(E_idx)%sf(j, k, l) = flux_src_vf(E_idx)%sf(j, k, l) + &
                                                                     Omega(1, i)*vSrc_rsx_vf(j, k, l, i)

                                end do

                                flux_src_vf(E_idx)%sf(j, k, l) = flux_src_vf(E_idx)%sf(j, k, l) + &
                                                                 sigma*c_divs(num_dims + 1)%sf(j, k, l)*vSrc_rsx_vf(j, k, l, 1)
                            end if
                        end do
                    end do
                end do
            #:endcall GPU_PARALLEL_LOOP

        elseif (id == 2) then

            #:call GPU_PARALLEL_LOOP(collapse=3, private='[Omega, w1L, w2L, w3L, w1R, w2R, w3R, w1, w2, w3, normWL, normWR, normW]')
                do l = isz%beg, isz%end
                    do k = isy%beg, isy%end
                        do j = isx%beg, isx%end

                            w1L = gL_y(k, j, l, 1)
                            w2L = gL_y(k, j, l, 2)
                            w3L = 0._wp
                            if (p > 0) w3L = gL_y(k, j, l, 3)

                            w1R = gR_y(k + 1, j, l, 1)
                            w2R = gR_y(k + 1, j, l, 2)
                            w3R = 0._wp
                            if (p > 0) w3R = gR_y(k + 1, j, l, 3)

                            normWL = gL_y(k, j, l, num_dims + 1)
                            normWR = gR_y(k + 1, j, l, num_dims + 1)

                            w1 = (w1L + w1R)/2._wp
                            w2 = (w2L + w2R)/2._wp
                            w3 = (w3L + w3R)/2._wp
                            normW = (normWL + normWR)/2._wp

                            if (normW > capillary_cutoff) then
                                @:compute_capillary_stress_tensor()

                                do i = 1, num_dims

                                    flux_src_vf(momxb + i - 1)%sf(j, k, l) = &
                                        flux_src_vf(momxb + i - 1)%sf(j, k, l) + Omega(2, i)

                                    flux_src_vf(E_idx)%sf(j, k, l) = flux_src_vf(E_idx)%sf(j, k, l) + &
                                                                     Omega(2, i)*vSrc_rsy_vf(k, j, l, i)

                                end do

                                flux_src_vf(E_idx)%sf(j, k, l) = flux_src_vf(E_idx)%sf(j, k, l) + &
                                                                 sigma*c_divs(num_dims + 1)%sf(j, k, l)*vSrc_rsy_vf(k, j, l, 2)
                            end if
                        end do
                    end do
                end do
            #:endcall GPU_PARALLEL_LOOP

        elseif (id == 3) then

            #:call GPU_PARALLEL_LOOP(collapse=3, private='[Omega, w1L, w2L, w3L, w1R, w2R, w3R, w1, w2, w3, normWL, normWR, normW]')
                do l = isz%beg, isz%end
                    do k = isy%beg, isy%end
                        do j = isx%beg, isx%end

                            w1L = gL_z(l, k, j, 1)
                            w2L = gL_z(l, k, j, 2)
                            w3L = 0._wp
                            if (p > 0) w3L = gL_z(l, k, j, 3)

                            w1R = gR_z(l + 1, k, j, 1)
                            w2R = gR_z(l + 1, k, j, 2)
                            w3R = 0._wp
                            if (p > 0) w3R = gR_z(l + 1, k, j, 3)

                            normWL = gL_z(l, k, j, num_dims + 1)
                            normWR = gR_z(l + 1, k, j, num_dims + 1)

                            w1 = (w1L + w1R)/2._wp
                            w2 = (w2L + w2R)/2._wp
                            w3 = (w3L + w3R)/2._wp
                            normW = (normWL + normWR)/2._wp

                            if (normW > capillary_cutoff) then
                                @:compute_capillary_stress_tensor()

                                do i = 1, num_dims

                                    flux_src_vf(momxb + i - 1)%sf(j, k, l) = &
                                        flux_src_vf(momxb + i - 1)%sf(j, k, l) + Omega(3, i)

                                    flux_src_vf(E_idx)%sf(j, k, l) = flux_src_vf(E_idx)%sf(j, k, l) + &
                                                                     Omega(3, i)*vSrc_rsz_vf(l, k, j, i)

                                end do

                                flux_src_vf(E_idx)%sf(j, k, l) = flux_src_vf(E_idx)%sf(j, k, l) + &
                                                                 sigma*c_divs(num_dims + 1)%sf(j, k, l)*vSrc_rsz_vf(l, k, j, 3)
                            end if
                        end do
                    end do
                end do
            #:endcall GPU_PARALLEL_LOOP

        end if

    end subroutine s_compute_capillary_source_flux

    impure subroutine s_get_capillary(q_prim_vf, bc_type)

        type(scalar_field), dimension(sys_size), intent(in) :: q_prim_vf
        type(integer_field), dimension(1:num_dims, -1:1), intent(in) :: bc_type

        type(int_bounds_info) :: isx, isy, isz
        integer :: j, k, l, i

        isx%beg = -1; isy%beg = 0; isz%beg = 0

        if (m > 0) isy%beg = -1; if (p > 0) isz%beg = -1

        isx%end = m; isy%end = n; isz%end = p

        ! compute gradient components
        #:call GPU_PARALLEL_LOOP(collapse=3)
            do l = 0, p
                do k = 0, n
                    do j = 0, m
                        c_divs(1)%sf(j, k, l) = 1._wp/(x_cc(j + 1) - x_cc(j - 1))* &
                                                (q_prim_vf(c_idx)%sf(j + 1, k, l) - q_prim_vf(c_idx)%sf(j - 1, k, l))
                    end do
                end do
            end do
        #:endcall GPU_PARALLEL_LOOP

        #:call GPU_PARALLEL_LOOP(collapse=3)
            do l = 0, p
                do k = 0, n
                    do j = 0, m
                        c_divs(2)%sf(j, k, l) = 1._wp/(y_cc(k + 1) - y_cc(k - 1))* &
                                                (q_prim_vf(c_idx)%sf(j, k + 1, l) - q_prim_vf(c_idx)%sf(j, k - 1, l))
                    end do
                end do
            end do
        #:endcall GPU_PARALLEL_LOOP

        if (p > 0) then
            #:call GPU_PARALLEL_LOOP(collapse=3)
                do l = 0, p
                    do k = 0, n
                        do j = 0, m
                            c_divs(3)%sf(j, k, l) = 1._wp/(z_cc(l + 1) - z_cc(l - 1))* &
                                                    (q_prim_vf(c_idx)%sf(j, k, l + 1) - q_prim_vf(c_idx)%sf(j, k, l - 1))
                        end do
                    end do
                end do
            #:endcall GPU_PARALLEL_LOOP
        end if

        #:call GPU_PARALLEL_LOOP(collapse=3)
            do l = 0, p
                do k = 0, n
                    do j = 0, m
                        c_divs(num_dims + 1)%sf(j, k, l) = 0._wp
                        $:GPU_LOOP(parallelism='[seq]')
                        do i = 1, num_dims
                            c_divs(num_dims + 1)%sf(j, k, l) = &
                                c_divs(num_dims + 1)%sf(j, k, l) + &
                                c_divs(i)%sf(j, k, l)**2._wp
                        end do
                        c_divs(num_dims + 1)%sf(j, k, l) = &
                            sqrt(c_divs(num_dims + 1)%sf(j, k, l))
                    end do
                end do
            end do
        #:endcall GPU_PARALLEL_LOOP

        call s_populate_capillary_buffers(c_divs, bc_type)

        iv%beg = 1; iv%end = num_dims + 1

        ! reconstruct gradient components at cell boundaries
        do i = 1, num_dims
            call s_reconstruct_cell_boundary_values_capillary(c_divs, gL_x, gL_y, gL_z, gR_x, gR_y, gR_z, i)
        end do

    end subroutine s_get_capillary

    subroutine s_reconstruct_cell_boundary_values_capillary(v_vf, vL_x, vL_y, vL_z, vR_x, vR_y, vR_z, &
                                                            norm_dir)
        type(scalar_field), dimension(iv%beg:iv%end), intent(in) :: v_vf

        real(wp), dimension(idwbuff(1)%beg:, idwbuff(2)%beg:, idwbuff(3)%beg:, iv%beg:), intent(out) :: vL_x, vL_y, vL_z
        real(wp), dimension(idwbuff(1)%beg:, idwbuff(2)%beg:, idwbuff(3)%beg:, iv%beg:), intent(out) :: vR_x, vR_y, vR_z
        integer, intent(in) :: norm_dir

        integer :: recon_dir !< Coordinate direction of the reconstruction

        integer :: i, j, k, l

<<<<<<< HEAD
        ! Reconstruction in s1-direction

        if (norm_dir == 1) then
            is1 = idwbuff(1); is2 = idwbuff(2); is3 = idwbuff(3)
            recon_dir = 1; is1%beg = is1%beg + weno_polyn
            is1%end = is1%end - weno_polyn

        elseif (norm_dir == 2) then
            is1 = idwbuff(2); is2 = idwbuff(1); is3 = idwbuff(3)
            recon_dir = 2; is1%beg = is1%beg + weno_polyn
            is1%end = is1%end - weno_polyn

        else
            is1 = idwbuff(3); is2 = idwbuff(2); is3 = idwbuff(1)
            recon_dir = 3; is1%beg = is1%beg + weno_polyn
            is1%end = is1%end - weno_polyn

        end if

        $:GPU_UPDATE(device='[is1,is2,is3,iv]')

        if (recon_dir == 1) then
            #:call GPU_PARALLEL_LOOP(collapse=4)
                do i = iv%beg, iv%end
                    do l = is3%beg, is3%end
                        do k = is2%beg, is2%end
                            do j = is1%beg, is1%end
                                vL_x(j, k, l, i) = v_vf(i)%sf(j, k, l)
                                vR_x(j, k, l, i) = v_vf(i)%sf(j, k, l)
                            end do
                        end do
                    end do
                end do
            #:endcall GPU_PARALLEL_LOOP
        else if (recon_dir == 2) then
            #:call GPU_PARALLEL_LOOP(collapse=4)
                do i = iv%beg, iv%end
                    do l = is3%beg, is3%end
                        do k = is2%beg, is2%end
                            do j = is1%beg, is1%end
                                vL_y(j, k, l, i) = v_vf(i)%sf(k, j, l)
                                vR_y(j, k, l, i) = v_vf(i)%sf(k, j, l)
                            end do
                        end do
                    end do
                end do
            #:endcall GPU_PARALLEL_LOOP
        else if (recon_dir == 3) then
            #:call GPU_PARALLEL_LOOP(collapse=4)
                do i = iv%beg, iv%end
                    do l = is3%beg, is3%end
                        do k = is2%beg, is2%end
                            do j = is1%beg, is1%end
                                vL_z(j, k, l, i) = v_vf(i)%sf(l, k, j)
                                vR_z(j, k, l, i) = v_vf(i)%sf(l, k, j)
                            end do
                        end do
                    end do
                end do
            #:endcall GPU_PARALLEL_LOOP
        end if
=======
        #:for SCHEME, TYPE in [('weno', 'WENO_TYPE'),('muscl', 'MUSCL_TYPE')]
            if (recon_type == ${TYPE}$) then
                ! Reconstruction in s1-direction

                if (norm_dir == 1) then
                    is1 = idwbuff(1); is2 = idwbuff(2); is3 = idwbuff(3)
                    recon_dir = 1; is1%beg = is1%beg + ${SCHEME}$_polyn
                    is1%end = is1%end - ${SCHEME}$_polyn

                elseif (norm_dir == 2) then
                    is1 = idwbuff(2); is2 = idwbuff(1); is3 = idwbuff(3)
                    recon_dir = 2; is1%beg = is1%beg + ${SCHEME}$_polyn
                    is1%end = is1%end - ${SCHEME}$_polyn

                else
                    is1 = idwbuff(3); is2 = idwbuff(2); is3 = idwbuff(1)
                    recon_dir = 3; is1%beg = is1%beg + ${SCHEME}$_polyn
                    is1%end = is1%end - ${SCHEME}$_polyn

                end if

                $:GPU_UPDATE(device='[is1,is2,is3,iv]')

                if (recon_dir == 1) then
                    $:GPU_PARALLEL_LOOP(collapse=4)
                    do i = iv%beg, iv%end
                        do l = is3%beg, is3%end
                            do k = is2%beg, is2%end
                                do j = is1%beg, is1%end
                                    vL_x(j, k, l, i) = v_vf(i)%sf(j, k, l)
                                    vR_x(j, k, l, i) = v_vf(i)%sf(j, k, l)
                                end do
                            end do
                        end do
                    end do
                else if (recon_dir == 2) then
                    $:GPU_PARALLEL_LOOP(collapse=4)
                    do i = iv%beg, iv%end
                        do l = is3%beg, is3%end
                            do k = is2%beg, is2%end
                                do j = is1%beg, is1%end
                                    vL_y(j, k, l, i) = v_vf(i)%sf(k, j, l)
                                    vR_y(j, k, l, i) = v_vf(i)%sf(k, j, l)
                                end do
                            end do
                        end do
                    end do
                else if (recon_dir == 3) then
                    $:GPU_PARALLEL_LOOP(collapse=4)
                    do i = iv%beg, iv%end
                        do l = is3%beg, is3%end
                            do k = is2%beg, is2%end
                                do j = is1%beg, is1%end
                                    vL_z(j, k, l, i) = v_vf(i)%sf(l, k, j)
                                    vR_z(j, k, l, i) = v_vf(i)%sf(l, k, j)
                                end do
                            end do
                        end do
                    end do
                end if
            end if
        #:endfor
>>>>>>> 0a686485

    end subroutine s_reconstruct_cell_boundary_values_capillary

    impure subroutine s_finalize_surface_tension_module
        integer :: j

        do j = 1, num_dims
            @:DEALLOCATE(c_divs(j)%sf)
        end do

        @:DEALLOCATE(c_divs)

        @:DEALLOCATE(gL_x, gR_x)

        @:DEALLOCATE(gL_y, gR_y)
        if (p > 0) then
            @:DEALLOCATE(gL_z, gR_z)
        end if

    end subroutine s_finalize_surface_tension_module

end module m_surface_tension<|MERGE_RESOLUTION|>--- conflicted
+++ resolved
@@ -319,69 +319,6 @@
 
         integer :: i, j, k, l
 
-<<<<<<< HEAD
-        ! Reconstruction in s1-direction
-
-        if (norm_dir == 1) then
-            is1 = idwbuff(1); is2 = idwbuff(2); is3 = idwbuff(3)
-            recon_dir = 1; is1%beg = is1%beg + weno_polyn
-            is1%end = is1%end - weno_polyn
-
-        elseif (norm_dir == 2) then
-            is1 = idwbuff(2); is2 = idwbuff(1); is3 = idwbuff(3)
-            recon_dir = 2; is1%beg = is1%beg + weno_polyn
-            is1%end = is1%end - weno_polyn
-
-        else
-            is1 = idwbuff(3); is2 = idwbuff(2); is3 = idwbuff(1)
-            recon_dir = 3; is1%beg = is1%beg + weno_polyn
-            is1%end = is1%end - weno_polyn
-
-        end if
-
-        $:GPU_UPDATE(device='[is1,is2,is3,iv]')
-
-        if (recon_dir == 1) then
-            #:call GPU_PARALLEL_LOOP(collapse=4)
-                do i = iv%beg, iv%end
-                    do l = is3%beg, is3%end
-                        do k = is2%beg, is2%end
-                            do j = is1%beg, is1%end
-                                vL_x(j, k, l, i) = v_vf(i)%sf(j, k, l)
-                                vR_x(j, k, l, i) = v_vf(i)%sf(j, k, l)
-                            end do
-                        end do
-                    end do
-                end do
-            #:endcall GPU_PARALLEL_LOOP
-        else if (recon_dir == 2) then
-            #:call GPU_PARALLEL_LOOP(collapse=4)
-                do i = iv%beg, iv%end
-                    do l = is3%beg, is3%end
-                        do k = is2%beg, is2%end
-                            do j = is1%beg, is1%end
-                                vL_y(j, k, l, i) = v_vf(i)%sf(k, j, l)
-                                vR_y(j, k, l, i) = v_vf(i)%sf(k, j, l)
-                            end do
-                        end do
-                    end do
-                end do
-            #:endcall GPU_PARALLEL_LOOP
-        else if (recon_dir == 3) then
-            #:call GPU_PARALLEL_LOOP(collapse=4)
-                do i = iv%beg, iv%end
-                    do l = is3%beg, is3%end
-                        do k = is2%beg, is2%end
-                            do j = is1%beg, is1%end
-                                vL_z(j, k, l, i) = v_vf(i)%sf(l, k, j)
-                                vR_z(j, k, l, i) = v_vf(i)%sf(l, k, j)
-                            end do
-                        end do
-                    end do
-                end do
-            #:endcall GPU_PARALLEL_LOOP
-        end if
-=======
         #:for SCHEME, TYPE in [('weno', 'WENO_TYPE'),('muscl', 'MUSCL_TYPE')]
             if (recon_type == ${TYPE}$) then
                 ! Reconstruction in s1-direction
@@ -406,45 +343,47 @@
                 $:GPU_UPDATE(device='[is1,is2,is3,iv]')
 
                 if (recon_dir == 1) then
-                    $:GPU_PARALLEL_LOOP(collapse=4)
-                    do i = iv%beg, iv%end
-                        do l = is3%beg, is3%end
-                            do k = is2%beg, is2%end
-                                do j = is1%beg, is1%end
-                                    vL_x(j, k, l, i) = v_vf(i)%sf(j, k, l)
-                                    vR_x(j, k, l, i) = v_vf(i)%sf(j, k, l)
+                    #:call GPU_PARALLEL_LOOP(collapse=4)
+                        do i = iv%beg, iv%end
+                            do l = is3%beg, is3%end
+                                do k = is2%beg, is2%end
+                                    do j = is1%beg, is1%end
+                                        vL_x(j, k, l, i) = v_vf(i)%sf(j, k, l)
+                                        vR_x(j, k, l, i) = v_vf(i)%sf(j, k, l)
+                                    end do
                                 end do
                             end do
                         end do
-                    end do
+                    #:endcall GPU_PARALLEL_LOOP
                 else if (recon_dir == 2) then
-                    $:GPU_PARALLEL_LOOP(collapse=4)
-                    do i = iv%beg, iv%end
-                        do l = is3%beg, is3%end
-                            do k = is2%beg, is2%end
-                                do j = is1%beg, is1%end
-                                    vL_y(j, k, l, i) = v_vf(i)%sf(k, j, l)
-                                    vR_y(j, k, l, i) = v_vf(i)%sf(k, j, l)
+                    #:call GPU_PARALLEL_LOOP(collapse=4)
+                        do i = iv%beg, iv%end
+                            do l = is3%beg, is3%end
+                                do k = is2%beg, is2%end
+                                    do j = is1%beg, is1%end
+                                        vL_y(j, k, l, i) = v_vf(i)%sf(k, j, l)
+                                        vR_y(j, k, l, i) = v_vf(i)%sf(k, j, l)
+                                    end do
                                 end do
                             end do
                         end do
-                    end do
+                    #:endcall GPU_PARALLEL_LOOP
                 else if (recon_dir == 3) then
-                    $:GPU_PARALLEL_LOOP(collapse=4)
-                    do i = iv%beg, iv%end
-                        do l = is3%beg, is3%end
-                            do k = is2%beg, is2%end
-                                do j = is1%beg, is1%end
-                                    vL_z(j, k, l, i) = v_vf(i)%sf(l, k, j)
-                                    vR_z(j, k, l, i) = v_vf(i)%sf(l, k, j)
+                    #:call GPU_PARALLEL_LOOP(collapse=4)
+                        do i = iv%beg, iv%end
+                            do l = is3%beg, is3%end
+                                do k = is2%beg, is2%end
+                                    do j = is1%beg, is1%end
+                                        vL_z(j, k, l, i) = v_vf(i)%sf(l, k, j)
+                                        vR_z(j, k, l, i) = v_vf(i)%sf(l, k, j)
+                                    end do
                                 end do
                             end do
                         end do
-                    end do
+                    #:endcall GPU_PARALLEL_LOOP
                 end if
             end if
         #:endfor
->>>>>>> 0a686485
 
     end subroutine s_reconstruct_cell_boundary_values_capillary
 
