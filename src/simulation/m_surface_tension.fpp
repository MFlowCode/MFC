#:include 'macros.fpp'
#:include 'inline_capillary.fpp'

!> @brief This module is used to compute source terms for hypoelastic model
module m_surface_tension

    ! Dependencies =============================================================

    use m_derived_types        !< Definitions of the derived types

    use m_global_parameters    !< Definitions of the global parameters

    use m_mpi_proxy            !< Message passing interface (MPI) module proxy

    use m_variables_conversion

    use m_weno

    use m_helper

    use m_boundary_conditions
    ! ==========================================================================

    implicit none

    private; public :: s_initialize_surface_tension_module, &
 s_compute_capilary_source_flux, &
 s_get_capilary, &
 s_finalize_surface_tension_module

    !> @name color function gradient components and magnitude
    !> @{
    type(scalar_field), allocatable, dimension(:) :: c_divs
    !> @)
    !$acc declare create(c_divs)

<<<<<<< HEAD
#ifdef CRAY_ACC_WAR
    @:CRAY_DECLARE_GLOBAL(real(wp), dimension(:,:,:,:), gL_x, gL_y, gL_z, gR_x, gR_y, gR_z)
    !$acc declare link(gL_x, gL_y, gL_z, gR_x, gR_y, gR_z)
#else
=======
>>>>>>> 78a810f2
    !> @name cell boundary reconstructed gradient components and magnitude
    !> @{
    real(wp), allocatable, dimension(:, :, :, :) :: gL_x, gR_x, gL_y, gR_y, gL_z, gR_z
    !> @}
    !$acc declare create(gL_x, gR_x, gL_y, gR_y, gL_z, gR_z)

    type(int_bounds_info) :: is1, is2, is3, iv
    !$acc declare create(is1, is2, is3, iv)

    integer :: j, k, l, i

contains

    subroutine s_initialize_surface_tension_module

        @:ALLOCATE_GLOBAL(c_divs(1:num_dims + 1))

        do j = 1, num_dims + 1
            @:ALLOCATE(c_divs(j)%sf(idwbuff(1)%beg:idwbuff(1)%end, idwbuff(2)%beg:idwbuff(2)%end, idwbuff(3)%beg:idwbuff(3)%end))
            @:ACC_SETUP_SFs(c_divs(j))
        end do

        @:ALLOCATE_GLOBAL(gL_x(idwbuff(1)%beg:idwbuff(1)%end, idwbuff(2)%beg:idwbuff(2)%end, idwbuff(3)%beg:idwbuff(3)%end, num_dims + 1))
        @:ALLOCATE_GLOBAL(gR_x(idwbuff(1)%beg:idwbuff(1)%end, idwbuff(2)%beg:idwbuff(2)%end, idwbuff(3)%beg:idwbuff(3)%end, num_dims + 1))

        @:ALLOCATE_GLOBAL(gL_y(idwbuff(2)%beg:idwbuff(2)%end, idwbuff(1)%beg:idwbuff(1)%end, idwbuff(3)%beg:idwbuff(3)%end, num_dims + 1))
        @:ALLOCATE_GLOBAL(gR_y(idwbuff(2)%beg:idwbuff(2)%end, idwbuff(1)%beg:idwbuff(1)%end, idwbuff(3)%beg:idwbuff(3)%end, num_dims + 1))

        if (p > 0) then
            @:ALLOCATE_GLOBAL(gL_z(idwbuff(3)%beg:idwbuff(3)%end, idwbuff(2)%beg:idwbuff(2)%end, idwbuff(1)%beg:idwbuff(1)%end, num_dims + 1))
            @:ALLOCATE_GLOBAL(gR_z(idwbuff(3)%beg:idwbuff(3)%end, idwbuff(2)%beg:idwbuff(2)%end, idwbuff(1)%beg:idwbuff(1)%end, num_dims + 1))
        end if
    end subroutine s_initialize_surface_tension_module

    subroutine s_compute_capilary_source_flux(q_prim_vf, &
                                              vSrc_rsx_vf, vSrc_rsy_vf, vSrc_rsz_vf, &
                                              flux_src_vf, &
                                              id, isx, isy, isz)

        type(scalar_field), dimension(sys_size) :: q_prim_vf !> unused so unsure what intent to give it
        real(wp), dimension(-1:, 0:, 0:, 1:), intent(in) :: vSrc_rsx_vf
        real(wp), dimension(-1:, 0:, 0:, 1:), intent(in) :: vSrc_rsy_vf
        real(wp), dimension(-1:, 0:, 0:, 1:), intent(in) :: vSrc_rsz_vf
        type(scalar_field), &
            dimension(sys_size), &
            intent(inout) :: flux_src_vf
        integer, intent(in) :: id
        type(int_bounds_info), intent(in) :: isx, isy, isz

        real(wp), dimension(num_dims, num_dims) :: Omega
        real(wp) :: w1L, w1R, w2L, w2R, w3L, w3R, w1, w2, w3
        real(wp) :: normWL, normWR, normW

        if (id == 1) then
            !$acc parallel loop collapse(3) gang vector default(present) private(Omega, &
            !$acc w1L, w2L, w3L, w1R, w2R, w3R, w1, w2, w3, normWL, normWR, normW)
            do l = isz%beg, isz%end
                do k = isy%beg, isy%end
                    do j = isx%beg, isx%end

                        w1L = gL_x(j, k, l, 1)
                        w2L = gL_x(j, k, l, 2)
                        w3L = 0._wp
                        if (p > 0) w3L = gL_x(j, k, l, 3)

                        w1R = gR_x(j + 1, k, l, 1)
                        w2R = gR_x(j + 1, k, l, 2)
                        w3R = 0._wp
                        if (p > 0) w3R = gR_x(j + 1, k, l, 3)

                        normWL = gL_x(j, k, l, num_dims + 1)
                        normWR = gR_x(j + 1, k, l, num_dims + 1)

                        w1 = (w1L + w1R)/2._wp
                        w2 = (w2L + w2R)/2._wp
                        w3 = (w3L + w3R)/2._wp
                        normW = (normWL + normWR)/2._wp

                        if (normW > capillary_cutoff) then
                            @:compute_capilary_stress_tensor()

                            do i = 1, num_dims

                                flux_src_vf(momxb + i - 1)%sf(j, k, l) = &
                                    flux_src_vf(momxb + i - 1)%sf(j, k, l) + Omega(1, i)

                                flux_src_vf(E_idx)%sf(j, k, l) = flux_src_vf(E_idx)%sf(j, k, l) + &
                                                                 Omega(1, i)*vSrc_rsx_vf(j, k, l, i)

                            end do

                            flux_src_vf(E_idx)%sf(j, k, l) = flux_src_vf(E_idx)%sf(j, k, l) + &
                                                             sigma*c_divs(num_dims + 1)%sf(j, k, l)*vSrc_rsx_vf(j, k, l, 1)
                        end if
                    end do
                end do
            end do

        elseif (id == 2) then

            !$acc parallel loop collapse(3) gang vector default(present) private(Omega, &
            !$acc w1L, w2L, w3L, w1R, w2R, w3R, w1, w2, w3, normWL, normWR, normW)
            do l = isz%beg, isz%end
                do k = isy%beg, isy%end
                    do j = isx%beg, isx%end

                        w1L = gL_y(k, j, l, 1)
                        w2L = gL_y(k, j, l, 2)
                        w3L = 0._wp
                        if (p > 0) w3L = gL_y(k, j, l, 3)

                        w1R = gR_y(k + 1, j, l, 1)
                        w2R = gR_y(k + 1, j, l, 2)
                        w3R = 0._wp
                        if (p > 0) w3R = gR_y(k + 1, j, l, 3)

                        normWL = gL_y(k, j, l, num_dims + 1)
                        normWR = gR_y(k + 1, j, l, num_dims + 1)

                        w1 = (w1L + w1R)/2._wp
                        w2 = (w2L + w2R)/2._wp
                        w3 = (w3L + w3R)/2._wp
                        normW = (normWL + normWR)/2._wp

                        if (normW > capillary_cutoff) then
                            @:compute_capilary_stress_tensor()

                            do i = 1, num_dims

                                flux_src_vf(momxb + i - 1)%sf(j, k, l) = &
                                    flux_src_vf(momxb + i - 1)%sf(j, k, l) + Omega(2, i)

                                flux_src_vf(E_idx)%sf(j, k, l) = flux_src_vf(E_idx)%sf(j, k, l) + &
                                                                 Omega(2, i)*vSrc_rsy_vf(k, j, l, i)

                            end do

                            flux_src_vf(E_idx)%sf(j, k, l) = flux_src_vf(E_idx)%sf(j, k, l) + &
                                                             sigma*c_divs(num_dims + 1)%sf(j, k, l)*vSrc_rsy_vf(k, j, l, 2)
                        end if
                    end do
                end do
            end do

        elseif (id == 3) then

            !$acc parallel loop collapse(3) gang vector default(present) private(Omega, &
            !$acc w1L, w2L, w3L, w1R, w2R, w3R, w1, w2, w3, normWL, normWR, normW)
            do l = isz%beg, isz%end
                do k = isy%beg, isy%end
                    do j = isx%beg, isx%end

                        w1L = gL_z(l, k, j, 1)
                        w2L = gL_z(l, k, j, 2)
                        w3L = 0._wp
                        if (p > 0) w3L = gL_z(l, k, j, 3)

                        w1R = gR_z(l + 1, k, j, 1)
                        w2R = gR_z(l + 1, k, j, 2)
                        w3R = 0._wp
                        if (p > 0) w3R = gR_z(l + 1, k, j, 3)

                        normWL = gL_z(l, k, j, num_dims + 1)
                        normWR = gR_z(l + 1, k, j, num_dims + 1)

                        w1 = (w1L + w1R)/2._wp
                        w2 = (w2L + w2R)/2._wp
                        w3 = (w3L + w3R)/2._wp
                        normW = (normWL + normWR)/2._wp

                        if (normW > capillary_cutoff) then
                            @:compute_capilary_stress_tensor()

                            do i = 1, num_dims

                                flux_src_vf(momxb + i - 1)%sf(j, k, l) = &
                                    flux_src_vf(momxb + i - 1)%sf(j, k, l) + Omega(3, i)

                                flux_src_vf(E_idx)%sf(j, k, l) = flux_src_vf(E_idx)%sf(j, k, l) + &
                                                                 Omega(3, i)*vSrc_rsz_vf(l, k, j, i)

                            end do

                            flux_src_vf(E_idx)%sf(j, k, l) = flux_src_vf(E_idx)%sf(j, k, l) + &
                                                             sigma*c_divs(num_dims + 1)%sf(j, k, l)*vSrc_rsz_vf(l, k, j, 3)
                        end if
                    end do
                end do
            end do

        end if

    end subroutine s_compute_capilary_source_flux

    subroutine s_get_capilary(q_prim_vf)

        type(scalar_field), dimension(sys_size), intent(in) :: q_prim_vf

        type(int_bounds_info) :: isx, isy, isz

        isx%beg = -1; isy%beg = 0; isz%beg = 0

        if (m > 0) isy%beg = -1; if (p > 0) isz%beg = -1

        isx%end = m; isy%end = n; isz%end = p

        ! compute gradient components
        !$acc parallel loop collapse(3) gang vector default(present)
        do l = 0, p
            do k = 0, n
                do j = 0, m
                    c_divs(1)%sf(j, k, l) = 1._wp/(x_cc(j + 1) - x_cc(j - 1))* &
                                            (q_prim_vf(c_idx)%sf(j + 1, k, l) - q_prim_vf(c_idx)%sf(j - 1, k, l))
                end do
            end do
        end do

        !$acc parallel loop collapse(3) gang vector default(present)
        do l = 0, p
            do k = 0, n
                do j = 0, m
                    c_divs(2)%sf(j, k, l) = 1._wp/(y_cc(k + 1) - y_cc(k - 1))* &
                                            (q_prim_vf(c_idx)%sf(j, k + 1, l) - q_prim_vf(c_idx)%sf(j, k - 1, l))
                end do
            end do
        end do

        if (p > 0) then
            !$acc parallel loop collapse(3) gang vector default(present)
            do l = 0, p
                do k = 0, n
                    do j = 0, m
                        c_divs(3)%sf(j, k, l) = 1._wp/(z_cc(l + 1) - z_cc(l - 1))* &
                                                (q_prim_vf(c_idx)%sf(j, k, l + 1) - q_prim_vf(c_idx)%sf(j, k, l - 1))
                    end do
                end do
            end do
        end if

        !$acc parallel loop collapse(3) gang vector default(present)
        do l = 0, p
            do k = 0, n
                do j = 0, m
                    c_divs(num_dims + 1)%sf(j, k, l) = 0._wp
                    !s$acc loop seq
                    do i = 1, num_dims
                        c_divs(num_dims + 1)%sf(j, k, l) = &
                            c_divs(num_dims + 1)%sf(j, k, l) + &
                            c_divs(i)%sf(j, k, l)**2._wp
                    end do
                    c_divs(num_dims + 1)%sf(j, k, l) = &
                        sqrt(c_divs(num_dims + 1)%sf(j, k, l))
                end do
            end do
        end do

        call s_populate_capillary_buffers(c_divs)

        iv%beg = 1; iv%end = num_dims + 1

        ! reconstruct gradient components at cell boundaries
        do i = 1, num_dims
            call s_reconstruct_cell_boundary_values_capillary(c_divs, gL_x, gL_y, gL_z, gR_x, gR_y, gR_z, i)
        end do

    end subroutine s_get_capilary

    subroutine s_reconstruct_cell_boundary_values_capillary(v_vf, vL_x, vL_y, vL_z, vR_x, vR_y, vR_z, &
                                                            norm_dir)

        type(scalar_field), dimension(iv%beg:iv%end), intent(in) :: v_vf

        real(wp), dimension(startx:, starty:, startz:, iv%beg:), intent(out) :: vL_x, vL_y, vL_z
        real(wp), dimension(startx:, starty:, startz:, iv%beg:), intent(out) :: vR_x, vR_y, vR_z
        integer, intent(in) :: norm_dir

        integer :: recon_dir !< Coordinate direction of the WENO reconstruction

        integer :: i, j, k, l

        ! Reconstruction in s1-direction ===================================

        if (norm_dir == 1) then
            is1 = idwbuff(1); is2 = idwbuff(2); is3 = idwbuff(3)
            recon_dir = 1; is1%beg = is1%beg + weno_polyn
            is1%end = is1%end - weno_polyn

        elseif (norm_dir == 2) then
            is1 = idwbuff(2); is2 = idwbuff(1); is3 = idwbuff(3)
            recon_dir = 2; is1%beg = is1%beg + weno_polyn
            is1%end = is1%end - weno_polyn

        else
            is1 = idwbuff(3); is2 = idwbuff(2); is3 = idwbuff(1)
            recon_dir = 3; is1%beg = is1%beg + weno_polyn
            is1%end = is1%end - weno_polyn

        end if

        !$acc update device(is1, is2, is3, iv)

        if (recon_dir == 1) then
            !$acc parallel loop collapse(4) default(present)
            do i = iv%beg, iv%end
                do l = is3%beg, is3%end
                    do k = is2%beg, is2%end
                        do j = is1%beg, is1%end
                            vL_x(j, k, l, i) = v_vf(i)%sf(j, k, l)
                            vR_x(j, k, l, i) = v_vf(i)%sf(j, k, l)
                        end do
                    end do
                end do
            end do
            !$acc end parallel loop
        else if (recon_dir == 2) then
            !$acc parallel loop collapse(4) default(present)
            do i = iv%beg, iv%end
                do l = is3%beg, is3%end
                    do k = is2%beg, is2%end
                        do j = is1%beg, is1%end
                            vL_y(j, k, l, i) = v_vf(i)%sf(k, j, l)
                            vR_y(j, k, l, i) = v_vf(i)%sf(k, j, l)
                        end do
                    end do
                end do
            end do
            !$acc end parallel loop
        else if (recon_dir == 3) then
            !$acc parallel loop collapse(4) default(present)
            do i = iv%beg, iv%end
                do l = is3%beg, is3%end
                    do k = is2%beg, is2%end
                        do j = is1%beg, is1%end
                            vL_z(j, k, l, i) = v_vf(i)%sf(l, k, j)
                            vR_z(j, k, l, i) = v_vf(i)%sf(l, k, j)
                        end do
                    end do
                end do
            end do
            !$acc end parallel loop
        end if

    end subroutine s_reconstruct_cell_boundary_values_capillary

    subroutine s_finalize_surface_tension_module

        do j = 1, num_dims
            @:DEALLOCATE(c_divs(j)%sf)
        end do

        @:DEALLOCATE_GLOBAL(c_divs)

        @:DEALLOCATE_GLOBAL(gL_x, gR_x)

        @:DEALLOCATE_GLOBAL(gL_y, gR_y)
        if (p > 0) then
            @:DEALLOCATE_GLOBAL(gL_z, gR_z)
        end if

    end subroutine s_finalize_surface_tension_module

end module m_surface_tension<|MERGE_RESOLUTION|>--- conflicted
+++ resolved
@@ -34,13 +34,7 @@
     !> @)
     !$acc declare create(c_divs)
 
-<<<<<<< HEAD
-#ifdef CRAY_ACC_WAR
-    @:CRAY_DECLARE_GLOBAL(real(wp), dimension(:,:,:,:), gL_x, gL_y, gL_z, gR_x, gR_y, gR_z)
-    !$acc declare link(gL_x, gL_y, gL_z, gR_x, gR_y, gR_z)
-#else
-=======
->>>>>>> 78a810f2
+
     !> @name cell boundary reconstructed gradient components and magnitude
     !> @{
     real(wp), allocatable, dimension(:, :, :, :) :: gL_x, gR_x, gL_y, gR_y, gL_z, gR_z
