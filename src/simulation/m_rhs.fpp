!>
!! @file m_rhs.f90
!! @brief Contains module m_rhs

#:include 'case.fpp'
#:include 'macros.fpp'

!> @brief The module contains the subroutines used to calculate the right-
!!              hand-side (RHS) in the quasi-conservative, shock- and interface-
!!              capturing finite-volume framework for the multicomponent Navier-
!!              Stokes equations supplemented by appropriate advection equations
!!              used to capture the material interfaces. The system of equations
!!              is closed by the stiffened gas equation of state, as well as any
!!              required mixture relationships. Capillarity effects are included
!!              and are modeled by the means of a volume force acting across the
!!              diffuse material interface region. The implementation details of
!!              surface tension may be found in Perigaud and Saurel (2005). Note
!!              that both viscous and surface tension effects are only available
!!              in the volume fraction model.
module m_rhs

    ! Dependencies =============================================================
    use m_derived_types        !< Definitions of the derived types

    use m_global_parameters    !< Definitions of the global parameters

    use m_mpi_proxy            !< Message passing interface (MPI) module proxy

    use m_variables_conversion !< State variables type conversion procedures

    use m_weno                 !< Weighted and essentially non-oscillatory (WENO)
                               !! schemes for spatial reconstruction of variables
    use m_riemann_solvers      !< Exact and approximate Riemann problem solvers

    use m_cbc                  !< Characteristic boundary conditions (CBC)

    use m_bubbles              !< Bubble dynamic routines

    use m_qbmm                 !< Moment inversion

    use m_hypoelastic

    use m_acoustic_src

    use m_viscous

    use m_ibm

    use m_nvtx

    use m_boundary_conditions

    use m_helper

    use m_surface_tension

    use m_body_forces

    use m_chemistry
    ! ==========================================================================

    implicit none

    private; public :: s_initialize_rhs_module, &
 s_compute_rhs, &
 s_pressure_relaxation_procedure, &
 s_finalize_rhs_module

    !! This variable contains the WENO-reconstructed values of the cell-average
    !! conservative variables, which are located in q_cons_vf, at cell-interior
    !! Gaussian quadrature points (QP).
    type(vector_field) :: q_cons_qp !<
    !$acc declare create(q_cons_qp)

    !! The primitive variables at cell-interior Gaussian quadrature points. These
    !! are calculated from the conservative variables and gradient magnitude (GM)
    !! of the volume fractions, q_cons_qp and gm_alpha_qp, respectively.
    type(vector_field) :: q_prim_qp !<
    !$acc declare create(q_prim_qp)

    !> @name The first-order spatial derivatives of the primitive variables at cell-
    !! interior Gaussian quadrature points. These are WENO-reconstructed from
    !! their respective cell-average values, obtained through the application
    !! of the divergence theorem on the integral-average cell-boundary values
    !! of the primitive variables, located in qK_prim_n, where K = L or R.
    !> @{
#ifdef CRAY_ACC_WAR
    @:CRAY_DECLARE_GLOBAL(type(vector_field), dimension(:), dq_prim_dx_qp, dq_prim_dy_qp, dq_prim_dz_qp)
    !$acc declare link(dq_prim_dx_qp, dq_prim_dy_qp, dq_prim_dz_qp)
#else
    type(vector_field), allocatable, dimension(:) :: dq_prim_dx_qp, dq_prim_dy_qp, dq_prim_dz_qp
    !$acc declare create(dq_prim_dx_qp, dq_prim_dy_qp, dq_prim_dz_qp)
#endif

    !> @name The left and right WENO-reconstructed cell-boundary values of the cell-
    !! average first-order spatial derivatives of the primitive variables. The
    !! cell-average of the first-order spatial derivatives may be found in the
    !! variables dq_prim_ds_qp, where s = x, y or z.
    !> @{
#ifdef CRAY_ACC_WAR
    @:CRAY_DECLARE_GLOBAL(type(vector_field), dimension(:), dqL_prim_dx_n, dqL_prim_dy_n, dqL_prim_dz_n)
    @:CRAY_DECLARE_GLOBAL(type(vector_field), dimension(:), dqR_prim_dx_n, dqR_prim_dy_n, dqR_prim_dz_n)
    !$acc declare link(dqL_prim_dx_n, dqL_prim_dy_n, dqL_prim_dz_n)
    !$acc declare link(dqR_prim_dx_n, dqR_prim_dy_n, dqR_prim_dz_n)
#else
    type(vector_field), allocatable, dimension(:) :: dqL_prim_dx_n, dqL_prim_dy_n, dqL_prim_dz_n
    type(vector_field), allocatable, dimension(:) :: dqR_prim_dx_n, dqR_prim_dy_n, dqR_prim_dz_n
    !$acc declare create(dqL_prim_dx_n, dqL_prim_dy_n, dqL_prim_dz_n)
    !$acc declare create(dqR_prim_dx_n, dqR_prim_dy_n, dqR_prim_dz_n)
#endif
    !> @}

#ifdef CRAY_ACC_WAR
    @:CRAY_DECLARE_GLOBAL(type(scalar_field), dimension(:), tau_Re_vf)
    !$acc declare link(tau_Re_vf)
#else
    type(scalar_field), allocatable, dimension(:) :: tau_Re_vf
    !$acc declare create(tau_Re_vf)
#endif

    type(vector_field) :: gm_alpha_qp  !<
    !! The gradient magnitude of the volume fractions at cell-interior Gaussian
    !! quadrature points. gm_alpha_qp is calculated from individual first-order
    !! spatial derivatives located in dq_prim_ds_qp.

    !$acc declare create(gm_alpha_qp)

    !> @name The left and right WENO-reconstructed cell-boundary values of the cell-
    !! average gradient magnitude of volume fractions, located in gm_alpha_qp.
    !> @{
#ifdef CRAY_ACC_WAR
    @:CRAY_DECLARE_GLOBAL(type(vector_field), dimension(:), gm_alphaL_n)
    @:CRAY_DECLARE_GLOBAL(type(vector_field), dimension(:), gm_alphaR_n)
    !$acc declare link(gm_alphaL_n, gm_alphaR_n)
#else
    type(vector_field), allocatable, dimension(:) :: gm_alphaL_n
    type(vector_field), allocatable, dimension(:) :: gm_alphaR_n
    !$acc declare create(gm_alphaL_n, gm_alphaR_n)
#endif
    !> @}

    !> @name The cell-boundary values of the fluxes (src - source, gsrc - geometrical
    !! source). These are computed by applying the chosen Riemann problem solver
    !! .on the left and right cell-boundary values of the primitive variables
    !> @{
#ifdef CRAY_ACC_WAR
    @:CRAY_DECLARE_GLOBAL(type(vector_field), dimension(:), flux_n)
    @:CRAY_DECLARE_GLOBAL(type(vector_field), dimension(:), flux_src_n)
    @:CRAY_DECLARE_GLOBAL(type(vector_field), dimension(:), flux_gsrc_n)
    !$acc declare link(flux_n, flux_src_n, flux_gsrc_n)
#else
    type(vector_field), allocatable, dimension(:) :: flux_n
    type(vector_field), allocatable, dimension(:) :: flux_src_n
    type(vector_field), allocatable, dimension(:) :: flux_gsrc_n
    !$acc declare create(flux_n, flux_src_n, flux_gsrc_n)
#endif
    !> @}

#ifdef CRAY_ACC_WAR
    @:CRAY_DECLARE_GLOBAL(type(vector_field), dimension(:), qL_prim, qR_prim)
    !$acc declare link(qL_prim, qR_prim)
#else
    type(vector_field), allocatable, dimension(:) :: qL_prim, qR_prim
    !$acc declare create(qL_prim, qR_prim)
#endif

    type(int_bounds_info) :: iv !< Vector field indical bounds
    !$acc declare create(iv)

    !> @name Indical bounds in the x-, y- and z-directions
    !> @{
    type(int_bounds_info) :: irx, iry, irz
    !$acc declare create(irx, iry, irz)

    type(int_bounds_info) :: is1, is2, is3
    !$acc declare create(is1, is2, is3)

    !> @name Saved fluxes for testing
    !> @{
    type(scalar_field) :: alf_sum
    !> @}
!$acc declare create(alf_sum)

#ifdef CRAY_ACC_WAR

    @:CRAY_DECLARE_GLOBAL(real(kind(0d0)), dimension(:, :, :), blkmod1, blkmod2, alpha1, alpha2, Kterm)
    @:CRAY_DECLARE_GLOBAL(real(kind(0d0)), dimension(:, :, :, :), qL_rsx_vf, qL_rsy_vf, qL_rsz_vf, qR_rsx_vf, qR_rsy_vf, qR_rsz_vf)
    @:CRAY_DECLARE_GLOBAL(real(kind(0d0)), dimension(:, :, :, :), dqL_rsx_vf, dqL_rsy_vf, dqL_rsz_vf, dqR_rsx_vf, dqR_rsy_vf, dqR_rsz_vf)
    !$acc declare link(blkmod1, blkmod2, alpha1, alpha2, Kterm)
    !$acc declare link(qL_rsx_vf, qL_rsy_vf, qL_rsz_vf, qR_rsx_vf, qR_rsy_vf, qR_rsz_vf)
    !$acc declare link(dqL_rsx_vf, dqL_rsy_vf, dqL_rsz_vf, dqR_rsx_vf, dqR_rsy_vf, dqR_rsz_vf)

#else
    real(kind(0d0)), allocatable, dimension(:, :, :) :: blkmod1, blkmod2, alpha1, alpha2, Kterm
    real(kind(0d0)), allocatable, dimension(:, :, :, :) :: qL_rsx_vf, qL_rsy_vf, qL_rsz_vf, qR_rsx_vf, qR_rsy_vf, qR_rsz_vf
    real(kind(0d0)), allocatable, dimension(:, :, :, :) :: dqL_rsx_vf, dqL_rsy_vf, dqL_rsz_vf, dqR_rsx_vf, dqR_rsy_vf, dqR_rsz_vf
    !$acc declare create(blkmod1, blkmod2, alpha1, alpha2, Kterm)
    !$acc declare create(qL_rsx_vf, qL_rsy_vf, qL_rsz_vf, qR_rsx_vf, qR_rsy_vf, qR_rsz_vf)
    !$acc declare create(dqL_rsx_vf, dqL_rsy_vf, dqL_rsz_vf, dqR_rsx_vf, dqR_rsy_vf, dqR_rsz_vf)
#endif

#ifdef CRAY_ACC_WAR
    @:CRAY_DECLARE_GLOBAL(real(kind(0d0)), dimension(:), gamma_min, pres_inf)
    !$acc declare link(gamma_min, pres_inf)
#else
    real(kind(0d0)), allocatable, dimension(:) :: gamma_min, pres_inf
    !$acc declare create(gamma_min, pres_inf)
#endif

#ifdef CRAY_ACC_WAR
    @:CRAY_DECLARE_GLOBAL(real(kind(0d0)), dimension(:, :), Res)
    !$acc declare link(Res)
#else
    real(kind(0d0)), allocatable, dimension(:, :) :: Res
    !$acc declare create(Res)
#endif

#ifdef CRAY_ACC_WAR
    @:CRAY_DECLARE_GLOBAL(real(kind(0d0)), dimension(:, :, :), nbub)
    !$acc declare link(nbub)
#else
    real(kind(0d0)), allocatable, dimension(:, :, :) :: nbub !< Bubble number density
    !$acc declare create(nbub)
#endif

contains

    !> The computation of parameters, the allocation of memory,
        !!      the association of pointers and/or the execution of any
        !!      other procedures that are necessary to setup the module.
    subroutine s_initialize_rhs_module

        integer :: i, j, k, l, id !< Generic loop iterators

        !$acc enter data copyin(idwbuff, idwbuff)
        !$acc update device(idwbuff, idwbuff)

        @:ALLOCATE(q_cons_qp%vf(1:sys_size))
        @:ALLOCATE(q_prim_qp%vf(1:sys_size))

        do l = 1, sys_size
            @:ALLOCATE(q_cons_qp%vf(l)%sf(idwbuff(1)%beg:idwbuff(1)%end, idwbuff(2)%beg:idwbuff(2)%end, idwbuff(3)%beg:idwbuff(3)%end))
        end do

        do l = mom_idx%beg, E_idx
            @:ALLOCATE(q_prim_qp%vf(l)%sf(idwbuff(1)%beg:idwbuff(1)%end, idwbuff(2)%beg:idwbuff(2)%end, idwbuff(3)%beg:idwbuff(3)%end))
        end do

        if (surface_tension) then
            ! This assumes that the color function advection equation is
            ! the last equation. If this changes, then this logic will
            ! need updating
            do l = adv_idx%end + 1, sys_size - 1
                @:ALLOCATE(q_prim_qp%vf(l)%sf(idwbuff(1)%beg:idwbuff(1)%end, idwbuff(2)%beg:idwbuff(2)%end, idwbuff(3)%beg:idwbuff(3)%end))
            end do
        else
            do l = adv_idx%end + 1, sys_size
                @:ALLOCATE(q_prim_qp%vf(l)%sf(idwbuff(1)%beg:idwbuff(1)%end, idwbuff(2)%beg:idwbuff(2)%end, idwbuff(3)%beg:idwbuff(3)%end))
            end do

        end if

        @:ACC_SETUP_VFs(q_cons_qp, q_prim_qp)

        do l = 1, cont_idx%end
            q_prim_qp%vf(l)%sf => q_cons_qp%vf(l)%sf
            !$acc enter data copyin(q_prim_qp%vf(l)%sf)
            !$acc enter data attach(q_prim_qp%vf(l)%sf)
        end do

        do l = adv_idx%beg, adv_idx%end
            q_prim_qp%vf(l)%sf => q_cons_qp%vf(l)%sf
            !$acc enter data copyin(q_prim_qp%vf(l)%sf)
            !$acc enter data attach(q_prim_qp%vf(l)%sf)
        end do

        if (surface_tension) then
            q_prim_qp%vf(c_idx)%sf => &
                q_cons_qp%vf(c_idx)%sf
            !$acc enter data copyin(q_prim_qp%vf(c_idx)%sf)
            !$acc enter data attach(q_prim_qp%vf(c_idx)%sf)
        end if

        if (viscous) then
            @:ALLOCATE_GLOBAL(tau_Re_vf(1:sys_size))
            do i = 1, num_dims
                @:ALLOCATE(tau_Re_vf(cont_idx%end + i)%sf(idwbuff(1)%beg:idwbuff(1)%end, &
                                                    &  idwbuff(2)%beg:idwbuff(2)%end, &
                                                    &  idwbuff(3)%beg:idwbuff(3)%end))
                @:ACC_SETUP_SFs(tau_Re_vf(cont_idx%end + i))
            end do
            @:ALLOCATE(tau_Re_vf(E_idx)%sf(idwbuff(1)%beg:idwbuff(1)%end, &
                                        & idwbuff(2)%beg:idwbuff(2)%end, &
                                        & idwbuff(3)%beg:idwbuff(3)%end))
            @:ACC_SETUP_SFs(tau_Re_vf(E_idx))
        end if

        ! ==================================================================

        if (qbmm) then
            @:ALLOCATE_GLOBAL(mom_sp(1:nmomsp), mom_3d(0:2, 0:2, nb))

            do i = 0, 2
                do j = 0, 2
                    do k = 1, nb
                        @:ALLOCATE(mom_3d(i, j, k)%sf( &
                                      & idwbuff(1)%beg:idwbuff(1)%end, &
                                      & idwbuff(2)%beg:idwbuff(2)%end, &
                                      & idwbuff(3)%beg:idwbuff(3)%end))
                        @:ACC_SETUP_SFs(mom_3d(i, j, k))
                    end do
                end do
            end do

            do i = 1, nmomsp
                @:ALLOCATE(mom_sp(i)%sf( &
                        & idwbuff(1)%beg:idwbuff(1)%end, &
                        & idwbuff(2)%beg:idwbuff(2)%end, &
                        & idwbuff(3)%beg:idwbuff(3)%end))
                @:ACC_SETUP_SFs(mom_sp(i))
            end do
        end if

        ! Allocation/Association of qK_cons_n and qK_prim_n ==========
        @:ALLOCATE_GLOBAL(qL_prim(1:num_dims))
        @:ALLOCATE_GLOBAL(qR_prim(1:num_dims))

        do i = 1, num_dims
            @:ALLOCATE(qL_prim(i)%vf(1:sys_size))
            @:ALLOCATE(qR_prim(i)%vf(1:sys_size))
            do l = mom_idx%beg, mom_idx%end
                @:ALLOCATE(qL_prim(i)%vf(l)%sf(idwbuff(1)%beg:idwbuff(1)%end, idwbuff(2)%beg:idwbuff(2)%end, idwbuff(3)%beg:idwbuff(3)%end))
                @:ALLOCATE(qR_prim(i)%vf(l)%sf(idwbuff(1)%beg:idwbuff(1)%end, idwbuff(2)%beg:idwbuff(2)%end, idwbuff(3)%beg:idwbuff(3)%end))
            end do
            @:ACC_SETUP_VFs(qL_prim(i), qR_prim(i))
        end do

        if (mpp_lim .and. bubbles) then
            @:ALLOCATE(alf_sum%sf(idwbuff(1)%beg:idwbuff(1)%end, idwbuff(2)%beg:idwbuff(2)%end, idwbuff(3)%beg:idwbuff(3)%end))
        end if
        ! END: Allocation/Association of qK_cons_n and qK_prim_n ======

        @:ALLOCATE_GLOBAL(qL_rsx_vf(idwbuff(1)%beg:idwbuff(1)%end, &
            idwbuff(2)%beg:idwbuff(2)%end, idwbuff(3)%beg:idwbuff(3)%end, 1:sys_size))
        @:ALLOCATE_GLOBAL(qR_rsx_vf(idwbuff(1)%beg:idwbuff(1)%end, &
            idwbuff(2)%beg:idwbuff(2)%end, idwbuff(3)%beg:idwbuff(3)%end, 1:sys_size))

        if (n > 0) then

            @:ALLOCATE_GLOBAL(qL_rsy_vf(idwbuff(2)%beg:idwbuff(2)%end, &
                idwbuff(1)%beg:idwbuff(1)%end, idwbuff(3)%beg:idwbuff(3)%end, 1:sys_size))
            @:ALLOCATE_GLOBAL(qR_rsy_vf(idwbuff(2)%beg:idwbuff(2)%end, &
                idwbuff(1)%beg:idwbuff(1)%end, idwbuff(3)%beg:idwbuff(3)%end, 1:sys_size))
        else
            @:ALLOCATE_GLOBAL(qL_rsy_vf(idwbuff(1)%beg:idwbuff(1)%end, &
                idwbuff(2)%beg:idwbuff(2)%end, idwbuff(3)%beg:idwbuff(3)%end, 1:sys_size))
            @:ALLOCATE_GLOBAL(qR_rsy_vf(idwbuff(1)%beg:idwbuff(1)%end, &
                idwbuff(2)%beg:idwbuff(2)%end, idwbuff(3)%beg:idwbuff(3)%end, 1:sys_size))
        end if

        if (p > 0) then
            @:ALLOCATE_GLOBAL(qL_rsz_vf(idwbuff(3)%beg:idwbuff(3)%end, &
                idwbuff(2)%beg:idwbuff(2)%end, idwbuff(1)%beg:idwbuff(1)%end, 1:sys_size))
            @:ALLOCATE_GLOBAL(qR_rsz_vf(idwbuff(3)%beg:idwbuff(3)%end, &
                idwbuff(2)%beg:idwbuff(2)%end, idwbuff(1)%beg:idwbuff(1)%end, 1:sys_size))
        else
            @:ALLOCATE_GLOBAL(qL_rsz_vf(idwbuff(1)%beg:idwbuff(1)%end, &
                idwbuff(2)%beg:idwbuff(2)%end, idwbuff(3)%beg:idwbuff(3)%end, 1:sys_size))
            @:ALLOCATE_GLOBAL(qR_rsz_vf(idwbuff(1)%beg:idwbuff(1)%end, &
                idwbuff(2)%beg:idwbuff(2)%end, idwbuff(3)%beg:idwbuff(3)%end, 1:sys_size))

        end if

        ! Allocation of dq_prim_ds_qp ======================================

        @:ALLOCATE_GLOBAL(dq_prim_dx_qp(1:1))
        @:ALLOCATE_GLOBAL(dq_prim_dy_qp(1:1))
        @:ALLOCATE_GLOBAL(dq_prim_dz_qp(1:1))

        if (viscous) then
            @:ALLOCATE(dq_prim_dx_qp(1)%vf(1:sys_size))
            @:ALLOCATE(dq_prim_dy_qp(1)%vf(1:sys_size))
            @:ALLOCATE(dq_prim_dz_qp(1)%vf(1:sys_size))
            if (viscous) then

                do l = mom_idx%beg, mom_idx%end
                    @:ALLOCATE(dq_prim_dx_qp(1)%vf(l)%sf( &
                              & idwbuff(1)%beg:idwbuff(1)%end, &
                              & idwbuff(2)%beg:idwbuff(2)%end, &
                              & idwbuff(3)%beg:idwbuff(3)%end))
                end do

                @:ACC_SETUP_VFs(dq_prim_dx_qp(1))

                if (n > 0) then

                    do l = mom_idx%beg, mom_idx%end
                        @:ALLOCATE(dq_prim_dy_qp(1)%vf(l)%sf( &
                                 & idwbuff(1)%beg:idwbuff(1)%end, &
                                 & idwbuff(2)%beg:idwbuff(2)%end, &
                                 & idwbuff(3)%beg:idwbuff(3)%end))
                    end do

                    @:ACC_SETUP_VFs(dq_prim_dy_qp(1))

                    if (p > 0) then

                        do l = mom_idx%beg, mom_idx%end
                            @:ALLOCATE(dq_prim_dz_qp(1)%vf(l)%sf( &
                                     & idwbuff(1)%beg:idwbuff(1)%end, &
                                     & idwbuff(2)%beg:idwbuff(2)%end, &
                                     & idwbuff(3)%beg:idwbuff(3)%end))
                        end do
                        @:ACC_SETUP_VFs(dq_prim_dz_qp(1))
                    end if

                end if

            end if

        else
            @:ALLOCATE(dq_prim_dx_qp(1)%vf(1:sys_size))
            @:ALLOCATE(dq_prim_dy_qp(1)%vf(1:sys_size))
            @:ALLOCATE(dq_prim_dz_qp(1)%vf(1:sys_size))

            do l = momxb, momxe
                @:ALLOCATE(dq_prim_dx_qp(1)%vf(l)%sf(0, 0, 0))
                @:ACC_SETUP_VFs(dq_prim_dx_qp(1))
                if (n > 0) then
                    @:ALLOCATE(dq_prim_dy_qp(1)%vf(l)%sf(0, 0, 0))
                    @:ACC_SETUP_VFs(dq_prim_dy_qp(1))
                    if (p > 0) then
                        @:ALLOCATE(dq_prim_dz_qp(1)%vf(l)%sf(0, 0, 0))
                        @:ACC_SETUP_VFs(dq_prim_dz_qp(1))
                    end if
                end if
            end do
        end if
        ! END: Allocation of dq_prim_ds_qp =================================

        ! Allocation/Association of dqK_prim_ds_n =======================
        @:ALLOCATE_GLOBAL(dqL_prim_dx_n(1:num_dims))
        @:ALLOCATE_GLOBAL(dqL_prim_dy_n(1:num_dims))
        @:ALLOCATE_GLOBAL(dqL_prim_dz_n(1:num_dims))
        @:ALLOCATE_GLOBAL(dqR_prim_dx_n(1:num_dims))
        @:ALLOCATE_GLOBAL(dqR_prim_dy_n(1:num_dims))
        @:ALLOCATE_GLOBAL(dqR_prim_dz_n(1:num_dims))

        if (viscous) then
            do i = 1, num_dims
                @:ALLOCATE(dqL_prim_dx_n(i)%vf(1:sys_size))
                @:ALLOCATE(dqL_prim_dy_n(i)%vf(1:sys_size))
                @:ALLOCATE(dqL_prim_dz_n(i)%vf(1:sys_size))
                @:ALLOCATE(dqR_prim_dx_n(i)%vf(1:sys_size))
                @:ALLOCATE(dqR_prim_dy_n(i)%vf(1:sys_size))
                @:ALLOCATE(dqR_prim_dz_n(i)%vf(1:sys_size))

                do l = mom_idx%beg, mom_idx%end
                    @:ALLOCATE(dqL_prim_dx_n(i)%vf(l)%sf( &
                             & idwbuff(1)%beg:idwbuff(1)%end, &
                             & idwbuff(2)%beg:idwbuff(2)%end, &
                             & idwbuff(3)%beg:idwbuff(3)%end))
                    @:ALLOCATE(dqR_prim_dx_n(i)%vf(l)%sf( &
                             & idwbuff(1)%beg:idwbuff(1)%end, &
                             & idwbuff(2)%beg:idwbuff(2)%end, &
                             & idwbuff(3)%beg:idwbuff(3)%end))
                end do

                if (n > 0) then
                    do l = mom_idx%beg, mom_idx%end
                        @:ALLOCATE(dqL_prim_dy_n(i)%vf(l)%sf( &
                                 & idwbuff(1)%beg:idwbuff(1)%end, &
                                 & idwbuff(2)%beg:idwbuff(2)%end, &
                                 & idwbuff(3)%beg:idwbuff(3)%end))
                        @:ALLOCATE(dqR_prim_dy_n(i)%vf(l)%sf( &
                                 & idwbuff(1)%beg:idwbuff(1)%end, &
                                 & idwbuff(2)%beg:idwbuff(2)%end, &
                                 & idwbuff(3)%beg:idwbuff(3)%end))
                    end do
                end if

                if (p > 0) then
                    do l = mom_idx%beg, mom_idx%end
                        @:ALLOCATE(dqL_prim_dz_n(i)%vf(l)%sf( &
                                 & idwbuff(1)%beg:idwbuff(1)%end, &
                                 & idwbuff(2)%beg:idwbuff(2)%end, &
                                 & idwbuff(3)%beg:idwbuff(3)%end))
                        @:ALLOCATE(dqR_prim_dz_n(i)%vf(l)%sf( &
                                 & idwbuff(1)%beg:idwbuff(1)%end, &
                                 & idwbuff(2)%beg:idwbuff(2)%end, &
                                 & idwbuff(3)%beg:idwbuff(3)%end))
                    end do
                end if

                @:ACC_SETUP_VFs(dqL_prim_dx_n(i), dqL_prim_dy_n(i), dqL_prim_dz_n(i))
                @:ACC_SETUP_VFs(dqR_prim_dx_n(i), dqR_prim_dy_n(i), dqR_prim_dz_n(i))
            end do
            ! END: Allocation/Association of d K_prim_ds_n ==================

            if (weno_Re_flux) then
                @:ALLOCATE_GLOBAL(dqL_rsx_vf(idwbuff(1)%beg:idwbuff(1)%end, &
                    idwbuff(2)%beg:idwbuff(2)%end, idwbuff(3)%beg:idwbuff(3)%end, mom_idx%beg:mom_idx%end))
                @:ALLOCATE_GLOBAL(dqR_rsx_vf(idwbuff(1)%beg:idwbuff(1)%end, &
                    idwbuff(2)%beg:idwbuff(2)%end, idwbuff(3)%beg:idwbuff(3)%end, mom_idx%beg:mom_idx%end))

                if (n > 0) then

                    @:ALLOCATE_GLOBAL(dqL_rsy_vf(idwbuff(2)%beg:idwbuff(2)%end, &
                        idwbuff(1)%beg:idwbuff(1)%end, idwbuff(3)%beg:idwbuff(3)%end, mom_idx%beg:mom_idx%end))
                    @:ALLOCATE_GLOBAL(dqR_rsy_vf(idwbuff(2)%beg:idwbuff(2)%end, &
                        idwbuff(1)%beg:idwbuff(1)%end, idwbuff(3)%beg:idwbuff(3)%end, mom_idx%beg:mom_idx%end))
                else
                    @:ALLOCATE_GLOBAL(dqL_rsy_vf(idwbuff(1)%beg:idwbuff(1)%end, &
                        idwbuff(2)%beg:idwbuff(2)%end, idwbuff(3)%beg:idwbuff(3)%end, mom_idx%beg:mom_idx%end))
                    @:ALLOCATE_GLOBAL(dqR_rsy_vf(idwbuff(1)%beg:idwbuff(1)%end, &
                        idwbuff(2)%beg:idwbuff(2)%end, idwbuff(3)%beg:idwbuff(3)%end, mom_idx%beg:mom_idx%end))

                end if

                if (p > 0) then
                    @:ALLOCATE_GLOBAL(dqL_rsz_vf(idwbuff(3)%beg:idwbuff(3)%end, &
                        idwbuff(2)%beg:idwbuff(2)%end, idwbuff(1)%beg:idwbuff(1)%end, mom_idx%beg:mom_idx%end))
                    @:ALLOCATE_GLOBAL(dqR_rsz_vf(idwbuff(3)%beg:idwbuff(3)%end, &
                        idwbuff(2)%beg:idwbuff(2)%end, idwbuff(1)%beg:idwbuff(1)%end, mom_idx%beg:mom_idx%end))
                else
                    @:ALLOCATE_GLOBAL(dqL_rsz_vf(idwbuff(1)%beg:idwbuff(1)%end, &
                        idwbuff(2)%beg:idwbuff(2)%end, idwbuff(3)%beg:idwbuff(3)%end, mom_idx%beg:mom_idx%end))
                    @:ALLOCATE_GLOBAL(dqR_rsz_vf(idwbuff(1)%beg:idwbuff(1)%end, &
                        idwbuff(2)%beg:idwbuff(2)%end, idwbuff(3)%beg:idwbuff(3)%end, mom_idx%beg:mom_idx%end))

                end if
            end if
        end if

        ! Allocation of gm_alphaK_n =====================================
        @:ALLOCATE_GLOBAL(gm_alphaL_n(1:num_dims))
        @:ALLOCATE_GLOBAL(gm_alphaR_n(1:num_dims))
        ! ==================================================================

        ! Allocation/Association of flux_n, flux_src_n, and flux_gsrc_n ===
        @:ALLOCATE_GLOBAL(flux_n(1:num_dims))
        @:ALLOCATE_GLOBAL(flux_src_n(1:num_dims))
        @:ALLOCATE_GLOBAL(flux_gsrc_n(1:num_dims))

        do i = 1, num_dims

            @:ALLOCATE(flux_n(i)%vf(1:sys_size))
            @:ALLOCATE(flux_src_n(i)%vf(1:sys_size))
            @:ALLOCATE(flux_gsrc_n(i)%vf(1:sys_size))

            if (i == 1) then
                do l = 1, sys_size
                    @:ALLOCATE(flux_n(i)%vf(l)%sf( &
                             & idwbuff(1)%beg:idwbuff(1)%end, &
                             & idwbuff(2)%beg:idwbuff(2)%end, &
                             & idwbuff(3)%beg:idwbuff(3)%end))
                    @:ALLOCATE(flux_gsrc_n(i)%vf(l)%sf( &
                            & idwbuff(1)%beg:idwbuff(1)%end, &
                            & idwbuff(2)%beg:idwbuff(2)%end, &
                            & idwbuff(3)%beg:idwbuff(3)%end))
                end do

                if (viscous .or. surface_tension) then
                    do l = mom_idx%beg, E_idx
                        @:ALLOCATE(flux_src_n(i)%vf(l)%sf( &
                                 & idwbuff(1)%beg:idwbuff(1)%end, &
                                 & idwbuff(2)%beg:idwbuff(2)%end, &
                                 & idwbuff(3)%beg:idwbuff(3)%end))
                    end do
                end if

                @:ALLOCATE(flux_src_n(i)%vf(adv_idx%beg)%sf( &
                         & idwbuff(1)%beg:idwbuff(1)%end, &
                         & idwbuff(2)%beg:idwbuff(2)%end, &
                         & idwbuff(3)%beg:idwbuff(3)%end))

                if (riemann_solver == 1) then
                    do l = adv_idx%beg + 1, adv_idx%end
                        @:ALLOCATE(flux_src_n(i)%vf(l)%sf( &
                                 & idwbuff(1)%beg:idwbuff(1)%end, &
                                 & idwbuff(2)%beg:idwbuff(2)%end, &
                                 & idwbuff(3)%beg:idwbuff(3)%end))
                    end do
                end if

                if (chemistry) then
                    do l = chemxb, chemxe
                        @:ALLOCATE(flux_src_n(i)%vf(l)%sf( &
                                 & idwbuff(1)%beg:idwbuff(1)%end, &
                                 & idwbuff(2)%beg:idwbuff(2)%end, &
                                 & idwbuff(3)%beg:idwbuff(3)%end))
                    end do
                end if

            else
                do l = 1, sys_size
                    @:ALLOCATE(flux_gsrc_n(i)%vf(l)%sf( &
                        idwbuff(1)%beg:idwbuff(1)%end, &
                        idwbuff(2)%beg:idwbuff(2)%end, &
                        idwbuff(3)%beg:idwbuff(3)%end))
                end do
            end if

            @:ACC_SETUP_VFs(flux_n(i), flux_src_n(i), flux_gsrc_n(i))

            if (i == 1) then
                if (riemann_solver /= 1) then
                    do l = adv_idx%beg + 1, adv_idx%end
                        flux_src_n(i)%vf(l)%sf => flux_src_n(i)%vf(adv_idx%beg)%sf

                        !$acc enter data attach(flux_src_n(i)%vf(l)%sf)
                    end do
                end if
            else
                do l = 1, sys_size
                    flux_n(i)%vf(l)%sf => flux_n(1)%vf(l)%sf
                    flux_src_n(i)%vf(l)%sf => flux_src_n(1)%vf(l)%sf

                    !$acc enter data attach(flux_n(i)%vf(l)%sf,flux_src_n(i)%vf(l)%sf)
                end do
            end if
        end do

        ! END: Allocation/Association of flux_n, flux_src_n, and flux_gsrc_n ===

        if (alt_soundspeed) then
            @:ALLOCATE_GLOBAL(blkmod1(0:m, 0:n, 0:p), blkmod2(0:m, 0:n, 0:p), alpha1(0:m, 0:n, 0:p), alpha2(0:m, 0:n, 0:p), Kterm(0:m, 0:n, 0:p))
        end if

        @:ALLOCATE_GLOBAL(gamma_min(1:num_fluids), pres_inf(1:num_fluids))

        do i = 1, num_fluids
            gamma_min(i) = 1d0/fluid_pp(i)%gamma + 1d0
            pres_inf(i) = fluid_pp(i)%pi_inf/(1d0 + fluid_pp(i)%gamma)
        end do
        !$acc update device(gamma_min, pres_inf)

        if (viscous) then
            @:ALLOCATE_GLOBAL(Res(1:2, 1:maxval(Re_size)))
        end if

        if (viscous) then
            do i = 1, 2
                do j = 1, Re_size(i)
                    Res(i, j) = fluid_pp(Re_idx(i, j))%Re(i)
                end do
            end do
            !$acc update device(Res, Re_idx, Re_size)
        end if

        ! Associating procedural pointer to the subroutine that will be
        ! utilized to calculate the solution of a given Riemann problem
        if (riemann_solver == 1) then
            s_riemann_solver => s_hll_riemann_solver
        elseif (riemann_solver == 2) then
            s_riemann_solver => s_hllc_riemann_solver
        end if

        ! Associating the procedural pointer to the appropriate subroutine
        ! that will be utilized in the conversion to the mixture variables
        if (model_eqns == 1) then        ! Gamma/pi_inf model
            s_convert_to_mixture_variables => &
                s_convert_mixture_to_mixture_variables
        else if (bubbles) then          ! Volume fraction for bubbles
            s_convert_to_mixture_variables => &
                s_convert_species_to_mixture_variables_bubbles
        else                            ! Volume fraction model
            s_convert_to_mixture_variables => &
                s_convert_species_to_mixture_variables
        end if

        !$acc parallel loop collapse(4) gang vector default(present)
        do id = 1, num_dims
            do i = 1, sys_size
                do l = startz, p - startz
                    do k = starty, n - starty
                        do j = startx, m - startx
                            flux_gsrc_n(id)%vf(i)%sf(j, k, l) = 0d0
                        end do
                    end do
                end do
            end do
        end do

        if (bubbles) then
            @:ALLOCATE_GLOBAL(nbub(0:m, 0:n, 0:p))
        end if

        end subroutine s_initialize_rhs_module

        subroutine s_compute_rhs(q_cons_vf, q_prim_vf, rhs_vf, pb, rhs_pb, mv, rhs_mv, t_step, time_avg)

            type(scalar_field), dimension(sys_size), intent(inout) :: q_cons_vf
            type(scalar_field), dimension(sys_size), intent(inout) :: q_prim_vf
            type(scalar_field), dimension(sys_size), intent(inout) :: rhs_vf
            real(kind(0d0)), dimension(startx:, starty:, startz:, 1:, 1:), intent(inout) :: pb, rhs_pb
            real(kind(0d0)), dimension(startx:, starty:, startz:, 1:, 1:), intent(inout) :: mv, rhs_mv
            integer, intent(in) :: t_step
            real(kind(0d0)), intent(inout) :: time_avg

            real(kind(0d0)) :: t_start, t_finish
            real(kind(0d0)) :: gp_sum

            real(kind(0d0)) :: top, bottom  !< Numerator and denominator when evaluating flux limiter function
            real(kind(0d0)), dimension(num_fluids) :: myalpha_rho, myalpha

            real(kind(0d0)) :: tmp1, tmp2, tmp3, tmp4, &
                               c_gas, c_liquid, &
                               Cpbw, Cpinf, Cpinf_dot, &
                               myH, myHdot, rddot, alf_gas

            real(kind(0d0)) :: n_tait, B_tait, angle, angle_z

            real(kind(0d0)), dimension(nb) :: Rtmp, Vtmp
            real(kind(0d0)) :: myR, myV, alf, myP, myRho, R2Vav
            real(kind(0d0)), dimension(0:m, 0:n, 0:p) :: nbub
            integer :: ndirs

            real(kind(0d0)) :: sound
            real(kind(0d0)) :: start, finish
            real(kind(0d0)) :: s2, const_sos, s1

            integer :: i, c, j, k, l, q, ii, id !< Generic loop iterators
            integer :: term_index

            call nvtxStartRange("Compute_RHS")

            call cpu_time(t_start)
            ! Association/Population of Working Variables ======================
            !$acc parallel loop collapse(4) gang vector default(present)
            do i = 1, sys_size
                do l = idwbuff(3)%beg, idwbuff(3)%end
                    do k = idwbuff(2)%beg, idwbuff(2)%end
                        do j = idwbuff(1)%beg, idwbuff(1)%end
                            q_cons_qp%vf(i)%sf(j, k, l) = q_cons_vf(i)%sf(j, k, l)
                        end do
                    end do
                end do
            end do

            ! ==================================================================

            ! Converting Conservative to Primitive Variables ==================

            if (mpp_lim .and. bubbles) then
                !$acc parallel loop collapse(3) gang vector default(present)
                do l = idwbuff(3)%beg, idwbuff(3)%end
                    do k = idwbuff(2)%beg, idwbuff(2)%end
                        do j = idwbuff(1)%beg, idwbuff(1)%end
                            alf_sum%sf(j, k, l) = 0d0
                            !$acc loop seq
                            do i = advxb, advxe - 1
                                alf_sum%sf(j, k, l) = alf_sum%sf(j, k, l) + q_cons_qp%vf(i)%sf(j, k, l)
                            end do
                            !$acc loop seq
                            do i = advxb, advxe - 1
                                q_cons_qp%vf(i)%sf(j, k, l) = q_cons_qp%vf(i)%sf(j, k, l)*(1.d0 - q_cons_qp%vf(alf_idx)%sf(j, k, l)) &
                                                              /alf_sum%sf(j, k, l)
                            end do
                        end do
                    end do
                end do
            end if

            call nvtxStartRange("RHS-CONVERT")
            call s_convert_conservative_to_primitive_variables( &
                q_cons_qp%vf, &
                q_prim_qp%vf, &
                idwint, &
                gm_alpha_qp%vf)
            call nvtxEndRange

            call nvtxStartRange("RHS-MPI")
            call s_populate_variables_buffers(q_prim_qp%vf, pb, mv)
            call nvtxEndRange

            if (cfl_dt) then
                if (mytime >= t_stop) return
            else
                if (t_step == t_step_stop) return
            end if

            ! ==================================================================

            if (qbmm) call s_mom_inv(q_cons_qp%vf, q_prim_qp%vf, mom_sp, mom_3d, pb, rhs_pb, mv, rhs_mv, idwbuff(1), idwbuff(2), idwbuff(3), nbub)

            call nvtxStartRange("Viscous")
            if (viscous) call s_get_viscous(qL_rsx_vf, qL_rsy_vf, qL_rsz_vf, &
                                            dqL_prim_dx_n, dqL_prim_dy_n, dqL_prim_dz_n, &
                                            qL_prim, &
                                            qR_rsx_vf, qR_rsy_vf, qR_rsz_vf, &
                                            dqR_prim_dx_n, dqR_prim_dy_n, dqR_prim_dz_n, &
                                            qR_prim, &
                                            q_prim_qp, &
                                            dq_prim_dx_qp, dq_prim_dy_qp, dq_prim_dz_qp, &
                                            idwbuff(1), idwbuff(2), idwbuff(3))
            call nvtxEndRange

            call nvtxStartRange("Surface_Tension")
            if (surface_tension) call s_get_capilary(q_prim_qp%vf)
            call nvtxEndRange
            ! Dimensional Splitting Loop =======================================

            do id = 1, num_dims

                ! Reconstructing Primitive/Conservative Variables ===============

                call nvtxStartRange("RHS-WENO")

                if (.not. surface_tension) then
                    ! Reconstruct densitiess
                    iv%beg = 1; iv%end = sys_size
                    call s_reconstruct_cell_boundary_values( &
                        q_prim_qp%vf(1:sys_size), &
                        qL_rsx_vf, qL_rsy_vf, qL_rsz_vf, &
                        qR_rsx_vf, qR_rsy_vf, qR_rsz_vf, &
                        id)
                else
                    iv%beg = 1; iv%end = E_idx - 1
                    call s_reconstruct_cell_boundary_values( &
                        q_prim_qp%vf(iv%beg:iv%end), &
                        qL_rsx_vf, qL_rsy_vf, qL_rsz_vf, &
                        qR_rsx_vf, qR_rsy_vf, qR_rsz_vf, &
                        id)

                    iv%beg = E_idx; iv%end = E_idx
                    call s_reconstruct_cell_boundary_values_first_order( &
                        q_prim_qp%vf(E_idx), &
                        qL_rsx_vf, qL_rsy_vf, qL_rsz_vf, &
                        qR_rsx_vf, qR_rsy_vf, qR_rsz_vf, &
                        id)

                    iv%beg = E_idx + 1; iv%end = sys_size
                    call s_reconstruct_cell_boundary_values( &
                        q_prim_qp%vf(iv%beg:iv%end), &
                        qL_rsx_vf, qL_rsy_vf, qL_rsz_vf, &
                        qR_rsx_vf, qR_rsy_vf, qR_rsz_vf, &
                        id)
                end if

                ! Reconstruct viscous derivatives for viscosity
                if (weno_Re_flux) then
                    iv%beg = momxb; iv%end = momxe
                    call s_reconstruct_cell_boundary_values_visc_deriv( &
                        dq_prim_dx_qp(1)%vf(iv%beg:iv%end), &
                        dqL_rsx_vf, dqL_rsy_vf, dqL_rsz_vf, &
                        dqR_rsx_vf, dqR_rsy_vf, dqR_rsz_vf, &
                        id, dqL_prim_dx_n(id)%vf(iv%beg:iv%end), dqR_prim_dx_n(id)%vf(iv%beg:iv%end), &
                        idwbuff(1), idwbuff(2), idwbuff(3))
                    if (n > 0) then
                        call s_reconstruct_cell_boundary_values_visc_deriv( &
                            dq_prim_dy_qp(1)%vf(iv%beg:iv%end), &
                            dqL_rsx_vf, dqL_rsy_vf, dqL_rsz_vf, &
                            dqR_rsx_vf, dqR_rsy_vf, dqR_rsz_vf, &
                            id, dqL_prim_dy_n(id)%vf(iv%beg:iv%end), dqR_prim_dy_n(id)%vf(iv%beg:iv%end), &
                            idwbuff(1), idwbuff(2), idwbuff(3))
                        if (p > 0) then
                            call s_reconstruct_cell_boundary_values_visc_deriv( &
                                dq_prim_dz_qp(1)%vf(iv%beg:iv%end), &
                                dqL_rsx_vf, dqL_rsy_vf, dqL_rsz_vf, &
                                dqR_rsx_vf, dqR_rsy_vf, dqR_rsz_vf, &
                                id, dqL_prim_dz_n(id)%vf(iv%beg:iv%end), dqR_prim_dz_n(id)%vf(iv%beg:iv%end), &
                                idwbuff(1), idwbuff(2), idwbuff(3))
                        end if
                    end if
                end if

                call nvtxEndRange ! WENO

                ! Configuring Coordinate Direction Indexes ======================
                if (id == 1) then
                    irx%beg = -1; iry%beg = 0; irz%beg = 0
                elseif (id == 2) then
                    irx%beg = 0; iry%beg = -1; irz%beg = 0
                else
                    irx%beg = 0; iry%beg = 0; irz%beg = -1
                end if
                irx%end = m; iry%end = n; irz%end = p
                ! ===============================================================

                call nvtxStartRange("RHS_riemann_solver")

                ! Computing Riemann Solver Flux and Source Flux =================

                call s_riemann_solver(qR_rsx_vf, qR_rsy_vf, qR_rsz_vf, &
                                      dqR_prim_dx_n(id)%vf, &
                                      dqR_prim_dy_n(id)%vf, &
                                      dqR_prim_dz_n(id)%vf, &
                                      qR_prim(id)%vf, &
                                      qL_rsx_vf, qL_rsy_vf, qL_rsz_vf, &
                                      dqL_prim_dx_n(id)%vf, &
                                      dqL_prim_dy_n(id)%vf, &
                                      dqL_prim_dz_n(id)%vf, &
                                      qL_prim(id)%vf, &
                                      q_prim_qp%vf, &
                                      flux_n(id)%vf, &
                                      flux_src_n(id)%vf, &
                                      flux_gsrc_n(id)%vf, &
                                      id, irx, iry, irz)
                call nvtxEndRange

                ! Additional physics and source terms ==============================

                ! RHS addition for advection source
                call nvtxStartRange("RHS_advection_source")
                call s_compute_advection_source_term(id, &
                                                     rhs_vf, &
                                                     q_cons_qp, &
                                                     q_prim_qp, &
                                                     flux_src_n(id))
                call nvtxEndRange

                ! RHS additions for hypoelasticity
                call nvtxStartRange("RHS_Hypoelasticity")
                if (hypoelasticity) call s_compute_hypoelastic_rhs(id, &
                                                                   q_prim_qp%vf, &
                                                                   rhs_vf)
                call nvtxEndRange

                ! RHS additions for viscosity
                call nvtxStartRange("RHS_add_phys")
                if (viscous .or. surface_tension) then
                    call s_compute_additional_physics_rhs(id, &
                                                          q_prim_qp%vf, &
                                                          rhs_vf, &
                                                          flux_src_n(id)%vf, &
                                                          dq_prim_dx_qp(1)%vf, &
                                                          dq_prim_dy_qp(1)%vf, &
                                                          dq_prim_dz_qp(1)%vf)
                end if
                call nvtxEndRange

                ! RHS additions for sub-grid bubbles
                call nvtxStartRange("RHS_bubbles")
                if (bubbles) call s_compute_bubbles_rhs(id, &
                                                        q_prim_qp%vf)
                call nvtxEndRange

<<<<<<< HEAD
                ! RHS additions for qbmm bubbles
                call nvtxStartRange("RHS_qbmm")
                if (qbmm) call s_compute_qbmm_rhs(id, &
                                                  q_cons_qp%vf, &
                                                  q_prim_qp%vf, &
                                                  rhs_vf, &
                                                  flux_n(id)%vf, &
                                                  pb, &
                                                  rhs_pb, &
                                                  mv, &
                                                  rhs_mv)
                call nvtxEndRange
                ! END: Additional physics and source terms =========================
=======
        if (chemistry) then
            call nvtxStartRange("RHS_Chem_Advection")
            call s_compute_chemistry_advection_flux(flux_n, rhs_vf)
            call nvtxEndRange
        end if
>>>>>>> d97c8782

            end do
            ! END: Dimensional Splitting Loop =================================

<<<<<<< HEAD
            #:if chemistry
                call nvtxStartRange("RHS_Chem_Advection")
                call s_compute_chemistry_advection_flux(flux_n, rhs_vf)
                call nvtxEndRange
            #:endif
=======
        ! Additional Physics and Source Temrs ==================================
        ! Additions for acoustic_source
        call nvtxStartRange("RHS_acoustic_src")
        if (acoustic_source) call s_acoustic_src_calculations(q_cons_qp%vf(1:sys_size), &
                                                              q_prim_qp%vf(1:sys_size), &
                                                              t_step, &
                                                              rhs_vf)
        call nvtxEndRange

        ! Add bubles source term
        call nvtxStartRange("RHS_bubbles")
        if (bubbles .and. (.not. adap_dt) .and. (.not. qbmm)) call s_compute_bubble_source( &
            q_cons_qp%vf(1:sys_size), &
            q_prim_qp%vf(1:sys_size), &
            t_step, &
            rhs_vf)
        call nvtxEndRange

        if (chemistry) then
            if (chem_params%reactions) then
                call nvtxStartRange("RHS_Chem_Reactions")
                call s_compute_chemistry_reaction_flux(rhs_vf, q_cons_qp%vf, q_prim_qp%vf)
                call nvtxEndRange
            end if
        end if
>>>>>>> d97c8782

            if (ib) then
                !$acc parallel loop collapse(3) gang vector default(present)
                do l = 0, p
                    do k = 0, n
                        do j = 0, m
                            if (ib_markers%sf(j, k, l) /= 0) then
                                do i = 1, sys_size
                                    rhs_vf(i)%sf(j, k, l) = 0d0
                                end do
                            end if
                        end do
                    end do
                end do
            end if

            ! Additional Physics and Source Temrs ==================================
            ! Additions for acoustic_source
            call nvtxStartRange("RHS_acoustic_src")
            if (acoustic_source) call s_acoustic_src_calculations(q_cons_qp%vf(1:sys_size), &
                                                                  q_prim_qp%vf(1:sys_size), &
                                                                  t_step, &
                                                                  rhs_vf)
            call nvtxEndRange

            ! Add bubles source term
            call nvtxStartRange("RHS_bubbles")
            if (bubbles .and. (.not. adap_dt) .and. (.not. qbmm)) call s_compute_bubble_source( &
                q_cons_qp%vf(1:sys_size), &
                q_prim_qp%vf(1:sys_size), &
                t_step, &
                rhs_vf)
            call nvtxEndRange

            #:if chemistry
                if (chem_params%reactions) then
                    call nvtxStartRange("RHS_Chem_Reactions")
                    call s_compute_chemistry_reaction_flux(rhs_vf, q_cons_qp%vf, q_prim_qp%vf)
                    call nvtxEndRange
                end if
            #:endif

            ! END: Additional pphysics and source terms ============================

            if (run_time_info .or. probe_wrt .or. ib) then
                !$acc parallel loop collapse(4) gang vector default(present)
                do i = 1, sys_size
                    do l = idwbuff(3)%beg, idwbuff(3)%end
                        do k = idwbuff(2)%beg, idwbuff(2)%end
                            do j = idwbuff(1)%beg, idwbuff(1)%end
                                q_prim_vf(i)%sf(j, k, l) = q_prim_qp%vf(i)%sf(j, k, l)
                            end do
                        end do
                    end do
                end do
            end if

            call cpu_time(t_finish)

            if (t_step >= 4) then
                time_avg = (abs(t_finish - t_start) + (t_step - 4)*time_avg)/(t_step - 3)
            else
                time_avg = 0d0
            end if
            ! ==================================================================

            call nvtxEndRange

        end subroutine s_compute_rhs

        subroutine s_compute_advection_source_term(idir, rhs_vf, q_cons_vf, q_prim_vf, flux_src_n_vf)

            integer, intent(in) :: idir
            type(scalar_field), dimension(sys_size), intent(inout) :: rhs_vf
            type(vector_field), intent(inout) :: q_cons_vf
            type(vector_field), intent(inout) :: q_prim_vf
            type(vector_field), intent(inout) :: flux_src_n_vf

            integer :: i, j, k, l, q

            if (alt_soundspeed) then
                !$acc parallel loop collapse(3) gang vector default(present)
                do l = 0, p
                    do k = 0, n
                        do j = 0, m
                            blkmod1(j, k, l) = ((gammas(1) + 1d0)*q_prim_vf%vf(E_idx)%sf(j, k, l) + &
                                                pi_infs(1))/gammas(1)
                            blkmod2(j, k, l) = ((gammas(2) + 1d0)*q_prim_vf%vf(E_idx)%sf(j, k, l) + &
                                                pi_infs(2))/gammas(2)
                            alpha1(j, k, l) = q_cons_vf%vf(advxb)%sf(j, k, l)

                            if (bubbles) then
                                alpha2(j, k, l) = q_cons_vf%vf(alf_idx - 1)%sf(j, k, l)
                            else
                                alpha2(j, k, l) = q_cons_vf%vf(advxe)%sf(j, k, l)
                            end if

                            Kterm(j, k, l) = alpha1(j, k, l)*alpha2(j, k, l)*(blkmod2(j, k, l) - blkmod1(j, k, l))/ &
                                             (alpha1(j, k, l)*blkmod2(j, k, l) + alpha2(j, k, l)*blkmod1(j, k, l))
                        end do
                    end do
                end do
            end if

            if (idir == 1) then

                if (bc_x%beg <= -5 .and. bc_x%beg >= -13) then
                    call s_cbc(q_prim_vf%vf, flux_n(idir)%vf, &
                               flux_src_n(idir)%vf, idir, -1, irx, iry, irz)
                end if

                if (bc_x%end <= -5 .and. bc_x%end >= -13) then
                    call s_cbc(q_prim_vf%vf, flux_n(idir)%vf, &
                               flux_src_n(idir)%vf, idir, 1, irx, iry, irz)
                end if

                !$acc parallel loop collapse(4) gang vector default(present)
                do j = 1, sys_size
                    do q = 0, p
                        do l = 0, n
                            do k = 0, m
                                rhs_vf(j)%sf(k, l, q) = 1d0/dx(k)* &
                                                        (flux_n(1)%vf(j)%sf(k - 1, l, q) &
                                                         - flux_n(1)%vf(j)%sf(k, l, q))
                            end do
                        end do
                    end do
                end do

                if (model_eqns == 3) then
                    !$acc parallel loop collapse(4) gang vector default(present)
                    do l = 0, p
                        do k = 0, n
                            do j = 0, m
                                do i = 1, num_fluids
                                    rhs_vf(i + intxb - 1)%sf(j, k, l) = &
                                        rhs_vf(i + intxb - 1)%sf(j, k, l) - 1d0/dx(j)* &
                                        q_cons_vf%vf(i + advxb - 1)%sf(j, k, l)* &
                                        q_prim_vf%vf(E_idx)%sf(j, k, l)* &
                                        (flux_src_n(1)%vf(advxb)%sf(j, k, l) - &
                                         flux_src_n(1)%vf(advxb)%sf(j - 1, k, l))
                                end do
                            end do
                        end do
                    end do
                end if

                if (riemann_solver == 1) then
                    !$acc parallel loop collapse(4) gang vector default(present)
                    do j = advxb, advxe
                        do q = 0, p
                            do l = 0, n
                                do k = 0, m
                                    rhs_vf(j)%sf(k, l, q) = &
                                        rhs_vf(j)%sf(k, l, q) + 1d0/dx(k)* &
                                        q_prim_vf%vf(contxe + idir)%sf(k, l, q)* &
                                        (flux_src_n(1)%vf(j)%sf(k - 1, l, q) &
                                         - flux_src_n(1)%vf(j)%sf(k, l, q))
                                end do
                            end do
                        end do
                    end do
                else
                    if (alt_soundspeed) then
                        do j = advxb, advxe
                            if ((j == advxe) .and. (bubbles .neqv. .true.)) then
                                !$acc parallel loop collapse(3) gang vector default(present)
                                do q = 0, p
                                    do l = 0, n
                                        do k = 0, m
                                            rhs_vf(j)%sf(k, l, q) = &
                                                rhs_vf(j)%sf(k, l, q) + 1d0/dx(k)* &
                                                (q_cons_vf%vf(j)%sf(k, l, q) - Kterm(k, l, q))* &
                                                (flux_src_n(1)%vf(j)%sf(k, l, q) &
                                                 - flux_src_n(1)%vf(j)%sf(k - 1, l, q))
                                        end do
                                    end do
                                end do
                            else if ((j == advxb) .and. (bubbles .neqv. .true.)) then
                                !$acc parallel loop collapse(3) gang vector default(present)
                                do q = 0, p
                                    do l = 0, n
                                        do k = 0, m
                                            rhs_vf(j)%sf(k, l, q) = &
                                                rhs_vf(j)%sf(k, l, q) + 1d0/dx(k)* &
                                                (q_cons_vf%vf(j)%sf(k, l, q) + Kterm(k, l, q))* &
                                                (flux_src_n(1)%vf(j)%sf(k, l, q) &
                                                 - flux_src_n(1)%vf(j)%sf(k - 1, l, q))
                                        end do
                                    end do
                                end do
                            end if
                        end do
                    else
                        !$acc parallel loop collapse(4) gang vector default(present)
                        do j = advxb, advxe
                            do q = 0, p
                                do l = 0, n
                                    do k = 0, m
                                        rhs_vf(j)%sf(k, l, q) = &
                                            rhs_vf(j)%sf(k, l, q) + 1d0/dx(k)* &
                                            q_cons_vf%vf(j)%sf(k, l, q)* &
                                            (flux_src_n(1)%vf(j)%sf(k, l, q) &
                                             - flux_src_n(1)%vf(j)%sf(k - 1, l, q))
                                    end do
                                end do
                            end do
                        end do
                    end if
                end if

            elseif (idir == 2) then
                ! RHS Contribution in y-direction ===============================
                ! Applying the Riemann fluxes

                if (bc_y%beg <= -5 .and. bc_y%beg >= -13) then
                    call s_cbc(q_prim_vf%vf, flux_n(idir)%vf, &
                               flux_src_n(idir)%vf, idir, -1, irx, iry, irz)
                end if

                if (bc_y%end <= -5 .and. bc_y%end >= -13) then
                    call s_cbc(q_prim_vf%vf, flux_n(idir)%vf, &
                               flux_src_n(idir)%vf, idir, 1, irx, iry, irz)
                end if

                !$acc parallel loop collapse(4) gang vector default(present)
                do j = 1, sys_size
                    do l = 0, p
                        do k = 0, n
                            do q = 0, m
                                rhs_vf(j)%sf(q, k, l) = &
                                    rhs_vf(j)%sf(q, k, l) + 1d0/dy(k)* &
                                    (flux_n(2)%vf(j)%sf(q, k - 1, l) &
                                     - flux_n(2)%vf(j)%sf(q, k, l))
                            end do
                        end do
                    end do
                end do

                if (model_eqns == 3) then
                    !$acc parallel loop collapse(4) gang vector default(present)
                    do l = 0, p
                        do k = 0, n
                            do j = 0, m
                                do i = 1, num_fluids
                                    rhs_vf(i + intxb - 1)%sf(j, k, l) = &
                                        rhs_vf(i + intxb - 1)%sf(j, k, l) - 1d0/dy(k)* &
                                        q_cons_vf%vf(i + advxb - 1)%sf(j, k, l)* &
                                        q_prim_vf%vf(E_idx)%sf(j, k, l)* &
                                        (flux_src_n(2)%vf(advxb)%sf(j, k, l) - &
                                         flux_src_n(2)%vf(advxb)%sf(j, k - 1, l))
                                end do
                            end do
                        end do
                    end do

                    if (cyl_coord) then
                        !$acc parallel loop collapse(4) gang vector default(present)
                        do l = 0, p
                            do k = 0, n
                                do j = 0, m
                                    do i = 1, num_fluids
                                        rhs_vf(i + intxb - 1)%sf(j, k, l) = &
                                            rhs_vf(i + intxb - 1)%sf(j, k, l) - 5d-1/y_cc(k)* &
                                            q_cons_vf%vf(i + advxb - 1)%sf(j, k, l)* &
                                            q_prim_vf%vf(E_idx)%sf(j, k, l)* &
                                            (flux_src_n(2)%vf(advxb)%sf(j, k, l) + &
                                             flux_src_n(2)%vf(advxb)%sf(j, k - 1, l))
                                    end do
                                end do
                            end do
                        end do
                    end if
                end if

                if (cyl_coord) then
                    !$acc parallel loop collapse(4) gang vector default(present)
                    do j = 1, sys_size
                        do l = 0, p
                            do k = 0, n
                                do q = 0, m
                                    rhs_vf(j)%sf(q, k, l) = &
                                        rhs_vf(j)%sf(q, k, l) - 5d-1/y_cc(k)* &
                                        (flux_gsrc_n(2)%vf(j)%sf(q, k - 1, l) &
                                         + flux_gsrc_n(2)%vf(j)%sf(q, k, l))
                                end do
                            end do
                        end do
                    end do
                end if

                if (riemann_solver == 1) then
                    !$acc parallel loop collapse(4) gang vector default(present)
                    do j = advxb, advxe
                        do l = 0, p
                            do k = 0, n
                                do q = 0, m
                                    rhs_vf(j)%sf(q, k, l) = &
                                        rhs_vf(j)%sf(q, k, l) + 1d0/dy(k)* &
                                        q_prim_vf%vf(contxe + idir)%sf(q, k, l)* &
                                        (flux_src_n(2)%vf(j)%sf(q, k - 1, l) &
                                         - flux_src_n(2)%vf(j)%sf(q, k, l))
                                end do
                            end do
                        end do
                    end do
                else

                    if (alt_soundspeed) then
                        do j = advxb, advxe
                            if ((j == advxe) .and. (bubbles .neqv. .true.)) then
                                !$acc parallel loop collapse(3) gang vector default(present)
                                do l = 0, p
                                    do k = 0, n
                                        do q = 0, m
                                            rhs_vf(j)%sf(q, k, l) = &
                                                rhs_vf(j)%sf(q, k, l) + 1d0/dy(k)* &
                                                (q_cons_vf%vf(j)%sf(q, k, l) - Kterm(q, k, l))* &
                                                (flux_src_n(2)%vf(j)%sf(q, k, l) &
                                                 - flux_src_n(2)%vf(j)%sf(q, k - 1, l))
                                        end do
                                    end do
                                end do
                                if (cyl_coord) then
                                    !$acc parallel loop collapse(3) gang vector default(present)
                                    do l = 0, p
                                        do k = 0, n
                                            do q = 0, m
                                                rhs_vf(j)%sf(q, k, l) = &
                                                    rhs_vf(j)%sf(q, k, l) - &
                                                    (Kterm(q, k, l)/2d0/y_cc(k))* &
                                                    (flux_src_n(2)%vf(j)%sf(q, k, l) &
                                                     + flux_src_n(2)%vf(j)%sf(q, k - 1, l))
                                            end do
                                        end do
                                    end do
                                end if
                            else if ((j == advxb) .and. (bubbles .neqv. .true.)) then
                                !$acc parallel loop collapse(3) gang vector default(present)
                                do l = 0, p
                                    do k = 0, n
                                        do q = 0, m
                                            rhs_vf(j)%sf(q, k, l) = &
                                                rhs_vf(j)%sf(q, k, l) + 1d0/dy(k)* &
                                                (q_cons_vf%vf(j)%sf(q, k, l) + Kterm(q, k, l))* &
                                                (flux_src_n(2)%vf(j)%sf(q, k, l) &
                                                 - flux_src_n(2)%vf(j)%sf(q, k - 1, l))
                                        end do
                                    end do
                                end do
                                if (cyl_coord) then
                                    !$acc parallel loop collapse(3) gang vector default(present)
                                    do l = 0, p
                                        do k = 0, n
                                            do q = 0, m
                                                rhs_vf(j)%sf(q, k, l) = &
                                                    rhs_vf(j)%sf(q, k, l) + &
                                                    (Kterm(q, k, l)/2d0/y_cc(k))* &
                                                    (flux_src_n(2)%vf(j)%sf(q, k, l) &
                                                     + flux_src_n(2)%vf(j)%sf(q, k - 1, l))
                                            end do
                                        end do
                                    end do
                                end if
                            end if
                        end do
                    else
                        !$acc parallel loop collapse(4) gang vector default(present)
                        do j = advxb, advxe
                            do l = 0, p
                                do k = 0, n
                                    do q = 0, m
                                        rhs_vf(j)%sf(q, k, l) = &
                                            rhs_vf(j)%sf(q, k, l) + 1d0/dy(k)* &
                                            q_cons_vf%vf(j)%sf(q, k, l)* &
                                            (flux_src_n(2)%vf(j)%sf(q, k, l) &
                                             - flux_src_n(2)%vf(j)%sf(q, k - 1, l))
                                    end do
                                end do
                            end do
                        end do
                    end if
                end if

            elseif (idir == 3) then
                ! RHS Contribution in z-direction ===============================

                ! Applying the Riemann fluxes

                if (bc_z%beg <= -5 .and. bc_z%beg >= -13) then
                    call s_cbc(q_prim_vf%vf, flux_n(idir)%vf, &
                               flux_src_n(idir)%vf, idir, -1, irx, iry, irz)
                end if

                if (bc_z%end <= -5 .and. bc_z%end >= -13) then
                    call s_cbc(q_prim_vf%vf, flux_n(idir)%vf, &
                               flux_src_n(idir)%vf, idir, 1, irx, iry, irz)
                end if

                if (grid_geometry == 3) then ! Cylindrical Coordinates
                    !$acc parallel loop collapse(4) gang vector default(present)
                    do j = 1, sys_size
                        do k = 0, p
                            do q = 0, n
                                do l = 0, m
                                    rhs_vf(j)%sf(l, q, k) = &
                                        rhs_vf(j)%sf(l, q, k) + 1d0/dz(k)/y_cc(q)* &
                                        q_prim_vf%vf(contxe + idir)%sf(l, q, k)* &
                                        (flux_n(3)%vf(j)%sf(l, q, k - 1) &
                                         - flux_n(3)%vf(j)%sf(l, q, k))
                                end do
                            end do
                        end do
                    end do

                    !$acc parallel loop collapse(4) gang vector default(present)
                    do j = 1, sys_size
                        do k = 0, p
                            do q = 0, n
                                do l = 0, m
                                    rhs_vf(j)%sf(l, q, k) = &
                                        rhs_vf(j)%sf(l, q, k) - 5d-1/y_cc(q)* &
                                        (flux_gsrc_n(3)%vf(j)%sf(l, q, k - 1) &
                                         - flux_gsrc_n(3)%vf(j)%sf(l, q, k))
                                end do
                            end do
                        end do
                    end do

                else ! Cartesian Coordinates
                    !$acc parallel loop collapse(4) gang vector default(present)
                    do j = 1, sys_size
                        do k = 0, p
                            do q = 0, n
                                do l = 0, m
                                    rhs_vf(j)%sf(l, q, k) = &
                                        rhs_vf(j)%sf(l, q, k) + 1d0/dz(k)* &
                                        (flux_n(3)%vf(j)%sf(l, q, k - 1) &
                                         - flux_n(3)%vf(j)%sf(l, q, k))
                                end do
                            end do
                        end do
                    end do
                end if

                if (model_eqns == 3) then
                    !$acc parallel loop collapse(4) gang vector default(present)
                    do l = 0, p
                        do k = 0, n
                            do j = 0, m
                                do i = 1, num_fluids
                                    rhs_vf(i + intxb - 1)%sf(j, k, l) = &
                                        rhs_vf(i + intxb - 1)%sf(j, k, l) - 1d0/dz(l)* &
                                        q_cons_vf%vf(i + advxb - 1)%sf(j, k, l)* &
                                        q_prim_vf%vf(E_idx)%sf(j, k, l)* &
                                        (flux_src_n(3)%vf(advxb)%sf(j, k, l) - &
                                         flux_src_n(3)%vf(advxb)%sf(j, k, l - 1))
                                end do
                            end do
                        end do
                    end do
                end if

                if (grid_geometry == 3) then
                    if (riemann_solver == 1) then
                        !$acc parallel loop collapse(4) gang vector default(present)
                        do j = advxb, advxe
                            do l = 0, p
                                do k = 0, n
                                    do q = 0, m
                                        rhs_vf(j)%sf(q, k, l) = &
                                            rhs_vf(j)%sf(q, k, l) + 1d0/dy(k)* &
                                            q_prim_vf%vf(contxe + idir)%sf(q, k, l)* &
                                            (flux_src_n(2)%vf(j)%sf(q, k - 1, l) &
                                             - flux_src_n(2)%vf(j)%sf(q, k, l))
                                    end do
                                end do
                            end do
                        end do
                    else

                        if (alt_soundspeed) then
                            do j = advxb, advxe
                                if ((j == advxe) .and. (bubbles .neqv. .true.)) then
                                    !$acc parallel loop collapse(3) gang vector default(present)
                                    do l = 0, p
                                        do k = 0, n
                                            do q = 0, m
                                                rhs_vf(j)%sf(q, k, l) = &
                                                    rhs_vf(j)%sf(q, k, l) + 1d0/dy(k)* &
                                                    (q_cons_vf%vf(j)%sf(q, k, l) - Kterm(q, k, l))* &
                                                    (flux_src_n(2)%vf(j)%sf(q, k, l) &
                                                     - flux_src_n(2)%vf(j)%sf(q, k - 1, l))
                                            end do
                                        end do
                                    end do
                                    if (cyl_coord) then
                                        !$acc parallel loop collapse(3) gang vector default(present)
                                        do l = 0, p
                                            do k = 0, n
                                                do q = 0, m
                                                    rhs_vf(j)%sf(q, k, l) = &
                                                        rhs_vf(j)%sf(q, k, l) - &
                                                        (Kterm(q, k, l)/2d0/y_cc(k))* &
                                                        (flux_src_n(2)%vf(j)%sf(q, k, l) &
                                                         + flux_src_n(2)%vf(j)%sf(q, k - 1, l))
                                                end do
                                            end do
                                        end do
                                    end if
                                else if ((j == advxb) .and. (bubbles .neqv. .true.)) then
                                    !$acc parallel loop collapse(3) gang vector default(present)
                                    do l = 0, p
                                        do k = 0, n
                                            do q = 0, m
                                                rhs_vf(j)%sf(q, k, l) = &
                                                    rhs_vf(j)%sf(q, k, l) + 1d0/dy(k)* &
                                                    (q_cons_vf%vf(j)%sf(q, k, l) + Kterm(q, k, l))* &
                                                    (flux_src_n(2)%vf(j)%sf(q, k, l) &
                                                     - flux_src_n(2)%vf(j)%sf(q, k - 1, l))
                                            end do
                                        end do
                                    end do
                                    if (cyl_coord) then
                                        !$acc parallel loop collapse(3) gang vector default(present)
                                        do l = 0, p
                                            do k = 0, n
                                                do q = 0, m
                                                    rhs_vf(j)%sf(q, k, l) = &
                                                        rhs_vf(j)%sf(q, k, l) + &
                                                        (Kterm(q, k, l)/2d0/y_cc(k))* &
                                                        (flux_src_n(2)%vf(j)%sf(q, k, l) &
                                                         + flux_src_n(2)%vf(j)%sf(q, k - 1, l))
                                                end do
                                            end do
                                        end do
                                    end if
                                end if
                            end do
                        else
                            !$acc parallel loop collapse(4) gang vector default(present)
                            do j = advxb, advxe
                                do l = 0, p
                                    do k = 0, n
                                        do q = 0, m
                                            rhs_vf(j)%sf(q, k, l) = &
                                                rhs_vf(j)%sf(q, k, l) + 1d0/dy(k)* &
                                                q_cons_vf%vf(j)%sf(q, k, l)* &
                                                (flux_src_n(2)%vf(j)%sf(q, k, l) &
                                                 - flux_src_n(2)%vf(j)%sf(q, k - 1, l))
                                        end do
                                    end do
                                end do
                            end do
                        end if
                    end if
                else
                    if (riemann_solver == 1) then
                        !$acc parallel loop collapse(4) gang vector default(present)
                        do j = advxb, advxe
                            do k = 0, p
                                do q = 0, n
                                    do l = 0, m
                                        rhs_vf(j)%sf(l, q, k) = &
                                            rhs_vf(j)%sf(l, q, k) + 1d0/dz(k)* &
                                            q_prim_vf%vf(contxe + idir)%sf(l, q, k)* &
                                            (flux_src_n(3)%vf(j)%sf(l, q, k - 1) &
                                             - flux_src_n(3)%vf(j)%sf(l, q, k))
                                    end do
                                end do
                            end do
                        end do
                    else
                        if (alt_soundspeed) then
                            do j = advxb, advxe
                                if ((j == advxe) .and. (bubbles .neqv. .true.)) then
                                    !$acc parallel loop collapse(3) gang vector default(present)
                                    do k = 0, p
                                        do q = 0, n
                                            do l = 0, m
                                                rhs_vf(j)%sf(l, q, k) = &
                                                    rhs_vf(j)%sf(l, q, k) + 1d0/dz(k)* &
                                                    (q_cons_vf%vf(j)%sf(l, q, k) - Kterm(l, q, k))* &
                                                    (flux_src_n(3)%vf(j)%sf(l, q, k) &
                                                     - flux_src_n(3)%vf(j)%sf(l, q, k - 1))
                                            end do
                                        end do
                                    end do
                                else if ((j == advxb) .and. (bubbles .neqv. .true.)) then
                                    !$acc parallel loop collapse(3) gang vector default(present)
                                    do k = 0, p
                                        do q = 0, n
                                            do l = 0, m
                                                rhs_vf(j)%sf(l, q, k) = &
                                                    rhs_vf(j)%sf(l, q, k) + 1d0/dz(k)* &
                                                    (q_cons_vf%vf(j)%sf(l, q, k) + Kterm(l, q, k))* &
                                                    (flux_src_n(3)%vf(j)%sf(l, q, k) &
                                                     - flux_src_n(3)%vf(j)%sf(l, q, k - 1))
                                            end do
                                        end do
                                    end do
                                end if
                            end do
                        else
                            !$acc parallel loop collapse(4) gang vector default(present)
                            do j = advxb, advxe
                                do k = 0, p
                                    do q = 0, n
                                        do l = 0, m
                                            rhs_vf(j)%sf(l, q, k) = &
                                                rhs_vf(j)%sf(l, q, k) + 1d0/dz(k)* &
                                                q_cons_vf%vf(j)%sf(l, q, k)* &
                                                (flux_src_n(3)%vf(j)%sf(l, q, k) &
                                                 - flux_src_n(3)%vf(j)%sf(l, q, k - 1))
                                        end do
                                    end do
                                end do
                            end do
                        end if
                    end if
                end if
            end if ! id loop

        end subroutine s_compute_advection_source_term

        subroutine s_compute_additional_physics_rhs(idir, q_prim_vf, rhs_vf, flux_src_n, &
                                                    dq_prim_dx_vf, dq_prim_dy_vf, dq_prim_dz_vf)

            integer, intent(in) :: idir
            type(scalar_field), dimension(sys_size), intent(in) :: q_prim_vf
            type(scalar_field), dimension(sys_size), intent(inout) :: rhs_vf
            type(scalar_field), dimension(sys_size), intent(in) :: flux_src_n
            type(scalar_field), dimension(sys_size), intent(in) :: dq_prim_dx_vf, dq_prim_dy_vf, dq_prim_dz_vf

            integer :: i, j, k, l, q

            if (idir == 1) then ! x-direction

                if (surface_tension) then
                    !$acc parallel loop collapse(3) gang vector default(present)
                    do l = 0, p
                        do k = 0, n
                            do j = 0, m
                                rhs_vf(c_idx)%sf(j, k, l) = &
                                    rhs_vf(c_idx)%sf(j, k, l) + 1d0/dx(j)* &
                                    q_prim_vf(c_idx)%sf(j, k, l)* &
                                    (flux_src_n(advxb)%sf(j, k, l) - &
                                     flux_src_n(advxb)%sf(j - 1, k, l))
                            end do
                        end do
                    end do
                end if

                !$acc parallel loop collapse(3) gang vector default(present)
                do l = 0, p
                    do k = 0, n
                        do j = 0, m
                            !$acc loop seq
                            do i = momxb, E_idx
                                rhs_vf(i)%sf(j, k, l) = &
                                    rhs_vf(i)%sf(j, k, l) + 1d0/dx(j)* &
                                    (flux_src_n(i)%sf(j - 1, k, l) &
                                     - flux_src_n(i)%sf(j, k, l))
                            end do
                        end do
                    end do
                end do

            elseif (idir == 2) then ! y-direction

                if (surface_tension) then
                    !$acc parallel loop collapse(3) gang vector default(present)
                    do l = 0, p
                        do k = 0, n
                            do j = 0, m
                                rhs_vf(c_idx)%sf(j, k, l) = &
                                    rhs_vf(c_idx)%sf(j, k, l) + 1d0/dy(k)* &
                                    q_prim_vf(c_idx)%sf(j, k, l)* &
                                    (flux_src_n(advxb)%sf(j, k, l) - &
                                     flux_src_n(advxb)%sf(j, k - 1, l))
                            end do
                        end do
                    end do
                end if

                if (cyl_coord .and. ((bc_y%beg == -2) .or. (bc_y%beg == -14))) then
                    if (viscous) then
                        if (p > 0) then
                            call s_compute_viscous_stress_tensor(q_prim_vf, &
                                                                 dq_prim_dx_vf(mom_idx%beg:mom_idx%end), &
                                                                 dq_prim_dy_vf(mom_idx%beg:mom_idx%end), &
                                                                 dq_prim_dz_vf(mom_idx%beg:mom_idx%end), &
                                                                 tau_Re_vf, &
                                                                 idwbuff(1), idwbuff(2), idwbuff(3))
                        else
                            call s_compute_viscous_stress_tensor(q_prim_vf, &
                                                                 dq_prim_dx_vf(mom_idx%beg:mom_idx%end), &
                                                                 dq_prim_dy_vf(mom_idx%beg:mom_idx%end), &
                                                                 dq_prim_dy_vf(mom_idx%beg:mom_idx%end), &
                                                                 tau_Re_vf, &
                                                                 idwbuff(1), idwbuff(2), idwbuff(3))
                        end if

                        !$acc parallel loop collapse(2) gang vector default(present)
                        do l = 0, p
                            do j = 0, m
                                !$acc loop seq
                                do i = momxb, E_idx
                                    rhs_vf(i)%sf(j, 0, l) = &
                                        rhs_vf(i)%sf(j, 0, l) + 1d0/(y_cc(1) - y_cc(-1))* &
                                        (tau_Re_vf(i)%sf(j, -1, l) &
                                         - tau_Re_vf(i)%sf(j, 1, l))
                                end do
                            end do
                        end do

                    end if

                    !$acc parallel loop collapse(3) gang vector default(present)
                    do l = 0, p
                        do k = 1, n
                            do j = 0, m
                                !$acc loop seq
                                do i = momxb, E_idx
                                    rhs_vf(i)%sf(j, k, l) = &
                                        rhs_vf(i)%sf(j, k, l) + 1d0/dy(k)* &
                                        (flux_src_n(i)%sf(j, k - 1, l) &
                                         - flux_src_n(i)%sf(j, k, l))
                                end do
                            end do
                        end do
                    end do

                else
                    !$acc parallel loop collapse(3) gang vector default(present)
                    do l = 0, p
                        do k = 0, n
                            do j = 0, m
                                !$acc loop seq
                                do i = momxb, E_idx
                                    rhs_vf(i)%sf(j, k, l) = &
                                        rhs_vf(i)%sf(j, k, l) + 1d0/dy(k)* &
                                        (flux_src_n(i)%sf(j, k - 1, l) &
                                         - flux_src_n(i)%sf(j, k, l))
                                end do
                            end do
                        end do
                    end do
                end if

                ! Applying the geometrical viscous Riemann source fluxes calculated as average
                ! of values at cell boundaries
                if (cyl_coord) then
                    if ((bc_y%beg == -2) .or. (bc_y%beg == -14)) then

                        !$acc parallel loop collapse(3) gang vector default(present)
                        do l = 0, p
                            do k = 1, n
                                do j = 0, m
                                    !$acc loop seq
                                    do i = momxb, E_idx
                                        rhs_vf(i)%sf(j, k, l) = &
                                            rhs_vf(i)%sf(j, k, l) - 5d-1/y_cc(k)* &
                                            (flux_src_n(i)%sf(j, k - 1, l) &
                                             + flux_src_n(i)%sf(j, k, l))
                                    end do
                                end do
                            end do
                        end do

                        if (viscous) then
                            !$acc parallel loop collapse(2) gang vector default(present)
                            do l = 0, p
                                do j = 0, m
                                    !$acc loop seq
                                    do i = momxb, E_idx
                                        rhs_vf(i)%sf(j, 0, l) = &
                                            rhs_vf(i)%sf(j, 0, l) - 1d0/y_cc(0)* &
                                            tau_Re_vf(i)%sf(j, 0, l)
                                    end do
                                end do
                            end do
                        end if
                    else

                        !$acc parallel loop collapse(3) gang vector default(present)
                        do l = 0, p
                            do k = 0, n
                                do j = 0, m
                                    !$acc loop seq
                                    do i = momxb, E_idx
                                        rhs_vf(i)%sf(j, k, l) = &
                                            rhs_vf(i)%sf(j, k, l) - 5d-1/y_cc(k)* &
                                            (flux_src_n(i)%sf(j, k - 1, l) &
                                             + flux_src_n(i)%sf(j, k, l))
                                    end do
                                end do
                            end do
                        end do

                    end if
                end if

            elseif (idir == 3) then ! z-direction

                if (surface_tension) then
                    !$acc parallel loop collapse(3) gang vector default(present)
                    do l = 0, p
                        do k = 0, n
                            do j = 0, m
                                rhs_vf(c_idx)%sf(j, k, l) = &
                                    rhs_vf(c_idx)%sf(j, k, l) + 1d0/dz(l)* &
                                    q_prim_vf(c_idx)%sf(j, k, l)* &
                                    (flux_src_n(advxb)%sf(j, k, l) - &
                                     flux_src_n(advxb)%sf(j, k, l - 1))
                            end do
                        end do
                    end do
                end if

                !$acc parallel loop collapse(3) gang vector default(present)
                do l = 0, p
                    do k = 0, n
                        do j = 0, m
                            !$acc loop seq
                            do i = momxb, E_idx
                                rhs_vf(i)%sf(j, k, l) = &
                                    rhs_vf(i)%sf(j, k, l) + 1d0/dz(l)* &
                                    (flux_src_n(i)%sf(j, k, l - 1) &
                                     - flux_src_n(i)%sf(j, k, l))
                            end do
                        end do
                    end do
                end do

                if (grid_geometry == 3) then
                    !$acc parallel loop collapse(3) gang vector default(present)
                    do l = 0, p
                        do k = 0, n
                            do j = 0, m
                                rhs_vf(momxb + 1)%sf(j, k, l) = &
                                    rhs_vf(momxb + 1)%sf(j, k, l) + 5d-1* &
                                    (flux_src_n(momxe)%sf(j, k, l - 1) &
                                     + flux_src_n(momxe)%sf(j, k, l))

                                rhs_vf(momxe)%sf(j, k, l) = &
                                    rhs_vf(momxe)%sf(j, k, l) - 5d-1* &
                                    (flux_src_n(momxb + 1)%sf(j, k, l - 1) &
                                     + flux_src_n(momxb + 1)%sf(j, k, l))
                            end do
                        end do
                    end do
                end if
            end if

        end subroutine s_compute_additional_physics_rhs

        !>  The purpose of this procedure is to infinitely relax
    !!      the pressures from the internal-energy equations to a
    !!      unique pressure, from which the corresponding volume
    !!      fraction of each phase are recomputed. For conservation
    !!      purpose, this pressure is finally corrected using the
    !!      mixture-total-energy equation.
    !!  @param q_cons_vf Cell-average conservative variables
        subroutine s_pressure_relaxation_procedure(q_cons_vf)

            type(scalar_field), dimension(sys_size), intent(inout) :: q_cons_vf

            !> @name Relaxed pressure, initial partial pressures, function f(p) and its partial
        !! derivative df(p), isentropic partial density, sum of volume fractions,
        !! mixture density, dynamic pressure, surface energy, specific heat ratio
        !! function, liquid stiffness function (two variations of the last two
        !! ones), shear and volume Reynolds numbers and the Weber numbers
            !> @{
            real(kind(0d0)) :: pres_relax
            real(kind(0d0)), dimension(num_fluids) :: pres_K_init
            real(kind(0d0)) :: f_pres
            real(kind(0d0)) :: df_pres
            real(kind(0d0)), dimension(num_fluids) :: rho_K_s
            real(kind(0d0)), dimension(num_fluids) :: alpha_rho
            real(kind(0d0)), dimension(num_fluids) :: alpha
            real(kind(0d0)) :: sum_alpha
            real(kind(0d0)) :: rho
            real(kind(0d0)) :: dyn_pres
            real(kind(0d0)) :: gamma
            real(kind(0d0)) :: pi_inf
            real(kind(0d0)), dimension(2) :: Re

            integer :: i, j, k, l, q, iter !< Generic loop iterators
            integer :: relax !< Relaxation procedure determination variable

            !$acc parallel loop collapse(3) gang vector private(pres_K_init, rho_K_s, alpha_rho, alpha, Re, pres_relax)
            do l = 0, p
                do k = 0, n
                    do j = 0, m

                        ! Numerical correction of the volume fractions
                        if (mpp_lim) then
                            sum_alpha = 0d0

                            !$acc loop seq
                            do i = 1, num_fluids
                                if ((q_cons_vf(i + contxb - 1)%sf(j, k, l) < 0d0) .or. &
                                    (q_cons_vf(i + advxb - 1)%sf(j, k, l) < 0d0)) then
                                    q_cons_vf(i + contxb - 1)%sf(j, k, l) = 0d0
                                    q_cons_vf(i + advxb - 1)%sf(j, k, l) = 0d0
                                    q_cons_vf(i + intxb - 1)%sf(j, k, l) = 0d0
                                end if

                                if (q_cons_vf(i + advxb - 1)%sf(j, k, l) > 1d0) &
                                    q_cons_vf(i + advxb - 1)%sf(j, k, l) = 1d0
                                sum_alpha = sum_alpha + q_cons_vf(i + advxb - 1)%sf(j, k, l)
                            end do

                            !$acc loop seq
                            do i = 1, num_fluids
                                q_cons_vf(i + advxb - 1)%sf(j, k, l) = q_cons_vf(i + advxb - 1)%sf(j, k, l)/sum_alpha
                            end do
                        end if

                        ! Pressures relaxation procedure ===================================

                        ! Is the pressure relaxation procedure necessary?
                        relax = 1

                        !$acc loop seq
                        do i = 1, num_fluids
                            if (q_cons_vf(i + advxb - 1)%sf(j, k, l) > (1d0 - sgm_eps)) relax = 0
                        end do

                        if (relax == 1) then
                            ! Initial state
                            pres_relax = 0d0

                            !$acc loop seq
                            do i = 1, num_fluids
                                if (q_cons_vf(i + advxb - 1)%sf(j, k, l) > sgm_eps) then
                                    pres_K_init(i) = &
                                        (q_cons_vf(i + intxb - 1)%sf(j, k, l)/ &
                                         q_cons_vf(i + advxb - 1)%sf(j, k, l) &
                                         - pi_infs(i))/gammas(i)

                                    if (pres_K_init(i) <= -(1d0 - 1d-8)*pres_inf(i) + 1d-8) &
                                        pres_K_init(i) = -(1d0 - 1d-8)*pres_inf(i) + 1d-8
                                else
                                    pres_K_init(i) = 0d0
                                end if
                                pres_relax = pres_relax + q_cons_vf(i + advxb - 1)%sf(j, k, l)*pres_K_init(i)
                            end do

                            ! Iterative process for relaxed pressure determination
                            f_pres = 1d-9
                            df_pres = 1d9

                            !$acc loop seq
                            do i = 1, num_fluids
                                rho_K_s(i) = 0d0
                            end do

                            !$acc loop seq
                            do iter = 0, 49

                                if (DABS(f_pres) > 1d-10) then
                                    pres_relax = pres_relax - f_pres/df_pres

                                    ! Physical pressure
                                    do i = 1, num_fluids
                                        if (pres_relax <= -(1d0 - 1d-8)*pres_inf(i) + 1d-8) &
                                            pres_relax = -(1d0 - 1d-8)*pres_inf(i) + 1d0
                                    end do

                                    ! Newton-Raphson method
                                    f_pres = -1d0
                                    df_pres = 0d0

                                    !$acc loop seq
                                    do i = 1, num_fluids
                                        if (q_cons_vf(i + advxb - 1)%sf(j, k, l) > sgm_eps) then
                                            rho_K_s(i) = q_cons_vf(i + contxb - 1)%sf(j, k, l)/ &
                                                         max(q_cons_vf(i + advxb - 1)%sf(j, k, l), sgm_eps) &
                                                         *((pres_relax + pres_inf(i))/(pres_K_init(i) + &
                                                                                       pres_inf(i)))**(1d0/gamma_min(i))

                                            f_pres = f_pres + q_cons_vf(i + contxb - 1)%sf(j, k, l) &
                                                     /rho_K_s(i)

                                            df_pres = df_pres - q_cons_vf(i + contxb - 1)%sf(j, k, l) &
                                                      /(gamma_min(i)*rho_K_s(i)*(pres_relax + pres_inf(i)))
                                        end if
                                    end do
                                end if

                            end do

                            ! Cell update of the volume fraction
                            !$acc loop seq
                            do i = 1, num_fluids
                                if (q_cons_vf(i + advxb - 1)%sf(j, k, l) > sgm_eps) &
                                    q_cons_vf(i + advxb - 1)%sf(j, k, l) = q_cons_vf(i + contxb - 1)%sf(j, k, l) &
                                                                           /rho_K_s(i)
                            end do
                        end if

                        ! ==================================================================

                        ! Mixture-total-energy correction ==================================

                        ! The mixture-total-energy correction of the mixture pressure P is not necessary here
                        ! because the primitive variables are directly recovered later on by the conservative
                        ! variables (see s_convert_conservative_to_primitive_variables called in s_compute_rhs).
                        ! However, the internal-energy equations should be reset with the corresponding mixture
                        ! pressure from the correction. This step is carried out below.

                        !$acc loop seq
                        do i = 1, num_fluids
                            alpha_rho(i) = q_cons_vf(i)%sf(j, k, l)
                            alpha(i) = q_cons_vf(E_idx + i)%sf(j, k, l)
                        end do

                        if (bubbles) then
                            rho = 0d0
                            gamma = 0d0
                            pi_inf = 0d0

                            if (mpp_lim .and. (model_eqns == 2) .and. (num_fluids > 2)) then
                                !$acc loop seq
                                do i = 1, num_fluids
                                    rho = rho + alpha_rho(i)
                                    gamma = gamma + alpha(i)*gammas(i)
                                    pi_inf = pi_inf + alpha(i)*pi_infs(i)
                                end do
                            else if ((model_eqns == 2) .and. (num_fluids > 2)) then
                                !$acc loop seq
                                do i = 1, num_fluids - 1
                                    rho = rho + alpha_rho(i)
                                    gamma = gamma + alpha(i)*gammas(i)
                                    pi_inf = pi_inf + alpha(i)*pi_infs(i)
                                end do
                            else
                                rho = alpha_rho(1)
                                gamma = gammas(1)
                                pi_inf = pi_infs(1)
                            end if
                        else
                            rho = 0d0
                            gamma = 0d0
                            pi_inf = 0d0

                            sum_alpha = 0d0

                            if (mpp_lim) then
                                !$acc loop seq
                                do i = 1, num_fluids
                                    alpha_rho(i) = max(0d0, alpha_rho(i))
                                    alpha(i) = min(max(0d0, alpha(i)), 1d0)
                                    sum_alpha = sum_alpha + alpha(i)
                                end do

                                alpha = alpha/max(sum_alpha, sgm_eps)

                            end if

                            !$acc loop seq
                            do i = 1, num_fluids
                                rho = rho + alpha_rho(i)
                                gamma = gamma + alpha(i)*gammas(i)
                                pi_inf = pi_inf + alpha(i)*pi_infs(i)
                            end do

                            if (viscous) then
                                !$acc loop seq
                                do i = 1, 2
                                    Re(i) = dflt_real

                                    if (Re_size(i) > 0) Re(i) = 0d0
                                    !$acc loop seq
                                    do q = 1, Re_size(i)
                                        Re(i) = alpha(Re_idx(i, q))/Res(i, q) &
                                                + Re(i)
                                    end do

                                    Re(i) = 1d0/max(Re(i), sgm_eps)

                                end do
                            end if
                        end if

                        dyn_pres = 0d0

                        !$acc loop seq
                        do i = momxb, momxe
                            dyn_pres = dyn_pres + 5d-1*q_cons_vf(i)%sf(j, k, l)* &
                                       q_cons_vf(i)%sf(j, k, l)/max(rho, sgm_eps)
                        end do

                        pres_relax = (q_cons_vf(E_idx)%sf(j, k, l) - dyn_pres - pi_inf)/gamma

                        !$acc loop seq
                        do i = 1, num_fluids
                            q_cons_vf(i + intxb - 1)%sf(j, k, l) = &
                                q_cons_vf(i + advxb - 1)%sf(j, k, l)* &
                                (gammas(i)*pres_relax + pi_infs(i))
                        end do
                        ! ==================================================================
                    end do
                end do
            end do

        end subroutine s_pressure_relaxation_procedure

        !>  The purpose of this subroutine is to WENO-reconstruct the
    !!      left and the right cell-boundary values, including values
    !!      at the Gaussian quadrature points, from the cell-averaged
    !!      variables.
    !!  @param v_vf Cell-average variables
    !!  @param vL_qp Left WENO-reconstructed, cell-boundary values including
    !!          the values at the quadrature points, of the cell-average variables
    !!  @param vR_qp Right WENO-reconstructed, cell-boundary values including
    !!          the values at the quadrature points, of the cell-average variables
    !!  @param norm_dir Splitting coordinate direction
        subroutine s_reconstruct_cell_boundary_values(v_vf, vL_x, vL_y, vL_z, vR_x, vR_y, vR_z, &
                                                      norm_dir)

            type(scalar_field), dimension(iv%beg:iv%end), intent(in) :: v_vf
            real(kind(0d0)), dimension(startx:, starty:, startz:, 1:), intent(inout) :: vL_x, vL_y, vL_z
            real(kind(0d0)), dimension(startx:, starty:, startz:, 1:), intent(inout) :: vR_x, vR_y, vR_z
            integer, intent(in) :: norm_dir

            integer :: weno_dir !< Coordinate direction of the WENO reconstruction

            integer :: i, j, k, l
            ! Reconstruction in s1-direction ===================================

            if (norm_dir == 1) then
                is1 = idwbuff(1); is2 = idwbuff(2); is3 = idwbuff(3)
                weno_dir = 1; is1%beg = is1%beg + weno_polyn
                is1%end = is1%end - weno_polyn

            elseif (norm_dir == 2) then
                is1 = idwbuff(2); is2 = idwbuff(1); is3 = idwbuff(3)
                weno_dir = 2; is1%beg = is1%beg + weno_polyn
                is1%end = is1%end - weno_polyn

            else
                is1 = idwbuff(3); is2 = idwbuff(2); is3 = idwbuff(1)
                weno_dir = 3; is1%beg = is1%beg + weno_polyn
                is1%end = is1%end - weno_polyn

            end if

            if (n > 0) then
                if (p > 0) then

                    call s_weno(v_vf(iv%beg:iv%end), &
                                vL_x(:, :, :, iv%beg:iv%end), vL_y(:, :, :, iv%beg:iv%end), vL_z(:, :, :, iv%beg:iv%end), vR_x(:, :, :, iv%beg:iv%end), vR_y(:, :, :, iv%beg:iv%end), vR_z(:, :, :, iv%beg:iv%end), &
                                norm_dir, weno_dir, &
                                is1, is2, is3)
                else
                    call s_weno(v_vf(iv%beg:iv%end), &
                                vL_x(:, :, :, iv%beg:iv%end), vL_y(:, :, :, iv%beg:iv%end), vL_z(:, :, :, :), vR_x(:, :, :, iv%beg:iv%end), vR_y(:, :, :, iv%beg:iv%end), vR_z(:, :, :, :), &
                                norm_dir, weno_dir, &
                                is1, is2, is3)
                end if
            else

                call s_weno(v_vf(iv%beg:iv%end), &
                            vL_x(:, :, :, iv%beg:iv%end), vL_y(:, :, :, :), vL_z(:, :, :, :), vR_x(:, :, :, iv%beg:iv%end), vR_y(:, :, :, :), vR_z(:, :, :, :), &
                            norm_dir, weno_dir, &
                            is1, is2, is3)
            end if

            ! ==================================================================
        end subroutine s_reconstruct_cell_boundary_values

        subroutine s_reconstruct_cell_boundary_values_first_order(v_vf, vL_x, vL_y, vL_z, vR_x, vR_y, vR_z, &
                                                                  norm_dir)

            type(scalar_field), dimension(iv%beg:iv%end), intent(in) :: v_vf
            real(kind(0d0)), dimension(startx:, starty:, startz:, 1:), intent(inout) :: vL_x, vL_y, vL_z
            real(kind(0d0)), dimension(startx:, starty:, startz:, 1:), intent(inout) :: vR_x, vR_y, vR_z
            integer, intent(in) :: norm_dir

            integer :: recon_dir !< Coordinate direction of the WENO reconstruction

            integer :: i, j, k, l
            ! Reconstruction in s1-direction ===================================

            if (norm_dir == 1) then
                is1 = idwbuff(1); is2 = idwbuff(2); is3 = idwbuff(3)
                recon_dir = 1; is1%beg = is1%beg + weno_polyn
                is1%end = is1%end - weno_polyn

            elseif (norm_dir == 2) then
                is1 = idwbuff(2); is2 = idwbuff(1); is3 = idwbuff(3)
                recon_dir = 2; is1%beg = is1%beg + weno_polyn
                is1%end = is1%end - weno_polyn

            else
                is1 = idwbuff(3); is2 = idwbuff(2); is3 = idwbuff(1)
                recon_dir = 3; is1%beg = is1%beg + weno_polyn
                is1%end = is1%end - weno_polyn

            end if

#ifndef _CRAYFTN
!$acc update device(is1, is2, is3, iv)
#endif

            if (recon_dir == 1) then
                !$acc parallel loop collapse(4) default(present)
                do i = iv%beg, iv%end
                    do l = is3%beg, is3%end
                        do k = is2%beg, is2%end
                            do j = is1%beg, is1%end
                                vL_x(j, k, l, i) = v_vf(i)%sf(j, k, l)
                                vR_x(j, k, l, i) = v_vf(i)%sf(j, k, l)
                            end do
                        end do
                    end do
                end do
                !$acc end parallel loop
            else if (recon_dir == 2) then
                !$acc parallel loop collapse(4) default(present)
                do i = iv%beg, iv%end
                    do l = is3%beg, is3%end
                        do k = is2%beg, is2%end
                            do j = is1%beg, is1%end
                                vL_y(j, k, l, i) = v_vf(i)%sf(k, j, l)
                                vR_y(j, k, l, i) = v_vf(i)%sf(k, j, l)
                            end do
                        end do
                    end do
                end do
                !$acc end parallel loop
            else if (recon_dir == 3) then
                !$acc parallel loop collapse(4) default(present)
                do i = iv%beg, iv%end
                    do l = is3%beg, is3%end
                        do k = is2%beg, is2%end
                            do j = is1%beg, is1%end
                                vL_z(j, k, l, i) = v_vf(i)%sf(l, k, j)
                                vR_z(j, k, l, i) = v_vf(i)%sf(l, k, j)
                            end do
                        end do
                    end do
                end do
                !$acc end parallel loop
            end if

        end subroutine s_reconstruct_cell_boundary_values_first_order

        !> Module deallocation and/or disassociation procedures
        subroutine s_finalize_rhs_module

            integer :: i, j, k, l !< Generic loop iterators

            do j = cont_idx%beg, cont_idx%end
                !$acc exit data detach(q_prim_qp%vf(j)%sf)
                nullify (q_prim_qp%vf(j)%sf)
            end do

            do j = adv_idx%beg, adv_idx%end
                !$acc exit data detach(q_prim_qp%vf(j)%sf)
                nullify (q_prim_qp%vf(j)%sf)
            end do

            do j = mom_idx%beg, E_idx
                @:DEALLOCATE(q_cons_qp%vf(j)%sf)
                @:DEALLOCATE(q_prim_qp%vf(j)%sf)
            end do

            @:DEALLOCATE(q_cons_qp%vf, q_prim_qp%vf)
            @:DEALLOCATE_GLOBAL(qL_rsx_vf, qR_rsx_vf)

            if (n > 0) then
                @:DEALLOCATE_GLOBAL(qL_rsy_vf, qR_rsy_vf)
            end if

            if (p > 0) then
                @:DEALLOCATE_GLOBAL(qL_rsz_vf, qR_rsz_vf)
            end if

            if (viscous .and. weno_Re_flux) then
                @:DEALLOCATE_GLOBAL(dqL_rsx_vf, dqR_rsx_vf)

                if (n > 0) then
                    @:DEALLOCATE_GLOBAL(dqL_rsy_vf, dqR_rsy_vf)
                end if

                if (p > 0) then
                    @:DEALLOCATE_GLOBAL(dqL_rsz_vf, dqR_rsz_vf)
                end if
            end if

            if (mpp_lim .and. bubbles) then
                !$acc exit data delete(alf_sum%sf)
                deallocate (alf_sum%sf)
            end if

            if (viscous) then
                do l = mom_idx%beg, mom_idx%end
                    @:DEALLOCATE(dq_prim_dx_qp(1)%vf(l)%sf)
                end do

                if (n > 0) then

                    do l = mom_idx%beg, mom_idx%end
                        @:DEALLOCATE(dq_prim_dy_qp(1)%vf(l)%sf)
                    end do

                    if (p > 0) then
                        do l = mom_idx%beg, mom_idx%end
                            @:DEALLOCATE(dq_prim_dz_qp(1)%vf(l)%sf)
                        end do
                    end if

                end if

                @:DEALLOCATE(dq_prim_dx_qp(1)%vf)
                @:DEALLOCATE(dq_prim_dy_qp(1)%vf)
                @:DEALLOCATE(dq_prim_dz_qp(1)%vf)
            end if

            if (viscous) then
                do i = num_dims, 1, -1
                    if (viscous) then

                        do l = mom_idx%beg, mom_idx%end
                            @:DEALLOCATE(dqL_prim_dx_n(i)%vf(l)%sf)
                            @:DEALLOCATE(dqR_prim_dx_n(i)%vf(l)%sf)
                        end do

                        if (n > 0) then
                            do l = mom_idx%beg, mom_idx%end
                                @:DEALLOCATE(dqL_prim_dy_n(i)%vf(l)%sf)
                                @:DEALLOCATE(dqR_prim_dy_n(i)%vf(l)%sf)
                            end do
                        end if

                        if (p > 0) then
                            do l = mom_idx%beg, mom_idx%end
                                @:DEALLOCATE(dqL_prim_dz_n(i)%vf(l)%sf)
                                @:DEALLOCATE(dqR_prim_dz_n(i)%vf(l)%sf)
                            end do
                        end if

                    end if

                    @:DEALLOCATE(dqL_prim_dx_n(i)%vf)
                    @:DEALLOCATE(dqL_prim_dy_n(i)%vf)
                    @:DEALLOCATE(dqL_prim_dz_n(i)%vf)
                    @:DEALLOCATE(dqR_prim_dx_n(i)%vf)
                    @:DEALLOCATE(dqR_prim_dy_n(i)%vf)
                    @:DEALLOCATE(dqR_prim_dz_n(i)%vf)
                end do
            end if

            @:DEALLOCATE_GLOBAL(dqL_prim_dx_n, dqL_prim_dy_n, dqL_prim_dz_n)
            @:DEALLOCATE_GLOBAL(dqR_prim_dx_n, dqR_prim_dy_n, dqR_prim_dz_n)

            do i = num_dims, 1, -1
                if (i /= 1) then
                    do l = 1, sys_size
                        nullify (flux_n(i)%vf(l)%sf)
                        nullify (flux_src_n(i)%vf(l)%sf)
                        @:DEALLOCATE(flux_gsrc_n(i)%vf(l)%sf)
                    end do
                else
                    do l = 1, sys_size
                        @:DEALLOCATE(flux_n(i)%vf(l)%sf)
                        @:DEALLOCATE(flux_gsrc_n(i)%vf(l)%sf)
                    end do

                    if (viscous) then
                        do l = mom_idx%beg, E_idx
                            @:DEALLOCATE(flux_src_n(i)%vf(l)%sf)
                        end do
                    end if

                    if (riemann_solver == 1) then
                        do l = adv_idx%beg + 1, adv_idx%end
                            @:DEALLOCATE(flux_src_n(i)%vf(l)%sf)
                        end do
                    else
                        do l = adv_idx%beg + 1, adv_idx%end
                            nullify (flux_src_n(i)%vf(l)%sf)
                        end do
                    end if

                    @:DEALLOCATE(flux_src_n(i)%vf(adv_idx%beg)%sf)
                end if

                @:DEALLOCATE(flux_n(i)%vf, flux_src_n(i)%vf, flux_gsrc_n(i)%vf)
            end do

            @:DEALLOCATE_GLOBAL(flux_n, flux_src_n, flux_gsrc_n)

            if (viscous .and. cyl_coord) then
                do i = 1, num_dims
                    @:DEALLOCATE(tau_re_vf(cont_idx%end + i)%sf)
                end do
                @:DEALLOCATE(tau_re_vf(e_idx)%sf)
                @:DEALLOCATE_GLOBAL(tau_re_vf)
            end if

            s_riemann_solver => null()
            s_convert_to_mixture_variables => null()

        end subroutine s_finalize_rhs_module

end module m_rhs
<|MERGE_RESOLUTION|>--- conflicted
+++ resolved
@@ -248,8 +248,8 @@
 
         if (surface_tension) then
             ! This assumes that the color function advection equation is
-            ! the last equation. If this changes, then this logic will
-            ! need updating
+            ! the last equation. If this changes then this logic will
+            ! need updated
             do l = adv_idx%end + 1, sys_size - 1
                 @:ALLOCATE(q_prim_qp%vf(l)%sf(idwbuff(1)%beg:idwbuff(1)%end, idwbuff(2)%beg:idwbuff(2)%end, idwbuff(3)%beg:idwbuff(3)%end))
             end do
@@ -381,39 +381,36 @@
             @:ALLOCATE(dq_prim_dx_qp(1)%vf(1:sys_size))
             @:ALLOCATE(dq_prim_dy_qp(1)%vf(1:sys_size))
             @:ALLOCATE(dq_prim_dz_qp(1)%vf(1:sys_size))
-            if (viscous) then
+
+            do l = mom_idx%beg, mom_idx%end
+                @:ALLOCATE(dq_prim_dx_qp(1)%vf(l)%sf( &
+                          & idwbuff(1)%beg:idwbuff(1)%end, &
+                          & idwbuff(2)%beg:idwbuff(2)%end, &
+                          & idwbuff(3)%beg:idwbuff(3)%end))
+            end do
+
+            @:ACC_SETUP_VFs(dq_prim_dx_qp(1))
+
+            if (n > 0) then
 
                 do l = mom_idx%beg, mom_idx%end
-                    @:ALLOCATE(dq_prim_dx_qp(1)%vf(l)%sf( &
-                              & idwbuff(1)%beg:idwbuff(1)%end, &
-                              & idwbuff(2)%beg:idwbuff(2)%end, &
-                              & idwbuff(3)%beg:idwbuff(3)%end))
-                end do
-
-                @:ACC_SETUP_VFs(dq_prim_dx_qp(1))
-
-                if (n > 0) then
+                    @:ALLOCATE(dq_prim_dy_qp(1)%vf(l)%sf( &
+                             & idwbuff(1)%beg:idwbuff(1)%end, &
+                             & idwbuff(2)%beg:idwbuff(2)%end, &
+                             & idwbuff(3)%beg:idwbuff(3)%end))
+                end do
+
+                @:ACC_SETUP_VFs(dq_prim_dy_qp(1))
+
+                if (p > 0) then
 
                     do l = mom_idx%beg, mom_idx%end
-                        @:ALLOCATE(dq_prim_dy_qp(1)%vf(l)%sf( &
+                        @:ALLOCATE(dq_prim_dz_qp(1)%vf(l)%sf( &
                                  & idwbuff(1)%beg:idwbuff(1)%end, &
                                  & idwbuff(2)%beg:idwbuff(2)%end, &
                                  & idwbuff(3)%beg:idwbuff(3)%end))
                     end do
-
-                    @:ACC_SETUP_VFs(dq_prim_dy_qp(1))
-
-                    if (p > 0) then
-
-                        do l = mom_idx%beg, mom_idx%end
-                            @:ALLOCATE(dq_prim_dz_qp(1)%vf(l)%sf( &
-                                     & idwbuff(1)%beg:idwbuff(1)%end, &
-                                     & idwbuff(2)%beg:idwbuff(2)%end, &
-                                     & idwbuff(3)%beg:idwbuff(3)%end))
-                        end do
-                        @:ACC_SETUP_VFs(dq_prim_dz_qp(1))
-                    end if
-
+                    @:ACC_SETUP_VFs(dq_prim_dz_qp(1))
                 end if
 
             end if
@@ -455,6 +452,7 @@
                 @:ALLOCATE(dqR_prim_dy_n(i)%vf(1:sys_size))
                 @:ALLOCATE(dqR_prim_dz_n(i)%vf(1:sys_size))
 
+
                 do l = mom_idx%beg, mom_idx%end
                     @:ALLOCATE(dqL_prim_dx_n(i)%vf(l)%sf( &
                              & idwbuff(1)%beg:idwbuff(1)%end, &
@@ -495,8 +493,10 @@
                 @:ACC_SETUP_VFs(dqL_prim_dx_n(i), dqL_prim_dy_n(i), dqL_prim_dz_n(i))
                 @:ACC_SETUP_VFs(dqR_prim_dx_n(i), dqR_prim_dy_n(i), dqR_prim_dz_n(i))
             end do
-            ! END: Allocation/Association of d K_prim_ds_n ==================
-
+        end if
+        ! END: Allocation/Association of d K_prim_ds_n ==================
+
+        if (viscous) then
             if (weno_Re_flux) then
                 @:ALLOCATE_GLOBAL(dqL_rsx_vf(idwbuff(1)%beg:idwbuff(1)%end, &
                     idwbuff(2)%beg:idwbuff(2)%end, idwbuff(3)%beg:idwbuff(3)%end, mom_idx%beg:mom_idx%end))
@@ -531,6 +531,8 @@
                 end if
             end if
         end if
+
+        ! ==================================================================
 
         ! Allocation of gm_alphaK_n =====================================
         @:ALLOCATE_GLOBAL(gm_alphaL_n(1:num_dims))
@@ -686,288 +688,294 @@
             @:ALLOCATE_GLOBAL(nbub(0:m, 0:n, 0:p))
         end if
 
-        end subroutine s_initialize_rhs_module
-
-        subroutine s_compute_rhs(q_cons_vf, q_prim_vf, rhs_vf, pb, rhs_pb, mv, rhs_mv, t_step, time_avg)
-
-            type(scalar_field), dimension(sys_size), intent(inout) :: q_cons_vf
-            type(scalar_field), dimension(sys_size), intent(inout) :: q_prim_vf
-            type(scalar_field), dimension(sys_size), intent(inout) :: rhs_vf
-            real(kind(0d0)), dimension(startx:, starty:, startz:, 1:, 1:), intent(inout) :: pb, rhs_pb
-            real(kind(0d0)), dimension(startx:, starty:, startz:, 1:, 1:), intent(inout) :: mv, rhs_mv
-            integer, intent(in) :: t_step
-            real(kind(0d0)), intent(inout) :: time_avg
-
-            real(kind(0d0)) :: t_start, t_finish
-            real(kind(0d0)) :: gp_sum
-
-            real(kind(0d0)) :: top, bottom  !< Numerator and denominator when evaluating flux limiter function
-            real(kind(0d0)), dimension(num_fluids) :: myalpha_rho, myalpha
-
-            real(kind(0d0)) :: tmp1, tmp2, tmp3, tmp4, &
-                               c_gas, c_liquid, &
-                               Cpbw, Cpinf, Cpinf_dot, &
-                               myH, myHdot, rddot, alf_gas
-
-            real(kind(0d0)) :: n_tait, B_tait, angle, angle_z
-
-            real(kind(0d0)), dimension(nb) :: Rtmp, Vtmp
-            real(kind(0d0)) :: myR, myV, alf, myP, myRho, R2Vav
-            real(kind(0d0)), dimension(0:m, 0:n, 0:p) :: nbub
-            integer :: ndirs
-
-            real(kind(0d0)) :: sound
-            real(kind(0d0)) :: start, finish
-            real(kind(0d0)) :: s2, const_sos, s1
-
-            integer :: i, c, j, k, l, q, ii, id !< Generic loop iterators
-            integer :: term_index
-
-            call nvtxStartRange("Compute_RHS")
-
-            call cpu_time(t_start)
-            ! Association/Population of Working Variables ======================
-            !$acc parallel loop collapse(4) gang vector default(present)
-            do i = 1, sys_size
-                do l = idwbuff(3)%beg, idwbuff(3)%end
-                    do k = idwbuff(2)%beg, idwbuff(2)%end
-                        do j = idwbuff(1)%beg, idwbuff(1)%end
-                            q_cons_qp%vf(i)%sf(j, k, l) = q_cons_vf(i)%sf(j, k, l)
-                        end do
-                    end do
-                end do
-            end do
-
-            ! ==================================================================
-
-            ! Converting Conservative to Primitive Variables ==================
-
-            if (mpp_lim .and. bubbles) then
-                !$acc parallel loop collapse(3) gang vector default(present)
-                do l = idwbuff(3)%beg, idwbuff(3)%end
-                    do k = idwbuff(2)%beg, idwbuff(2)%end
-                        do j = idwbuff(1)%beg, idwbuff(1)%end
-                            alf_sum%sf(j, k, l) = 0d0
-                            !$acc loop seq
-                            do i = advxb, advxe - 1
-                                alf_sum%sf(j, k, l) = alf_sum%sf(j, k, l) + q_cons_qp%vf(i)%sf(j, k, l)
-                            end do
-                            !$acc loop seq
-                            do i = advxb, advxe - 1
-                                q_cons_qp%vf(i)%sf(j, k, l) = q_cons_qp%vf(i)%sf(j, k, l)*(1.d0 - q_cons_qp%vf(alf_idx)%sf(j, k, l)) &
-                                                              /alf_sum%sf(j, k, l)
-                            end do
-                        end do
-                    end do
-                end do
-            end if
-
-            call nvtxStartRange("RHS-CONVERT")
-            call s_convert_conservative_to_primitive_variables( &
-                q_cons_qp%vf, &
-                q_prim_qp%vf, &
-                idwint, &
-                gm_alpha_qp%vf)
-            call nvtxEndRange
-
-            call nvtxStartRange("RHS-MPI")
-            call s_populate_variables_buffers(q_prim_qp%vf, pb, mv)
-            call nvtxEndRange
-
-            if (cfl_dt) then
-                if (mytime >= t_stop) return
+    end subroutine s_initialize_rhs_module
+
+    subroutine s_compute_rhs(q_cons_vf, q_prim_vf, rhs_vf, pb, rhs_pb, mv, rhs_mv, t_step, time_avg)
+
+        type(scalar_field), dimension(sys_size), intent(inout) :: q_cons_vf
+        type(scalar_field), dimension(sys_size), intent(inout) :: q_prim_vf
+        type(scalar_field), dimension(sys_size), intent(inout) :: rhs_vf
+        real(kind(0d0)), dimension(startx:, starty:, startz:, 1:, 1:), intent(inout) :: pb, rhs_pb
+        real(kind(0d0)), dimension(startx:, starty:, startz:, 1:, 1:), intent(inout) :: mv, rhs_mv
+        integer, intent(in) :: t_step
+        real(kind(0d0)), intent(inout) :: time_avg
+
+        real(kind(0d0)) :: t_start, t_finish
+        real(kind(0d0)) :: gp_sum
+
+        real(kind(0d0)) :: top, bottom  !< Numerator and denominator when evaluating flux limiter function
+        real(kind(0d0)), dimension(num_fluids) :: myalpha_rho, myalpha
+
+        real(kind(0d0)) :: tmp1, tmp2, tmp3, tmp4, &
+                           c_gas, c_liquid, &
+                           Cpbw, Cpinf, Cpinf_dot, &
+                           myH, myHdot, rddot, alf_gas
+
+        real(kind(0d0)) :: n_tait, B_tait, angle, angle_z
+
+        real(kind(0d0)), dimension(nb) :: Rtmp, Vtmp
+        real(kind(0d0)) :: myR, myV, alf, myP, myRho, R2Vav
+        real(kind(0d0)), dimension(0:m, 0:n, 0:p) :: nbub
+        integer :: ndirs
+
+        real(kind(0d0)) :: sound
+        real(kind(0d0)) :: start, finish
+        real(kind(0d0)) :: s2, const_sos, s1
+
+        integer :: i, c, j, k, l, q, ii, id !< Generic loop iterators
+        integer :: term_index
+
+        call nvtxStartRange("Compute_RHS")
+
+        call cpu_time(t_start)
+        ! Association/Population of Working Variables ======================
+        !$acc parallel loop collapse(4) gang vector default(present)
+        do i = 1, sys_size
+            do l = idwbuff(3)%beg, idwbuff(3)%end
+                do k = idwbuff(2)%beg, idwbuff(2)%end
+                    do j = idwbuff(1)%beg, idwbuff(1)%end
+                        q_cons_qp%vf(i)%sf(j, k, l) = q_cons_vf(i)%sf(j, k, l)
+                    end do
+                end do
+            end do
+        end do
+
+        ! ==================================================================
+
+        ! Converting Conservative to Primitive Variables ==================
+
+        if (mpp_lim .and. bubbles) then
+            !$acc parallel loop collapse(3) gang vector default(present)
+            do l = idwbuff(3)%beg, idwbuff(3)%end
+                do k = idwbuff(2)%beg, idwbuff(2)%end
+                    do j = idwbuff(1)%beg, idwbuff(1)%end
+                        alf_sum%sf(j, k, l) = 0d0
+                        !$acc loop seq
+                        do i = advxb, advxe - 1
+                            alf_sum%sf(j, k, l) = alf_sum%sf(j, k, l) + q_cons_qp%vf(i)%sf(j, k, l)
+                        end do
+                        !$acc loop seq
+                        do i = advxb, advxe - 1
+                            q_cons_qp%vf(i)%sf(j, k, l) = q_cons_qp%vf(i)%sf(j, k, l)*(1.d0 - q_cons_qp%vf(alf_idx)%sf(j, k, l)) &
+                                                          /alf_sum%sf(j, k, l)
+                        end do
+                    end do
+                end do
+            end do
+        end if
+
+        call nvtxStartRange("RHS-CONVERT")
+        call s_convert_conservative_to_primitive_variables( &
+            q_cons_qp%vf, &
+            q_prim_qp%vf, &
+            idwint, &
+            gm_alpha_qp%vf)
+        call nvtxEndRange
+
+        call nvtxStartRange("RHS-MPI")
+        call s_populate_variables_buffers(q_prim_qp%vf, pb, mv)
+        call nvtxEndRange
+
+        if (cfl_dt) then
+            if (mytime >= t_stop) return
+        else
+            if (t_step == t_step_stop) return
+        end if
+
+        ! ==================================================================
+
+        if (qbmm) call s_mom_inv(q_cons_qp%vf, q_prim_qp%vf, mom_sp, mom_3d, pb, rhs_pb, mv, rhs_mv, idwbuff(1), idwbuff(2), idwbuff(3), nbub)
+
+        call nvtxStartRange("Viscous")
+        if (viscous) call s_get_viscous(qL_rsx_vf, qL_rsy_vf, qL_rsz_vf, &
+                                                 dqL_prim_dx_n, dqL_prim_dy_n, dqL_prim_dz_n, &
+                                                 qL_prim, &
+                                                 qR_rsx_vf, qR_rsy_vf, qR_rsz_vf, &
+                                                 dqR_prim_dx_n, dqR_prim_dy_n, dqR_prim_dz_n, &
+                                                 qR_prim, &
+                                                 q_prim_qp, &
+                                                 dq_prim_dx_qp, dq_prim_dy_qp, dq_prim_dz_qp, &
+                                                 idwbuff(1), idwbuff(2), idwbuff(3))
+        call nvtxEndRange
+
+        call nvtxStartRange("Surface_Tension")
+        if (surface_tension) call s_get_capilary(q_prim_qp%vf)
+        call nvtxEndRange
+        ! Dimensional Splitting Loop =======================================
+
+        do id = 1, num_dims
+
+            ! Reconstructing Primitive/Conservative Variables ===============
+
+            call nvtxStartRange("RHS-WENO")
+
+            if (.not. surface_tension) then
+                ! Reconstruct densitiess
+                iv%beg = 1; iv%end = sys_size
+                call s_reconstruct_cell_boundary_values( &
+                    q_prim_qp%vf(1:sys_size), &
+                    qL_rsx_vf, qL_rsy_vf, qL_rsz_vf, &
+                    qR_rsx_vf, qR_rsy_vf, qR_rsz_vf, &
+                    id)
             else
-                if (t_step == t_step_stop) return
-            end if
-
-            ! ==================================================================
-
-            if (qbmm) call s_mom_inv(q_cons_qp%vf, q_prim_qp%vf, mom_sp, mom_3d, pb, rhs_pb, mv, rhs_mv, idwbuff(1), idwbuff(2), idwbuff(3), nbub)
-
-            call nvtxStartRange("Viscous")
-            if (viscous) call s_get_viscous(qL_rsx_vf, qL_rsy_vf, qL_rsz_vf, &
-                                            dqL_prim_dx_n, dqL_prim_dy_n, dqL_prim_dz_n, &
-                                            qL_prim, &
-                                            qR_rsx_vf, qR_rsy_vf, qR_rsz_vf, &
-                                            dqR_prim_dx_n, dqR_prim_dy_n, dqR_prim_dz_n, &
-                                            qR_prim, &
-                                            q_prim_qp, &
-                                            dq_prim_dx_qp, dq_prim_dy_qp, dq_prim_dz_qp, &
-                                            idwbuff(1), idwbuff(2), idwbuff(3))
-            call nvtxEndRange
-
-            call nvtxStartRange("Surface_Tension")
-            if (surface_tension) call s_get_capilary(q_prim_qp%vf)
-            call nvtxEndRange
-            ! Dimensional Splitting Loop =======================================
-
-            do id = 1, num_dims
-
-                ! Reconstructing Primitive/Conservative Variables ===============
-
-                call nvtxStartRange("RHS-WENO")
-
-                if (.not. surface_tension) then
-                    ! Reconstruct densitiess
-                    iv%beg = 1; iv%end = sys_size
-                    call s_reconstruct_cell_boundary_values( &
-                        q_prim_qp%vf(1:sys_size), &
-                        qL_rsx_vf, qL_rsy_vf, qL_rsz_vf, &
-                        qR_rsx_vf, qR_rsy_vf, qR_rsz_vf, &
-                        id)
-                else
-                    iv%beg = 1; iv%end = E_idx - 1
-                    call s_reconstruct_cell_boundary_values( &
-                        q_prim_qp%vf(iv%beg:iv%end), &
-                        qL_rsx_vf, qL_rsy_vf, qL_rsz_vf, &
-                        qR_rsx_vf, qR_rsy_vf, qR_rsz_vf, &
-                        id)
-
-                    iv%beg = E_idx; iv%end = E_idx
-                    call s_reconstruct_cell_boundary_values_first_order( &
-                        q_prim_qp%vf(E_idx), &
-                        qL_rsx_vf, qL_rsy_vf, qL_rsz_vf, &
-                        qR_rsx_vf, qR_rsy_vf, qR_rsz_vf, &
-                        id)
-
-                    iv%beg = E_idx + 1; iv%end = sys_size
-                    call s_reconstruct_cell_boundary_values( &
-                        q_prim_qp%vf(iv%beg:iv%end), &
-                        qL_rsx_vf, qL_rsy_vf, qL_rsz_vf, &
-                        qR_rsx_vf, qR_rsy_vf, qR_rsz_vf, &
-                        id)
-                end if
-
-                ! Reconstruct viscous derivatives for viscosity
-                if (weno_Re_flux) then
-                    iv%beg = momxb; iv%end = momxe
+                iv%beg = 1; iv%end = E_idx - 1
+                call s_reconstruct_cell_boundary_values( &
+                    q_prim_qp%vf(iv%beg:iv%end), &
+                    qL_rsx_vf, qL_rsy_vf, qL_rsz_vf, &
+                    qR_rsx_vf, qR_rsy_vf, qR_rsz_vf, &
+                    id)
+
+                iv%beg = E_idx; iv%end = E_idx
+                call s_reconstruct_cell_boundary_values_first_order( &
+                    q_prim_qp%vf(E_idx), &
+                    qL_rsx_vf, qL_rsy_vf, qL_rsz_vf, &
+                    qR_rsx_vf, qR_rsy_vf, qR_rsz_vf, &
+                    id)
+
+                iv%beg = E_idx + 1; iv%end = sys_size
+                call s_reconstruct_cell_boundary_values( &
+                    q_prim_qp%vf(iv%beg:iv%end), &
+                    qL_rsx_vf, qL_rsy_vf, qL_rsz_vf, &
+                    qR_rsx_vf, qR_rsy_vf, qR_rsz_vf, &
+                    id)
+            end if
+
+            ! Reconstruct viscous derivatives for viscosity
+            if (weno_Re_flux) then
+                iv%beg = momxb; iv%end = momxe
+                call s_reconstruct_cell_boundary_values_visc_deriv( &
+                    dq_prim_dx_qp(1)%vf(iv%beg:iv%end), &
+                    dqL_rsx_vf, dqL_rsy_vf, dqL_rsz_vf, &
+                    dqR_rsx_vf, dqR_rsy_vf, dqR_rsz_vf, &
+                    id, dqL_prim_dx_n(id)%vf(iv%beg:iv%end), dqR_prim_dx_n(id)%vf(iv%beg:iv%end), &
+                    idwbuff(1), idwbuff(2), idwbuff(3))
+                if (n > 0) then
                     call s_reconstruct_cell_boundary_values_visc_deriv( &
-                        dq_prim_dx_qp(1)%vf(iv%beg:iv%end), &
+                        dq_prim_dy_qp(1)%vf(iv%beg:iv%end), &
                         dqL_rsx_vf, dqL_rsy_vf, dqL_rsz_vf, &
                         dqR_rsx_vf, dqR_rsy_vf, dqR_rsz_vf, &
-                        id, dqL_prim_dx_n(id)%vf(iv%beg:iv%end), dqR_prim_dx_n(id)%vf(iv%beg:iv%end), &
+                        id, dqL_prim_dy_n(id)%vf(iv%beg:iv%end), dqR_prim_dy_n(id)%vf(iv%beg:iv%end), &
                         idwbuff(1), idwbuff(2), idwbuff(3))
-                    if (n > 0) then
+                    if (p > 0) then
                         call s_reconstruct_cell_boundary_values_visc_deriv( &
-                            dq_prim_dy_qp(1)%vf(iv%beg:iv%end), &
+                            dq_prim_dz_qp(1)%vf(iv%beg:iv%end), &
                             dqL_rsx_vf, dqL_rsy_vf, dqL_rsz_vf, &
                             dqR_rsx_vf, dqR_rsy_vf, dqR_rsz_vf, &
-                            id, dqL_prim_dy_n(id)%vf(iv%beg:iv%end), dqR_prim_dy_n(id)%vf(iv%beg:iv%end), &
+                            id, dqL_prim_dz_n(id)%vf(iv%beg:iv%end), dqR_prim_dz_n(id)%vf(iv%beg:iv%end), &
                             idwbuff(1), idwbuff(2), idwbuff(3))
-                        if (p > 0) then
-                            call s_reconstruct_cell_boundary_values_visc_deriv( &
-                                dq_prim_dz_qp(1)%vf(iv%beg:iv%end), &
-                                dqL_rsx_vf, dqL_rsy_vf, dqL_rsz_vf, &
-                                dqR_rsx_vf, dqR_rsy_vf, dqR_rsz_vf, &
-                                id, dqL_prim_dz_n(id)%vf(iv%beg:iv%end), dqR_prim_dz_n(id)%vf(iv%beg:iv%end), &
-                                idwbuff(1), idwbuff(2), idwbuff(3))
-                        end if
                     end if
                 end if
-
-                call nvtxEndRange ! WENO
-
-                ! Configuring Coordinate Direction Indexes ======================
-                if (id == 1) then
-                    irx%beg = -1; iry%beg = 0; irz%beg = 0
-                elseif (id == 2) then
-                    irx%beg = 0; iry%beg = -1; irz%beg = 0
-                else
-                    irx%beg = 0; iry%beg = 0; irz%beg = -1
-                end if
-                irx%end = m; iry%end = n; irz%end = p
-                ! ===============================================================
-
-                call nvtxStartRange("RHS_riemann_solver")
-
-                ! Computing Riemann Solver Flux and Source Flux =================
-
-                call s_riemann_solver(qR_rsx_vf, qR_rsy_vf, qR_rsz_vf, &
-                                      dqR_prim_dx_n(id)%vf, &
-                                      dqR_prim_dy_n(id)%vf, &
-                                      dqR_prim_dz_n(id)%vf, &
-                                      qR_prim(id)%vf, &
-                                      qL_rsx_vf, qL_rsy_vf, qL_rsz_vf, &
-                                      dqL_prim_dx_n(id)%vf, &
-                                      dqL_prim_dy_n(id)%vf, &
-                                      dqL_prim_dz_n(id)%vf, &
-                                      qL_prim(id)%vf, &
-                                      q_prim_qp%vf, &
-                                      flux_n(id)%vf, &
-                                      flux_src_n(id)%vf, &
-                                      flux_gsrc_n(id)%vf, &
-                                      id, irx, iry, irz)
-                call nvtxEndRange
-
-                ! Additional physics and source terms ==============================
-
-                ! RHS addition for advection source
-                call nvtxStartRange("RHS_advection_source")
-                call s_compute_advection_source_term(id, &
-                                                     rhs_vf, &
-                                                     q_cons_qp, &
-                                                     q_prim_qp, &
-                                                     flux_src_n(id))
-                call nvtxEndRange
-
-                ! RHS additions for hypoelasticity
-                call nvtxStartRange("RHS_Hypoelasticity")
-                if (hypoelasticity) call s_compute_hypoelastic_rhs(id, &
-                                                                   q_prim_qp%vf, &
-                                                                   rhs_vf)
-                call nvtxEndRange
-
-                ! RHS additions for viscosity
-                call nvtxStartRange("RHS_add_phys")
-                if (viscous .or. surface_tension) then
-                    call s_compute_additional_physics_rhs(id, &
-                                                          q_prim_qp%vf, &
-                                                          rhs_vf, &
-                                                          flux_src_n(id)%vf, &
-                                                          dq_prim_dx_qp(1)%vf, &
-                                                          dq_prim_dy_qp(1)%vf, &
-                                                          dq_prim_dz_qp(1)%vf)
-                end if
-                call nvtxEndRange
-
-                ! RHS additions for sub-grid bubbles
-                call nvtxStartRange("RHS_bubbles")
-                if (bubbles) call s_compute_bubbles_rhs(id, &
-                                                        q_prim_qp%vf)
-                call nvtxEndRange
-
-<<<<<<< HEAD
-                ! RHS additions for qbmm bubbles
-                call nvtxStartRange("RHS_qbmm")
-                if (qbmm) call s_compute_qbmm_rhs(id, &
-                                                  q_cons_qp%vf, &
-                                                  q_prim_qp%vf, &
-                                                  rhs_vf, &
-                                                  flux_n(id)%vf, &
-                                                  pb, &
-                                                  rhs_pb, &
-                                                  mv, &
-                                                  rhs_mv)
-                call nvtxEndRange
-                ! END: Additional physics and source terms =========================
-=======
+            end if
+
+            call nvtxEndRange ! WENO
+
+            ! Configuring Coordinate Direction Indexes ======================
+            if (id == 1) then
+                irx%beg = -1; iry%beg = 0; irz%beg = 0
+            elseif (id == 2) then
+                irx%beg = 0; iry%beg = -1; irz%beg = 0
+            else
+                irx%beg = 0; iry%beg = 0; irz%beg = -1
+            end if
+            irx%end = m; iry%end = n; irz%end = p
+            ! ===============================================================
+
+            call nvtxStartRange("RHS_riemann_solver")
+
+            ! Computing Riemann Solver Flux and Source Flux =================
+
+            call s_riemann_solver(qR_rsx_vf, qR_rsy_vf, qR_rsz_vf, &
+                                  dqR_prim_dx_n(id)%vf, &
+                                  dqR_prim_dy_n(id)%vf, &
+                                  dqR_prim_dz_n(id)%vf, &
+                                  qR_prim(id)%vf, &
+                                  qL_rsx_vf, qL_rsy_vf, qL_rsz_vf, &
+                                  dqL_prim_dx_n(id)%vf, &
+                                  dqL_prim_dy_n(id)%vf, &
+                                  dqL_prim_dz_n(id)%vf, &
+                                  qL_prim(id)%vf, &
+                                  q_prim_qp%vf, &
+                                  flux_n(id)%vf, &
+                                  flux_src_n(id)%vf, &
+                                  flux_gsrc_n(id)%vf, &
+                                  id, irx, iry, irz)
+            call nvtxEndRange
+
+            ! Additional physics and source terms ==============================
+
+            ! RHS addition for advection source
+            call nvtxStartRange("RHS_advection_source")
+            call s_compute_advection_source_term(id, &
+                                                 rhs_vf, &
+                                                 q_cons_qp, &
+                                                 q_prim_qp, &
+                                                 flux_src_n(id))
+            call nvtxEndRange
+
+            ! RHS additions for hypoelasticity
+            call nvtxStartRange("RHS_Hypoelasticity")
+            if (hypoelasticity) call s_compute_hypoelastic_rhs(id, &
+                                                               q_prim_qp%vf, &
+                                                               rhs_vf)
+            call nvtxEndRange
+
+            ! RHS additions for viscosity
+            call nvtxStartRange("RHS_add_phys")
+            if (viscous .or. surface_tension) then
+                call s_compute_additional_physics_rhs(id, &
+                                                      q_prim_qp%vf, &
+                                                      rhs_vf, &
+                                                      flux_src_n(id)%vf, &
+                                                      dq_prim_dx_qp(1)%vf, &
+                                                      dq_prim_dy_qp(1)%vf, &
+                                                      dq_prim_dz_qp(1)%vf)
+            end if
+            call nvtxEndRange
+
+            ! RHS additions for sub-grid bubbles
+            call nvtxStartRange("RHS_bubbles")
+            if (bubbles) call s_compute_bubbles_rhs(id, &
+                                                    q_prim_qp%vf)
+            call nvtxEndRange
+
+            ! RHS additions for qbmm bubbles
+            call nvtxStartRange("RHS_qbmm")
+            if (qbmm) call s_compute_qbmm_rhs(id, &
+                                              q_cons_qp%vf, &
+                                              q_prim_qp%vf, &
+                                              rhs_vf, &
+                                              flux_n(id)%vf, &
+                                              pb, &
+                                              rhs_pb, &
+                                              mv, &
+                                              rhs_mv)
+            call nvtxEndRange
+            ! END: Additional physics and source terms =========================
+
+        end do
+        ! END: Dimensional Splitting Loop =================================
+
         if (chemistry) then
             call nvtxStartRange("RHS_Chem_Advection")
             call s_compute_chemistry_advection_flux(flux_n, rhs_vf)
             call nvtxEndRange
         end if
->>>>>>> d97c8782
-
-            end do
-            ! END: Dimensional Splitting Loop =================================
-
-<<<<<<< HEAD
-            #:if chemistry
-                call nvtxStartRange("RHS_Chem_Advection")
-                call s_compute_chemistry_advection_flux(flux_n, rhs_vf)
-                call nvtxEndRange
-            #:endif
-=======
+
+        if (ib) then
+            !$acc parallel loop collapse(3) gang vector default(present)
+            do l = 0, p
+                do k = 0, n
+                    do j = 0, m
+                        if (ib_markers%sf(j, k, l) /= 0) then
+                            do i = 1, sys_size
+                                rhs_vf(i)%sf(j, k, l) = 0d0
+                            end do
+                        end if
+                    end do
+                end do
+            end do
+        end if
+
         ! Additional Physics and Source Temrs ==================================
         ! Additions for acoustic_source
         call nvtxStartRange("RHS_acoustic_src")
@@ -993,155 +1001,159 @@
                 call nvtxEndRange
             end if
         end if
->>>>>>> d97c8782
-
-            if (ib) then
-                !$acc parallel loop collapse(3) gang vector default(present)
+
+        ! END: Additional pphysics and source terms ============================
+
+        if (run_time_info .or. probe_wrt .or. ib) then
+            !$acc parallel loop collapse(4) gang vector default(present)
+            do i = 1, sys_size
+                do l = idwbuff(3)%beg, idwbuff(3)%end
+                    do k = idwbuff(2)%beg, idwbuff(2)%end
+                        do j = idwbuff(1)%beg, idwbuff(1)%end
+                            q_prim_vf(i)%sf(j, k, l) = q_prim_qp%vf(i)%sf(j, k, l)
+                        end do
+                    end do
+                end do
+            end do
+        end if
+
+        call cpu_time(t_finish)
+
+        if (t_step >= 4) then
+            time_avg = (abs(t_finish - t_start) + (t_step - 4)*time_avg)/(t_step - 3)
+        else
+            time_avg = 0d0
+        end if
+        ! ==================================================================
+
+        call nvtxEndRange
+
+    end subroutine s_compute_rhs
+
+    subroutine s_compute_advection_source_term(idir, rhs_vf, q_cons_vf, q_prim_vf, flux_src_n_vf)
+
+        integer, intent(in) :: idir
+        type(scalar_field), dimension(sys_size), intent(inout) :: rhs_vf
+        type(vector_field), intent(inout) :: q_cons_vf
+        type(vector_field), intent(inout) :: q_prim_vf
+        type(vector_field), intent(inout) :: flux_src_n_vf
+
+        integer :: i, j, k, l, q
+
+        if (alt_soundspeed) then
+            !$acc parallel loop collapse(3) gang vector default(present)
+            do l = 0, p
+                do k = 0, n
+                    do j = 0, m
+                        blkmod1(j, k, l) = ((gammas(1) + 1d0)*q_prim_vf%vf(E_idx)%sf(j, k, l) + &
+                                            pi_infs(1))/gammas(1)
+                        blkmod2(j, k, l) = ((gammas(2) + 1d0)*q_prim_vf%vf(E_idx)%sf(j, k, l) + &
+                                            pi_infs(2))/gammas(2)
+                        alpha1(j, k, l) = q_cons_vf%vf(advxb)%sf(j, k, l)
+
+                        if (bubbles) then
+                            alpha2(j, k, l) = q_cons_vf%vf(alf_idx - 1)%sf(j, k, l)
+                        else
+                            alpha2(j, k, l) = q_cons_vf%vf(advxe)%sf(j, k, l)
+                        end if
+
+                        Kterm(j, k, l) = alpha1(j, k, l)*alpha2(j, k, l)*(blkmod2(j, k, l) - blkmod1(j, k, l))/ &
+                                         (alpha1(j, k, l)*blkmod2(j, k, l) + alpha2(j, k, l)*blkmod1(j, k, l))
+                    end do
+                end do
+            end do
+        end if
+
+        if (idir == 1) then
+
+            if (bc_x%beg <= -5 .and. bc_x%beg >= -13) then
+                call s_cbc(q_prim_vf%vf, flux_n(idir)%vf, &
+                           flux_src_n(idir)%vf, idir, -1, irx, iry, irz)
+            end if
+
+            if (bc_x%end <= -5 .and. bc_x%end >= -13) then
+                call s_cbc(q_prim_vf%vf, flux_n(idir)%vf, &
+                           flux_src_n(idir)%vf, idir, 1, irx, iry, irz)
+            end if
+
+            !$acc parallel loop collapse(4) gang vector default(present)
+            do j = 1, sys_size
+                do q = 0, p
+                    do l = 0, n
+                        do k = 0, m
+                            rhs_vf(j)%sf(k, l, q) = 1d0/dx(k)* &
+                                                    (flux_n(1)%vf(j)%sf(k - 1, l, q) &
+                                                     - flux_n(1)%vf(j)%sf(k, l, q))
+                        end do
+                    end do
+                end do
+            end do
+
+            if (model_eqns == 3) then
+                !$acc parallel loop collapse(4) gang vector default(present)
                 do l = 0, p
                     do k = 0, n
                         do j = 0, m
-                            if (ib_markers%sf(j, k, l) /= 0) then
-                                do i = 1, sys_size
-                                    rhs_vf(i)%sf(j, k, l) = 0d0
-                                end do
-                            end if
-                        end do
-                    end do
-                end do
-            end if
-
-            ! Additional Physics and Source Temrs ==================================
-            ! Additions for acoustic_source
-            call nvtxStartRange("RHS_acoustic_src")
-            if (acoustic_source) call s_acoustic_src_calculations(q_cons_qp%vf(1:sys_size), &
-                                                                  q_prim_qp%vf(1:sys_size), &
-                                                                  t_step, &
-                                                                  rhs_vf)
-            call nvtxEndRange
-
-            ! Add bubles source term
-            call nvtxStartRange("RHS_bubbles")
-            if (bubbles .and. (.not. adap_dt) .and. (.not. qbmm)) call s_compute_bubble_source( &
-                q_cons_qp%vf(1:sys_size), &
-                q_prim_qp%vf(1:sys_size), &
-                t_step, &
-                rhs_vf)
-            call nvtxEndRange
-
-            #:if chemistry
-                if (chem_params%reactions) then
-                    call nvtxStartRange("RHS_Chem_Reactions")
-                    call s_compute_chemistry_reaction_flux(rhs_vf, q_cons_qp%vf, q_prim_qp%vf)
-                    call nvtxEndRange
-                end if
-            #:endif
-
-            ! END: Additional pphysics and source terms ============================
-
-            if (run_time_info .or. probe_wrt .or. ib) then
+                            do i = 1, num_fluids
+                                rhs_vf(i + intxb - 1)%sf(j, k, l) = &
+                                    rhs_vf(i + intxb - 1)%sf(j, k, l) - 1d0/dx(j)* &
+                                    q_cons_vf%vf(i + advxb - 1)%sf(j, k, l)* &
+                                    q_prim_vf%vf(E_idx)%sf(j, k, l)* &
+                                    (flux_src_n(1)%vf(advxb)%sf(j, k, l) - &
+                                     flux_src_n(1)%vf(advxb)%sf(j - 1, k, l))
+                            end do
+                        end do
+                    end do
+                end do
+            end if
+
+            if (riemann_solver == 1) then
                 !$acc parallel loop collapse(4) gang vector default(present)
-                do i = 1, sys_size
-                    do l = idwbuff(3)%beg, idwbuff(3)%end
-                        do k = idwbuff(2)%beg, idwbuff(2)%end
-                            do j = idwbuff(1)%beg, idwbuff(1)%end
-                                q_prim_vf(i)%sf(j, k, l) = q_prim_qp%vf(i)%sf(j, k, l)
-                            end do
-                        end do
-                    end do
-                end do
-            end if
-
-            call cpu_time(t_finish)
-
-            if (t_step >= 4) then
-                time_avg = (abs(t_finish - t_start) + (t_step - 4)*time_avg)/(t_step - 3)
-            else
-                time_avg = 0d0
-            end if
-            ! ==================================================================
-
-            call nvtxEndRange
-
-        end subroutine s_compute_rhs
-
-        subroutine s_compute_advection_source_term(idir, rhs_vf, q_cons_vf, q_prim_vf, flux_src_n_vf)
-
-            integer, intent(in) :: idir
-            type(scalar_field), dimension(sys_size), intent(inout) :: rhs_vf
-            type(vector_field), intent(inout) :: q_cons_vf
-            type(vector_field), intent(inout) :: q_prim_vf
-            type(vector_field), intent(inout) :: flux_src_n_vf
-
-            integer :: i, j, k, l, q
-
-            if (alt_soundspeed) then
-                !$acc parallel loop collapse(3) gang vector default(present)
-                do l = 0, p
-                    do k = 0, n
-                        do j = 0, m
-                            blkmod1(j, k, l) = ((gammas(1) + 1d0)*q_prim_vf%vf(E_idx)%sf(j, k, l) + &
-                                                pi_infs(1))/gammas(1)
-                            blkmod2(j, k, l) = ((gammas(2) + 1d0)*q_prim_vf%vf(E_idx)%sf(j, k, l) + &
-                                                pi_infs(2))/gammas(2)
-                            alpha1(j, k, l) = q_cons_vf%vf(advxb)%sf(j, k, l)
-
-                            if (bubbles) then
-                                alpha2(j, k, l) = q_cons_vf%vf(alf_idx - 1)%sf(j, k, l)
-                            else
-                                alpha2(j, k, l) = q_cons_vf%vf(advxe)%sf(j, k, l)
-                            end if
-
-                            Kterm(j, k, l) = alpha1(j, k, l)*alpha2(j, k, l)*(blkmod2(j, k, l) - blkmod1(j, k, l))/ &
-                                             (alpha1(j, k, l)*blkmod2(j, k, l) + alpha2(j, k, l)*blkmod1(j, k, l))
-                        end do
-                    end do
-                end do
-            end if
-
-            if (idir == 1) then
-
-                if (bc_x%beg <= -5 .and. bc_x%beg >= -13) then
-                    call s_cbc(q_prim_vf%vf, flux_n(idir)%vf, &
-                               flux_src_n(idir)%vf, idir, -1, irx, iry, irz)
-                end if
-
-                if (bc_x%end <= -5 .and. bc_x%end >= -13) then
-                    call s_cbc(q_prim_vf%vf, flux_n(idir)%vf, &
-                               flux_src_n(idir)%vf, idir, 1, irx, iry, irz)
-                end if
-
-                !$acc parallel loop collapse(4) gang vector default(present)
-                do j = 1, sys_size
+                do j = advxb, advxe
                     do q = 0, p
                         do l = 0, n
                             do k = 0, m
-                                rhs_vf(j)%sf(k, l, q) = 1d0/dx(k)* &
-                                                        (flux_n(1)%vf(j)%sf(k - 1, l, q) &
-                                                         - flux_n(1)%vf(j)%sf(k, l, q))
-                            end do
-                        end do
-                    end do
-                end do
-
-                if (model_eqns == 3) then
-                    !$acc parallel loop collapse(4) gang vector default(present)
-                    do l = 0, p
-                        do k = 0, n
-                            do j = 0, m
-                                do i = 1, num_fluids
-                                    rhs_vf(i + intxb - 1)%sf(j, k, l) = &
-                                        rhs_vf(i + intxb - 1)%sf(j, k, l) - 1d0/dx(j)* &
-                                        q_cons_vf%vf(i + advxb - 1)%sf(j, k, l)* &
-                                        q_prim_vf%vf(E_idx)%sf(j, k, l)* &
-                                        (flux_src_n(1)%vf(advxb)%sf(j, k, l) - &
-                                         flux_src_n(1)%vf(advxb)%sf(j - 1, k, l))
+                                rhs_vf(j)%sf(k, l, q) = &
+                                    rhs_vf(j)%sf(k, l, q) + 1d0/dx(k)* &
+                                    q_prim_vf%vf(contxe + idir)%sf(k, l, q)* &
+                                    (flux_src_n(1)%vf(j)%sf(k - 1, l, q) &
+                                     - flux_src_n(1)%vf(j)%sf(k, l, q))
+                            end do
+                        end do
+                    end do
+                end do
+            else
+                if (alt_soundspeed) then
+                    do j = advxb, advxe
+                        if ((j == advxe) .and. (bubbles .neqv. .true.)) then
+                            !$acc parallel loop collapse(3) gang vector default(present)
+                            do q = 0, p
+                                do l = 0, n
+                                    do k = 0, m
+                                        rhs_vf(j)%sf(k, l, q) = &
+                                            rhs_vf(j)%sf(k, l, q) + 1d0/dx(k)* &
+                                            (q_cons_vf%vf(j)%sf(k, l, q) - Kterm(k, l, q))* &
+                                            (flux_src_n(1)%vf(j)%sf(k, l, q) &
+                                             - flux_src_n(1)%vf(j)%sf(k - 1, l, q))
+                                    end do
                                 end do
                             end do
-                        end do
-                    end do
-                end if
-
-                if (riemann_solver == 1) then
+                        else if ((j == advxb) .and. (bubbles .neqv. .true.)) then
+                            !$acc parallel loop collapse(3) gang vector default(present)
+                            do q = 0, p
+                                do l = 0, n
+                                    do k = 0, m
+                                        rhs_vf(j)%sf(k, l, q) = &
+                                            rhs_vf(j)%sf(k, l, q) + 1d0/dx(k)* &
+                                            (q_cons_vf%vf(j)%sf(k, l, q) + Kterm(k, l, q))* &
+                                            (flux_src_n(1)%vf(j)%sf(k, l, q) &
+                                             - flux_src_n(1)%vf(j)%sf(k - 1, l, q))
+                                    end do
+                                end do
+                            end do
+                        end if
+                    end do
+                else
                     !$acc parallel loop collapse(4) gang vector default(present)
                     do j = advxb, advxe
                         do q = 0, p
@@ -1149,142 +1161,269 @@
                                 do k = 0, m
                                     rhs_vf(j)%sf(k, l, q) = &
                                         rhs_vf(j)%sf(k, l, q) + 1d0/dx(k)* &
-                                        q_prim_vf%vf(contxe + idir)%sf(k, l, q)* &
-                                        (flux_src_n(1)%vf(j)%sf(k - 1, l, q) &
-                                         - flux_src_n(1)%vf(j)%sf(k, l, q))
+                                        q_cons_vf%vf(j)%sf(k, l, q)* &
+                                        (flux_src_n(1)%vf(j)%sf(k, l, q) &
+                                         - flux_src_n(1)%vf(j)%sf(k - 1, l, q))
                                 end do
                             end do
                         end do
                     end do
-                else
-                    if (alt_soundspeed) then
-                        do j = advxb, advxe
-                            if ((j == advxe) .and. (bubbles .neqv. .true.)) then
-                                !$acc parallel loop collapse(3) gang vector default(present)
-                                do q = 0, p
-                                    do l = 0, n
-                                        do k = 0, m
-                                            rhs_vf(j)%sf(k, l, q) = &
-                                                rhs_vf(j)%sf(k, l, q) + 1d0/dx(k)* &
-                                                (q_cons_vf%vf(j)%sf(k, l, q) - Kterm(k, l, q))* &
-                                                (flux_src_n(1)%vf(j)%sf(k, l, q) &
-                                                 - flux_src_n(1)%vf(j)%sf(k - 1, l, q))
-                                        end do
-                                    end do
+                end if
+            end if
+
+        elseif (idir == 2) then
+            ! RHS Contribution in y-direction ===============================
+            ! Applying the Riemann fluxes
+
+            if (bc_y%beg <= -5 .and. bc_y%beg >= -13) then
+                call s_cbc(q_prim_vf%vf, flux_n(idir)%vf, &
+                           flux_src_n(idir)%vf, idir, -1, irx, iry, irz)
+            end if
+
+            if (bc_y%end <= -5 .and. bc_y%end >= -13) then
+                call s_cbc(q_prim_vf%vf, flux_n(idir)%vf, &
+                           flux_src_n(idir)%vf, idir, 1, irx, iry, irz)
+            end if
+
+            !$acc parallel loop collapse(4) gang vector default(present)
+            do j = 1, sys_size
+                do l = 0, p
+                    do k = 0, n
+                        do q = 0, m
+                            rhs_vf(j)%sf(q, k, l) = &
+                                rhs_vf(j)%sf(q, k, l) + 1d0/dy(k)* &
+                                (flux_n(2)%vf(j)%sf(q, k - 1, l) &
+                                 - flux_n(2)%vf(j)%sf(q, k, l))
+                        end do
+                    end do
+                end do
+            end do
+
+            if (model_eqns == 3) then
+                !$acc parallel loop collapse(4) gang vector default(present)
+                do l = 0, p
+                    do k = 0, n
+                        do j = 0, m
+                            do i = 1, num_fluids
+                                rhs_vf(i + intxb - 1)%sf(j, k, l) = &
+                                    rhs_vf(i + intxb - 1)%sf(j, k, l) - 1d0/dy(k)* &
+                                    q_cons_vf%vf(i + advxb - 1)%sf(j, k, l)* &
+                                    q_prim_vf%vf(E_idx)%sf(j, k, l)* &
+                                    (flux_src_n(2)%vf(advxb)%sf(j, k, l) - &
+                                     flux_src_n(2)%vf(advxb)%sf(j, k - 1, l))
+                            end do
+                        end do
+                    end do
+                end do
+
+                if (cyl_coord) then
+                    !$acc parallel loop collapse(4) gang vector default(present)
+                    do l = 0, p
+                        do k = 0, n
+                            do j = 0, m
+                                do i = 1, num_fluids
+                                    rhs_vf(i + intxb - 1)%sf(j, k, l) = &
+                                        rhs_vf(i + intxb - 1)%sf(j, k, l) - 5d-1/y_cc(k)* &
+                                        q_cons_vf%vf(i + advxb - 1)%sf(j, k, l)* &
+                                        q_prim_vf%vf(E_idx)%sf(j, k, l)* &
+                                        (flux_src_n(2)%vf(advxb)%sf(j, k, l) + &
+                                         flux_src_n(2)%vf(advxb)%sf(j, k - 1, l))
                                 end do
-                            else if ((j == advxb) .and. (bubbles .neqv. .true.)) then
-                                !$acc parallel loop collapse(3) gang vector default(present)
-                                do q = 0, p
-                                    do l = 0, n
-                                        do k = 0, m
-                                            rhs_vf(j)%sf(k, l, q) = &
-                                                rhs_vf(j)%sf(k, l, q) + 1d0/dx(k)* &
-                                                (q_cons_vf%vf(j)%sf(k, l, q) + Kterm(k, l, q))* &
-                                                (flux_src_n(1)%vf(j)%sf(k, l, q) &
-                                                 - flux_src_n(1)%vf(j)%sf(k - 1, l, q))
-                                        end do
-                                    end do
-                                end do
-                            end if
-                        end do
-                    else
-                        !$acc parallel loop collapse(4) gang vector default(present)
-                        do j = advxb, advxe
-                            do q = 0, p
-                                do l = 0, n
-                                    do k = 0, m
-                                        rhs_vf(j)%sf(k, l, q) = &
-                                            rhs_vf(j)%sf(k, l, q) + 1d0/dx(k)* &
-                                            q_cons_vf%vf(j)%sf(k, l, q)* &
-                                            (flux_src_n(1)%vf(j)%sf(k, l, q) &
-                                             - flux_src_n(1)%vf(j)%sf(k - 1, l, q))
-                                    end do
-                                end do
-                            end do
-                        end do
-                    end if
+                            end do
+                        end do
+                    end do
                 end if
-
-            elseif (idir == 2) then
-                ! RHS Contribution in y-direction ===============================
-                ! Applying the Riemann fluxes
-
-                if (bc_y%beg <= -5 .and. bc_y%beg >= -13) then
-                    call s_cbc(q_prim_vf%vf, flux_n(idir)%vf, &
-                               flux_src_n(idir)%vf, idir, -1, irx, iry, irz)
-                end if
-
-                if (bc_y%end <= -5 .and. bc_y%end >= -13) then
-                    call s_cbc(q_prim_vf%vf, flux_n(idir)%vf, &
-                               flux_src_n(idir)%vf, idir, 1, irx, iry, irz)
-                end if
-
+            end if
+
+            if (cyl_coord) then
                 !$acc parallel loop collapse(4) gang vector default(present)
                 do j = 1, sys_size
                     do l = 0, p
                         do k = 0, n
                             do q = 0, m
                                 rhs_vf(j)%sf(q, k, l) = &
-                                    rhs_vf(j)%sf(q, k, l) + 1d0/dy(k)* &
-                                    (flux_n(2)%vf(j)%sf(q, k - 1, l) &
-                                     - flux_n(2)%vf(j)%sf(q, k, l))
-                            end do
-                        end do
-                    end do
-                end do
-
-                if (model_eqns == 3) then
-                    !$acc parallel loop collapse(4) gang vector default(present)
+                                    rhs_vf(j)%sf(q, k, l) - 5d-1/y_cc(k)* &
+                                    (flux_gsrc_n(2)%vf(j)%sf(q, k - 1, l) &
+                                     + flux_gsrc_n(2)%vf(j)%sf(q, k, l))
+                            end do
+                        end do
+                    end do
+                end do
+            end if
+
+            if (riemann_solver == 1) then
+                !$acc parallel loop collapse(4) gang vector default(present)
+                do j = advxb, advxe
                     do l = 0, p
                         do k = 0, n
-                            do j = 0, m
-                                do i = 1, num_fluids
-                                    rhs_vf(i + intxb - 1)%sf(j, k, l) = &
-                                        rhs_vf(i + intxb - 1)%sf(j, k, l) - 1d0/dy(k)* &
-                                        q_cons_vf%vf(i + advxb - 1)%sf(j, k, l)* &
-                                        q_prim_vf%vf(E_idx)%sf(j, k, l)* &
-                                        (flux_src_n(2)%vf(advxb)%sf(j, k, l) - &
-                                         flux_src_n(2)%vf(advxb)%sf(j, k - 1, l))
-                                end do
-                            end do
-                        end do
-                    end do
-
-                    if (cyl_coord) then
-                        !$acc parallel loop collapse(4) gang vector default(present)
-                        do l = 0, p
-                            do k = 0, n
-                                do j = 0, m
-                                    do i = 1, num_fluids
-                                        rhs_vf(i + intxb - 1)%sf(j, k, l) = &
-                                            rhs_vf(i + intxb - 1)%sf(j, k, l) - 5d-1/y_cc(k)* &
-                                            q_cons_vf%vf(i + advxb - 1)%sf(j, k, l)* &
-                                            q_prim_vf%vf(E_idx)%sf(j, k, l)* &
-                                            (flux_src_n(2)%vf(advxb)%sf(j, k, l) + &
-                                             flux_src_n(2)%vf(advxb)%sf(j, k - 1, l))
+                            do q = 0, m
+                                rhs_vf(j)%sf(q, k, l) = &
+                                    rhs_vf(j)%sf(q, k, l) + 1d0/dy(k)* &
+                                    q_prim_vf%vf(contxe + idir)%sf(q, k, l)* &
+                                    (flux_src_n(2)%vf(j)%sf(q, k - 1, l) &
+                                     - flux_src_n(2)%vf(j)%sf(q, k, l))
+                            end do
+                        end do
+                    end do
+                end do
+            else
+
+                if (alt_soundspeed) then
+                    do j = advxb, advxe
+                        if ((j == advxe) .and. (bubbles .neqv. .true.)) then
+                            !$acc parallel loop collapse(3) gang vector default(present)
+                            do l = 0, p
+                                do k = 0, n
+                                    do q = 0, m
+                                        rhs_vf(j)%sf(q, k, l) = &
+                                            rhs_vf(j)%sf(q, k, l) + 1d0/dy(k)* &
+                                            (q_cons_vf%vf(j)%sf(q, k, l) - Kterm(q, k, l))* &
+                                            (flux_src_n(2)%vf(j)%sf(q, k, l) &
+                                             - flux_src_n(2)%vf(j)%sf(q, k - 1, l))
                                     end do
                                 end do
                             end do
-                        end do
-                    end if
-                end if
-
-                if (cyl_coord) then
+                            if (cyl_coord) then
+                                !$acc parallel loop collapse(3) gang vector default(present)
+                                do l = 0, p
+                                    do k = 0, n
+                                        do q = 0, m
+                                            rhs_vf(j)%sf(q, k, l) = &
+                                                rhs_vf(j)%sf(q, k, l) - &
+                                                (Kterm(q, k, l)/2d0/y_cc(k))* &
+                                                (flux_src_n(2)%vf(j)%sf(q, k, l) &
+                                                 + flux_src_n(2)%vf(j)%sf(q, k - 1, l))
+                                        end do
+                                    end do
+                                end do
+                            end if
+                        else if ((j == advxb) .and. (bubbles .neqv. .true.)) then
+                            !$acc parallel loop collapse(3) gang vector default(present)
+                            do l = 0, p
+                                do k = 0, n
+                                    do q = 0, m
+                                        rhs_vf(j)%sf(q, k, l) = &
+                                            rhs_vf(j)%sf(q, k, l) + 1d0/dy(k)* &
+                                            (q_cons_vf%vf(j)%sf(q, k, l) + Kterm(q, k, l))* &
+                                            (flux_src_n(2)%vf(j)%sf(q, k, l) &
+                                             - flux_src_n(2)%vf(j)%sf(q, k - 1, l))
+                                    end do
+                                end do
+                            end do
+                            if (cyl_coord) then
+                                !$acc parallel loop collapse(3) gang vector default(present)
+                                do l = 0, p
+                                    do k = 0, n
+                                        do q = 0, m
+                                            rhs_vf(j)%sf(q, k, l) = &
+                                                rhs_vf(j)%sf(q, k, l) + &
+                                                (Kterm(q, k, l)/2d0/y_cc(k))* &
+                                                (flux_src_n(2)%vf(j)%sf(q, k, l) &
+                                                 + flux_src_n(2)%vf(j)%sf(q, k - 1, l))
+                                        end do
+                                    end do
+                                end do
+                            end if
+                        end if
+                    end do
+                else
                     !$acc parallel loop collapse(4) gang vector default(present)
-                    do j = 1, sys_size
+                    do j = advxb, advxe
                         do l = 0, p
                             do k = 0, n
                                 do q = 0, m
                                     rhs_vf(j)%sf(q, k, l) = &
-                                        rhs_vf(j)%sf(q, k, l) - 5d-1/y_cc(k)* &
-                                        (flux_gsrc_n(2)%vf(j)%sf(q, k - 1, l) &
-                                         + flux_gsrc_n(2)%vf(j)%sf(q, k, l))
+                                        rhs_vf(j)%sf(q, k, l) + 1d0/dy(k)* &
+                                        q_cons_vf%vf(j)%sf(q, k, l)* &
+                                        (flux_src_n(2)%vf(j)%sf(q, k, l) &
+                                         - flux_src_n(2)%vf(j)%sf(q, k - 1, l))
                                 end do
                             end do
                         end do
                     end do
                 end if
-
+            end if
+
+        elseif (idir == 3) then
+            ! RHS Contribution in z-direction ===============================
+
+            ! Applying the Riemann fluxes
+
+            if (bc_z%beg <= -5 .and. bc_z%beg >= -13) then
+                call s_cbc(q_prim_vf%vf, flux_n(idir)%vf, &
+                           flux_src_n(idir)%vf, idir, -1, irx, iry, irz)
+            end if
+
+            if (bc_z%end <= -5 .and. bc_z%end >= -13) then
+                call s_cbc(q_prim_vf%vf, flux_n(idir)%vf, &
+                           flux_src_n(idir)%vf, idir, 1, irx, iry, irz)
+            end if
+
+            if (grid_geometry == 3) then ! Cylindrical Coordinates
+                !$acc parallel loop collapse(4) gang vector default(present)
+                do j = 1, sys_size
+                    do k = 0, p
+                        do q = 0, n
+                            do l = 0, m
+                                rhs_vf(j)%sf(l, q, k) = &
+                                    rhs_vf(j)%sf(l, q, k) + 1d0/dz(k)/y_cc(q)* &
+                                    q_prim_vf%vf(contxe + idir)%sf(l, q, k)* &
+                                    (flux_n(3)%vf(j)%sf(l, q, k - 1) &
+                                     - flux_n(3)%vf(j)%sf(l, q, k))
+                            end do
+                        end do
+                    end do
+                end do
+
+                !$acc parallel loop collapse(4) gang vector default(present)
+                do j = 1, sys_size
+                    do k = 0, p
+                        do q = 0, n
+                            do l = 0, m
+                                rhs_vf(j)%sf(l, q, k) = &
+                                    rhs_vf(j)%sf(l, q, k) - 5d-1/y_cc(q)* &
+                                    (flux_gsrc_n(3)%vf(j)%sf(l, q, k - 1) &
+                                     - flux_gsrc_n(3)%vf(j)%sf(l, q, k))
+                            end do
+                        end do
+                    end do
+                end do
+
+            else ! Cartesian Coordinates
+                !$acc parallel loop collapse(4) gang vector default(present)
+                do j = 1, sys_size
+                    do k = 0, p
+                        do q = 0, n
+                            do l = 0, m
+                                rhs_vf(j)%sf(l, q, k) = &
+                                    rhs_vf(j)%sf(l, q, k) + 1d0/dz(k)* &
+                                    (flux_n(3)%vf(j)%sf(l, q, k - 1) &
+                                     - flux_n(3)%vf(j)%sf(l, q, k))
+                            end do
+                        end do
+                    end do
+                end do
+            end if
+
+            if (model_eqns == 3) then
+                !$acc parallel loop collapse(4) gang vector default(present)
+                do l = 0, p
+                    do k = 0, n
+                        do j = 0, m
+                            do i = 1, num_fluids
+                                rhs_vf(i + intxb - 1)%sf(j, k, l) = &
+                                    rhs_vf(i + intxb - 1)%sf(j, k, l) - 1d0/dz(l)* &
+                                    q_cons_vf%vf(i + advxb - 1)%sf(j, k, l)* &
+                                    q_prim_vf%vf(E_idx)%sf(j, k, l)* &
+                                    (flux_src_n(3)%vf(advxb)%sf(j, k, l) - &
+                                     flux_src_n(3)%vf(advxb)%sf(j, k, l - 1))
+                            end do
+                        end do
+                    end do
+                end do
+            end if
+
+            if (grid_geometry == 3) then
                 if (riemann_solver == 1) then
                     !$acc parallel loop collapse(4) gang vector default(present)
                     do j = advxb, advxe
@@ -1377,181 +1516,54 @@
                         end do
                     end if
                 end if
-
-            elseif (idir == 3) then
-                ! RHS Contribution in z-direction ===============================
-
-                ! Applying the Riemann fluxes
-
-                if (bc_z%beg <= -5 .and. bc_z%beg >= -13) then
-                    call s_cbc(q_prim_vf%vf, flux_n(idir)%vf, &
-                               flux_src_n(idir)%vf, idir, -1, irx, iry, irz)
-                end if
-
-                if (bc_z%end <= -5 .and. bc_z%end >= -13) then
-                    call s_cbc(q_prim_vf%vf, flux_n(idir)%vf, &
-                               flux_src_n(idir)%vf, idir, 1, irx, iry, irz)
-                end if
-
-                if (grid_geometry == 3) then ! Cylindrical Coordinates
+            else
+                if (riemann_solver == 1) then
                     !$acc parallel loop collapse(4) gang vector default(present)
-                    do j = 1, sys_size
-                        do k = 0, p
-                            do q = 0, n
-                                do l = 0, m
-                                    rhs_vf(j)%sf(l, q, k) = &
-                                        rhs_vf(j)%sf(l, q, k) + 1d0/dz(k)/y_cc(q)* &
-                                        q_prim_vf%vf(contxe + idir)%sf(l, q, k)* &
-                                        (flux_n(3)%vf(j)%sf(l, q, k - 1) &
-                                         - flux_n(3)%vf(j)%sf(l, q, k))
-                                end do
-                            end do
-                        end do
-                    end do
-
-                    !$acc parallel loop collapse(4) gang vector default(present)
-                    do j = 1, sys_size
-                        do k = 0, p
-                            do q = 0, n
-                                do l = 0, m
-                                    rhs_vf(j)%sf(l, q, k) = &
-                                        rhs_vf(j)%sf(l, q, k) - 5d-1/y_cc(q)* &
-                                        (flux_gsrc_n(3)%vf(j)%sf(l, q, k - 1) &
-                                         - flux_gsrc_n(3)%vf(j)%sf(l, q, k))
-                                end do
-                            end do
-                        end do
-                    end do
-
-                else ! Cartesian Coordinates
-                    !$acc parallel loop collapse(4) gang vector default(present)
-                    do j = 1, sys_size
+                    do j = advxb, advxe
                         do k = 0, p
                             do q = 0, n
                                 do l = 0, m
                                     rhs_vf(j)%sf(l, q, k) = &
                                         rhs_vf(j)%sf(l, q, k) + 1d0/dz(k)* &
-                                        (flux_n(3)%vf(j)%sf(l, q, k - 1) &
-                                         - flux_n(3)%vf(j)%sf(l, q, k))
+                                        q_prim_vf%vf(contxe + idir)%sf(l, q, k)* &
+                                        (flux_src_n(3)%vf(j)%sf(l, q, k - 1) &
+                                         - flux_src_n(3)%vf(j)%sf(l, q, k))
                                 end do
                             end do
                         end do
                     end do
-                end if
-
-                if (model_eqns == 3) then
-                    !$acc parallel loop collapse(4) gang vector default(present)
-                    do l = 0, p
-                        do k = 0, n
-                            do j = 0, m
-                                do i = 1, num_fluids
-                                    rhs_vf(i + intxb - 1)%sf(j, k, l) = &
-                                        rhs_vf(i + intxb - 1)%sf(j, k, l) - 1d0/dz(l)* &
-                                        q_cons_vf%vf(i + advxb - 1)%sf(j, k, l)* &
-                                        q_prim_vf%vf(E_idx)%sf(j, k, l)* &
-                                        (flux_src_n(3)%vf(advxb)%sf(j, k, l) - &
-                                         flux_src_n(3)%vf(advxb)%sf(j, k, l - 1))
-                                end do
-                            end do
-                        end do
-                    end do
-                end if
-
-                if (grid_geometry == 3) then
-                    if (riemann_solver == 1) then
-                        !$acc parallel loop collapse(4) gang vector default(present)
+                else
+                    if (alt_soundspeed) then
                         do j = advxb, advxe
-                            do l = 0, p
-                                do k = 0, n
-                                    do q = 0, m
-                                        rhs_vf(j)%sf(q, k, l) = &
-                                            rhs_vf(j)%sf(q, k, l) + 1d0/dy(k)* &
-                                            q_prim_vf%vf(contxe + idir)%sf(q, k, l)* &
-                                            (flux_src_n(2)%vf(j)%sf(q, k - 1, l) &
-                                             - flux_src_n(2)%vf(j)%sf(q, k, l))
-                                    end do
-                                end do
-                            end do
-                        end do
-                    else
-
-                        if (alt_soundspeed) then
-                            do j = advxb, advxe
-                                if ((j == advxe) .and. (bubbles .neqv. .true.)) then
-                                    !$acc parallel loop collapse(3) gang vector default(present)
-                                    do l = 0, p
-                                        do k = 0, n
-                                            do q = 0, m
-                                                rhs_vf(j)%sf(q, k, l) = &
-                                                    rhs_vf(j)%sf(q, k, l) + 1d0/dy(k)* &
-                                                    (q_cons_vf%vf(j)%sf(q, k, l) - Kterm(q, k, l))* &
-                                                    (flux_src_n(2)%vf(j)%sf(q, k, l) &
-                                                     - flux_src_n(2)%vf(j)%sf(q, k - 1, l))
-                                            end do
-                                        end do
-                                    end do
-                                    if (cyl_coord) then
-                                        !$acc parallel loop collapse(3) gang vector default(present)
-                                        do l = 0, p
-                                            do k = 0, n
-                                                do q = 0, m
-                                                    rhs_vf(j)%sf(q, k, l) = &
-                                                        rhs_vf(j)%sf(q, k, l) - &
-                                                        (Kterm(q, k, l)/2d0/y_cc(k))* &
-                                                        (flux_src_n(2)%vf(j)%sf(q, k, l) &
-                                                         + flux_src_n(2)%vf(j)%sf(q, k - 1, l))
-                                                end do
-                                            end do
-                                        end do
-                                    end if
-                                else if ((j == advxb) .and. (bubbles .neqv. .true.)) then
-                                    !$acc parallel loop collapse(3) gang vector default(present)
-                                    do l = 0, p
-                                        do k = 0, n
-                                            do q = 0, m
-                                                rhs_vf(j)%sf(q, k, l) = &
-                                                    rhs_vf(j)%sf(q, k, l) + 1d0/dy(k)* &
-                                                    (q_cons_vf%vf(j)%sf(q, k, l) + Kterm(q, k, l))* &
-                                                    (flux_src_n(2)%vf(j)%sf(q, k, l) &
-                                                     - flux_src_n(2)%vf(j)%sf(q, k - 1, l))
-                                            end do
-                                        end do
-                                    end do
-                                    if (cyl_coord) then
-                                        !$acc parallel loop collapse(3) gang vector default(present)
-                                        do l = 0, p
-                                            do k = 0, n
-                                                do q = 0, m
-                                                    rhs_vf(j)%sf(q, k, l) = &
-                                                        rhs_vf(j)%sf(q, k, l) + &
-                                                        (Kterm(q, k, l)/2d0/y_cc(k))* &
-                                                        (flux_src_n(2)%vf(j)%sf(q, k, l) &
-                                                         + flux_src_n(2)%vf(j)%sf(q, k - 1, l))
-                                                end do
-                                            end do
-                                        end do
-                                    end if
-                                end if
-                            end do
-                        else
-                            !$acc parallel loop collapse(4) gang vector default(present)
-                            do j = advxb, advxe
-                                do l = 0, p
-                                    do k = 0, n
-                                        do q = 0, m
-                                            rhs_vf(j)%sf(q, k, l) = &
-                                                rhs_vf(j)%sf(q, k, l) + 1d0/dy(k)* &
-                                                q_cons_vf%vf(j)%sf(q, k, l)* &
-                                                (flux_src_n(2)%vf(j)%sf(q, k, l) &
-                                                 - flux_src_n(2)%vf(j)%sf(q, k - 1, l))
+                            if ((j == advxe) .and. (bubbles .neqv. .true.)) then
+                                !$acc parallel loop collapse(3) gang vector default(present)
+                                do k = 0, p
+                                    do q = 0, n
+                                        do l = 0, m
+                                            rhs_vf(j)%sf(l, q, k) = &
+                                                rhs_vf(j)%sf(l, q, k) + 1d0/dz(k)* &
+                                                (q_cons_vf%vf(j)%sf(l, q, k) - Kterm(l, q, k))* &
+                                                (flux_src_n(3)%vf(j)%sf(l, q, k) &
+                                                 - flux_src_n(3)%vf(j)%sf(l, q, k - 1))
                                         end do
                                     end do
                                 end do
-                            end do
-                        end if
-                    end if
-                else
-                    if (riemann_solver == 1) then
+                            else if ((j == advxb) .and. (bubbles .neqv. .true.)) then
+                                !$acc parallel loop collapse(3) gang vector default(present)
+                                do k = 0, p
+                                    do q = 0, n
+                                        do l = 0, m
+                                            rhs_vf(j)%sf(l, q, k) = &
+                                                rhs_vf(j)%sf(l, q, k) + 1d0/dz(k)* &
+                                                (q_cons_vf%vf(j)%sf(l, q, k) + Kterm(l, q, k))* &
+                                                (flux_src_n(3)%vf(j)%sf(l, q, k) &
+                                                 - flux_src_n(3)%vf(j)%sf(l, q, k - 1))
+                                        end do
+                                    end do
+                                end do
+                            end if
+                        end do
+                    else
                         !$acc parallel loop collapse(4) gang vector default(present)
                         do j = advxb, advxe
                             do k = 0, p
@@ -1559,94 +1571,129 @@
                                     do l = 0, m
                                         rhs_vf(j)%sf(l, q, k) = &
                                             rhs_vf(j)%sf(l, q, k) + 1d0/dz(k)* &
-                                            q_prim_vf%vf(contxe + idir)%sf(l, q, k)* &
-                                            (flux_src_n(3)%vf(j)%sf(l, q, k - 1) &
-                                             - flux_src_n(3)%vf(j)%sf(l, q, k))
+                                            q_cons_vf%vf(j)%sf(l, q, k)* &
+                                            (flux_src_n(3)%vf(j)%sf(l, q, k) &
+                                             - flux_src_n(3)%vf(j)%sf(l, q, k - 1))
                                     end do
                                 end do
                             end do
                         end do
-                    else
-                        if (alt_soundspeed) then
-                            do j = advxb, advxe
-                                if ((j == advxe) .and. (bubbles .neqv. .true.)) then
-                                    !$acc parallel loop collapse(3) gang vector default(present)
-                                    do k = 0, p
-                                        do q = 0, n
-                                            do l = 0, m
-                                                rhs_vf(j)%sf(l, q, k) = &
-                                                    rhs_vf(j)%sf(l, q, k) + 1d0/dz(k)* &
-                                                    (q_cons_vf%vf(j)%sf(l, q, k) - Kterm(l, q, k))* &
-                                                    (flux_src_n(3)%vf(j)%sf(l, q, k) &
-                                                     - flux_src_n(3)%vf(j)%sf(l, q, k - 1))
-                                            end do
-                                        end do
-                                    end do
-                                else if ((j == advxb) .and. (bubbles .neqv. .true.)) then
-                                    !$acc parallel loop collapse(3) gang vector default(present)
-                                    do k = 0, p
-                                        do q = 0, n
-                                            do l = 0, m
-                                                rhs_vf(j)%sf(l, q, k) = &
-                                                    rhs_vf(j)%sf(l, q, k) + 1d0/dz(k)* &
-                                                    (q_cons_vf%vf(j)%sf(l, q, k) + Kterm(l, q, k))* &
-                                                    (flux_src_n(3)%vf(j)%sf(l, q, k) &
-                                                     - flux_src_n(3)%vf(j)%sf(l, q, k - 1))
-                                            end do
-                                        end do
-                                    end do
-                                end if
-                            end do
-                        else
-                            !$acc parallel loop collapse(4) gang vector default(present)
-                            do j = advxb, advxe
-                                do k = 0, p
-                                    do q = 0, n
-                                        do l = 0, m
-                                            rhs_vf(j)%sf(l, q, k) = &
-                                                rhs_vf(j)%sf(l, q, k) + 1d0/dz(k)* &
-                                                q_cons_vf%vf(j)%sf(l, q, k)* &
-                                                (flux_src_n(3)%vf(j)%sf(l, q, k) &
-                                                 - flux_src_n(3)%vf(j)%sf(l, q, k - 1))
-                                        end do
-                                    end do
-                                end do
-                            end do
-                        end if
                     end if
                 end if
-            end if ! id loop
-
-        end subroutine s_compute_advection_source_term
-
-        subroutine s_compute_additional_physics_rhs(idir, q_prim_vf, rhs_vf, flux_src_n, &
-                                                    dq_prim_dx_vf, dq_prim_dy_vf, dq_prim_dz_vf)
-
-            integer, intent(in) :: idir
-            type(scalar_field), dimension(sys_size), intent(in) :: q_prim_vf
-            type(scalar_field), dimension(sys_size), intent(inout) :: rhs_vf
-            type(scalar_field), dimension(sys_size), intent(in) :: flux_src_n
-            type(scalar_field), dimension(sys_size), intent(in) :: dq_prim_dx_vf, dq_prim_dy_vf, dq_prim_dz_vf
-
-            integer :: i, j, k, l, q
-
-            if (idir == 1) then ! x-direction
-
-                if (surface_tension) then
-                    !$acc parallel loop collapse(3) gang vector default(present)
+            end if
+        end if ! id loop
+
+    end subroutine s_compute_advection_source_term
+
+    subroutine s_compute_additional_physics_rhs(idir, q_prim_vf, rhs_vf, flux_src_n, &
+                                                dq_prim_dx_vf, dq_prim_dy_vf, dq_prim_dz_vf)
+
+        integer, intent(in) :: idir
+        type(scalar_field), dimension(sys_size), intent(in) :: q_prim_vf
+        type(scalar_field), dimension(sys_size), intent(inout) :: rhs_vf
+        type(scalar_field), dimension(sys_size), intent(in) :: flux_src_n
+        type(scalar_field), dimension(sys_size), intent(in) :: dq_prim_dx_vf, dq_prim_dy_vf, dq_prim_dz_vf
+
+        integer :: i, j, k, l, q
+
+        if (idir == 1) then ! x-direction
+
+            if (surface_tension) then
+                !$acc parallel loop collapse(3) gang vector default(present)
+                do l = 0, p
+                    do k = 0, n
+                        do j = 0, m
+                            rhs_vf(c_idx)%sf(j, k, l) = &
+                                rhs_vf(c_idx)%sf(j, k, l) + 1d0/dx(j)* &
+                                q_prim_vf(c_idx)%sf(j, k, l)* &
+                                (flux_src_n(advxb)%sf(j, k, l) - &
+                                 flux_src_n(advxb)%sf(j - 1, k, l))
+                        end do
+                    end do
+                end do
+            end if
+
+            !$acc parallel loop collapse(3) gang vector default(present)
+            do l = 0, p
+                do k = 0, n
+                    do j = 0, m
+                        !$acc loop seq
+                        do i = momxb, E_idx
+                            rhs_vf(i)%sf(j, k, l) = &
+                                rhs_vf(i)%sf(j, k, l) + 1d0/dx(j)* &
+                                (flux_src_n(i)%sf(j - 1, k, l) &
+                                 - flux_src_n(i)%sf(j, k, l))
+                        end do
+                    end do
+                end do
+            end do
+
+        elseif (idir == 2) then ! y-direction
+
+            if (surface_tension) then
+                !$acc parallel loop collapse(3) gang vector default(present)
+                do l = 0, p
+                    do k = 0, n
+                        do j = 0, m
+                            rhs_vf(c_idx)%sf(j, k, l) = &
+                                rhs_vf(c_idx)%sf(j, k, l) + 1d0/dy(k)* &
+                                q_prim_vf(c_idx)%sf(j, k, l)* &
+                                (flux_src_n(advxb)%sf(j, k, l) - &
+                                 flux_src_n(advxb)%sf(j, k - 1, l))
+                        end do
+                    end do
+                end do
+            end if
+
+            if (cyl_coord .and. ((bc_y%beg == -2) .or. (bc_y%beg == -14))) then
+                if (viscous) then
+                    if (p > 0) then
+                        call s_compute_viscous_stress_tensor(q_prim_vf, &
+                                                             dq_prim_dx_vf(mom_idx%beg:mom_idx%end), &
+                                                             dq_prim_dy_vf(mom_idx%beg:mom_idx%end), &
+                                                             dq_prim_dz_vf(mom_idx%beg:mom_idx%end), &
+                                                             tau_Re_vf, &
+                                                             idwbuff(1), idwbuff(2), idwbuff(3))
+                    else
+                        call s_compute_viscous_stress_tensor(q_prim_vf, &
+                                                             dq_prim_dx_vf(mom_idx%beg:mom_idx%end), &
+                                                             dq_prim_dy_vf(mom_idx%beg:mom_idx%end), &
+                                                             dq_prim_dy_vf(mom_idx%beg:mom_idx%end), &
+                                                             tau_Re_vf, &
+                                                             idwbuff(1), idwbuff(2), idwbuff(3))
+                    end if
+
+                    !$acc parallel loop collapse(2) gang vector default(present)
                     do l = 0, p
-                        do k = 0, n
-                            do j = 0, m
-                                rhs_vf(c_idx)%sf(j, k, l) = &
-                                    rhs_vf(c_idx)%sf(j, k, l) + 1d0/dx(j)* &
-                                    q_prim_vf(c_idx)%sf(j, k, l)* &
-                                    (flux_src_n(advxb)%sf(j, k, l) - &
-                                     flux_src_n(advxb)%sf(j - 1, k, l))
-                            end do
-                        end do
-                    end do
+                        do j = 0, m
+                            !$acc loop seq
+                            do i = momxb, E_idx
+                                rhs_vf(i)%sf(j, 0, l) = &
+                                    rhs_vf(i)%sf(j, 0, l) + 1d0/(y_cc(1) - y_cc(-1))* &
+                                    (tau_Re_vf(i)%sf(j, -1, l) &
+                                     - tau_Re_vf(i)%sf(j, 1, l))
+                            end do
+                        end do
+                    end do
+
                 end if
 
+                !$acc parallel loop collapse(3) gang vector default(present)
+                do l = 0, p
+                    do k = 1, n
+                        do j = 0, m
+                            !$acc loop seq
+                            do i = momxb, E_idx
+                                rhs_vf(i)%sf(j, k, l) = &
+                                    rhs_vf(i)%sf(j, k, l) + 1d0/dy(k)* &
+                                    (flux_src_n(i)%sf(j, k - 1, l) &
+                                     - flux_src_n(i)%sf(j, k, l))
+                            end do
+                        end do
+                    end do
+                end do
+
+            else
                 !$acc parallel loop collapse(3) gang vector default(present)
                 do l = 0, p
                     do k = 0, n
@@ -1654,63 +1701,19 @@
                             !$acc loop seq
                             do i = momxb, E_idx
                                 rhs_vf(i)%sf(j, k, l) = &
-                                    rhs_vf(i)%sf(j, k, l) + 1d0/dx(j)* &
-                                    (flux_src_n(i)%sf(j - 1, k, l) &
+                                    rhs_vf(i)%sf(j, k, l) + 1d0/dy(k)* &
+                                    (flux_src_n(i)%sf(j, k - 1, l) &
                                      - flux_src_n(i)%sf(j, k, l))
                             end do
                         end do
                     end do
                 end do
-
-            elseif (idir == 2) then ! y-direction
-
-                if (surface_tension) then
-                    !$acc parallel loop collapse(3) gang vector default(present)
-                    do l = 0, p
-                        do k = 0, n
-                            do j = 0, m
-                                rhs_vf(c_idx)%sf(j, k, l) = &
-                                    rhs_vf(c_idx)%sf(j, k, l) + 1d0/dy(k)* &
-                                    q_prim_vf(c_idx)%sf(j, k, l)* &
-                                    (flux_src_n(advxb)%sf(j, k, l) - &
-                                     flux_src_n(advxb)%sf(j, k - 1, l))
-                            end do
-                        end do
-                    end do
-                end if
-
-                if (cyl_coord .and. ((bc_y%beg == -2) .or. (bc_y%beg == -14))) then
-                    if (viscous) then
-                        if (p > 0) then
-                            call s_compute_viscous_stress_tensor(q_prim_vf, &
-                                                                 dq_prim_dx_vf(mom_idx%beg:mom_idx%end), &
-                                                                 dq_prim_dy_vf(mom_idx%beg:mom_idx%end), &
-                                                                 dq_prim_dz_vf(mom_idx%beg:mom_idx%end), &
-                                                                 tau_Re_vf, &
-                                                                 idwbuff(1), idwbuff(2), idwbuff(3))
-                        else
-                            call s_compute_viscous_stress_tensor(q_prim_vf, &
-                                                                 dq_prim_dx_vf(mom_idx%beg:mom_idx%end), &
-                                                                 dq_prim_dy_vf(mom_idx%beg:mom_idx%end), &
-                                                                 dq_prim_dy_vf(mom_idx%beg:mom_idx%end), &
-                                                                 tau_Re_vf, &
-                                                                 idwbuff(1), idwbuff(2), idwbuff(3))
-                        end if
-
-                        !$acc parallel loop collapse(2) gang vector default(present)
-                        do l = 0, p
-                            do j = 0, m
-                                !$acc loop seq
-                                do i = momxb, E_idx
-                                    rhs_vf(i)%sf(j, 0, l) = &
-                                        rhs_vf(i)%sf(j, 0, l) + 1d0/(y_cc(1) - y_cc(-1))* &
-                                        (tau_Re_vf(i)%sf(j, -1, l) &
-                                         - tau_Re_vf(i)%sf(j, 1, l))
-                                end do
-                            end do
-                        end do
-
-                    end if
+            end if
+
+            ! Applying the geometrical viscous Riemann source fluxes calculated as average
+            ! of values at cell boundaries
+            if (cyl_coord) then
+                if ((bc_y%beg == -2) .or. (bc_y%beg == -14)) then
 
                     !$acc parallel loop collapse(3) gang vector default(present)
                     do l = 0, p
@@ -1719,15 +1722,29 @@
                                 !$acc loop seq
                                 do i = momxb, E_idx
                                     rhs_vf(i)%sf(j, k, l) = &
-                                        rhs_vf(i)%sf(j, k, l) + 1d0/dy(k)* &
+                                        rhs_vf(i)%sf(j, k, l) - 5d-1/y_cc(k)* &
                                         (flux_src_n(i)%sf(j, k - 1, l) &
-                                         - flux_src_n(i)%sf(j, k, l))
+                                         + flux_src_n(i)%sf(j, k, l))
                                 end do
                             end do
                         end do
                     end do
 
+                    if (viscous) then
+                        !$acc parallel loop collapse(2) gang vector default(present)
+                        do l = 0, p
+                            do j = 0, m
+                                !$acc loop seq
+                                do i = momxb, E_idx
+                                    rhs_vf(i)%sf(j, 0, l) = &
+                                        rhs_vf(i)%sf(j, 0, l) - 1d0/y_cc(0)* &
+                                        tau_Re_vf(i)%sf(j, 0, l)
+                                end do
+                            end do
+                        end do
+                    end if
                 else
+
                     !$acc parallel loop collapse(3) gang vector default(present)
                     do l = 0, p
                         do k = 0, n
@@ -1735,673 +1752,619 @@
                                 !$acc loop seq
                                 do i = momxb, E_idx
                                     rhs_vf(i)%sf(j, k, l) = &
-                                        rhs_vf(i)%sf(j, k, l) + 1d0/dy(k)* &
+                                        rhs_vf(i)%sf(j, k, l) - 5d-1/y_cc(k)* &
                                         (flux_src_n(i)%sf(j, k - 1, l) &
-                                         - flux_src_n(i)%sf(j, k, l))
+                                         + flux_src_n(i)%sf(j, k, l))
                                 end do
                             end do
                         end do
                     end do
+
                 end if
-
-                ! Applying the geometrical viscous Riemann source fluxes calculated as average
-                ! of values at cell boundaries
-                if (cyl_coord) then
-                    if ((bc_y%beg == -2) .or. (bc_y%beg == -14)) then
-
-                        !$acc parallel loop collapse(3) gang vector default(present)
-                        do l = 0, p
-                            do k = 1, n
-                                do j = 0, m
-                                    !$acc loop seq
-                                    do i = momxb, E_idx
-                                        rhs_vf(i)%sf(j, k, l) = &
-                                            rhs_vf(i)%sf(j, k, l) - 5d-1/y_cc(k)* &
-                                            (flux_src_n(i)%sf(j, k - 1, l) &
-                                             + flux_src_n(i)%sf(j, k, l))
-                                    end do
-                                end do
-                            end do
-                        end do
-
-                        if (viscous) then
-                            !$acc parallel loop collapse(2) gang vector default(present)
-                            do l = 0, p
-                                do j = 0, m
-                                    !$acc loop seq
-                                    do i = momxb, E_idx
-                                        rhs_vf(i)%sf(j, 0, l) = &
-                                            rhs_vf(i)%sf(j, 0, l) - 1d0/y_cc(0)* &
-                                            tau_Re_vf(i)%sf(j, 0, l)
-                                    end do
-                                end do
-                            end do
-                        end if
-                    else
-
-                        !$acc parallel loop collapse(3) gang vector default(present)
-                        do l = 0, p
-                            do k = 0, n
-                                do j = 0, m
-                                    !$acc loop seq
-                                    do i = momxb, E_idx
-                                        rhs_vf(i)%sf(j, k, l) = &
-                                            rhs_vf(i)%sf(j, k, l) - 5d-1/y_cc(k)* &
-                                            (flux_src_n(i)%sf(j, k - 1, l) &
-                                             + flux_src_n(i)%sf(j, k, l))
-                                    end do
-                                end do
-                            end do
-                        end do
-
-                    end if
-                end if
-
-            elseif (idir == 3) then ! z-direction
-
-                if (surface_tension) then
-                    !$acc parallel loop collapse(3) gang vector default(present)
-                    do l = 0, p
-                        do k = 0, n
-                            do j = 0, m
-                                rhs_vf(c_idx)%sf(j, k, l) = &
-                                    rhs_vf(c_idx)%sf(j, k, l) + 1d0/dz(l)* &
-                                    q_prim_vf(c_idx)%sf(j, k, l)* &
-                                    (flux_src_n(advxb)%sf(j, k, l) - &
-                                     flux_src_n(advxb)%sf(j, k, l - 1))
-                            end do
-                        end do
-                    end do
-                end if
-
+            end if
+
+        elseif (idir == 3) then ! z-direction
+
+            if (surface_tension) then
                 !$acc parallel loop collapse(3) gang vector default(present)
                 do l = 0, p
                     do k = 0, n
                         do j = 0, m
-                            !$acc loop seq
-                            do i = momxb, E_idx
-                                rhs_vf(i)%sf(j, k, l) = &
-                                    rhs_vf(i)%sf(j, k, l) + 1d0/dz(l)* &
-                                    (flux_src_n(i)%sf(j, k, l - 1) &
-                                     - flux_src_n(i)%sf(j, k, l))
-                            end do
-                        end do
-                    end do
-                end do
-
-                if (grid_geometry == 3) then
-                    !$acc parallel loop collapse(3) gang vector default(present)
-                    do l = 0, p
-                        do k = 0, n
-                            do j = 0, m
-                                rhs_vf(momxb + 1)%sf(j, k, l) = &
-                                    rhs_vf(momxb + 1)%sf(j, k, l) + 5d-1* &
-                                    (flux_src_n(momxe)%sf(j, k, l - 1) &
-                                     + flux_src_n(momxe)%sf(j, k, l))
-
-                                rhs_vf(momxe)%sf(j, k, l) = &
-                                    rhs_vf(momxe)%sf(j, k, l) - 5d-1* &
-                                    (flux_src_n(momxb + 1)%sf(j, k, l - 1) &
-                                     + flux_src_n(momxb + 1)%sf(j, k, l))
-                            end do
-                        end do
-                    end do
-                end if
-            end if
-
-        end subroutine s_compute_additional_physics_rhs
-
-        !>  The purpose of this procedure is to infinitely relax
-    !!      the pressures from the internal-energy equations to a
-    !!      unique pressure, from which the corresponding volume
-    !!      fraction of each phase are recomputed. For conservation
-    !!      purpose, this pressure is finally corrected using the
-    !!      mixture-total-energy equation.
-    !!  @param q_cons_vf Cell-average conservative variables
-        subroutine s_pressure_relaxation_procedure(q_cons_vf)
-
-            type(scalar_field), dimension(sys_size), intent(inout) :: q_cons_vf
-
-            !> @name Relaxed pressure, initial partial pressures, function f(p) and its partial
-        !! derivative df(p), isentropic partial density, sum of volume fractions,
-        !! mixture density, dynamic pressure, surface energy, specific heat ratio
-        !! function, liquid stiffness function (two variations of the last two
-        !! ones), shear and volume Reynolds numbers and the Weber numbers
-            !> @{
-            real(kind(0d0)) :: pres_relax
-            real(kind(0d0)), dimension(num_fluids) :: pres_K_init
-            real(kind(0d0)) :: f_pres
-            real(kind(0d0)) :: df_pres
-            real(kind(0d0)), dimension(num_fluids) :: rho_K_s
-            real(kind(0d0)), dimension(num_fluids) :: alpha_rho
-            real(kind(0d0)), dimension(num_fluids) :: alpha
-            real(kind(0d0)) :: sum_alpha
-            real(kind(0d0)) :: rho
-            real(kind(0d0)) :: dyn_pres
-            real(kind(0d0)) :: gamma
-            real(kind(0d0)) :: pi_inf
-            real(kind(0d0)), dimension(2) :: Re
-
-            integer :: i, j, k, l, q, iter !< Generic loop iterators
-            integer :: relax !< Relaxation procedure determination variable
-
-            !$acc parallel loop collapse(3) gang vector private(pres_K_init, rho_K_s, alpha_rho, alpha, Re, pres_relax)
+                            rhs_vf(c_idx)%sf(j, k, l) = &
+                                rhs_vf(c_idx)%sf(j, k, l) + 1d0/dz(l)* &
+                                q_prim_vf(c_idx)%sf(j, k, l)* &
+                                (flux_src_n(advxb)%sf(j, k, l) - &
+                                 flux_src_n(advxb)%sf(j, k, l - 1))
+                        end do
+                    end do
+                end do
+            end if
+
+            !$acc parallel loop collapse(3) gang vector default(present)
             do l = 0, p
                 do k = 0, n
                     do j = 0, m
-
-                        ! Numerical correction of the volume fractions
-                        if (mpp_lim) then
-                            sum_alpha = 0d0
-
-                            !$acc loop seq
-                            do i = 1, num_fluids
-                                if ((q_cons_vf(i + contxb - 1)%sf(j, k, l) < 0d0) .or. &
-                                    (q_cons_vf(i + advxb - 1)%sf(j, k, l) < 0d0)) then
-                                    q_cons_vf(i + contxb - 1)%sf(j, k, l) = 0d0
-                                    q_cons_vf(i + advxb - 1)%sf(j, k, l) = 0d0
-                                    q_cons_vf(i + intxb - 1)%sf(j, k, l) = 0d0
-                                end if
-
-                                if (q_cons_vf(i + advxb - 1)%sf(j, k, l) > 1d0) &
-                                    q_cons_vf(i + advxb - 1)%sf(j, k, l) = 1d0
-                                sum_alpha = sum_alpha + q_cons_vf(i + advxb - 1)%sf(j, k, l)
-                            end do
-
-                            !$acc loop seq
-                            do i = 1, num_fluids
-                                q_cons_vf(i + advxb - 1)%sf(j, k, l) = q_cons_vf(i + advxb - 1)%sf(j, k, l)/sum_alpha
-                            end do
-                        end if
-
-                        ! Pressures relaxation procedure ===================================
-
-                        ! Is the pressure relaxation procedure necessary?
-                        relax = 1
+                        !$acc loop seq
+                        do i = momxb, E_idx
+                            rhs_vf(i)%sf(j, k, l) = &
+                                rhs_vf(i)%sf(j, k, l) + 1d0/dz(l)* &
+                                (flux_src_n(i)%sf(j, k, l - 1) &
+                                 - flux_src_n(i)%sf(j, k, l))
+                        end do
+                    end do
+                end do
+            end do
+
+            if (grid_geometry == 3) then
+                !$acc parallel loop collapse(3) gang vector default(present)
+                do l = 0, p
+                    do k = 0, n
+                        do j = 0, m
+                            rhs_vf(momxb + 1)%sf(j, k, l) = &
+                                rhs_vf(momxb + 1)%sf(j, k, l) + 5d-1* &
+                                (flux_src_n(momxe)%sf(j, k, l - 1) &
+                                 + flux_src_n(momxe)%sf(j, k, l))
+
+                            rhs_vf(momxe)%sf(j, k, l) = &
+                                rhs_vf(momxe)%sf(j, k, l) - 5d-1* &
+                                (flux_src_n(momxb + 1)%sf(j, k, l - 1) &
+                                 + flux_src_n(momxb + 1)%sf(j, k, l))
+                        end do
+                    end do
+                end do
+            end if
+        end if
+
+    end subroutine s_compute_additional_physics_rhs
+
+    !>  The purpose of this procedure is to infinitely relax
+        !!      the pressures from the internal-energy equations to a
+        !!      unique pressure, from which the corresponding volume
+        !!      fraction of each phase are recomputed. For conservation
+        !!      purpose, this pressure is finally corrected using the
+        !!      mixture-total-energy equation.
+        !!  @param q_cons_vf Cell-average conservative variables
+    subroutine s_pressure_relaxation_procedure(q_cons_vf)
+
+        type(scalar_field), dimension(sys_size), intent(inout) :: q_cons_vf
+
+        !> @name Relaxed pressure, initial partial pressures, function f(p) and its partial
+            !! derivative df(p), isentropic partial density, sum of volume fractions,
+            !! mixture density, dynamic pressure, surface energy, specific heat ratio
+            !! function, liquid stiffness function (two variations of the last two
+            !! ones), shear and volume Reynolds numbers and the Weber numbers
+        !> @{
+        real(kind(0d0)) :: pres_relax
+        real(kind(0d0)), dimension(num_fluids) :: pres_K_init
+        real(kind(0d0)) :: f_pres
+        real(kind(0d0)) :: df_pres
+        real(kind(0d0)), dimension(num_fluids) :: rho_K_s
+        real(kind(0d0)), dimension(num_fluids) :: alpha_rho
+        real(kind(0d0)), dimension(num_fluids) :: alpha
+        real(kind(0d0)) :: sum_alpha
+        real(kind(0d0)) :: rho
+        real(kind(0d0)) :: dyn_pres
+        real(kind(0d0)) :: gamma
+        real(kind(0d0)) :: pi_inf
+        real(kind(0d0)), dimension(2) :: Re
+
+        integer :: i, j, k, l, q, iter !< Generic loop iterators
+        integer :: relax !< Relaxation procedure determination variable
+
+        !$acc parallel loop collapse(3) gang vector private(pres_K_init, rho_K_s, alpha_rho, alpha, Re, pres_relax)
+        do l = 0, p
+            do k = 0, n
+                do j = 0, m
+
+                    ! Numerical correction of the volume fractions
+                    if (mpp_lim) then
+                        sum_alpha = 0d0
 
                         !$acc loop seq
                         do i = 1, num_fluids
-                            if (q_cons_vf(i + advxb - 1)%sf(j, k, l) > (1d0 - sgm_eps)) relax = 0
-                        end do
-
-                        if (relax == 1) then
-                            ! Initial state
-                            pres_relax = 0d0
-
-                            !$acc loop seq
-                            do i = 1, num_fluids
-                                if (q_cons_vf(i + advxb - 1)%sf(j, k, l) > sgm_eps) then
-                                    pres_K_init(i) = &
-                                        (q_cons_vf(i + intxb - 1)%sf(j, k, l)/ &
-                                         q_cons_vf(i + advxb - 1)%sf(j, k, l) &
-                                         - pi_infs(i))/gammas(i)
-
-                                    if (pres_K_init(i) <= -(1d0 - 1d-8)*pres_inf(i) + 1d-8) &
-                                        pres_K_init(i) = -(1d0 - 1d-8)*pres_inf(i) + 1d-8
-                                else
-                                    pres_K_init(i) = 0d0
-                                end if
-                                pres_relax = pres_relax + q_cons_vf(i + advxb - 1)%sf(j, k, l)*pres_K_init(i)
-                            end do
-
-                            ! Iterative process for relaxed pressure determination
-                            f_pres = 1d-9
-                            df_pres = 1d9
-
-                            !$acc loop seq
-                            do i = 1, num_fluids
-                                rho_K_s(i) = 0d0
-                            end do
-
-                            !$acc loop seq
-                            do iter = 0, 49
-
-                                if (DABS(f_pres) > 1d-10) then
-                                    pres_relax = pres_relax - f_pres/df_pres
-
-                                    ! Physical pressure
-                                    do i = 1, num_fluids
-                                        if (pres_relax <= -(1d0 - 1d-8)*pres_inf(i) + 1d-8) &
-                                            pres_relax = -(1d0 - 1d-8)*pres_inf(i) + 1d0
-                                    end do
-
-                                    ! Newton-Raphson method
-                                    f_pres = -1d0
-                                    df_pres = 0d0
-
-                                    !$acc loop seq
-                                    do i = 1, num_fluids
-                                        if (q_cons_vf(i + advxb - 1)%sf(j, k, l) > sgm_eps) then
-                                            rho_K_s(i) = q_cons_vf(i + contxb - 1)%sf(j, k, l)/ &
-                                                         max(q_cons_vf(i + advxb - 1)%sf(j, k, l), sgm_eps) &
-                                                         *((pres_relax + pres_inf(i))/(pres_K_init(i) + &
-                                                                                       pres_inf(i)))**(1d0/gamma_min(i))
-
-                                            f_pres = f_pres + q_cons_vf(i + contxb - 1)%sf(j, k, l) &
-                                                     /rho_K_s(i)
-
-                                            df_pres = df_pres - q_cons_vf(i + contxb - 1)%sf(j, k, l) &
-                                                      /(gamma_min(i)*rho_K_s(i)*(pres_relax + pres_inf(i)))
-                                        end if
-                                    end do
-                                end if
-
-                            end do
-
-                            ! Cell update of the volume fraction
-                            !$acc loop seq
-                            do i = 1, num_fluids
-                                if (q_cons_vf(i + advxb - 1)%sf(j, k, l) > sgm_eps) &
-                                    q_cons_vf(i + advxb - 1)%sf(j, k, l) = q_cons_vf(i + contxb - 1)%sf(j, k, l) &
-                                                                           /rho_K_s(i)
-                            end do
-                        end if
-
-                        ! ==================================================================
-
-                        ! Mixture-total-energy correction ==================================
-
-                        ! The mixture-total-energy correction of the mixture pressure P is not necessary here
-                        ! because the primitive variables are directly recovered later on by the conservative
-                        ! variables (see s_convert_conservative_to_primitive_variables called in s_compute_rhs).
-                        ! However, the internal-energy equations should be reset with the corresponding mixture
-                        ! pressure from the correction. This step is carried out below.
+                            if ((q_cons_vf(i + contxb - 1)%sf(j, k, l) < 0d0) .or. &
+                                (q_cons_vf(i + advxb - 1)%sf(j, k, l) < 0d0)) then
+                                q_cons_vf(i + contxb - 1)%sf(j, k, l) = 0d0
+                                q_cons_vf(i + advxb - 1)%sf(j, k, l) = 0d0
+                                q_cons_vf(i + intxb - 1)%sf(j, k, l) = 0d0
+                            end if
+
+                            if (q_cons_vf(i + advxb - 1)%sf(j, k, l) > 1d0) &
+                                q_cons_vf(i + advxb - 1)%sf(j, k, l) = 1d0
+                            sum_alpha = sum_alpha + q_cons_vf(i + advxb - 1)%sf(j, k, l)
+                        end do
 
                         !$acc loop seq
                         do i = 1, num_fluids
-                            alpha_rho(i) = q_cons_vf(i)%sf(j, k, l)
-                            alpha(i) = q_cons_vf(E_idx + i)%sf(j, k, l)
-                        end do
-
-                        if (bubbles) then
-                            rho = 0d0
-                            gamma = 0d0
-                            pi_inf = 0d0
-
-                            if (mpp_lim .and. (model_eqns == 2) .and. (num_fluids > 2)) then
+                            q_cons_vf(i + advxb - 1)%sf(j, k, l) = q_cons_vf(i + advxb - 1)%sf(j, k, l)/sum_alpha
+                        end do
+                    end if
+
+                    ! Pressures relaxation procedure ===================================
+
+                    ! Is the pressure relaxation procedure necessary?
+                    relax = 1
+
+                    !$acc loop seq
+                    do i = 1, num_fluids
+                        if (q_cons_vf(i + advxb - 1)%sf(j, k, l) > (1d0 - sgm_eps)) relax = 0
+                    end do
+
+                    if (relax == 1) then
+                        ! Initial state
+                        pres_relax = 0d0
+
+                        !$acc loop seq
+                        do i = 1, num_fluids
+                            if (q_cons_vf(i + advxb - 1)%sf(j, k, l) > sgm_eps) then
+                                pres_K_init(i) = &
+                                    (q_cons_vf(i + intxb - 1)%sf(j, k, l)/ &
+                                     q_cons_vf(i + advxb - 1)%sf(j, k, l) &
+                                     - pi_infs(i))/gammas(i)
+
+                                if (pres_K_init(i) <= -(1d0 - 1d-8)*pres_inf(i) + 1d-8) &
+                                    pres_K_init(i) = -(1d0 - 1d-8)*pres_inf(i) + 1d-8
+                            else
+                                pres_K_init(i) = 0d0
+                            end if
+                            pres_relax = pres_relax + q_cons_vf(i + advxb - 1)%sf(j, k, l)*pres_K_init(i)
+                        end do
+
+                        ! Iterative process for relaxed pressure determination
+                        f_pres = 1d-9
+                        df_pres = 1d9
+
+                        !$acc loop seq
+                        do i = 1, num_fluids
+                            rho_K_s(i) = 0d0
+                        end do
+
+                        !$acc loop seq
+                        do iter = 0, 49
+
+                            if (DABS(f_pres) > 1d-10) then
+                                pres_relax = pres_relax - f_pres/df_pres
+
+                                ! Physical pressure
+                                do i = 1, num_fluids
+                                    if (pres_relax <= -(1d0 - 1d-8)*pres_inf(i) + 1d-8) &
+                                        pres_relax = -(1d0 - 1d-8)*pres_inf(i) + 1d0
+                                end do
+
+                                ! Newton-Raphson method
+                                f_pres = -1d0
+                                df_pres = 0d0
+
                                 !$acc loop seq
                                 do i = 1, num_fluids
-                                    rho = rho + alpha_rho(i)
-                                    gamma = gamma + alpha(i)*gammas(i)
-                                    pi_inf = pi_inf + alpha(i)*pi_infs(i)
+                                    if (q_cons_vf(i + advxb - 1)%sf(j, k, l) > sgm_eps) then
+                                        rho_K_s(i) = q_cons_vf(i + contxb - 1)%sf(j, k, l)/ &
+                                                     max(q_cons_vf(i + advxb - 1)%sf(j, k, l), sgm_eps) &
+                                                     *((pres_relax + pres_inf(i))/(pres_K_init(i) + &
+                                                                                   pres_inf(i)))**(1d0/gamma_min(i))
+
+                                        f_pres = f_pres + q_cons_vf(i + contxb - 1)%sf(j, k, l) &
+                                                 /rho_K_s(i)
+
+                                        df_pres = df_pres - q_cons_vf(i + contxb - 1)%sf(j, k, l) &
+                                                  /(gamma_min(i)*rho_K_s(i)*(pres_relax + pres_inf(i)))
+                                    end if
                                 end do
-                            else if ((model_eqns == 2) .and. (num_fluids > 2)) then
-                                !$acc loop seq
-                                do i = 1, num_fluids - 1
-                                    rho = rho + alpha_rho(i)
-                                    gamma = gamma + alpha(i)*gammas(i)
-                                    pi_inf = pi_inf + alpha(i)*pi_infs(i)
-                                end do
-                            else
-                                rho = alpha_rho(1)
-                                gamma = gammas(1)
-                                pi_inf = pi_infs(1)
                             end if
-                        else
-                            rho = 0d0
-                            gamma = 0d0
-                            pi_inf = 0d0
-
-                            sum_alpha = 0d0
-
-                            if (mpp_lim) then
-                                !$acc loop seq
-                                do i = 1, num_fluids
-                                    alpha_rho(i) = max(0d0, alpha_rho(i))
-                                    alpha(i) = min(max(0d0, alpha(i)), 1d0)
-                                    sum_alpha = sum_alpha + alpha(i)
-                                end do
-
-                                alpha = alpha/max(sum_alpha, sgm_eps)
-
-                            end if
-
+
+                        end do
+
+                        ! Cell update of the volume fraction
+                        !$acc loop seq
+                        do i = 1, num_fluids
+                            if (q_cons_vf(i + advxb - 1)%sf(j, k, l) > sgm_eps) &
+                                q_cons_vf(i + advxb - 1)%sf(j, k, l) = q_cons_vf(i + contxb - 1)%sf(j, k, l) &
+                                                                       /rho_K_s(i)
+                        end do
+                    end if
+
+                    ! ==================================================================
+
+                    ! Mixture-total-energy correction ==================================
+
+                    ! The mixture-total-energy correction of the mixture pressure P is not necessary here
+                    ! because the primitive variables are directly recovered later on by the conservative
+                    ! variables (see s_convert_conservative_to_primitive_variables called in s_compute_rhs).
+                    ! However, the internal-energy equations should be reset with the corresponding mixture
+                    ! pressure from the correction. This step is carried out below.
+
+                    !$acc loop seq
+                    do i = 1, num_fluids
+                        alpha_rho(i) = q_cons_vf(i)%sf(j, k, l)
+                        alpha(i) = q_cons_vf(E_idx + i)%sf(j, k, l)
+                    end do
+
+                    if (bubbles) then
+                        rho = 0d0
+                        gamma = 0d0
+                        pi_inf = 0d0
+
+                        if (mpp_lim .and. (model_eqns == 2) .and. (num_fluids > 2)) then
                             !$acc loop seq
                             do i = 1, num_fluids
                                 rho = rho + alpha_rho(i)
                                 gamma = gamma + alpha(i)*gammas(i)
                                 pi_inf = pi_inf + alpha(i)*pi_infs(i)
                             end do
-
-                            if (viscous) then
-                                !$acc loop seq
-                                do i = 1, 2
-                                    Re(i) = dflt_real
-
-                                    if (Re_size(i) > 0) Re(i) = 0d0
-                                    !$acc loop seq
-                                    do q = 1, Re_size(i)
-                                        Re(i) = alpha(Re_idx(i, q))/Res(i, q) &
-                                                + Re(i)
-                                    end do
-
-                                    Re(i) = 1d0/max(Re(i), sgm_eps)
-
-                                end do
-                            end if
+                        else if ((model_eqns == 2) .and. (num_fluids > 2)) then
+                            !$acc loop seq
+                            do i = 1, num_fluids - 1
+                                rho = rho + alpha_rho(i)
+                                gamma = gamma + alpha(i)*gammas(i)
+                                pi_inf = pi_inf + alpha(i)*pi_infs(i)
+                            end do
+                        else
+                            rho = alpha_rho(1)
+                            gamma = gammas(1)
+                            pi_inf = pi_infs(1)
                         end if
-
-                        dyn_pres = 0d0
-
-                        !$acc loop seq
-                        do i = momxb, momxe
-                            dyn_pres = dyn_pres + 5d-1*q_cons_vf(i)%sf(j, k, l)* &
-                                       q_cons_vf(i)%sf(j, k, l)/max(rho, sgm_eps)
-                        end do
-
-                        pres_relax = (q_cons_vf(E_idx)%sf(j, k, l) - dyn_pres - pi_inf)/gamma
+                    else
+                        rho = 0d0
+                        gamma = 0d0
+                        pi_inf = 0d0
+
+                        sum_alpha = 0d0
+
+                        if (mpp_lim) then
+                            !$acc loop seq
+                            do i = 1, num_fluids
+                                alpha_rho(i) = max(0d0, alpha_rho(i))
+                                alpha(i) = min(max(0d0, alpha(i)), 1d0)
+                                sum_alpha = sum_alpha + alpha(i)
+                            end do
+
+                            alpha = alpha/max(sum_alpha, sgm_eps)
+
+                        end if
 
                         !$acc loop seq
                         do i = 1, num_fluids
-                            q_cons_vf(i + intxb - 1)%sf(j, k, l) = &
-                                q_cons_vf(i + advxb - 1)%sf(j, k, l)* &
-                                (gammas(i)*pres_relax + pi_infs(i))
-                        end do
-                        ! ==================================================================
-                    end do
-                end do
-            end do
-
-        end subroutine s_pressure_relaxation_procedure
-
-        !>  The purpose of this subroutine is to WENO-reconstruct the
-    !!      left and the right cell-boundary values, including values
-    !!      at the Gaussian quadrature points, from the cell-averaged
-    !!      variables.
-    !!  @param v_vf Cell-average variables
-    !!  @param vL_qp Left WENO-reconstructed, cell-boundary values including
-    !!          the values at the quadrature points, of the cell-average variables
-    !!  @param vR_qp Right WENO-reconstructed, cell-boundary values including
-    !!          the values at the quadrature points, of the cell-average variables
-    !!  @param norm_dir Splitting coordinate direction
-        subroutine s_reconstruct_cell_boundary_values(v_vf, vL_x, vL_y, vL_z, vR_x, vR_y, vR_z, &
-                                                      norm_dir)
-
-            type(scalar_field), dimension(iv%beg:iv%end), intent(in) :: v_vf
-            real(kind(0d0)), dimension(startx:, starty:, startz:, 1:), intent(inout) :: vL_x, vL_y, vL_z
-            real(kind(0d0)), dimension(startx:, starty:, startz:, 1:), intent(inout) :: vR_x, vR_y, vR_z
-            integer, intent(in) :: norm_dir
-
-            integer :: weno_dir !< Coordinate direction of the WENO reconstruction
-
-            integer :: i, j, k, l
-            ! Reconstruction in s1-direction ===================================
-
-            if (norm_dir == 1) then
-                is1 = idwbuff(1); is2 = idwbuff(2); is3 = idwbuff(3)
-                weno_dir = 1; is1%beg = is1%beg + weno_polyn
-                is1%end = is1%end - weno_polyn
-
-            elseif (norm_dir == 2) then
-                is1 = idwbuff(2); is2 = idwbuff(1); is3 = idwbuff(3)
-                weno_dir = 2; is1%beg = is1%beg + weno_polyn
-                is1%end = is1%end - weno_polyn
-
-            else
-                is1 = idwbuff(3); is2 = idwbuff(2); is3 = idwbuff(1)
-                weno_dir = 3; is1%beg = is1%beg + weno_polyn
-                is1%end = is1%end - weno_polyn
-
-            end if
-
-            if (n > 0) then
-                if (p > 0) then
-
-                    call s_weno(v_vf(iv%beg:iv%end), &
-                                vL_x(:, :, :, iv%beg:iv%end), vL_y(:, :, :, iv%beg:iv%end), vL_z(:, :, :, iv%beg:iv%end), vR_x(:, :, :, iv%beg:iv%end), vR_y(:, :, :, iv%beg:iv%end), vR_z(:, :, :, iv%beg:iv%end), &
-                                norm_dir, weno_dir, &
-                                is1, is2, is3)
-                else
-                    call s_weno(v_vf(iv%beg:iv%end), &
-                                vL_x(:, :, :, iv%beg:iv%end), vL_y(:, :, :, iv%beg:iv%end), vL_z(:, :, :, :), vR_x(:, :, :, iv%beg:iv%end), vR_y(:, :, :, iv%beg:iv%end), vR_z(:, :, :, :), &
-                                norm_dir, weno_dir, &
-                                is1, is2, is3)
-                end if
-            else
+                            rho = rho + alpha_rho(i)
+                            gamma = gamma + alpha(i)*gammas(i)
+                            pi_inf = pi_inf + alpha(i)*pi_infs(i)
+                        end do
+
+                        if (viscous) then
+                            !$acc loop seq
+                            do i = 1, 2
+                                Re(i) = dflt_real
+
+                                if (Re_size(i) > 0) Re(i) = 0d0
+                                !$acc loop seq
+                                do q = 1, Re_size(i)
+                                    Re(i) = alpha(Re_idx(i, q))/Res(i, q) &
+                                            + Re(i)
+                                end do
+
+                                Re(i) = 1d0/max(Re(i), sgm_eps)
+
+                            end do
+                        end if
+                    end if
+
+                    dyn_pres = 0d0
+
+                    !$acc loop seq
+                    do i = momxb, momxe
+                        dyn_pres = dyn_pres + 5d-1*q_cons_vf(i)%sf(j, k, l)* &
+                                   q_cons_vf(i)%sf(j, k, l)/max(rho, sgm_eps)
+                    end do
+
+                    pres_relax = (q_cons_vf(E_idx)%sf(j, k, l) - dyn_pres - pi_inf)/gamma
+
+                    !$acc loop seq
+                    do i = 1, num_fluids
+                        q_cons_vf(i + intxb - 1)%sf(j, k, l) = &
+                            q_cons_vf(i + advxb - 1)%sf(j, k, l)* &
+                            (gammas(i)*pres_relax + pi_infs(i))
+                    end do
+                    ! ==================================================================
+                end do
+            end do
+        end do
+
+    end subroutine s_pressure_relaxation_procedure
+
+    !>  The purpose of this subroutine is to WENO-reconstruct the
+        !!      left and the right cell-boundary values, including values
+        !!      at the Gaussian quadrature points, from the cell-averaged
+        !!      variables.
+        !!  @param v_vf Cell-average variables
+        !!  @param vL_qp Left WENO-reconstructed, cell-boundary values including
+        !!          the values at the quadrature points, of the cell-average variables
+        !!  @param vR_qp Right WENO-reconstructed, cell-boundary values including
+        !!          the values at the quadrature points, of the cell-average variables
+        !!  @param norm_dir Splitting coordinate direction
+    subroutine s_reconstruct_cell_boundary_values(v_vf, vL_x, vL_y, vL_z, vR_x, vR_y, vR_z, &
+                                                  norm_dir)
+
+        type(scalar_field), dimension(iv%beg:iv%end), intent(in) :: v_vf
+        real(kind(0d0)), dimension(startx:, starty:, startz:, 1:), intent(inout) :: vL_x, vL_y, vL_z
+        real(kind(0d0)), dimension(startx:, starty:, startz:, 1:), intent(inout) :: vR_x, vR_y, vR_z
+        integer, intent(in) :: norm_dir
+
+        integer :: weno_dir !< Coordinate direction of the WENO reconstruction
+
+        integer :: i, j, k, l
+        ! Reconstruction in s1-direction ===================================
+
+        if (norm_dir == 1) then
+            is1 = idwbuff(1); is2 = idwbuff(2); is3 = idwbuff(3)
+            weno_dir = 1; is1%beg = is1%beg + weno_polyn
+            is1%end = is1%end - weno_polyn
+
+        elseif (norm_dir == 2) then
+            is1 = idwbuff(2); is2 = idwbuff(1); is3 = idwbuff(3)
+            weno_dir = 2; is1%beg = is1%beg + weno_polyn
+            is1%end = is1%end - weno_polyn
+
+        else
+            is1 = idwbuff(3); is2 = idwbuff(2); is3 = idwbuff(1)
+            weno_dir = 3; is1%beg = is1%beg + weno_polyn
+            is1%end = is1%end - weno_polyn
+
+        end if
+
+        if (n > 0) then
+            if (p > 0) then
 
                 call s_weno(v_vf(iv%beg:iv%end), &
-                            vL_x(:, :, :, iv%beg:iv%end), vL_y(:, :, :, :), vL_z(:, :, :, :), vR_x(:, :, :, iv%beg:iv%end), vR_y(:, :, :, :), vR_z(:, :, :, :), &
+                            vL_x(:, :, :, iv%beg:iv%end), vL_y(:, :, :, iv%beg:iv%end), vL_z(:, :, :, iv%beg:iv%end), vR_x(:, :, :, iv%beg:iv%end), vR_y(:, :, :, iv%beg:iv%end), vR_z(:, :, :, iv%beg:iv%end), &
                             norm_dir, weno_dir, &
                             is1, is2, is3)
-            end if
-
-            ! ==================================================================
-        end subroutine s_reconstruct_cell_boundary_values
-
-        subroutine s_reconstruct_cell_boundary_values_first_order(v_vf, vL_x, vL_y, vL_z, vR_x, vR_y, vR_z, &
-                                                                  norm_dir)
-
-            type(scalar_field), dimension(iv%beg:iv%end), intent(in) :: v_vf
-            real(kind(0d0)), dimension(startx:, starty:, startz:, 1:), intent(inout) :: vL_x, vL_y, vL_z
-            real(kind(0d0)), dimension(startx:, starty:, startz:, 1:), intent(inout) :: vR_x, vR_y, vR_z
-            integer, intent(in) :: norm_dir
-
-            integer :: recon_dir !< Coordinate direction of the WENO reconstruction
-
-            integer :: i, j, k, l
-            ! Reconstruction in s1-direction ===================================
-
-            if (norm_dir == 1) then
-                is1 = idwbuff(1); is2 = idwbuff(2); is3 = idwbuff(3)
-                recon_dir = 1; is1%beg = is1%beg + weno_polyn
-                is1%end = is1%end - weno_polyn
-
-            elseif (norm_dir == 2) then
-                is1 = idwbuff(2); is2 = idwbuff(1); is3 = idwbuff(3)
-                recon_dir = 2; is1%beg = is1%beg + weno_polyn
-                is1%end = is1%end - weno_polyn
-
             else
-                is1 = idwbuff(3); is2 = idwbuff(2); is3 = idwbuff(1)
-                recon_dir = 3; is1%beg = is1%beg + weno_polyn
-                is1%end = is1%end - weno_polyn
-
-            end if
+                call s_weno(v_vf(iv%beg:iv%end), &
+                            vL_x(:, :, :, iv%beg:iv%end), vL_y(:, :, :, iv%beg:iv%end), vL_z(:, :, :, :), vR_x(:, :, :, iv%beg:iv%end), vR_y(:, :, :, iv%beg:iv%end), vR_z(:, :, :, :), &
+                            norm_dir, weno_dir, &
+                            is1, is2, is3)
+            end if
+        else
+
+            call s_weno(v_vf(iv%beg:iv%end), &
+                        vL_x(:, :, :, iv%beg:iv%end), vL_y(:, :, :, :), vL_z(:, :, :, :), vR_x(:, :, :, iv%beg:iv%end), vR_y(:, :, :, :), vR_z(:, :, :, :), &
+                        norm_dir, weno_dir, &
+                        is1, is2, is3)
+        end if
+
+        ! ==================================================================
+    end subroutine s_reconstruct_cell_boundary_values
+
+    subroutine s_reconstruct_cell_boundary_values_first_order(v_vf, vL_x, vL_y, vL_z, vR_x, vR_y, vR_z, &
+                                                              norm_dir)
+
+        type(scalar_field), dimension(iv%beg:iv%end), intent(in) :: v_vf
+        real(kind(0d0)), dimension(startx:, starty:, startz:, 1:), intent(inout) :: vL_x, vL_y, vL_z
+        real(kind(0d0)), dimension(startx:, starty:, startz:, 1:), intent(inout) :: vR_x, vR_y, vR_z
+        integer, intent(in) :: norm_dir
+
+        integer :: recon_dir !< Coordinate direction of the WENO reconstruction
+
+        integer :: i, j, k, l
+        ! Reconstruction in s1-direction ===================================
+
+        if (norm_dir == 1) then
+            is1 = idwbuff(1); is2 = idwbuff(2); is3 = idwbuff(3)
+            recon_dir = 1; is1%beg = is1%beg + weno_polyn
+            is1%end = is1%end - weno_polyn
+
+        elseif (norm_dir == 2) then
+            is1 = idwbuff(2); is2 = idwbuff(1); is3 = idwbuff(3)
+            recon_dir = 2; is1%beg = is1%beg + weno_polyn
+            is1%end = is1%end - weno_polyn
+
+        else
+            is1 = idwbuff(3); is2 = idwbuff(2); is3 = idwbuff(1)
+            recon_dir = 3; is1%beg = is1%beg + weno_polyn
+            is1%end = is1%end - weno_polyn
+
+        end if
 
 #ifndef _CRAYFTN
 !$acc update device(is1, is2, is3, iv)
 #endif
 
-            if (recon_dir == 1) then
-                !$acc parallel loop collapse(4) default(present)
-                do i = iv%beg, iv%end
-                    do l = is3%beg, is3%end
-                        do k = is2%beg, is2%end
-                            do j = is1%beg, is1%end
-                                vL_x(j, k, l, i) = v_vf(i)%sf(j, k, l)
-                                vR_x(j, k, l, i) = v_vf(i)%sf(j, k, l)
-                            end do
-                        end do
-                    end do
-                end do
-                !$acc end parallel loop
-            else if (recon_dir == 2) then
-                !$acc parallel loop collapse(4) default(present)
-                do i = iv%beg, iv%end
-                    do l = is3%beg, is3%end
-                        do k = is2%beg, is2%end
-                            do j = is1%beg, is1%end
-                                vL_y(j, k, l, i) = v_vf(i)%sf(k, j, l)
-                                vR_y(j, k, l, i) = v_vf(i)%sf(k, j, l)
-                            end do
-                        end do
-                    end do
-                end do
-                !$acc end parallel loop
-            else if (recon_dir == 3) then
-                !$acc parallel loop collapse(4) default(present)
-                do i = iv%beg, iv%end
-                    do l = is3%beg, is3%end
-                        do k = is2%beg, is2%end
-                            do j = is1%beg, is1%end
-                                vL_z(j, k, l, i) = v_vf(i)%sf(l, k, j)
-                                vR_z(j, k, l, i) = v_vf(i)%sf(l, k, j)
-                            end do
-                        end do
-                    end do
-                end do
-                !$acc end parallel loop
-            end if
-
-        end subroutine s_reconstruct_cell_boundary_values_first_order
-
-        !> Module deallocation and/or disassociation procedures
-        subroutine s_finalize_rhs_module
-
-            integer :: i, j, k, l !< Generic loop iterators
-
-            do j = cont_idx%beg, cont_idx%end
-                !$acc exit data detach(q_prim_qp%vf(j)%sf)
-                nullify (q_prim_qp%vf(j)%sf)
-            end do
-
-            do j = adv_idx%beg, adv_idx%end
-                !$acc exit data detach(q_prim_qp%vf(j)%sf)
-                nullify (q_prim_qp%vf(j)%sf)
-            end do
-
-            do j = mom_idx%beg, E_idx
-                @:DEALLOCATE(q_cons_qp%vf(j)%sf)
-                @:DEALLOCATE(q_prim_qp%vf(j)%sf)
-            end do
-
-            @:DEALLOCATE(q_cons_qp%vf, q_prim_qp%vf)
-            @:DEALLOCATE_GLOBAL(qL_rsx_vf, qR_rsx_vf)
+        if (recon_dir == 1) then
+            !$acc parallel loop collapse(4) default(present)
+            do i = iv%beg, iv%end
+                do l = is3%beg, is3%end
+                    do k = is2%beg, is2%end
+                        do j = is1%beg, is1%end
+                            vL_x(j, k, l, i) = v_vf(i)%sf(j, k, l)
+                            vR_x(j, k, l, i) = v_vf(i)%sf(j, k, l)
+                        end do
+                    end do
+                end do
+            end do
+            !$acc end parallel loop
+        else if (recon_dir == 2) then
+            !$acc parallel loop collapse(4) default(present)
+            do i = iv%beg, iv%end
+                do l = is3%beg, is3%end
+                    do k = is2%beg, is2%end
+                        do j = is1%beg, is1%end
+                            vL_y(j, k, l, i) = v_vf(i)%sf(k, j, l)
+                            vR_y(j, k, l, i) = v_vf(i)%sf(k, j, l)
+                        end do
+                    end do
+                end do
+            end do
+            !$acc end parallel loop
+        else if (recon_dir == 3) then
+            !$acc parallel loop collapse(4) default(present)
+            do i = iv%beg, iv%end
+                do l = is3%beg, is3%end
+                    do k = is2%beg, is2%end
+                        do j = is1%beg, is1%end
+                            vL_z(j, k, l, i) = v_vf(i)%sf(l, k, j)
+                            vR_z(j, k, l, i) = v_vf(i)%sf(l, k, j)
+                        end do
+                    end do
+                end do
+            end do
+            !$acc end parallel loop
+        end if
+
+    end subroutine s_reconstruct_cell_boundary_values_first_order
+
+    !> Module deallocation and/or disassociation procedures
+    subroutine s_finalize_rhs_module
+
+        integer :: i, j, k, l !< Generic loop iterators
+
+        do j = cont_idx%beg, cont_idx%end
+            !$acc exit data detach(q_prim_qp%vf(j)%sf)
+            nullify (q_prim_qp%vf(j)%sf)
+        end do
+
+        do j = adv_idx%beg, adv_idx%end
+            !$acc exit data detach(q_prim_qp%vf(j)%sf)
+            nullify (q_prim_qp%vf(j)%sf)
+        end do
+
+        do j = mom_idx%beg, E_idx
+            @:DEALLOCATE(q_cons_qp%vf(j)%sf)
+            @:DEALLOCATE(q_prim_qp%vf(j)%sf)
+        end do
+
+        @:DEALLOCATE(q_cons_qp%vf, q_prim_qp%vf)
+        @:DEALLOCATE_GLOBAL(qL_rsx_vf, qR_rsx_vf)
+
+        if (n > 0) then
+            @:DEALLOCATE_GLOBAL(qL_rsy_vf, qR_rsy_vf)
+        end if
+
+        if (p > 0) then
+            @:DEALLOCATE_GLOBAL(qL_rsz_vf, qR_rsz_vf)
+        end if
+
+        if (viscous .and. weno_Re_flux) then
+            @:DEALLOCATE_GLOBAL(dqL_rsx_vf, dqR_rsx_vf)
 
             if (n > 0) then
-                @:DEALLOCATE_GLOBAL(qL_rsy_vf, qR_rsy_vf)
+                @:DEALLOCATE_GLOBAL(dqL_rsy_vf, dqR_rsy_vf)
             end if
 
             if (p > 0) then
-                @:DEALLOCATE_GLOBAL(qL_rsz_vf, qR_rsz_vf)
-            end if
-
-            if (viscous .and. weno_Re_flux) then
-                @:DEALLOCATE_GLOBAL(dqL_rsx_vf, dqR_rsx_vf)
+                @:DEALLOCATE_GLOBAL(dqL_rsz_vf, dqR_rsz_vf)
+            end if
+        end if
+
+        if (mpp_lim .and. bubbles) then
+            !$acc exit data delete(alf_sum%sf)
+            deallocate (alf_sum%sf)
+        end if
+
+        if (viscous) then
+            do l = mom_idx%beg, mom_idx%end
+                @:DEALLOCATE(dq_prim_dx_qp(1)%vf(l)%sf)
+            end do
+
+            if (n > 0) then
+
+                do l = mom_idx%beg, mom_idx%end
+                    @:DEALLOCATE(dq_prim_dy_qp(1)%vf(l)%sf)
+                end do
+
+                if (p > 0) then
+                    do l = mom_idx%beg, mom_idx%end
+                        @:DEALLOCATE(dq_prim_dz_qp(1)%vf(l)%sf)
+                    end do
+                end if
+
+            end if
+
+            @:DEALLOCATE(dq_prim_dx_qp(1)%vf)
+            @:DEALLOCATE(dq_prim_dy_qp(1)%vf)
+            @:DEALLOCATE(dq_prim_dz_qp(1)%vf)
+        end if
+
+        if (viscous) then
+            do i = num_dims, 1, -1
+
+                do l = mom_idx%beg, mom_idx%end
+                    @:DEALLOCATE(dqL_prim_dx_n(i)%vf(l)%sf)
+                    @:DEALLOCATE(dqR_prim_dx_n(i)%vf(l)%sf)
+                end do
 
                 if (n > 0) then
-                    @:DEALLOCATE_GLOBAL(dqL_rsy_vf, dqR_rsy_vf)
+                    do l = mom_idx%beg, mom_idx%end
+                        @:DEALLOCATE(dqL_prim_dy_n(i)%vf(l)%sf)
+                        @:DEALLOCATE(dqR_prim_dy_n(i)%vf(l)%sf)
+                    end do
                 end if
 
                 if (p > 0) then
-                    @:DEALLOCATE_GLOBAL(dqL_rsz_vf, dqR_rsz_vf)
+                    do l = mom_idx%beg, mom_idx%end
+                        @:DEALLOCATE(dqL_prim_dz_n(i)%vf(l)%sf)
+                        @:DEALLOCATE(dqR_prim_dz_n(i)%vf(l)%sf)
+                    end do
                 end if
-            end if
-
-            if (mpp_lim .and. bubbles) then
-                !$acc exit data delete(alf_sum%sf)
-                deallocate (alf_sum%sf)
-            end if
-
-            if (viscous) then
-                do l = mom_idx%beg, mom_idx%end
-                    @:DEALLOCATE(dq_prim_dx_qp(1)%vf(l)%sf)
-                end do
-
-                if (n > 0) then
-
-                    do l = mom_idx%beg, mom_idx%end
-                        @:DEALLOCATE(dq_prim_dy_qp(1)%vf(l)%sf)
-                    end do
-
-                    if (p > 0) then
-                        do l = mom_idx%beg, mom_idx%end
-                            @:DEALLOCATE(dq_prim_dz_qp(1)%vf(l)%sf)
-                        end do
-                    end if
-
+
+                @:DEALLOCATE(dqL_prim_dx_n(i)%vf)
+                @:DEALLOCATE(dqL_prim_dy_n(i)%vf)
+                @:DEALLOCATE(dqL_prim_dz_n(i)%vf)
+                @:DEALLOCATE(dqR_prim_dx_n(i)%vf)
+                @:DEALLOCATE(dqR_prim_dy_n(i)%vf)
+                @:DEALLOCATE(dqR_prim_dz_n(i)%vf)
+            end do
+        end if
+
+        @:DEALLOCATE_GLOBAL(dqL_prim_dx_n, dqL_prim_dy_n, dqL_prim_dz_n)
+        @:DEALLOCATE_GLOBAL(dqR_prim_dx_n, dqR_prim_dy_n, dqR_prim_dz_n)
+
+        do i = num_dims, 1, -1
+            if (i /= 1) then
+                do l = 1, sys_size
+                    nullify (flux_n(i)%vf(l)%sf)
+                    nullify (flux_src_n(i)%vf(l)%sf)
+                    @:DEALLOCATE(flux_gsrc_n(i)%vf(l)%sf)
+                end do
+            else
+                do l = 1, sys_size
+                    @:DEALLOCATE(flux_n(i)%vf(l)%sf)
+                    @:DEALLOCATE(flux_gsrc_n(i)%vf(l)%sf)
+                end do
+
+                if (viscous) then
+                    do l = mom_idx%beg, E_idx
+                        @:DEALLOCATE(flux_src_n(i)%vf(l)%sf)
+                    end do
                 end if
 
-                @:DEALLOCATE(dq_prim_dx_qp(1)%vf)
-                @:DEALLOCATE(dq_prim_dy_qp(1)%vf)
-                @:DEALLOCATE(dq_prim_dz_qp(1)%vf)
-            end if
-
-            if (viscous) then
-                do i = num_dims, 1, -1
-                    if (viscous) then
-
-                        do l = mom_idx%beg, mom_idx%end
-                            @:DEALLOCATE(dqL_prim_dx_n(i)%vf(l)%sf)
-                            @:DEALLOCATE(dqR_prim_dx_n(i)%vf(l)%sf)
-                        end do
-
-                        if (n > 0) then
-                            do l = mom_idx%beg, mom_idx%end
-                                @:DEALLOCATE(dqL_prim_dy_n(i)%vf(l)%sf)
-                                @:DEALLOCATE(dqR_prim_dy_n(i)%vf(l)%sf)
-                            end do
-                        end if
-
-                        if (p > 0) then
-                            do l = mom_idx%beg, mom_idx%end
-                                @:DEALLOCATE(dqL_prim_dz_n(i)%vf(l)%sf)
-                                @:DEALLOCATE(dqR_prim_dz_n(i)%vf(l)%sf)
-                            end do
-                        end if
-
-                    end if
-
-                    @:DEALLOCATE(dqL_prim_dx_n(i)%vf)
-                    @:DEALLOCATE(dqL_prim_dy_n(i)%vf)
-                    @:DEALLOCATE(dqL_prim_dz_n(i)%vf)
-                    @:DEALLOCATE(dqR_prim_dx_n(i)%vf)
-                    @:DEALLOCATE(dqR_prim_dy_n(i)%vf)
-                    @:DEALLOCATE(dqR_prim_dz_n(i)%vf)
-                end do
-            end if
-
-            @:DEALLOCATE_GLOBAL(dqL_prim_dx_n, dqL_prim_dy_n, dqL_prim_dz_n)
-            @:DEALLOCATE_GLOBAL(dqR_prim_dx_n, dqR_prim_dy_n, dqR_prim_dz_n)
-
-            do i = num_dims, 1, -1
-                if (i /= 1) then
-                    do l = 1, sys_size
-                        nullify (flux_n(i)%vf(l)%sf)
+                if (riemann_solver == 1) then
+                    do l = adv_idx%beg + 1, adv_idx%end
+                        @:DEALLOCATE(flux_src_n(i)%vf(l)%sf)
+                    end do
+                else
+                    do l = adv_idx%beg + 1, adv_idx%end
                         nullify (flux_src_n(i)%vf(l)%sf)
-                        @:DEALLOCATE(flux_gsrc_n(i)%vf(l)%sf)
-                    end do
-                else
-                    do l = 1, sys_size
-                        @:DEALLOCATE(flux_n(i)%vf(l)%sf)
-                        @:DEALLOCATE(flux_gsrc_n(i)%vf(l)%sf)
-                    end do
-
-                    if (viscous) then
-                        do l = mom_idx%beg, E_idx
-                            @:DEALLOCATE(flux_src_n(i)%vf(l)%sf)
-                        end do
-                    end if
-
-                    if (riemann_solver == 1) then
-                        do l = adv_idx%beg + 1, adv_idx%end
-                            @:DEALLOCATE(flux_src_n(i)%vf(l)%sf)
-                        end do
-                    else
-                        do l = adv_idx%beg + 1, adv_idx%end
-                            nullify (flux_src_n(i)%vf(l)%sf)
-                        end do
-                    end if
-
-                    @:DEALLOCATE(flux_src_n(i)%vf(adv_idx%beg)%sf)
+                    end do
                 end if
 
-                @:DEALLOCATE(flux_n(i)%vf, flux_src_n(i)%vf, flux_gsrc_n(i)%vf)
-            end do
-
-            @:DEALLOCATE_GLOBAL(flux_n, flux_src_n, flux_gsrc_n)
-
-            if (viscous .and. cyl_coord) then
-                do i = 1, num_dims
-                    @:DEALLOCATE(tau_re_vf(cont_idx%end + i)%sf)
-                end do
-                @:DEALLOCATE(tau_re_vf(e_idx)%sf)
-                @:DEALLOCATE_GLOBAL(tau_re_vf)
-            end if
-
-            s_riemann_solver => null()
-            s_convert_to_mixture_variables => null()
-
-        end subroutine s_finalize_rhs_module
+                @:DEALLOCATE(flux_src_n(i)%vf(adv_idx%beg)%sf)
+            end if
+
+            @:DEALLOCATE(flux_n(i)%vf, flux_src_n(i)%vf, flux_gsrc_n(i)%vf)
+        end do
+
+        @:DEALLOCATE_GLOBAL(flux_n, flux_src_n, flux_gsrc_n)
+
+        if (viscous .and. cyl_coord) then
+            do i = 1, num_dims
+                @:DEALLOCATE(tau_re_vf(cont_idx%end + i)%sf)
+            end do
+            @:DEALLOCATE(tau_re_vf(e_idx)%sf)
+            @:DEALLOCATE_GLOBAL(tau_re_vf)
+        end if
+
+        s_riemann_solver => null()
+        s_convert_to_mixture_variables => null()
+
+    end subroutine s_finalize_rhs_module
 
 end module m_rhs
