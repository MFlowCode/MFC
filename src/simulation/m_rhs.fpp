--- conflicted
+++ resolved
@@ -107,25 +107,6 @@
     type(scalar_field), allocatable, dimension(:) :: tau_Re_vf
     $:GPU_DECLARE(create='[tau_Re_vf]')
 
-    !type(vector_field) :: gm_alpha_qp  !<
-    !! The gradient magnitude of the volume fractions at cell-interior Gaussian
-    !! quadrature points. gm_alpha_qp is calculated from individual first-order
-    !! spatial derivatives located in dq_prim_ds_qp.
-
-<<<<<<< HEAD
-    !!$acc declare create(gm_alpha_qp)
-=======
-    $:GPU_DECLARE(create='[gm_alpha_qp]')
->>>>>>> df321c83
-
-    !> @name The left and right WENO-reconstructed cell-boundary values of the cell-
-    !! average gradient magnitude of volume fractions, located in gm_alpha_qp.
-    !> @{
-    type(vector_field), allocatable, dimension(:) :: gm_alphaL_n
-    type(vector_field), allocatable, dimension(:) :: gm_alphaR_n
-    $:GPU_DECLARE(create='[gm_alphaL_n,gm_alphaR_n]')
-    !> @}
-
     !> @name The cell-boundary values of the fluxes (src - source, gsrc - geometrical
     !! source). These are computed by applying the chosen Riemann problem solver
     !! .on the left and right cell-boundary values of the primitive variables
@@ -477,10 +458,6 @@
                 end if
             end if
         end if
-
-        ! Allocation of gm_alphaK_n
-        @:ALLOCATE(gm_alphaL_n(1:num_dims))
-        @:ALLOCATE(gm_alphaR_n(1:num_dims))
 
         ! Allocation/Association of flux_n, flux_src_n, and flux_gsrc_n
         @:ALLOCATE(flux_n(1:num_dims))
