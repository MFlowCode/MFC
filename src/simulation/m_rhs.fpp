--- conflicted
+++ resolved
@@ -1095,7 +1095,6 @@
 
         ! END: Dimensional Splitting Loop =================================
 
-<<<<<<< HEAD
         ! Additional Physics and Source Temrs ==================================
         ! Additions for monopole
         call nvtxStartRange("RHS_monopole")
@@ -1117,10 +1116,7 @@
         call nvtxEndRange
         ! END: Additional pphysics and source terms ============================
 
-        if (run_time_info .or. probe_wrt) then
-=======
         if (run_time_info .or. probe_wrt .or. ib) then
->>>>>>> a8a3103e
 
             ix%beg = -buff_size; iy%beg = 0; iz%beg = 0
             if (n > 0) iy%beg = -buff_size; 
