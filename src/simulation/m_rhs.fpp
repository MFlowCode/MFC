--- conflicted
+++ resolved
@@ -1029,18 +1029,10 @@
             ! RHS addition for advection source
             call nvtxStartRange("RHS_advection_source")
             call s_compute_advection_source_term(id, &
-<<<<<<< HEAD
                                                     rhs_vf, &
                                                     q_cons_qp%vf, &
                                                     q_prim_qp%vf, &
                                                     flux_src_n(id)%vf)
-=======
-                                                 rhs_vf, &
-                                                 q_cons_qp%vf, &
-                                                 q_prim_qp%vf, &
-                                                 flux_src_n(id)%vf, &
-                                                 Kterm)
->>>>>>> d04043b5
             call nvtxEndRange()
 
             ! RHS additions for hypoelasticity
@@ -1053,7 +1045,6 @@
             ! RHS additions for viscosity
             call nvtxStartRange("RHS_viscous")
             if (any(Re_size > 0d0)) call s_compute_viscous_rhs(id, &
-<<<<<<< HEAD
                                                                 q_prim_qp%vf, &
                                                                 rhs_vf, &
                                                                 flux_src_n(id)%vf, &
@@ -1061,16 +1052,6 @@
                                                                 dq_prim_dy_qp%vf, &
                                                                 dq_prim_dz_qp%vf, &
                                                                 ixt, iyt, izt)
-=======
-                                                               q_prim_qp%vf, &
-                                                               rhs_vf, &
-                                                               flux_src_n(id)%vf, &
-                                                               dq_prim_dx_qp%vf, &
-                                                               dq_prim_dy_qp%vf, &
-                                                               dq_prim_dz_qp%vf, &
-                                                               tau_Re_vf, &
-                                                               ixt, iyt, izt)
->>>>>>> d04043b5
             call nvtxEndRange
 
             ! RHS additions for sub-grid bubbles
@@ -1148,10 +1129,6 @@
         type(scalar_field), dimension(sys_size), intent(INOUT) :: q_prim_vf
         type(scalar_field), dimension(sys_size), intent(INOUT) :: rhs_vf
         type(scalar_field), dimension(sys_size), intent(INOUT) :: flux_src_n_vf
-<<<<<<< HEAD
-=======
-        real(kind(0d0)), dimension(0:m, 0:n, 0:p) :: Kterm
->>>>>>> d04043b5
 
         integer :: idir
         integer :: i, j, k, l, q
