--- conflicted
+++ resolved
@@ -147,58 +147,24 @@
     !> @}
     !$acc declare create(alf_sum)
 
-<<<<<<< HEAD
-    @:CRAY_DECLARE_GLOBAL(real(wp), dimension(:, :, :), blkmod1, blkmod2, alpha1, alpha2, Kterm)
-    @:CRAY_DECLARE_GLOBAL(real(wp), dimension(:, :, :, :), qL_rsx_vf, qL_rsy_vf, qL_rsz_vf, qR_rsx_vf, qR_rsy_vf, qR_rsz_vf)
-    @:CRAY_DECLARE_GLOBAL(real(wp), dimension(:, :, :, :), dqL_rsx_vf, dqL_rsy_vf, dqL_rsz_vf, dqR_rsx_vf, dqR_rsy_vf, dqR_rsz_vf)
-    !$acc declare link(blkmod1, blkmod2, alpha1, alpha2, Kterm)
-    !$acc declare link(qL_rsx_vf, qL_rsy_vf, qL_rsz_vf, qR_rsx_vf, qR_rsy_vf, qR_rsz_vf)
-    !$acc declare link(dqL_rsx_vf, dqL_rsy_vf, dqL_rsz_vf, dqR_rsx_vf, dqR_rsy_vf, dqR_rsz_vf)
-
-#else
+
     real(wp), allocatable, dimension(:, :, :) :: blkmod1, blkmod2, alpha1, alpha2, Kterm
     real(wp), allocatable, dimension(:, :, :, :) :: qL_rsx_vf, qL_rsy_vf, qL_rsz_vf, qR_rsx_vf, qR_rsy_vf, qR_rsz_vf
     real(wp), allocatable, dimension(:, :, :, :) :: dqL_rsx_vf, dqL_rsy_vf, dqL_rsz_vf, dqR_rsx_vf, dqR_rsy_vf, dqR_rsz_vf
-=======
-    real(kind(0d0)), allocatable, dimension(:, :, :) :: blkmod1, blkmod2, alpha1, alpha2, Kterm
-    real(kind(0d0)), allocatable, dimension(:, :, :, :) :: qL_rsx_vf, qL_rsy_vf, qL_rsz_vf, qR_rsx_vf, qR_rsy_vf, qR_rsz_vf
-    real(kind(0d0)), allocatable, dimension(:, :, :, :) :: dqL_rsx_vf, dqL_rsy_vf, dqL_rsz_vf, dqR_rsx_vf, dqR_rsy_vf, dqR_rsz_vf
->>>>>>> 78a810f2
     !$acc declare create(blkmod1, blkmod2, alpha1, alpha2, Kterm)
     !$acc declare create(qL_rsx_vf, qL_rsy_vf, qL_rsz_vf, qR_rsx_vf, qR_rsy_vf, qR_rsz_vf)
     !$acc declare create(dqL_rsx_vf, dqL_rsy_vf, dqL_rsz_vf, dqR_rsx_vf, dqR_rsy_vf, dqR_rsz_vf)
 
-<<<<<<< HEAD
-#ifdef CRAY_ACC_WAR
-    @:CRAY_DECLARE_GLOBAL(real(wp), dimension(:), gamma_min, pres_inf)
-    !$acc declare link(gamma_min, pres_inf)
-#else
+
     real(wp), allocatable, dimension(:) :: gamma_min, pres_inf
-=======
-    real(kind(0d0)), allocatable, dimension(:) :: gamma_min, pres_inf
->>>>>>> 78a810f2
     !$acc declare create(gamma_min, pres_inf)
 
-<<<<<<< HEAD
-#ifdef CRAY_ACC_WAR
-    @:CRAY_DECLARE_GLOBAL(real(wp), dimension(:, :), Res)
-    !$acc declare link(Res)
-#else
+
     real(wp), allocatable, dimension(:, :) :: Res
-=======
-    real(kind(0d0)), allocatable, dimension(:, :) :: Res
->>>>>>> 78a810f2
     !$acc declare create(Res)
 
-<<<<<<< HEAD
-#ifdef CRAY_ACC_WAR
-    @:CRAY_DECLARE_GLOBAL(real(wp), dimension(:, :, :), nbub)
-    !$acc declare link(nbub)
-#else
+
     real(wp), allocatable, dimension(:, :, :) :: nbub !< Bubble number density
-=======
-    real(kind(0d0)), allocatable, dimension(:, :, :) :: nbub !< Bubble number density
->>>>>>> 78a810f2
     !$acc declare create(nbub)
 
 contains
