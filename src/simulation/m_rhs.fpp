!>
!! @file m_rhs.f90
!! @brief Contains module m_rhs

#:include 'case.fpp'
#:include 'macros.fpp'

!> @brief The module contains the subroutines used to calculate the right-
!!              hane-side (RHS) in the quasi-conservative, shock- and interface-
!!              capturing finite-volume framework for the multicomponent Navier-
!!              Stokes equations supplemented by appropriate advection equations
!!              used to capture the material interfaces. The system of equations
!!              is closed by the stiffened gas equation of state, as well as any
!!              required mixture relationships. Capillarity effects are included
!!              and are modeled by the means of a volume force acting across the
!!              diffuse material interface region. The implementation details of
!!              surface tension may be found in Perigaud and Saurel (2005). Note
!!              that both viscous and surface tension effects are only available
!!              in the volume fraction model.
module m_rhs

    use m_derived_types        !< Definitions of the derived types

    use m_global_parameters    !< Definitions of the global parameters

    use m_mpi_proxy            !< Message passing interface (MPI) module proxy

    use m_variables_conversion !< State variables type conversion procedures

    use m_weno                 !< Weighted and essentially non-oscillatory (WENO)
                               !! schemes for spatial reconstruction of variables

    use m_muscl                !< Monotonic Upstream-centered (MUSCL)
                               !! schemes for conservation laws

    use m_riemann_solvers      !< Exact and approximate Riemann problem solvers

    use m_cbc                  !< Characteristic boundary conditions (CBC)

    use m_bubbles_EE           !< Ensemble-averaged bubble dynamics routines

    use m_bubbles_EL

    use m_qbmm                 !< Moment inversion

    use m_hypoelastic

    use m_hyperelastic

    use m_acoustic_src

    use m_viscous

    use m_ibm

    use m_nvtx

    use m_boundary_common

    use m_helper

    use m_surface_tension

    use m_body_forces

    use m_chemistry

    use m_mhd

    use m_igr

    use m_pressure_relaxation

    implicit none

    private; public :: s_initialize_rhs_module, &
 s_compute_rhs, &
 s_finalize_rhs_module

    !! This variable contains the WENO-reconstructed values of the cell-average
    !! conservative variables, which are located in q_cons_vf, at cell-interior
    !! Gaussian quadrature points (QP).
    type(vector_field) :: q_cons_qp !<
    $:GPU_DECLARE(create='[q_cons_qp]')

    !! The primitive variables at cell-interior Gaussian quadrature points. These
    !! are calculated from the conservative variables and gradient magnitude (GM)
    !! of the volume fractions, q_cons_qp and gm_alpha_qp, respectively.
    type(vector_field) :: q_prim_qp !<
    $:GPU_DECLARE(create='[q_prim_qp]')

    !> @name The first-order spatial derivatives of the primitive variables at cell-
    !! interior Gaussian quadrature points. These are WENO-reconstructed from
    !! their respective cell-average values, obtained through the application
    !! of the divergence theorem on the integral-average cell-boundary values
    !! of the primitive variables, located in qK_prim_n, where K = L or R.
    !> @{
    type(vector_field), allocatable, dimension(:) :: dq_prim_dx_qp, dq_prim_dy_qp, dq_prim_dz_qp
    $:GPU_DECLARE(create='[dq_prim_dx_qp,dq_prim_dy_qp,dq_prim_dz_qp]')
    !> @}

    !> @name The left and right WENO-reconstructed cell-boundary values of the cell-
    !! average first-order spatial derivatives of the primitive variables. The
    !! cell-average of the first-order spatial derivatives may be found in the
    !! variables dq_prim_ds_qp, where s = x, y or z.
    !> @{
    type(vector_field), allocatable, dimension(:) :: dqL_prim_dx_n, dqL_prim_dy_n, dqL_prim_dz_n
    type(vector_field), allocatable, dimension(:) :: dqR_prim_dx_n, dqR_prim_dy_n, dqR_prim_dz_n
    $:GPU_DECLARE(create='[dqL_prim_dx_n,dqL_prim_dy_n,dqL_prim_dz_n]')
    $:GPU_DECLARE(create='[dqR_prim_dx_n,dqR_prim_dy_n,dqR_prim_dz_n]')
    !> @}

    type(scalar_field), allocatable, dimension(:) :: tau_Re_vf
    $:GPU_DECLARE(create='[tau_Re_vf]')

    type(vector_field) :: gm_alpha_qp  !<
    !! The gradient magnitude of the volume fractions at cell-interior Gaussian
    !! quadrature points. gm_alpha_qp is calculated from individual first-order
    !! spatial derivatives located in dq_prim_ds_qp.

    $:GPU_DECLARE(create='[gm_alpha_qp]')

    !> @name The left and right WENO-reconstructed cell-boundary values of the cell-
    !! average gradient magnitude of volume fractions, located in gm_alpha_qp.
    !> @{
    type(vector_field), allocatable, dimension(:) :: gm_alphaL_n
    type(vector_field), allocatable, dimension(:) :: gm_alphaR_n
    $:GPU_DECLARE(create='[gm_alphaL_n,gm_alphaR_n]')
    !> @}

    !> @name The cell-boundary values of the fluxes (src - source, gsrc - geometrical
    !! source). These are computed by applying the chosen Riemann problem solver
    !! .on the left and right cell-boundary values of the primitive variables
    !> @{
    type(vector_field), allocatable, dimension(:) :: flux_n
    type(vector_field), allocatable, dimension(:) :: flux_src_n
    type(vector_field), allocatable, dimension(:) :: flux_gsrc_n
    $:GPU_DECLARE(create='[flux_n,flux_src_n,flux_gsrc_n]')
    !> @}

    type(vector_field), allocatable, dimension(:) :: qL_prim, qR_prim
    $:GPU_DECLARE(create='[qL_prim,qR_prim]')

    type(int_bounds_info) :: iv !< Vector field indical bounds
    $:GPU_DECLARE(create='[iv]')

    !> @name Indical bounds in the x-, y- and z-directions
    !> @{
    type(int_bounds_info) :: irx, iry, irz
    $:GPU_DECLARE(create='[irx,iry,irz]')

    type(int_bounds_info) :: is1, is2, is3
    $:GPU_DECLARE(create='[is1,is2,is3]')

    !> @name Saved fluxes for testing
    !> @{
    type(scalar_field) :: alf_sum
    !> @}
    $:GPU_DECLARE(create='[alf_sum]')

    real(wp), allocatable, dimension(:, :, :) :: blkmod1, blkmod2, alpha1, alpha2, Kterm
    real(wp), allocatable, dimension(:, :, :, :) :: qL_rsx_vf, qL_rsy_vf, qL_rsz_vf, qR_rsx_vf, qR_rsy_vf, qR_rsz_vf
    real(wp), allocatable, dimension(:, :, :, :) :: dqL_rsx_vf, dqL_rsy_vf, dqL_rsz_vf, dqR_rsx_vf, dqR_rsy_vf, dqR_rsz_vf
    $:GPU_DECLARE(create='[blkmod1,blkmod2,alpha1,alpha2,Kterm]')
    $:GPU_DECLARE(create='[qL_rsx_vf,qL_rsy_vf,qL_rsz_vf,qR_rsx_vf,qR_rsy_vf,qR_rsz_vf]')
    $:GPU_DECLARE(create='[dqL_rsx_vf,dqL_rsy_vf,dqL_rsz_vf,dqR_rsx_vf,dqR_rsy_vf,dqR_rsz_vf]')

    real(wp), allocatable, dimension(:, :, :) :: nbub !< Bubble number density
    $:GPU_DECLARE(create='[nbub]')

contains

    !> The computation of parameters, the allocation of memory,
        !!      the association of pointers and/or the execution of any
        !!      other procedures that are necessary to setup the module.
    impure subroutine s_initialize_rhs_module

        integer :: i, j, k, l, id !< Generic loop iterators

        $:GPU_ENTER_DATA(copyin='[idwbuff]')
        $:GPU_UPDATE(device='[idwbuff]')

        @:ALLOCATE(q_cons_qp%vf(1:sys_size))
        @:ALLOCATE(q_prim_qp%vf(1:sys_size))

        if (.not. igr) then
            do l = 1, sys_size
                @:ALLOCATE(q_cons_qp%vf(l)%sf(idwbuff(1)%beg:idwbuff(1)%end, idwbuff(2)%beg:idwbuff(2)%end, idwbuff(3)%beg:idwbuff(3)%end))
            end do
            do l = mom_idx%beg, E_idx
                @:ALLOCATE(q_prim_qp%vf(l)%sf(idwbuff(1)%beg:idwbuff(1)%end, idwbuff(2)%beg:idwbuff(2)%end, idwbuff(3)%beg:idwbuff(3)%end))
            end do

        end if

        if (surface_tension) then
            ! This assumes that the color function advection equation is
            ! the last equation. If this changes then this logic will
            ! need updated
            do l = adv_idx%end + 1, sys_size - 1
                @:ALLOCATE(q_prim_qp%vf(l)%sf(idwbuff(1)%beg:idwbuff(1)%end, idwbuff(2)%beg:idwbuff(2)%end, idwbuff(3)%beg:idwbuff(3)%end))
            end do
        else
            do l = adv_idx%end + 1, sys_size
                @:ALLOCATE(q_prim_qp%vf(l)%sf(idwbuff(1)%beg:idwbuff(1)%end, idwbuff(2)%beg:idwbuff(2)%end, idwbuff(3)%beg:idwbuff(3)%end))
            end do

        end if

        if (.not. igr) then
            @:ACC_SETUP_VFs(q_cons_qp, q_prim_qp)

            do l = 1, cont_idx%end
                if (relativity) then
                    ! Cons and Prim densities are different for relativity
                    @:ALLOCATE(q_prim_qp%vf(l)%sf(idwbuff(1)%beg:idwbuff(1)%end, idwbuff(2)%beg:idwbuff(2)%end, idwbuff(3)%beg:idwbuff(3)%end))
                else
                    q_prim_qp%vf(l)%sf => q_cons_qp%vf(l)%sf
                    $:GPU_ENTER_DATA(copyin='[q_prim_qp%vf(l)%sf]')
                    $:GPU_ENTER_DATA(attach='[q_prim_qp%vf(l)%sf]')
                end if
            end do

            do l = adv_idx%beg, adv_idx%end
                q_prim_qp%vf(l)%sf => q_cons_qp%vf(l)%sf
                $:GPU_ENTER_DATA(copyin='[q_prim_qp%vf(l)%sf]')
                $:GPU_ENTER_DATA(attach='[q_prim_qp%vf(l)%sf]')
            end do
        end if

        if (surface_tension) then
            q_prim_qp%vf(c_idx)%sf => &
                q_cons_qp%vf(c_idx)%sf
            $:GPU_ENTER_DATA(copyin='[q_prim_qp%vf(c_idx)%sf]')
            $:GPU_ENTER_DATA(attach='[q_prim_qp%vf(c_idx)%sf]')
        end if

        ! Allocation/Association of flux_n, flux_src_n, and flux_gsrc_n
        @:ALLOCATE(flux_n(1:num_dims))
        @:ALLOCATE(flux_src_n(1:num_dims))
        @:ALLOCATE(flux_gsrc_n(1:num_dims))

        do i = 1, num_dims

            @:ALLOCATE(flux_n(i)%vf(1:sys_size))
            @:ALLOCATE(flux_src_n(i)%vf(1:sys_size))
            @:ALLOCATE(flux_gsrc_n(i)%vf(1:sys_size))

            if (.not. igr) then

                if (i == 1) then
                    do l = 1, sys_size
                        @:ALLOCATE(flux_n(i)%vf(l)%sf( &
                                 & idwbuff(1)%beg:idwbuff(1)%end, &
                                 & idwbuff(2)%beg:idwbuff(2)%end, &
                                 & idwbuff(3)%beg:idwbuff(3)%end))
                        @:ALLOCATE(flux_gsrc_n(i)%vf(l)%sf( &
                                & idwbuff(1)%beg:idwbuff(1)%end, &
                                & idwbuff(2)%beg:idwbuff(2)%end, &
                                & idwbuff(3)%beg:idwbuff(3)%end))
                    end do

                    if (viscous .or. surface_tension) then
                        do l = mom_idx%beg, E_idx
                            @:ALLOCATE(flux_src_n(i)%vf(l)%sf( &
                                     & idwbuff(1)%beg:idwbuff(1)%end, &
                                     & idwbuff(2)%beg:idwbuff(2)%end, &
                                     & idwbuff(3)%beg:idwbuff(3)%end))
                        end do
                    end if

                    @:ALLOCATE(flux_src_n(i)%vf(adv_idx%beg)%sf( &
                             & idwbuff(1)%beg:idwbuff(1)%end, &
                             & idwbuff(2)%beg:idwbuff(2)%end, &
                             & idwbuff(3)%beg:idwbuff(3)%end))

                    if (riemann_solver == 1 .or. riemann_solver == 4) then
                        do l = adv_idx%beg + 1, adv_idx%end
                            @:ALLOCATE(flux_src_n(i)%vf(l)%sf( &
                                     & idwbuff(1)%beg:idwbuff(1)%end, &
                                     & idwbuff(2)%beg:idwbuff(2)%end, &
                                     & idwbuff(3)%beg:idwbuff(3)%end))
                        end do
                    end if

                    if (chemistry) then
                        do l = chemxb, chemxe
                            @:ALLOCATE(flux_src_n(i)%vf(l)%sf( &
                                    & idwbuff(1)%beg:idwbuff(1)%end, &
                                    & idwbuff(2)%beg:idwbuff(2)%end, &
                                    & idwbuff(3)%beg:idwbuff(3)%end))
                        end do
                        if (chem_params%diffusion .and. .not. viscous) then
                            @:ALLOCATE(flux_src_n(i)%vf(E_idx)%sf( &
                                    & idwbuff(1)%beg:idwbuff(1)%end, &
                                    & idwbuff(2)%beg:idwbuff(2)%end, &
                                    & idwbuff(3)%beg:idwbuff(3)%end))
                        end if
                    end if

                else
                    do l = 1, sys_size
                        @:ALLOCATE(flux_gsrc_n(i)%vf(l)%sf( &
                            idwbuff(1)%beg:idwbuff(1)%end, &
                            idwbuff(2)%beg:idwbuff(2)%end, &
                            idwbuff(3)%beg:idwbuff(3)%end))
                    end do
                end if

                @:ACC_SETUP_VFs(flux_n(i))
                @:ACC_SETUP_VFs(flux_src_n(i), flux_gsrc_n(i))

                if (i == 1) then
                    if (riemann_solver /= 1) then
                        do l = adv_idx%beg + 1, adv_idx%end
                            flux_src_n(i)%vf(l)%sf => flux_src_n(i)%vf(adv_idx%beg)%sf
                            $:GPU_ENTER_DATA(attach='[flux_src_n(i)%vf(l)%sf]')
                        end do
                    end if
                else
                    do l = 1, sys_size
                        flux_n(i)%vf(l)%sf => flux_n(1)%vf(l)%sf
                        $:GPU_ENTER_DATA(attach='[flux_n(i)%vf(l)%sf]')
                        flux_src_n(i)%vf(l)%sf => flux_src_n(1)%vf(l)%sf
                        $:GPU_ENTER_DATA(attach='[flux_src_n(i)%vf(l)%sf]')
                    end do
                end if
            end if
        end do

        ! END: Allocation/Association of flux_n, flux_src_n, and flux_gsrc_n

        ! Allocation of dq_prim_ds_qp
        @:ALLOCATE(dq_prim_dx_qp(1:1))
        @:ALLOCATE(dq_prim_dy_qp(1:1))
        @:ALLOCATE(dq_prim_dz_qp(1:1))

        @:ALLOCATE(qL_prim(1:num_dims))
        @:ALLOCATE(qR_prim(1:num_dims))

        ! Allocation/Association of dqK_prim_ds_n
        @:ALLOCATE(dqL_prim_dx_n(1:num_dims))
        @:ALLOCATE(dqL_prim_dy_n(1:num_dims))
        @:ALLOCATE(dqL_prim_dz_n(1:num_dims))
        @:ALLOCATE(dqR_prim_dx_n(1:num_dims))
        @:ALLOCATE(dqR_prim_dy_n(1:num_dims))
        @:ALLOCATE(dqR_prim_dz_n(1:num_dims))

        if (.not. igr) then

            do i = 1, num_dims
                @:ALLOCATE(qL_prim(i)%vf(1:sys_size))
                @:ALLOCATE(qR_prim(i)%vf(1:sys_size))
                do l = mom_idx%beg, mom_idx%end
                    @:ALLOCATE(qL_prim(i)%vf(l)%sf(idwbuff(1)%beg:idwbuff(1)%end, idwbuff(2)%beg:idwbuff(2)%end, idwbuff(3)%beg:idwbuff(3)%end))
                    @:ALLOCATE(qR_prim(i)%vf(l)%sf(idwbuff(1)%beg:idwbuff(1)%end, idwbuff(2)%beg:idwbuff(2)%end, idwbuff(3)%beg:idwbuff(3)%end))
                end do
                @:ACC_SETUP_VFs(qL_prim(i), qR_prim(i))
            end do

            @:ALLOCATE(qL_rsx_vf(idwbuff(1)%beg:idwbuff(1)%end, &
                idwbuff(2)%beg:idwbuff(2)%end, idwbuff(3)%beg:idwbuff(3)%end, 1:sys_size))
            @:ALLOCATE(qR_rsx_vf(idwbuff(1)%beg:idwbuff(1)%end, &
                idwbuff(2)%beg:idwbuff(2)%end, idwbuff(3)%beg:idwbuff(3)%end, 1:sys_size))

            if (n > 0) then

                @:ALLOCATE(qL_rsy_vf(idwbuff(2)%beg:idwbuff(2)%end, &
                    idwbuff(1)%beg:idwbuff(1)%end, idwbuff(3)%beg:idwbuff(3)%end, 1:sys_size))
                @:ALLOCATE(qR_rsy_vf(idwbuff(2)%beg:idwbuff(2)%end, &
                    idwbuff(1)%beg:idwbuff(1)%end, idwbuff(3)%beg:idwbuff(3)%end, 1:sys_size))
            else
                @:ALLOCATE(qL_rsy_vf(idwbuff(1)%beg:idwbuff(1)%end, &
                    idwbuff(2)%beg:idwbuff(2)%end, idwbuff(3)%beg:idwbuff(3)%end, 1:sys_size))
                @:ALLOCATE(qR_rsy_vf(idwbuff(1)%beg:idwbuff(1)%end, &
                    idwbuff(2)%beg:idwbuff(2)%end, idwbuff(3)%beg:idwbuff(3)%end, 1:sys_size))
            end if

            if (p > 0) then
                @:ALLOCATE(qL_rsz_vf(idwbuff(3)%beg:idwbuff(3)%end, &
                    idwbuff(2)%beg:idwbuff(2)%end, idwbuff(1)%beg:idwbuff(1)%end, 1:sys_size))
                @:ALLOCATE(qR_rsz_vf(idwbuff(3)%beg:idwbuff(3)%end, &
                    idwbuff(2)%beg:idwbuff(2)%end, idwbuff(1)%beg:idwbuff(1)%end, 1:sys_size))
            else
                @:ALLOCATE(qL_rsz_vf(idwbuff(1)%beg:idwbuff(1)%end, &
                    idwbuff(2)%beg:idwbuff(2)%end, idwbuff(3)%beg:idwbuff(3)%end, 1:sys_size))
                @:ALLOCATE(qR_rsz_vf(idwbuff(1)%beg:idwbuff(1)%end, &
                    idwbuff(2)%beg:idwbuff(2)%end, idwbuff(3)%beg:idwbuff(3)%end, 1:sys_size))

            end if

            if (.not. viscous) then
                do i = 1, num_dims
                    @:ALLOCATE(dqL_prim_dx_n(i)%vf(1:sys_size))
                    @:ALLOCATE(dqL_prim_dy_n(i)%vf(1:sys_size))
                    @:ALLOCATE(dqL_prim_dz_n(i)%vf(1:sys_size))
                    @:ALLOCATE(dqR_prim_dx_n(i)%vf(1:sys_size))
                    @:ALLOCATE(dqR_prim_dy_n(i)%vf(1:sys_size))
                    @:ALLOCATE(dqR_prim_dz_n(i)%vf(1:sys_size))

                    do l = momxb, momxe
                        @:ALLOCATE(dqL_prim_dx_n(i)%vf(l)%sf(1:1, 1:1, 1:1))
                        @:ALLOCATE(dqL_prim_dy_n(i)%vf(l)%sf(1:1, 1:1, 1:1))
                        @:ALLOCATE(dqL_prim_dz_n(i)%vf(l)%sf(1:1, 1:1, 1:1))
                        @:ALLOCATE(dqR_prim_dx_n(i)%vf(l)%sf(1:1, 1:1, 1:1))
                        @:ALLOCATE(dqR_prim_dy_n(i)%vf(l)%sf(1:1, 1:1, 1:1))
                        @:ALLOCATE(dqR_prim_dz_n(i)%vf(l)%sf(1:1, 1:1, 1:1))
                    end do
                    @:ACC_SETUP_VFs(dqL_prim_dx_n(i), dqL_prim_dy_n(i), dqL_prim_dz_n(i))
                    @:ACC_SETUP_VFs(dqR_prim_dx_n(i), dqR_prim_dy_n(i), dqR_prim_dz_n(i))
                end do
            end if

            if (viscous) then

                @:ALLOCATE(tau_Re_vf(1:sys_size))
                do i = 1, num_dims
                    @:ALLOCATE(tau_Re_vf(cont_idx%end + i)%sf(idwbuff(1)%beg:idwbuff(1)%end, &
                                                        &  idwbuff(2)%beg:idwbuff(2)%end, &
                                                        &  idwbuff(3)%beg:idwbuff(3)%end))
                    @:ACC_SETUP_SFs(tau_Re_vf(cont_idx%end + i))
                end do
                @:ALLOCATE(tau_Re_vf(E_idx)%sf(idwbuff(1)%beg:idwbuff(1)%end, &
                                            & idwbuff(2)%beg:idwbuff(2)%end, &
                                            & idwbuff(3)%beg:idwbuff(3)%end))
                @:ACC_SETUP_SFs(tau_Re_vf(E_idx))

                @:ALLOCATE(dq_prim_dx_qp(1)%vf(1:sys_size))
                @:ALLOCATE(dq_prim_dy_qp(1)%vf(1:sys_size))
                @:ALLOCATE(dq_prim_dz_qp(1)%vf(1:sys_size))

                do l = mom_idx%beg, mom_idx%end
                    @:ALLOCATE(dq_prim_dx_qp(1)%vf(l)%sf( &
                              & idwbuff(1)%beg:idwbuff(1)%end, &
                              & idwbuff(2)%beg:idwbuff(2)%end, &
                              & idwbuff(3)%beg:idwbuff(3)%end))
                end do

                @:ACC_SETUP_VFs(dq_prim_dx_qp(1))

                if (n > 0) then

                    do l = mom_idx%beg, mom_idx%end
                        @:ALLOCATE(dq_prim_dy_qp(1)%vf(l)%sf( &
                                 & idwbuff(1)%beg:idwbuff(1)%end, &
                                 & idwbuff(2)%beg:idwbuff(2)%end, &
                                 & idwbuff(3)%beg:idwbuff(3)%end))
                    end do

                    @:ACC_SETUP_VFs(dq_prim_dy_qp(1))

                    if (p > 0) then

                        do l = mom_idx%beg, mom_idx%end
                            @:ALLOCATE(dq_prim_dz_qp(1)%vf(l)%sf( &
                                     & idwbuff(1)%beg:idwbuff(1)%end, &
                                     & idwbuff(2)%beg:idwbuff(2)%end, &
                                     & idwbuff(3)%beg:idwbuff(3)%end))
                        end do
                        @:ACC_SETUP_VFs(dq_prim_dz_qp(1))
                    end if

                end if

                do i = 1, num_dims
                    @:ALLOCATE(dqL_prim_dx_n(i)%vf(1:sys_size))
                    @:ALLOCATE(dqL_prim_dy_n(i)%vf(1:sys_size))
                    @:ALLOCATE(dqL_prim_dz_n(i)%vf(1:sys_size))
                    @:ALLOCATE(dqR_prim_dx_n(i)%vf(1:sys_size))
                    @:ALLOCATE(dqR_prim_dy_n(i)%vf(1:sys_size))
                    @:ALLOCATE(dqR_prim_dz_n(i)%vf(1:sys_size))
                end do

                do i = 1, num_dims

                    do l = mom_idx%beg, mom_idx%end
                        @:ALLOCATE(dqL_prim_dx_n(i)%vf(l)%sf( &
                                 & idwbuff(1)%beg:idwbuff(1)%end, &
                                 & idwbuff(2)%beg:idwbuff(2)%end, &
                                 & idwbuff(3)%beg:idwbuff(3)%end))
                        @:ALLOCATE(dqR_prim_dx_n(i)%vf(l)%sf( &
                                 & idwbuff(1)%beg:idwbuff(1)%end, &
                                 & idwbuff(2)%beg:idwbuff(2)%end, &
                                 & idwbuff(3)%beg:idwbuff(3)%end))
                    end do

                    if (n > 0) then
                        do l = mom_idx%beg, mom_idx%end
                            @:ALLOCATE(dqL_prim_dy_n(i)%vf(l)%sf( &
                                     & idwbuff(1)%beg:idwbuff(1)%end, &
                                     & idwbuff(2)%beg:idwbuff(2)%end, &
                                     & idwbuff(3)%beg:idwbuff(3)%end))
                            @:ALLOCATE(dqR_prim_dy_n(i)%vf(l)%sf( &
                                     & idwbuff(1)%beg:idwbuff(1)%end, &
                                     & idwbuff(2)%beg:idwbuff(2)%end, &
                                     & idwbuff(3)%beg:idwbuff(3)%end))
                        end do
                    end if

                    if (p > 0) then
                        do l = mom_idx%beg, mom_idx%end
                            @:ALLOCATE(dqL_prim_dz_n(i)%vf(l)%sf( &
                                     & idwbuff(1)%beg:idwbuff(1)%end, &
                                     & idwbuff(2)%beg:idwbuff(2)%end, &
                                     & idwbuff(3)%beg:idwbuff(3)%end))
                            @:ALLOCATE(dqR_prim_dz_n(i)%vf(l)%sf( &
                                     & idwbuff(1)%beg:idwbuff(1)%end, &
                                     & idwbuff(2)%beg:idwbuff(2)%end, &
                                     & idwbuff(3)%beg:idwbuff(3)%end))
                        end do
                    end if

                    @:ACC_SETUP_VFs(dqL_prim_dx_n(i), dqL_prim_dy_n(i), dqL_prim_dz_n(i))
                    @:ACC_SETUP_VFs(dqR_prim_dx_n(i), dqR_prim_dy_n(i), dqR_prim_dz_n(i))
                end do

                if (weno_Re_flux) then
                    @:ALLOCATE(dqL_rsx_vf(idwbuff(1)%beg:idwbuff(1)%end, &
                        idwbuff(2)%beg:idwbuff(2)%end, idwbuff(3)%beg:idwbuff(3)%end, mom_idx%beg:mom_idx%end))
                    @:ALLOCATE(dqR_rsx_vf(idwbuff(1)%beg:idwbuff(1)%end, &
                        idwbuff(2)%beg:idwbuff(2)%end, idwbuff(3)%beg:idwbuff(3)%end, mom_idx%beg:mom_idx%end))

                    if (n > 0) then
                        @:ALLOCATE(dqL_rsy_vf(idwbuff(2)%beg:idwbuff(2)%end, &
                            idwbuff(1)%beg:idwbuff(1)%end, idwbuff(3)%beg:idwbuff(3)%end, mom_idx%beg:mom_idx%end))
                        @:ALLOCATE(dqR_rsy_vf(idwbuff(2)%beg:idwbuff(2)%end, &
                            idwbuff(1)%beg:idwbuff(1)%end, idwbuff(3)%beg:idwbuff(3)%end, mom_idx%beg:mom_idx%end))
                    else
                        @:ALLOCATE(dqL_rsy_vf(idwbuff(1)%beg:idwbuff(1)%end, &
                            idwbuff(2)%beg:idwbuff(2)%end, idwbuff(3)%beg:idwbuff(3)%end, mom_idx%beg:mom_idx%end))
                        @:ALLOCATE(dqR_rsy_vf(idwbuff(1)%beg:idwbuff(1)%end, &
                            idwbuff(2)%beg:idwbuff(2)%end, idwbuff(3)%beg:idwbuff(3)%end, mom_idx%beg:mom_idx%end))
                    end if

                    if (p > 0) then
                        @:ALLOCATE(dqL_rsz_vf(idwbuff(3)%beg:idwbuff(3)%end, &
                            idwbuff(2)%beg:idwbuff(2)%end, idwbuff(1)%beg:idwbuff(1)%end, mom_idx%beg:mom_idx%end))
                        @:ALLOCATE(dqR_rsz_vf(idwbuff(3)%beg:idwbuff(3)%end, &
                            idwbuff(2)%beg:idwbuff(2)%end, idwbuff(1)%beg:idwbuff(1)%end, mom_idx%beg:mom_idx%end))
                    else
                        @:ALLOCATE(dqL_rsz_vf(idwbuff(1)%beg:idwbuff(1)%end, &
                            idwbuff(2)%beg:idwbuff(2)%end, idwbuff(3)%beg:idwbuff(3)%end, mom_idx%beg:mom_idx%end))
                        @:ALLOCATE(dqR_rsz_vf(idwbuff(1)%beg:idwbuff(1)%end, &
                            idwbuff(2)%beg:idwbuff(2)%end, idwbuff(3)%beg:idwbuff(3)%end, mom_idx%beg:mom_idx%end))
                    end if
                end if ! end allocation for weno_Re_flux

            else
                @:ALLOCATE(dq_prim_dx_qp(1)%vf(1:sys_size))
                @:ALLOCATE(dq_prim_dy_qp(1)%vf(1:sys_size))
                @:ALLOCATE(dq_prim_dz_qp(1)%vf(1:sys_size))

                do l = momxb, momxe
                    @:ALLOCATE(dq_prim_dx_qp(1)%vf(l)%sf(0, 0, 0))
                    @:ACC_SETUP_VFs(dq_prim_dx_qp(1))
                    if (n > 0) then
                        @:ALLOCATE(dq_prim_dy_qp(1)%vf(l)%sf(0, 0, 0))
                        @:ACC_SETUP_VFs(dq_prim_dy_qp(1))
                        if (p > 0) then
                            @:ALLOCATE(dq_prim_dz_qp(1)%vf(l)%sf(0, 0, 0))
                            @:ACC_SETUP_VFs(dq_prim_dz_qp(1))
                        end if
                    end if
                end do
            end if ! end allocation of viscous variables

            #:call GPU_PARALLEL_LOOP(collapse=4)
                do id = 1, num_dims
                    do i = 1, sys_size
                        do l = idwbuff(3)%beg, idwbuff(3)%end
                            do k = idwbuff(2)%beg, idwbuff(2)%end
                                do j = idwbuff(1)%beg, idwbuff(1)%end
                                    flux_gsrc_n(id)%vf(i)%sf(j, k, l) = 0._wp
                                end do
                            end do
                        end do
                    end do
                end do
            #:endcall GPU_PARALLEL_LOOP

        end if ! end allocation for .not. igr

        if (qbmm) then
            @:ALLOCATE(mom_sp(1:nmomsp), mom_3d(0:2, 0:2, nb))

            do i = 0, 2
                do j = 0, 2
                    do k = 1, nb
                        @:ALLOCATE(mom_3d(i, j, k)%sf( &
                                      & idwbuff(1)%beg:idwbuff(1)%end, &
                                      & idwbuff(2)%beg:idwbuff(2)%end, &
                                      & idwbuff(3)%beg:idwbuff(3)%end))
                        @:ACC_SETUP_SFs(mom_3d(i, j, k))
                    end do
                end do
            end do

            do i = 1, nmomsp
                @:ALLOCATE(mom_sp(i)%sf( &
                        & idwbuff(1)%beg:idwbuff(1)%end, &
                        & idwbuff(2)%beg:idwbuff(2)%end, &
                        & idwbuff(3)%beg:idwbuff(3)%end))
                @:ACC_SETUP_SFs(mom_sp(i))
            end do
        end if

        if (mpp_lim .and. bubbles_euler) then
            @:ALLOCATE(alf_sum%sf(idwbuff(1)%beg:idwbuff(1)%end, idwbuff(2)%beg:idwbuff(2)%end, idwbuff(3)%beg:idwbuff(3)%end))
        end if
        ! END: Allocation/Association of qK_cons_n and qK_prim_n

        ! Allocation of gm_alphaK_n
        @:ALLOCATE(gm_alphaL_n(1:num_dims))
        @:ALLOCATE(gm_alphaR_n(1:num_dims))

        if (alt_soundspeed) then
            @:ALLOCATE(blkmod1(0:m, 0:n, 0:p), blkmod2(0:m, 0:n, 0:p), alpha1(0:m, 0:n, 0:p), alpha2(0:m, 0:n, 0:p), Kterm(0:m, 0:n, 0:p))
        end if

        call s_initialize_pressure_relaxation_module

        if (bubbles_euler) then
            @:ALLOCATE(nbub(0:m, 0:n, 0:p))
        end if

    end subroutine s_initialize_rhs_module

    impure subroutine s_compute_rhs(q_cons_vf, q_T_sf, q_prim_vf, bc_type, rhs_vf, pb_in, rhs_pb, mv_in, rhs_mv, t_step, time_avg, stage)

        type(scalar_field), dimension(sys_size), intent(inout) :: q_cons_vf
        type(scalar_field), intent(inout) :: q_T_sf
        type(scalar_field), dimension(sys_size), intent(inout) :: q_prim_vf
        type(integer_field), dimension(1:num_dims, -1:1), intent(in) :: bc_type
        type(scalar_field), dimension(sys_size), intent(inout) :: rhs_vf
        real(wp), dimension(idwbuff(1)%beg:, idwbuff(2)%beg:, idwbuff(3)%beg:, 1:, 1:), intent(inout) :: pb_in, rhs_pb
        real(wp), dimension(idwbuff(1)%beg:, idwbuff(2)%beg:, idwbuff(3)%beg:, 1:, 1:), intent(inout) :: mv_in, rhs_mv
        integer, intent(in) :: t_step
        real(wp), intent(inout) :: time_avg
        integer, intent(in) :: stage

        real(wp) :: t_start, t_finish
        integer :: i, j, k, l, id !< Generic loop iterators

        call nvtxStartRange("COMPUTE-RHS")

        call cpu_time(t_start)

        if (.not. igr) then
            ! Association/Population of Working Variables
            #:call GPU_PARALLEL_LOOP(collapse=4)
                do i = 1, sys_size
                    do l = idwbuff(3)%beg, idwbuff(3)%end
                        do k = idwbuff(2)%beg, idwbuff(2)%end
                            do j = idwbuff(1)%beg, idwbuff(1)%end
                                q_cons_qp%vf(i)%sf(j, k, l) = q_cons_vf(i)%sf(j, k, l)
                            end do
                        end do
                    end do
                end do
            #:endcall GPU_PARALLEL_LOOP

            ! Converting Conservative to Primitive Variables

            if (mpp_lim .and. bubbles_euler) then
                #:call GPU_PARALLEL_LOOP(collapse=3)
                    do l = idwbuff(3)%beg, idwbuff(3)%end
                        do k = idwbuff(2)%beg, idwbuff(2)%end
                            do j = idwbuff(1)%beg, idwbuff(1)%end
                                alf_sum%sf(j, k, l) = 0._wp
                                $:GPU_LOOP(parallelism='[seq]')
                                do i = advxb, advxe - 1
                                    alf_sum%sf(j, k, l) = alf_sum%sf(j, k, l) + q_cons_qp%vf(i)%sf(j, k, l)
                                end do
                                $:GPU_LOOP(parallelism='[seq]')
                                do i = advxb, advxe - 1
                                    q_cons_qp%vf(i)%sf(j, k, l) = q_cons_qp%vf(i)%sf(j, k, l)*(1._wp - q_cons_qp%vf(alf_idx)%sf(j, k, l)) &
                                                                  /alf_sum%sf(j, k, l)
                                end do
                            end do
                        end do
                    end do
                #:endcall GPU_PARALLEL_LOOP
            end if
        end if

        if (igr) then
            call nvtxStartRange("RHS-COMMUNICATION")
            call s_populate_variables_buffers(bc_type, q_cons_vf, pb_in, mv_in)
            call nvtxEndRange
        else
            call nvtxStartRange("RHS-CONVERT")
            call s_convert_conservative_to_primitive_variables( &
                q_cons_qp%vf, &
                q_T_sf, &
                q_prim_qp%vf, &
                idwint)
            call nvtxEndRange

            call nvtxStartRange("RHS-COMMUNICATION")
            call s_populate_variables_buffers(bc_type, q_prim_qp%vf, pb_in, mv_in)
            call nvtxEndRange
        end if

        call nvtxStartRange("RHS-ELASTIC")
        if (hyperelasticity) call s_hyperelastic_rmt_stress_update(q_cons_qp%vf, q_prim_qp%vf)
        call nvtxEndRange

        if (cfl_dt) then
            if (mytime >= t_stop) return
        else
            if (t_step == t_step_stop) return
        end if

        if (qbmm) call s_mom_inv(q_cons_qp%vf, q_prim_qp%vf, mom_sp, mom_3d, pb_in, rhs_pb, mv_in, rhs_mv, idwbuff(1), idwbuff(2), idwbuff(3))

        if (viscous .and. .not. igr) then
            call nvtxStartRange("RHS-VISCOUS")
            call s_get_viscous(qL_rsx_vf, qL_rsy_vf, qL_rsz_vf, &
                               dqL_prim_dx_n, dqL_prim_dy_n, dqL_prim_dz_n, &
                               qL_prim, &
                               qR_rsx_vf, qR_rsy_vf, qR_rsz_vf, &
                               dqR_prim_dx_n, dqR_prim_dy_n, dqR_prim_dz_n, &
                               qR_prim, &
                               q_prim_qp, &
                               dq_prim_dx_qp, dq_prim_dy_qp, dq_prim_dz_qp, &
                               idwbuff(1), idwbuff(2), idwbuff(3))
            call nvtxEndRange
        end if

        if (surface_tension) then
            call nvtxStartRange("RHS-SURFACE-TENSION")
            call s_get_capillary(q_prim_qp%vf, bc_type)
            call nvtxEndRange
        end if

        ! Dimensional Splitting Loop
        do id = 1, num_dims

            if (igr) then

                if (id == 1) then
                    #:call GPU_PARALLEL_LOOP(collapse=4)
                        do l = -1, p + 1
                            do k = -1, n + 1
                                do j = -1, m + 1
                                    do i = 1, sys_size
                                        rhs_vf(i)%sf(j, k, l) = 0._wp
                                    end do
                                end do
                            end do
                        end do
                    #:endcall GPU_PARALLEL_LOOP
                end if

                call nvtxStartRange("IGR_RIEMANN")
                call s_igr_riemann_solver(q_cons_vf, rhs_vf, id)
                call nvtxEndRange

                if (id == 1) then
                    call nvtxStartRange("IGR_Jacobi")
                    call s_igr_iterative_solve(q_cons_vf, bc_type, t_step)
                    call nvtxEndRange

                    call nvtxStartRange("IGR_SIGMA")
                    call s_igr_sigma_x(q_cons_vf, rhs_vf)
                    call nvtxEndRange
                end if

            else ! Finite volume solve

                ! Reconstructing Primitive/Conservative Variables
                call nvtxStartRange("RHS-WENO")

                if (.not. surface_tension) then
                    if (all(Re_size == 0)) then
                        ! Reconstruct densitiess
                        iv%beg = 1; iv%end = sys_size
                        call s_reconstruct_cell_boundary_values( &
                            q_prim_qp%vf(1:sys_size), &
                            qL_rsx_vf, qL_rsy_vf, qL_rsz_vf, &
                            qR_rsx_vf, qR_rsy_vf, qR_rsz_vf, &
                            id)
                    else
                        iv%beg = 1; iv%end = contxe
                        call s_reconstruct_cell_boundary_values( &
                            q_prim_qp%vf(iv%beg:iv%end), &
                            qL_rsx_vf, qL_rsy_vf, qL_rsz_vf, &
                            qR_rsx_vf, qR_rsy_vf, qR_rsz_vf, &
                            id)

                        iv%beg = E_idx; iv%end = sys_size
                        call s_reconstruct_cell_boundary_values( &
                            q_prim_qp%vf(iv%beg:iv%end), &
                            qL_rsx_vf, qL_rsy_vf, qL_rsz_vf, &
                            qR_rsx_vf, qR_rsy_vf, qR_rsz_vf, &
                            id)
                    end if

                else
                    if (all(Re_size == 0)) then
                        iv%beg = 1; iv%end = E_idx - 1
                        call s_reconstruct_cell_boundary_values( &
                            q_prim_qp%vf(iv%beg:iv%end), &
                            qL_rsx_vf, qL_rsy_vf, qL_rsz_vf, &
                            qR_rsx_vf, qR_rsy_vf, qR_rsz_vf, &
                            id)

                        iv%beg = E_idx; iv%end = E_idx
                        call s_reconstruct_cell_boundary_values_first_order( &
                            q_prim_qp%vf(E_idx), &
                            qL_rsx_vf, qL_rsy_vf, qL_rsz_vf, &
                            qR_rsx_vf, qR_rsy_vf, qR_rsz_vf, &
                            id)

                        iv%beg = E_idx + 1; iv%end = sys_size
                        call s_reconstruct_cell_boundary_values( &
                            q_prim_qp%vf(iv%beg:iv%end), &
                            qL_rsx_vf, qL_rsy_vf, qL_rsz_vf, &
                            qR_rsx_vf, qR_rsy_vf, qR_rsz_vf, &
                            id)
                    else
                        iv%beg = 1; iv%end = contxe
                        call s_reconstruct_cell_boundary_values( &
                            q_prim_qp%vf(iv%beg:iv%end), &
                            qL_rsx_vf, qL_rsy_vf, qL_rsz_vf, &
                            qR_rsx_vf, qR_rsy_vf, qR_rsz_vf, &
                            id)

                        iv%beg = E_idx; iv%end = E_idx
                        call s_reconstruct_cell_boundary_values_first_order( &
                            q_prim_qp%vf(E_idx), &
                            qL_rsx_vf, qL_rsy_vf, qL_rsz_vf, &
                            qR_rsx_vf, qR_rsy_vf, qR_rsz_vf, &
                            id)

                        iv%beg = E_idx + 1; iv%end = sys_size
                        call s_reconstruct_cell_boundary_values( &
                            q_prim_qp%vf(iv%beg:iv%end), &
                            qL_rsx_vf, qL_rsy_vf, qL_rsz_vf, &
                            qR_rsx_vf, qR_rsy_vf, qR_rsz_vf, &
                            id)
                    end if

                end if

                ! Reconstruct viscous derivatives for viscosity
                if (weno_Re_flux) then
                    iv%beg = momxb; iv%end = momxe
                    call s_reconstruct_cell_boundary_values_visc_deriv( &
                        dq_prim_dx_qp(1)%vf(iv%beg:iv%end), &
                        dqL_rsx_vf, dqL_rsy_vf, dqL_rsz_vf, &
                        dqR_rsx_vf, dqR_rsy_vf, dqR_rsz_vf, &
                        id, dqL_prim_dx_n(id)%vf(iv%beg:iv%end), dqR_prim_dx_n(id)%vf(iv%beg:iv%end), &
                        idwbuff(1), idwbuff(2), idwbuff(3))
                    if (n > 0) then
                        call s_reconstruct_cell_boundary_values_visc_deriv( &
                            dq_prim_dy_qp(1)%vf(iv%beg:iv%end), &
                            dqL_rsx_vf, dqL_rsy_vf, dqL_rsz_vf, &
                            dqR_rsx_vf, dqR_rsy_vf, dqR_rsz_vf, &
                            id, dqL_prim_dy_n(id)%vf(iv%beg:iv%end), dqR_prim_dy_n(id)%vf(iv%beg:iv%end), &
                            idwbuff(1), idwbuff(2), idwbuff(3))
                        if (p > 0) then
                            call s_reconstruct_cell_boundary_values_visc_deriv( &
                                dq_prim_dz_qp(1)%vf(iv%beg:iv%end), &
                                dqL_rsx_vf, dqL_rsy_vf, dqL_rsz_vf, &
                                dqR_rsx_vf, dqR_rsy_vf, dqR_rsz_vf, &
                                id, dqL_prim_dz_n(id)%vf(iv%beg:iv%end), dqR_prim_dz_n(id)%vf(iv%beg:iv%end), &
                                idwbuff(1), idwbuff(2), idwbuff(3))
                        end if
                    end if
                end if

                call nvtxEndRange ! WENO

                ! Configuring Coordinate Direction Indexes
                if (id == 1) then
                    irx%beg = -1; iry%beg = 0; irz%beg = 0
                elseif (id == 2) then
                    irx%beg = 0; iry%beg = -1; irz%beg = 0
                else
                    irx%beg = 0; iry%beg = 0; irz%beg = -1
                end if
                irx%end = m; iry%end = n; irz%end = p
                ! $:GPU_UPDATE(host='[qL_rsx_vf,qR_rsx_vf]')
                ! print *, "L", qL_rsx_vf(100:300, 0, 0, 1)
                ! print *, "R", qR_rsx_vf(100:300, 0, 0, 1)

                !Computing Riemann Solver Flux and Source Flux
                call nvtxStartRange("RHS-RIEMANN-SOLVER")
                call s_riemann_solver(qR_rsx_vf, qR_rsy_vf, qR_rsz_vf, &
                                      dqR_prim_dx_n(id)%vf, &
                                      dqR_prim_dy_n(id)%vf, &
                                      dqR_prim_dz_n(id)%vf, &
                                      qR_prim(id)%vf, &
                                      qL_rsx_vf, qL_rsy_vf, qL_rsz_vf, &
                                      dqL_prim_dx_n(id)%vf, &
                                      dqL_prim_dy_n(id)%vf, &
                                      dqL_prim_dz_n(id)%vf, &
                                      qL_prim(id)%vf, &
                                      q_prim_qp%vf, &
                                      flux_n(id)%vf, &
                                      flux_src_n(id)%vf, &
                                      flux_gsrc_n(id)%vf, &
                                      id, irx, iry, irz)
                call nvtxEndRange

                !$:GPU_UPDATE(host='[flux_n(1)%vf(1)%sf]')
                !print *, "FLUX", flux_n(1)%vf(1)%sf(100:300, 0, 0)

                ! Additional physics and source terms
                ! RHS addition for advection source
                call nvtxStartRange("RHS-ADVECTION-SRC")
                call s_compute_advection_source_term(id, &
                                                     rhs_vf, &
                                                     q_cons_qp, &
                                                     q_prim_qp, &
                                                     flux_src_n(id))
                call nvtxEndRange

                ! RHS additions for hypoelasticity
                call nvtxStartRange("RHS-HYPOELASTICITY")
                if (hypoelasticity) call s_compute_hypoelastic_rhs(id, &
                                                                   q_prim_qp%vf, &
                                                                   rhs_vf)
                call nvtxEndRange

                ! RHS for diffusion
                if (chemistry .and. chem_params%diffusion) then
                    call nvtxStartRange("RHS-CHEM-DIFFUSION")
                    call s_compute_chemistry_diffusion_flux(id, q_prim_qp%vf, flux_src_n(id)%vf, irx, iry, irz)
                    call nvtxEndRange
                end if

                ! RHS additions for viscosity
                if (viscous .or. surface_tension .or. chem_params%diffusion) then
                    call nvtxStartRange("RHS-ADD-PHYSICS")
                    call s_compute_additional_physics_rhs(id, &
                                                          q_prim_qp%vf, &
                                                          rhs_vf, &
                                                          flux_src_n(id)%vf, &
                                                          dq_prim_dx_qp(1)%vf, &
                                                          dq_prim_dy_qp(1)%vf, &
                                                          dq_prim_dz_qp(1)%vf)
                    call nvtxEndRange
                end if

                ! RHS additions for sub-grid bubbles_euler
                if (bubbles_euler) then
                    call nvtxStartRange("RHS-BUBBLES-COMPUTE")
                    call s_compute_bubbles_EE_rhs(id, q_prim_qp%vf, divu)
                    call nvtxEndRange
                end if

                ! RHS additions for qbmm bubbles

                if (qbmm) then
                    call nvtxStartRange("RHS-QBMM")
                    call s_compute_qbmm_rhs(id, &
                                            q_cons_qp%vf, &
                                            q_prim_qp%vf, &
                                            rhs_vf, &
                                            flux_n(id)%vf, &
                                            pb_in, &
                                            rhs_pb)
                    call nvtxEndRange
                end if
                ! END: Additional physics and source terms

                call nvtxStartRange("RHS-MHD")
                if (mhd .and. powell) call s_compute_mhd_powell_rhs(q_prim_qp%vf, rhs_vf)
                call nvtxEndRange

                ! END: Additional physics and source terms
            end if
        end do
        ! END: Dimensional Splitting Loop

        if (ib) then
            #:call GPU_PARALLEL_LOOP(collapse=3)
                do l = 0, p
                    do k = 0, n
                        do j = 0, m
                            if (ib_markers%sf(j, k, l) /= 0) then
                                do i = 1, sys_size
                                    rhs_vf(i)%sf(j, k, l) = 0._wp
                                end do
                            end if
                        end do
                    end do
                end do
            #:endcall GPU_PARALLEL_LOOP
        end if

        ! Additional Physics and Source Temrs
        ! Additions for acoustic_source
        if (acoustic_source) then
            call nvtxStartRange("RHS-ACOUSTIC-SRC")
            call s_acoustic_src_calculations(q_cons_qp%vf(1:sys_size), &
                                             q_prim_qp%vf(1:sys_size), &
                                             t_step, &
                                             rhs_vf)
            call nvtxEndRange
        end if

        ! Add bubbles source term
        if (bubbles_euler .and. (.not. adap_dt) .and. (.not. qbmm)) then
            call nvtxStartRange("RHS-BUBBLES-SRC")
            call s_compute_bubble_EE_source( &
                q_cons_qp%vf(1:sys_size), &
                q_prim_qp%vf(1:sys_size), &
                rhs_vf, &
                divu)
            call nvtxEndRange
        end if

        if (bubbles_lagrange) then
            ! RHS additions for sub-grid bubbles_lagrange
            call nvtxStartRange("RHS-EL-BUBBLES-SRC")
            call s_compute_bubbles_EL_source( &
                q_cons_qp%vf(1:sys_size), &
                q_prim_qp%vf(1:sys_size), &
                rhs_vf)
            call nvtxEndRange
            ! Compute bubble dynamics
            if (.not. adap_dt) then
                call nvtxStartRange("RHS-EL-BUBBLES-DYN")
                call s_compute_bubble_EL_dynamics( &
                    q_prim_qp%vf(1:sys_size), &
                    stage)
                call nvtxEndRange
            end if
        end if

        if (chemistry .and. chem_params%reactions) then
            call nvtxStartRange("RHS-CHEM-REACTIONS")
            call s_compute_chemistry_reaction_flux(rhs_vf, q_cons_qp%vf, q_T_sf, q_prim_qp%vf, idwint)
            call nvtxEndRange
        end if

        if (cont_damage) call s_compute_damage_state(q_cons_qp%vf, rhs_vf)

        ! END: Additional pphysics and source terms

        if (run_time_info .or. probe_wrt .or. ib .or. bubbles_lagrange) then
            if (.not. igr) then
                #:call GPU_PARALLEL_LOOP(collapse=4)
                    do i = 1, sys_size
                        do l = idwbuff(3)%beg, idwbuff(3)%end
                            do k = idwbuff(2)%beg, idwbuff(2)%end
                                do j = idwbuff(1)%beg, idwbuff(1)%end
                                    q_prim_vf(i)%sf(j, k, l) = q_prim_qp%vf(i)%sf(j, k, l)
                                end do
                            end do
                        end do
                    end do
                #:endcall GPU_PARALLEL_LOOP
            end if
        end if

        call cpu_time(t_finish)

        if (t_step >= 2) then
            time_avg = (abs(t_finish - t_start) + (t_step - 2)*time_avg)/(t_step - 1)
        else
            time_avg = 0._wp
        end if

        call nvtxEndRange

    end subroutine s_compute_rhs

    subroutine s_compute_advection_source_term(idir, rhs_vf, q_cons_vf, q_prim_vf, flux_src_n_vf)

        integer, intent(in) :: idir
        type(scalar_field), dimension(sys_size), intent(inout) :: rhs_vf
        type(vector_field), intent(inout) :: q_cons_vf
        type(vector_field), intent(inout) :: q_prim_vf
        type(vector_field), intent(inout) :: flux_src_n_vf

        integer :: j, k, l, q ! Loop iterators from original, meaning varies
        integer :: k_loop, l_loop, q_loop ! Standardized spatial loop iterators 0:m, 0:n, 0:p
        integer :: i_fluid_loop

        real(wp) :: inv_ds, flux_face1, flux_face2
        real(wp) :: advected_qty_val, pressure_val, velocity_val

        if (alt_soundspeed) then
            #:call GPU_PARALLEL_LOOP(collapse=3)
                do q_loop = 0, p
                    do l_loop = 0, n
                        do k_loop = 0, m
                            blkmod1(k_loop, l_loop, q_loop) = ((gammas(1) + 1._wp)*q_prim_vf%vf(E_idx)%sf(k_loop, l_loop, q_loop) + &
                                                               pi_infs(1))/gammas(1)
                            blkmod2(k_loop, l_loop, q_loop) = ((gammas(2) + 1._wp)*q_prim_vf%vf(E_idx)%sf(k_loop, l_loop, q_loop) + &
                                                               pi_infs(2))/gammas(2)
                            alpha1(k_loop, l_loop, q_loop) = q_cons_vf%vf(advxb)%sf(k_loop, l_loop, q_loop)

                            if (bubbles_euler) then
                                alpha2(k_loop, l_loop, q_loop) = q_cons_vf%vf(alf_idx - 1)%sf(k_loop, l_loop, q_loop)
                            else
                                alpha2(k_loop, l_loop, q_loop) = q_cons_vf%vf(advxe)%sf(k_loop, l_loop, q_loop)
                            end if

                            Kterm(k_loop, l_loop, q_loop) = alpha1(k_loop, l_loop, q_loop)*alpha2(k_loop, l_loop, q_loop)* &
                                                            (blkmod2(k_loop, l_loop, q_loop) - blkmod1(k_loop, l_loop, q_loop))/ &
                                                            (alpha1(k_loop, l_loop, q_loop)*blkmod2(k_loop, l_loop, q_loop) + &
                                                             alpha2(k_loop, l_loop, q_loop)*blkmod1(k_loop, l_loop, q_loop))
                        end do
                    end do
                end do
            #:endcall GPU_PARALLEL_LOOP
        end if

        select case (idir)
        case (1)  ! x-direction
            if (bc_x%beg <= BC_CHAR_SLIP_WALL .and. bc_x%beg >= BC_CHAR_SUP_OUTFLOW) then
                call s_cbc(q_prim_vf%vf, flux_n(idir)%vf, flux_src_n_vf%vf, idir, -1, irx, iry, irz)
            end if
            if (bc_x%end <= BC_CHAR_SLIP_WALL .and. bc_x%end >= BC_CHAR_SUP_OUTFLOW) then
                call s_cbc(q_prim_vf%vf, flux_n(idir)%vf, flux_src_n_vf%vf, idir, 1, irx, iry, irz)
            end if

            #:call GPU_PARALLEL_LOOP(collapse=4,private='[inv_ds,flux_face1,flux_face2]')
                do j = 1, sys_size
                    do q_loop = 0, p
                        do l_loop = 0, n
                            do k_loop = 0, m
                                inv_ds = 1._wp/dx(k_loop)
                                flux_face1 = flux_n(1)%vf(j)%sf(k_loop - 1, l_loop, q_loop)
                                flux_face2 = flux_n(1)%vf(j)%sf(k_loop, l_loop, q_loop)
                                rhs_vf(j)%sf(k_loop, l_loop, q_loop) = inv_ds*(flux_face1 - flux_face2)
                            end do
                        end do
                    end do
                end do
            #:endcall GPU_PARALLEL_LOOP
            ! $:GPU_UPDATE(host='[rhs_vf(1)%sf]')
            ! print *, "RHS", rhs_vf(1)%sf(100:300, 0, 0)
            if (model_eqns == 3) then
                #:call GPU_PARALLEL_LOOP(collapse=4,private='[inv_ds,advected_qty_val, pressure_val,flux_face1,flux_face2]')
                    do q_loop = 0, p
                        do l_loop = 0, n
                            do k_loop = 0, m
                                do i_fluid_loop = 1, num_fluids
                                    inv_ds = 1._wp/dx(k_loop)
                                    advected_qty_val = q_cons_vf%vf(i_fluid_loop + advxb - 1)%sf(k_loop, l_loop, q_loop)
                                    pressure_val = q_prim_vf%vf(E_idx)%sf(k_loop, l_loop, q_loop)
                                    flux_face1 = flux_src_n_vf%vf(advxb)%sf(k_loop, l_loop, q_loop)
                                    flux_face2 = flux_src_n_vf%vf(advxb)%sf(k_loop - 1, l_loop, q_loop)
                                    rhs_vf(i_fluid_loop + intxb - 1)%sf(k_loop, l_loop, q_loop) = &
                                        rhs_vf(i_fluid_loop + intxb - 1)%sf(k_loop, l_loop, q_loop) - &
                                        inv_ds*advected_qty_val*pressure_val*(flux_face1 - flux_face2)
                                end do
                            end do
                        end do
                    end do
                #:endcall GPU_PARALLEL_LOOP
            end if

            call s_add_directional_advection_source_terms(idir, rhs_vf, q_cons_vf, q_prim_vf, flux_src_n_vf, Kterm)

        case (2) ! y-direction
            if (bc_y%beg <= BC_CHAR_SLIP_WALL .and. bc_y%beg >= BC_CHAR_SUP_OUTFLOW) then
                call s_cbc(q_prim_vf%vf, flux_n(idir)%vf, flux_src_n_vf%vf, idir, -1, irx, iry, irz)
            end if
            if (bc_y%end <= BC_CHAR_SLIP_WALL .and. bc_y%end >= BC_CHAR_SUP_OUTFLOW) then
                call s_cbc(q_prim_vf%vf, flux_n(idir)%vf, flux_src_n_vf%vf, idir, 1, irx, iry, irz)
            end if

            #:call GPU_PARALLEL_LOOP(collapse=4,private='[inv_ds,flux_face1,flux_face2]')
                do j = 1, sys_size
                    do l = 0, p
                        do k = 0, n
                            do q = 0, m
                                inv_ds = 1._wp/dy(k)
                                flux_face1 = flux_n(2)%vf(j)%sf(q, k - 1, l)
                                flux_face2 = flux_n(2)%vf(j)%sf(q, k, l)
                                rhs_vf(j)%sf(q, k, l) = rhs_vf(j)%sf(q, k, l) + inv_ds*(flux_face1 - flux_face2)
                            end do
                        end do
                    end do
                end do
            #:endcall GPU_PARALLEL_LOOP

            if (model_eqns == 3) then
                #:call GPU_PARALLEL_LOOP(collapse=4,private='[inv_ds,advected_qty_val, pressure_val,flux_face1,flux_face2]')
                    do l = 0, p
                        do k = 0, n
                            do q = 0, m
                                do i_fluid_loop = 1, num_fluids
                                    inv_ds = 1._wp/dy(k)
                                    advected_qty_val = q_cons_vf%vf(i_fluid_loop + advxb - 1)%sf(q, k, l)
                                    pressure_val = q_prim_vf%vf(E_idx)%sf(q, k, l)
                                    flux_face1 = flux_src_n_vf%vf(advxb)%sf(q, k, l)
                                    flux_face2 = flux_src_n_vf%vf(advxb)%sf(q, k - 1, l)
                                    rhs_vf(i_fluid_loop + intxb - 1)%sf(q, k, l) = &
                                        rhs_vf(i_fluid_loop + intxb - 1)%sf(q, k, l) - &
                                        inv_ds*advected_qty_val*pressure_val*(flux_face1 - flux_face2)
                                    if (cyl_coord) then
                                        rhs_vf(i_fluid_loop + intxb - 1)%sf(q, k, l) = &
                                            rhs_vf(i_fluid_loop + intxb - 1)%sf(q, k, l) - &
                                            5.e-1_wp/y_cc(k)*advected_qty_val*pressure_val*(flux_face1 + flux_face2)
                                    end if
                                end do
                            end do
                        end do
                    end do
                #:endcall GPU_PARALLEL_LOOP
            end if

            if (cyl_coord) then
                #:call GPU_PARALLEL_LOOP(collapse=4,private='[flux_face1,flux_face2]')
                    do j = 1, sys_size
                        do l = 0, p
                            do k = 0, n
                                do q = 0, m
                                    flux_face1 = flux_gsrc_n(2)%vf(j)%sf(q, k - 1, l)
                                    flux_face2 = flux_gsrc_n(2)%vf(j)%sf(q, k, l)
                                    rhs_vf(j)%sf(q, k, l) = rhs_vf(j)%sf(q, k, l) - &
                                                            5.e-1_wp/y_cc(k)*(flux_face1 + flux_face2)
                                end do
                            end do
                        end do
                    end do
                #:endcall GPU_PARALLEL_LOOP
            end if

            call s_add_directional_advection_source_terms(idir, rhs_vf, q_cons_vf, q_prim_vf, flux_src_n_vf, Kterm)

        case (3) ! z-direction
            if (bc_z%beg <= BC_CHAR_SLIP_WALL .and. bc_z%beg >= BC_CHAR_SUP_OUTFLOW) then
                call s_cbc(q_prim_vf%vf, flux_n(idir)%vf, flux_src_n_vf%vf, idir, -1, irx, iry, irz)
            end if
            if (bc_z%end <= BC_CHAR_SLIP_WALL .and. bc_z%end >= BC_CHAR_SUP_OUTFLOW) then
                call s_cbc(q_prim_vf%vf, flux_n(idir)%vf, flux_src_n_vf%vf, idir, 1, irx, iry, irz)
            end if

            if (grid_geometry == 3) then ! Cylindrical Coordinates
                #:call GPU_PARALLEL_LOOP(collapse=4,private='[inv_ds,velocity_val,flux_face1,flux_face2]')
                    do j = 1, sys_size
                        do k = 0, p
                            do q = 0, n
                                do l = 0, m
                                    inv_ds = 1._wp/(dz(k)*y_cc(q))
                                    velocity_val = q_prim_vf%vf(contxe + idir)%sf(l, q, k)
                                    flux_face1 = flux_n(3)%vf(j)%sf(l, q, k - 1)
                                    flux_face2 = flux_n(3)%vf(j)%sf(l, q, k)
                                    rhs_vf(j)%sf(l, q, k) = rhs_vf(j)%sf(l, q, k) + &
                                                            inv_ds*velocity_val*(flux_face1 - flux_face2)
                                end do
                            end do
                        end do
                    end do
                #:endcall GPU_PARALLEL_LOOP
                #:call GPU_PARALLEL_LOOP(collapse=4,private='[flux_face1,flux_face2]')
                    do j = 1, sys_size
                        do k = 0, p
                            do q = 0, n
                                do l = 0, m
                                    flux_face1 = flux_gsrc_n(3)%vf(j)%sf(l, q, k - 1)
                                    flux_face2 = flux_gsrc_n(3)%vf(j)%sf(l, q, k)
                                    rhs_vf(j)%sf(l, q, k) = rhs_vf(j)%sf(l, q, k) - &
                                                            5.e-1_wp/y_cc(q)*(flux_face1 + flux_face2)
                                end do
                            end do
                        end do
                    end do
                #:endcall GPU_PARALLEL_LOOP
            else ! Cartesian Coordinates
                #:call GPU_PARALLEL_LOOP(collapse=4,private='[inv_ds,flux_face1,flux_face2]')
                    do j = 1, sys_size
                        do k = 0, p
                            do q = 0, n
                                do l = 0, m
                                    inv_ds = 1._wp/dz(k)
                                    flux_face1 = flux_n(3)%vf(j)%sf(l, q, k - 1)
                                    flux_face2 = flux_n(3)%vf(j)%sf(l, q, k)
                                    rhs_vf(j)%sf(l, q, k) = rhs_vf(j)%sf(l, q, k) + inv_ds*(flux_face1 - flux_face2)
                                end do
                            end do
                        end do
                    end do
                #:endcall GPU_PARALLEL_LOOP
            end if

            if (model_eqns == 3) then
                #:call GPU_PARALLEL_LOOP(collapse=4,private='[inv_ds,advected_qty_val, pressure_val,flux_face1,flux_face2]')
                    do k = 0, p
                        do q = 0, n
                            do l = 0, m
                                do i_fluid_loop = 1, num_fluids
                                    inv_ds = 1._wp/dz(k)
                                    advected_qty_val = q_cons_vf%vf(i_fluid_loop + advxb - 1)%sf(l, q, k)
                                    pressure_val = q_prim_vf%vf(E_idx)%sf(l, q, k)
                                    flux_face1 = flux_src_n_vf%vf(advxb)%sf(l, q, k)
                                    flux_face2 = flux_src_n_vf%vf(advxb)%sf(l, q, k - 1)
                                    rhs_vf(i_fluid_loop + intxb - 1)%sf(l, q, k) = &
                                        rhs_vf(i_fluid_loop + intxb - 1)%sf(l, q, k) - &
                                        inv_ds*advected_qty_val*pressure_val*(flux_face1 - flux_face2)
                                end do
                            end do
                        end do
                    end do
                #:endcall GPU_PARALLEL_LOOP
            end if

            call s_add_directional_advection_source_terms(idir, rhs_vf, q_cons_vf, q_prim_vf, flux_src_n_vf, Kterm)

        end select

    contains

        subroutine s_add_directional_advection_source_terms(current_idir, rhs_vf_arg, q_cons_vf_arg, &
                                                            q_prim_vf_arg, flux_src_n_vf_arg, Kterm_arg)
            integer, intent(in) :: current_idir
            type(scalar_field), dimension(sys_size), intent(inout) :: rhs_vf_arg
            type(vector_field), intent(in) :: q_cons_vf_arg
            type(vector_field), intent(in) :: q_prim_vf_arg
            type(vector_field), intent(in) :: flux_src_n_vf_arg
            ! CORRECTED DECLARATION FOR Kterm_arg:
            real(wp), allocatable, dimension(:, :, :), intent(in) :: Kterm_arg

            integer :: j_adv, k_idx, l_idx, q_idx
            real(wp) :: local_inv_ds, local_term_coeff, local_flux1, local_flux2
            real(wp) :: local_q_cons_val, local_k_term_val
            logical :: use_standard_riemann

            select case (current_idir)
            case (1) ! x-direction
                use_standard_riemann = (riemann_solver == 1 .or. riemann_solver == 4)
                if (use_standard_riemann) then
                    #:call GPU_PARALLEL_LOOP(collapse=4,private='[local_inv_ds, local_term_coeff,local_flux1,local_flux2]')
                        do j_adv = advxb, advxe
                            do q_idx = 0, p ! z_extent
                                do l_idx = 0, n ! y_extent
                                    do k_idx = 0, m ! x_extent
                                        local_inv_ds = 1._wp/dx(k_idx)
                                        local_term_coeff = q_prim_vf_arg%vf(contxe + current_idir)%sf(k_idx, l_idx, q_idx)
                                        local_flux1 = flux_src_n_vf_arg%vf(j_adv)%sf(k_idx - 1, l_idx, q_idx)
                                        local_flux2 = flux_src_n_vf_arg%vf(j_adv)%sf(k_idx, l_idx, q_idx)
                                        rhs_vf_arg(j_adv)%sf(k_idx, l_idx, q_idx) = rhs_vf_arg(j_adv)%sf(k_idx, l_idx, q_idx) + &
                                                                                    local_inv_ds*local_term_coeff*(local_flux1 - local_flux2)
                                    end do
                                end do
                            end do
                        end do
                    #:endcall GPU_PARALLEL_LOOP
                else ! Other Riemann solvers
                    if (alt_soundspeed) then
                        if (bubbles_euler .neqv. .true.) then
                            #:call GPU_PARALLEL_LOOP(collapse=3, private='[local_inv_ds, local_q_cons_val, local_k_term_val, local_term_coeff, local_flux1, local_flux2]')
                                do q_idx = 0, p; do l_idx = 0, n; do k_idx = 0, m
                                            local_inv_ds = 1._wp/dx(k_idx)
                                            local_q_cons_val = q_cons_vf_arg%vf(advxe)%sf(k_idx, l_idx, q_idx)
                                            local_k_term_val = Kterm_arg(k_idx, l_idx, q_idx) ! Access is safe due to outer alt_soundspeed check
                                            local_term_coeff = local_q_cons_val - local_k_term_val
                                            local_flux1 = flux_src_n_vf_arg%vf(advxe)%sf(k_idx, l_idx, q_idx)
                                            local_flux2 = flux_src_n_vf_arg%vf(advxe)%sf(k_idx - 1, l_idx, q_idx)
                                            rhs_vf_arg(advxe)%sf(k_idx, l_idx, q_idx) = rhs_vf_arg(advxe)%sf(k_idx, l_idx, q_idx) + &
                                                                                        local_inv_ds*local_term_coeff*(local_flux1 - local_flux2)
                                        end do; end do; end do
                            #:endcall GPU_PARALLEL_LOOP

                            #:call GPU_PARALLEL_LOOP(collapse=3, private='[local_inv_ds,local_q_cons_val, local_k_term_val,local_term_coeff, local_flux1, local_flux2]')
                                do q_idx = 0, p; do l_idx = 0, n; do k_idx = 0, m
                                            local_inv_ds = 1._wp/dx(k_idx)
                                            local_q_cons_val = q_cons_vf_arg%vf(advxb)%sf(k_idx, l_idx, q_idx)
                                            local_k_term_val = Kterm_arg(k_idx, l_idx, q_idx) ! Access is safe
                                            local_term_coeff = local_q_cons_val + local_k_term_val
                                            local_flux1 = flux_src_n_vf_arg%vf(advxb)%sf(k_idx, l_idx, q_idx)
                                            local_flux2 = flux_src_n_vf_arg%vf(advxb)%sf(k_idx - 1, l_idx, q_idx)
                                            rhs_vf_arg(advxb)%sf(k_idx, l_idx, q_idx) = rhs_vf_arg(advxb)%sf(k_idx, l_idx, q_idx) + &
                                                                                        local_inv_ds*local_term_coeff*(local_flux1 - local_flux2)
                                        end do; end do; end do
                            #:endcall GPU_PARALLEL_LOOP
                        end if
                    else ! NOT alt_soundspeed
                        #:call GPU_PARALLEL_LOOP(collapse=4,private='[local_inv_ds, local_term_coeff,local_flux1,local_flux2]')
                            do j_adv = advxb, advxe
                                do q_idx = 0, p; do l_idx = 0, n; do k_idx = 0, m
                                            local_inv_ds = 1._wp/dx(k_idx)
                                            local_term_coeff = q_cons_vf_arg%vf(j_adv)%sf(k_idx, l_idx, q_idx)
                                            local_flux1 = flux_src_n_vf_arg%vf(j_adv)%sf(k_idx, l_idx, q_idx)
                                            local_flux2 = flux_src_n_vf_arg%vf(j_adv)%sf(k_idx - 1, l_idx, q_idx)
                                            rhs_vf_arg(j_adv)%sf(k_idx, l_idx, q_idx) = rhs_vf_arg(j_adv)%sf(k_idx, l_idx, q_idx) + &
                                                                                        local_inv_ds*local_term_coeff*(local_flux1 - local_flux2)
                                        end do; end do; end do
                            end do
                        #:endcall GPU_PARALLEL_LOOP
                    end if
                end if

            case (2) ! y-direction: loops q_idx (x), k_idx (y), l_idx (z); sf(q_idx, k_idx, l_idx); dy(k_idx); Kterm(q_idx,k_idx,l_idx)
                use_standard_riemann = (riemann_solver == 1 .or. riemann_solver == 4)
                if (use_standard_riemann) then
                    #:call GPU_PARALLEL_LOOP(collapse=4,private='[local_inv_ds, local_term_coeff,local_flux1,local_flux2]')
                        do j_adv = advxb, advxe
                            do l_idx = 0, p ! z_extent
                                do k_idx = 0, n ! y_extent
                                    do q_idx = 0, m ! x_extent
                                        local_inv_ds = 1._wp/dy(k_idx)
                                        local_term_coeff = q_prim_vf_arg%vf(contxe + current_idir)%sf(q_idx, k_idx, l_idx)
                                        local_flux1 = flux_src_n_vf_arg%vf(j_adv)%sf(q_idx, k_idx - 1, l_idx)
                                        local_flux2 = flux_src_n_vf_arg%vf(j_adv)%sf(q_idx, k_idx, l_idx)
                                        rhs_vf_arg(j_adv)%sf(q_idx, k_idx, l_idx) = rhs_vf_arg(j_adv)%sf(q_idx, k_idx, l_idx) + &
                                                                                    local_inv_ds*local_term_coeff*(local_flux1 - local_flux2)
                                    end do
                                end do
                            end do
                        end do
                    #:endcall GPU_PARALLEL_LOOP
                else ! Other Riemann solvers
                    if (alt_soundspeed) then
                        if (bubbles_euler .neqv. .true.) then
                            #:call GPU_PARALLEL_LOOP(collapse=3, private='[local_inv_ds, local_q_cons_val, local_k_term_val, local_term_coeff, local_flux1, local_flux2]')
                                do l_idx = 0, p; do k_idx = 0, n; do q_idx = 0, m
                                            local_inv_ds = 1._wp/dy(k_idx)
                                            local_q_cons_val = q_cons_vf_arg%vf(advxe)%sf(q_idx, k_idx, l_idx)
                                            local_k_term_val = Kterm_arg(q_idx, k_idx, l_idx) ! Access is safe
                                            local_term_coeff = local_q_cons_val - local_k_term_val
                                            local_flux1 = flux_src_n_vf_arg%vf(advxe)%sf(q_idx, k_idx, l_idx)
                                            local_flux2 = flux_src_n_vf_arg%vf(advxe)%sf(q_idx, k_idx - 1, l_idx)
                                            rhs_vf_arg(advxe)%sf(q_idx, k_idx, l_idx) = rhs_vf_arg(advxe)%sf(q_idx, k_idx, l_idx) + &
                                                                                        local_inv_ds*local_term_coeff*(local_flux1 - local_flux2)
                                            if (cyl_coord) then
                                                rhs_vf_arg(advxe)%sf(q_idx, k_idx, l_idx) = rhs_vf_arg(advxe)%sf(q_idx, k_idx, l_idx) - &
                                                                                            (local_k_term_val/(2._wp*y_cc(k_idx)))*(local_flux1 + local_flux2)
                                            end if
                                        end do; end do; end do
                            #:endcall GPU_PARALLEL_LOOP

                            #:call GPU_PARALLEL_LOOP(collapse=3, private='[local_inv_ds, local_q_cons_val, local_k_term_val,local_term_coeff, local_flux1, local_flux2]')
                                do l_idx = 0, p; do k_idx = 0, n; do q_idx = 0, m
                                            local_inv_ds = 1._wp/dy(k_idx)
                                            local_q_cons_val = q_cons_vf_arg%vf(advxb)%sf(q_idx, k_idx, l_idx)
                                            local_k_term_val = Kterm_arg(q_idx, k_idx, l_idx) ! Access is safe
                                            local_term_coeff = local_q_cons_val + local_k_term_val
                                            local_flux1 = flux_src_n_vf_arg%vf(advxb)%sf(q_idx, k_idx, l_idx)
                                            local_flux2 = flux_src_n_vf_arg%vf(advxb)%sf(q_idx, k_idx - 1, l_idx)
                                            rhs_vf_arg(advxb)%sf(q_idx, k_idx, l_idx) = rhs_vf_arg(advxb)%sf(q_idx, k_idx, l_idx) + &
                                                                                        local_inv_ds*local_term_coeff*(local_flux1 - local_flux2)
                                            if (cyl_coord) then
                                                rhs_vf_arg(advxb)%sf(q_idx, k_idx, l_idx) = rhs_vf_arg(advxb)%sf(q_idx, k_idx, l_idx) + &
                                                                                            (local_k_term_val/(2._wp*y_cc(k_idx)))*(local_flux1 + local_flux2)
                                            end if
                                        end do; end do; end do
                            #:endcall GPU_PARALLEL_LOOP
                        end if
                    else ! NOT alt_soundspeed
                        #:call GPU_PARALLEL_LOOP(collapse=4,private='[local_inv_ds, local_term_coeff,local_flux1,local_flux2]')
                            do j_adv = advxb, advxe
                                do l_idx = 0, p; do k_idx = 0, n; do q_idx = 0, m
                                            local_inv_ds = 1._wp/dy(k_idx)
                                            local_term_coeff = q_cons_vf_arg%vf(j_adv)%sf(q_idx, k_idx, l_idx)
                                            local_flux1 = flux_src_n_vf_arg%vf(j_adv)%sf(q_idx, k_idx, l_idx)
                                            local_flux2 = flux_src_n_vf_arg%vf(j_adv)%sf(q_idx, k_idx - 1, l_idx)
                                            rhs_vf_arg(j_adv)%sf(q_idx, k_idx, l_idx) = rhs_vf_arg(j_adv)%sf(q_idx, k_idx, l_idx) + &
                                                                                        local_inv_ds*local_term_coeff*(local_flux1 - local_flux2)
                                        end do; end do; end do
                            end do
                        #:endcall GPU_PARALLEL_LOOP
                    end if
                end if

            case (3) ! z-direction: loops l_idx (x), q_idx (y), k_idx (z); sf(l_idx, q_idx, k_idx); dz(k_idx); Kterm(l_idx,q_idx,k_idx)
                if (grid_geometry == 3) then
                    use_standard_riemann = (riemann_solver == 1)
                else
                    use_standard_riemann = (riemann_solver == 1 .or. riemann_solver == 4)
                end if

                if (use_standard_riemann) then
                    #:call GPU_PARALLEL_LOOP(collapse=4,private='[local_inv_ds, local_term_coeff,local_flux1,local_flux2]')
                        do j_adv = advxb, advxe
                            do k_idx = 0, p ! z_extent
                                do q_idx = 0, n ! y_extent
                                    do l_idx = 0, m ! x_extent
                                        local_inv_ds = 1._wp/dz(k_idx)
                                        local_term_coeff = q_prim_vf_arg%vf(contxe + current_idir)%sf(l_idx, q_idx, k_idx)
                                        local_flux1 = flux_src_n_vf_arg%vf(j_adv)%sf(l_idx, q_idx, k_idx - 1)
                                        local_flux2 = flux_src_n_vf_arg%vf(j_adv)%sf(l_idx, q_idx, k_idx)
                                        rhs_vf_arg(j_adv)%sf(l_idx, q_idx, k_idx) = rhs_vf_arg(j_adv)%sf(l_idx, q_idx, k_idx) + &
                                                                                    local_inv_ds*local_term_coeff*(local_flux1 - local_flux2)
                                    end do
                                end do
                            end do
                        end do
                    #:endcall GPU_PARALLEL_LOOP
                else ! Other Riemann solvers
                    if (alt_soundspeed) then
                        if (bubbles_euler .neqv. .true.) then
                            #:call GPU_PARALLEL_LOOP(collapse=3, private='[local_inv_ds,local_q_cons_val, local_k_term_val, local_term_coeff, local_flux1, local_flux2]')
                                do k_idx = 0, p; do q_idx = 0, n; do l_idx = 0, m
                                            local_inv_ds = 1._wp/dz(k_idx)
                                            local_q_cons_val = q_cons_vf_arg%vf(advxe)%sf(l_idx, q_idx, k_idx)
                                            local_k_term_val = Kterm_arg(l_idx, q_idx, k_idx) ! Access is safe
                                            local_term_coeff = local_q_cons_val - local_k_term_val
                                            local_flux1 = flux_src_n_vf_arg%vf(advxe)%sf(l_idx, q_idx, k_idx)
                                            local_flux2 = flux_src_n_vf_arg%vf(advxe)%sf(l_idx, q_idx, k_idx - 1)
                                            rhs_vf_arg(advxe)%sf(l_idx, q_idx, k_idx) = rhs_vf_arg(advxe)%sf(l_idx, q_idx, k_idx) + &
                                                                                        local_inv_ds*local_term_coeff*(local_flux1 - local_flux2)
                                        end do; end do; end do
                            #:endcall GPU_PARALLEL_LOOP

                            #:call GPU_PARALLEL_LOOP(collapse=3, private='[local_inv_ds, local_q_cons_val, local_k_term_val, local_term_coeff, local_flux1, local_flux2]')
                                do k_idx = 0, p; do q_idx = 0, n; do l_idx = 0, m
                                            local_inv_ds = 1._wp/dz(k_idx)
                                            local_q_cons_val = q_cons_vf_arg%vf(advxb)%sf(l_idx, q_idx, k_idx)
                                            local_k_term_val = Kterm_arg(l_idx, q_idx, k_idx) ! Access is safe
                                            local_term_coeff = local_q_cons_val + local_k_term_val
                                            local_flux1 = flux_src_n_vf_arg%vf(advxb)%sf(l_idx, q_idx, k_idx)
                                            local_flux2 = flux_src_n_vf_arg%vf(advxb)%sf(l_idx, q_idx, k_idx - 1)
                                            rhs_vf_arg(advxb)%sf(l_idx, q_idx, k_idx) = rhs_vf_arg(advxb)%sf(l_idx, q_idx, k_idx) + &
                                                                                        local_inv_ds*local_term_coeff*(local_flux1 - local_flux2)
                                        end do; end do; end do
                            #:endcall GPU_PARALLEL_LOOP
                        end if
                    else ! NOT alt_soundspeed
                        #:call GPU_PARALLEL_LOOP(collapse=4,private='[local_inv_ds, local_term_coeff,local_flux1,local_flux2]')
                            do j_adv = advxb, advxe
                                do k_idx = 0, p; do q_idx = 0, n; do l_idx = 0, m
                                            local_inv_ds = 1._wp/dz(k_idx)
                                            local_term_coeff = q_cons_vf_arg%vf(j_adv)%sf(l_idx, q_idx, k_idx)
                                            local_flux1 = flux_src_n_vf_arg%vf(j_adv)%sf(l_idx, q_idx, k_idx)
                                            local_flux2 = flux_src_n_vf_arg%vf(j_adv)%sf(l_idx, q_idx, k_idx - 1)
                                            rhs_vf_arg(j_adv)%sf(l_idx, q_idx, k_idx) = rhs_vf_arg(j_adv)%sf(l_idx, q_idx, k_idx) + &
                                                                                        local_inv_ds*local_term_coeff*(local_flux1 - local_flux2)
                                        end do; end do; end do
                            end do
                        #:endcall GPU_PARALLEL_LOOP
                    end if
                end if
            end select
        end subroutine s_add_directional_advection_source_terms

    end subroutine s_compute_advection_source_term

    subroutine s_compute_additional_physics_rhs(idir, q_prim_vf, rhs_vf, flux_src_n_in, &
                                                dq_prim_dx_vf, dq_prim_dy_vf, dq_prim_dz_vf)

        integer, intent(in) :: idir
        type(scalar_field), dimension(sys_size), intent(in) :: q_prim_vf
        type(scalar_field), dimension(sys_size), intent(inout) :: rhs_vf
        type(scalar_field), dimension(sys_size), intent(in) :: flux_src_n_in
        type(scalar_field), dimension(sys_size), intent(in) :: dq_prim_dx_vf, dq_prim_dy_vf, dq_prim_dz_vf

        integer :: i, j, k, l

        if (idir == 1) then ! x-direction

            if (surface_tension) then
                #:call GPU_PARALLEL_LOOP(collapse=3)
                    do l = 0, p
                        do k = 0, n
                            do j = 0, m
                                rhs_vf(c_idx)%sf(j, k, l) = &
                                    rhs_vf(c_idx)%sf(j, k, l) + 1._wp/dx(j)* &
                                    q_prim_vf(c_idx)%sf(j, k, l)* &
                                    (flux_src_n_in(advxb)%sf(j, k, l) - &
                                     flux_src_n_in(advxb)%sf(j - 1, k, l))
                            end do
                        end do
                    end do
                #:endcall GPU_PARALLEL_LOOP
            end if

<<<<<<< HEAD
            #:call GPU_PARALLEL_LOOP(collapse=3)
                do l = 0, p
                    do k = 0, n
                        do j = 0, m
                            $:GPU_LOOP(parallelism='[seq]')
                            do i = momxb, E_idx
                                rhs_vf(i)%sf(j, k, l) = &
                                    rhs_vf(i)%sf(j, k, l) + 1._wp/dx(j)* &
                                    (flux_src_n_in(i)%sf(j - 1, k, l) &
                                     - flux_src_n_in(i)%sf(j, k, l))
                            end do
                        end do
                    end do
                end do
            #:endcall GPU_PARALLEL_LOOP
=======
            if ((surface_tension .or. viscous) .or. chem_params%diffusion) then
                $:GPU_PARALLEL_LOOP(collapse=3)
                do l = 0, p
                    do k = 0, n
                        do j = 0, m
                            if (surface_tension .or. viscous) then
                                $:GPU_LOOP(parallelism='[seq]')
                                do i = momxb, E_idx
                                    rhs_vf(i)%sf(j, k, l) = &
                                        rhs_vf(i)%sf(j, k, l) + 1._wp/dx(j)* &
                                        (flux_src_n_in(i)%sf(j - 1, k, l) &
                                         - flux_src_n_in(i)%sf(j, k, l))
                                end do
                            end if

                            if (chem_params%diffusion) then
                                $:GPU_LOOP(parallelism='[seq]')
                                do i = chemxb, chemxe
                                    rhs_vf(i)%sf(j, k, l) = &
                                        rhs_vf(i)%sf(j, k, l) + 1._wp/dx(j)* &
                                        (flux_src_n_in(i)%sf(j - 1, k, l) &
                                         - flux_src_n_in(i)%sf(j, k, l))
                                end do

                                if (.not. viscous) then
                                    rhs_vf(E_idx)%sf(j, k, l) = &
                                        rhs_vf(E_idx)%sf(j, k, l) + 1._wp/dx(j)* &
                                        (flux_src_n_in(E_idx)%sf(j - 1, k, l) &
                                         - flux_src_n_in(E_idx)%sf(j, k, l))
                                end if
                            end if
                        end do
                    end do
                end do
            end if
>>>>>>> eb152c57

        elseif (idir == 2) then ! y-direction

            if (surface_tension) then
                #:call GPU_PARALLEL_LOOP(collapse=3)
                    do l = 0, p
                        do k = 0, n
                            do j = 0, m
                                rhs_vf(c_idx)%sf(j, k, l) = &
                                    rhs_vf(c_idx)%sf(j, k, l) + 1._wp/dy(k)* &
                                    q_prim_vf(c_idx)%sf(j, k, l)* &
                                    (flux_src_n_in(advxb)%sf(j, k, l) - &
                                     flux_src_n_in(advxb)%sf(j, k - 1, l))
                            end do
                        end do
                    end do
                #:endcall GPU_PARALLEL_LOOP
            end if

            if (cyl_coord .and. ((bc_y%beg == -2) .or. (bc_y%beg == -14))) then
                if (viscous) then
                    if (p > 0) then
                        call s_compute_viscous_stress_tensor(q_prim_vf, &
                                                             dq_prim_dx_vf(mom_idx%beg:mom_idx%end), &
                                                             dq_prim_dy_vf(mom_idx%beg:mom_idx%end), &
                                                             dq_prim_dz_vf(mom_idx%beg:mom_idx%end), &
                                                             tau_Re_vf, &
                                                             idwbuff(1), idwbuff(2), idwbuff(3))
                    else
                        call s_compute_viscous_stress_tensor(q_prim_vf, &
                                                             dq_prim_dx_vf(mom_idx%beg:mom_idx%end), &
                                                             dq_prim_dy_vf(mom_idx%beg:mom_idx%end), &
                                                             dq_prim_dy_vf(mom_idx%beg:mom_idx%end), &
                                                             tau_Re_vf, &
                                                             idwbuff(1), idwbuff(2), idwbuff(3))
                    end if

                    #:call GPU_PARALLEL_LOOP(collapse=2)
                        do l = 0, p
                            do j = 0, m
                                $:GPU_LOOP(parallelism='[seq]')
                                do i = momxb, E_idx
                                    rhs_vf(i)%sf(j, 0, l) = &
                                        rhs_vf(i)%sf(j, 0, l) + 1._wp/(y_cc(1) - y_cc(-1))* &
                                        (tau_Re_vf(i)%sf(j, -1, l) &
                                         - tau_Re_vf(i)%sf(j, 1, l))
                                end do
                            end do
                        end do
                    #:endcall GPU_PARALLEL_LOOP

                end if

                #:call GPU_PARALLEL_LOOP(collapse=3)
                    do l = 0, p
                        do k = 1, n
                            do j = 0, m
                                $:GPU_LOOP(parallelism='[seq]')
                                do i = momxb, E_idx
                                    rhs_vf(i)%sf(j, k, l) = &
                                        rhs_vf(i)%sf(j, k, l) + 1._wp/dy(k)* &
                                        (flux_src_n_in(i)%sf(j, k - 1, l) &
                                         - flux_src_n_in(i)%sf(j, k, l))
                                end do
                            end do
                        end do
                    end do
                #:endcall GPU_PARALLEL_LOOP

            else
<<<<<<< HEAD
                #:call GPU_PARALLEL_LOOP(collapse=3)
                    do l = 0, p
                        do k = 0, n
                            do j = 0, m
                                $:GPU_LOOP(parallelism='[seq]')
                                do i = momxb, E_idx
                                    rhs_vf(i)%sf(j, k, l) = &
                                        rhs_vf(i)%sf(j, k, l) + 1._wp/dy(k)* &
                                        (flux_src_n_in(i)%sf(j, k - 1, l) &
                                         - flux_src_n_in(i)%sf(j, k, l))
                                end do
                            end do
                        end do
                    end do
                #:endcall GPU_PARALLEL_LOOP
=======

                if ((surface_tension .or. viscous) .or. chem_params%diffusion) then
                    $:GPU_PARALLEL_LOOP(collapse=3)
                    do l = 0, p
                        do k = 0, n
                            do j = 0, m
                                if (surface_tension .or. viscous) then
                                    $:GPU_LOOP(parallelism='[seq]')
                                    do i = momxb, E_idx
                                        rhs_vf(i)%sf(j, k, l) = &
                                            rhs_vf(i)%sf(j, k, l) + 1._wp/dy(k)* &
                                            (flux_src_n_in(i)%sf(j, k - 1, l) &
                                             - flux_src_n_in(i)%sf(j, k, l))
                                    end do
                                end if

                                if (chem_params%diffusion) then
                                    $:GPU_LOOP(parallelism='[seq]')
                                    do i = chemxb, chemxe
                                        rhs_vf(i)%sf(j, k, l) = &
                                            rhs_vf(i)%sf(j, k, l) + 1._wp/dy(k)* &
                                            (flux_src_n_in(i)%sf(j, k - 1, l) &
                                             - flux_src_n_in(i)%sf(j, k, l))
                                    end do
                                    if (.not. viscous) then
                                        rhs_vf(E_idx)%sf(j, k, l) = &
                                            rhs_vf(E_idx)%sf(j, k, l) + 1._wp/dy(k)* &
                                            (flux_src_n_in(E_idx)%sf(j, k - 1, l) &
                                             - flux_src_n_in(E_idx)%sf(j, k, l))
                                    end if
                                end if
                            end do
                        end do
                    end do
                end if
>>>>>>> eb152c57
            end if

            ! Applying the geometrical viscous Riemann source fluxes calculated as average
            ! of values at cell boundaries
            if (cyl_coord) then
                if ((bc_y%beg == -2) .or. (bc_y%beg == -14)) then

                    #:call GPU_PARALLEL_LOOP(collapse=3)
                        do l = 0, p
                            do k = 1, n
                                do j = 0, m
                                    $:GPU_LOOP(parallelism='[seq]')
                                    do i = momxb, E_idx
                                        rhs_vf(i)%sf(j, k, l) = &
                                            rhs_vf(i)%sf(j, k, l) - 5.e-1_wp/y_cc(k)* &
                                            (flux_src_n_in(i)%sf(j, k - 1, l) &
                                             + flux_src_n_in(i)%sf(j, k, l))
                                    end do
                                end do
                            end do
                        end do
                    #:endcall GPU_PARALLEL_LOOP

                    if (viscous) then
                        #:call GPU_PARALLEL_LOOP(collapse=2)
                            do l = 0, p
                                do j = 0, m
                                    $:GPU_LOOP(parallelism='[seq]')
                                    do i = momxb, E_idx
                                        rhs_vf(i)%sf(j, 0, l) = &
                                            rhs_vf(i)%sf(j, 0, l) - 1._wp/y_cc(0)* &
                                            tau_Re_vf(i)%sf(j, 0, l)
                                    end do
                                end do
                            end do
                        #:endcall GPU_PARALLEL_LOOP
                    end if
                else

                    #:call GPU_PARALLEL_LOOP(collapse=3)
                        do l = 0, p
                            do k = 0, n
                                do j = 0, m
                                    $:GPU_LOOP(parallelism='[seq]')
                                    do i = momxb, E_idx
                                        rhs_vf(i)%sf(j, k, l) = &
                                            rhs_vf(i)%sf(j, k, l) - 5.e-1_wp/y_cc(k)* &
                                            (flux_src_n_in(i)%sf(j, k - 1, l) &
                                             + flux_src_n_in(i)%sf(j, k, l))
                                    end do
                                end do
                            end do
                        end do
                    #:endcall GPU_PARALLEL_LOOP
                end if
            end if

        elseif (idir == 3) then ! z-direction

            if (surface_tension) then
                #:call GPU_PARALLEL_LOOP(collapse=3)
                    do l = 0, p
                        do k = 0, n
                            do j = 0, m
                                rhs_vf(c_idx)%sf(j, k, l) = &
                                    rhs_vf(c_idx)%sf(j, k, l) + 1._wp/dz(l)* &
                                    q_prim_vf(c_idx)%sf(j, k, l)* &
                                    (flux_src_n_in(advxb)%sf(j, k, l) - &
                                     flux_src_n_in(advxb)%sf(j, k, l - 1))
                            end do
                        end do
                    end do
                #:endcall GPU_PARALLEL_LOOP
            end if

<<<<<<< HEAD
            #:call GPU_PARALLEL_LOOP(collapse=3)
                do l = 0, p
                    do k = 0, n
                        do j = 0, m
                            $:GPU_LOOP(parallelism='[seq]')
                            do i = momxb, E_idx
                                rhs_vf(i)%sf(j, k, l) = &
                                    rhs_vf(i)%sf(j, k, l) + 1._wp/dz(l)* &
                                    (flux_src_n_in(i)%sf(j, k, l - 1) &
                                     - flux_src_n_in(i)%sf(j, k, l))
                            end do
                        end do
                    end do
                end do
            #:endcall GPU_PARALLEL_LOOP
=======
            if ((surface_tension .or. viscous) .or. chem_params%diffusion) then
                $:GPU_PARALLEL_LOOP(collapse=3)
                do l = 0, p
                    do k = 0, n
                        do j = 0, m
                            if (surface_tension .or. viscous) then
                                $:GPU_LOOP(parallelism='[seq]')
                                do i = momxb, E_idx
                                    rhs_vf(i)%sf(j, k, l) = &
                                        rhs_vf(i)%sf(j, k, l) + 1._wp/dz(l)* &
                                        (flux_src_n_in(i)%sf(j, k, l - 1) &
                                         - flux_src_n_in(i)%sf(j, k, l))
                                end do
                            end if

                            if (chem_params%diffusion) then
                                $:GPU_LOOP(parallelism='[seq]')
                                do i = chemxb, chemxe
                                    rhs_vf(i)%sf(j, k, l) = &
                                        rhs_vf(i)%sf(j, k, l) + 1._wp/dz(l)* &
                                        (flux_src_n_in(i)%sf(j, k, l - 1) &
                                         - flux_src_n_in(i)%sf(j, k, l))
                                end do
                                if (.not. viscous) then
                                    rhs_vf(E_idx)%sf(j, k, l) = &
                                        rhs_vf(E_idx)%sf(j, k, l) + 1._wp/dz(l)* &
                                        (flux_src_n_in(E_idx)%sf(j, k, l - 1) &
                                         - flux_src_n_in(E_idx)%sf(j, k, l))
                                end if
                            end if
                        end do
                    end do
                end do
            end if
>>>>>>> eb152c57

            if (grid_geometry == 3) then
                #:call GPU_PARALLEL_LOOP(collapse=3)
                    do l = 0, p
                        do k = 0, n
                            do j = 0, m
                                rhs_vf(momxb + 1)%sf(j, k, l) = &
                                    rhs_vf(momxb + 1)%sf(j, k, l) + 5.e-1_wp* &
                                    (flux_src_n_in(momxe)%sf(j, k, l - 1) &
                                     + flux_src_n_in(momxe)%sf(j, k, l))

                                rhs_vf(momxe)%sf(j, k, l) = &
                                    rhs_vf(momxe)%sf(j, k, l) - 5.e-1_wp* &
                                    (flux_src_n_in(momxb + 1)%sf(j, k, l - 1) &
                                     + flux_src_n_in(momxb + 1)%sf(j, k, l))
                            end do
                        end do
                    end do
                #:endcall GPU_PARALLEL_LOOP
            end if
        end if

    end subroutine s_compute_additional_physics_rhs

    !>  The purpose of this procedure is to infinitely relax
        !!      the pressures from the internal-energy equations to a
        !!      unique pressure, from which the corresponding volume
        !!      fraction of each phase are recomputed. For conservation
        !!      purpose, this pressure is finally corrected using the
        !!      mixture-total-energy equation.

    !>  The purpose of this subroutine is to WENO-reconstruct the
        !!      left and the right cell-boundary values, including values
        !!      at the Gaussian quadrature points, from the cell-averaged
        !!      variables.
        !!  @param v_vf Cell-average variables
        !!  @param vL_qp Left WENO-reconstructed, cell-boundary values including
        !!          the values at the quadrature points, of the cell-average variables
        !!  @param vR_qp Right WENO-reconstructed, cell-boundary values including
        !!          the values at the quadrature points, of the cell-average variables
        !!  @param norm_dir Splitting coordinate direction
    subroutine s_reconstruct_cell_boundary_values(v_vf, vL_x, vL_y, vL_z, vR_x, vR_y, vR_z, &
                                                  norm_dir)

        type(scalar_field), dimension(iv%beg:iv%end), intent(in) :: v_vf
        real(wp), dimension(idwbuff(1)%beg:, idwbuff(2)%beg:, idwbuff(3)%beg:, 1:), intent(inout) :: vL_x, vL_y, vL_z
        real(wp), dimension(idwbuff(1)%beg:, idwbuff(2)%beg:, idwbuff(3)%beg:, 1:), intent(inout) :: vR_x, vR_y, vR_z
        integer, intent(in) :: norm_dir

        integer :: recon_dir !< Coordinate direction of the reconstruction

        integer :: i, j, k, l

        #:for SCHEME, TYPE in [('weno','WENO_TYPE'), ('muscl','MUSCL_TYPE')]
            if (recon_type == ${TYPE}$) then
                ! Reconstruction in s1-direction
                if (norm_dir == 1) then
                    is1 = idwbuff(1); is2 = idwbuff(2); is3 = idwbuff(3)
                    recon_dir = 1; is1%beg = is1%beg + ${SCHEME}$_polyn
                    is1%end = is1%end - ${SCHEME}$_polyn

                elseif (norm_dir == 2) then
                    is1 = idwbuff(2); is2 = idwbuff(1); is3 = idwbuff(3)
                    recon_dir = 2; is1%beg = is1%beg + ${SCHEME}$_polyn
                    is1%end = is1%end - ${SCHEME}$_polyn

                else
                    is1 = idwbuff(3); is2 = idwbuff(2); is3 = idwbuff(1)
                    recon_dir = 3; is1%beg = is1%beg + ${SCHEME}$_polyn
                    is1%end = is1%end - ${SCHEME}$_polyn
                end if

                if (n > 0) then
                    if (p > 0) then
                        call s_${SCHEME}$ (v_vf(iv%beg:iv%end), &
                                           vL_x(:, :, :, iv%beg:iv%end), vL_y(:, :, :, iv%beg:iv%end), vL_z(:, :, :, iv%beg:iv%end), vR_x(:, :, :, iv%beg:iv%end), vR_y(:, :, :, iv%beg:iv%end), vR_z(:, :, :, iv%beg:iv%end), &
                                           recon_dir, &
                                           is1, is2, is3)
                    else
                        call s_${SCHEME}$ (v_vf(iv%beg:iv%end), &
                                           vL_x(:, :, :, iv%beg:iv%end), vL_y(:, :, :, iv%beg:iv%end), vL_z(:, :, :, :), vR_x(:, :, :, iv%beg:iv%end), vR_y(:, :, :, iv%beg:iv%end), vR_z(:, :, :, :), &
                                           recon_dir, &
                                           is1, is2, is3)
                    end if
                else

                    call s_${SCHEME}$ (v_vf(iv%beg:iv%end), &
                                       vL_x(:, :, :, iv%beg:iv%end), vL_y(:, :, :, :), vL_z(:, :, :, :), vR_x(:, :, :, iv%beg:iv%end), vR_y(:, :, :, :), vR_z(:, :, :, :), &
                                       recon_dir, &
                                       is1, is2, is3)
                end if
            end if
        #:endfor
    end subroutine s_reconstruct_cell_boundary_values

    subroutine s_reconstruct_cell_boundary_values_first_order(v_vf, vL_x, vL_y, vL_z, vR_x, vR_y, vR_z, &
                                                              norm_dir)

        type(scalar_field), dimension(iv%beg:iv%end), intent(in) :: v_vf
        real(wp), dimension(idwbuff(1)%beg:, idwbuff(2)%beg:, idwbuff(3)%beg:, 1:), intent(inout) :: vL_x, vL_y, vL_z
        real(wp), dimension(idwbuff(1)%beg:, idwbuff(2)%beg:, idwbuff(3)%beg:, 1:), intent(inout) :: vR_x, vR_y, vR_z
        integer, intent(in) :: norm_dir

        integer :: recon_dir !< Coordinate direction of the WENO reconstruction

        integer :: i, j, k, l
        ! Reconstruction in s1-direction

        #:for SCHEME, TYPE in [('weno','WENO_TYPE'), ('muscl', 'MUSCL_TYPE')]
            if (recon_type == ${TYPE}$) then
                if (norm_dir == 1) then
                    is1 = idwbuff(1); is2 = idwbuff(2); is3 = idwbuff(3)
                    recon_dir = 1; is1%beg = is1%beg + ${SCHEME}$_polyn
                    is1%end = is1%end - ${SCHEME}$_polyn

                elseif (norm_dir == 2) then
                    is1 = idwbuff(2); is2 = idwbuff(1); is3 = idwbuff(3)
                    recon_dir = 2; is1%beg = is1%beg + ${SCHEME}$_polyn
                    is1%end = is1%end - ${SCHEME}$_polyn

                else
                    is1 = idwbuff(3); is2 = idwbuff(2); is3 = idwbuff(1)
                    recon_dir = 3; is1%beg = is1%beg + ${SCHEME}$_polyn
                    is1%end = is1%end - ${SCHEME}$_polyn

                end if

                $:GPU_UPDATE(device='[is1,is2,is3,iv]')

                if (recon_dir == 1) then
                    #:call GPU_PARALLEL_LOOP(collapse=4)
                        do i = iv%beg, iv%end
                            do l = is3%beg, is3%end
                                do k = is2%beg, is2%end
                                    do j = is1%beg, is1%end
                                        vL_x(j, k, l, i) = v_vf(i)%sf(j, k, l)
                                        vR_x(j, k, l, i) = v_vf(i)%sf(j, k, l)
                                    end do
                                end do
                            end do
                        end do
                    #:endcall GPU_PARALLEL_LOOP
                else if (recon_dir == 2) then
                    #:call GPU_PARALLEL_LOOP(collapse=4)
                        do i = iv%beg, iv%end
                            do l = is3%beg, is3%end
                                do k = is2%beg, is2%end
                                    do j = is1%beg, is1%end
                                        vL_y(j, k, l, i) = v_vf(i)%sf(k, j, l)
                                        vR_y(j, k, l, i) = v_vf(i)%sf(k, j, l)
                                    end do
                                end do
                            end do
                        end do
                    #:endcall GPU_PARALLEL_LOOP
                else if (recon_dir == 3) then
                    #:call GPU_PARALLEL_LOOP(collapse=4)
                        do i = iv%beg, iv%end
                            do l = is3%beg, is3%end
                                do k = is2%beg, is2%end
                                    do j = is1%beg, is1%end
                                        vL_z(j, k, l, i) = v_vf(i)%sf(l, k, j)
                                        vR_z(j, k, l, i) = v_vf(i)%sf(l, k, j)
                                    end do
                                end do
                            end do
                        end do
                    #:endcall GPU_PARALLEL_LOOP
                end if
            end if
        #:endfor

    end subroutine s_reconstruct_cell_boundary_values_first_order

    !> Module deallocation and/or disassociation procedures
    impure subroutine s_finalize_rhs_module

        integer :: i, j, l

        call s_finalize_pressure_relaxation_module

        if (.not. igr) then
            do j = cont_idx%beg, cont_idx%end
                if (relativity) then
                    ! Cons and Prim densities are different for relativity
                    @:DEALLOCATE(q_cons_qp%vf(j)%sf)
                    @:DEALLOCATE(q_prim_qp%vf(j)%sf)
                else
                    $:GPU_EXIT_DATA(detach='[q_prim_qp%vf(j)%sf]')
                    nullify (q_prim_qp%vf(j)%sf)
                end if
            end do

            do j = adv_idx%beg, adv_idx%end
                $:GPU_EXIT_DATA(detach='[q_prim_qp%vf(j)%sf]')
                nullify (q_prim_qp%vf(j)%sf)
            end do

            do j = mom_idx%beg, E_idx
                @:DEALLOCATE(q_cons_qp%vf(j)%sf)
                @:DEALLOCATE(q_prim_qp%vf(j)%sf)
            end do
        end if

        @:DEALLOCATE(q_cons_qp%vf, q_prim_qp%vf)

        if (.not. igr) then
            @:DEALLOCATE(qL_rsx_vf, qR_rsx_vf)

            if (n > 0) then
                @:DEALLOCATE(qL_rsy_vf, qR_rsy_vf)
            end if

            if (p > 0) then
                @:DEALLOCATE(qL_rsz_vf, qR_rsz_vf)
            end if

            if (viscous) then
                do l = mom_idx%beg, mom_idx%end
                    @:DEALLOCATE(dq_prim_dx_qp(1)%vf(l)%sf)
                end do

                if (n > 0) then

                    do l = mom_idx%beg, mom_idx%end
                        @:DEALLOCATE(dq_prim_dy_qp(1)%vf(l)%sf)
                    end do

                    if (p > 0) then
                        do l = mom_idx%beg, mom_idx%end
                            @:DEALLOCATE(dq_prim_dz_qp(1)%vf(l)%sf)
                        end do
                    end if

                end if

                @:DEALLOCATE(dq_prim_dx_qp(1)%vf)
                @:DEALLOCATE(dq_prim_dy_qp(1)%vf)
                @:DEALLOCATE(dq_prim_dz_qp(1)%vf)

                do i = num_dims, 1, -1

                    do l = mom_idx%beg, mom_idx%end
                        @:DEALLOCATE(dqL_prim_dx_n(i)%vf(l)%sf)
                        @:DEALLOCATE(dqR_prim_dx_n(i)%vf(l)%sf)
                    end do

                    if (n > 0) then
                        do l = mom_idx%beg, mom_idx%end
                            @:DEALLOCATE(dqL_prim_dy_n(i)%vf(l)%sf)
                            @:DEALLOCATE(dqR_prim_dy_n(i)%vf(l)%sf)
                        end do
                    end if

                    if (p > 0) then
                        do l = mom_idx%beg, mom_idx%end
                            @:DEALLOCATE(dqL_prim_dz_n(i)%vf(l)%sf)
                            @:DEALLOCATE(dqR_prim_dz_n(i)%vf(l)%sf)
                        end do
                    end if

                    @:DEALLOCATE(dqL_prim_dx_n(i)%vf)
                    @:DEALLOCATE(dqL_prim_dy_n(i)%vf)
                    @:DEALLOCATE(dqL_prim_dz_n(i)%vf)
                    @:DEALLOCATE(dqR_prim_dx_n(i)%vf)
                    @:DEALLOCATE(dqR_prim_dy_n(i)%vf)
                    @:DEALLOCATE(dqR_prim_dz_n(i)%vf)
                end do

                if (weno_Re_flux) then
                    @:DEALLOCATE(dqL_rsx_vf, dqR_rsx_vf)

                    if (n > 0) then
                        @:DEALLOCATE(dqL_rsy_vf, dqR_rsy_vf)
                    end if

                    if (p > 0) then
                        @:DEALLOCATE(dqL_rsz_vf, dqR_rsz_vf)
                    end if
                end if

                if (cyl_coord) then
                    do i = 1, num_dims
                        @:DEALLOCATE(tau_re_vf(cont_idx%end + i)%sf)
                    end do
                    @:DEALLOCATE(tau_re_vf(e_idx)%sf)
                    @:DEALLOCATE(tau_re_vf)
                end if
            end if
        end if

        if (mpp_lim .and. bubbles_euler) then
            $:GPU_EXIT_DATA(delete='[alf_sum%sf]')
            deallocate (alf_sum%sf)
        end if

        @:DEALLOCATE(dqL_prim_dx_n, dqL_prim_dy_n, dqL_prim_dz_n)
        @:DEALLOCATE(dqR_prim_dx_n, dqR_prim_dy_n, dqR_prim_dz_n)

        if (.not. igr) then
            do i = num_dims, 1, -1
                if (i /= 1) then
                    do l = 1, sys_size
                        nullify (flux_n(i)%vf(l)%sf)
                        nullify (flux_src_n(i)%vf(l)%sf)
                        @:DEALLOCATE(flux_gsrc_n(i)%vf(l)%sf)
                    end do
                else
                    do l = 1, sys_size
                        @:DEALLOCATE(flux_n(i)%vf(l)%sf)
                        @:DEALLOCATE(flux_gsrc_n(i)%vf(l)%sf)
                    end do

                    if (viscous) then
                        do l = mom_idx%beg, E_idx
                            @:DEALLOCATE(flux_src_n(i)%vf(l)%sf)
                        end do
                    end if

                    if (chem_params%diffusion .and. .not. viscous) then
                        @:DEALLOCATE(flux_src_n(i)%vf(E_idx)%sf)
                    end if

                    if (riemann_solver == 1 .or. riemann_solver == 4) then
                        do l = adv_idx%beg + 1, adv_idx%end
                            @:DEALLOCATE(flux_src_n(i)%vf(l)%sf)
                        end do
                    else
                        do l = adv_idx%beg + 1, adv_idx%end
                            nullify (flux_src_n(i)%vf(l)%sf)
                        end do
                    end if

                    @:DEALLOCATE(flux_src_n(i)%vf(adv_idx%beg)%sf)
                end if

                @:DEALLOCATE(flux_n(i)%vf, flux_src_n(i)%vf, flux_gsrc_n(i)%vf)
            end do

            @:DEALLOCATE(flux_n, flux_src_n, flux_gsrc_n)
        end if

    end subroutine s_finalize_rhs_module

end module m_rhs
<|MERGE_RESOLUTION|>--- conflicted
+++ resolved
@@ -1564,25 +1564,8 @@
                 #:endcall GPU_PARALLEL_LOOP
             end if
 
-<<<<<<< HEAD
-            #:call GPU_PARALLEL_LOOP(collapse=3)
-                do l = 0, p
-                    do k = 0, n
-                        do j = 0, m
-                            $:GPU_LOOP(parallelism='[seq]')
-                            do i = momxb, E_idx
-                                rhs_vf(i)%sf(j, k, l) = &
-                                    rhs_vf(i)%sf(j, k, l) + 1._wp/dx(j)* &
-                                    (flux_src_n_in(i)%sf(j - 1, k, l) &
-                                     - flux_src_n_in(i)%sf(j, k, l))
-                            end do
-                        end do
-                    end do
-                end do
-            #:endcall GPU_PARALLEL_LOOP
-=======
             if ((surface_tension .or. viscous) .or. chem_params%diffusion) then
-                $:GPU_PARALLEL_LOOP(collapse=3)
+                #:call GPU_PARALLEL_LOOP(collapse=3)
                 do l = 0, p
                     do k = 0, n
                         do j = 0, m
@@ -1615,8 +1598,8 @@
                         end do
                     end do
                 end do
-            end if
->>>>>>> eb152c57
+                #:endcall GPU_PARALLEL_LOOP
+            end if
 
         elseif (idir == 2) then ! y-direction
 
@@ -1687,26 +1670,9 @@
                 #:endcall GPU_PARALLEL_LOOP
 
             else
-<<<<<<< HEAD
-                #:call GPU_PARALLEL_LOOP(collapse=3)
-                    do l = 0, p
-                        do k = 0, n
-                            do j = 0, m
-                                $:GPU_LOOP(parallelism='[seq]')
-                                do i = momxb, E_idx
-                                    rhs_vf(i)%sf(j, k, l) = &
-                                        rhs_vf(i)%sf(j, k, l) + 1._wp/dy(k)* &
-                                        (flux_src_n_in(i)%sf(j, k - 1, l) &
-                                         - flux_src_n_in(i)%sf(j, k, l))
-                                end do
-                            end do
-                        end do
-                    end do
-                #:endcall GPU_PARALLEL_LOOP
-=======
 
                 if ((surface_tension .or. viscous) .or. chem_params%diffusion) then
-                    $:GPU_PARALLEL_LOOP(collapse=3)
+                    #:call GPU_PARALLEL_LOOP(collapse=3)
                     do l = 0, p
                         do k = 0, n
                             do j = 0, m
@@ -1738,8 +1704,8 @@
                             end do
                         end do
                     end do
-                end if
->>>>>>> eb152c57
+                    #:endcall GPU_PARALLEL_LOOP
+                end if
             end if
 
             ! Applying the geometrical viscous Riemann source fluxes calculated as average
@@ -1815,58 +1781,21 @@
                 #:endcall GPU_PARALLEL_LOOP
             end if
 
-<<<<<<< HEAD
             #:call GPU_PARALLEL_LOOP(collapse=3)
-                do l = 0, p
-                    do k = 0, n
-                        do j = 0, m
-                            $:GPU_LOOP(parallelism='[seq]')
-                            do i = momxb, E_idx
-                                rhs_vf(i)%sf(j, k, l) = &
-                                    rhs_vf(i)%sf(j, k, l) + 1._wp/dz(l)* &
-                                    (flux_src_n_in(i)%sf(j, k, l - 1) &
-                                     - flux_src_n_in(i)%sf(j, k, l))
-                            end do
+            do l = 0, p
+                do k = 0, n
+                    do j = 0, m
+                        $:GPU_LOOP(parallelism='[seq]')
+                        do i = momxb, E_idx
+                            rhs_vf(i)%sf(j, k, l) = &
+                                rhs_vf(i)%sf(j, k, l) + 1._wp/dz(l)* &
+                                (flux_src_n_in(i)%sf(j, k, l - 1) &
+                                 - flux_src_n_in(i)%sf(j, k, l))
                         end do
                     end do
                 end do
+            end do
             #:endcall GPU_PARALLEL_LOOP
-=======
-            if ((surface_tension .or. viscous) .or. chem_params%diffusion) then
-                $:GPU_PARALLEL_LOOP(collapse=3)
-                do l = 0, p
-                    do k = 0, n
-                        do j = 0, m
-                            if (surface_tension .or. viscous) then
-                                $:GPU_LOOP(parallelism='[seq]')
-                                do i = momxb, E_idx
-                                    rhs_vf(i)%sf(j, k, l) = &
-                                        rhs_vf(i)%sf(j, k, l) + 1._wp/dz(l)* &
-                                        (flux_src_n_in(i)%sf(j, k, l - 1) &
-                                         - flux_src_n_in(i)%sf(j, k, l))
-                                end do
-                            end if
-
-                            if (chem_params%diffusion) then
-                                $:GPU_LOOP(parallelism='[seq]')
-                                do i = chemxb, chemxe
-                                    rhs_vf(i)%sf(j, k, l) = &
-                                        rhs_vf(i)%sf(j, k, l) + 1._wp/dz(l)* &
-                                        (flux_src_n_in(i)%sf(j, k, l - 1) &
-                                         - flux_src_n_in(i)%sf(j, k, l))
-                                end do
-                                if (.not. viscous) then
-                                    rhs_vf(E_idx)%sf(j, k, l) = &
-                                        rhs_vf(E_idx)%sf(j, k, l) + 1._wp/dz(l)* &
-                                        (flux_src_n_in(E_idx)%sf(j, k, l - 1) &
-                                         - flux_src_n_in(E_idx)%sf(j, k, l))
-                                end if
-                            end if
-                        end do
-                    end do
-                end do
-            end if
->>>>>>> eb152c57
 
             if (grid_geometry == 3) then
                 #:call GPU_PARALLEL_LOOP(collapse=3)
