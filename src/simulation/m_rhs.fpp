--- conflicted
+++ resolved
@@ -753,22 +753,12 @@
             if (igr) then
 
                 if (id == 1) then
-<<<<<<< HEAD
                     $:GPU_PARALLEL_LOOP(private='[i,j,k,l]', collapse=4)
                     do l = -1, p + 1
                         do k = -1, n + 1
                             do j = -1, m + 1
                                 do i = 1, sys_size
-                                    rhs_vf(i)%sf(j, k, l) = 0._wp
-=======
-                    #:call GPU_PARALLEL_LOOP(collapse=4)
-                        do l = -1, p + 1
-                            do k = -1, n + 1
-                                do j = -1, m + 1
-                                    do i = 1, sys_size
-                                        rhs_vf(i)%sf(j, k, l) = 0._stp
-                                    end do
->>>>>>> 37560f12
+                                    rhs_vf(i)%sf(j, k, l) = 0._stp
                                 end do
                             end do
                         end do
