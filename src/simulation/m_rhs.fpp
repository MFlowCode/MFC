!>
!! @file m_rhs.f90
!! @brief Contains module m_rhs

#:include 'case.fpp'
#:include 'macros.fpp'

!> @brief The module contains the subroutines used to calculate the right-
!!              hane-side (RHS) in the quasi-conservative, shock- and interface-
!!              capturing finite-volume framework for the multicomponent Navier-
!!              Stokes equations supplemented by appropriate advection equations
!!              used to capture the material interfaces. The system of equations
!!              is closed by the stiffened gas equation of state, as well as any
!!              required mixture relationships. Capillarity effects are included
!!              and are modeled by the means of a volume force acting across the
!!              diffuse material interface region. The implementation details of
!!              surface tension may be found in Perigaud and Saurel (2005). Note
!!              that both viscous and surface tension effects are only available
!!              in the volume fraction model.
module m_rhs

    use m_derived_types        !< Definitions of the derived types

    use m_global_parameters    !< Definitions of the global parameters

    use m_mpi_proxy            !< Message passing interface (MPI) module proxy

    use m_variables_conversion !< State variables type conversion procedures

    use m_weno                 !< Weighted and essentially non-oscillatory (WENO)
                               !! schemes for spatial reconstruction of variables
    use m_riemann_solvers      !< Exact and approximate Riemann problem solvers

    use m_cbc                  !< Characteristic boundary conditions (CBC)

    use m_bubbles_EE           !< Ensemble-averaged bubble dynamics routines

    use m_bubbles_EL           !< Volume-averaged bubble dynamics routines

    use m_qbmm                 !< Moment inversion

    use m_hypoelastic

    use m_hyperelastic

    use m_acoustic_src

    use m_viscous

    use m_ibm

    use m_nvtx

    use m_boundary_common

    use m_helper

    use m_surface_tension

    use m_body_forces

    use m_chemistry

    use m_mhd

    use m_pressure_relaxation

    implicit none

    private; public :: s_initialize_rhs_module, &
 s_compute_rhs, &
 s_finalize_rhs_module

    !! This variable contains the WENO-reconstructed values of the cell-average
    !! conservative variables, which are located in q_cons_vf, at cell-interior
    !! Gaussian quadrature points (QP).
    type(vector_field) :: q_cons_qp !<
    !$acc declare create(q_cons_qp)

    !! The primitive variables at cell-interior Gaussian quadrature points. These
    !! are calculated from the conservative variables and gradient magnitude (GM)
    !! of the volume fractions, q_cons_qp and gm_alpha_qp, respectively.
    type(vector_field) :: q_prim_qp !<
    !$acc declare create(q_prim_qp)

    !> @name The first-order spatial derivatives of the primitive variables at cell-
    !! interior Gaussian quadrature points. These are WENO-reconstructed from
    !! their respective cell-average values, obtained through the application
    !! of the divergence theorem on the integral-average cell-boundary values
    !! of the primitive variables, located in qK_prim_n, where K = L or R.
    !> @{
    type(vector_field), allocatable, dimension(:) :: dq_prim_dx_qp, dq_prim_dy_qp, dq_prim_dz_qp
    !$acc declare create(dq_prim_dx_qp, dq_prim_dy_qp, dq_prim_dz_qp)
    !> @}

    !> @name The left and right WENO-reconstructed cell-boundary values of the cell-
    !! average first-order spatial derivatives of the primitive variables. The
    !! cell-average of the first-order spatial derivatives may be found in the
    !! variables dq_prim_ds_qp, where s = x, y or z.
    !> @{
    type(vector_field), allocatable, dimension(:) :: dqL_prim_dx_n, dqL_prim_dy_n, dqL_prim_dz_n
    type(vector_field), allocatable, dimension(:) :: dqR_prim_dx_n, dqR_prim_dy_n, dqR_prim_dz_n
    !$acc declare create(dqL_prim_dx_n, dqL_prim_dy_n, dqL_prim_dz_n)
    !$acc declare create(dqR_prim_dx_n, dqR_prim_dy_n, dqR_prim_dz_n)
    !> @}

    type(scalar_field), allocatable, dimension(:) :: tau_Re_vf
    !$acc declare create(tau_Re_vf)

    type(vector_field) :: gm_alpha_qp  !<
    !! The gradient magnitude of the volume fractions at cell-interior Gaussian
    !! quadrature points. gm_alpha_qp is calculated from individual first-order
    !! spatial derivatives located in dq_prim_ds_qp.

    !$acc declare create(gm_alpha_qp)

    !> @name The left and right WENO-reconstructed cell-boundary values of the cell-
    !! average gradient magnitude of volume fractions, located in gm_alpha_qp.
    !> @{
    type(vector_field), allocatable, dimension(:) :: gm_alphaL_n
    type(vector_field), allocatable, dimension(:) :: gm_alphaR_n
    !$acc declare create(gm_alphaL_n, gm_alphaR_n)
    !> @}

    !> @name The cell-boundary values of the fluxes (src - source, gsrc - geometrical
    !! source). These are computed by applying the chosen Riemann problem solver
    !! .on the left and right cell-boundary values of the primitive variables
    !> @{
    type(vector_field), allocatable, dimension(:) :: flux_n
    type(vector_field), allocatable, dimension(:) :: flux_src_n
    type(vector_field), allocatable, dimension(:) :: flux_gsrc_n
    !$acc declare create(flux_n, flux_src_n, flux_gsrc_n)
    !> @}

    type(vector_field), allocatable, dimension(:) :: qL_prim, qR_prim
    !$acc declare create(qL_prim, qR_prim)

    type(int_bounds_info) :: iv !< Vector field indical bounds
    !$acc declare create(iv)

    !> @name Indical bounds in the x-, y- and z-directions
    !> @{
    type(int_bounds_info) :: irx, iry, irz
    !$acc declare create(irx, iry, irz)

    type(int_bounds_info) :: is1, is2, is3
    !$acc declare create(is1, is2, is3)

    !> @name Saved fluxes for testing
    !> @{
    type(scalar_field) :: alf_sum
    !> @}
    !$acc declare create(alf_sum)

    real(wp), allocatable, dimension(:, :, :) :: blkmod1, blkmod2, alpha1, alpha2, Kterm
    real(wp), allocatable, dimension(:, :, :, :) :: qL_rsx_vf, qL_rsy_vf, qL_rsz_vf, qR_rsx_vf, qR_rsy_vf, qR_rsz_vf
    real(wp), allocatable, dimension(:, :, :, :) :: dqL_rsx_vf, dqL_rsy_vf, dqL_rsz_vf, dqR_rsx_vf, dqR_rsy_vf, dqR_rsz_vf
    !$acc declare create(blkmod1, blkmod2, alpha1, alpha2, Kterm)
    !$acc declare create(qL_rsx_vf, qL_rsy_vf, qL_rsz_vf, qR_rsx_vf, qR_rsy_vf, qR_rsz_vf)
    !$acc declare create(dqL_rsx_vf, dqL_rsy_vf, dqL_rsz_vf, dqR_rsx_vf, dqR_rsy_vf, dqR_rsz_vf)

    real(wp), allocatable, dimension(:, :, :) :: nbub !< Bubble number density
    !$acc declare create(nbub)

contains

    !> The computation of parameters, the allocation of memory,
        !!      the association of pointers and/or the execution of any
        !!      other procedures that are necessary to setup the module.
    impure subroutine s_initialize_rhs_module

        integer :: i, j, k, l, id !< Generic loop iterators

        integer :: num_eqns_after_adv

        !$acc enter data copyin(idwbuff, idwbuff)
        !$acc update device(idwbuff, idwbuff)

        @:ALLOCATE(q_cons_qp%vf(1:sys_size))
        @:ALLOCATE(q_prim_qp%vf(1:sys_size))

        do l = 1, sys_size
            @:ALLOCATE(q_cons_qp%vf(l)%sf(idwbuff(1)%beg:idwbuff(1)%end, idwbuff(2)%beg:idwbuff(2)%end, idwbuff(3)%beg:idwbuff(3)%end))
        end do

        do l = eqn_idx%mom%beg, eqn_idx%E
            @:ALLOCATE(q_prim_qp%vf(l)%sf(idwbuff(1)%beg:idwbuff(1)%end, idwbuff(2)%beg:idwbuff(2)%end, idwbuff(3)%beg:idwbuff(3)%end))
        end do

        num_eqns_after_adv = count((/surface_tension, cont_damage/))

        do l = eqn_idx%adv%end + 1, sys_size - num_eqns_after_adv
            @:ALLOCATE(q_prim_qp%vf(l)%sf(idwbuff(1)%beg:idwbuff(1)%end, idwbuff(2)%beg:idwbuff(2)%end, idwbuff(3)%beg:idwbuff(3)%end))
        end do

        @:ACC_SETUP_VFs(q_cons_qp, q_prim_qp)

        do l = 1, eqn_idx%cont%end
            if (relativity) then
                ! Cons and Prim densities are different for relativity
                @:ALLOCATE(q_prim_qp%vf(l)%sf(idwbuff(1)%beg:idwbuff(1)%end, idwbuff(2)%beg:idwbuff(2)%end, idwbuff(3)%beg:idwbuff(3)%end))
            else
                q_prim_qp%vf(l)%sf => q_cons_qp%vf(l)%sf
                !$acc enter data copyin(q_prim_qp%vf(l)%sf)
                !$acc enter data attach(q_prim_qp%vf(l)%sf)
            end if
        end do

        do l = eqn_idx%adv%beg, eqn_idx%adv%end
            q_prim_qp%vf(l)%sf => q_cons_qp%vf(l)%sf
            !$acc enter data copyin(q_prim_qp%vf(l)%sf)
            !$acc enter data attach(q_prim_qp%vf(l)%sf)
        end do

        if (surface_tension) then
            q_prim_qp%vf(eqn_idx%c)%sf => &
                q_cons_qp%vf(eqn_idx%c)%sf
            !$acc enter data copyin(q_prim_qp%vf(eqn_idx%c)%sf)
            !$acc enter data attach(q_prim_qp%vf(eqn_idx%c)%sf)
        end if

        if (cont_damage) then
            q_prim_qp%vf(eqn_idx%damage)%sf => &
                q_cons_qp%vf(eqn_idx%damage)%sf
            !$acc enter data copyin(q_prim_qp%vf(eqn_idx%damage)%sf)
            !$acc enter data attach(q_prim_qp%vf(eqn_idx%damage)%sf)
        end if

        if (viscous) then
            @:ALLOCATE(tau_Re_vf(1:sys_size))
            do i = 1, num_dims
                @:ALLOCATE(tau_Re_vf(eqn_idx%cont%end + i)%sf(idwbuff(1)%beg:idwbuff(1)%end, &
                                                    &  idwbuff(2)%beg:idwbuff(2)%end, &
                                                    &  idwbuff(3)%beg:idwbuff(3)%end))
                @:ACC_SETUP_SFs(tau_Re_vf(eqn_idx%cont%end + i))
            end do
            @:ALLOCATE(tau_Re_vf(eqn_idx%E)%sf(idwbuff(1)%beg:idwbuff(1)%end, &
                                        & idwbuff(2)%beg:idwbuff(2)%end, &
                                        & idwbuff(3)%beg:idwbuff(3)%end))
            @:ACC_SETUP_SFs(tau_Re_vf(eqn_idx%E))
        end if

        if (qbmm) then
            @:ALLOCATE(mom_sp(1:nmomsp), mom_3d(0:2, 0:2, nb))

            do i = 0, 2
                do j = 0, 2
                    do k = 1, nb
                        @:ALLOCATE(mom_3d(i, j, k)%sf( &
                                      & idwbuff(1)%beg:idwbuff(1)%end, &
                                      & idwbuff(2)%beg:idwbuff(2)%end, &
                                      & idwbuff(3)%beg:idwbuff(3)%end))
                        @:ACC_SETUP_SFs(mom_3d(i, j, k))
                    end do
                end do
            end do

            do i = 1, nmomsp
                @:ALLOCATE(mom_sp(i)%sf( &
                        & idwbuff(1)%beg:idwbuff(1)%end, &
                        & idwbuff(2)%beg:idwbuff(2)%end, &
                        & idwbuff(3)%beg:idwbuff(3)%end))
                @:ACC_SETUP_SFs(mom_sp(i))
            end do
        end if

        ! Allocation/Association of qK_cons_n and qK_prim_n
        @:ALLOCATE(qL_prim(1:num_dims))
        @:ALLOCATE(qR_prim(1:num_dims))

        do i = 1, num_dims
            @:ALLOCATE(qL_prim(i)%vf(1:sys_size))
            @:ALLOCATE(qR_prim(i)%vf(1:sys_size))
            do l = eqn_idx%mom%beg, eqn_idx%mom%end
                @:ALLOCATE(qL_prim(i)%vf(l)%sf(idwbuff(1)%beg:idwbuff(1)%end, idwbuff(2)%beg:idwbuff(2)%end, idwbuff(3)%beg:idwbuff(3)%end))
                @:ALLOCATE(qR_prim(i)%vf(l)%sf(idwbuff(1)%beg:idwbuff(1)%end, idwbuff(2)%beg:idwbuff(2)%end, idwbuff(3)%beg:idwbuff(3)%end))
            end do
            @:ACC_SETUP_VFs(qL_prim(i), qR_prim(i))
        end do

        if (mpp_lim .and. bubbles_euler) then
            @:ALLOCATE(alf_sum%sf(idwbuff(1)%beg:idwbuff(1)%end, idwbuff(2)%beg:idwbuff(2)%end, idwbuff(3)%beg:idwbuff(3)%end))
        end if
        ! END: Allocation/Association of qK_cons_n and qK_prim_n

        @:ALLOCATE(qL_rsx_vf(idwbuff(1)%beg:idwbuff(1)%end, &
            idwbuff(2)%beg:idwbuff(2)%end, idwbuff(3)%beg:idwbuff(3)%end, 1:sys_size))
        @:ALLOCATE(qR_rsx_vf(idwbuff(1)%beg:idwbuff(1)%end, &
            idwbuff(2)%beg:idwbuff(2)%end, idwbuff(3)%beg:idwbuff(3)%end, 1:sys_size))

        if (n > 0) then

            @:ALLOCATE(qL_rsy_vf(idwbuff(2)%beg:idwbuff(2)%end, &
                idwbuff(1)%beg:idwbuff(1)%end, idwbuff(3)%beg:idwbuff(3)%end, 1:sys_size))
            @:ALLOCATE(qR_rsy_vf(idwbuff(2)%beg:idwbuff(2)%end, &
                idwbuff(1)%beg:idwbuff(1)%end, idwbuff(3)%beg:idwbuff(3)%end, 1:sys_size))
        else
            @:ALLOCATE(qL_rsy_vf(idwbuff(1)%beg:idwbuff(1)%end, &
                idwbuff(2)%beg:idwbuff(2)%end, idwbuff(3)%beg:idwbuff(3)%end, 1:sys_size))
            @:ALLOCATE(qR_rsy_vf(idwbuff(1)%beg:idwbuff(1)%end, &
                idwbuff(2)%beg:idwbuff(2)%end, idwbuff(3)%beg:idwbuff(3)%end, 1:sys_size))
        end if

        if (p > 0) then
            @:ALLOCATE(qL_rsz_vf(idwbuff(3)%beg:idwbuff(3)%end, &
                idwbuff(2)%beg:idwbuff(2)%end, idwbuff(1)%beg:idwbuff(1)%end, 1:sys_size))
            @:ALLOCATE(qR_rsz_vf(idwbuff(3)%beg:idwbuff(3)%end, &
                idwbuff(2)%beg:idwbuff(2)%end, idwbuff(1)%beg:idwbuff(1)%end, 1:sys_size))
        else
            @:ALLOCATE(qL_rsz_vf(idwbuff(1)%beg:idwbuff(1)%end, &
                idwbuff(2)%beg:idwbuff(2)%end, idwbuff(3)%beg:idwbuff(3)%end, 1:sys_size))
            @:ALLOCATE(qR_rsz_vf(idwbuff(1)%beg:idwbuff(1)%end, &
                idwbuff(2)%beg:idwbuff(2)%end, idwbuff(3)%beg:idwbuff(3)%end, 1:sys_size))

        end if

        ! Allocation of dq_prim_ds_qp

        @:ALLOCATE(dq_prim_dx_qp(1:1))
        @:ALLOCATE(dq_prim_dy_qp(1:1))
        @:ALLOCATE(dq_prim_dz_qp(1:1))

        if (viscous) then
            @:ALLOCATE(dq_prim_dx_qp(1)%vf(1:sys_size))
            @:ALLOCATE(dq_prim_dy_qp(1)%vf(1:sys_size))
            @:ALLOCATE(dq_prim_dz_qp(1)%vf(1:sys_size))

            do l = eqn_idx%mom%beg, eqn_idx%mom%end
                @:ALLOCATE(dq_prim_dx_qp(1)%vf(l)%sf( &
                          & idwbuff(1)%beg:idwbuff(1)%end, &
                          & idwbuff(2)%beg:idwbuff(2)%end, &
                          & idwbuff(3)%beg:idwbuff(3)%end))
            end do

            @:ACC_SETUP_VFs(dq_prim_dx_qp(1))

            if (n > 0) then

                do l = eqn_idx%mom%beg, eqn_idx%mom%end
                    @:ALLOCATE(dq_prim_dy_qp(1)%vf(l)%sf( &
                             & idwbuff(1)%beg:idwbuff(1)%end, &
                             & idwbuff(2)%beg:idwbuff(2)%end, &
                             & idwbuff(3)%beg:idwbuff(3)%end))
                end do

                @:ACC_SETUP_VFs(dq_prim_dy_qp(1))

                if (p > 0) then

                    do l = eqn_idx%mom%beg, eqn_idx%mom%end
                        @:ALLOCATE(dq_prim_dz_qp(1)%vf(l)%sf( &
                                 & idwbuff(1)%beg:idwbuff(1)%end, &
                                 & idwbuff(2)%beg:idwbuff(2)%end, &
                                 & idwbuff(3)%beg:idwbuff(3)%end))
                    end do
                    @:ACC_SETUP_VFs(dq_prim_dz_qp(1))
                end if

            end if

        else
            @:ALLOCATE(dq_prim_dx_qp(1)%vf(1:sys_size))
            @:ALLOCATE(dq_prim_dy_qp(1)%vf(1:sys_size))
            @:ALLOCATE(dq_prim_dz_qp(1)%vf(1:sys_size))

            do l = momxb, momxe
                @:ALLOCATE(dq_prim_dx_qp(1)%vf(l)%sf(0, 0, 0))
                @:ACC_SETUP_VFs(dq_prim_dx_qp(1))
                if (n > 0) then
                    @:ALLOCATE(dq_prim_dy_qp(1)%vf(l)%sf(0, 0, 0))
                    @:ACC_SETUP_VFs(dq_prim_dy_qp(1))
                    if (p > 0) then
                        @:ALLOCATE(dq_prim_dz_qp(1)%vf(l)%sf(0, 0, 0))
                        @:ACC_SETUP_VFs(dq_prim_dz_qp(1))
                    end if
                end if
            end do
        end if
        ! END: Allocation of dq_prim_ds_qp

        ! Allocation/Association of dqK_prim_ds_n
        @:ALLOCATE(dqL_prim_dx_n(1:num_dims))
        @:ALLOCATE(dqL_prim_dy_n(1:num_dims))
        @:ALLOCATE(dqL_prim_dz_n(1:num_dims))
        @:ALLOCATE(dqR_prim_dx_n(1:num_dims))
        @:ALLOCATE(dqR_prim_dy_n(1:num_dims))
        @:ALLOCATE(dqR_prim_dz_n(1:num_dims))

        if (viscous) then
            do i = 1, num_dims
                @:ALLOCATE(dqL_prim_dx_n(i)%vf(1:sys_size))
                @:ALLOCATE(dqL_prim_dy_n(i)%vf(1:sys_size))
                @:ALLOCATE(dqL_prim_dz_n(i)%vf(1:sys_size))
                @:ALLOCATE(dqR_prim_dx_n(i)%vf(1:sys_size))
                @:ALLOCATE(dqR_prim_dy_n(i)%vf(1:sys_size))
                @:ALLOCATE(dqR_prim_dz_n(i)%vf(1:sys_size))

                do l = eqn_idx%mom%beg, eqn_idx%mom%end
                    @:ALLOCATE(dqL_prim_dx_n(i)%vf(l)%sf( &
                             & idwbuff(1)%beg:idwbuff(1)%end, &
                             & idwbuff(2)%beg:idwbuff(2)%end, &
                             & idwbuff(3)%beg:idwbuff(3)%end))
                    @:ALLOCATE(dqR_prim_dx_n(i)%vf(l)%sf( &
                             & idwbuff(1)%beg:idwbuff(1)%end, &
                             & idwbuff(2)%beg:idwbuff(2)%end, &
                             & idwbuff(3)%beg:idwbuff(3)%end))
                end do

                if (n > 0) then
                    do l = eqn_idx%mom%beg, eqn_idx%mom%end
                        @:ALLOCATE(dqL_prim_dy_n(i)%vf(l)%sf( &
                                 & idwbuff(1)%beg:idwbuff(1)%end, &
                                 & idwbuff(2)%beg:idwbuff(2)%end, &
                                 & idwbuff(3)%beg:idwbuff(3)%end))
                        @:ALLOCATE(dqR_prim_dy_n(i)%vf(l)%sf( &
                                 & idwbuff(1)%beg:idwbuff(1)%end, &
                                 & idwbuff(2)%beg:idwbuff(2)%end, &
                                 & idwbuff(3)%beg:idwbuff(3)%end))
                    end do
                end if

                if (p > 0) then
                    do l = eqn_idx%mom%beg, eqn_idx%mom%end
                        @:ALLOCATE(dqL_prim_dz_n(i)%vf(l)%sf( &
                                 & idwbuff(1)%beg:idwbuff(1)%end, &
                                 & idwbuff(2)%beg:idwbuff(2)%end, &
                                 & idwbuff(3)%beg:idwbuff(3)%end))
                        @:ALLOCATE(dqR_prim_dz_n(i)%vf(l)%sf( &
                                 & idwbuff(1)%beg:idwbuff(1)%end, &
                                 & idwbuff(2)%beg:idwbuff(2)%end, &
                                 & idwbuff(3)%beg:idwbuff(3)%end))
                    end do
                end if

                @:ACC_SETUP_VFs(dqL_prim_dx_n(i), dqL_prim_dy_n(i), dqL_prim_dz_n(i))
                @:ACC_SETUP_VFs(dqR_prim_dx_n(i), dqR_prim_dy_n(i), dqR_prim_dz_n(i))
            end do
        end if
        ! END: Allocation/Association of d K_prim_ds_n

        if (viscous) then
            if (weno_Re_flux) then
                @:ALLOCATE(dqL_rsx_vf(idwbuff(1)%beg:idwbuff(1)%end, &
                    idwbuff(2)%beg:idwbuff(2)%end, idwbuff(3)%beg:idwbuff(3)%end, eqn_idx%mom%beg:eqn_idx%mom%end))
                @:ALLOCATE(dqR_rsx_vf(idwbuff(1)%beg:idwbuff(1)%end, &
                    idwbuff(2)%beg:idwbuff(2)%end, idwbuff(3)%beg:idwbuff(3)%end, eqn_idx%mom%beg:eqn_idx%mom%end))

                if (n > 0) then

                    @:ALLOCATE(dqL_rsy_vf(idwbuff(2)%beg:idwbuff(2)%end, &
                        idwbuff(1)%beg:idwbuff(1)%end, idwbuff(3)%beg:idwbuff(3)%end, eqn_idx%mom%beg:eqn_idx%mom%end))
                    @:ALLOCATE(dqR_rsy_vf(idwbuff(2)%beg:idwbuff(2)%end, &
                        idwbuff(1)%beg:idwbuff(1)%end, idwbuff(3)%beg:idwbuff(3)%end, eqn_idx%mom%beg:eqn_idx%mom%end))
                else
                    @:ALLOCATE(dqL_rsy_vf(idwbuff(1)%beg:idwbuff(1)%end, &
                        idwbuff(2)%beg:idwbuff(2)%end, idwbuff(3)%beg:idwbuff(3)%end, eqn_idx%mom%beg:eqn_idx%mom%end))
                    @:ALLOCATE(dqR_rsy_vf(idwbuff(1)%beg:idwbuff(1)%end, &
                        idwbuff(2)%beg:idwbuff(2)%end, idwbuff(3)%beg:idwbuff(3)%end, eqn_idx%mom%beg:eqn_idx%mom%end))

                end if

                if (p > 0) then
                    @:ALLOCATE(dqL_rsz_vf(idwbuff(3)%beg:idwbuff(3)%end, &
                        idwbuff(2)%beg:idwbuff(2)%end, idwbuff(1)%beg:idwbuff(1)%end, eqn_idx%mom%beg:eqn_idx%mom%end))
                    @:ALLOCATE(dqR_rsz_vf(idwbuff(3)%beg:idwbuff(3)%end, &
                        idwbuff(2)%beg:idwbuff(2)%end, idwbuff(1)%beg:idwbuff(1)%end, eqn_idx%mom%beg:eqn_idx%mom%end))
                else
                    @:ALLOCATE(dqL_rsz_vf(idwbuff(1)%beg:idwbuff(1)%end, &
                        idwbuff(2)%beg:idwbuff(2)%end, idwbuff(3)%beg:idwbuff(3)%end, eqn_idx%mom%beg:eqn_idx%mom%end))
                    @:ALLOCATE(dqR_rsz_vf(idwbuff(1)%beg:idwbuff(1)%end, &
                        idwbuff(2)%beg:idwbuff(2)%end, idwbuff(3)%beg:idwbuff(3)%end, eqn_idx%mom%beg:eqn_idx%mom%end))

                end if
            end if
        end if

        ! Allocation of gm_alphaK_n
        @:ALLOCATE(gm_alphaL_n(1:num_dims))
        @:ALLOCATE(gm_alphaR_n(1:num_dims))

        ! Allocation/Association of flux_n, flux_src_n, and flux_gsrc_n
        @:ALLOCATE(flux_n(1:num_dims))
        @:ALLOCATE(flux_src_n(1:num_dims))
        @:ALLOCATE(flux_gsrc_n(1:num_dims))

        do i = 1, num_dims

            @:ALLOCATE(flux_n(i)%vf(1:sys_size))
            @:ALLOCATE(flux_src_n(i)%vf(1:sys_size))
            @:ALLOCATE(flux_gsrc_n(i)%vf(1:sys_size))

            if (i == 1) then
                do l = 1, sys_size
                    @:ALLOCATE(flux_n(i)%vf(l)%sf( &
                             & idwbuff(1)%beg:idwbuff(1)%end, &
                             & idwbuff(2)%beg:idwbuff(2)%end, &
                             & idwbuff(3)%beg:idwbuff(3)%end))
                    @:ALLOCATE(flux_gsrc_n(i)%vf(l)%sf( &
                            & idwbuff(1)%beg:idwbuff(1)%end, &
                            & idwbuff(2)%beg:idwbuff(2)%end, &
                            & idwbuff(3)%beg:idwbuff(3)%end))
                end do

                if (viscous .or. surface_tension) then
                    do l = eqn_idx%mom%beg, eqn_idx%E
                        @:ALLOCATE(flux_src_n(i)%vf(l)%sf( &
                                 & idwbuff(1)%beg:idwbuff(1)%end, &
                                 & idwbuff(2)%beg:idwbuff(2)%end, &
                                 & idwbuff(3)%beg:idwbuff(3)%end))
                    end do
                end if

                @:ALLOCATE(flux_src_n(i)%vf(eqn_idx%adv%beg)%sf( &
                         & idwbuff(1)%beg:idwbuff(1)%end, &
                         & idwbuff(2)%beg:idwbuff(2)%end, &
                         & idwbuff(3)%beg:idwbuff(3)%end))

                if (riemann_solver == 1 .or. riemann_solver == 4) then
                    do l = eqn_idx%adv%beg + 1, eqn_idx%adv%end
                        @:ALLOCATE(flux_src_n(i)%vf(l)%sf( &
                                 & idwbuff(1)%beg:idwbuff(1)%end, &
                                 & idwbuff(2)%beg:idwbuff(2)%end, &
                                 & idwbuff(3)%beg:idwbuff(3)%end))
                    end do
                end if

                if (chemistry) then
                    do l = chemxb, chemxe
                        @:ALLOCATE(flux_src_n(i)%vf(l)%sf( &
                                 & idwbuff(1)%beg:idwbuff(1)%end, &
                                 & idwbuff(2)%beg:idwbuff(2)%end, &
                                 & idwbuff(3)%beg:idwbuff(3)%end))
                    end do
                end if

            else
                do l = 1, sys_size
                    @:ALLOCATE(flux_gsrc_n(i)%vf(l)%sf( &
                        idwbuff(1)%beg:idwbuff(1)%end, &
                        idwbuff(2)%beg:idwbuff(2)%end, &
                        idwbuff(3)%beg:idwbuff(3)%end))
                end do
            end if

            @:ACC_SETUP_VFs(flux_n(i), flux_src_n(i), flux_gsrc_n(i))

            if (i == 1) then
                if (riemann_solver /= 1 .and. riemann_solver /= 4) then
                    do l = eqn_idx%adv%beg + 1, eqn_idx%adv%end
                        flux_src_n(i)%vf(l)%sf => flux_src_n(i)%vf(eqn_idx%adv%beg)%sf
                        !$acc enter data attach(flux_src_n(i)%vf(l)%sf)
                    end do
                end if
            else
                do l = 1, sys_size
                    flux_n(i)%vf(l)%sf => flux_n(1)%vf(l)%sf
                    flux_src_n(i)%vf(l)%sf => flux_src_n(1)%vf(l)%sf
                    !$acc enter data attach(flux_n(i)%vf(l)%sf,flux_src_n(i)%vf(l)%sf)
                end do
            end if
        end do

        ! END: Allocation/Association of flux_n, flux_src_n, and flux_gsrc_n

        if (alt_soundspeed) then
            @:ALLOCATE(blkmod1(0:m, 0:n, 0:p), blkmod2(0:m, 0:n, 0:p), alpha1(0:m, 0:n, 0:p), alpha2(0:m, 0:n, 0:p), Kterm(0:m, 0:n, 0:p))
        end if

<<<<<<< HEAD
        call s_initialize_pressure_relaxation_module
=======
        @:ALLOCATE(gamma_min(1:num_fluids), pres_inf(1:num_fluids))

        do i = 1, num_fluids
            gamma_min(i) = 1._wp/fluid_pp(i)%gamma + 1._wp
            pres_inf(i) = fluid_pp(i)%pi_inf/(1._wp + fluid_pp(i)%gamma)
        end do
        !$acc update device(gamma_min, pres_inf)

        if (viscous) then
            @:ALLOCATE(Res(1:2, 1:maxval(eqn_idx%Re_size)))
        end if

        if (viscous) then
            do i = 1, 2
                do j = 1, eqn_idx%Re_size(i)
                    Res(i, j) = fluid_pp(eqn_idx%Re(i, j))%Re(i)
                end do
            end do
            !$acc update device(Res, eqn_idx%Re, eqn_idx%Re_size)
        end if
>>>>>>> 11e1e717

        !$acc parallel loop collapse(4) gang vector default(present)
        do id = 1, num_dims
            do i = 1, sys_size
                do l = idwbuff(3)%beg, idwbuff(3)%end
                    do k = idwbuff(2)%beg, idwbuff(2)%end
                        do j = idwbuff(1)%beg, idwbuff(1)%end
                            flux_gsrc_n(id)%vf(i)%sf(j, k, l) = 0._wp
                        end do
                    end do
                end do
            end do
        end do

        if (bubbles_euler) then
            @:ALLOCATE(nbub(0:m, 0:n, 0:p))
        end if

    end subroutine s_initialize_rhs_module

    impure subroutine s_compute_rhs(q_cons_vf, q_T_sf, q_prim_vf, bc_type, rhs_vf, pb, rhs_pb, mv, rhs_mv, t_step, time_avg, stage)

        type(scalar_field), dimension(sys_size), intent(inout) :: q_cons_vf
        type(scalar_field), intent(inout) :: q_T_sf
        type(scalar_field), dimension(sys_size), intent(inout) :: q_prim_vf
        type(integer_field), dimension(1:num_dims, -1:1), intent(in) :: bc_type
        type(scalar_field), dimension(sys_size), intent(inout) :: rhs_vf
        real(wp), dimension(idwbuff(1)%beg:, idwbuff(2)%beg:, idwbuff(3)%beg:, 1:, 1:), intent(inout) :: pb, rhs_pb
        real(wp), dimension(idwbuff(1)%beg:, idwbuff(2)%beg:, idwbuff(3)%beg:, 1:, 1:), intent(inout) :: mv, rhs_mv
        integer, intent(in) :: t_step
        real(wp), intent(inout) :: time_avg
        integer, intent(in) :: stage

        real(wp), dimension(0:m, 0:n, 0:p) :: nbub
        real(wp) :: t_start, t_finish
        integer :: i, j, k, l, id !< Generic loop iterators

        call nvtxStartRange("COMPUTE-RHS")

        call cpu_time(t_start)
        ! Association/Population of Working Variables
        !$acc parallel loop collapse(4) gang vector default(present)
        do i = 1, sys_size
            do l = idwbuff(3)%beg, idwbuff(3)%end
                do k = idwbuff(2)%beg, idwbuff(2)%end
                    do j = idwbuff(1)%beg, idwbuff(1)%end
                        q_cons_qp%vf(i)%sf(j, k, l) = q_cons_vf(i)%sf(j, k, l)
                    end do
                end do
            end do
        end do

        ! Converting Conservative to Primitive Variables

        if (mpp_lim .and. bubbles_euler) then
            !$acc parallel loop collapse(3) gang vector default(present)
            do l = idwbuff(3)%beg, idwbuff(3)%end
                do k = idwbuff(2)%beg, idwbuff(2)%end
                    do j = idwbuff(1)%beg, idwbuff(1)%end
                        alf_sum%sf(j, k, l) = 0._wp
                        !$acc loop seq
                        do i = advxb, advxe - 1
                            alf_sum%sf(j, k, l) = alf_sum%sf(j, k, l) + q_cons_qp%vf(i)%sf(j, k, l)
                        end do
                        !$acc loop seq
                        do i = advxb, advxe - 1
                            q_cons_qp%vf(i)%sf(j, k, l) = q_cons_qp%vf(i)%sf(j, k, l)*(1._wp - q_cons_qp%vf(eqn_idx%alf)%sf(j, k, l)) &
                                                          /alf_sum%sf(j, k, l)
                        end do
                    end do
                end do
            end do
        end if
        call nvtxStartRange("RHS-CONVERT")
        call s_convert_conservative_to_primitive_variables( &
            q_cons_qp%vf, &
            q_T_sf, &
            q_prim_qp%vf, &
            idwint)
        call nvtxEndRange

        call nvtxStartRange("RHS-COMMUNICATION")
        call s_populate_variables_buffers(q_prim_qp%vf, pb, mv, bc_type, bc_bound)
        call nvtxEndRange

        call nvtxStartRange("RHS-ELASTIC")
        if (hyperelasticity) call s_hyperelastic_rmt_stress_update(q_cons_qp%vf, q_prim_qp%vf)
        call nvtxEndRange

        if (cfl_dt) then
            if (mytime >= t_stop) return
        else
            if (t_step == t_step_stop) return
        end if

        if (qbmm) call s_mom_inv(q_cons_qp%vf, q_prim_qp%vf, mom_sp, mom_3d, pb, rhs_pb, mv, rhs_mv, idwbuff(1), idwbuff(2), idwbuff(3))

        if (viscous) then
            call nvtxStartRange("RHS-VISCOUS")
            call s_get_viscous(qL_rsx_vf, qL_rsy_vf, qL_rsz_vf, &
                               dqL_prim_dx_n, dqL_prim_dy_n, dqL_prim_dz_n, &
                               qL_prim, &
                               qR_rsx_vf, qR_rsy_vf, qR_rsz_vf, &
                               dqR_prim_dx_n, dqR_prim_dy_n, dqR_prim_dz_n, &
                               qR_prim, &
                               q_prim_qp, &
                               dq_prim_dx_qp, dq_prim_dy_qp, dq_prim_dz_qp, &
                               idwbuff(1), idwbuff(2), idwbuff(3))
            call nvtxEndRange
        end if

        if (surface_tension) then
            call nvtxStartRange("RHS-SURFACE-TENSION")
            call s_get_capilary(q_prim_qp%vf, bc_type)
            call nvtxEndRange
        end if
        ! Dimensional Splitting Loop

        do id = 1, num_dims

            ! Reconstructing Primitive/Conservative Variables

            call nvtxStartRange("RHS-WENO")

            if (.not. surface_tension) then
                ! Reconstruct densitiess
                iv%beg = 1; iv%end = sys_size
                call s_reconstruct_cell_boundary_values( &
                    q_prim_qp%vf(1:sys_size), &
                    qL_rsx_vf, qL_rsy_vf, qL_rsz_vf, &
                    qR_rsx_vf, qR_rsy_vf, qR_rsz_vf, &
                    id)
            else
                iv%beg = 1; iv%end = eqn_idx%E - 1
                call s_reconstruct_cell_boundary_values( &
                    q_prim_qp%vf(iv%beg:iv%end), &
                    qL_rsx_vf, qL_rsy_vf, qL_rsz_vf, &
                    qR_rsx_vf, qR_rsy_vf, qR_rsz_vf, &
                    id)

                iv%beg = eqn_idx%E; iv%end = eqn_idx%E
                call s_reconstruct_cell_boundary_values_first_order( &
                    q_prim_qp%vf(eqn_idx%E), &
                    qL_rsx_vf, qL_rsy_vf, qL_rsz_vf, &
                    qR_rsx_vf, qR_rsy_vf, qR_rsz_vf, &
                    id)

                iv%beg = eqn_idx%E + 1; iv%end = sys_size
                call s_reconstruct_cell_boundary_values( &
                    q_prim_qp%vf(iv%beg:iv%end), &
                    qL_rsx_vf, qL_rsy_vf, qL_rsz_vf, &
                    qR_rsx_vf, qR_rsy_vf, qR_rsz_vf, &
                    id)
            end if

            ! Reconstruct viscous derivatives for viscosity
            if (weno_Re_flux) then
                iv%beg = momxb; iv%end = momxe
                call s_reconstruct_cell_boundary_values_visc_deriv( &
                    dq_prim_dx_qp(1)%vf(iv%beg:iv%end), &
                    dqL_rsx_vf, dqL_rsy_vf, dqL_rsz_vf, &
                    dqR_rsx_vf, dqR_rsy_vf, dqR_rsz_vf, &
                    id, dqL_prim_dx_n(id)%vf(iv%beg:iv%end), dqR_prim_dx_n(id)%vf(iv%beg:iv%end), &
                    idwbuff(1), idwbuff(2), idwbuff(3))
                if (n > 0) then
                    call s_reconstruct_cell_boundary_values_visc_deriv( &
                        dq_prim_dy_qp(1)%vf(iv%beg:iv%end), &
                        dqL_rsx_vf, dqL_rsy_vf, dqL_rsz_vf, &
                        dqR_rsx_vf, dqR_rsy_vf, dqR_rsz_vf, &
                        id, dqL_prim_dy_n(id)%vf(iv%beg:iv%end), dqR_prim_dy_n(id)%vf(iv%beg:iv%end), &
                        idwbuff(1), idwbuff(2), idwbuff(3))
                    if (p > 0) then
                        call s_reconstruct_cell_boundary_values_visc_deriv( &
                            dq_prim_dz_qp(1)%vf(iv%beg:iv%end), &
                            dqL_rsx_vf, dqL_rsy_vf, dqL_rsz_vf, &
                            dqR_rsx_vf, dqR_rsy_vf, dqR_rsz_vf, &
                            id, dqL_prim_dz_n(id)%vf(iv%beg:iv%end), dqR_prim_dz_n(id)%vf(iv%beg:iv%end), &
                            idwbuff(1), idwbuff(2), idwbuff(3))
                    end if
                end if
            end if

            call nvtxEndRange ! WENO

            ! Configuring Coordinate Direction Indexes
            if (id == 1) then
                irx%beg = -1; iry%beg = 0; irz%beg = 0
            elseif (id == 2) then
                irx%beg = 0; iry%beg = -1; irz%beg = 0
            else
                irx%beg = 0; iry%beg = 0; irz%beg = -1
            end if
            irx%end = m; iry%end = n; irz%end = p

            ! Computing Riemann Solver Flux and Source Flux
            call nvtxStartRange("RHS-RIEMANN-SOLVER")
            call s_riemann_solver(qR_rsx_vf, qR_rsy_vf, qR_rsz_vf, &
                                  dqR_prim_dx_n(id)%vf, &
                                  dqR_prim_dy_n(id)%vf, &
                                  dqR_prim_dz_n(id)%vf, &
                                  qR_prim(id)%vf, &
                                  qL_rsx_vf, qL_rsy_vf, qL_rsz_vf, &
                                  dqL_prim_dx_n(id)%vf, &
                                  dqL_prim_dy_n(id)%vf, &
                                  dqL_prim_dz_n(id)%vf, &
                                  qL_prim(id)%vf, &
                                  q_prim_qp%vf, &
                                  flux_n(id)%vf, &
                                  flux_src_n(id)%vf, &
                                  flux_gsrc_n(id)%vf, &
                                  id, irx, iry, irz)
            call nvtxEndRange

            ! Additional physics and source terms
            ! RHS addition for advection source
            call nvtxStartRange("RHS-ADVECTION-SRC")
            call s_compute_advection_source_term(id, &
                                                 rhs_vf, &
                                                 q_cons_qp, &
                                                 q_prim_qp, &
                                                 flux_src_n(id))
            call nvtxEndRange

            ! RHS additions for hypoelasticity
            call nvtxStartRange("RHS-HYPOELASTICITY")
            if (hypoelasticity) call s_compute_hypoelastic_rhs(id, &
                                                               q_prim_qp%vf, &
                                                               rhs_vf)
            call nvtxEndRange

            ! RHS additions for viscosity
            if (viscous .or. surface_tension) then
                call nvtxStartRange("RHS-ADD-PHYSICS")
                call s_compute_additional_physics_rhs(id, &
                                                      q_prim_qp%vf, &
                                                      rhs_vf, &
                                                      flux_src_n(id)%vf, &
                                                      dq_prim_dx_qp(1)%vf, &
                                                      dq_prim_dy_qp(1)%vf, &
                                                      dq_prim_dz_qp(1)%vf)
                call nvtxEndRange
            end if

            ! RHS additions for sub-grid bubbles_euler
            if (bubbles_euler) then
                call nvtxStartRange("RHS-BUBBLES-COMPUTE")
                call s_compute_bubbles_EE_rhs(id, q_prim_qp%vf, divu)
                call nvtxEndRange
            end if

            ! RHS additions for qbmm bubbles

            if (qbmm) then
                call nvtxStartRange("RHS-QBMM")
                call s_compute_qbmm_rhs(id, &
                                        q_cons_qp%vf, &
                                        q_prim_qp%vf, &
                                        rhs_vf, &
                                        flux_n(id)%vf, &
                                        pb, &
                                        rhs_pb)
                call nvtxEndRange
            end if
            ! END: Additional physics and source terms

            call nvtxStartRange("RHS-MHD")
            if (mhd .and. powell) call s_compute_mhd_powell_rhs(q_prim_qp%vf, rhs_vf)
            call nvtxEndRange

        end do
        ! END: Dimensional Splitting Loop

        if (ib) then
            !$acc parallel loop collapse(3) gang vector default(present)
            do l = 0, p
                do k = 0, n
                    do j = 0, m
                        if (ib_markers%sf(j, k, l) /= 0) then
                            do i = 1, sys_size
                                rhs_vf(i)%sf(j, k, l) = 0._wp
                            end do
                        end if
                    end do
                end do
            end do
        end if

        ! Additional Physics and Source Terms
        ! Additions for acoustic_source
        if (acoustic_source) then
            call nvtxStartRange("RHS-ACOUSTIC-SRC")
            call s_acoustic_src_calculations(q_cons_qp%vf(1:sys_size), &
                                             q_prim_qp%vf(1:sys_size), &
                                             t_step, &
                                             rhs_vf)
            call nvtxEndRange
        end if

        ! Add bubbles source term
        if (bubbles_euler .and. (.not. adap_dt) .and. (.not. qbmm)) then
            call nvtxStartRange("RHS-BUBBLES-SRC")
            call s_compute_bubble_EE_source( &
                q_cons_qp%vf(1:sys_size), &
                q_prim_qp%vf(1:sys_size), &
                rhs_vf)
            call nvtxEndRange
        end if

        if (bubbles_lagrange) then
            ! RHS additions for sub-grid bubbles_lagrange
            call nvtxStartRange("RHS-EL-BUBBLES-SRC")
            call s_compute_bubbles_EL_source( &
                q_cons_qp%vf(1:sys_size), &
                q_prim_qp%vf(1:sys_size), &
                rhs_vf)
            call nvtxEndRange
            ! Compute bubble dynamics
            if (.not. adap_dt) then
                call nvtxStartRange("RHS-EL-BUBBLES-DYN")
                call s_compute_bubble_EL_dynamics( &
                    q_prim_qp%vf(1:sys_size), &
                    stage)
                call nvtxEndRange
            end if
        end if

        if (chemistry .and. chem_params%reactions) then
            call nvtxStartRange("RHS-CHEM-REACTIONS")
            call s_compute_chemistry_reaction_flux(rhs_vf, q_cons_qp%vf, q_T_sf, q_prim_qp%vf, idwint)
            call nvtxEndRange
        end if

        if (cont_damage) call s_compute_damage_state(q_cons_qp%vf, rhs_vf)

        ! END: Additional physics and source terms

        if (run_time_info .or. probe_wrt .or. ib .or. bubbles_lagrange) then
            !$acc parallel loop collapse(4) gang vector default(present)
            do i = 1, sys_size
                do l = idwbuff(3)%beg, idwbuff(3)%end
                    do k = idwbuff(2)%beg, idwbuff(2)%end
                        do j = idwbuff(1)%beg, idwbuff(1)%end
                            q_prim_vf(i)%sf(j, k, l) = q_prim_qp%vf(i)%sf(j, k, l)
                        end do
                    end do
                end do
            end do
        end if

        call cpu_time(t_finish)

        if (t_step >= 4) then
            time_avg = (abs(t_finish - t_start) + (t_step - 4)*time_avg)/(t_step - 3)
        else
            time_avg = 0._wp
        end if

        call nvtxEndRange

    end subroutine s_compute_rhs

    subroutine s_compute_advection_source_term(idir, rhs_vf, q_cons_vf, q_prim_vf, flux_src_n_vf)

        integer, intent(in) :: idir
        type(scalar_field), dimension(sys_size), intent(inout) :: rhs_vf
        type(vector_field), intent(inout) :: q_cons_vf
        type(vector_field), intent(inout) :: q_prim_vf
        type(vector_field), intent(inout) :: flux_src_n_vf

        integer :: j, k, l, q ! Loop iterators from original, meaning varies
        integer :: k_loop, l_loop, q_loop ! Standardized spatial loop iterators 0:m, 0:n, 0:p
        integer :: i_fluid_loop

        real(wp) :: inv_ds, flux_face1, flux_face2
        real(wp) :: advected_qty_val, pressure_val, velocity_val

        if (alt_soundspeed) then
            !$acc parallel loop collapse(3) gang vector default(present)
            do q_loop = 0, p
                do l_loop = 0, n
                    do k_loop = 0, m
                        blkmod1(k_loop, l_loop, q_loop) = ((gammas(1) + 1._wp)*q_prim_vf%vf(eqn_idx%E)%sf(k_loop, l_loop, q_loop) + &
                                                           pi_infs(1))/gammas(1)
                        blkmod2(k_loop, l_loop, q_loop) = ((gammas(2) + 1._wp)*q_prim_vf%vf(eqn_idx%E)%sf(k_loop, l_loop, q_loop) + &
                                                           pi_infs(2))/gammas(2)
                        alpha1(k_loop, l_loop, q_loop) = q_cons_vf%vf(advxb)%sf(k_loop, l_loop, q_loop)

                        if (bubbles_euler) then
                            alpha2(k_loop, l_loop, q_loop) = q_cons_vf%vf(eqn_idx%alf - 1)%sf(k_loop, l_loop, q_loop)
                        else
                            alpha2(k_loop, l_loop, q_loop) = q_cons_vf%vf(advxe)%sf(k_loop, l_loop, q_loop)
                        end if

                        Kterm(k_loop, l_loop, q_loop) = alpha1(k_loop, l_loop, q_loop)*alpha2(k_loop, l_loop, q_loop)* &
                                                        (blkmod2(k_loop, l_loop, q_loop) - blkmod1(k_loop, l_loop, q_loop))/ &
                                                        (alpha1(k_loop, l_loop, q_loop)*blkmod2(k_loop, l_loop, q_loop) + &
                                                         alpha2(k_loop, l_loop, q_loop)*blkmod1(k_loop, l_loop, q_loop))
                    end do
                end do
            end do
        end if

        select case (idir)
        case (1)  ! x-direction
            if (bc_x%beg <= BC_CHAR_SLIP_WALL .and. bc_x%beg >= BC_CHAR_SUP_OUTFLOW) then
                call s_cbc(q_prim_vf%vf, flux_n(idir)%vf, flux_src_n_vf%vf, idir, -1, irx, iry, irz)
            end if
            if (bc_x%end <= BC_CHAR_SLIP_WALL .and. bc_x%end >= BC_CHAR_SUP_OUTFLOW) then
                call s_cbc(q_prim_vf%vf, flux_n(idir)%vf, flux_src_n_vf%vf, idir, 1, irx, iry, irz)
            end if

            !$acc parallel loop collapse(4) gang vector default(present) private(inv_ds, flux_face1, flux_face2)
            do j = 1, sys_size
                do q_loop = 0, p
                    do l_loop = 0, n
                        do k_loop = 0, m
                            inv_ds = 1._wp/dx(k_loop)
                            flux_face1 = flux_n(1)%vf(j)%sf(k_loop - 1, l_loop, q_loop)
                            flux_face2 = flux_n(1)%vf(j)%sf(k_loop, l_loop, q_loop)
                            rhs_vf(j)%sf(k_loop, l_loop, q_loop) = inv_ds*(flux_face1 - flux_face2)
                        end do
                    end do
                end do
            end do

            if (model_eqns == 3) then
                !$acc parallel loop collapse(4) gang vector default(present) &
                !$acc private(inv_ds, advected_qty_val, pressure_val, flux_face1, flux_face2)
                do q_loop = 0, p
                    do l_loop = 0, n
                        do k_loop = 0, m
                            do i_fluid_loop = 1, num_fluids
                                inv_ds = 1._wp/dx(k_loop)
                                advected_qty_val = q_cons_vf%vf(i_fluid_loop + advxb - 1)%sf(k_loop, l_loop, q_loop)
                                pressure_val = q_prim_vf%vf(eqn_idx%E)%sf(k_loop, l_loop, q_loop)
                                flux_face1 = flux_src_n_vf%vf(advxb)%sf(k_loop, l_loop, q_loop)
                                flux_face2 = flux_src_n_vf%vf(advxb)%sf(k_loop - 1, l_loop, q_loop)
                                rhs_vf(i_fluid_loop + intxb - 1)%sf(k_loop, l_loop, q_loop) = &
                                    rhs_vf(i_fluid_loop + intxb - 1)%sf(k_loop, l_loop, q_loop) - &
                                    inv_ds*advected_qty_val*pressure_val*(flux_face1 - flux_face2)
                            end do
                        end do
                    end do
                end do
            end if

            call s_add_directional_advection_source_terms(idir, rhs_vf, q_cons_vf, q_prim_vf, flux_src_n_vf, Kterm)

        case (2) ! y-direction
            if (bc_y%beg <= BC_CHAR_SLIP_WALL .and. bc_y%beg >= BC_CHAR_SUP_OUTFLOW) then
                call s_cbc(q_prim_vf%vf, flux_n(idir)%vf, flux_src_n_vf%vf, idir, -1, irx, iry, irz)
            end if
            if (bc_y%end <= BC_CHAR_SLIP_WALL .and. bc_y%end >= BC_CHAR_SUP_OUTFLOW) then
                call s_cbc(q_prim_vf%vf, flux_n(idir)%vf, flux_src_n_vf%vf, idir, 1, irx, iry, irz)
            end if

            !$acc parallel loop collapse(4) gang vector default(present) private(inv_ds, flux_face1, flux_face2)
            do j = 1, sys_size
                do l = 0, p
                    do k = 0, n
                        do q = 0, m
                            inv_ds = 1._wp/dy(k)
                            flux_face1 = flux_n(2)%vf(j)%sf(q, k - 1, l)
                            flux_face2 = flux_n(2)%vf(j)%sf(q, k, l)
                            rhs_vf(j)%sf(q, k, l) = rhs_vf(j)%sf(q, k, l) + inv_ds*(flux_face1 - flux_face2)
                        end do
                    end do
                end do
            end do

            if (model_eqns == 3) then
                !$acc parallel loop collapse(4) gang vector default(present) &
                !$acc private(inv_ds, advected_qty_val, pressure_val, flux_face1, flux_face2)
                do l = 0, p
                    do k = 0, n
                        do q = 0, m
                            do i_fluid_loop = 1, num_fluids
                                inv_ds = 1._wp/dy(k)
                                advected_qty_val = q_cons_vf%vf(i_fluid_loop + advxb - 1)%sf(q, k, l)
                                pressure_val = q_prim_vf%vf(eqn_idx%E)%sf(q, k, l)
                                flux_face1 = flux_src_n_vf%vf(advxb)%sf(q, k, l)
                                flux_face2 = flux_src_n_vf%vf(advxb)%sf(q, k - 1, l)
                                rhs_vf(i_fluid_loop + intxb - 1)%sf(q, k, l) = &
                                    rhs_vf(i_fluid_loop + intxb - 1)%sf(q, k, l) - &
                                    inv_ds*advected_qty_val*pressure_val*(flux_face1 - flux_face2)
                                if (cyl_coord) then
                                    rhs_vf(i_fluid_loop + intxb - 1)%sf(q, k, l) = &
                                        rhs_vf(i_fluid_loop + intxb - 1)%sf(q, k, l) - &
                                        5e-1_wp/y_cc(k)*advected_qty_val*pressure_val*(flux_face1 + flux_face2)
                                end if
                            end do
                        end do
                    end do
                end do
            end if

            if (cyl_coord) then
                !$acc parallel loop collapse(4) gang vector default(present) private(flux_face1, flux_face2)
                do j = 1, sys_size
                    do l = 0, p
                        do k = 0, n
                            do q = 0, m
                                flux_face1 = flux_gsrc_n(2)%vf(j)%sf(q, k - 1, l)
                                flux_face2 = flux_gsrc_n(2)%vf(j)%sf(q, k, l)
                                rhs_vf(j)%sf(q, k, l) = rhs_vf(j)%sf(q, k, l) - &
                                                        5e-1_wp/y_cc(k)*(flux_face1 + flux_face2)
                            end do
                        end do
                    end do
                end do
            end if

            call s_add_directional_advection_source_terms(idir, rhs_vf, q_cons_vf, q_prim_vf, flux_src_n_vf, Kterm)

        case (3) ! z-direction
            if (bc_z%beg <= BC_CHAR_SLIP_WALL .and. bc_z%beg >= BC_CHAR_SUP_OUTFLOW) then
                call s_cbc(q_prim_vf%vf, flux_n(idir)%vf, flux_src_n_vf%vf, idir, -1, irx, iry, irz)
            end if
            if (bc_z%end <= BC_CHAR_SLIP_WALL .and. bc_z%end >= BC_CHAR_SUP_OUTFLOW) then
                call s_cbc(q_prim_vf%vf, flux_n(idir)%vf, flux_src_n_vf%vf, idir, 1, irx, iry, irz)
            end if

            if (grid_geometry == 3) then ! Cylindrical Coordinates
                !$acc parallel loop collapse(4) gang vector default(present) &
                !$acc private(inv_ds, velocity_val, flux_face1, flux_face2)
                do j = 1, sys_size
                    do k = 0, p
                        do q = 0, n
                            do l = 0, m
                                inv_ds = 1._wp/(dz(k)*y_cc(q))
                                velocity_val = q_prim_vf%vf(contxe + idir)%sf(l, q, k)
                                flux_face1 = flux_n(3)%vf(j)%sf(l, q, k - 1)
                                flux_face2 = flux_n(3)%vf(j)%sf(l, q, k)
                                rhs_vf(j)%sf(l, q, k) = rhs_vf(j)%sf(l, q, k) + &
                                                        inv_ds*velocity_val*(flux_face1 - flux_face2)
                            end do
                        end do
                    end do
                end do
                !$acc parallel loop collapse(4) gang vector default(present) private(flux_face1, flux_face2)
                do j = 1, sys_size
                    do k = 0, p
                        do q = 0, n
                            do l = 0, m
                                flux_face1 = flux_gsrc_n(3)%vf(j)%sf(l, q, k - 1)
                                flux_face2 = flux_gsrc_n(3)%vf(j)%sf(l, q, k)
                                rhs_vf(j)%sf(l, q, k) = rhs_vf(j)%sf(l, q, k) - &
                                                        5e-1_wp/y_cc(q)*(flux_face1 + flux_face2)
                            end do
                        end do
                    end do
                end do
            else ! Cartesian Coordinates
                !$acc parallel loop collapse(4) gang vector default(present) private(inv_ds, flux_face1, flux_face2)
                do j = 1, sys_size
                    do k = 0, p
                        do q = 0, n
                            do l = 0, m
                                inv_ds = 1._wp/dz(k)
                                flux_face1 = flux_n(3)%vf(j)%sf(l, q, k - 1)
                                flux_face2 = flux_n(3)%vf(j)%sf(l, q, k)
                                rhs_vf(j)%sf(l, q, k) = rhs_vf(j)%sf(l, q, k) + inv_ds*(flux_face1 - flux_face2)
                            end do
                        end do
                    end do
                end do
            end if

            if (model_eqns == 3) then
                !$acc parallel loop collapse(4) gang vector default(present) &
                !$acc private(inv_ds, advected_qty_val, pressure_val, flux_face1, flux_face2)
                do k = 0, p
                    do q = 0, n
                        do l = 0, m
                            do i_fluid_loop = 1, num_fluids
                                inv_ds = 1._wp/dz(k)
                                advected_qty_val = q_cons_vf%vf(i_fluid_loop + advxb - 1)%sf(l, q, k)
                                pressure_val = q_prim_vf%vf(eqn_idx%E)%sf(l, q, k)
                                flux_face1 = flux_src_n_vf%vf(advxb)%sf(l, q, k)
                                flux_face2 = flux_src_n_vf%vf(advxb)%sf(l, q, k - 1)
                                rhs_vf(i_fluid_loop + intxb - 1)%sf(l, q, k) = &
                                    rhs_vf(i_fluid_loop + intxb - 1)%sf(l, q, k) - &
                                    inv_ds*advected_qty_val*pressure_val*(flux_face1 - flux_face2)
                            end do
                        end do
                    end do
                end do
            end if

            call s_add_directional_advection_source_terms(idir, rhs_vf, q_cons_vf, q_prim_vf, flux_src_n_vf, Kterm)

        end select

    contains

        subroutine s_add_directional_advection_source_terms(current_idir, rhs_vf_arg, q_cons_vf_arg, &
                                                            q_prim_vf_arg, flux_src_n_vf_arg, Kterm_arg)
            integer, intent(in) :: current_idir
            type(scalar_field), dimension(sys_size), intent(inout) :: rhs_vf_arg
            type(vector_field), intent(in) :: q_cons_vf_arg
            type(vector_field), intent(in) :: q_prim_vf_arg
            type(vector_field), intent(in) :: flux_src_n_vf_arg
            ! CORRECTED DECLARATION FOR Kterm_arg:
            real(wp), allocatable, dimension(:, :, :), intent(in) :: Kterm_arg

            integer :: j_adv, k_idx, l_idx, q_idx
            real(wp) :: local_inv_ds, local_term_coeff, local_flux1, local_flux2
            real(wp) :: local_q_cons_val, local_k_term_val
            logical :: use_standard_riemann

            select case (current_idir)
            case (1) ! x-direction
                use_standard_riemann = (riemann_solver == 1 .or. riemann_solver == 4)
                if (use_standard_riemann) then
                    !$acc parallel loop collapse(4) gang vector default(present) &
                    !$acc private(local_inv_ds, local_term_coeff, local_flux1, local_flux2)
                    do j_adv = advxb, advxe
                        do q_idx = 0, p ! z_extent
                            do l_idx = 0, n ! y_extent
                                do k_idx = 0, m ! x_extent
                                    local_inv_ds = 1._wp/dx(k_idx)
                                    local_term_coeff = q_prim_vf_arg%vf(contxe + current_idir)%sf(k_idx, l_idx, q_idx)
                                    local_flux1 = flux_src_n_vf_arg%vf(j_adv)%sf(k_idx - 1, l_idx, q_idx)
                                    local_flux2 = flux_src_n_vf_arg%vf(j_adv)%sf(k_idx, l_idx, q_idx)
                                    rhs_vf_arg(j_adv)%sf(k_idx, l_idx, q_idx) = rhs_vf_arg(j_adv)%sf(k_idx, l_idx, q_idx) + &
                                                                                local_inv_ds*local_term_coeff*(local_flux1 - local_flux2)
                                end do
                            end do
                        end do
                    end do
                else ! Other Riemann solvers
                    if (alt_soundspeed) then
                        if (bubbles_euler .neqv. .true.) then
                            !$acc parallel loop collapse(3) gang vector default(present) &
                            !$acc private(local_inv_ds, local_q_cons_val, local_k_term_val, local_term_coeff, local_flux1, local_flux2)
                            do q_idx = 0, p; do l_idx = 0, n; do k_idx = 0, m
                                        local_inv_ds = 1._wp/dx(k_idx)
                                        local_q_cons_val = q_cons_vf_arg%vf(advxe)%sf(k_idx, l_idx, q_idx)
                                        local_k_term_val = Kterm_arg(k_idx, l_idx, q_idx) ! Access is safe due to outer alt_soundspeed check
                                        local_term_coeff = local_q_cons_val - local_k_term_val
                                        local_flux1 = flux_src_n_vf_arg%vf(advxe)%sf(k_idx, l_idx, q_idx)
                                        local_flux2 = flux_src_n_vf_arg%vf(advxe)%sf(k_idx - 1, l_idx, q_idx)
                                        rhs_vf_arg(advxe)%sf(k_idx, l_idx, q_idx) = rhs_vf_arg(advxe)%sf(k_idx, l_idx, q_idx) + &
                                                                                    local_inv_ds*local_term_coeff*(local_flux1 - local_flux2)
                                    end do; end do; end do

                            !$acc parallel loop collapse(3) gang vector default(present) &
                            !$acc private(local_inv_ds, local_q_cons_val, local_k_term_val, local_term_coeff, local_flux1, local_flux2)
                            do q_idx = 0, p; do l_idx = 0, n; do k_idx = 0, m
                                        local_inv_ds = 1._wp/dx(k_idx)
                                        local_q_cons_val = q_cons_vf_arg%vf(advxb)%sf(k_idx, l_idx, q_idx)
                                        local_k_term_val = Kterm_arg(k_idx, l_idx, q_idx) ! Access is safe
                                        local_term_coeff = local_q_cons_val + local_k_term_val
                                        local_flux1 = flux_src_n_vf_arg%vf(advxb)%sf(k_idx, l_idx, q_idx)
                                        local_flux2 = flux_src_n_vf_arg%vf(advxb)%sf(k_idx - 1, l_idx, q_idx)
                                        rhs_vf_arg(advxb)%sf(k_idx, l_idx, q_idx) = rhs_vf_arg(advxb)%sf(k_idx, l_idx, q_idx) + &
                                                                                    local_inv_ds*local_term_coeff*(local_flux1 - local_flux2)
                                    end do; end do; end do
                        end if
                    else ! NOT alt_soundspeed
                        !$acc parallel loop collapse(4) gang vector default(present) &
                        !$acc private(local_inv_ds, local_term_coeff, local_flux1, local_flux2)
                        do j_adv = advxb, advxe
                            do q_idx = 0, p; do l_idx = 0, n; do k_idx = 0, m
                                        local_inv_ds = 1._wp/dx(k_idx)
                                        local_term_coeff = q_cons_vf_arg%vf(j_adv)%sf(k_idx, l_idx, q_idx)
                                        local_flux1 = flux_src_n_vf_arg%vf(j_adv)%sf(k_idx, l_idx, q_idx)
                                        local_flux2 = flux_src_n_vf_arg%vf(j_adv)%sf(k_idx - 1, l_idx, q_idx)
                                        rhs_vf_arg(j_adv)%sf(k_idx, l_idx, q_idx) = rhs_vf_arg(j_adv)%sf(k_idx, l_idx, q_idx) + &
                                                                                    local_inv_ds*local_term_coeff*(local_flux1 - local_flux2)
                                    end do; end do; end do
                        end do
                    end if
                end if

            case (2) ! y-direction: loops q_idx (x), k_idx (y), l_idx (z); sf(q_idx, k_idx, l_idx); dy(k_idx); Kterm(q_idx,k_idx,l_idx)
                use_standard_riemann = (riemann_solver == 1 .or. riemann_solver == 4)
                if (use_standard_riemann) then
                    !$acc parallel loop collapse(4) gang vector default(present) &
                    !$acc private(local_inv_ds, local_term_coeff, local_flux1, local_flux2)
                    do j_adv = advxb, advxe
                        do l_idx = 0, p ! z_extent
                            do k_idx = 0, n ! y_extent
                                do q_idx = 0, m ! x_extent
                                    local_inv_ds = 1._wp/dy(k_idx)
                                    local_term_coeff = q_prim_vf_arg%vf(contxe + current_idir)%sf(q_idx, k_idx, l_idx)
                                    local_flux1 = flux_src_n_vf_arg%vf(j_adv)%sf(q_idx, k_idx - 1, l_idx)
                                    local_flux2 = flux_src_n_vf_arg%vf(j_adv)%sf(q_idx, k_idx, l_idx)
                                    rhs_vf_arg(j_adv)%sf(q_idx, k_idx, l_idx) = rhs_vf_arg(j_adv)%sf(q_idx, k_idx, l_idx) + &
                                                                                local_inv_ds*local_term_coeff*(local_flux1 - local_flux2)
                                end do
                            end do
                        end do
                    end do
                else ! Other Riemann solvers
                    if (alt_soundspeed) then
                        if (bubbles_euler .neqv. .true.) then
                            !$acc parallel loop collapse(3) gang vector default(present) &
                            !$acc private(local_inv_ds, local_q_cons_val, local_k_term_val, local_term_coeff, local_flux1, local_flux2)
                            do l_idx = 0, p; do k_idx = 0, n; do q_idx = 0, m
                                        local_inv_ds = 1._wp/dy(k_idx)
                                        local_q_cons_val = q_cons_vf_arg%vf(advxe)%sf(q_idx, k_idx, l_idx)
                                        local_k_term_val = Kterm_arg(q_idx, k_idx, l_idx) ! Access is safe
                                        local_term_coeff = local_q_cons_val - local_k_term_val
                                        local_flux1 = flux_src_n_vf_arg%vf(advxe)%sf(q_idx, k_idx, l_idx)
                                        local_flux2 = flux_src_n_vf_arg%vf(advxe)%sf(q_idx, k_idx - 1, l_idx)
                                        rhs_vf_arg(advxe)%sf(q_idx, k_idx, l_idx) = rhs_vf_arg(advxe)%sf(q_idx, k_idx, l_idx) + &
                                                                                    local_inv_ds*local_term_coeff*(local_flux1 - local_flux2)
                                        if (cyl_coord) then
                                            rhs_vf_arg(advxe)%sf(q_idx, k_idx, l_idx) = rhs_vf_arg(advxe)%sf(q_idx, k_idx, l_idx) - &
                                                                                        (local_k_term_val/(2._wp*y_cc(k_idx)))*(local_flux1 + local_flux2)
                                        end if
                                    end do; end do; end do

                            !$acc parallel loop collapse(3) gang vector default(present) &
                            !$acc private(local_inv_ds, local_q_cons_val, local_k_term_val, local_term_coeff, local_flux1, local_flux2)
                            do l_idx = 0, p; do k_idx = 0, n; do q_idx = 0, m
                                        local_inv_ds = 1._wp/dy(k_idx)
                                        local_q_cons_val = q_cons_vf_arg%vf(advxb)%sf(q_idx, k_idx, l_idx)
                                        local_k_term_val = Kterm_arg(q_idx, k_idx, l_idx) ! Access is safe
                                        local_term_coeff = local_q_cons_val + local_k_term_val
                                        local_flux1 = flux_src_n_vf_arg%vf(advxb)%sf(q_idx, k_idx, l_idx)
                                        local_flux2 = flux_src_n_vf_arg%vf(advxb)%sf(q_idx, k_idx - 1, l_idx)
                                        rhs_vf_arg(advxb)%sf(q_idx, k_idx, l_idx) = rhs_vf_arg(advxb)%sf(q_idx, k_idx, l_idx) + &
                                                                                    local_inv_ds*local_term_coeff*(local_flux1 - local_flux2)
                                        if (cyl_coord) then
                                            rhs_vf_arg(advxb)%sf(q_idx, k_idx, l_idx) = rhs_vf_arg(advxb)%sf(q_idx, k_idx, l_idx) + &
                                                                                        (local_k_term_val/(2._wp*y_cc(k_idx)))*(local_flux1 + local_flux2)
                                        end if
                                    end do; end do; end do
                        end if
                    else ! NOT alt_soundspeed
                        !$acc parallel loop collapse(4) gang vector default(present) &
                        !$acc private(local_inv_ds, local_term_coeff, local_flux1, local_flux2)
                        do j_adv = advxb, advxe
                            do l_idx = 0, p; do k_idx = 0, n; do q_idx = 0, m
                                        local_inv_ds = 1._wp/dy(k_idx)
                                        local_term_coeff = q_cons_vf_arg%vf(j_adv)%sf(q_idx, k_idx, l_idx)
                                        local_flux1 = flux_src_n_vf_arg%vf(j_adv)%sf(q_idx, k_idx, l_idx)
                                        local_flux2 = flux_src_n_vf_arg%vf(j_adv)%sf(q_idx, k_idx - 1, l_idx)
                                        rhs_vf_arg(j_adv)%sf(q_idx, k_idx, l_idx) = rhs_vf_arg(j_adv)%sf(q_idx, k_idx, l_idx) + &
                                                                                    local_inv_ds*local_term_coeff*(local_flux1 - local_flux2)
                                    end do; end do; end do
                        end do
                    end if
                end if

            case (3) ! z-direction: loops l_idx (x), q_idx (y), k_idx (z); sf(l_idx, q_idx, k_idx); dz(k_idx); Kterm(l_idx,q_idx,k_idx)
                if (grid_geometry == 3) then
                    use_standard_riemann = (riemann_solver == 1)
                else
                    use_standard_riemann = (riemann_solver == 1 .or. riemann_solver == 4)
                end if

                if (use_standard_riemann) then
                    !$acc parallel loop collapse(4) gang vector default(present) &
                    !$acc private(local_inv_ds, local_term_coeff, local_flux1, local_flux2)
                    do j_adv = advxb, advxe
                        do k_idx = 0, p ! z_extent
                            do q_idx = 0, n ! y_extent
                                do l_idx = 0, m ! x_extent
                                    local_inv_ds = 1._wp/dz(k_idx)
                                    local_term_coeff = q_prim_vf_arg%vf(contxe + current_idir)%sf(l_idx, q_idx, k_idx)
                                    local_flux1 = flux_src_n_vf_arg%vf(j_adv)%sf(l_idx, q_idx, k_idx - 1)
                                    local_flux2 = flux_src_n_vf_arg%vf(j_adv)%sf(l_idx, q_idx, k_idx)
                                    rhs_vf_arg(j_adv)%sf(l_idx, q_idx, k_idx) = rhs_vf_arg(j_adv)%sf(l_idx, q_idx, k_idx) + &
                                                                                local_inv_ds*local_term_coeff*(local_flux1 - local_flux2)
                                end do
                            end do
                        end do
                    end do
                else ! Other Riemann solvers
                    if (alt_soundspeed) then
                        if (bubbles_euler .neqv. .true.) then
                            !$acc parallel loop collapse(3) gang vector default(present) &
                            !$acc private(local_inv_ds, local_q_cons_val, local_k_term_val, local_term_coeff, local_flux1, local_flux2)
                            do k_idx = 0, p; do q_idx = 0, n; do l_idx = 0, m
                                        local_inv_ds = 1._wp/dz(k_idx)
                                        local_q_cons_val = q_cons_vf_arg%vf(advxe)%sf(l_idx, q_idx, k_idx)
                                        local_k_term_val = Kterm_arg(l_idx, q_idx, k_idx) ! Access is safe
                                        local_term_coeff = local_q_cons_val - local_k_term_val
                                        local_flux1 = flux_src_n_vf_arg%vf(advxe)%sf(l_idx, q_idx, k_idx)
                                        local_flux2 = flux_src_n_vf_arg%vf(advxe)%sf(l_idx, q_idx, k_idx - 1)
                                        rhs_vf_arg(advxe)%sf(l_idx, q_idx, k_idx) = rhs_vf_arg(advxe)%sf(l_idx, q_idx, k_idx) + &
                                                                                    local_inv_ds*local_term_coeff*(local_flux1 - local_flux2)
                                    end do; end do; end do

                            !$acc parallel loop collapse(3) gang vector default(present) &
                            !$acc private(local_inv_ds, local_q_cons_val, local_k_term_val, local_term_coeff, local_flux1, local_flux2)
                            do k_idx = 0, p; do q_idx = 0, n; do l_idx = 0, m
                                        local_inv_ds = 1._wp/dz(k_idx)
                                        local_q_cons_val = q_cons_vf_arg%vf(advxb)%sf(l_idx, q_idx, k_idx)
                                        local_k_term_val = Kterm_arg(l_idx, q_idx, k_idx) ! Access is safe
                                        local_term_coeff = local_q_cons_val + local_k_term_val
                                        local_flux1 = flux_src_n_vf_arg%vf(advxb)%sf(l_idx, q_idx, k_idx)
                                        local_flux2 = flux_src_n_vf_arg%vf(advxb)%sf(l_idx, q_idx, k_idx - 1)
                                        rhs_vf_arg(advxb)%sf(l_idx, q_idx, k_idx) = rhs_vf_arg(advxb)%sf(l_idx, q_idx, k_idx) + &
                                                                                    local_inv_ds*local_term_coeff*(local_flux1 - local_flux2)
                                    end do; end do; end do
                        end if
                    else ! NOT alt_soundspeed
                        !$acc parallel loop collapse(4) gang vector default(present) &
                        !$acc private(local_inv_ds, local_term_coeff, local_flux1, local_flux2)
                        do j_adv = advxb, advxe
                            do k_idx = 0, p; do q_idx = 0, n; do l_idx = 0, m
                                        local_inv_ds = 1._wp/dz(k_idx)
                                        local_term_coeff = q_cons_vf_arg%vf(j_adv)%sf(l_idx, q_idx, k_idx)
                                        local_flux1 = flux_src_n_vf_arg%vf(j_adv)%sf(l_idx, q_idx, k_idx)
                                        local_flux2 = flux_src_n_vf_arg%vf(j_adv)%sf(l_idx, q_idx, k_idx - 1)
                                        rhs_vf_arg(j_adv)%sf(l_idx, q_idx, k_idx) = rhs_vf_arg(j_adv)%sf(l_idx, q_idx, k_idx) + &
                                                                                    local_inv_ds*local_term_coeff*(local_flux1 - local_flux2)
                                    end do; end do; end do
                        end do
                    end if
                end if
            end select
        end subroutine s_add_directional_advection_source_terms

    end subroutine s_compute_advection_source_term

    subroutine s_compute_additional_physics_rhs(idir, q_prim_vf, rhs_vf, flux_src_n, &
                                                dq_prim_dx_vf, dq_prim_dy_vf, dq_prim_dz_vf)

        integer, intent(in) :: idir
        type(scalar_field), dimension(sys_size), intent(in) :: q_prim_vf
        type(scalar_field), dimension(sys_size), intent(inout) :: rhs_vf
        type(scalar_field), dimension(sys_size), intent(in) :: flux_src_n
        type(scalar_field), dimension(sys_size), intent(in) :: dq_prim_dx_vf, dq_prim_dy_vf, dq_prim_dz_vf

        integer :: i, j, k, l

        if (idir == 1) then ! x-direction

            if (surface_tension) then
                !$acc parallel loop collapse(3) gang vector default(present)
                do l = 0, p
                    do k = 0, n
                        do j = 0, m
                            rhs_vf(eqn_idx%c)%sf(j, k, l) = &
                                rhs_vf(eqn_idx%c)%sf(j, k, l) + 1._wp/dx(j)* &
                                q_prim_vf(eqn_idx%c)%sf(j, k, l)* &
                                (flux_src_n(advxb)%sf(j, k, l) - &
                                 flux_src_n(advxb)%sf(j - 1, k, l))
                        end do
                    end do
                end do
            end if

            !$acc parallel loop collapse(3) gang vector default(present)
            do l = 0, p
                do k = 0, n
                    do j = 0, m
                        !$acc loop seq
                        do i = momxb, eqn_idx%E
                            rhs_vf(i)%sf(j, k, l) = &
                                rhs_vf(i)%sf(j, k, l) + 1._wp/dx(j)* &
                                (flux_src_n(i)%sf(j - 1, k, l) &
                                 - flux_src_n(i)%sf(j, k, l))
                        end do
                    end do
                end do
            end do

        elseif (idir == 2) then ! y-direction

            if (surface_tension) then
                !$acc parallel loop collapse(3) gang vector default(present)
                do l = 0, p
                    do k = 0, n
                        do j = 0, m
                            rhs_vf(eqn_idx%c)%sf(j, k, l) = &
                                rhs_vf(eqn_idx%c)%sf(j, k, l) + 1._wp/dy(k)* &
                                q_prim_vf(eqn_idx%c)%sf(j, k, l)* &
                                (flux_src_n(advxb)%sf(j, k, l) - &
                                 flux_src_n(advxb)%sf(j, k - 1, l))
                        end do
                    end do
                end do
            end if

            if (cyl_coord .and. ((bc_y%beg == BC_REFLECTIVE) .or. (bc_y%beg == BC_AXIS))) then
                if (viscous) then
                    if (p > 0) then
                        call s_compute_viscous_stress_tensor(q_prim_vf, &
                                                             dq_prim_dx_vf(eqn_idx%mom%beg:eqn_idx%mom%end), &
                                                             dq_prim_dy_vf(eqn_idx%mom%beg:eqn_idx%mom%end), &
                                                             dq_prim_dz_vf(eqn_idx%mom%beg:eqn_idx%mom%end), &
                                                             tau_Re_vf, &
                                                             idwbuff(1), idwbuff(2), idwbuff(3))
                    else
                        call s_compute_viscous_stress_tensor(q_prim_vf, &
                                                             dq_prim_dx_vf(eqn_idx%mom%beg:eqn_idx%mom%end), &
                                                             dq_prim_dy_vf(eqn_idx%mom%beg:eqn_idx%mom%end), &
                                                             dq_prim_dy_vf(eqn_idx%mom%beg:eqn_idx%mom%end), &
                                                             tau_Re_vf, &
                                                             idwbuff(1), idwbuff(2), idwbuff(3))
                    end if

                    !$acc parallel loop collapse(2) gang vector default(present)
                    do l = 0, p
                        do j = 0, m
                            !$acc loop seq
                            do i = momxb, eqn_idx%E
                                rhs_vf(i)%sf(j, 0, l) = &
                                    rhs_vf(i)%sf(j, 0, l) + 1._wp/(y_cc(1) - y_cc(-1))* &
                                    (tau_Re_vf(i)%sf(j, -1, l) &
                                     - tau_Re_vf(i)%sf(j, 1, l))
                            end do
                        end do
                    end do

                end if

                !$acc parallel loop collapse(3) gang vector default(present)
                do l = 0, p
                    do k = 1, n
                        do j = 0, m
                            !$acc loop seq
                            do i = momxb, eqn_idx%E
                                rhs_vf(i)%sf(j, k, l) = &
                                    rhs_vf(i)%sf(j, k, l) + 1._wp/dy(k)* &
                                    (flux_src_n(i)%sf(j, k - 1, l) &
                                     - flux_src_n(i)%sf(j, k, l))
                            end do
                        end do
                    end do
                end do

            else
                !$acc parallel loop collapse(3) gang vector default(present)
                do l = 0, p
                    do k = 0, n
                        do j = 0, m
                            !$acc loop seq
                            do i = momxb, eqn_idx%E
                                rhs_vf(i)%sf(j, k, l) = &
                                    rhs_vf(i)%sf(j, k, l) + 1._wp/dy(k)* &
                                    (flux_src_n(i)%sf(j, k - 1, l) &
                                     - flux_src_n(i)%sf(j, k, l))
                            end do
                        end do
                    end do
                end do
            end if

            ! Applying the geometrical viscous Riemann source fluxes calculated as average
            ! of values at cell boundaries
            if (cyl_coord) then
                if ((bc_y%beg == BC_REFLECTIVE) .or. (bc_y%beg == BC_AXIS)) then

                    !$acc parallel loop collapse(3) gang vector default(present)
                    do l = 0, p
                        do k = 1, n
                            do j = 0, m
                                !$acc loop seq
                                do i = momxb, eqn_idx%E
                                    rhs_vf(i)%sf(j, k, l) = &
                                        rhs_vf(i)%sf(j, k, l) - 5e-1_wp/y_cc(k)* &
                                        (flux_src_n(i)%sf(j, k - 1, l) &
                                         + flux_src_n(i)%sf(j, k, l))
                                end do
                            end do
                        end do
                    end do

                    if (viscous) then
                        !$acc parallel loop collapse(2) gang vector default(present)
                        do l = 0, p
                            do j = 0, m
                                !$acc loop seq
                                do i = momxb, eqn_idx%E
                                    rhs_vf(i)%sf(j, 0, l) = &
                                        rhs_vf(i)%sf(j, 0, l) - 1._wp/y_cc(0)* &
                                        tau_Re_vf(i)%sf(j, 0, l)
                                end do
                            end do
                        end do
                    end if
                else

                    !$acc parallel loop collapse(3) gang vector default(present)
                    do l = 0, p
                        do k = 0, n
                            do j = 0, m
                                !$acc loop seq
                                do i = momxb, eqn_idx%E
                                    rhs_vf(i)%sf(j, k, l) = &
                                        rhs_vf(i)%sf(j, k, l) - 5e-1_wp/y_cc(k)* &
                                        (flux_src_n(i)%sf(j, k - 1, l) &
                                         + flux_src_n(i)%sf(j, k, l))
                                end do
                            end do
                        end do
                    end do

                end if
            end if

        elseif (idir == 3) then ! z-direction

            if (surface_tension) then
                !$acc parallel loop collapse(3) gang vector default(present)
                do l = 0, p
                    do k = 0, n
                        do j = 0, m
                            rhs_vf(eqn_idx%c)%sf(j, k, l) = &
                                rhs_vf(eqn_idx%c)%sf(j, k, l) + 1._wp/dz(l)* &
                                q_prim_vf(eqn_idx%c)%sf(j, k, l)* &
                                (flux_src_n(advxb)%sf(j, k, l) - &
                                 flux_src_n(advxb)%sf(j, k, l - 1))
                        end do
                    end do
                end do
            end if

            !$acc parallel loop collapse(3) gang vector default(present)
            do l = 0, p
                do k = 0, n
                    do j = 0, m
                        !$acc loop seq
                        do i = momxb, eqn_idx%E
                            rhs_vf(i)%sf(j, k, l) = &
                                rhs_vf(i)%sf(j, k, l) + 1._wp/dz(l)* &
                                (flux_src_n(i)%sf(j, k, l - 1) &
                                 - flux_src_n(i)%sf(j, k, l))
                        end do
                    end do
                end do
            end do

            if (grid_geometry == 3) then
                !$acc parallel loop collapse(3) gang vector default(present)
                do l = 0, p
                    do k = 0, n
                        do j = 0, m
                            rhs_vf(momxb + 1)%sf(j, k, l) = &
                                rhs_vf(momxb + 1)%sf(j, k, l) + 5e-1_wp* &
                                (flux_src_n(momxe)%sf(j, k, l - 1) &
                                 + flux_src_n(momxe)%sf(j, k, l))

                            rhs_vf(momxe)%sf(j, k, l) = &
                                rhs_vf(momxe)%sf(j, k, l) - 5e-1_wp* &
                                (flux_src_n(momxb + 1)%sf(j, k, l - 1) &
                                 + flux_src_n(momxb + 1)%sf(j, k, l))
                        end do
                    end do
                end do
            end if
        end if

    end subroutine s_compute_additional_physics_rhs

    !>  The purpose of this procedure is to infinitely relax
        !!      the pressures from the internal-energy equations to a
        !!      unique pressure, from which the corresponding volume
        !!      fraction of each phase are recomputed. For conservation
        !!      purpose, this pressure is finally corrected using the
        !!      mixture-total-energy equation.
<<<<<<< HEAD
=======
        !!  @param q_cons_vf Cell-average conservative variables
    pure subroutine s_pressure_relaxation_procedure(q_cons_vf)

        type(scalar_field), dimension(sys_size), intent(inout) :: q_cons_vf

        !> @name Relaxed pressure, initial partial pressures, function f(p) and its partial
            !! derivative df(p), isentropic partial density, sum of volume fractions,
            !! mixture density, dynamic pressure, surface energy, specific heat ratio
            !! function, liquid stiffness function (two variations of the last two
            !! ones), shear and volume Reynolds numbers and the Weber numbers
        !> @{
        real(wp) :: pres_relax
        real(wp), dimension(num_fluids) :: pres_K_init
        real(wp) :: f_pres
        real(wp) :: df_pres
        real(wp), dimension(num_fluids) :: rho_K_s
        real(wp), dimension(num_fluids) :: alpha_rho
        real(wp), dimension(num_fluids) :: alpha
        real(wp) :: sum_alpha
        real(wp) :: rho
        real(wp) :: dyn_pres
        real(wp) :: gamma
        real(wp) :: pi_inf
        real(wp), dimension(2) :: Re

        integer :: i, j, k, l, q, iter !< Generic loop iterators
        integer :: relax !< Relaxation procedure determination variable

        !$acc parallel loop collapse(3) gang vector private(pres_K_init, rho_K_s, alpha_rho, alpha, Re, pres_relax)
        do l = 0, p
            do k = 0, n
                do j = 0, m

                    ! Numerical correction of the volume fractions
                    if (mpp_lim) then
                        sum_alpha = 0._wp

                        !$acc loop seq
                        do i = 1, num_fluids
                            if ((q_cons_vf(i + contxb - 1)%sf(j, k, l) < 0._wp) .or. &
                                (q_cons_vf(i + advxb - 1)%sf(j, k, l) < 0._wp)) then
                                q_cons_vf(i + contxb - 1)%sf(j, k, l) = 0._wp
                                q_cons_vf(i + advxb - 1)%sf(j, k, l) = 0._wp
                                q_cons_vf(i + intxb - 1)%sf(j, k, l) = 0._wp
                            end if

                            if (q_cons_vf(i + advxb - 1)%sf(j, k, l) > 1._wp) &
                                q_cons_vf(i + advxb - 1)%sf(j, k, l) = 1._wp
                            sum_alpha = sum_alpha + q_cons_vf(i + advxb - 1)%sf(j, k, l)
                        end do

                        !$acc loop seq
                        do i = 1, num_fluids
                            q_cons_vf(i + advxb - 1)%sf(j, k, l) = q_cons_vf(i + advxb - 1)%sf(j, k, l)/sum_alpha
                        end do
                    end if

                    ! Pressures relaxation procedure

                    ! Is the pressure relaxation procedure necessary?
                    relax = 1

                    !$acc loop seq
                    do i = 1, num_fluids
                        if (q_cons_vf(i + advxb - 1)%sf(j, k, l) > (1._wp - sgm_eps)) relax = 0
                    end do

                    if (relax == 1) then
                        ! Initial state
                        pres_relax = 0._wp

                        !$acc loop seq
                        do i = 1, num_fluids
                            if (q_cons_vf(i + advxb - 1)%sf(j, k, l) > sgm_eps) then
                                pres_K_init(i) = &
                                    (q_cons_vf(i + intxb - 1)%sf(j, k, l)/ &
                                     q_cons_vf(i + advxb - 1)%sf(j, k, l) &
                                     - pi_infs(i))/gammas(i)

                                if (pres_K_init(i) <= -(1._wp - 1e-8_wp)*pres_inf(i) + 1e-8_wp) &
                                    pres_K_init(i) = -(1._wp - 1e-8_wp)*pres_inf(i) + 1e-8_wp
                            else
                                pres_K_init(i) = 0._wp
                            end if
                            pres_relax = pres_relax + q_cons_vf(i + advxb - 1)%sf(j, k, l)*pres_K_init(i)
                        end do

                        ! Iterative process for relaxed pressure determination
                        f_pres = 1e-9_wp
                        df_pres = 1e9_wp

                        !$acc loop seq
                        do i = 1, num_fluids
                            rho_K_s(i) = 0._wp
                        end do

                        !$acc loop seq
                        do iter = 0, 49

                            if (abs(f_pres) > 1e-10_wp) then
                                pres_relax = pres_relax - f_pres/df_pres

                                ! Physical pressure
                                do i = 1, num_fluids
                                    if (pres_relax <= -(1._wp - 1e-8_wp)*pres_inf(i) + 1e-8_wp) &
                                        pres_relax = -(1._wp - 1e-8_wp)*pres_inf(i) + 1._wp
                                end do

                                ! Newton-Raphson method
                                f_pres = -1._wp
                                df_pres = 0._wp

                                !$acc loop seq
                                do i = 1, num_fluids
                                    if (q_cons_vf(i + advxb - 1)%sf(j, k, l) > sgm_eps) then
                                        rho_K_s(i) = q_cons_vf(i + contxb - 1)%sf(j, k, l)/ &
                                                     max(q_cons_vf(i + advxb - 1)%sf(j, k, l), sgm_eps) &
                                                     *((pres_relax + pres_inf(i))/(pres_K_init(i) + &
                                                                                   pres_inf(i)))**(1._wp/gamma_min(i))

                                        f_pres = f_pres + q_cons_vf(i + contxb - 1)%sf(j, k, l) &
                                                 /rho_K_s(i)

                                        df_pres = df_pres - q_cons_vf(i + contxb - 1)%sf(j, k, l) &
                                                  /(gamma_min(i)*rho_K_s(i)*(pres_relax + pres_inf(i)))
                                    end if
                                end do
                            end if

                        end do

                        ! Cell update of the volume fraction
                        !$acc loop seq
                        do i = 1, num_fluids
                            if (q_cons_vf(i + advxb - 1)%sf(j, k, l) > sgm_eps) &
                                q_cons_vf(i + advxb - 1)%sf(j, k, l) = q_cons_vf(i + contxb - 1)%sf(j, k, l) &
                                                                       /rho_K_s(i)
                        end do
                    end if

                    ! Mixture-total-energy correction

                    ! The mixture-total-energy correction of the mixture pressure P is not necessary here
                    ! because the primitive variables are directly recovered later on by the conservative
                    ! variables (see s_convert_conservative_to_primitive_variables called in s_compute_rhs).
                    ! However, the internal-energy equations should be reset with the corresponding mixture
                    ! pressure from the correction. This step is carried out below.

                    !$acc loop seq
                    do i = 1, num_fluids
                        alpha_rho(i) = q_cons_vf(i)%sf(j, k, l)
                        alpha(i) = q_cons_vf(eqn_idx%E + i)%sf(j, k, l)
                    end do

                    if (bubbles_euler) then
                        rho = 0._wp
                        gamma = 0._wp
                        pi_inf = 0._wp

                        if (mpp_lim .and. (model_eqns == 2) .and. (num_fluids > 2)) then
                            !$acc loop seq
                            do i = 1, num_fluids
                                rho = rho + alpha_rho(i)
                                gamma = gamma + alpha(i)*gammas(i)
                                pi_inf = pi_inf + alpha(i)*pi_infs(i)
                            end do
                        else if ((model_eqns == 2) .and. (num_fluids > 2)) then
                            !$acc loop seq
                            do i = 1, num_fluids - 1
                                rho = rho + alpha_rho(i)
                                gamma = gamma + alpha(i)*gammas(i)
                                pi_inf = pi_inf + alpha(i)*pi_infs(i)
                            end do
                        else
                            rho = alpha_rho(1)
                            gamma = gammas(1)
                            pi_inf = pi_infs(1)
                        end if
                    else
                        rho = 0._wp
                        gamma = 0._wp
                        pi_inf = 0._wp

                        sum_alpha = 0._wp

                        if (mpp_lim) then
                            !$acc loop seq
                            do i = 1, num_fluids
                                alpha_rho(i) = max(0._wp, alpha_rho(i))
                                alpha(i) = min(max(0._wp, alpha(i)), 1._wp)
                                sum_alpha = sum_alpha + alpha(i)
                            end do

                            alpha = alpha/max(sum_alpha, sgm_eps)

                        end if

                        !$acc loop seq
                        do i = 1, num_fluids
                            rho = rho + alpha_rho(i)
                            gamma = gamma + alpha(i)*gammas(i)
                            pi_inf = pi_inf + alpha(i)*pi_infs(i)
                        end do

                        if (viscous) then
                            !$acc loop seq
                            do i = 1, 2
                                Re(i) = dflt_real

                                if (eqn_idx%Re_size(i) > 0) Re(i) = 0._wp
                                !$acc loop seq
                                do q = 1, eqn_idx%Re_size(i)
                                    Re(i) = alpha(eqn_idx%Re(i, q))/Res(i, q) &
                                            + Re(i)
                                end do

                                Re(i) = 1._wp/max(Re(i), sgm_eps)

                            end do
                        end if
                    end if

                    dyn_pres = 0._wp

                    !$acc loop seq
                    do i = momxb, momxe
                        dyn_pres = dyn_pres + 5e-1_wp*q_cons_vf(i)%sf(j, k, l)* &
                                   q_cons_vf(i)%sf(j, k, l)/max(rho, sgm_eps)
                    end do

                    pres_relax = (q_cons_vf(eqn_idx%E)%sf(j, k, l) - dyn_pres - pi_inf)/gamma

                    !$acc loop seq
                    do i = 1, num_fluids
                        q_cons_vf(i + intxb - 1)%sf(j, k, l) = &
                            q_cons_vf(i + advxb - 1)%sf(j, k, l)* &
                            (gammas(i)*pres_relax + pi_infs(i))
                    end do
                end do
            end do
        end do

    end subroutine s_pressure_relaxation_procedure
>>>>>>> 11e1e717

    !>  The purpose of this subroutine is to WENO-reconstruct the
        !!      left and the right cell-boundary values, including values
        !!      at the Gaussian quadrature points, from the cell-averaged
        !!      variables.
        !!  @param v_vf Cell-average variables
        !!  @param vL_qp Left WENO-reconstructed, cell-boundary values including
        !!          the values at the quadrature points, of the cell-average variables
        !!  @param vR_qp Right WENO-reconstructed, cell-boundary values including
        !!          the values at the quadrature points, of the cell-average variables
        !!  @param norm_dir Splitting coordinate direction
    subroutine s_reconstruct_cell_boundary_values(v_vf, vL_x, vL_y, vL_z, vR_x, vR_y, vR_z, &
                                                  norm_dir)

        type(scalar_field), dimension(iv%beg:iv%end), intent(in) :: v_vf
        real(wp), dimension(idwbuff(1)%beg:, idwbuff(2)%beg:, idwbuff(3)%beg:, 1:), intent(inout) :: vL_x, vL_y, vL_z
        real(wp), dimension(idwbuff(1)%beg:, idwbuff(2)%beg:, idwbuff(3)%beg:, 1:), intent(inout) :: vR_x, vR_y, vR_z
        integer, intent(in) :: norm_dir

        integer :: weno_dir !< Coordinate direction of the WENO reconstruction

        ! Reconstruction in s1-direction

        if (norm_dir == 1) then
            is1 = idwbuff(1); is2 = idwbuff(2); is3 = idwbuff(3)
            weno_dir = 1; is1%beg = is1%beg + weno_polyn
            is1%end = is1%end - weno_polyn

        elseif (norm_dir == 2) then
            is1 = idwbuff(2); is2 = idwbuff(1); is3 = idwbuff(3)
            weno_dir = 2; is1%beg = is1%beg + weno_polyn
            is1%end = is1%end - weno_polyn

        else
            is1 = idwbuff(3); is2 = idwbuff(2); is3 = idwbuff(1)
            weno_dir = 3; is1%beg = is1%beg + weno_polyn
            is1%end = is1%end - weno_polyn

        end if

        if (n > 0) then
            if (p > 0) then

                call s_weno(v_vf(iv%beg:iv%end), &
                            vL_x(:, :, :, iv%beg:iv%end), vL_y(:, :, :, iv%beg:iv%end), vL_z(:, :, :, iv%beg:iv%end), vR_x(:, :, :, iv%beg:iv%end), vR_y(:, :, :, iv%beg:iv%end), vR_z(:, :, :, iv%beg:iv%end), &
                            weno_dir, &
                            is1, is2, is3)
            else
                call s_weno(v_vf(iv%beg:iv%end), &
                            vL_x(:, :, :, iv%beg:iv%end), vL_y(:, :, :, iv%beg:iv%end), vL_z(:, :, :, :), vR_x(:, :, :, iv%beg:iv%end), vR_y(:, :, :, iv%beg:iv%end), vR_z(:, :, :, :), &
                            weno_dir, &
                            is1, is2, is3)
            end if
        else

            call s_weno(v_vf(iv%beg:iv%end), &
                        vL_x(:, :, :, iv%beg:iv%end), vL_y(:, :, :, :), vL_z(:, :, :, :), vR_x(:, :, :, iv%beg:iv%end), vR_y(:, :, :, :), vR_z(:, :, :, :), &
                        weno_dir, &
                        is1, is2, is3)
        end if

    end subroutine s_reconstruct_cell_boundary_values

    subroutine s_reconstruct_cell_boundary_values_first_order(v_vf, vL_x, vL_y, vL_z, vR_x, vR_y, vR_z, &
                                                              norm_dir)

        type(scalar_field), dimension(iv%beg:iv%end), intent(in) :: v_vf
        real(wp), dimension(idwbuff(1)%beg:, idwbuff(2)%beg:, idwbuff(3)%beg:, 1:), intent(inout) :: vL_x, vL_y, vL_z
        real(wp), dimension(idwbuff(1)%beg:, idwbuff(2)%beg:, idwbuff(3)%beg:, 1:), intent(inout) :: vR_x, vR_y, vR_z
        integer, intent(in) :: norm_dir

        integer :: recon_dir !< Coordinate direction of the WENO reconstruction

        integer :: i, j, k, l
        ! Reconstruction in s1-direction

        if (norm_dir == 1) then
            is1 = idwbuff(1); is2 = idwbuff(2); is3 = idwbuff(3)
            recon_dir = 1; is1%beg = is1%beg + weno_polyn
            is1%end = is1%end - weno_polyn

        elseif (norm_dir == 2) then
            is1 = idwbuff(2); is2 = idwbuff(1); is3 = idwbuff(3)
            recon_dir = 2; is1%beg = is1%beg + weno_polyn
            is1%end = is1%end - weno_polyn

        else
            is1 = idwbuff(3); is2 = idwbuff(2); is3 = idwbuff(1)
            recon_dir = 3; is1%beg = is1%beg + weno_polyn
            is1%end = is1%end - weno_polyn

        end if

        !$acc update device(is1, is2, is3, iv)

        if (recon_dir == 1) then
            !$acc parallel loop collapse(4) default(present)
            do i = iv%beg, iv%end
                do l = is3%beg, is3%end
                    do k = is2%beg, is2%end
                        do j = is1%beg, is1%end
                            vL_x(j, k, l, i) = v_vf(i)%sf(j, k, l)
                            vR_x(j, k, l, i) = v_vf(i)%sf(j, k, l)
                        end do
                    end do
                end do
            end do
            !$acc end parallel loop
        else if (recon_dir == 2) then
            !$acc parallel loop collapse(4) default(present)
            do i = iv%beg, iv%end
                do l = is3%beg, is3%end
                    do k = is2%beg, is2%end
                        do j = is1%beg, is1%end
                            vL_y(j, k, l, i) = v_vf(i)%sf(k, j, l)
                            vR_y(j, k, l, i) = v_vf(i)%sf(k, j, l)
                        end do
                    end do
                end do
            end do
            !$acc end parallel loop
        else if (recon_dir == 3) then
            !$acc parallel loop collapse(4) default(present)
            do i = iv%beg, iv%end
                do l = is3%beg, is3%end
                    do k = is2%beg, is2%end
                        do j = is1%beg, is1%end
                            vL_z(j, k, l, i) = v_vf(i)%sf(l, k, j)
                            vR_z(j, k, l, i) = v_vf(i)%sf(l, k, j)
                        end do
                    end do
                end do
            end do
            !$acc end parallel loop
        end if

    end subroutine s_reconstruct_cell_boundary_values_first_order

    !> Module deallocation and/or disassociation procedures
    impure subroutine s_finalize_rhs_module

        integer :: i, j, l

<<<<<<< HEAD
        call s_finalize_pressure_relaxation_module

=======
>>>>>>> 11e1e717
        do j = eqn_idx%cont%beg, eqn_idx%cont%end
            if (relativity) then
                ! Cons and Prim densities are different for relativity
                @:DEALLOCATE(q_cons_qp%vf(j)%sf)
                @:DEALLOCATE(q_prim_qp%vf(j)%sf)
            else
                !$acc exit data detach(q_prim_qp%vf(j)%sf)
                nullify (q_prim_qp%vf(j)%sf)
            end if
        end do

        do j = eqn_idx%adv%beg, eqn_idx%adv%end
            !$acc exit data detach(q_prim_qp%vf(j)%sf)
            nullify (q_prim_qp%vf(j)%sf)
        end do

        do j = eqn_idx%mom%beg, eqn_idx%E
            @:DEALLOCATE(q_cons_qp%vf(j)%sf)
            @:DEALLOCATE(q_prim_qp%vf(j)%sf)
        end do

        @:DEALLOCATE(q_cons_qp%vf, q_prim_qp%vf)
        @:DEALLOCATE(qL_rsx_vf, qR_rsx_vf)

        if (n > 0) then
            @:DEALLOCATE(qL_rsy_vf, qR_rsy_vf)
        end if

        if (p > 0) then
            @:DEALLOCATE(qL_rsz_vf, qR_rsz_vf)
        end if

        if (viscous .and. weno_Re_flux) then
            @:DEALLOCATE(dqL_rsx_vf, dqR_rsx_vf)

            if (n > 0) then
                @:DEALLOCATE(dqL_rsy_vf, dqR_rsy_vf)
            end if

            if (p > 0) then
                @:DEALLOCATE(dqL_rsz_vf, dqR_rsz_vf)
            end if
        end if

        if (mpp_lim .and. bubbles_euler) then
            !$acc exit data delete(alf_sum%sf)
            deallocate (alf_sum%sf)
        end if

        if (viscous) then
            do l = eqn_idx%mom%beg, eqn_idx%mom%end
                @:DEALLOCATE(dq_prim_dx_qp(1)%vf(l)%sf)
            end do

            if (n > 0) then

                do l = eqn_idx%mom%beg, eqn_idx%mom%end
                    @:DEALLOCATE(dq_prim_dy_qp(1)%vf(l)%sf)
                end do

                if (p > 0) then
                    do l = eqn_idx%mom%beg, eqn_idx%mom%end
                        @:DEALLOCATE(dq_prim_dz_qp(1)%vf(l)%sf)
                    end do
                end if

            end if

            @:DEALLOCATE(dq_prim_dx_qp(1)%vf)
            @:DEALLOCATE(dq_prim_dy_qp(1)%vf)
            @:DEALLOCATE(dq_prim_dz_qp(1)%vf)
        end if

        if (viscous) then
            do i = num_dims, 1, -1

                do l = eqn_idx%mom%beg, eqn_idx%mom%end
                    @:DEALLOCATE(dqL_prim_dx_n(i)%vf(l)%sf)
                    @:DEALLOCATE(dqR_prim_dx_n(i)%vf(l)%sf)
                end do

                if (n > 0) then
                    do l = eqn_idx%mom%beg, eqn_idx%mom%end
                        @:DEALLOCATE(dqL_prim_dy_n(i)%vf(l)%sf)
                        @:DEALLOCATE(dqR_prim_dy_n(i)%vf(l)%sf)
                    end do
                end if

                if (p > 0) then
                    do l = eqn_idx%mom%beg, eqn_idx%mom%end
                        @:DEALLOCATE(dqL_prim_dz_n(i)%vf(l)%sf)
                        @:DEALLOCATE(dqR_prim_dz_n(i)%vf(l)%sf)
                    end do
                end if

                @:DEALLOCATE(dqL_prim_dx_n(i)%vf)
                @:DEALLOCATE(dqL_prim_dy_n(i)%vf)
                @:DEALLOCATE(dqL_prim_dz_n(i)%vf)
                @:DEALLOCATE(dqR_prim_dx_n(i)%vf)
                @:DEALLOCATE(dqR_prim_dy_n(i)%vf)
                @:DEALLOCATE(dqR_prim_dz_n(i)%vf)
            end do
        end if

        @:DEALLOCATE(dqL_prim_dx_n, dqL_prim_dy_n, dqL_prim_dz_n)
        @:DEALLOCATE(dqR_prim_dx_n, dqR_prim_dy_n, dqR_prim_dz_n)

        do i = num_dims, 1, -1
            if (i /= 1) then
                do l = 1, sys_size
                    nullify (flux_n(i)%vf(l)%sf)
                    nullify (flux_src_n(i)%vf(l)%sf)
                    @:DEALLOCATE(flux_gsrc_n(i)%vf(l)%sf)
                end do
            else
                do l = 1, sys_size
                    @:DEALLOCATE(flux_n(i)%vf(l)%sf)
                    @:DEALLOCATE(flux_gsrc_n(i)%vf(l)%sf)
                end do

                if (viscous) then
                    do l = eqn_idx%mom%beg, eqn_idx%E
                        @:DEALLOCATE(flux_src_n(i)%vf(l)%sf)
                    end do
                end if

                if (riemann_solver == 1 .or. riemann_solver == 4) then
                    do l = eqn_idx%adv%beg + 1, eqn_idx%adv%end
                        @:DEALLOCATE(flux_src_n(i)%vf(l)%sf)
                    end do
                else
                    do l = eqn_idx%adv%beg + 1, eqn_idx%adv%end
                        nullify (flux_src_n(i)%vf(l)%sf)
                    end do
                end if

                @:DEALLOCATE(flux_src_n(i)%vf(eqn_idx%adv%beg)%sf)
            end if

            @:DEALLOCATE(flux_n(i)%vf, flux_src_n(i)%vf, flux_gsrc_n(i)%vf)
        end do

        @:DEALLOCATE(flux_n, flux_src_n, flux_gsrc_n)

        if (viscous .and. cyl_coord) then
            do i = 1, num_dims
                @:DEALLOCATE(tau_re_vf(eqn_idx%cont%end + i)%sf)
            end do
<<<<<<< HEAD
            @:DEALLOCATE(tau_re_vf(eqn_idx%e)%sf)
=======
            @:DEALLOCATE(tau_re_vf(eqn_idx%E)%sf)
>>>>>>> 11e1e717
            @:DEALLOCATE(tau_re_vf)
        end if

    end subroutine s_finalize_rhs_module

end module m_rhs
<|MERGE_RESOLUTION|>--- conflicted
+++ resolved
@@ -566,9 +566,6 @@
             @:ALLOCATE(blkmod1(0:m, 0:n, 0:p), blkmod2(0:m, 0:n, 0:p), alpha1(0:m, 0:n, 0:p), alpha2(0:m, 0:n, 0:p), Kterm(0:m, 0:n, 0:p))
         end if
 
-<<<<<<< HEAD
-        call s_initialize_pressure_relaxation_module
-=======
         @:ALLOCATE(gamma_min(1:num_fluids), pres_inf(1:num_fluids))
 
         do i = 1, num_fluids
@@ -589,7 +586,6 @@
             end do
             !$acc update device(Res, eqn_idx%Re, eqn_idx%Re_size)
         end if
->>>>>>> 11e1e717
 
         !$acc parallel loop collapse(4) gang vector default(present)
         do id = 1, num_dims
@@ -1648,8 +1644,6 @@
         !!      fraction of each phase are recomputed. For conservation
         !!      purpose, this pressure is finally corrected using the
         !!      mixture-total-energy equation.
-<<<<<<< HEAD
-=======
         !!  @param q_cons_vf Cell-average conservative variables
     pure subroutine s_pressure_relaxation_procedure(q_cons_vf)
 
@@ -1893,7 +1887,6 @@
         end do
 
     end subroutine s_pressure_relaxation_procedure
->>>>>>> 11e1e717
 
     !>  The purpose of this subroutine is to WENO-reconstruct the
         !!      left and the right cell-boundary values, including values
@@ -2037,11 +2030,8 @@
 
         integer :: i, j, l
 
-<<<<<<< HEAD
         call s_finalize_pressure_relaxation_module
 
-=======
->>>>>>> 11e1e717
         do j = eqn_idx%cont%beg, eqn_idx%cont%end
             if (relativity) then
                 ! Cons and Prim densities are different for relativity
@@ -2190,11 +2180,7 @@
             do i = 1, num_dims
                 @:DEALLOCATE(tau_re_vf(eqn_idx%cont%end + i)%sf)
             end do
-<<<<<<< HEAD
             @:DEALLOCATE(tau_re_vf(eqn_idx%e)%sf)
-=======
-            @:DEALLOCATE(tau_re_vf(eqn_idx%E)%sf)
->>>>>>> 11e1e717
             @:DEALLOCATE(tau_re_vf)
         end if
 
