--- conflicted
+++ resolved
@@ -63,11 +63,9 @@
 
     use m_mhd
 
-<<<<<<< HEAD
     use m_igr
-=======
+
     use m_pressure_relaxation
->>>>>>> 8e94d0a5
 
     implicit none
 
@@ -619,28 +617,7 @@
             @:ALLOCATE(blkmod1(0:m, 0:n, 0:p), blkmod2(0:m, 0:n, 0:p), alpha1(0:m, 0:n, 0:p), alpha2(0:m, 0:n, 0:p), Kterm(0:m, 0:n, 0:p))
         end if
 
-<<<<<<< HEAD
-        @:ALLOCATE(gamma_min(1:num_fluids), pres_inf(1:num_fluids))
-
-        do i = 1, num_fluids
-            gamma_min(i) = 1._wp/fluid_pp(i)%gamma + 1._wp
-            pres_inf(i) = fluid_pp(i)%pi_inf/(1._wp + fluid_pp(i)%gamma)
-        end do
-        !$acc update device(gamma_min, pres_inf)
-
-        if (viscous) then
-            @:ALLOCATE(Res(1:2, 1:maxval(Re_size)))
-
-            do i = 1, 2
-                do j = 1, Re_size(i)
-                    Res(i, j) = fluid_pp(Re_idx(i, j))%Re(i)
-                end do
-            end do
-            !$acc update device(Res, Re_idx, Re_size)
-        end if
-=======
         call s_initialize_pressure_relaxation_module
->>>>>>> 8e94d0a5
 
         if (bubbles_euler) then
             @:ALLOCATE(nbub(0:m, 0:n, 0:p))
@@ -702,7 +679,6 @@
                         end do
                     end do
                 end do
-<<<<<<< HEAD
             end if
         endif
 
@@ -724,21 +700,6 @@
             call s_populate_variables_buffers(bc_type, q_prim_qp%vf, pb, mv)
             call nvtxEndRange
         end if
-=======
-            end do
-        end if
-        call nvtxStartRange("RHS-CONVERT")
-        call s_convert_conservative_to_primitive_variables( &
-            q_cons_qp%vf, &
-            q_T_sf, &
-            q_prim_qp%vf, &
-            idwint)
-        call nvtxEndRange
-
-        call nvtxStartRange("RHS-COMMUNICATION")
-        call s_populate_variables_buffers(bc_type, q_prim_qp%vf, pb, mv)
-        call nvtxEndRange
->>>>>>> 8e94d0a5
 
         call nvtxStartRange("RHS-ELASTIC")
         if (hyperelasticity) call s_hyperelastic_rmt_stress_update(q_cons_qp%vf, q_prim_qp%vf)
@@ -898,32 +859,25 @@
                                       id, irx, iry, irz)
                 call nvtxEndRange
 
-
-                ! Additional physics and source terms
-                ! RHS addition for advection source
-                call nvtxStartRange("RHS-ADVECTION-SRC")
-                call s_compute_advection_source_term(id, &
-                                                     rhs_vf, &
-                                                     q_cons_qp, &
-                                                     q_prim_qp, &
-                                                     flux_src_n(id))
-                call nvtxEndRange
-
-<<<<<<< HEAD
-                ! RHS additions for hypoelasticity
-                call nvtxStartRange("RHS-HYPOELASTICITY")
-                if (hypoelasticity) call s_compute_hypoelastic_rhs(id, &
-                                                                   q_prim_qp%vf, &
-                                                                   rhs_vf)
-=======
             ! RHS additions for sub-grid bubbles_euler
             if (bubbles_euler) then
                 call nvtxStartRange("RHS-BUBBLES-COMPUTE")
                 call s_compute_bubbles_EE_rhs(id, q_prim_qp%vf, divu)
->>>>>>> 8e94d0a5
                 call nvtxEndRange
 
-<<<<<<< HEAD
+            ! RHS additions for qbmm bubbles
+
+            if (qbmm) then
+                call nvtxStartRange("RHS-QBMM")
+                call s_compute_qbmm_rhs(id, &
+                                        q_cons_qp%vf, &
+                                        q_prim_qp%vf, &
+                                        rhs_vf, &
+                                        flux_n(id)%vf, &
+                                        pb, &
+                                        rhs_pb)
+                call nvtxEndRange
+
                 ! RHS additions for viscosity
                 if (viscous .or. surface_tension) then
                     call nvtxStartRange("RHS-ADD-PHYSICS")
@@ -960,20 +914,6 @@
                     call nvtxEndRange
                 end if
                 ! END: Additional physics and source terms
-=======
-            ! RHS additions for qbmm bubbles
-
-            if (qbmm) then
-                call nvtxStartRange("RHS-QBMM")
-                call s_compute_qbmm_rhs(id, &
-                                        q_cons_qp%vf, &
-                                        q_prim_qp%vf, &
-                                        rhs_vf, &
-                                        flux_n(id)%vf, &
-                                        pb, &
-                                        rhs_pb)
-                call nvtxEndRange
->>>>>>> 8e94d0a5
             end if
 
             call nvtxStartRange("RHS-MHD")
@@ -1115,18 +1055,6 @@
             end do
         end if
 
-<<<<<<< HEAD
-        if (idir == 1) then
-
-            if (bc_x%beg <= -5 .and. bc_x%beg >= -13) then
-                call s_cbc(q_prim_vf%vf, flux_n(idir)%vf, &
-                           flux_src_n(idir)%vf, idir, -1, irx, iry, irz)
-            end if
-
-            if (bc_x%end <= -5 .and. bc_x%end >= -13) then
-                call s_cbc(q_prim_vf%vf, flux_n(idir)%vf, &
-                           flux_src_n(idir)%vf, idir, 1, irx, iry, irz)
-=======
         select case (idir)
         case (1)  ! x-direction
             if (bc_x%beg <= BC_CHAR_SLIP_WALL .and. bc_x%beg >= BC_CHAR_SUP_OUTFLOW) then
@@ -1134,7 +1062,6 @@
             end if
             if (bc_x%end <= BC_CHAR_SLIP_WALL .and. bc_x%end >= BC_CHAR_SUP_OUTFLOW) then
                 call s_cbc(q_prim_vf%vf, flux_n(idir)%vf, flux_src_n_vf%vf, idir, 1, irx, iry, irz)
->>>>>>> 8e94d0a5
             end if
 
             !$acc parallel loop collapse(4) gang vector default(present) private(inv_ds, flux_face1, flux_face2)
@@ -1152,36 +1079,6 @@
             end do
 
             if (model_eqns == 3) then
-<<<<<<< HEAD
-                !$acc parallel loop collapse(4) gang vector default(present)
-                do l = 0, p
-                    do k = 0, n
-                        do j = 0, m
-                            do i = 1, num_fluids
-                                rhs_vf(i + intxb - 1)%sf(j, k, l) = &
-                                    rhs_vf(i + intxb - 1)%sf(j, k, l) - 1._wp/dx(j)* &
-                                    q_cons_vf%vf(i + advxb - 1)%sf(j, k, l)* &
-                                    q_prim_vf%vf(E_idx)%sf(j, k, l)* &
-                                    (flux_src_n(1)%vf(advxb)%sf(j, k, l) - &
-                                     flux_src_n(1)%vf(advxb)%sf(j - 1, k, l))
-                            end do
-                        end do
-                    end do
-                end do
-            end if
-
-            if (riemann_solver == 1) then
-                !$acc parallel loop collapse(4) gang vector default(present)
-                do j = advxb, advxe
-                    do q = 0, p
-                        do l = 0, n
-                            do k = 0, m
-                                rhs_vf(j)%sf(k, l, q) = &
-                                    rhs_vf(j)%sf(k, l, q) + 1._wp/dx(k)* &
-                                    q_prim_vf%vf(contxe + idir)%sf(k, l, q)* &
-                                    (flux_src_n(1)%vf(j)%sf(k - 1, l, q) &
-                                     - flux_src_n(1)%vf(j)%sf(k, l, q))
-=======
                 !$acc parallel loop collapse(4) gang vector default(present) &
                 !$acc private(inv_ds, advected_qty_val, pressure_val, flux_face1, flux_face2)
                 do q_loop = 0, p
@@ -1196,7 +1093,6 @@
                                 rhs_vf(i_fluid_loop + intxb - 1)%sf(k_loop, l_loop, q_loop) = &
                                     rhs_vf(i_fluid_loop + intxb - 1)%sf(k_loop, l_loop, q_loop) - &
                                     inv_ds*advected_qty_val*pressure_val*(flux_face1 - flux_face2)
->>>>>>> 8e94d0a5
                             end do
                         end do
                     end do
@@ -1205,23 +1101,12 @@
 
             call s_add_directional_advection_source_terms(idir, rhs_vf, q_cons_vf, q_prim_vf, flux_src_n_vf, Kterm)
 
-<<<<<<< HEAD
-            if (bc_y%beg <= -5 .and. bc_y%beg >= -13) then
-                call s_cbc(q_prim_vf%vf, flux_n(idir)%vf, &
-                           flux_src_n(idir)%vf, idir, -1, irx, iry, irz)
-            end if
-
-            if (bc_y%end <= -5 .and. bc_y%end >= -13) then
-                call s_cbc(q_prim_vf%vf, flux_n(idir)%vf, &
-                           flux_src_n(idir)%vf, idir, 1, irx, iry, irz)
-=======
         case (2) ! y-direction
             if (bc_y%beg <= BC_CHAR_SLIP_WALL .and. bc_y%beg >= BC_CHAR_SUP_OUTFLOW) then
                 call s_cbc(q_prim_vf%vf, flux_n(idir)%vf, flux_src_n_vf%vf, idir, -1, irx, iry, irz)
             end if
             if (bc_y%end <= BC_CHAR_SLIP_WALL .and. bc_y%end >= BC_CHAR_SUP_OUTFLOW) then
                 call s_cbc(q_prim_vf%vf, flux_n(idir)%vf, flux_src_n_vf%vf, idir, 1, irx, iry, irz)
->>>>>>> 8e94d0a5
             end if
 
             !$acc parallel loop collapse(4) gang vector default(present) private(inv_ds, flux_face1, flux_face2)
@@ -1280,114 +1165,6 @@
                 end do
             end if
 
-<<<<<<< HEAD
-            if (riemann_solver == 1) then
-                !$acc parallel loop collapse(4) gang vector default(present)
-                do j = advxb, advxe
-                    do l = 0, p
-                        do k = 0, n
-                            do q = 0, m
-                                rhs_vf(j)%sf(q, k, l) = &
-                                    rhs_vf(j)%sf(q, k, l) + 1._wp/dy(k)* &
-                                    q_prim_vf%vf(contxe + idir)%sf(q, k, l)* &
-                                    (flux_src_n(2)%vf(j)%sf(q, k - 1, l) &
-                                     - flux_src_n(2)%vf(j)%sf(q, k, l))
-                            end do
-                        end do
-                    end do
-                end do
-            else
-
-                if (alt_soundspeed) then
-                    do j = advxb, advxe
-                        if ((j == advxe) .and. (bubbles_euler .neqv. .true.)) then
-                            !$acc parallel loop collapse(3) gang vector default(present)
-                            do l = 0, p
-                                do k = 0, n
-                                    do q = 0, m
-                                        rhs_vf(j)%sf(q, k, l) = &
-                                            rhs_vf(j)%sf(q, k, l) + 1._wp/dy(k)* &
-                                            (q_cons_vf%vf(j)%sf(q, k, l) - Kterm(q, k, l))* &
-                                            (flux_src_n(2)%vf(j)%sf(q, k, l) &
-                                             - flux_src_n(2)%vf(j)%sf(q, k - 1, l))
-                                    end do
-                                end do
-                            end do
-                            if (cyl_coord) then
-                                !$acc parallel loop collapse(3) gang vector default(present)
-                                do l = 0, p
-                                    do k = 0, n
-                                        do q = 0, m
-                                            rhs_vf(j)%sf(q, k, l) = &
-                                                rhs_vf(j)%sf(q, k, l) - &
-                                                (Kterm(q, k, l)/2._wp/y_cc(k))* &
-                                                (flux_src_n(2)%vf(j)%sf(q, k, l) &
-                                                 + flux_src_n(2)%vf(j)%sf(q, k - 1, l))
-                                        end do
-                                    end do
-                                end do
-                            end if
-                        else if ((j == advxb) .and. (bubbles_euler .neqv. .true.)) then
-                            !$acc parallel loop collapse(3) gang vector default(present)
-                            do l = 0, p
-                                do k = 0, n
-                                    do q = 0, m
-                                        rhs_vf(j)%sf(q, k, l) = &
-                                            rhs_vf(j)%sf(q, k, l) + 1._wp/dy(k)* &
-                                            (q_cons_vf%vf(j)%sf(q, k, l) + Kterm(q, k, l))* &
-                                            (flux_src_n(2)%vf(j)%sf(q, k, l) &
-                                             - flux_src_n(2)%vf(j)%sf(q, k - 1, l))
-                                    end do
-                                end do
-                            end do
-                            if (cyl_coord) then
-                                !$acc parallel loop collapse(3) gang vector default(present)
-                                do l = 0, p
-                                    do k = 0, n
-                                        do q = 0, m
-                                            rhs_vf(j)%sf(q, k, l) = &
-                                                rhs_vf(j)%sf(q, k, l) + &
-                                                (Kterm(q, k, l)/2._wp/y_cc(k))* &
-                                                (flux_src_n(2)%vf(j)%sf(q, k, l) &
-                                                 + flux_src_n(2)%vf(j)%sf(q, k - 1, l))
-                                        end do
-                                    end do
-                                end do
-                            end if
-                        end if
-                    end do
-                else
-                    !$acc parallel loop collapse(4) gang vector default(present)
-                    do j = advxb, advxe
-                        do l = 0, p
-                            do k = 0, n
-                                do q = 0, m
-                                    rhs_vf(j)%sf(q, k, l) = &
-                                        rhs_vf(j)%sf(q, k, l) + 1._wp/dy(k)* &
-                                        q_cons_vf%vf(j)%sf(q, k, l)* &
-                                        (flux_src_n(2)%vf(j)%sf(q, k, l) &
-                                         - flux_src_n(2)%vf(j)%sf(q, k - 1, l))
-                                end do
-                            end do
-                        end do
-                    end do
-                end if
-            end if
-
-        elseif (idir == 3) then
-            ! RHS Contribution in z-direction
-
-            ! Applying the Riemann fluxes
-
-            if (bc_z%beg <= -5 .and. bc_z%beg >= -13) then
-                call s_cbc(q_prim_vf%vf, flux_n(idir)%vf, &
-                           flux_src_n(idir)%vf, idir, -1, irx, iry, irz)
-            end if
-
-            if (bc_z%end <= -5 .and. bc_z%end >= -13) then
-                call s_cbc(q_prim_vf%vf, flux_n(idir)%vf, &
-                           flux_src_n(idir)%vf, idir, 1, irx, iry, irz)
-=======
             call s_add_directional_advection_source_terms(idir, rhs_vf, q_cons_vf, q_prim_vf, flux_src_n_vf, Kterm)
 
         case (3) ! z-direction
@@ -1396,7 +1173,6 @@
             end if
             if (bc_z%end <= BC_CHAR_SLIP_WALL .and. bc_z%end >= BC_CHAR_SUP_OUTFLOW) then
                 call s_cbc(q_prim_vf%vf, flux_n(idir)%vf, flux_src_n_vf%vf, idir, 1, irx, iry, irz)
->>>>>>> 8e94d0a5
             end if
 
             if (grid_geometry == 3) then ! Cylindrical Coordinates
@@ -1551,20 +1327,6 @@
                         end do
                     end if
                 end if
-<<<<<<< HEAD
-            else
-                if (riemann_solver == 1) then
-                    !$acc parallel loop collapse(4) gang vector default(present)
-                    do j = advxb, advxe
-                        do k = 0, p
-                            do q = 0, n
-                                do l = 0, m
-                                    rhs_vf(j)%sf(l, q, k) = &
-                                        rhs_vf(j)%sf(l, q, k) + 1._wp/dz(k)* &
-                                        q_prim_vf%vf(contxe + idir)%sf(l, q, k)* &
-                                        (flux_src_n(3)%vf(j)%sf(l, q, k - 1) &
-                                         - flux_src_n(3)%vf(j)%sf(l, q, k))
-=======
 
             case (2) ! y-direction: loops q_idx (x), k_idx (y), l_idx (z); sf(q_idx, k_idx, l_idx); dy(k_idx); Kterm(q_idx,k_idx,l_idx)
                 use_standard_riemann = (riemann_solver == 1 .or. riemann_solver == 4)
@@ -1581,7 +1343,6 @@
                                     local_flux2 = flux_src_n_vf_arg%vf(j_adv)%sf(q_idx, k_idx, l_idx)
                                     rhs_vf_arg(j_adv)%sf(q_idx, k_idx, l_idx) = rhs_vf_arg(j_adv)%sf(q_idx, k_idx, l_idx) + &
                                                                                 local_inv_ds*local_term_coeff*(local_flux1 - local_flux2)
->>>>>>> 8e94d0a5
                                 end do
                             end do
                         end do
@@ -2093,21 +1854,18 @@
 
         integer :: i, j, l
 
-<<<<<<< HEAD
-        if(.not. igr) then
+        call s_finalize_pressure_relaxation_module
+
+        if (.not. igr) then
             do j = cont_idx%beg, cont_idx%end
-=======
-        call s_finalize_pressure_relaxation_module
-
-        do j = cont_idx%beg, cont_idx%end
-            if (relativity) then
-                ! Cons and Prim densities are different for relativity
-                @:DEALLOCATE(q_cons_qp%vf(j)%sf)
-                @:DEALLOCATE(q_prim_qp%vf(j)%sf)
-            else
->>>>>>> 8e94d0a5
-                !$acc exit data detach(q_prim_qp%vf(j)%sf)
-                nullify (q_prim_qp%vf(j)%sf)
+                if (relativity) then
+                    ! Cons and Prim densities are different for relativity
+                    @:DEALLOCATE(q_cons_qp%vf(j)%sf)
+                    @:DEALLOCATE(q_prim_qp%vf(j)%sf)
+                else
+                    !$acc exit data detach(q_prim_qp%vf(j)%sf)
+                    nullify (q_prim_qp%vf(j)%sf)
+                end do
             end do
 
             do j = adv_idx%beg, adv_idx%end
