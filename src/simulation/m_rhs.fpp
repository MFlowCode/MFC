--- conflicted
+++ resolved
@@ -142,23 +142,11 @@
 #endif
     !> @}
 
-<<<<<<< HEAD
-=======
-    !> @name Additional field for capillary source terms
-    !> @{
-#ifdef CRAY_ACC_WAR
-    @:CRAY_DECLARE_GLOBAL(type(scalar_field), dimension(:), tau_Re_vf)
-    !$acc declare link(tau_Re_vf)
-#else
-    type(scalar_field), allocatable, dimension(:) :: tau_Re_vf
-#endif
-    !> @}
 
 #ifdef CRAY_ACC_WAR
     @:CRAY_DECLARE_GLOBAL(type(vector_field), dimension(:), qL_prim, qR_prim)
     !$acc declare link(qL_prim, qR_prim)
 #else
->>>>>>> 30ac1a5b
     type(vector_field), allocatable, dimension(:) :: qL_prim, qR_prim
 #endif
 
@@ -177,43 +165,9 @@
     type(int_bounds_info) :: is1, is2, is3
 
     type(int_bounds_info) :: ixt, iyt, izt
-<<<<<<< HEAD
-
-    real(kind(0d0)), allocatable, dimension(:, :, :, :, :) :: bub_mom_src
-    !$acc declare create(bub_mom_src)
-=======
-#ifdef CRAY_ACC_WAR
+    #ifdef CRAY_ACC_WAR
     !$acc declare create(ixt, iyt, izt)
-#endif
-    !> @name Bubble dynamic source terms
-    !> @{
-#ifdef CRAY_ACC_WAR
-    @:CRAY_DECLARE_GLOBAL(real(kind(0d0)), dimension(:, :, :), bub_adv_src)
-    @:CRAY_DECLARE_GLOBAL(real(kind(0d0)), dimension(:, :, :, :), bub_r_src, bub_v_src, bub_p_src, bub_m_src)
-    @:CRAY_DECLARE_GLOBAL(real(kind(0d0)), dimension(:, :, :, :, :), bub_mom_src)
-#else
-    real(kind(0d0)), allocatable, dimension(:, :, :) :: bub_adv_src
-    real(kind(0d0)), allocatable, dimension(:, :, :, :) :: bub_r_src, bub_v_src, bub_p_src, bub_m_src
-    real(kind(0d0)), allocatable, dimension(:, :, :, :, :) :: bub_mom_src
-    !$acc declare link(bub_adv_src, bub_r_src, bub_v_src, bub_p_src, bub_m_src, bub_mom_src)
-#endif
-    type(scalar_field) :: divu !< matrix for div(u)
-    !> @}
-#ifdef CRAY_ACC_WAR
-    !$acc declare create(divu)
-#endif
-    !> @name Monopole source terms
-    !> @{
-#ifdef CRAY_ACC_WAR
-    @:CRAY_DECLARE_GLOBAL(real(kind(0d0)), dimension(:, :, :), mono_mass_src, mono_e_src)
-    @:CRAY_DECLARE_GLOBAL(real(kind(0d0)), dimension(:, :, :, :), mono_mom_src)
-!$acc declare link(mono_mass_src, mono_e_src, mono_mom_src)
-#else
-    real(kind(0d0)), allocatable, dimension(:, :, :) :: mono_mass_src, mono_e_src
-    real(kind(0d0)), allocatable, dimension(:, :, :, :) :: mono_mom_src
-#endif
-    !> @}
->>>>>>> 30ac1a5b
+    #endif
 
     !> @name Saved fluxes for testing
     !> @{
@@ -255,10 +209,9 @@
     !$acc declare link(nbub)
 #else
     real(kind(0d0)), allocatable, dimension(:, :, :) :: nbub !< Bubble number density
-    !$acc declare create(nbub)
 #endif
 
-<<<<<<< HEAD
+#ifdef CRAY_ACC_WAR
     !$acc declare create(q_cons_qp,q_prim_qp,  &
     !$acc   dq_prim_dx_qp,dq_prim_dy_qp,dq_prim_dz_qp,dqL_prim_dx_n,dqL_prim_dy_n, &
     !$acc   dqL_prim_dz_n,dqR_prim_dx_n,dqR_prim_dy_n,dqR_prim_dz_n,gm_alpha_qp,       &
@@ -266,24 +219,9 @@
     !$acc   qL_prim, qR_prim, iv,ix, iy, iz,is1,is2,is3,alf_sum, &
     !$acc   blkmod1, blkmod2, alpha1, alpha2, Kterm, qL_rsx_vf, qL_rsy_vf, qL_rsz_vf, qR_rsx_vf, qR_rsy_vf, qR_rsz_vf, &
     !$acc   dqL_rsx_vf, dqL_rsy_vf, dqL_rsz_vf, dqR_rsx_vf, dqR_rsy_vf, dqR_rsz_vf, &
-    !$acc   ixt, iyt, izt)
-
-    real(kind(0d0)), allocatable, dimension(:, :, :) :: nbub !< Bubble number density
-    !$acc declare create(nbub)
-
-=======
-#ifndef CRAY_ACC_WAR
-!$acc declare create(q_cons_qp,q_prim_qp,  &
-!$acc   dqL_prim_dx_n,dqL_prim_dy_n, &
-!$acc   dqL_prim_dz_n,dqR_prim_dx_n,dqR_prim_dy_n,dqR_prim_dz_n,gm_alpha_qp,       &
-!$acc   gm_alphaL_n,gm_alphaR_n,flux_n,flux_src_n,flux_gsrc_n,       &
-!$acc   tau_Re_vf,qL_prim, qR_prim, iv,ix, iy, iz,is1,is2,is3,bub_adv_src,bub_r_src,bub_v_src, bub_p_src, bub_m_src, &
-!$acc   bub_mom_src,alf_sum, &
-!$acc   blkmod1, blkmod2, alpha1, alpha2, Kterm, divu, qL_rsx_vf, qL_rsy_vf, qL_rsz_vf, qR_rsx_vf, qR_rsy_vf, qR_rsz_vf, &
-!$acc   dqL_rsx_vf, dqL_rsy_vf, dqL_rsz_vf, dqR_rsx_vf, dqR_rsy_vf, dqR_rsz_vf, &
-!$acc   ixt, iyt, izt)
+    !$acc   ixt, iyt, izt, nbub)
 #endif
->>>>>>> 30ac1a5b
+
 contains
 
     !> The computation of parameters, the allocation of memory,
@@ -301,43 +239,23 @@
         ix%end = m - ix%beg; iy%end = n - iy%beg; iz%end = p - iz%beg
         ! ==================================================================
 
-<<<<<<< HEAD
-        !$acc update device(ix, iy, iz)
-
-=======
-!$acc enter data copyin(ix, iy, iz)
-
-        if (any(Re_size > 0) .and. cyl_coord) then
-            @:ALLOCATE_GLOBAL(tau_Re_vf(1:sys_size))
-            do i = 1, num_dims
-                allocate(tau_Re_vf(cont_idx%end + i)%sf(ix%beg:ix%end, &
-                                                       &  iy%beg:iy%end, &
-                                                       &  iz%beg:iz%end))
-                @:ACC_SETUP_SFs(tau_Re_vf(cont_idx%end + i))
-            end do
-            allocate(tau_Re_vf(E_idx)%sf(ix%beg:ix%end, &
-                                         & iy%beg:iy%end, &
-                                         & iz%beg:iz%end))
-            @:ACC_SETUP_SFs(tau_Re_vf(E_idx))
-
-        end if
-        
->>>>>>> 30ac1a5b
+        !$acc enter data copyin(ix, iy, iz)
+
         ixt = ix; iyt = iy; izt = iz
 
-        allocate(q_cons_qp%vf(1:sys_size))
-        allocate(q_prim_qp%vf(1:sys_size))
+        @:ALLOCATE(q_cons_qp%vf(1:sys_size))
+        @:ALLOCATE(q_prim_qp%vf(1:sys_size))
 
         do l = 1, sys_size
-            allocate(q_cons_qp%vf(l)%sf(ix%beg:ix%end, iy%beg:iy%end, iz%beg:iz%end))
+            @:ALLOCATE(q_cons_qp%vf(l)%sf(ix%beg:ix%end, iy%beg:iy%end, iz%beg:iz%end))
         end do
 
         do l = mom_idx%beg, E_idx
-            allocate(q_prim_qp%vf(l)%sf(ix%beg:ix%end, iy%beg:iy%end, iz%beg:iz%end))
+            @:ALLOCATE(q_prim_qp%vf(l)%sf(ix%beg:ix%end, iy%beg:iy%end, iz%beg:iz%end))
         end do
 
         do l = adv_idx%end + 1, sys_size
-            allocate(q_prim_qp%vf(l)%sf(ix%beg:ix%end, iy%beg:iy%end, iz%beg:iz%end))
+            @:ALLOCATE(q_prim_qp%vf(l)%sf(ix%beg:ix%end, iy%beg:iy%end, iz%beg:iz%end))
         end do
 
         @:ACC_SETUP_VFs(q_cons_qp, q_prim_qp)
@@ -362,7 +280,7 @@
             do i = 0, 2
                 do j = 0, 2
                     do k = 1, nb
-                        allocate(mom_3d(i, j, k)%sf( &
+                        @:ALLOCATE(mom_3d(i, j, k)%sf( &
                                       & ix%beg:ix%end, &
                                       & iy%beg:iy%end, &
                                       & iz%beg:iz%end))
@@ -372,7 +290,7 @@
             end do
 
             do i = 1, nmomsp
-                allocate(mom_sp(i)%sf( &
+                @:ALLOCATE(mom_sp(i)%sf( &
                         & ix%beg:ix%end, &
                         & iy%beg:iy%end, &
                         & iz%beg:iz%end))
@@ -385,11 +303,11 @@
         @:ALLOCATE_GLOBAL(qR_prim(1:num_dims))
 
         do i = 1, num_dims
-            allocate(qL_prim(i)%vf(1:sys_size))
-            allocate(qR_prim(i)%vf(1:sys_size))    
+            @:ALLOCATE(qL_prim(i)%vf(1:sys_size))
+            @:ALLOCATE(qR_prim(i)%vf(1:sys_size))    
             do l = mom_idx%beg, mom_idx%end
-                allocate(qL_prim(i)%vf(l)%sf(ix%beg:ix%end, iy%beg:iy%end, iz%beg:iz%end))
-                allocate(qR_prim(i)%vf(l)%sf(ix%beg:ix%end, iy%beg:iy%end, iz%beg:iz%end))
+                @:ALLOCATE(qL_prim(i)%vf(l)%sf(ix%beg:ix%end, iy%beg:iy%end, iz%beg:iz%end))
+                @:ALLOCATE(qR_prim(i)%vf(l)%sf(ix%beg:ix%end, iy%beg:iy%end, iz%beg:iz%end))
             end do
             @:ACC_SETUP_VFs(qL_prim(i), qR_prim(i))           
         end do
@@ -399,36 +317,6 @@
         end if
         ! END: Allocation/Association of qK_cons_n and qK_prim_n ======
 
-<<<<<<< HEAD
-        @:ALLOCATE(qL_rsx_vf(ix%beg:ix%end, &
-            iy%beg:iy%end, iz%beg:iz%end, 1:sys_size))
-        @:ALLOCATE(qR_rsx_vf(ix%beg:ix%end, &
-            iy%beg:iy%end, iz%beg:iz%end, 1:sys_size))
-
-        if (n > 0) then
-
-            @:ALLOCATE(qL_rsy_vf(iy%beg:iy%end, &
-                ix%beg:ix%end, iz%beg:iz%end, 1:sys_size))
-            @:ALLOCATE(qR_rsy_vf(iy%beg:iy%end, &
-                ix%beg:ix%end, iz%beg:iz%end, 1:sys_size))
-        else
-            @:ALLOCATE(qL_rsy_vf(ix%beg:ix%end, &
-                iy%beg:iy%end, iz%beg:iz%end, 1:sys_size))
-            @:ALLOCATE(qR_rsy_vf(ix%beg:ix%end, &
-                iy%beg:iy%end, iz%beg:iz%end, 1:sys_size))
-        end if
-
-        if (p > 0) then
-            @:ALLOCATE(qL_rsz_vf(iz%beg:iz%end, &
-                iy%beg:iy%end, ix%beg:ix%end, 1:sys_size))
-            @:ALLOCATE(qR_rsz_vf(iz%beg:iz%end, &
-                iy%beg:iy%end, ix%beg:ix%end, 1:sys_size))
-        else
-            @:ALLOCATE(qL_rsz_vf(ix%beg:ix%end, &
-                iy%beg:iy%end, iz%beg:iz%end, 1:sys_size))
-            @:ALLOCATE(qR_rsz_vf(ix%beg:ix%end, &
-                iy%beg:iy%end, iz%beg:iz%end, 1:sys_size))
-=======
         @:ALLOCATE_GLOBAL(qL_rsx_vf(ix%beg:ix%end, &
                                  iy%beg:iy%end, iz%beg:iz%end, 1:sys_size))
         @:ALLOCATE_GLOBAL(qR_rsx_vf(ix%beg:ix%end, &
@@ -457,7 +345,6 @@
                                      iy%beg:iy%end, iz%beg:iz%end, 1:sys_size))
             @:ALLOCATE_GLOBAL(qR_rsz_vf(ix%beg:ix%end, &
                                      iy%beg:iy%end, iz%beg:iz%end, 1:sys_size))
->>>>>>> 30ac1a5b
 
         end if
 
@@ -469,22 +356,13 @@
         
 
         if (any(Re_size > 0)) then
-
-<<<<<<< HEAD
             @:ALLOCATE(dq_prim_dx_qp%vf(1:sys_size))
             @:ALLOCATE(dq_prim_dy_qp%vf(1:sys_size))
             @:ALLOCATE(dq_prim_dz_qp%vf(1:sys_size))
-
-=======
-            allocate(dq_prim_dx_qp(1)%vf(1:sys_size))
-            allocate(dq_prim_dy_qp(1)%vf(1:sys_size))
-            allocate(dq_prim_dz_qp(1)%vf(1:sys_size))
-            
->>>>>>> 30ac1a5b
             if (any(Re_size > 0)) then
 
                 do l = mom_idx%beg, mom_idx%end
-                    allocate(dq_prim_dx_qp(1)%vf(l)%sf( &
+                    @:ALLOCATE(dq_prim_dx_qp(1)%vf(l)%sf( &
                               & ix%beg:ix%end, &
                               & iy%beg:iy%end, &
                               & iz%beg:iz%end))
@@ -497,7 +375,7 @@
                     
 
                     do l = mom_idx%beg, mom_idx%end
-                        allocate(dq_prim_dy_qp(1)%vf(l)%sf( &
+                        @:ALLOCATE(dq_prim_dy_qp(1)%vf(l)%sf( &
                                  & ix%beg:ix%end, &
                                  & iy%beg:iy%end, &
                                  & iz%beg:iz%end))
@@ -508,7 +386,7 @@
                     if (p > 0) then
                         
                         do l = mom_idx%beg, mom_idx%end
-                            allocate(dq_prim_dz_qp(1)%vf(l)%sf( &
+                            @:ALLOCATE(dq_prim_dz_qp(1)%vf(l)%sf( &
                                      & ix%beg:ix%end, &
                                      & iy%beg:iy%end, &
                                      & iz%beg:iz%end))
@@ -533,7 +411,6 @@
 
         if (any(Re_size > 0)) then
             do i = 1, num_dims
-<<<<<<< HEAD
                 @:ALLOCATE(dqL_prim_dx_n(i)%vf(1:sys_size))
                 @:ALLOCATE(dqL_prim_dy_n(i)%vf(1:sys_size))
                 @:ALLOCATE(dqL_prim_dz_n(i)%vf(1:sys_size))
@@ -541,23 +418,14 @@
                 @:ALLOCATE(dqR_prim_dy_n(i)%vf(1:sys_size))
                 @:ALLOCATE(dqR_prim_dz_n(i)%vf(1:sys_size))
 
-=======
-                allocate(dqL_prim_dx_n(i)%vf(1:sys_size))
-                allocate(dqL_prim_dy_n(i)%vf(1:sys_size))
-                allocate(dqL_prim_dz_n(i)%vf(1:sys_size))
-                allocate(dqR_prim_dx_n(i)%vf(1:sys_size))
-                allocate(dqR_prim_dy_n(i)%vf(1:sys_size))
-                allocate(dqR_prim_dz_n(i)%vf(1:sys_size))
-                
->>>>>>> 30ac1a5b
                 if (any(Re_size > 0)) then
 
                     do l = mom_idx%beg, mom_idx%end
-                        allocate(dqL_prim_dx_n(i)%vf(l)%sf( &
+                        @:ALLOCATE(dqL_prim_dx_n(i)%vf(l)%sf( &
                                  & ix%beg:ix%end, &
                                  & iy%beg:iy%end, &
                                  & iz%beg:iz%end))
-                        allocate(dqR_prim_dx_n(i)%vf(l)%sf( &
+                        @:ALLOCATE(dqR_prim_dx_n(i)%vf(l)%sf( &
                                  & ix%beg:ix%end, &
                                  & iy%beg:iy%end, &
                                  & iz%beg:iz%end))
@@ -565,11 +433,11 @@
 
                     if (n > 0) then
                         do l = mom_idx%beg, mom_idx%end
-                            allocate(dqL_prim_dy_n(i)%vf(l)%sf( &
+                            @:ALLOCATE(dqL_prim_dy_n(i)%vf(l)%sf( &
                                      & ix%beg:ix%end, &
                                      & iy%beg:iy%end, &
                                      & iz%beg:iz%end))
-                            allocate(dqR_prim_dy_n(i)%vf(l)%sf( &
+                            @:ALLOCATE(dqR_prim_dy_n(i)%vf(l)%sf( &
                                      & ix%beg:ix%end, &
                                      & iy%beg:iy%end, &
                                      & iz%beg:iz%end))
@@ -578,11 +446,11 @@
 
                     if (p > 0) then
                         do l = mom_idx%beg, mom_idx%end
-                            allocate(dqL_prim_dz_n(i)%vf(l)%sf( &
+                            @:ALLOCATE(dqL_prim_dz_n(i)%vf(l)%sf( &
                                      & ix%beg:ix%end, &
                                      & iy%beg:iy%end, &
                                      & iz%beg:iz%end))
-                            allocate(dqR_prim_dz_n(i)%vf(l)%sf( &
+                            @:ALLOCATE(dqR_prim_dz_n(i)%vf(l)%sf( &
                                      & ix%beg:ix%end, &
                                      & iy%beg:iy%end, &
                                      & iz%beg:iz%end))
@@ -599,24 +467,6 @@
 
         if (any(Re_size > 0)) then
             if (weno_Re_flux) then
-<<<<<<< HEAD
-                @:ALLOCATE(dqL_rsx_vf(ix%beg:ix%end, &
-                    iy%beg:iy%end, iz%beg:iz%end, mom_idx%beg:mom_idx%end))
-                @:ALLOCATE(dqR_rsx_vf(ix%beg:ix%end, &
-                    iy%beg:iy%end, iz%beg:iz%end, mom_idx%beg:mom_idx%end))
-
-                if (n > 0) then
-
-                    @:ALLOCATE(dqL_rsy_vf(iy%beg:iy%end, &
-                        ix%beg:ix%end, iz%beg:iz%end, mom_idx%beg:mom_idx%end))
-                    @:ALLOCATE(dqR_rsy_vf(iy%beg:iy%end, &
-                        ix%beg:ix%end, iz%beg:iz%end, mom_idx%beg:mom_idx%end))
-                else
-                    @:ALLOCATE(dqL_rsy_vf(ix%beg:ix%end, &
-                        iy%beg:iy%end, iz%beg:iz%end, mom_idx%beg:mom_idx%end))
-                    @:ALLOCATE(dqR_rsy_vf(ix%beg:ix%end, &
-                        iy%beg:iy%end, iz%beg:iz%end, mom_idx%beg:mom_idx%end))
-=======
                 @:ALLOCATE_GLOBAL(dqL_rsx_vf(ix%beg:ix%end, &
                                           iy%beg:iy%end, iz%beg:iz%end, mom_idx%beg:mom_idx%end))
                 @:ALLOCATE_GLOBAL(dqR_rsx_vf(ix%beg:ix%end, &
@@ -633,22 +483,10 @@
                                               iy%beg:iy%end, iz%beg:iz%end, mom_idx%beg:mom_idx%end))
                     @:ALLOCATE_GLOBAL(dqR_rsy_vf(ix%beg:ix%end, &
                                               iy%beg:iy%end, iz%beg:iz%end, mom_idx%beg:mom_idx%end))
->>>>>>> 30ac1a5b
 
                 end if
 
                 if (p > 0) then
-<<<<<<< HEAD
-                    @:ALLOCATE(dqL_rsz_vf(iz%beg:iz%end, &
-                        iy%beg:iy%end, ix%beg:ix%end, mom_idx%beg:mom_idx%end))
-                    @:ALLOCATE(dqR_rsz_vf(iz%beg:iz%end, &
-                        iy%beg:iy%end, ix%beg:ix%end, mom_idx%beg:mom_idx%end))
-                else
-                    @:ALLOCATE(dqL_rsz_vf(ix%beg:ix%end, &
-                        iy%beg:iy%end, iz%beg:iz%end, mom_idx%beg:mom_idx%end))
-                    @:ALLOCATE(dqR_rsz_vf(ix%beg:ix%end, &
-                        iy%beg:iy%end, iz%beg:iz%end, mom_idx%beg:mom_idx%end))
-=======
                     @:ALLOCATE_GLOBAL(dqL_rsz_vf(iz%beg:iz%end, &
                                               iy%beg:iy%end, ix%beg:ix%end, mom_idx%beg:mom_idx%end))
                     @:ALLOCATE_GLOBAL(dqR_rsz_vf(iz%beg:iz%end, &
@@ -658,7 +496,6 @@
                                               iy%beg:iy%end, iz%beg:iz%end, mom_idx%beg:mom_idx%end))
                     @:ALLOCATE_GLOBAL(dqR_rsz_vf(ix%beg:ix%end, &
                                               iy%beg:iy%end, iz%beg:iz%end, mom_idx%beg:mom_idx%end))
->>>>>>> 30ac1a5b
 
                 end if
             end if
@@ -672,35 +509,6 @@
         ! ==================================================================
 
         if (bubbles) then
-<<<<<<< HEAD
-            if (qbmm) then
-                @:ALLOCATE(bub_mom_src(1:nmom, 0:m, 0:n, 0:p, 1:nb))
-            end if
-        end if
-
-=======
-            @:ALLOCATE_GLOBAL(bub_adv_src(0:m, 0:n, 0:p))
-            if (qbmm) then
-                @:ALLOCATE_GLOBAL(bub_mom_src(1:nmom, 0:m, 0:n, 0:p, 1:nb))
-            else
-                @:ALLOCATE_GLOBAL(bub_r_src(0:m, 0:n, 0:p, 1:nb))
-                @:ALLOCATE_GLOBAL(bub_v_src(0:m, 0:n, 0:p, 1:nb))
-                @:ALLOCATE_GLOBAL(bub_p_src(0:m, 0:n, 0:p, 1:nb))
-                @:ALLOCATE_GLOBAL(bub_m_src(0:m, 0:n, 0:p, 1:nb))
-            end if
-        end if
-
-        if (monopole) then
-           @:ALLOCATE_GLOBAL(mono_mass_src(0:m, 0:n, 0:p))
-           @:ALLOCATE_GLOBAL(mono_mom_src(1:num_dims, 0:m, 0:n, 0:p))
-           @:ALLOCATE_GLOBAL(mono_E_src(0:m, 0:n, 0:p))
-        end if
-
-        allocate(divu%sf(ix%beg:ix%end, iy%beg:iy%end, iz%beg:iz%end))
-        !$acc enter data copyin(divu)
-        !$acc enter data create(divu%sf)
-
->>>>>>> 30ac1a5b
         ! Allocation/Association of flux_n, flux_src_n, and flux_gsrc_n ===
         @:ALLOCATE_GLOBAL(flux_n(1:num_dims))
         @:ALLOCATE_GLOBAL(flux_src_n(1:num_dims))
@@ -708,17 +516,17 @@
 
         do i = 1, num_dims
 
-            allocate(flux_n(i)%vf(1:sys_size))
-            allocate(flux_src_n(i)%vf(1:sys_size))
-            allocate(flux_gsrc_n(i)%vf(1:sys_size))
+            @:ALLOCATE(flux_n(i)%vf(1:sys_size))
+            @:ALLOCATE(flux_src_n(i)%vf(1:sys_size))
+            @:ALLOCATE(flux_gsrc_n(i)%vf(1:sys_size))
 
             if (i == 1) then
                 do l = 1, sys_size
-                    allocate(flux_n(i)%vf(l)%sf( &
+                    @:ALLOCATE(flux_n(i)%vf(l)%sf( &
                              & ix%beg:ix%end, &
                              & iy%beg:iy%end, &
                              & iz%beg:iz%end))
-                    allocate(flux_gsrc_n(i)%vf(l)%sf( &
+                    @:ALLOCATE(flux_gsrc_n(i)%vf(l)%sf( &
                             & ix%beg:ix%end, &
                             & iy%beg:iy%end, &
                             & iz%beg:iz%end))
@@ -726,21 +534,21 @@
 
                 if (any(Re_size > 0)) then
                     do l = mom_idx%beg, E_idx
-                        allocate(flux_src_n(i)%vf(l)%sf( &
+                        @:ALLOCATE(flux_src_n(i)%vf(l)%sf( &
                                  & ix%beg:ix%end, &
                                  & iy%beg:iy%end, &
                                  & iz%beg:iz%end))
                     end do
                 end if
 
-                allocate(flux_src_n(i)%vf(adv_idx%beg)%sf( &
+                @:ALLOCATE(flux_src_n(i)%vf(adv_idx%beg)%sf( &
                          & ix%beg:ix%end, &
                          & iy%beg:iy%end, &
                          & iz%beg:iz%end))
 
                 if (riemann_solver == 1) then
                     do l = adv_idx%beg + 1, adv_idx%end
-                        allocate(flux_src_n(i)%vf(l)%sf( &
+                        @:ALLOCATE(flux_src_n(i)%vf(l)%sf( &
                                  & ix%beg:ix%end, &
                                  & iy%beg:iy%end, &
                                  & iz%beg:iz%end))
@@ -748,17 +556,10 @@
                 end if
             else
                 do l = 1, sys_size
-<<<<<<< HEAD
                     @:ALLOCATE(flux_gsrc_n(i)%vf(l)%sf( &
                         ix%beg:ix%end, &
                         iy%beg:iy%end, &
                         iz%beg:iz%end))
-=======
-                    allocate(flux_gsrc_n(i)%vf(l)%sf( &
-                              ix%beg:ix%end, &
-                              iy%beg:iy%end, &
-                              iz%beg:iz%end))
->>>>>>> 30ac1a5b
                 end do
             end if
 
@@ -806,10 +607,6 @@
                     Res(i, j) = fluid_pp(Re_idx(i, j))%Re(i)
                 end do
             end do
-<<<<<<< HEAD
-=======
-            
->>>>>>> 30ac1a5b
             !$acc update device(Res, Re_idx, Re_size)
         end if
 
@@ -1205,7 +1002,6 @@
                         end do
                     end if
                 end if
-<<<<<<< HEAD
 
             elseif (id == 2) then
                 ! RHS Contribution in y-direction ===============================
@@ -1215,52 +1011,6 @@
                     call s_cbc(q_prim_qp%vf, flux_n(id)%vf, &
                                flux_src_n(id)%vf, id, -1, ix, iy, iz)
                 end if
-=======
-#ifdef CRAY_PRINT_DEBUG
-print*, "---- bubbles"
-#endif
-                if (bubbles) then
-                    if (qbmm) then
-
-                        !$acc parallel loop collapse(3) gang vector default(present)
-                        do l = 0, p
-                            do q = 0, n
-                                do i = 0, m
-
-                                    rhs_vf(alf_idx)%sf(i, q, l) = rhs_vf(alf_idx)%sf(i, q, l) + mom_sp(2)%sf(i, q, l)
-                                    j = bubxb
-                                    !$acc loop seq
-                                    do k = 1, nb
-                                        rhs_vf(j)%sf(i, q, l) = &
-                                            rhs_vf(j)%sf(i, q, l) + mom_3d(0, 0, k)%sf(i, q, l)
-                                        rhs_vf(j + 1)%sf(i, q, l) = &
-                                            rhs_vf(j + 1)%sf(i, q, l) + mom_3d(1, 0, k)%sf(i, q, l)
-                                        rhs_vf(j + 2)%sf(i, q, l) = &
-                                            rhs_vf(j + 2)%sf(i, q, l) + mom_3d(0, 1, k)%sf(i, q, l)
-                                        rhs_vf(j + 3)%sf(i, q, l) = &
-                                            rhs_vf(j + 3)%sf(i, q, l) + mom_3d(2, 0, k)%sf(i, q, l)
-                                        rhs_vf(j + 4)%sf(i, q, l) = &
-                                            rhs_vf(j + 4)%sf(i, q, l) + mom_3d(1, 1, k)%sf(i, q, l)
-                                        rhs_vf(j + 5)%sf(i, q, l) = &
-                                            rhs_vf(j + 5)%sf(i, q, l) + mom_3d(0, 2, k)%sf(i, q, l)
-                                        j = j + 6
-                                    end do
-                                end do
-                            end do
-                        end do
-                    else
-#ifdef CRAY_PRINT_DEBUG
-print*, "todo"
-#endif
-!$acc parallel loop collapse(3) gang vector default(present)
-                        do l = 0, p
-                            do k = 0, n
-                                do j = 0, m
-                                    divu%sf(j, k, l) = 0d0
-                                    divu%sf(j, k, l) = &
-                                        5d-1/dx(j)*(q_prim_qp%vf(contxe + id)%sf(j + 1, k, l) - &
-                                                    q_prim_qp%vf(contxe + id)%sf(j - 1, k, l))
->>>>>>> 30ac1a5b
 
                 if (bc_y%end <= -5 .and. bc_y%end >= -13) then
                     call s_cbc(q_prim_qp%vf, flux_n(id)%vf, &
@@ -1521,187 +1271,6 @@
                                 end do
                             end do
                         end do
-<<<<<<< HEAD
-=======
-                    end if
-                end if
-
-                if (cyl_coord) then
-                    !$acc parallel loop collapse(4) gang vector default(present)
-                    do j = 1, sys_size
-                        do l = 0, p
-                            do k = 0, n
-                                do q = 0, m
-                                    rhs_vf(j)%sf(q, k, l) = &
-                                        rhs_vf(j)%sf(q, k, l) - 5d-1/y_cc(k)* &
-                                        (flux_gsrc_n(2)%vf(j)%sf(q, k - 1, l) &
-                                         + flux_gsrc_n(2)%vf(j)%sf(q, k, l))
-                                end do
-                            end do
-                        end do
-                    end do
-                end if
-
-                if (any(Re_size > 0)) then
-                    if (cyl_coord .and. ((bc_y%beg == -2) .or. (bc_y%beg == -13))) then
-                        if (p > 0) then
-                            call s_compute_viscous_stress_tensor(q_prim_qp%vf, &
-                                                                 dq_prim_dx_qp(1)%vf(mom_idx%beg:mom_idx%end), &
-                                                                 dq_prim_dy_qp(1)%vf(mom_idx%beg:mom_idx%end), &
-                                                                 dq_prim_dz_qp(1)%vf(mom_idx%beg:mom_idx%end), &
-                                                                 tau_Re_vf, &
-                                                                 ixt, iyt, izt)
-                        else
-                            call s_compute_viscous_stress_tensor(q_prim_qp%vf, &
-                                                                 dq_prim_dx_qp(1)%vf(mom_idx%beg:mom_idx%end), &
-                                                                 dq_prim_dy_qp(1)%vf(mom_idx%beg:mom_idx%end), &
-                                                                 dq_prim_dy_qp(1)%vf(mom_idx%beg:mom_idx%end), &
-                                                                 tau_Re_vf, &
-                                                                 ixt, iyt, izt)
-                        end if
-
-                        !$acc parallel loop collapse(3) gang vector default(present)
-                        do l = 0, p
-                            do k = 1, n
-                                do j = 0, m
-                                    !$acc loop seq
-                                    do i = momxb, E_idx
-                                        rhs_vf(i)%sf(j, k, l) = &
-                                            rhs_vf(i)%sf(j, k, l) + 1d0/dy(k)* &
-                                            (flux_src_n(2)%vf(i)%sf(j, k - 1, l) &
-                                             - flux_src_n(2)%vf(i)%sf(j, k, l))
-                                    end do
-                                end do
-                            end do
-                        end do
-
-                        !$acc parallel loop collapse(2) gang vector default(present)
-                        do l = 0, p
-                            do j = 0, m
-                                !$acc loop seq
-                                do i = momxb, E_idx
-                                    rhs_vf(i)%sf(j, 0, l) = &
-                                        rhs_vf(i)%sf(j, 0, l) + 1d0/(y_cc(1) - y_cc(-1))* &
-                                        (tau_Re_vf(i)%sf(j, -1, l) &
-                                         - tau_Re_vf(i)%sf(j, 1, l))
-                                end do
-                            end do
-                        end do
-                    else
-                        !$acc parallel loop collapse(3) gang vector default(present)
-                        do l = 0, p
-                            do k = 0, n
-                                do j = 0, m
-                                    !$acc loop seq
-                                    do i = momxb, E_idx
-                                        rhs_vf(i)%sf(j, k, l) = &
-                                            rhs_vf(i)%sf(j, k, l) + 1d0/dy(k)* &
-                                            (flux_src_n(2)%vf(i)%sf(j, k - 1, l) &
-                                             - flux_src_n(2)%vf(i)%sf(j, k, l))
-                                    end do
-                                end do
-                            end do
-                        end do
-                    end if
-                    ! Applying the geometrical viscous Riemann source fluxes calculated as average
-                    ! of values at cell boundaries
-                    if (cyl_coord) then
-                        if ((bc_y%beg == -2) .or. (bc_y%beg == -13)) then
-
-                            !$acc parallel loop collapse(3) gang vector default(present)
-                            do l = 0, p
-                                do k = 1, n
-                                    do j = 0, m
-                                        !$acc loop seq
-                                        do i = momxb, E_idx
-                                            rhs_vf(i)%sf(j, k, l) = &
-                                                rhs_vf(i)%sf(j, k, l) - 5d-1/y_cc(k)* &
-                                                (flux_src_n(2)%vf(i)%sf(j, k - 1, l) &
-                                                 + flux_src_n(2)%vf(i)%sf(j, k, l))
-                                        end do
-                                    end do
-                                end do
-                            end do
-
-                            !$acc parallel loop collapse(2) gang vector default(present)
-                            do l = 0, p
-                                do j = 0, m
-                                    !$acc loop seq
-                                    do i = momxb, E_idx
-                                        rhs_vf(i)%sf(j, 0, l) = &
-                                            rhs_vf(i)%sf(j, 0, l) - 1d0/y_cc(0)* &
-                                            tau_Re_vf(i)%sf(j, 0, l)
-                                    end do
-                                end do
-                            end do
-
-                        else
-
-                            !$acc parallel loop collapse(3) gang vector default(present)
-                            do l = 0, p
-                                do k = 0, n
-                                    do j = 0, m
-                                        !$acc loop seq
-                                        do i = momxb, E_idx
-                                            rhs_vf(i)%sf(j, k, l) = &
-                                                rhs_vf(i)%sf(j, k, l) - 5d-1/y_cc(k)* &
-                                                (flux_src_n(2)%vf(i)%sf(j, k - 1, l) &
-                                                 + flux_src_n(2)%vf(i)%sf(j, k, l))
-                                        end do
-                                    end do
-                                end do
-                            end do
-
-                        end if
-                    end if
-                end if
-
-            elseif (id == 3) then
-                ! RHS Contribution in z-direction ===============================
-
-                ! Applying the Riemann fluxes
-
-                if (bc_z%beg <= -5) then
-                    call s_cbc(q_prim_qp%vf, flux_n(id)%vf, &
-                               flux_src_n(id)%vf, id, -1, ix, iy, iz)
-                end if
-
-                if (bc_z%end <= -5) then
-                    call s_cbc(q_prim_qp%vf, flux_n(id)%vf, &
-                               flux_src_n(id)%vf, id, 1, ix, iy, iz)
-                end if
-
-                if (grid_geometry == 3) then
-                    !$acc parallel loop collapse(4) gang vector default(present)
-                    do j = 1, sys_size
-                        do k = 0, p
-                            do q = 0, n
-                                do l = 0, m
-                                    rhs_vf(j)%sf(l, q, k) = &
-                                        rhs_vf(j)%sf(l, q, k) + 1d0/dz(k)/y_cc(q)* &
-                                        q_prim_qp%vf(contxe + id)%sf(l, q, k)* &
-                                        (flux_n(3)%vf(j)%sf(l, q, k - 1) &
-                                         - flux_n(3)%vf(j)%sf(l, q, k))
-                                end do
-                            end do
-                        end do
-                    end do
-
-                    if (riemann_solver == 1) then
-                        do j = advxb, advxe
-                            do k = 0, p
-                                do q = 0, n
-                                    do l = 0, m
-                                        rhs_vf(j)%sf(l, q, k) = &
-                                            rhs_vf(j)%sf(l, q, k) + 1d0/dz(k)/y_cc(q)* &
-                                            q_prim_qp%vf(contxe + id)%sf(l, q, k)* &
-                                            (flux_src_n(3)%vf(j)%sf(l, q, k - 1) &
-                                             - flux_src_n(3)%vf(j)%sf(l, q, k))
-                                    end do
-                                end do
-                            end do
-                        end do
->>>>>>> 30ac1a5b
                     else
 
                         if (alt_soundspeed) then
@@ -1845,17 +1414,8 @@
                         end if
                     end if
                 end if
-
-<<<<<<< HEAD
             end if  ! id loop
             call nvtxEndRange
-=======
-                call nvtxStartRange("bubbles")
-#ifdef CRAY_PRINT_DEBUG
-print*, "bubbles"
-#endif
-                if (bubbles .and. (.not. qbmm)) then
->>>>>>> 30ac1a5b
 
             ! Additional physics and source terms ==============================
 
@@ -1875,7 +1435,6 @@
                                                                rhs_vf)
             call nvtxEndRange
 
-<<<<<<< HEAD
             ! RHS additions for viscosity
             call nvtxStartRange("RHS_viscous")
             if (any(Re_size > 0d0)) call s_compute_viscous_rhs(id, &
@@ -1893,20 +1452,6 @@
             if (bubbles) call s_compute_bubbles_rhs(id, &
                                                     q_prim_qp%vf)
             call nvtxEndRange
-=======
-                call nvtxStartRange("Monopole")
-#ifdef CRAY_PRINT_DEBUG
-print*, "Monopole"
-#endif
-                if (monopole) then
-                    ndirs = 1; if (n > 0) ndirs = 2; if (p > 0) ndirs = 3
-                    if (id == ndirs) then 
-                        call s_monopole_calculations(mono_mass_src, mono_mom_src, mono_e_src, &
-                                             q_cons_qp%vf(1:sys_size), q_prim_qp%vf(1:sys_size), t_step, id, &
-                                             rhs_vf)
-                    end if
-                end if
->>>>>>> 30ac1a5b
 
             ! RHS additions for qbmm bubbles
             call nvtxStartRange("RHS_qbmm")
@@ -1921,7 +1466,6 @@
                                               rhs_mv)
             call nvtxEndRange
             ! END: Additional physics and source terms =========================
-
         end do
 
         if (ib) then
@@ -1939,7 +1483,6 @@
             end do
         end if
 
-<<<<<<< HEAD
         ! END: Dimensional Splitting Loop =================================
 
         ! Additional Physics and Source Temrs ==================================
@@ -1964,52 +1507,6 @@
         ! END: Additional pphysics and source terms ============================
 
         if (run_time_info .or. probe_wrt .or. ib) then
-=======
-                    if (grid_geometry == 3) then
-                        !$acc parallel loop collapse(3) gang vector default(present)
-                        do l = 0, p
-                            do k = 0, n
-                                do j = 0, m
-                                    rhs_vf(momxb + 1)%sf(j, k, l) = &
-                                        rhs_vf(momxb + 1)%sf(j, k, l) + 5d-1* &
-                                        (flux_src_n(3)%vf(momxe)%sf(j, k, l - 1) &
-                                         + flux_src_n(3)%vf(momxe)%sf(j, k, l))
-
-                                    rhs_vf(momxe)%sf(j, k, l) = &
-                                        rhs_vf(momxe)%sf(j, k, l) - 5d-1* &
-                                        (flux_src_n(3)%vf(momxb + 1)%sf(j, k, l - 1) &
-                                         + flux_src_n(3)%vf(momxb + 1)%sf(j, k, l))
-                                end do
-                            end do
-                        end do
-                    end if
-                end if
-
-            end if  ! id loop
-            call nvtxEndRange
-
-            ! RHS additions for hypoelasticity
-            call nvtxStartRange("RHS_Hypoelasticity")
-#ifdef CRAY_PRINT_DEBUG
-print*, "RHS_Hypoelasticity"
-#endif
-            if (hypoelasticity) then
-#ifdef CRAY_PRINT_DEBUG
-print*, "s_compute_hypoelastic_rhs"
-#endif
-                call s_compute_hypoelastic_rhs(id, q_prim_qp%vf, rhs_vf)
-
-            end if
-            call nvtxEndRange
-            
-        end do
-        ! END: Dimensional Splitting Loop =================================
-
-#ifdef CRAY_PRINT_DEBUG
-print*, "run_time_info .or. probe_wrt"
-#endif
-        if (run_time_info .or. probe_wrt) then
->>>>>>> 30ac1a5b
 
             ix%beg = -buff_size; iy%beg = 0; iz%beg = 0
             if (n > 0) iy%beg = -buff_size; 
@@ -2017,9 +1514,6 @@
             ix%end = m - ix%beg; iy%end = n - iy%beg; iz%end = p - iz%beg
             
             !$acc enter data copyin(ix, iy, iz)
-#ifdef CRAY_PRINT_DEBUG
-print*, "todo"
-#endif
 
             !$acc parallel loop collapse(4) gang vector default(present)
             do i = 1, sys_size
@@ -2485,17 +1979,6 @@
         @:DEALLOCATE_GLOBAL(dqL_prim_dx_n, dqL_prim_dy_n, dqL_prim_dz_n)
         @:DEALLOCATE_GLOBAL(dqR_prim_dx_n, dqR_prim_dy_n, dqR_prim_dz_n)
 
-<<<<<<< HEAD
-=======
-        if (any(Re_size > 0) .and. cyl_coord) then
-            do i = 1, num_dims
-                @:DEALLOCATE(tau_Re_vf(cont_idx%end + i)%sf)
-            end do
-            @:DEALLOCATE(tau_Re_vf(E_idx)%sf)
-            @:DEALLOCATE_GLOBAL(tau_Re_vf)
-        end if
-
->>>>>>> 30ac1a5b
         do i = num_dims, 1, -1
             if (i /= 1) then
                 do l = 1, sys_size
