!>
!! @file m_rhs.f90
!! @brief Contains module m_rhs

#:include 'case.fpp'
#:include 'macros.fpp'

!> @brief The module contains the subroutines used to calculate the right-
!!              hane-side (RHS) in the quasi-conservative, shock- and interface-
!!              capturing finite-volume framework for the multicomponent Navier-
!!              Stokes equations supplemented by appropriate advection equations
!!              used to capture the material interfaces. The system of equations
!!              is closed by the stiffened gas equation of state, as well as any
!!              required mixture relationships. Capillarity effects are included
!!              and are modeled by the means of a volume force acting across the
!!              diffuse material interface region. The implementation details of
!!              surface tension may be found in Perigaud and Saurel (2005). Note
!!              that both viscous and surface tension effects are only available
!!              in the volume fraction model.
module m_rhs

    use m_derived_types        !< Definitions of the derived types

    use m_global_parameters    !< Definitions of the global parameters

    use m_mpi_proxy            !< Message passing interface (MPI) module proxy

    use m_variables_conversion !< State variables type conversion procedures

    use m_weno                 !< Weighted and essentially non-oscillatory (WENO)
                               !! schemes for spatial reconstruction of variables

    use m_muscl                !< Monotonic Upstream-centered (MUSCL)
                               !! schemes for conservation laws

    use m_riemann_solvers      !< Exact and approximate Riemann problem solvers

    use m_cbc                  !< Characteristic boundary conditions (CBC)

    use m_bubbles_EE           !< Ensemble-averaged bubble dynamics routines

    use m_bubbles_EL

    use m_qbmm                 !< Moment inversion

    use m_hypoelastic

    use m_hyperelastic

    use m_acoustic_src

    use m_viscous

    use m_ibm

    use m_nvtx

    use m_boundary_common

    use m_helper

    use m_surface_tension

    use m_body_forces

    use m_chemistry

    use m_mhd

    use m_igr

    use m_pressure_relaxation

    implicit none

    private; public :: s_initialize_rhs_module, &
 s_compute_rhs, &
 s_finalize_rhs_module

    !! This variable contains the WENO-reconstructed values of the cell-average
    !! conservative variables, which are located in q_cons_vf, at cell-interior
    !! Gaussian quadrature points (QP).
    type(vector_field) :: q_cons_qp !<
    $:GPU_DECLARE(create='[q_cons_qp]')

    !! The primitive variables at cell-interior Gaussian quadrature points. These
    !! are calculated from the conservative variables and gradient magnitude (GM)
    !! of the volume fractions, q_cons_qp and gm_alpha_qp, respectively.
    type(vector_field) :: q_prim_qp !<
    $:GPU_DECLARE(create='[q_prim_qp]')

    !> @name The first-order spatial derivatives of the primitive variables at cell-
    !! interior Gaussian quadrature points. These are WENO-reconstructed from
    !! their respective cell-average values, obtained through the application
    !! of the divergence theorem on the integral-average cell-boundary values
    !! of the primitive variables, located in qK_prim_n, where K = L or R.
    !> @{
    type(vector_field), allocatable, dimension(:) :: dq_prim_dx_qp, dq_prim_dy_qp, dq_prim_dz_qp
    $:GPU_DECLARE(create='[dq_prim_dx_qp,dq_prim_dy_qp,dq_prim_dz_qp]')
    !> @}

    !> @name The left and right WENO-reconstructed cell-boundary values of the cell-
    !! average first-order spatial derivatives of the primitive variables. The
    !! cell-average of the first-order spatial derivatives may be found in the
    !! variables dq_prim_ds_qp, where s = x, y or z.
    !> @{
    type(vector_field), allocatable, dimension(:) :: dqL_prim_dx_n, dqL_prim_dy_n, dqL_prim_dz_n
    type(vector_field), allocatable, dimension(:) :: dqR_prim_dx_n, dqR_prim_dy_n, dqR_prim_dz_n
    $:GPU_DECLARE(create='[dqL_prim_dx_n,dqL_prim_dy_n,dqL_prim_dz_n]')
    $:GPU_DECLARE(create='[dqR_prim_dx_n,dqR_prim_dy_n,dqR_prim_dz_n]')
    !> @}

    type(scalar_field), allocatable, dimension(:) :: tau_Re_vf
    $:GPU_DECLARE(create='[tau_Re_vf]')

    type(vector_field) :: gm_alpha_qp  !<
    !! The gradient magnitude of the volume fractions at cell-interior Gaussian
    !! quadrature points. gm_alpha_qp is calculated from individual first-order
    !! spatial derivatives located in dq_prim_ds_qp.

    $:GPU_DECLARE(create='[gm_alpha_qp]')

    !> @name The left and right WENO-reconstructed cell-boundary values of the cell-
    !! average gradient magnitude of volume fractions, located in gm_alpha_qp.
    !> @{
    type(vector_field), allocatable, dimension(:) :: gm_alphaL_n
    type(vector_field), allocatable, dimension(:) :: gm_alphaR_n
    $:GPU_DECLARE(create='[gm_alphaL_n,gm_alphaR_n]')
    !> @}

    !> @name The cell-boundary values of the fluxes (src - source, gsrc - geometrical
    !! source). These are computed by applying the chosen Riemann problem solver
    !! .on the left and right cell-boundary values of the primitive variables
    !> @{
    type(vector_field), allocatable, dimension(:) :: flux_n
    type(vector_field), allocatable, dimension(:) :: flux_src_n
    type(vector_field), allocatable, dimension(:) :: flux_gsrc_n
    $:GPU_DECLARE(create='[flux_n,flux_src_n,flux_gsrc_n]')
    !> @}

    type(vector_field), allocatable, dimension(:) :: qL_prim, qR_prim
    $:GPU_DECLARE(create='[qL_prim,qR_prim]')

    type(int_bounds_info) :: iv !< Vector field indical bounds
    $:GPU_DECLARE(create='[iv]')

    !> @name Indical bounds in the x-, y- and z-directions
    !> @{
    type(int_bounds_info) :: irx, iry, irz
    $:GPU_DECLARE(create='[irx,iry,irz]')

    type(int_bounds_info) :: is1, is2, is3
    $:GPU_DECLARE(create='[is1,is2,is3]')

    !> @name Saved fluxes for testing
    !> @{
    type(scalar_field) :: alf_sum
    !> @}
    $:GPU_DECLARE(create='[alf_sum]')

    real(wp), allocatable, dimension(:, :, :) :: blkmod1, blkmod2, alpha1, alpha2, Kterm
    real(wp), allocatable, dimension(:, :, :, :) :: qL_rsx_vf, qL_rsy_vf, qL_rsz_vf, qR_rsx_vf, qR_rsy_vf, qR_rsz_vf
    real(wp), allocatable, dimension(:, :, :, :) :: dqL_rsx_vf, dqL_rsy_vf, dqL_rsz_vf, dqR_rsx_vf, dqR_rsy_vf, dqR_rsz_vf
    $:GPU_DECLARE(create='[blkmod1,blkmod2,alpha1,alpha2,Kterm]')
    $:GPU_DECLARE(create='[qL_rsx_vf,qL_rsy_vf,qL_rsz_vf,qR_rsx_vf,qR_rsy_vf,qR_rsz_vf]')
    $:GPU_DECLARE(create='[dqL_rsx_vf,dqL_rsy_vf,dqL_rsz_vf,dqR_rsx_vf,dqR_rsy_vf,dqR_rsz_vf]')

    real(wp), allocatable, dimension(:, :, :) :: nbub !< Bubble number density
    $:GPU_DECLARE(create='[nbub]')

contains

    !> The computation of parameters, the allocation of memory,
        !!      the association of pointers and/or the execution of any
        !!      other procedures that are necessary to setup the module.
    impure subroutine s_initialize_rhs_module

        integer :: i, j, k, l, id !< Generic loop iterators

        $:GPU_ENTER_DATA(copyin='[idwbuff]')
        $:GPU_UPDATE(device='[idwbuff]')

        @:ALLOCATE(q_cons_qp%vf(1:sys_size))
        @:ALLOCATE(q_prim_qp%vf(1:sys_size))

        if (.not. igr) then
            do l = 1, sys_size
                @:ALLOCATE(q_cons_qp%vf(l)%sf(idwbuff(1)%beg:idwbuff(1)%end, idwbuff(2)%beg:idwbuff(2)%end, idwbuff(3)%beg:idwbuff(3)%end))
            end do
            do l = mom_idx%beg, E_idx
                @:ALLOCATE(q_prim_qp%vf(l)%sf(idwbuff(1)%beg:idwbuff(1)%end, idwbuff(2)%beg:idwbuff(2)%end, idwbuff(3)%beg:idwbuff(3)%end))
            end do

        end if

        if (surface_tension) then
            ! This assumes that the color function advection equation is
            ! the last equation. If this changes then this logic will
            ! need updated
            do l = adv_idx%end + 1, sys_size - 1
                @:ALLOCATE(q_prim_qp%vf(l)%sf(idwbuff(1)%beg:idwbuff(1)%end, idwbuff(2)%beg:idwbuff(2)%end, idwbuff(3)%beg:idwbuff(3)%end))
            end do
        else
            do l = adv_idx%end + 1, sys_size
                @:ALLOCATE(q_prim_qp%vf(l)%sf(idwbuff(1)%beg:idwbuff(1)%end, idwbuff(2)%beg:idwbuff(2)%end, idwbuff(3)%beg:idwbuff(3)%end))
            end do

        end if

        if (.not. igr) then
            @:ACC_SETUP_VFs(q_cons_qp, q_prim_qp)

            do l = 1, cont_idx%end
                if (relativity) then
                    ! Cons and Prim densities are different for relativity
                    @:ALLOCATE(q_prim_qp%vf(l)%sf(idwbuff(1)%beg:idwbuff(1)%end, idwbuff(2)%beg:idwbuff(2)%end, idwbuff(3)%beg:idwbuff(3)%end))
                else
                    q_prim_qp%vf(l)%sf => q_cons_qp%vf(l)%sf
                    $:GPU_ENTER_DATA(copyin='[q_prim_qp%vf(l)%sf]')
                    $:GPU_ENTER_DATA(attach='[q_prim_qp%vf(l)%sf]')
                end if
            end do

            do l = adv_idx%beg, adv_idx%end
                q_prim_qp%vf(l)%sf => q_cons_qp%vf(l)%sf
                $:GPU_ENTER_DATA(copyin='[q_prim_qp%vf(l)%sf]')
                $:GPU_ENTER_DATA(attach='[q_prim_qp%vf(l)%sf]')
            end do
        end if

        if (surface_tension) then
            q_prim_qp%vf(c_idx)%sf => &
                q_cons_qp%vf(c_idx)%sf
            $:GPU_ENTER_DATA(copyin='[q_prim_qp%vf(c_idx)%sf]')
            $:GPU_ENTER_DATA(attach='[q_prim_qp%vf(c_idx)%sf]')
        end if

        ! Allocation/Association of flux_n, flux_src_n, and flux_gsrc_n
        @:ALLOCATE(flux_n(1:num_dims))
        @:ALLOCATE(flux_src_n(1:num_dims))
        @:ALLOCATE(flux_gsrc_n(1:num_dims))

        do i = 1, num_dims

            @:ALLOCATE(flux_n(i)%vf(1:sys_size))
            @:ALLOCATE(flux_src_n(i)%vf(1:sys_size))
            @:ALLOCATE(flux_gsrc_n(i)%vf(1:sys_size))

            if (.not. igr) then

                if (i == 1) then
                    do l = 1, sys_size
                        @:ALLOCATE(flux_n(i)%vf(l)%sf( &
                                 & idwbuff(1)%beg:idwbuff(1)%end, &
                                 & idwbuff(2)%beg:idwbuff(2)%end, &
                                 & idwbuff(3)%beg:idwbuff(3)%end))
                        @:ALLOCATE(flux_gsrc_n(i)%vf(l)%sf( &
                                & idwbuff(1)%beg:idwbuff(1)%end, &
                                & idwbuff(2)%beg:idwbuff(2)%end, &
                                & idwbuff(3)%beg:idwbuff(3)%end))
                    end do

                    if (viscous .or. surface_tension) then
                        do l = mom_idx%beg, E_idx
                            @:ALLOCATE(flux_src_n(i)%vf(l)%sf( &
                                     & idwbuff(1)%beg:idwbuff(1)%end, &
                                     & idwbuff(2)%beg:idwbuff(2)%end, &
                                     & idwbuff(3)%beg:idwbuff(3)%end))
                        end do
                    end if

                    @:ALLOCATE(flux_src_n(i)%vf(adv_idx%beg)%sf( &
                             & idwbuff(1)%beg:idwbuff(1)%end, &
                             & idwbuff(2)%beg:idwbuff(2)%end, &
                             & idwbuff(3)%beg:idwbuff(3)%end))

                    if (riemann_solver == 1 .or. riemann_solver == 4) then
                        do l = adv_idx%beg + 1, adv_idx%end
                            @:ALLOCATE(flux_src_n(i)%vf(l)%sf( &
                                     & idwbuff(1)%beg:idwbuff(1)%end, &
                                     & idwbuff(2)%beg:idwbuff(2)%end, &
                                     & idwbuff(3)%beg:idwbuff(3)%end))
                        end do
                    end if

                    if (chemistry) then
                        do l = chemxb, chemxe
                            @:ALLOCATE(flux_src_n(i)%vf(l)%sf( &
                                     & idwbuff(1)%beg:idwbuff(1)%end, &
                                     & idwbuff(2)%beg:idwbuff(2)%end, &
                                     & idwbuff(3)%beg:idwbuff(3)%end))
                        end do
                    end if

                else
                    do l = 1, sys_size
                        @:ALLOCATE(flux_gsrc_n(i)%vf(l)%sf( &
                            idwbuff(1)%beg:idwbuff(1)%end, &
                            idwbuff(2)%beg:idwbuff(2)%end, &
                            idwbuff(3)%beg:idwbuff(3)%end))
                    end do
                end if

                @:ACC_SETUP_VFs(flux_n(i))
                @:ACC_SETUP_VFs(flux_src_n(i), flux_gsrc_n(i))

                if (i == 1) then
                    if (riemann_solver /= 1) then
                        do l = adv_idx%beg + 1, adv_idx%end
                            flux_src_n(i)%vf(l)%sf => flux_src_n(i)%vf(adv_idx%beg)%sf
                            $:GPU_ENTER_DATA(attach='[flux_src_n(i)%vf(l)%sf]')
                        end do
                    end if
                else
                    do l = 1, sys_size
                        flux_n(i)%vf(l)%sf => flux_n(1)%vf(l)%sf
                        $:GPU_ENTER_DATA(attach='[flux_n(i)%vf(l)%sf]')
                        flux_src_n(i)%vf(l)%sf => flux_src_n(1)%vf(l)%sf
                        $:GPU_ENTER_DATA(attach='[flux_src_n(i)%vf(l)%sf]')
                    end do
                end if
            end if
        end do

        ! END: Allocation/Association of flux_n, flux_src_n, and flux_gsrc_n

        ! Allocation of dq_prim_ds_qp
        @:ALLOCATE(dq_prim_dx_qp(1:1))
        @:ALLOCATE(dq_prim_dy_qp(1:1))
        @:ALLOCATE(dq_prim_dz_qp(1:1))

        @:ALLOCATE(qL_prim(1:num_dims))
        @:ALLOCATE(qR_prim(1:num_dims))

        ! Allocation/Association of dqK_prim_ds_n
        @:ALLOCATE(dqL_prim_dx_n(1:num_dims))
        @:ALLOCATE(dqL_prim_dy_n(1:num_dims))
        @:ALLOCATE(dqL_prim_dz_n(1:num_dims))
        @:ALLOCATE(dqR_prim_dx_n(1:num_dims))
        @:ALLOCATE(dqR_prim_dy_n(1:num_dims))
        @:ALLOCATE(dqR_prim_dz_n(1:num_dims))

        if (.not. igr) then

            do i = 1, num_dims
                @:ALLOCATE(qL_prim(i)%vf(1:sys_size))
                @:ALLOCATE(qR_prim(i)%vf(1:sys_size))
                do l = mom_idx%beg, mom_idx%end
                    @:ALLOCATE(qL_prim(i)%vf(l)%sf(idwbuff(1)%beg:idwbuff(1)%end, idwbuff(2)%beg:idwbuff(2)%end, idwbuff(3)%beg:idwbuff(3)%end))
                    @:ALLOCATE(qR_prim(i)%vf(l)%sf(idwbuff(1)%beg:idwbuff(1)%end, idwbuff(2)%beg:idwbuff(2)%end, idwbuff(3)%beg:idwbuff(3)%end))
                end do
                @:ACC_SETUP_VFs(qL_prim(i), qR_prim(i))
            end do

            @:ALLOCATE(qL_rsx_vf(idwbuff(1)%beg:idwbuff(1)%end, &
                idwbuff(2)%beg:idwbuff(2)%end, idwbuff(3)%beg:idwbuff(3)%end, 1:sys_size))
            @:ALLOCATE(qR_rsx_vf(idwbuff(1)%beg:idwbuff(1)%end, &
                idwbuff(2)%beg:idwbuff(2)%end, idwbuff(3)%beg:idwbuff(3)%end, 1:sys_size))

            if (n > 0) then

                @:ALLOCATE(qL_rsy_vf(idwbuff(2)%beg:idwbuff(2)%end, &
                    idwbuff(1)%beg:idwbuff(1)%end, idwbuff(3)%beg:idwbuff(3)%end, 1:sys_size))
                @:ALLOCATE(qR_rsy_vf(idwbuff(2)%beg:idwbuff(2)%end, &
                    idwbuff(1)%beg:idwbuff(1)%end, idwbuff(3)%beg:idwbuff(3)%end, 1:sys_size))
            else
                @:ALLOCATE(qL_rsy_vf(idwbuff(1)%beg:idwbuff(1)%end, &
                    idwbuff(2)%beg:idwbuff(2)%end, idwbuff(3)%beg:idwbuff(3)%end, 1:sys_size))
                @:ALLOCATE(qR_rsy_vf(idwbuff(1)%beg:idwbuff(1)%end, &
                    idwbuff(2)%beg:idwbuff(2)%end, idwbuff(3)%beg:idwbuff(3)%end, 1:sys_size))
            end if

            if (p > 0) then
                @:ALLOCATE(qL_rsz_vf(idwbuff(3)%beg:idwbuff(3)%end, &
                    idwbuff(2)%beg:idwbuff(2)%end, idwbuff(1)%beg:idwbuff(1)%end, 1:sys_size))
                @:ALLOCATE(qR_rsz_vf(idwbuff(3)%beg:idwbuff(3)%end, &
                    idwbuff(2)%beg:idwbuff(2)%end, idwbuff(1)%beg:idwbuff(1)%end, 1:sys_size))
            else
                @:ALLOCATE(qL_rsz_vf(idwbuff(1)%beg:idwbuff(1)%end, &
                    idwbuff(2)%beg:idwbuff(2)%end, idwbuff(3)%beg:idwbuff(3)%end, 1:sys_size))
                @:ALLOCATE(qR_rsz_vf(idwbuff(1)%beg:idwbuff(1)%end, &
                    idwbuff(2)%beg:idwbuff(2)%end, idwbuff(3)%beg:idwbuff(3)%end, 1:sys_size))

            end if

            if (.not. viscous) then
                do i = 1, num_dims
                    @:ALLOCATE(dqL_prim_dx_n(i)%vf(1:sys_size))
                    @:ALLOCATE(dqL_prim_dy_n(i)%vf(1:sys_size))
                    @:ALLOCATE(dqL_prim_dz_n(i)%vf(1:sys_size))
                    @:ALLOCATE(dqR_prim_dx_n(i)%vf(1:sys_size))
                    @:ALLOCATE(dqR_prim_dy_n(i)%vf(1:sys_size))
                    @:ALLOCATE(dqR_prim_dz_n(i)%vf(1:sys_size))

                    do l = momxb, momxe
                        @:ALLOCATE(dqL_prim_dx_n(i)%vf(l)%sf(1:1, 1:1, 1:1))
                        @:ALLOCATE(dqL_prim_dy_n(i)%vf(l)%sf(1:1, 1:1, 1:1))
                        @:ALLOCATE(dqL_prim_dz_n(i)%vf(l)%sf(1:1, 1:1, 1:1))
                        @:ALLOCATE(dqR_prim_dx_n(i)%vf(l)%sf(1:1, 1:1, 1:1))
                        @:ALLOCATE(dqR_prim_dy_n(i)%vf(l)%sf(1:1, 1:1, 1:1))
                        @:ALLOCATE(dqR_prim_dz_n(i)%vf(l)%sf(1:1, 1:1, 1:1))
                    end do
                    @:ACC_SETUP_VFs(dqL_prim_dx_n(i), dqL_prim_dy_n(i), dqL_prim_dz_n(i))
                    @:ACC_SETUP_VFs(dqR_prim_dx_n(i), dqR_prim_dy_n(i), dqR_prim_dz_n(i))
                end do
            end if

            if (viscous) then

                @:ALLOCATE(tau_Re_vf(1:sys_size))
                do i = 1, num_dims
                    @:ALLOCATE(tau_Re_vf(cont_idx%end + i)%sf(idwbuff(1)%beg:idwbuff(1)%end, &
                                                        &  idwbuff(2)%beg:idwbuff(2)%end, &
                                                        &  idwbuff(3)%beg:idwbuff(3)%end))
                    @:ACC_SETUP_SFs(tau_Re_vf(cont_idx%end + i))
                end do
                @:ALLOCATE(tau_Re_vf(E_idx)%sf(idwbuff(1)%beg:idwbuff(1)%end, &
                                            & idwbuff(2)%beg:idwbuff(2)%end, &
                                            & idwbuff(3)%beg:idwbuff(3)%end))
                @:ACC_SETUP_SFs(tau_Re_vf(E_idx))

                @:ALLOCATE(dq_prim_dx_qp(1)%vf(1:sys_size))
                @:ALLOCATE(dq_prim_dy_qp(1)%vf(1:sys_size))
                @:ALLOCATE(dq_prim_dz_qp(1)%vf(1:sys_size))

                do l = mom_idx%beg, mom_idx%end
                    @:ALLOCATE(dq_prim_dx_qp(1)%vf(l)%sf( &
                              & idwbuff(1)%beg:idwbuff(1)%end, &
                              & idwbuff(2)%beg:idwbuff(2)%end, &
                              & idwbuff(3)%beg:idwbuff(3)%end))
                end do

                @:ACC_SETUP_VFs(dq_prim_dx_qp(1))

                if (n > 0) then

                    do l = mom_idx%beg, mom_idx%end
                        @:ALLOCATE(dq_prim_dy_qp(1)%vf(l)%sf( &
                                 & idwbuff(1)%beg:idwbuff(1)%end, &
                                 & idwbuff(2)%beg:idwbuff(2)%end, &
                                 & idwbuff(3)%beg:idwbuff(3)%end))
                    end do

                    @:ACC_SETUP_VFs(dq_prim_dy_qp(1))

                    if (p > 0) then

                        do l = mom_idx%beg, mom_idx%end
                            @:ALLOCATE(dq_prim_dz_qp(1)%vf(l)%sf( &
                                     & idwbuff(1)%beg:idwbuff(1)%end, &
                                     & idwbuff(2)%beg:idwbuff(2)%end, &
                                     & idwbuff(3)%beg:idwbuff(3)%end))
                        end do
                        @:ACC_SETUP_VFs(dq_prim_dz_qp(1))
                    end if

                end if

                do i = 1, num_dims
                    @:ALLOCATE(dqL_prim_dx_n(i)%vf(1:sys_size))
                    @:ALLOCATE(dqL_prim_dy_n(i)%vf(1:sys_size))
                    @:ALLOCATE(dqL_prim_dz_n(i)%vf(1:sys_size))
                    @:ALLOCATE(dqR_prim_dx_n(i)%vf(1:sys_size))
                    @:ALLOCATE(dqR_prim_dy_n(i)%vf(1:sys_size))
                    @:ALLOCATE(dqR_prim_dz_n(i)%vf(1:sys_size))
                end do

                do i = 1, num_dims

                    do l = mom_idx%beg, mom_idx%end
                        @:ALLOCATE(dqL_prim_dx_n(i)%vf(l)%sf( &
                                 & idwbuff(1)%beg:idwbuff(1)%end, &
                                 & idwbuff(2)%beg:idwbuff(2)%end, &
                                 & idwbuff(3)%beg:idwbuff(3)%end))
                        @:ALLOCATE(dqR_prim_dx_n(i)%vf(l)%sf( &
                                 & idwbuff(1)%beg:idwbuff(1)%end, &
                                 & idwbuff(2)%beg:idwbuff(2)%end, &
                                 & idwbuff(3)%beg:idwbuff(3)%end))
                    end do

                    if (n > 0) then
                        do l = mom_idx%beg, mom_idx%end
                            @:ALLOCATE(dqL_prim_dy_n(i)%vf(l)%sf( &
                                     & idwbuff(1)%beg:idwbuff(1)%end, &
                                     & idwbuff(2)%beg:idwbuff(2)%end, &
                                     & idwbuff(3)%beg:idwbuff(3)%end))
                            @:ALLOCATE(dqR_prim_dy_n(i)%vf(l)%sf( &
                                     & idwbuff(1)%beg:idwbuff(1)%end, &
                                     & idwbuff(2)%beg:idwbuff(2)%end, &
                                     & idwbuff(3)%beg:idwbuff(3)%end))
                        end do
                    end if

                    if (p > 0) then
                        do l = mom_idx%beg, mom_idx%end
                            @:ALLOCATE(dqL_prim_dz_n(i)%vf(l)%sf( &
                                     & idwbuff(1)%beg:idwbuff(1)%end, &
                                     & idwbuff(2)%beg:idwbuff(2)%end, &
                                     & idwbuff(3)%beg:idwbuff(3)%end))
                            @:ALLOCATE(dqR_prim_dz_n(i)%vf(l)%sf( &
                                     & idwbuff(1)%beg:idwbuff(1)%end, &
                                     & idwbuff(2)%beg:idwbuff(2)%end, &
                                     & idwbuff(3)%beg:idwbuff(3)%end))
                        end do
                    end if

                    @:ACC_SETUP_VFs(dqL_prim_dx_n(i), dqL_prim_dy_n(i), dqL_prim_dz_n(i))
                    @:ACC_SETUP_VFs(dqR_prim_dx_n(i), dqR_prim_dy_n(i), dqR_prim_dz_n(i))
                end do

                if (weno_Re_flux) then
                    @:ALLOCATE(dqL_rsx_vf(idwbuff(1)%beg:idwbuff(1)%end, &
                        idwbuff(2)%beg:idwbuff(2)%end, idwbuff(3)%beg:idwbuff(3)%end, mom_idx%beg:mom_idx%end))
                    @:ALLOCATE(dqR_rsx_vf(idwbuff(1)%beg:idwbuff(1)%end, &
                        idwbuff(2)%beg:idwbuff(2)%end, idwbuff(3)%beg:idwbuff(3)%end, mom_idx%beg:mom_idx%end))

                    if (n > 0) then
                        @:ALLOCATE(dqL_rsy_vf(idwbuff(2)%beg:idwbuff(2)%end, &
                            idwbuff(1)%beg:idwbuff(1)%end, idwbuff(3)%beg:idwbuff(3)%end, mom_idx%beg:mom_idx%end))
                        @:ALLOCATE(dqR_rsy_vf(idwbuff(2)%beg:idwbuff(2)%end, &
                            idwbuff(1)%beg:idwbuff(1)%end, idwbuff(3)%beg:idwbuff(3)%end, mom_idx%beg:mom_idx%end))
                    else
                        @:ALLOCATE(dqL_rsy_vf(idwbuff(1)%beg:idwbuff(1)%end, &
                            idwbuff(2)%beg:idwbuff(2)%end, idwbuff(3)%beg:idwbuff(3)%end, mom_idx%beg:mom_idx%end))
                        @:ALLOCATE(dqR_rsy_vf(idwbuff(1)%beg:idwbuff(1)%end, &
                            idwbuff(2)%beg:idwbuff(2)%end, idwbuff(3)%beg:idwbuff(3)%end, mom_idx%beg:mom_idx%end))
                    end if

                    if (p > 0) then
                        @:ALLOCATE(dqL_rsz_vf(idwbuff(3)%beg:idwbuff(3)%end, &
                            idwbuff(2)%beg:idwbuff(2)%end, idwbuff(1)%beg:idwbuff(1)%end, mom_idx%beg:mom_idx%end))
                        @:ALLOCATE(dqR_rsz_vf(idwbuff(3)%beg:idwbuff(3)%end, &
                            idwbuff(2)%beg:idwbuff(2)%end, idwbuff(1)%beg:idwbuff(1)%end, mom_idx%beg:mom_idx%end))
                    else
                        @:ALLOCATE(dqL_rsz_vf(idwbuff(1)%beg:idwbuff(1)%end, &
                            idwbuff(2)%beg:idwbuff(2)%end, idwbuff(3)%beg:idwbuff(3)%end, mom_idx%beg:mom_idx%end))
                        @:ALLOCATE(dqR_rsz_vf(idwbuff(1)%beg:idwbuff(1)%end, &
                            idwbuff(2)%beg:idwbuff(2)%end, idwbuff(3)%beg:idwbuff(3)%end, mom_idx%beg:mom_idx%end))
                    end if
                end if ! end allocation for weno_Re_flux

            else
                @:ALLOCATE(dq_prim_dx_qp(1)%vf(1:sys_size))
                @:ALLOCATE(dq_prim_dy_qp(1)%vf(1:sys_size))
                @:ALLOCATE(dq_prim_dz_qp(1)%vf(1:sys_size))

                do l = momxb, momxe
                    @:ALLOCATE(dq_prim_dx_qp(1)%vf(l)%sf(0, 0, 0))
                    @:ACC_SETUP_VFs(dq_prim_dx_qp(1))
                    if (n > 0) then
                        @:ALLOCATE(dq_prim_dy_qp(1)%vf(l)%sf(0, 0, 0))
                        @:ACC_SETUP_VFs(dq_prim_dy_qp(1))
                        if (p > 0) then
                            @:ALLOCATE(dq_prim_dz_qp(1)%vf(l)%sf(0, 0, 0))
                            @:ACC_SETUP_VFs(dq_prim_dz_qp(1))
                        end if
                    end if
                end do
            end if ! end allocation of viscous variables

            #:call GPU_PARALLEL_LOOP(collapse=4)
                do id = 1, num_dims
                    do i = 1, sys_size
                        do l = idwbuff(3)%beg, idwbuff(3)%end
                            do k = idwbuff(2)%beg, idwbuff(2)%end
                                do j = idwbuff(1)%beg, idwbuff(1)%end
                                    flux_gsrc_n(id)%vf(i)%sf(j, k, l) = 0._wp
                                end do
                            end do
                        end do
                    end do
                end do
            #:endcall GPU_PARALLEL_LOOP

        end if ! end allocation for .not. igr

        if (qbmm) then
            @:ALLOCATE(mom_sp(1:nmomsp), mom_3d(0:2, 0:2, nb))

            do i = 0, 2
                do j = 0, 2
                    do k = 1, nb
                        @:ALLOCATE(mom_3d(i, j, k)%sf( &
                                      & idwbuff(1)%beg:idwbuff(1)%end, &
                                      & idwbuff(2)%beg:idwbuff(2)%end, &
                                      & idwbuff(3)%beg:idwbuff(3)%end))
                        @:ACC_SETUP_SFs(mom_3d(i, j, k))
                    end do
                end do
            end do

            do i = 1, nmomsp
                @:ALLOCATE(mom_sp(i)%sf( &
                        & idwbuff(1)%beg:idwbuff(1)%end, &
                        & idwbuff(2)%beg:idwbuff(2)%end, &
                        & idwbuff(3)%beg:idwbuff(3)%end))
                @:ACC_SETUP_SFs(mom_sp(i))
            end do
        end if

        if (mpp_lim .and. bubbles_euler) then
            @:ALLOCATE(alf_sum%sf(idwbuff(1)%beg:idwbuff(1)%end, idwbuff(2)%beg:idwbuff(2)%end, idwbuff(3)%beg:idwbuff(3)%end))
        end if
        ! END: Allocation/Association of qK_cons_n and qK_prim_n

        ! Allocation of gm_alphaK_n
        @:ALLOCATE(gm_alphaL_n(1:num_dims))
        @:ALLOCATE(gm_alphaR_n(1:num_dims))

        if (alt_soundspeed) then
            @:ALLOCATE(blkmod1(0:m, 0:n, 0:p), blkmod2(0:m, 0:n, 0:p), alpha1(0:m, 0:n, 0:p), alpha2(0:m, 0:n, 0:p), Kterm(0:m, 0:n, 0:p))
        end if

        call s_initialize_pressure_relaxation_module

        if (bubbles_euler) then
            @:ALLOCATE(nbub(0:m, 0:n, 0:p))
        end if

    end subroutine s_initialize_rhs_module

    impure subroutine s_compute_rhs(q_cons_vf, q_T_sf, q_prim_vf, bc_type, rhs_vf, pb_in, rhs_pb, mv_in, rhs_mv, t_step, time_avg, stage)

        type(scalar_field), dimension(sys_size), intent(inout) :: q_cons_vf
        type(scalar_field), intent(inout) :: q_T_sf
        type(scalar_field), dimension(sys_size), intent(inout) :: q_prim_vf
        type(integer_field), dimension(1:num_dims, -1:1), intent(in) :: bc_type
        type(scalar_field), dimension(sys_size), intent(inout) :: rhs_vf
        real(wp), dimension(idwbuff(1)%beg:, idwbuff(2)%beg:, idwbuff(3)%beg:, 1:, 1:), intent(inout) :: pb_in, rhs_pb
        real(wp), dimension(idwbuff(1)%beg:, idwbuff(2)%beg:, idwbuff(3)%beg:, 1:, 1:), intent(inout) :: mv_in, rhs_mv
        integer, intent(in) :: t_step
        real(wp), intent(inout) :: time_avg
        integer, intent(in) :: stage

        real(wp) :: t_start, t_finish
        integer :: i, j, k, l, id !< Generic loop iterators

        call nvtxStartRange("COMPUTE-RHS")

        call cpu_time(t_start)

        if (.not. igr) then
            ! Association/Population of Working Variables
            #:call GPU_PARALLEL_LOOP(collapse=4)
                do i = 1, sys_size
                    do l = idwbuff(3)%beg, idwbuff(3)%end
                        do k = idwbuff(2)%beg, idwbuff(2)%end
                            do j = idwbuff(1)%beg, idwbuff(1)%end
                                q_cons_qp%vf(i)%sf(j, k, l) = q_cons_vf(i)%sf(j, k, l)
                            end do
                        end do
                    end do
                end do
            #:endcall GPU_PARALLEL_LOOP

            ! Converting Conservative to Primitive Variables

            if (mpp_lim .and. bubbles_euler) then
                #:call GPU_PARALLEL_LOOP(collapse=3)
                    do l = idwbuff(3)%beg, idwbuff(3)%end
                        do k = idwbuff(2)%beg, idwbuff(2)%end
                            do j = idwbuff(1)%beg, idwbuff(1)%end
                                alf_sum%sf(j, k, l) = 0._wp
                                $:GPU_LOOP(parallelism='[seq]')
                                do i = advxb, advxe - 1
                                    alf_sum%sf(j, k, l) = alf_sum%sf(j, k, l) + q_cons_qp%vf(i)%sf(j, k, l)
                                end do
                                $:GPU_LOOP(parallelism='[seq]')
                                do i = advxb, advxe - 1
                                    q_cons_qp%vf(i)%sf(j, k, l) = q_cons_qp%vf(i)%sf(j, k, l)*(1._wp - q_cons_qp%vf(alf_idx)%sf(j, k, l)) &
                                                                  /alf_sum%sf(j, k, l)
                                end do
                            end do
                        end do
                    end do
                #:endcall GPU_PARALLEL_LOOP
            end if
        end if

        if (igr) then
            call nvtxStartRange("RHS-COMMUNICATION")
            call s_populate_variables_buffers(bc_type, q_cons_vf, pb_in, mv_in)
            call nvtxEndRange
        else
            call nvtxStartRange("RHS-CONVERT")
            call s_convert_conservative_to_primitive_variables( &
                q_cons_qp%vf, &
                q_T_sf, &
                q_prim_qp%vf, &
                idwint)
            call nvtxEndRange

            call nvtxStartRange("RHS-COMMUNICATION")
            call s_populate_variables_buffers(bc_type, q_prim_qp%vf, pb_in, mv_in)
            call nvtxEndRange
        end if

        call nvtxStartRange("RHS-ELASTIC")
        if (hyperelasticity) call s_hyperelastic_rmt_stress_update(q_cons_qp%vf, q_prim_qp%vf)
        call nvtxEndRange

        if (cfl_dt) then
            if (mytime >= t_stop) return
        else
            if (t_step == t_step_stop) return
        end if

        if (qbmm) call s_mom_inv(q_cons_qp%vf, q_prim_qp%vf, mom_sp, mom_3d, pb_in, rhs_pb, mv_in, rhs_mv, idwbuff(1), idwbuff(2), idwbuff(3))

        if (viscous .and. .not. igr) then
            call nvtxStartRange("RHS-VISCOUS")
            call s_get_viscous(qL_rsx_vf, qL_rsy_vf, qL_rsz_vf, &
                               dqL_prim_dx_n, dqL_prim_dy_n, dqL_prim_dz_n, &
                               qL_prim, &
                               qR_rsx_vf, qR_rsy_vf, qR_rsz_vf, &
                               dqR_prim_dx_n, dqR_prim_dy_n, dqR_prim_dz_n, &
                               qR_prim, &
                               q_prim_qp, &
                               dq_prim_dx_qp, dq_prim_dy_qp, dq_prim_dz_qp, &
                               idwbuff(1), idwbuff(2), idwbuff(3))
            call nvtxEndRange
        end if

        if (surface_tension) then
            call nvtxStartRange("RHS-SURFACE-TENSION")
            call s_get_capillary(q_prim_qp%vf, bc_type)
            call nvtxEndRange
        end if

        ! Dimensional Splitting Loop
        do id = 1, num_dims

            if (igr) then

                if (id == 1) then
                    #:call GPU_PARALLEL_LOOP(collapse=4)
                        do l = -1, p + 1
                            do k = -1, n + 1
                                do j = -1, m + 1
                                    do i = 1, sys_size
                                        rhs_vf(i)%sf(j, k, l) = 0._wp
                                    end do
                                end do
                            end do
                        end do
                    #:endcall GPU_PARALLEL_LOOP
                end if

                call nvtxStartRange("IGR_RIEMANN")
                call s_igr_riemann_solver(q_cons_vf, rhs_vf, id)
                call nvtxEndRange

                if (id == 1) then
                    call nvtxStartRange("IGR_Jacobi")
                    call s_igr_iterative_solve(q_cons_vf, bc_type, t_step)
                    call nvtxEndRange

                    call nvtxStartRange("IGR_SIGMA")
                    call s_igr_sigma_x(q_cons_vf, rhs_vf)
                    call nvtxEndRange
                end if

            else ! Finite volume solve

                ! Reconstructing Primitive/Conservative Variables
                call nvtxStartRange("RHS-WENO")

                if (.not. surface_tension) then
                    ! Reconstruct densitiess
                    iv%beg = 1; iv%end = sys_size
                    call s_reconstruct_cell_boundary_values( &
                        q_prim_qp%vf(1:sys_size), &
                        qL_rsx_vf, qL_rsy_vf, qL_rsz_vf, &
                        qR_rsx_vf, qR_rsy_vf, qR_rsz_vf, &
                        id)
                else
                    iv%beg = 1; iv%end = E_idx - 1
                    call s_reconstruct_cell_boundary_values( &
                        q_prim_qp%vf(iv%beg:iv%end), &
                        qL_rsx_vf, qL_rsy_vf, qL_rsz_vf, &
                        qR_rsx_vf, qR_rsy_vf, qR_rsz_vf, &
                        id)

                    iv%beg = E_idx; iv%end = E_idx
                    call s_reconstruct_cell_boundary_values_first_order( &
                        q_prim_qp%vf(E_idx), &
                        qL_rsx_vf, qL_rsy_vf, qL_rsz_vf, &
                        qR_rsx_vf, qR_rsy_vf, qR_rsz_vf, &
                        id)

                    iv%beg = E_idx + 1; iv%end = sys_size
                    call s_reconstruct_cell_boundary_values( &
                        q_prim_qp%vf(iv%beg:iv%end), &
                        qL_rsx_vf, qL_rsy_vf, qL_rsz_vf, &
                        qR_rsx_vf, qR_rsy_vf, qR_rsz_vf, &
                        id)
                end if

                ! Reconstruct viscous derivatives for viscosity
                if (weno_Re_flux) then
                    iv%beg = momxb; iv%end = momxe
                    call s_reconstruct_cell_boundary_values_visc_deriv( &
                        dq_prim_dx_qp(1)%vf(iv%beg:iv%end), &
                        dqL_rsx_vf, dqL_rsy_vf, dqL_rsz_vf, &
                        dqR_rsx_vf, dqR_rsy_vf, dqR_rsz_vf, &
                        id, dqL_prim_dx_n(id)%vf(iv%beg:iv%end), dqR_prim_dx_n(id)%vf(iv%beg:iv%end), &
                        idwbuff(1), idwbuff(2), idwbuff(3))
                    if (n > 0) then
                        call s_reconstruct_cell_boundary_values_visc_deriv( &
                            dq_prim_dy_qp(1)%vf(iv%beg:iv%end), &
                            dqL_rsx_vf, dqL_rsy_vf, dqL_rsz_vf, &
                            dqR_rsx_vf, dqR_rsy_vf, dqR_rsz_vf, &
                            id, dqL_prim_dy_n(id)%vf(iv%beg:iv%end), dqR_prim_dy_n(id)%vf(iv%beg:iv%end), &
                            idwbuff(1), idwbuff(2), idwbuff(3))
                        if (p > 0) then
                            call s_reconstruct_cell_boundary_values_visc_deriv( &
                                dq_prim_dz_qp(1)%vf(iv%beg:iv%end), &
                                dqL_rsx_vf, dqL_rsy_vf, dqL_rsz_vf, &
                                dqR_rsx_vf, dqR_rsy_vf, dqR_rsz_vf, &
                                id, dqL_prim_dz_n(id)%vf(iv%beg:iv%end), dqR_prim_dz_n(id)%vf(iv%beg:iv%end), &
                                idwbuff(1), idwbuff(2), idwbuff(3))
                        end if
                    end if
                end if

                call nvtxEndRange ! WENO

                ! Configuring Coordinate Direction Indexes
                if (id == 1) then
                    irx%beg = -1; iry%beg = 0; irz%beg = 0
                elseif (id == 2) then
                    irx%beg = 0; iry%beg = -1; irz%beg = 0
                else
                    irx%beg = 0; iry%beg = 0; irz%beg = -1
                end if
                irx%end = m; iry%end = n; irz%end = p
                ! $:GPU_UPDATE(host='[qL_rsx_vf,qR_rsx_vf]')
                ! print *, "L", qL_rsx_vf(100:300, 0, 0, 1)
                ! print *, "R", qR_rsx_vf(100:300, 0, 0, 1)

                !Computing Riemann Solver Flux and Source Flux
                call nvtxStartRange("RHS-RIEMANN-SOLVER")
                call s_riemann_solver(qR_rsx_vf, qR_rsy_vf, qR_rsz_vf, &
                                      dqR_prim_dx_n(id)%vf, &
                                      dqR_prim_dy_n(id)%vf, &
                                      dqR_prim_dz_n(id)%vf, &
                                      qR_prim(id)%vf, &
                                      qL_rsx_vf, qL_rsy_vf, qL_rsz_vf, &
                                      dqL_prim_dx_n(id)%vf, &
                                      dqL_prim_dy_n(id)%vf, &
                                      dqL_prim_dz_n(id)%vf, &
                                      qL_prim(id)%vf, &
                                      q_prim_qp%vf, &
                                      flux_n(id)%vf, &
                                      flux_src_n(id)%vf, &
                                      flux_gsrc_n(id)%vf, &
                                      id, irx, iry, irz)
                call nvtxEndRange

                !$:GPU_UPDATE(host='[flux_n(1)%vf(1)%sf]')
                !print *, "FLUX", flux_n(1)%vf(1)%sf(100:300, 0, 0)

                ! Additional physics and source terms
                ! RHS addition for advection source
                call nvtxStartRange("RHS-ADVECTION-SRC")
                call s_compute_advection_source_term(id, &
                                                     rhs_vf, &
                                                     q_cons_qp, &
                                                     q_prim_qp, &
                                                     flux_src_n(id))
                call nvtxEndRange

                ! RHS additions for hypoelasticity
                call nvtxStartRange("RHS-HYPOELASTICITY")
                if (hypoelasticity) call s_compute_hypoelastic_rhs(id, &
                                                                   q_prim_qp%vf, &
                                                                   rhs_vf)
                call nvtxEndRange

                ! RHS additions for viscosity
                if (viscous .or. surface_tension) then
                    call nvtxStartRange("RHS-ADD-PHYSICS")
                    call s_compute_additional_physics_rhs(id, &
                                                          q_prim_qp%vf, &
                                                          rhs_vf, &
                                                          flux_src_n(id)%vf, &
                                                          dq_prim_dx_qp(1)%vf, &
                                                          dq_prim_dy_qp(1)%vf, &
                                                          dq_prim_dz_qp(1)%vf)
                    call nvtxEndRange
                end if

                ! RHS additions for sub-grid bubbles_euler
                if (bubbles_euler) then
                    call nvtxStartRange("RHS-BUBBLES-COMPUTE")
                    call s_compute_bubbles_EE_rhs(id, q_prim_qp%vf, divu)
                    call nvtxEndRange
                end if

                ! RHS additions for qbmm bubbles

                if (qbmm) then
                    call nvtxStartRange("RHS-QBMM")
                    call s_compute_qbmm_rhs(id, &
                                            q_cons_qp%vf, &
                                            q_prim_qp%vf, &
                                            rhs_vf, &
                                            flux_n(id)%vf, &
                                            pb_in, &
                                            rhs_pb)
                    call nvtxEndRange
                end if
                ! END: Additional physics and source terms

                call nvtxStartRange("RHS-MHD")
                if (mhd .and. powell) call s_compute_mhd_powell_rhs(q_prim_qp%vf, rhs_vf)
                call nvtxEndRange

                ! END: Additional physics and source terms
            end if
        end do
        ! END: Dimensional Splitting Loop

        if (ib) then
            #:call GPU_PARALLEL_LOOP(collapse=3)
                do l = 0, p
                    do k = 0, n
                        do j = 0, m
                            if (ib_markers%sf(j, k, l) /= 0) then
                                do i = 1, sys_size
                                    rhs_vf(i)%sf(j, k, l) = 0._wp
                                end do
                            end if
                        end do
                    end do
                end do
            #:endcall GPU_PARALLEL_LOOP
        end if

        ! Additional Physics and Source Temrs
        ! Additions for acoustic_source
        if (acoustic_source) then
            call nvtxStartRange("RHS-ACOUSTIC-SRC")
            call s_acoustic_src_calculations(q_cons_qp%vf(1:sys_size), &
                                             q_prim_qp%vf(1:sys_size), &
                                             t_step, &
                                             rhs_vf)
            call nvtxEndRange
        end if

        ! Add bubbles source term
        if (bubbles_euler .and. (.not. adap_dt) .and. (.not. qbmm)) then
            call nvtxStartRange("RHS-BUBBLES-SRC")
            call s_compute_bubble_EE_source( &
                q_cons_qp%vf(1:sys_size), &
                q_prim_qp%vf(1:sys_size), &
                rhs_vf, &
                divu)
            call nvtxEndRange
        end if

        if (bubbles_lagrange) then
            ! RHS additions for sub-grid bubbles_lagrange
            call nvtxStartRange("RHS-EL-BUBBLES-SRC")
            call s_compute_bubbles_EL_source( &
                q_cons_qp%vf(1:sys_size), &
                q_prim_qp%vf(1:sys_size), &
                rhs_vf)
            call nvtxEndRange
            ! Compute bubble dynamics
            if (.not. adap_dt) then
                call nvtxStartRange("RHS-EL-BUBBLES-DYN")
                call s_compute_bubble_EL_dynamics( &
                    q_prim_qp%vf(1:sys_size), &
                    stage)
                call nvtxEndRange
            end if
        end if

        if (chemistry .and. chem_params%reactions) then
            call nvtxStartRange("RHS-CHEM-REACTIONS")
            call s_compute_chemistry_reaction_flux(rhs_vf, q_cons_qp%vf, q_T_sf, q_prim_qp%vf, idwint)
            call nvtxEndRange
        end if

        if (cont_damage) call s_compute_damage_state(q_cons_qp%vf, rhs_vf)

        ! END: Additional pphysics and source terms

        if (run_time_info .or. probe_wrt .or. ib .or. bubbles_lagrange) then
            if (.not. igr) then
                #:call GPU_PARALLEL_LOOP(collapse=4)
                    do i = 1, sys_size
                        do l = idwbuff(3)%beg, idwbuff(3)%end
                            do k = idwbuff(2)%beg, idwbuff(2)%end
                                do j = idwbuff(1)%beg, idwbuff(1)%end
                                    q_prim_vf(i)%sf(j, k, l) = q_prim_qp%vf(i)%sf(j, k, l)
                                end do
                            end do
                        end do
                    end do
                #:endcall GPU_PARALLEL_LOOP
            end if
        end if

        call cpu_time(t_finish)

        if (t_step >= 2) then
            time_avg = (abs(t_finish - t_start) + (t_step - 2)*time_avg)/(t_step - 1)
        else
            time_avg = 0._wp
        end if

        call nvtxEndRange

    end subroutine s_compute_rhs

    subroutine s_compute_advection_source_term(idir, rhs_vf, q_cons_vf, q_prim_vf, flux_src_n_vf)

        integer, intent(in) :: idir
        type(scalar_field), dimension(sys_size), intent(inout) :: rhs_vf
        type(vector_field), intent(inout) :: q_cons_vf
        type(vector_field), intent(inout) :: q_prim_vf
        type(vector_field), intent(inout) :: flux_src_n_vf

        integer :: j, k, l, q ! Loop iterators from original, meaning varies
        integer :: k_loop, l_loop, q_loop ! Standardized spatial loop iterators 0:m, 0:n, 0:p
        integer :: i_fluid_loop

        real(wp) :: inv_ds, flux_face1, flux_face2
        real(wp) :: advected_qty_val, pressure_val, velocity_val

        if (alt_soundspeed) then
            #:call GPU_PARALLEL_LOOP(collapse=3)
                do q_loop = 0, p
                    do l_loop = 0, n
                        do k_loop = 0, m
                            blkmod1(k_loop, l_loop, q_loop) = ((gammas(1) + 1._wp)*q_prim_vf%vf(E_idx)%sf(k_loop, l_loop, q_loop) + &
                                                               pi_infs(1))/gammas(1)
                            blkmod2(k_loop, l_loop, q_loop) = ((gammas(2) + 1._wp)*q_prim_vf%vf(E_idx)%sf(k_loop, l_loop, q_loop) + &
                                                               pi_infs(2))/gammas(2)
                            alpha1(k_loop, l_loop, q_loop) = q_cons_vf%vf(advxb)%sf(k_loop, l_loop, q_loop)

                            if (bubbles_euler) then
                                alpha2(k_loop, l_loop, q_loop) = q_cons_vf%vf(alf_idx - 1)%sf(k_loop, l_loop, q_loop)
                            else
                                alpha2(k_loop, l_loop, q_loop) = q_cons_vf%vf(advxe)%sf(k_loop, l_loop, q_loop)
                            end if

                            Kterm(k_loop, l_loop, q_loop) = alpha1(k_loop, l_loop, q_loop)*alpha2(k_loop, l_loop, q_loop)* &
                                                            (blkmod2(k_loop, l_loop, q_loop) - blkmod1(k_loop, l_loop, q_loop))/ &
                                                            (alpha1(k_loop, l_loop, q_loop)*blkmod2(k_loop, l_loop, q_loop) + &
                                                             alpha2(k_loop, l_loop, q_loop)*blkmod1(k_loop, l_loop, q_loop))
                        end do
                    end do
                end do
            #:endcall GPU_PARALLEL_LOOP
        end if

        select case (idir)
        case (1)  ! x-direction
            if (bc_x%beg <= BC_CHAR_SLIP_WALL .and. bc_x%beg >= BC_CHAR_SUP_OUTFLOW) then
                call s_cbc(q_prim_vf%vf, flux_n(idir)%vf, flux_src_n_vf%vf, idir, -1, irx, iry, irz)
            end if
            if (bc_x%end <= BC_CHAR_SLIP_WALL .and. bc_x%end >= BC_CHAR_SUP_OUTFLOW) then
                call s_cbc(q_prim_vf%vf, flux_n(idir)%vf, flux_src_n_vf%vf, idir, 1, irx, iry, irz)
            end if

            #:call GPU_PARALLEL_LOOP(collapse=4,private='[inv_ds,flux_face1,flux_face2]')
                do j = 1, sys_size
                    do q_loop = 0, p
                        do l_loop = 0, n
                            do k_loop = 0, m
                                inv_ds = 1._wp/dx(k_loop)
                                flux_face1 = flux_n(1)%vf(j)%sf(k_loop - 1, l_loop, q_loop)
                                flux_face2 = flux_n(1)%vf(j)%sf(k_loop, l_loop, q_loop)
                                rhs_vf(j)%sf(k_loop, l_loop, q_loop) = inv_ds*(flux_face1 - flux_face2)
                            end do
                        end do
                    end do
                end do
            #:endcall GPU_PARALLEL_LOOP
            ! $:GPU_UPDATE(host='[rhs_vf(1)%sf]')
            ! print *, "RHS", rhs_vf(1)%sf(100:300, 0, 0)
            if (model_eqns == 3) then
                #:call GPU_PARALLEL_LOOP(collapse=4,private='[inv_ds,advected_qty_val, pressure_val,flux_face1,flux_face2]')
                    do q_loop = 0, p
                        do l_loop = 0, n
                            do k_loop = 0, m
                                do i_fluid_loop = 1, num_fluids
                                    inv_ds = 1._wp/dx(k_loop)
                                    advected_qty_val = q_cons_vf%vf(i_fluid_loop + advxb - 1)%sf(k_loop, l_loop, q_loop)
                                    pressure_val = q_prim_vf%vf(E_idx)%sf(k_loop, l_loop, q_loop)
                                    flux_face1 = flux_src_n_vf%vf(advxb)%sf(k_loop, l_loop, q_loop)
                                    flux_face2 = flux_src_n_vf%vf(advxb)%sf(k_loop - 1, l_loop, q_loop)
                                    rhs_vf(i_fluid_loop + intxb - 1)%sf(k_loop, l_loop, q_loop) = &
                                        rhs_vf(i_fluid_loop + intxb - 1)%sf(k_loop, l_loop, q_loop) - &
                                        inv_ds*advected_qty_val*pressure_val*(flux_face1 - flux_face2)
                                end do
                            end do
                        end do
                    end do
                #:endcall GPU_PARALLEL_LOOP
            end if

            call s_add_directional_advection_source_terms(idir, rhs_vf, q_cons_vf, q_prim_vf, flux_src_n_vf, Kterm)

        case (2) ! y-direction
            if (bc_y%beg <= BC_CHAR_SLIP_WALL .and. bc_y%beg >= BC_CHAR_SUP_OUTFLOW) then
                call s_cbc(q_prim_vf%vf, flux_n(idir)%vf, flux_src_n_vf%vf, idir, -1, irx, iry, irz)
            end if
            if (bc_y%end <= BC_CHAR_SLIP_WALL .and. bc_y%end >= BC_CHAR_SUP_OUTFLOW) then
                call s_cbc(q_prim_vf%vf, flux_n(idir)%vf, flux_src_n_vf%vf, idir, 1, irx, iry, irz)
            end if

            #:call GPU_PARALLEL_LOOP(collapse=4,private='[inv_ds,flux_face1,flux_face2]')
                do j = 1, sys_size
                    do l = 0, p
                        do k = 0, n
                            do q = 0, m
                                inv_ds = 1._wp/dy(k)
                                flux_face1 = flux_n(2)%vf(j)%sf(q, k - 1, l)
                                flux_face2 = flux_n(2)%vf(j)%sf(q, k, l)
                                rhs_vf(j)%sf(q, k, l) = rhs_vf(j)%sf(q, k, l) + inv_ds*(flux_face1 - flux_face2)
                            end do
                        end do
                    end do
                end do
            #:endcall GPU_PARALLEL_LOOP

            if (model_eqns == 3) then
                #:call GPU_PARALLEL_LOOP(collapse=4,private='[inv_ds,advected_qty_val, pressure_val,flux_face1,flux_face2]')
                    do l = 0, p
                        do k = 0, n
                            do q = 0, m
                                do i_fluid_loop = 1, num_fluids
                                    inv_ds = 1._wp/dy(k)
                                    advected_qty_val = q_cons_vf%vf(i_fluid_loop + advxb - 1)%sf(q, k, l)
                                    pressure_val = q_prim_vf%vf(E_idx)%sf(q, k, l)
                                    flux_face1 = flux_src_n_vf%vf(advxb)%sf(q, k, l)
                                    flux_face2 = flux_src_n_vf%vf(advxb)%sf(q, k - 1, l)
                                    rhs_vf(i_fluid_loop + intxb - 1)%sf(q, k, l) = &
                                        rhs_vf(i_fluid_loop + intxb - 1)%sf(q, k, l) - &
                                        inv_ds*advected_qty_val*pressure_val*(flux_face1 - flux_face2)
                                    if (cyl_coord) then
                                        rhs_vf(i_fluid_loop + intxb - 1)%sf(q, k, l) = &
                                            rhs_vf(i_fluid_loop + intxb - 1)%sf(q, k, l) - &
                                            5.e-1_wp/y_cc(k)*advected_qty_val*pressure_val*(flux_face1 + flux_face2)
                                    end if
                                end do
                            end do
                        end do
                    end do
                #:endcall GPU_PARALLEL_LOOP
            end if

            if (cyl_coord) then
                #:call GPU_PARALLEL_LOOP(collapse=4,private='[flux_face1,flux_face2]')
                    do j = 1, sys_size
                        do l = 0, p
                            do k = 0, n
                                do q = 0, m
                                    flux_face1 = flux_gsrc_n(2)%vf(j)%sf(q, k - 1, l)
                                    flux_face2 = flux_gsrc_n(2)%vf(j)%sf(q, k, l)
                                    rhs_vf(j)%sf(q, k, l) = rhs_vf(j)%sf(q, k, l) - &
                                                            5.e-1_wp/y_cc(k)*(flux_face1 + flux_face2)
                                end do
                            end do
                        end do
                    end do
                #:endcall GPU_PARALLEL_LOOP
            end if

            call s_add_directional_advection_source_terms(idir, rhs_vf, q_cons_vf, q_prim_vf, flux_src_n_vf, Kterm)

        case (3) ! z-direction
            if (bc_z%beg <= BC_CHAR_SLIP_WALL .and. bc_z%beg >= BC_CHAR_SUP_OUTFLOW) then
                call s_cbc(q_prim_vf%vf, flux_n(idir)%vf, flux_src_n_vf%vf, idir, -1, irx, iry, irz)
            end if
            if (bc_z%end <= BC_CHAR_SLIP_WALL .and. bc_z%end >= BC_CHAR_SUP_OUTFLOW) then
                call s_cbc(q_prim_vf%vf, flux_n(idir)%vf, flux_src_n_vf%vf, idir, 1, irx, iry, irz)
            end if

            if (grid_geometry == 3) then ! Cylindrical Coordinates
                #:call GPU_PARALLEL_LOOP(collapse=4,private='[inv_ds,velocity_val,flux_face1,flux_face2]')
                    do j = 1, sys_size
                        do k = 0, p
                            do q = 0, n
                                do l = 0, m
                                    inv_ds = 1._wp/(dz(k)*y_cc(q))
                                    velocity_val = q_prim_vf%vf(contxe + idir)%sf(l, q, k)
                                    flux_face1 = flux_n(3)%vf(j)%sf(l, q, k - 1)
                                    flux_face2 = flux_n(3)%vf(j)%sf(l, q, k)
                                    rhs_vf(j)%sf(l, q, k) = rhs_vf(j)%sf(l, q, k) + &
                                                            inv_ds*velocity_val*(flux_face1 - flux_face2)
                                end do
                            end do
                        end do
                    end do
                #:endcall GPU_PARALLEL_LOOP
                #:call GPU_PARALLEL_LOOP(collapse=4,private='[flux_face1,flux_face2]')
                    do j = 1, sys_size
                        do k = 0, p
                            do q = 0, n
                                do l = 0, m
                                    flux_face1 = flux_gsrc_n(3)%vf(j)%sf(l, q, k - 1)
                                    flux_face2 = flux_gsrc_n(3)%vf(j)%sf(l, q, k)
                                    rhs_vf(j)%sf(l, q, k) = rhs_vf(j)%sf(l, q, k) - &
                                                            5.e-1_wp/y_cc(q)*(flux_face1 + flux_face2)
                                end do
                            end do
                        end do
                    end do
                #:endcall GPU_PARALLEL_LOOP
            else ! Cartesian Coordinates
                #:call GPU_PARALLEL_LOOP(collapse=4,private='[inv_ds,flux_face1,flux_face2]')
                    do j = 1, sys_size
                        do k = 0, p
                            do q = 0, n
                                do l = 0, m
                                    inv_ds = 1._wp/dz(k)
                                    flux_face1 = flux_n(3)%vf(j)%sf(l, q, k - 1)
                                    flux_face2 = flux_n(3)%vf(j)%sf(l, q, k)
                                    rhs_vf(j)%sf(l, q, k) = rhs_vf(j)%sf(l, q, k) + inv_ds*(flux_face1 - flux_face2)
                                end do
                            end do
                        end do
                    end do
                #:endcall GPU_PARALLEL_LOOP
            end if

            if (model_eqns == 3) then
                #:call GPU_PARALLEL_LOOP(collapse=4,private='[inv_ds,advected_qty_val, pressure_val,flux_face1,flux_face2]')
                    do k = 0, p
                        do q = 0, n
                            do l = 0, m
                                do i_fluid_loop = 1, num_fluids
                                    inv_ds = 1._wp/dz(k)
                                    advected_qty_val = q_cons_vf%vf(i_fluid_loop + advxb - 1)%sf(l, q, k)
                                    pressure_val = q_prim_vf%vf(E_idx)%sf(l, q, k)
                                    flux_face1 = flux_src_n_vf%vf(advxb)%sf(l, q, k)
                                    flux_face2 = flux_src_n_vf%vf(advxb)%sf(l, q, k - 1)
                                    rhs_vf(i_fluid_loop + intxb - 1)%sf(l, q, k) = &
                                        rhs_vf(i_fluid_loop + intxb - 1)%sf(l, q, k) - &
                                        inv_ds*advected_qty_val*pressure_val*(flux_face1 - flux_face2)
                                end do
                            end do
                        end do
                    end do
                #:endcall GPU_PARALLEL_LOOP
            end if

            call s_add_directional_advection_source_terms(idir, rhs_vf, q_cons_vf, q_prim_vf, flux_src_n_vf, Kterm)

        end select

    contains

        subroutine s_add_directional_advection_source_terms(current_idir, rhs_vf_arg, q_cons_vf_arg, &
                                                            q_prim_vf_arg, flux_src_n_vf_arg, Kterm_arg)
            integer, intent(in) :: current_idir
            type(scalar_field), dimension(sys_size), intent(inout) :: rhs_vf_arg
            type(vector_field), intent(in) :: q_cons_vf_arg
            type(vector_field), intent(in) :: q_prim_vf_arg
            type(vector_field), intent(in) :: flux_src_n_vf_arg
            ! CORRECTED DECLARATION FOR Kterm_arg:
            real(wp), allocatable, dimension(:, :, :), intent(in) :: Kterm_arg

            integer :: j_adv, k_idx, l_idx, q_idx
            real(wp) :: local_inv_ds, local_term_coeff, local_flux1, local_flux2
            real(wp) :: local_q_cons_val, local_k_term_val
            logical :: use_standard_riemann

            select case (current_idir)
            case (1) ! x-direction
                use_standard_riemann = (riemann_solver == 1 .or. riemann_solver == 4)
                if (use_standard_riemann) then
                    #:call GPU_PARALLEL_LOOP(collapse=4,private='[local_inv_ds, local_term_coeff,local_flux1,local_flux2]')
                        do j_adv = advxb, advxe
                            do q_idx = 0, p ! z_extent
                                do l_idx = 0, n ! y_extent
                                    do k_idx = 0, m ! x_extent
                                        local_inv_ds = 1._wp/dx(k_idx)
                                        local_term_coeff = q_prim_vf_arg%vf(contxe + current_idir)%sf(k_idx, l_idx, q_idx)
                                        local_flux1 = flux_src_n_vf_arg%vf(j_adv)%sf(k_idx - 1, l_idx, q_idx)
                                        local_flux2 = flux_src_n_vf_arg%vf(j_adv)%sf(k_idx, l_idx, q_idx)
                                        rhs_vf_arg(j_adv)%sf(k_idx, l_idx, q_idx) = rhs_vf_arg(j_adv)%sf(k_idx, l_idx, q_idx) + &
                                                                                    local_inv_ds*local_term_coeff*(local_flux1 - local_flux2)
                                    end do
                                end do
                            end do
                        end do
                    #:endcall GPU_PARALLEL_LOOP
                else ! Other Riemann solvers
                    if (alt_soundspeed) then
                        if (bubbles_euler .neqv. .true.) then
                            #:call GPU_PARALLEL_LOOP(collapse=3, private='[local_inv_ds, local_q_cons_val, local_k_term_val, local_term_coeff, local_flux1, local_flux2]')
                                do q_idx = 0, p; do l_idx = 0, n; do k_idx = 0, m
                                            local_inv_ds = 1._wp/dx(k_idx)
                                            local_q_cons_val = q_cons_vf_arg%vf(advxe)%sf(k_idx, l_idx, q_idx)
                                            local_k_term_val = Kterm_arg(k_idx, l_idx, q_idx) ! Access is safe due to outer alt_soundspeed check
                                            local_term_coeff = local_q_cons_val - local_k_term_val
                                            local_flux1 = flux_src_n_vf_arg%vf(advxe)%sf(k_idx, l_idx, q_idx)
                                            local_flux2 = flux_src_n_vf_arg%vf(advxe)%sf(k_idx - 1, l_idx, q_idx)
                                            rhs_vf_arg(advxe)%sf(k_idx, l_idx, q_idx) = rhs_vf_arg(advxe)%sf(k_idx, l_idx, q_idx) + &
                                                                                        local_inv_ds*local_term_coeff*(local_flux1 - local_flux2)
                                        end do; end do; end do
                            #:endcall GPU_PARALLEL_LOOP

                            #:call GPU_PARALLEL_LOOP(collapse=3, private='[local_inv_ds,local_q_cons_val, local_k_term_val,local_term_coeff, local_flux1, local_flux2]')
                                do q_idx = 0, p; do l_idx = 0, n; do k_idx = 0, m
                                            local_inv_ds = 1._wp/dx(k_idx)
                                            local_q_cons_val = q_cons_vf_arg%vf(advxb)%sf(k_idx, l_idx, q_idx)
                                            local_k_term_val = Kterm_arg(k_idx, l_idx, q_idx) ! Access is safe
                                            local_term_coeff = local_q_cons_val + local_k_term_val
                                            local_flux1 = flux_src_n_vf_arg%vf(advxb)%sf(k_idx, l_idx, q_idx)
                                            local_flux2 = flux_src_n_vf_arg%vf(advxb)%sf(k_idx - 1, l_idx, q_idx)
                                            rhs_vf_arg(advxb)%sf(k_idx, l_idx, q_idx) = rhs_vf_arg(advxb)%sf(k_idx, l_idx, q_idx) + &
                                                                                        local_inv_ds*local_term_coeff*(local_flux1 - local_flux2)
                                        end do; end do; end do
                            #:endcall GPU_PARALLEL_LOOP
                        end if
                    else ! NOT alt_soundspeed
                        #:call GPU_PARALLEL_LOOP(collapse=4,private='[local_inv_ds, local_term_coeff,local_flux1,local_flux2]')
                            do j_adv = advxb, advxe
                                do q_idx = 0, p; do l_idx = 0, n; do k_idx = 0, m
                                            local_inv_ds = 1._wp/dx(k_idx)
                                            local_term_coeff = q_cons_vf_arg%vf(j_adv)%sf(k_idx, l_idx, q_idx)
                                            local_flux1 = flux_src_n_vf_arg%vf(j_adv)%sf(k_idx, l_idx, q_idx)
                                            local_flux2 = flux_src_n_vf_arg%vf(j_adv)%sf(k_idx - 1, l_idx, q_idx)
                                            rhs_vf_arg(j_adv)%sf(k_idx, l_idx, q_idx) = rhs_vf_arg(j_adv)%sf(k_idx, l_idx, q_idx) + &
                                                                                        local_inv_ds*local_term_coeff*(local_flux1 - local_flux2)
                                        end do; end do; end do
                            end do
                        #:endcall GPU_PARALLEL_LOOP
                    end if
                end if

            case (2) ! y-direction: loops q_idx (x), k_idx (y), l_idx (z); sf(q_idx, k_idx, l_idx); dy(k_idx); Kterm(q_idx,k_idx,l_idx)
                use_standard_riemann = (riemann_solver == 1 .or. riemann_solver == 4)
                if (use_standard_riemann) then
                    #:call GPU_PARALLEL_LOOP(collapse=4,private='[local_inv_ds, local_term_coeff,local_flux1,local_flux2]')
                        do j_adv = advxb, advxe
                            do l_idx = 0, p ! z_extent
                                do k_idx = 0, n ! y_extent
                                    do q_idx = 0, m ! x_extent
                                        local_inv_ds = 1._wp/dy(k_idx)
                                        local_term_coeff = q_prim_vf_arg%vf(contxe + current_idir)%sf(q_idx, k_idx, l_idx)
                                        local_flux1 = flux_src_n_vf_arg%vf(j_adv)%sf(q_idx, k_idx - 1, l_idx)
                                        local_flux2 = flux_src_n_vf_arg%vf(j_adv)%sf(q_idx, k_idx, l_idx)
                                        rhs_vf_arg(j_adv)%sf(q_idx, k_idx, l_idx) = rhs_vf_arg(j_adv)%sf(q_idx, k_idx, l_idx) + &
                                                                                    local_inv_ds*local_term_coeff*(local_flux1 - local_flux2)
                                    end do
                                end do
                            end do
                        end do
                    #:endcall GPU_PARALLEL_LOOP
                else ! Other Riemann solvers
                    if (alt_soundspeed) then
                        if (bubbles_euler .neqv. .true.) then
                            #:call GPU_PARALLEL_LOOP(collapse=3, private='[local_inv_ds, local_q_cons_val, local_k_term_val, local_term_coeff, local_flux1, local_flux2]')
                                do l_idx = 0, p; do k_idx = 0, n; do q_idx = 0, m
                                            local_inv_ds = 1._wp/dy(k_idx)
                                            local_q_cons_val = q_cons_vf_arg%vf(advxe)%sf(q_idx, k_idx, l_idx)
                                            local_k_term_val = Kterm_arg(q_idx, k_idx, l_idx) ! Access is safe
                                            local_term_coeff = local_q_cons_val - local_k_term_val
                                            local_flux1 = flux_src_n_vf_arg%vf(advxe)%sf(q_idx, k_idx, l_idx)
                                            local_flux2 = flux_src_n_vf_arg%vf(advxe)%sf(q_idx, k_idx - 1, l_idx)
                                            rhs_vf_arg(advxe)%sf(q_idx, k_idx, l_idx) = rhs_vf_arg(advxe)%sf(q_idx, k_idx, l_idx) + &
                                                                                        local_inv_ds*local_term_coeff*(local_flux1 - local_flux2)
                                            if (cyl_coord) then
                                                rhs_vf_arg(advxe)%sf(q_idx, k_idx, l_idx) = rhs_vf_arg(advxe)%sf(q_idx, k_idx, l_idx) - &
                                                                                            (local_k_term_val/(2._wp*y_cc(k_idx)))*(local_flux1 + local_flux2)
                                            end if
                                        end do; end do; end do
                            #:endcall GPU_PARALLEL_LOOP

                            #:call GPU_PARALLEL_LOOP(collapse=3, private='[local_inv_ds, local_q_cons_val, local_k_term_val,local_term_coeff, local_flux1, local_flux2]')
                                do l_idx = 0, p; do k_idx = 0, n; do q_idx = 0, m
                                            local_inv_ds = 1._wp/dy(k_idx)
                                            local_q_cons_val = q_cons_vf_arg%vf(advxb)%sf(q_idx, k_idx, l_idx)
                                            local_k_term_val = Kterm_arg(q_idx, k_idx, l_idx) ! Access is safe
                                            local_term_coeff = local_q_cons_val + local_k_term_val
                                            local_flux1 = flux_src_n_vf_arg%vf(advxb)%sf(q_idx, k_idx, l_idx)
                                            local_flux2 = flux_src_n_vf_arg%vf(advxb)%sf(q_idx, k_idx - 1, l_idx)
                                            rhs_vf_arg(advxb)%sf(q_idx, k_idx, l_idx) = rhs_vf_arg(advxb)%sf(q_idx, k_idx, l_idx) + &
                                                                                        local_inv_ds*local_term_coeff*(local_flux1 - local_flux2)
                                            if (cyl_coord) then
                                                rhs_vf_arg(advxb)%sf(q_idx, k_idx, l_idx) = rhs_vf_arg(advxb)%sf(q_idx, k_idx, l_idx) + &
                                                                                            (local_k_term_val/(2._wp*y_cc(k_idx)))*(local_flux1 + local_flux2)
                                            end if
                                        end do; end do; end do
                            #:endcall GPU_PARALLEL_LOOP
                        end if
                    else ! NOT alt_soundspeed
                        #:call GPU_PARALLEL_LOOP(collapse=4,private='[local_inv_ds, local_term_coeff,local_flux1,local_flux2]')
                            do j_adv = advxb, advxe
                                do l_idx = 0, p; do k_idx = 0, n; do q_idx = 0, m
                                            local_inv_ds = 1._wp/dy(k_idx)
                                            local_term_coeff = q_cons_vf_arg%vf(j_adv)%sf(q_idx, k_idx, l_idx)
                                            local_flux1 = flux_src_n_vf_arg%vf(j_adv)%sf(q_idx, k_idx, l_idx)
                                            local_flux2 = flux_src_n_vf_arg%vf(j_adv)%sf(q_idx, k_idx - 1, l_idx)
                                            rhs_vf_arg(j_adv)%sf(q_idx, k_idx, l_idx) = rhs_vf_arg(j_adv)%sf(q_idx, k_idx, l_idx) + &
                                                                                        local_inv_ds*local_term_coeff*(local_flux1 - local_flux2)
                                        end do; end do; end do
                            end do
                        #:endcall GPU_PARALLEL_LOOP
                    end if
                end if

            case (3) ! z-direction: loops l_idx (x), q_idx (y), k_idx (z); sf(l_idx, q_idx, k_idx); dz(k_idx); Kterm(l_idx,q_idx,k_idx)
                if (grid_geometry == 3) then
                    use_standard_riemann = (riemann_solver == 1)
                else
                    use_standard_riemann = (riemann_solver == 1 .or. riemann_solver == 4)
                end if

                if (use_standard_riemann) then
                    #:call GPU_PARALLEL_LOOP(collapse=4,private='[local_inv_ds, local_term_coeff,local_flux1,local_flux2]')
                        do j_adv = advxb, advxe
                            do k_idx = 0, p ! z_extent
                                do q_idx = 0, n ! y_extent
                                    do l_idx = 0, m ! x_extent
                                        local_inv_ds = 1._wp/dz(k_idx)
                                        local_term_coeff = q_prim_vf_arg%vf(contxe + current_idir)%sf(l_idx, q_idx, k_idx)
                                        local_flux1 = flux_src_n_vf_arg%vf(j_adv)%sf(l_idx, q_idx, k_idx - 1)
                                        local_flux2 = flux_src_n_vf_arg%vf(j_adv)%sf(l_idx, q_idx, k_idx)
                                        rhs_vf_arg(j_adv)%sf(l_idx, q_idx, k_idx) = rhs_vf_arg(j_adv)%sf(l_idx, q_idx, k_idx) + &
                                                                                    local_inv_ds*local_term_coeff*(local_flux1 - local_flux2)
                                    end do
                                end do
                            end do
                        end do
                    #:endcall GPU_PARALLEL_LOOP
                else ! Other Riemann solvers
                    if (alt_soundspeed) then
                        if (bubbles_euler .neqv. .true.) then
                            #:call GPU_PARALLEL_LOOP(collapse=3, private='[local_inv_ds,local_q_cons_val, local_k_term_val, local_term_coeff, local_flux1, local_flux2]')
                                do k_idx = 0, p; do q_idx = 0, n; do l_idx = 0, m
                                            local_inv_ds = 1._wp/dz(k_idx)
                                            local_q_cons_val = q_cons_vf_arg%vf(advxe)%sf(l_idx, q_idx, k_idx)
                                            local_k_term_val = Kterm_arg(l_idx, q_idx, k_idx) ! Access is safe
                                            local_term_coeff = local_q_cons_val - local_k_term_val
                                            local_flux1 = flux_src_n_vf_arg%vf(advxe)%sf(l_idx, q_idx, k_idx)
                                            local_flux2 = flux_src_n_vf_arg%vf(advxe)%sf(l_idx, q_idx, k_idx - 1)
                                            rhs_vf_arg(advxe)%sf(l_idx, q_idx, k_idx) = rhs_vf_arg(advxe)%sf(l_idx, q_idx, k_idx) + &
                                                                                        local_inv_ds*local_term_coeff*(local_flux1 - local_flux2)
                                        end do; end do; end do
                            #:endcall GPU_PARALLEL_LOOP

                            #:call GPU_PARALLEL_LOOP(collapse=3, private='[local_inv_ds, local_q_cons_val, local_k_term_val, local_term_coeff, local_flux1, local_flux2]')
                                do k_idx = 0, p; do q_idx = 0, n; do l_idx = 0, m
                                            local_inv_ds = 1._wp/dz(k_idx)
                                            local_q_cons_val = q_cons_vf_arg%vf(advxb)%sf(l_idx, q_idx, k_idx)
                                            local_k_term_val = Kterm_arg(l_idx, q_idx, k_idx) ! Access is safe
                                            local_term_coeff = local_q_cons_val + local_k_term_val
                                            local_flux1 = flux_src_n_vf_arg%vf(advxb)%sf(l_idx, q_idx, k_idx)
                                            local_flux2 = flux_src_n_vf_arg%vf(advxb)%sf(l_idx, q_idx, k_idx - 1)
                                            rhs_vf_arg(advxb)%sf(l_idx, q_idx, k_idx) = rhs_vf_arg(advxb)%sf(l_idx, q_idx, k_idx) + &
                                                                                        local_inv_ds*local_term_coeff*(local_flux1 - local_flux2)
                                        end do; end do; end do
                            #:endcall GPU_PARALLEL_LOOP
                        end if
                    else ! NOT alt_soundspeed
                        #:call GPU_PARALLEL_LOOP(collapse=4,private='[local_inv_ds, local_term_coeff,local_flux1,local_flux2]')
                            do j_adv = advxb, advxe
                                do k_idx = 0, p; do q_idx = 0, n; do l_idx = 0, m
                                            local_inv_ds = 1._wp/dz(k_idx)
                                            local_term_coeff = q_cons_vf_arg%vf(j_adv)%sf(l_idx, q_idx, k_idx)
                                            local_flux1 = flux_src_n_vf_arg%vf(j_adv)%sf(l_idx, q_idx, k_idx)
                                            local_flux2 = flux_src_n_vf_arg%vf(j_adv)%sf(l_idx, q_idx, k_idx - 1)
                                            rhs_vf_arg(j_adv)%sf(l_idx, q_idx, k_idx) = rhs_vf_arg(j_adv)%sf(l_idx, q_idx, k_idx) + &
                                                                                        local_inv_ds*local_term_coeff*(local_flux1 - local_flux2)
                                        end do; end do; end do
                            end do
                        #:endcall GPU_PARALLEL_LOOP
                    end if
                end if
            end select
        end subroutine s_add_directional_advection_source_terms

    end subroutine s_compute_advection_source_term

    subroutine s_compute_additional_physics_rhs(idir, q_prim_vf, rhs_vf, flux_src_n_in, &
                                                dq_prim_dx_vf, dq_prim_dy_vf, dq_prim_dz_vf)

        integer, intent(in) :: idir
        type(scalar_field), dimension(sys_size), intent(in) :: q_prim_vf
        type(scalar_field), dimension(sys_size), intent(inout) :: rhs_vf
        type(scalar_field), dimension(sys_size), intent(in) :: flux_src_n_in
        type(scalar_field), dimension(sys_size), intent(in) :: dq_prim_dx_vf, dq_prim_dy_vf, dq_prim_dz_vf

        integer :: i, j, k, l

        if (idir == 1) then ! x-direction

            if (surface_tension) then
                #:call GPU_PARALLEL_LOOP(collapse=3)
                    do l = 0, p
                        do k = 0, n
                            do j = 0, m
                                rhs_vf(c_idx)%sf(j, k, l) = &
                                    rhs_vf(c_idx)%sf(j, k, l) + 1._wp/dx(j)* &
                                    q_prim_vf(c_idx)%sf(j, k, l)* &
                                    (flux_src_n_in(advxb)%sf(j, k, l) - &
                                     flux_src_n_in(advxb)%sf(j - 1, k, l))
                            end do
                        end do
                    end do
                #:endcall GPU_PARALLEL_LOOP
            end if

            #:call GPU_PARALLEL_LOOP(collapse=3)
                do l = 0, p
                    do k = 0, n
                        do j = 0, m
                            $:GPU_LOOP(parallelism='[seq]')
                            do i = momxb, E_idx
                                rhs_vf(i)%sf(j, k, l) = &
                                    rhs_vf(i)%sf(j, k, l) + 1._wp/dx(j)* &
                                    (flux_src_n_in(i)%sf(j - 1, k, l) &
                                     - flux_src_n_in(i)%sf(j, k, l))
                            end do
                        end do
                    end do
                end do
            #:endcall GPU_PARALLEL_LOOP

        elseif (idir == 2) then ! y-direction

            if (surface_tension) then
                #:call GPU_PARALLEL_LOOP(collapse=3)
                    do l = 0, p
                        do k = 0, n
                            do j = 0, m
                                rhs_vf(c_idx)%sf(j, k, l) = &
                                    rhs_vf(c_idx)%sf(j, k, l) + 1._wp/dy(k)* &
                                    q_prim_vf(c_idx)%sf(j, k, l)* &
                                    (flux_src_n_in(advxb)%sf(j, k, l) - &
                                     flux_src_n_in(advxb)%sf(j, k - 1, l))
                            end do
                        end do
                    end do
                #:endcall GPU_PARALLEL_LOOP
            end if

            if (cyl_coord .and. ((bc_y%beg == -2) .or. (bc_y%beg == -14))) then
                if (viscous) then
                    if (p > 0) then
                        call s_compute_viscous_stress_tensor(q_prim_vf, &
                                                             dq_prim_dx_vf(mom_idx%beg:mom_idx%end), &
                                                             dq_prim_dy_vf(mom_idx%beg:mom_idx%end), &
                                                             dq_prim_dz_vf(mom_idx%beg:mom_idx%end), &
                                                             tau_Re_vf, &
                                                             idwbuff(1), idwbuff(2), idwbuff(3))
                    else
                        call s_compute_viscous_stress_tensor(q_prim_vf, &
                                                             dq_prim_dx_vf(mom_idx%beg:mom_idx%end), &
                                                             dq_prim_dy_vf(mom_idx%beg:mom_idx%end), &
                                                             dq_prim_dy_vf(mom_idx%beg:mom_idx%end), &
                                                             tau_Re_vf, &
                                                             idwbuff(1), idwbuff(2), idwbuff(3))
                    end if

                    #:call GPU_PARALLEL_LOOP(collapse=2)
                        do l = 0, p
                            do j = 0, m
                                $:GPU_LOOP(parallelism='[seq]')
                                do i = momxb, E_idx
                                    rhs_vf(i)%sf(j, 0, l) = &
                                        rhs_vf(i)%sf(j, 0, l) + 1._wp/(y_cc(1) - y_cc(-1))* &
                                        (tau_Re_vf(i)%sf(j, -1, l) &
                                         - tau_Re_vf(i)%sf(j, 1, l))
                                end do
                            end do
                        end do
                    #:endcall GPU_PARALLEL_LOOP

                end if

                #:call GPU_PARALLEL_LOOP(collapse=3)
                    do l = 0, p
                        do k = 1, n
                            do j = 0, m
                                $:GPU_LOOP(parallelism='[seq]')
                                do i = momxb, E_idx
                                    rhs_vf(i)%sf(j, k, l) = &
                                        rhs_vf(i)%sf(j, k, l) + 1._wp/dy(k)* &
                                        (flux_src_n_in(i)%sf(j, k - 1, l) &
                                         - flux_src_n_in(i)%sf(j, k, l))
                                end do
                            end do
                        end do
                    end do
                #:endcall GPU_PARALLEL_LOOP

            else
                #:call GPU_PARALLEL_LOOP(collapse=3)
                    do l = 0, p
                        do k = 0, n
                            do j = 0, m
                                $:GPU_LOOP(parallelism='[seq]')
                                do i = momxb, E_idx
                                    rhs_vf(i)%sf(j, k, l) = &
                                        rhs_vf(i)%sf(j, k, l) + 1._wp/dy(k)* &
                                        (flux_src_n_in(i)%sf(j, k - 1, l) &
                                         - flux_src_n_in(i)%sf(j, k, l))
                                end do
                            end do
                        end do
                    end do
                #:endcall GPU_PARALLEL_LOOP
            end if

            ! Applying the geometrical viscous Riemann source fluxes calculated as average
            ! of values at cell boundaries
            if (cyl_coord) then
                if ((bc_y%beg == -2) .or. (bc_y%beg == -14)) then

                    #:call GPU_PARALLEL_LOOP(collapse=3)
                        do l = 0, p
                            do k = 1, n
                                do j = 0, m
                                    $:GPU_LOOP(parallelism='[seq]')
                                    do i = momxb, E_idx
                                        rhs_vf(i)%sf(j, k, l) = &
                                            rhs_vf(i)%sf(j, k, l) - 5.e-1_wp/y_cc(k)* &
                                            (flux_src_n_in(i)%sf(j, k - 1, l) &
                                             + flux_src_n_in(i)%sf(j, k, l))
                                    end do
                                end do
                            end do
                        end do
                    #:endcall GPU_PARALLEL_LOOP

                    if (viscous) then
                        #:call GPU_PARALLEL_LOOP(collapse=2)
                            do l = 0, p
                                do j = 0, m
                                    $:GPU_LOOP(parallelism='[seq]')
                                    do i = momxb, E_idx
                                        rhs_vf(i)%sf(j, 0, l) = &
                                            rhs_vf(i)%sf(j, 0, l) - 1._wp/y_cc(0)* &
                                            tau_Re_vf(i)%sf(j, 0, l)
                                    end do
                                end do
                            end do
                        #:endcall GPU_PARALLEL_LOOP
                    end if
                else

                    #:call GPU_PARALLEL_LOOP(collapse=3)
                        do l = 0, p
                            do k = 0, n
                                do j = 0, m
                                    $:GPU_LOOP(parallelism='[seq]')
                                    do i = momxb, E_idx
                                        rhs_vf(i)%sf(j, k, l) = &
                                            rhs_vf(i)%sf(j, k, l) - 5.e-1_wp/y_cc(k)* &
                                            (flux_src_n_in(i)%sf(j, k - 1, l) &
                                             + flux_src_n_in(i)%sf(j, k, l))
                                    end do
                                end do
                            end do
                        end do
                    #:endcall GPU_PARALLEL_LOOP
                end if
            end if

        elseif (idir == 3) then ! z-direction

            if (surface_tension) then
                #:call GPU_PARALLEL_LOOP(collapse=3)
                    do l = 0, p
                        do k = 0, n
                            do j = 0, m
                                rhs_vf(c_idx)%sf(j, k, l) = &
                                    rhs_vf(c_idx)%sf(j, k, l) + 1._wp/dz(l)* &
                                    q_prim_vf(c_idx)%sf(j, k, l)* &
                                    (flux_src_n_in(advxb)%sf(j, k, l) - &
                                     flux_src_n_in(advxb)%sf(j, k, l - 1))
                            end do
                        end do
                    end do
                #:endcall GPU_PARALLEL_LOOP
            end if

            #:call GPU_PARALLEL_LOOP(collapse=3)
                do l = 0, p
                    do k = 0, n
                        do j = 0, m
                            $:GPU_LOOP(parallelism='[seq]')
                            do i = momxb, E_idx
                                rhs_vf(i)%sf(j, k, l) = &
                                    rhs_vf(i)%sf(j, k, l) + 1._wp/dz(l)* &
                                    (flux_src_n_in(i)%sf(j, k, l - 1) &
                                     - flux_src_n_in(i)%sf(j, k, l))
                            end do
                        end do
                    end do
                end do
            #:endcall GPU_PARALLEL_LOOP

            if (grid_geometry == 3) then
                #:call GPU_PARALLEL_LOOP(collapse=3)
                    do l = 0, p
                        do k = 0, n
                            do j = 0, m
                                rhs_vf(momxb + 1)%sf(j, k, l) = &
                                    rhs_vf(momxb + 1)%sf(j, k, l) + 5.e-1_wp* &
                                    (flux_src_n_in(momxe)%sf(j, k, l - 1) &
                                     + flux_src_n_in(momxe)%sf(j, k, l))

                                rhs_vf(momxe)%sf(j, k, l) = &
                                    rhs_vf(momxe)%sf(j, k, l) - 5.e-1_wp* &
                                    (flux_src_n_in(momxb + 1)%sf(j, k, l - 1) &
                                     + flux_src_n_in(momxb + 1)%sf(j, k, l))
                            end do
                        end do
                    end do
                #:endcall GPU_PARALLEL_LOOP
            end if
        end if

    end subroutine s_compute_additional_physics_rhs

    !>  The purpose of this procedure is to infinitely relax
        !!      the pressures from the internal-energy equations to a
        !!      unique pressure, from which the corresponding volume
        !!      fraction of each phase are recomputed. For conservation
        !!      purpose, this pressure is finally corrected using the
        !!      mixture-total-energy equation.

    !>  The purpose of this subroutine is to WENO-reconstruct the
        !!      left and the right cell-boundary values, including values
        !!      at the Gaussian quadrature points, from the cell-averaged
        !!      variables.
        !!  @param v_vf Cell-average variables
        !!  @param vL_qp Left WENO-reconstructed, cell-boundary values including
        !!          the values at the quadrature points, of the cell-average variables
        !!  @param vR_qp Right WENO-reconstructed, cell-boundary values including
        !!          the values at the quadrature points, of the cell-average variables
        !!  @param norm_dir Splitting coordinate direction
    subroutine s_reconstruct_cell_boundary_values(v_vf, vL_x, vL_y, vL_z, vR_x, vR_y, vR_z, &
                                                  norm_dir)

        type(scalar_field), dimension(iv%beg:iv%end), intent(in) :: v_vf
        real(wp), dimension(idwbuff(1)%beg:, idwbuff(2)%beg:, idwbuff(3)%beg:, 1:), intent(inout) :: vL_x, vL_y, vL_z
        real(wp), dimension(idwbuff(1)%beg:, idwbuff(2)%beg:, idwbuff(3)%beg:, 1:), intent(inout) :: vR_x, vR_y, vR_z
        integer, intent(in) :: norm_dir

        integer :: recon_dir !< Coordinate direction of the reconstruction

        integer :: i, j, k, l

        #:for SCHEME, TYPE in [('weno','WENO_TYPE'), ('muscl','MUSCL_TYPE')]
            if (recon_type == ${TYPE}$) then
                ! Reconstruction in s1-direction
                if (norm_dir == 1) then
                    is1 = idwbuff(1); is2 = idwbuff(2); is3 = idwbuff(3)
                    recon_dir = 1; is1%beg = is1%beg + ${SCHEME}$_polyn
                    is1%end = is1%end - ${SCHEME}$_polyn

                elseif (norm_dir == 2) then
                    is1 = idwbuff(2); is2 = idwbuff(1); is3 = idwbuff(3)
                    recon_dir = 2; is1%beg = is1%beg + ${SCHEME}$_polyn
                    is1%end = is1%end - ${SCHEME}$_polyn

                else
                    is1 = idwbuff(3); is2 = idwbuff(2); is3 = idwbuff(1)
                    recon_dir = 3; is1%beg = is1%beg + ${SCHEME}$_polyn
                    is1%end = is1%end - ${SCHEME}$_polyn
                end if

                if (n > 0) then
                    if (p > 0) then
                        call s_${SCHEME}$ (v_vf(iv%beg:iv%end), &
                                           vL_x(:, :, :, iv%beg:iv%end), vL_y(:, :, :, iv%beg:iv%end), vL_z(:, :, :, iv%beg:iv%end), vR_x(:, :, :, iv%beg:iv%end), vR_y(:, :, :, iv%beg:iv%end), vR_z(:, :, :, iv%beg:iv%end), &
                                           recon_dir, &
                                           is1, is2, is3)
                    else
                        call s_${SCHEME}$ (v_vf(iv%beg:iv%end), &
                                           vL_x(:, :, :, iv%beg:iv%end), vL_y(:, :, :, iv%beg:iv%end), vL_z(:, :, :, :), vR_x(:, :, :, iv%beg:iv%end), vR_y(:, :, :, iv%beg:iv%end), vR_z(:, :, :, :), &
                                           recon_dir, &
                                           is1, is2, is3)
                    end if
                else

                    call s_${SCHEME}$ (v_vf(iv%beg:iv%end), &
                                       vL_x(:, :, :, iv%beg:iv%end), vL_y(:, :, :, :), vL_z(:, :, :, :), vR_x(:, :, :, iv%beg:iv%end), vR_y(:, :, :, :), vR_z(:, :, :, :), &
                                       recon_dir, &
                                       is1, is2, is3)
                end if
            end if
        #:endfor
    end subroutine s_reconstruct_cell_boundary_values

    subroutine s_reconstruct_cell_boundary_values_first_order(v_vf, vL_x, vL_y, vL_z, vR_x, vR_y, vR_z, &
                                                              norm_dir)

        type(scalar_field), dimension(iv%beg:iv%end), intent(in) :: v_vf
        real(wp), dimension(idwbuff(1)%beg:, idwbuff(2)%beg:, idwbuff(3)%beg:, 1:), intent(inout) :: vL_x, vL_y, vL_z
        real(wp), dimension(idwbuff(1)%beg:, idwbuff(2)%beg:, idwbuff(3)%beg:, 1:), intent(inout) :: vR_x, vR_y, vR_z
        integer, intent(in) :: norm_dir

        integer :: recon_dir !< Coordinate direction of the WENO reconstruction

        integer :: i, j, k, l
        ! Reconstruction in s1-direction

        #:for SCHEME, TYPE in [('weno','WENO_TYPE'), ('muscl', 'MUSCL_TYPE')]
            if (recon_type == ${TYPE}$) then
                if (norm_dir == 1) then
                    is1 = idwbuff(1); is2 = idwbuff(2); is3 = idwbuff(3)
                    recon_dir = 1; is1%beg = is1%beg + ${SCHEME}$_polyn
                    is1%end = is1%end - ${SCHEME}$_polyn

                elseif (norm_dir == 2) then
                    is1 = idwbuff(2); is2 = idwbuff(1); is3 = idwbuff(3)
                    recon_dir = 2; is1%beg = is1%beg + ${SCHEME}$_polyn
                    is1%end = is1%end - ${SCHEME}$_polyn

                else
                    is1 = idwbuff(3); is2 = idwbuff(2); is3 = idwbuff(1)
                    recon_dir = 3; is1%beg = is1%beg + ${SCHEME}$_polyn
                    is1%end = is1%end - ${SCHEME}$_polyn

                end if

                $:GPU_UPDATE(device='[is1,is2,is3,iv]')

<<<<<<< HEAD
        if (recon_dir == 1) then
            #:call GPU_PARALLEL_LOOP(collapse=4)
                do i = iv%beg, iv%end
                    do l = is3%beg, is3%end
                        do k = is2%beg, is2%end
                            do j = is1%beg, is1%end
                                vL_x(j, k, l, i) = v_vf(i)%sf(j, k, l)
                                vR_x(j, k, l, i) = v_vf(i)%sf(j, k, l)
                            end do
                        end do
                    end do
                end do
            #:endcall GPU_PARALLEL_LOOP
        else if (recon_dir == 2) then
            #:call GPU_PARALLEL_LOOP(collapse=4)
                do i = iv%beg, iv%end
                    do l = is3%beg, is3%end
                        do k = is2%beg, is2%end
                            do j = is1%beg, is1%end
                                vL_y(j, k, l, i) = v_vf(i)%sf(k, j, l)
                                vR_y(j, k, l, i) = v_vf(i)%sf(k, j, l)
                            end do
                        end do
                    end do
                end do
            #:endcall GPU_PARALLEL_LOOP
        else if (recon_dir == 3) then
            #:call GPU_PARALLEL_LOOP(collapse=4)
                do i = iv%beg, iv%end
                    do l = is3%beg, is3%end
                        do k = is2%beg, is2%end
                            do j = is1%beg, is1%end
                                vL_z(j, k, l, i) = v_vf(i)%sf(l, k, j)
                                vR_z(j, k, l, i) = v_vf(i)%sf(l, k, j)
                            end do
                        end do
                    end do
                end do
            #:endcall GPU_PARALLEL_LOOP
        end if
=======
                if (recon_dir == 1) then
                    $:GPU_PARALLEL_LOOP(collapse=4)
                    do i = iv%beg, iv%end
                        do l = is3%beg, is3%end
                            do k = is2%beg, is2%end
                                do j = is1%beg, is1%end
                                    vL_x(j, k, l, i) = v_vf(i)%sf(j, k, l)
                                    vR_x(j, k, l, i) = v_vf(i)%sf(j, k, l)
                                end do
                            end do
                        end do
                    end do
                else if (recon_dir == 2) then
                    $:GPU_PARALLEL_LOOP(collapse=4)
                    do i = iv%beg, iv%end
                        do l = is3%beg, is3%end
                            do k = is2%beg, is2%end
                                do j = is1%beg, is1%end
                                    vL_y(j, k, l, i) = v_vf(i)%sf(k, j, l)
                                    vR_y(j, k, l, i) = v_vf(i)%sf(k, j, l)
                                end do
                            end do
                        end do
                    end do
                else if (recon_dir == 3) then
                    $:GPU_PARALLEL_LOOP(collapse=4)
                    do i = iv%beg, iv%end
                        do l = is3%beg, is3%end
                            do k = is2%beg, is2%end
                                do j = is1%beg, is1%end
                                    vL_z(j, k, l, i) = v_vf(i)%sf(l, k, j)
                                    vR_z(j, k, l, i) = v_vf(i)%sf(l, k, j)
                                end do
                            end do
                        end do
                    end do
                end if
            end if
        #:endfor
>>>>>>> 0a686485

    end subroutine s_reconstruct_cell_boundary_values_first_order

    !> Module deallocation and/or disassociation procedures
    impure subroutine s_finalize_rhs_module

        integer :: i, j, l

        call s_finalize_pressure_relaxation_module

        if (.not. igr) then
            do j = cont_idx%beg, cont_idx%end
                if (relativity) then
                    ! Cons and Prim densities are different for relativity
                    @:DEALLOCATE(q_cons_qp%vf(j)%sf)
                    @:DEALLOCATE(q_prim_qp%vf(j)%sf)
                else
                    $:GPU_EXIT_DATA(detach='[q_prim_qp%vf(j)%sf]')
                    nullify (q_prim_qp%vf(j)%sf)
                end if
            end do

            do j = adv_idx%beg, adv_idx%end
                $:GPU_EXIT_DATA(detach='[q_prim_qp%vf(j)%sf]')
                nullify (q_prim_qp%vf(j)%sf)
            end do

            do j = mom_idx%beg, E_idx
                @:DEALLOCATE(q_cons_qp%vf(j)%sf)
                @:DEALLOCATE(q_prim_qp%vf(j)%sf)
            end do
        end if

        @:DEALLOCATE(q_cons_qp%vf, q_prim_qp%vf)

        if (.not. igr) then
            @:DEALLOCATE(qL_rsx_vf, qR_rsx_vf)

            if (n > 0) then
                @:DEALLOCATE(qL_rsy_vf, qR_rsy_vf)
            end if

            if (p > 0) then
                @:DEALLOCATE(qL_rsz_vf, qR_rsz_vf)
            end if

            if (viscous) then
                do l = mom_idx%beg, mom_idx%end
                    @:DEALLOCATE(dq_prim_dx_qp(1)%vf(l)%sf)
                end do

                if (n > 0) then

                    do l = mom_idx%beg, mom_idx%end
                        @:DEALLOCATE(dq_prim_dy_qp(1)%vf(l)%sf)
                    end do

                    if (p > 0) then
                        do l = mom_idx%beg, mom_idx%end
                            @:DEALLOCATE(dq_prim_dz_qp(1)%vf(l)%sf)
                        end do
                    end if

                end if

                @:DEALLOCATE(dq_prim_dx_qp(1)%vf)
                @:DEALLOCATE(dq_prim_dy_qp(1)%vf)
                @:DEALLOCATE(dq_prim_dz_qp(1)%vf)

                do i = num_dims, 1, -1

                    do l = mom_idx%beg, mom_idx%end
                        @:DEALLOCATE(dqL_prim_dx_n(i)%vf(l)%sf)
                        @:DEALLOCATE(dqR_prim_dx_n(i)%vf(l)%sf)
                    end do

                    if (n > 0) then
                        do l = mom_idx%beg, mom_idx%end
                            @:DEALLOCATE(dqL_prim_dy_n(i)%vf(l)%sf)
                            @:DEALLOCATE(dqR_prim_dy_n(i)%vf(l)%sf)
                        end do
                    end if

                    if (p > 0) then
                        do l = mom_idx%beg, mom_idx%end
                            @:DEALLOCATE(dqL_prim_dz_n(i)%vf(l)%sf)
                            @:DEALLOCATE(dqR_prim_dz_n(i)%vf(l)%sf)
                        end do
                    end if

                    @:DEALLOCATE(dqL_prim_dx_n(i)%vf)
                    @:DEALLOCATE(dqL_prim_dy_n(i)%vf)
                    @:DEALLOCATE(dqL_prim_dz_n(i)%vf)
                    @:DEALLOCATE(dqR_prim_dx_n(i)%vf)
                    @:DEALLOCATE(dqR_prim_dy_n(i)%vf)
                    @:DEALLOCATE(dqR_prim_dz_n(i)%vf)
                end do

                if (weno_Re_flux) then
                    @:DEALLOCATE(dqL_rsx_vf, dqR_rsx_vf)

                    if (n > 0) then
                        @:DEALLOCATE(dqL_rsy_vf, dqR_rsy_vf)
                    end if

                    if (p > 0) then
                        @:DEALLOCATE(dqL_rsz_vf, dqR_rsz_vf)
                    end if
                end if

                if (cyl_coord) then
                    do i = 1, num_dims
                        @:DEALLOCATE(tau_re_vf(cont_idx%end + i)%sf)
                    end do
                    @:DEALLOCATE(tau_re_vf(e_idx)%sf)
                    @:DEALLOCATE(tau_re_vf)
                end if
            end if
        end if

        if (mpp_lim .and. bubbles_euler) then
            $:GPU_EXIT_DATA(delete='[alf_sum%sf]')
            deallocate (alf_sum%sf)
        end if

        @:DEALLOCATE(dqL_prim_dx_n, dqL_prim_dy_n, dqL_prim_dz_n)
        @:DEALLOCATE(dqR_prim_dx_n, dqR_prim_dy_n, dqR_prim_dz_n)

        if (.not. igr) then
            do i = num_dims, 1, -1
                if (i /= 1) then
                    do l = 1, sys_size
                        nullify (flux_n(i)%vf(l)%sf)
                        nullify (flux_src_n(i)%vf(l)%sf)
                        @:DEALLOCATE(flux_gsrc_n(i)%vf(l)%sf)
                    end do
                else
                    do l = 1, sys_size
                        @:DEALLOCATE(flux_n(i)%vf(l)%sf)
                        @:DEALLOCATE(flux_gsrc_n(i)%vf(l)%sf)
                    end do

                    if (viscous) then
                        do l = mom_idx%beg, E_idx
                            @:DEALLOCATE(flux_src_n(i)%vf(l)%sf)
                        end do
                    end if

                    if (riemann_solver == 1 .or. riemann_solver == 4) then
                        do l = adv_idx%beg + 1, adv_idx%end
                            @:DEALLOCATE(flux_src_n(i)%vf(l)%sf)
                        end do
                    else
                        do l = adv_idx%beg + 1, adv_idx%end
                            nullify (flux_src_n(i)%vf(l)%sf)
                        end do
                    end if

                    @:DEALLOCATE(flux_src_n(i)%vf(adv_idx%beg)%sf)
                end if

                @:DEALLOCATE(flux_n(i)%vf, flux_src_n(i)%vf, flux_gsrc_n(i)%vf)
            end do

            @:DEALLOCATE(flux_n, flux_src_n, flux_gsrc_n)
        end if

    end subroutine s_finalize_rhs_module

end module m_rhs
<|MERGE_RESOLUTION|>--- conflicted
+++ resolved
@@ -1829,88 +1829,48 @@
 
                 $:GPU_UPDATE(device='[is1,is2,is3,iv]')
 
-<<<<<<< HEAD
-        if (recon_dir == 1) then
-            #:call GPU_PARALLEL_LOOP(collapse=4)
-                do i = iv%beg, iv%end
-                    do l = is3%beg, is3%end
-                        do k = is2%beg, is2%end
-                            do j = is1%beg, is1%end
-                                vL_x(j, k, l, i) = v_vf(i)%sf(j, k, l)
-                                vR_x(j, k, l, i) = v_vf(i)%sf(j, k, l)
-                            end do
-                        end do
-                    end do
-                end do
-            #:endcall GPU_PARALLEL_LOOP
-        else if (recon_dir == 2) then
-            #:call GPU_PARALLEL_LOOP(collapse=4)
-                do i = iv%beg, iv%end
-                    do l = is3%beg, is3%end
-                        do k = is2%beg, is2%end
-                            do j = is1%beg, is1%end
-                                vL_y(j, k, l, i) = v_vf(i)%sf(k, j, l)
-                                vR_y(j, k, l, i) = v_vf(i)%sf(k, j, l)
-                            end do
-                        end do
-                    end do
-                end do
-            #:endcall GPU_PARALLEL_LOOP
-        else if (recon_dir == 3) then
-            #:call GPU_PARALLEL_LOOP(collapse=4)
-                do i = iv%beg, iv%end
-                    do l = is3%beg, is3%end
-                        do k = is2%beg, is2%end
-                            do j = is1%beg, is1%end
-                                vL_z(j, k, l, i) = v_vf(i)%sf(l, k, j)
-                                vR_z(j, k, l, i) = v_vf(i)%sf(l, k, j)
-                            end do
-                        end do
-                    end do
-                end do
-            #:endcall GPU_PARALLEL_LOOP
-        end if
-=======
                 if (recon_dir == 1) then
-                    $:GPU_PARALLEL_LOOP(collapse=4)
-                    do i = iv%beg, iv%end
-                        do l = is3%beg, is3%end
-                            do k = is2%beg, is2%end
-                                do j = is1%beg, is1%end
-                                    vL_x(j, k, l, i) = v_vf(i)%sf(j, k, l)
-                                    vR_x(j, k, l, i) = v_vf(i)%sf(j, k, l)
-                                end do
-                            end do
-                        end do
-                    end do
+                    #:call GPU_PARALLEL_LOOP(collapse=4)
+                        do i = iv%beg, iv%end
+                            do l = is3%beg, is3%end
+                                do k = is2%beg, is2%end
+                                    do j = is1%beg, is1%end
+                                        vL_x(j, k, l, i) = v_vf(i)%sf(j, k, l)
+                                        vR_x(j, k, l, i) = v_vf(i)%sf(j, k, l)
+                                    end do
+                                end do
+                            end do
+                        end do
+                    #:endcall GPU_PARALLEL_LOOP
                 else if (recon_dir == 2) then
-                    $:GPU_PARALLEL_LOOP(collapse=4)
-                    do i = iv%beg, iv%end
-                        do l = is3%beg, is3%end
-                            do k = is2%beg, is2%end
-                                do j = is1%beg, is1%end
-                                    vL_y(j, k, l, i) = v_vf(i)%sf(k, j, l)
-                                    vR_y(j, k, l, i) = v_vf(i)%sf(k, j, l)
-                                end do
-                            end do
-                        end do
-                    end do
+                    #:call GPU_PARALLEL_LOOP(collapse=4)
+                        do i = iv%beg, iv%end
+                            do l = is3%beg, is3%end
+                                do k = is2%beg, is2%end
+                                    do j = is1%beg, is1%end
+                                        vL_y(j, k, l, i) = v_vf(i)%sf(k, j, l)
+                                        vR_y(j, k, l, i) = v_vf(i)%sf(k, j, l)
+                                    end do
+                                end do
+                            end do
+                        end do
+                    #:endcall GPU_PARALLEL_LOOP
                 else if (recon_dir == 3) then
-                    $:GPU_PARALLEL_LOOP(collapse=4)
-                    do i = iv%beg, iv%end
-                        do l = is3%beg, is3%end
-                            do k = is2%beg, is2%end
-                                do j = is1%beg, is1%end
-                                    vL_z(j, k, l, i) = v_vf(i)%sf(l, k, j)
-                                    vR_z(j, k, l, i) = v_vf(i)%sf(l, k, j)
-                                end do
-                            end do
-                        end do
-                    end do
+                    #:call GPU_PARALLEL_LOOP(collapse=4)
+                        do i = iv%beg, iv%end
+                            do l = is3%beg, is3%end
+                                do k = is2%beg, is2%end
+                                    do j = is1%beg, is1%end
+                                        vL_z(j, k, l, i) = v_vf(i)%sf(l, k, j)
+                                        vR_z(j, k, l, i) = v_vf(i)%sf(l, k, j)
+                                    end do
+                                end do
+                            end do
+                        end do
+                    #:endcall GPU_PARALLEL_LOOP
                 end if
             end if
         #:endfor
->>>>>>> 0a686485
 
     end subroutine s_reconstruct_cell_boundary_values_first_order
 
