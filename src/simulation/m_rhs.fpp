--- conflicted
+++ resolved
@@ -674,17 +674,10 @@
         call nvtxEndRange
 
         call nvtxStartRange("RHS-ELASTIC")
-<<<<<<< HEAD
-        if (hyperelasticity) then
-            call s_hyperelastic_rmt_stress_update(q_cons_qp%vf, q_prim_qp%vf)
-            call s_populate_variables_buffers(q_prim_qp%vf, pb, mv)
-        end if
-=======
            if (hyperelasticity) then 
              call s_hyperelastic_rmt_stress_update(q_cons_qp%vf, q_prim_qp%vf)
              call s_populate_variables_buffers(q_prim_qp%vf, pb, mv)
            end if
->>>>>>> bd14da37
         call nvtxEndRange
 
         if (cfl_dt) then
