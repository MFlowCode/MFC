--- conflicted
+++ resolved
@@ -67,13 +67,11 @@
 
     use m_mhd
 
-<<<<<<< HEAD
     use m_igr
 
     use m_pressure_relaxation
-=======
+
     use m_additional_forcing
->>>>>>> d3142618
 
     implicit none
 
@@ -1032,13 +1030,13 @@
 
         if (cont_damage) call s_compute_damage_state(q_cons_qp%vf, rhs_vf)
 
-<<<<<<< HEAD
+        if (periodic_forcing) then
+            call nvtxStartRange("COMPUTE-PERIODIC-FORCING")
+            call s_compute_periodic_forcing(rhs_vf, q_cons_vf, q_prim_vf, t_step + 1)
+            call nvtxEndRange
+        end if
+
         ! END: Additional pphysics and source terms
-=======
-        if (periodic_forcing) call s_add_periodic_forcing(rhs_vf)
-
-        ! END: Additional physics and source terms
->>>>>>> d3142618
 
         if (run_time_info .or. probe_wrt .or. ib .or. bubbles_lagrange) then
             if (.not. igr) then
