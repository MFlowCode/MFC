--- conflicted
+++ resolved
@@ -203,16 +203,6 @@
     !$acc declare create(Res)
 #endif
 
-<<<<<<< HEAD
-    !$acc declare create(q_cons_qp,q_prim_qp,  &
-    !$acc   dq_prim_dx_qp,dq_prim_dy_qp,dq_prim_dz_qp,dqL_prim_dx_n,dqL_prim_dy_n, &
-    !$acc   dqL_prim_dz_n,dqR_prim_dx_n,dqR_prim_dy_n,dqR_prim_dz_n,gm_alpha_qp,       &
-    !$acc   gm_alphaL_n,gm_alphaR_n,flux_n,flux_src_n,flux_gsrc_n,       &
-    !$acc   qL_prim, qR_prim, iv,ix, iy, iz,is1,is2,is3,alf_sum, &
-    !$acc   blkmod1, blkmod2, alpha1, alpha2, Kterm, qL_rsx_vf, qL_rsy_vf, qL_rsz_vf, qR_rsx_vf, qR_rsy_vf, qR_rsz_vf, &
-    !$acc   dqL_rsx_vf, dqL_rsy_vf, dqL_rsz_vf, dqR_rsx_vf, dqR_rsy_vf, dqR_rsz_vf, &
-    !$acc   ixt, iyt, izt)
-=======
 #ifdef CRAY_ACC_WAR
     @:CRAY_DECLARE_GLOBAL(real(kind(0d0)), dimension(:, :, :), nbub)
     !$acc declare link(nbub)
@@ -220,7 +210,6 @@
     real(kind(0d0)), allocatable, dimension(:, :, :) :: nbub !< Bubble number density
     !$acc declare create(nbub)
 #endif
->>>>>>> ad9237f8
 
 contains
 
@@ -641,13 +630,10 @@
             end do
         end do
 
-<<<<<<< HEAD
-=======
         if (bubbles) then
             @:ALLOCATE_GLOBAL(nbub(0:m, 0:n, 0:p))
         end if
 
->>>>>>> ad9237f8
     end subroutine s_initialize_rhs_module ! -------------------------------
 
     subroutine s_compute_rhs(q_cons_vf, q_prim_vf, rhs_vf, pb, rhs_pb, mv, rhs_mv, t_step) ! -------
@@ -963,7 +949,7 @@
 
         ! Add bubles source term
         call nvtxStartRange("RHS_bubbles")
-        if (bubbles .and. (.not. qbmm)) call s_compute_bubble_source(nbub, &
+        if (bubbles .and. (.not. adap_dt) .and. (.not. qbmm)) call s_compute_bubble_source(nbub, &
                                                                      q_cons_qp%vf(1:sys_size), &
                                                                      q_prim_qp%vf(1:sys_size), &
                                                                      t_step, &
@@ -1483,57 +1469,8 @@
                         end do
                     end if
                 end if
-<<<<<<< HEAD
-
-            elseif (id == 3) then
-                ! RHS Contribution in z-direction ===============================
-
-                ! Applying the Riemann fluxes
-                if (bc_z%beg <= -5 .and. bc_z%beg >= -13) then
-                    call s_cbc(q_prim_qp%vf, flux_n(id)%vf, &
-                               flux_src_n(id)%vf, id, -1, ix, iy, iz)
-                end if
-
-                if (bc_z%end <= -5 .and. bc_z%end >= -13) then
-                    call s_cbc(q_prim_qp%vf, flux_n(id)%vf, &
-                               flux_src_n(id)%vf, id, 1, ix, iy, iz)
-                end if
-
-                if (grid_geometry == 3) then ! Cylindrical Coordinates
-                    !$acc parallel loop collapse(4) gang vector default(present)
-                    do j = 1, sys_size
-                        do k = 0, p
-                            do q = 0, n
-                                do l = 0, m
-                                    rhs_vf(j)%sf(l, q, k) = &
-                                        rhs_vf(j)%sf(l, q, k) + 1d0/dz(k)/y_cc(q)* &
-                                        q_prim_qp%vf(contxe + id)%sf(l, q, k)* &
-                                        (flux_n(3)%vf(j)%sf(l, q, k - 1) &
-                                         - flux_n(3)%vf(j)%sf(l, q, k))
-                                end do
-                            end do
-                        end do
-                    end do
-
-                    !$acc parallel loop collapse(4) gang vector default(present)
-                    do j = 1, sys_size
-                        do k = 0, p
-                            do q = 0, n
-                                do l = 0, m
-                                    rhs_vf(j)%sf(l, q, k) = &
-                                        rhs_vf(j)%sf(l, q, k) - 5d-1/y_cc(q)* &
-                                        (flux_gsrc_n(3)%vf(j)%sf(l, q, k - 1) &
-                                         - flux_gsrc_n(3)%vf(j)%sf(l, q, k))
-                                end do
-                            end do
-                        end do
-                    end do
-
-                else ! Cartesian Coordinates
-=======
             else
                 if (riemann_solver == 1) then
->>>>>>> ad9237f8
                     !$acc parallel loop collapse(4) gang vector default(present)
                     do j = advxb, advxe
                         do k = 0, p
@@ -1596,148 +1533,10 @@
                         end do
                     end if
                 end if
-<<<<<<< HEAD
-            end if  ! id loop
-            call nvtxEndRange
-
-            ! Additional physics and source terms ==============================
-
-            ! RHS addition for advection source
-            call nvtxStartRange("RHS_advection_source")
-            ! call s_compute_advection_source_term(id, &
-            !                                      rhs_vf, &
-            !                                      q_cons_qp%vf, &
-            !                                      q_prim_qp%vf, &
-            !                                      flux_src_n(id)%vf)
-            call nvtxEndRange()
-
-            ! RHS additions for hypoelasticity
-            call nvtxStartRange("RHS_Hypoelasticity")
-            if (hypoelasticity) call s_compute_hypoelastic_rhs(id, &
-                                                               q_prim_qp%vf, &
-                                                               rhs_vf)
-            call nvtxEndRange
-
-            ! RHS additions for viscosity
-            call nvtxStartRange("RHS_viscous")
-            if (any(Re_size > 0d0)) call s_compute_viscous_rhs(id, &
-                                                               q_prim_qp%vf, &
-                                                               rhs_vf, &
-                                                               flux_src_n(id)%vf, &
-                                                               dq_prim_dx_qp%vf, &
-                                                               dq_prim_dy_qp%vf, &
-                                                               dq_prim_dz_qp%vf, &
-                                                               ixt, iyt, izt)
-            call nvtxEndRange
-
-            ! RHS additions for sub-grid bubbles
-            call nvtxStartRange("RHS_bubbles")
-            if (bubbles) call s_compute_bubbles_rhs(id, &
-                                                    q_prim_qp%vf)
-            call nvtxEndRange
-
-            ! RHS additions for qbmm bubbles
-            call nvtxStartRange("RHS_qbmm")
-            if (qbmm) call s_compute_qbmm_rhs(id, &
-                                              q_cons_qp%vf, &
-                                              q_prim_qp%vf, &
-                                              rhs_vf, &
-                                              flux_n(id)%vf, &
-                                              pb, &
-                                              rhs_pb, &
-                                              mv, &
-                                              rhs_mv)
-            call nvtxEndRange
-            ! END: Additional physics and source terms =========================
-
-        end do
-
-        if (ib) then
-            !$acc parallel loop collapse(3) gang vector default(present)
-            do l = 0, p
-                do k = 0, n
-                    do j = 0, m
-                        if (ib_markers%sf(j, k, l) /= 0) then
-                            do i = 1, sys_size
-                                rhs_vf(i)%sf(j, k, l) = 0d0
-                            end do
-                        end if
-                    end do
-                end do
-            end do
-        end if
-
-        ! END: Dimensional Splitting Loop =================================
-
-        ! Additional Physics and Source Temrs ==================================
-        ! Additions for monopole
-        call nvtxStartRange("RHS_monopole")
-        if (monopole) call s_monopole_calculations(q_cons_qp%vf(1:sys_size), &
-                                                   q_prim_qp%vf(1:sys_size), &
-                                                   t_step, &
-                                                   num_dims, &
-                                                   rhs_vf)
-        call nvtxEndRange
-
-        ! Add bubles source term
-        call nvtxStartRange("RHS_bubbles")
-        if (bubbles .and. (.not. adap_dt) .and. (.not. qbmm)) call s_compute_bubble_source(q_cons_qp%vf(1:sys_size), &
-                                                                                           q_prim_qp%vf(1:sys_size), &
-                                                                                           t_step, &
-                                                                                           rhs_vf)
-        call nvtxEndRange
-        ! END: Additional pphysics and source terms ============================
-
-        if (run_time_info .or. probe_wrt .or. ib) then
-
-            ix%beg = -buff_size; iy%beg = 0; iz%beg = 0
-            if (n > 0) iy%beg = -buff_size; 
-            if (p > 0) iz%beg = -buff_size; 
-            ix%end = m - ix%beg; iy%end = n - iy%beg; iz%end = p - iz%beg
-            !$acc update device(ix, iy, iz)
-
-            !$acc parallel loop collapse(4) gang vector default(present)
-            do i = 1, sys_size
-                do l = iz%beg, iz%end
-                    do k = iy%beg, iy%end
-                        do j = ix%beg, ix%end
-                            q_prim_vf(i)%sf(j, k, l) = q_prim_qp%vf(i)%sf(j, k, l)
-                        end do
-                    end do
-                end do
-            end do
-
-        end if
-
-        ! ==================================================================
-
-    end subroutine s_compute_rhs ! -----------------------------------------
-
-    ! subroutine s_compute_advection_source_term(id, rhs_vf, q_cons_vf, q_prim_vf, flux_src_n_vf)
-
-    !     type(scalar_field), dimension(sys_size), intent(INOUT) :: q_cons_vf
-    !     type(scalar_field), dimension(sys_size), intent(INOUT) :: q_prim_vf
-    !     type(scalar_field), dimension(sys_size), intent(INOUT) :: rhs_vf
-    !     type(scalar_field), dimension(sys_size), intent(INOUT) :: flux_src_n_vf
-
-    !     integer :: id
-    !     integer :: i, j, k, l, q
-
-    !     if (id == 1) then
-
-    !     elseif (id == 2) then
-
-    !     elseif (id == 3) then
-
-    !     end if
-
-    ! end subroutine s_compute_advection_source_term
-=======
             end if
         end if ! id loop
 
     end subroutine s_compute_advection_source_term
->>>>>>> ad9237f8
 
     !>  The purpose of this procedure is to infinitely relax
         !!      the pressures from the internal-energy equations to a
