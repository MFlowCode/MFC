--- conflicted
+++ resolved
@@ -173,15 +173,8 @@
 
         integer :: i, j, k, l, id !< Generic loop iterators
 
-<<<<<<< HEAD
-        !$acc enter data copyin(idwbuff, idwbuff)
-        !$acc update device(idwbuff, idwbuff)
-=======
-        integer :: num_eqns_after_adv
-
         $:GPU_ENTER_DATA(copyin='[idwbuff]')
         $:GPU_UPDATE(device='[idwbuff]')
->>>>>>> 40c1327f
 
         @:ALLOCATE(q_cons_qp%vf(1:sys_size))
         @:ALLOCATE(q_prim_qp%vf(1:sys_size))
@@ -219,30 +212,17 @@
                     @:ALLOCATE(q_prim_qp%vf(l)%sf(idwbuff(1)%beg:idwbuff(1)%end, idwbuff(2)%beg:idwbuff(2)%end, idwbuff(3)%beg:idwbuff(3)%end))
                 else
                     q_prim_qp%vf(l)%sf => q_cons_qp%vf(l)%sf
-                    !$acc enter data copyin(q_prim_qp%vf(l)%sf)
-                    !$acc enter data attach(q_prim_qp%vf(l)%sf)
+                    $:GPU_ENTER_DATA(copyin='[q_prim_qp%vf(l)%sf]')
+                    $:GPU_ENTER_DATA(attach='[q_prim_qp%vf(l)%sf]')
                 end if
             end do
 
             do l = adv_idx%beg, adv_idx%end
                 q_prim_qp%vf(l)%sf => q_cons_qp%vf(l)%sf
-<<<<<<< HEAD
-                !$acc enter data copyin(q_prim_qp%vf(l)%sf)
-                !$acc enter data attach(q_prim_qp%vf(l)%sf)
-            end do
-        end if
-=======
                 $:GPU_ENTER_DATA(copyin='[q_prim_qp%vf(l)%sf]')
                 $:GPU_ENTER_DATA(attach='[q_prim_qp%vf(l)%sf]')
-            end if
-        end do
-
-        do l = adv_idx%beg, adv_idx%end
-            q_prim_qp%vf(l)%sf => q_cons_qp%vf(l)%sf
-            $:GPU_ENTER_DATA(copyin='[q_prim_qp%vf(l)%sf]')
-            $:GPU_ENTER_DATA(attach='[q_prim_qp%vf(l)%sf]')
-        end do
->>>>>>> 40c1327f
+            end do
+        end if
 
         if (surface_tension) then
             q_prim_qp%vf(c_idx)%sf => &
@@ -251,19 +231,10 @@
             $:GPU_ENTER_DATA(attach='[q_prim_qp%vf(c_idx)%sf]')
         end if
 
-<<<<<<< HEAD
         ! Allocation/Association of flux_n, flux_src_n, and flux_gsrc_n
         @:ALLOCATE(flux_n(1:num_dims))
         @:ALLOCATE(flux_src_n(1:num_dims))
         @:ALLOCATE(flux_gsrc_n(1:num_dims))
-=======
-        if (cont_damage) then
-            q_prim_qp%vf(damage_idx)%sf => &
-                q_cons_qp%vf(damage_idx)%sf
-            $:GPU_ENTER_DATA(copyin='[q_prim_qp%vf(damage_idx)%sf]')
-            $:GPU_ENTER_DATA(attach='[q_prim_qp%vf(damage_idx)%sf]')
-        end if
->>>>>>> 40c1327f
 
         do i = 1, num_dims
 
@@ -324,14 +295,12 @@
                     end if
 
                 else
-                    if (.not. igr) then
-                        do l = 1, sys_size
-                            @:ALLOCATE(flux_gsrc_n(i)%vf(l)%sf( &
-                                idwbuff(1)%beg:idwbuff(1)%end, &
-                                idwbuff(2)%beg:idwbuff(2)%end, &
-                                idwbuff(3)%beg:idwbuff(3)%end))
-                        end do
-                    end if
+                    do l = 1, sys_size
+                        @:ALLOCATE(flux_gsrc_n(i)%vf(l)%sf( &
+                            idwbuff(1)%beg:idwbuff(1)%end, &
+                            idwbuff(2)%beg:idwbuff(2)%end, &
+                            idwbuff(3)%beg:idwbuff(3)%end))
+                    end do
                 end if
 
                 @:ACC_SETUP_VFs(flux_n(i))
@@ -343,16 +312,16 @@
                     if (riemann_solver /= 1 .and. (.not. igr)) then
                         do l = adv_idx%beg + 1, adv_idx%end
                             flux_src_n(i)%vf(l)%sf => flux_src_n(i)%vf(adv_idx%beg)%sf
-                            !$acc enter data attach(flux_src_n(i)%vf(l)%sf)
+                            $:GPU_ENTER_DATA(attach='[flux_src_n(i)%vf(l)%sf]')
                         end do
                     end if
                 else
                     do l = 1, sys_size
                         flux_n(i)%vf(l)%sf => flux_n(1)%vf(l)%sf
-                        !$acc enter data attach(flux_n(i)%vf(l)%sf)
+                        $:GPU_ENTER_DATA(attach='[flux_n(i)%vf(l)%sf]')
                         if (.not. igr) then
                             flux_src_n(i)%vf(l)%sf => flux_src_n(1)%vf(l)%sf
-                            !$acc enter data attach(flux_src_n(i)%vf(l)%sf)
+                            $:GPU_ENTER_DATA(attach='[flux_src_n(i)%vf(l)%sf]')
                         end if
                     end do
                 end if
@@ -595,7 +564,7 @@
                 end do
             end if ! end allocation of viscous variables
 
-            !$acc parallel loop collapse(4) gang vector default(present)
+            $:GPU_PARALLEL_LOOP(collapse=4)
             do id = 1, num_dims
                 do i = 1, sys_size
                     do l = idwbuff(3)%beg, idwbuff(3)%end
@@ -634,28 +603,10 @@
             end do
         end if
 
-<<<<<<< HEAD
         if (mpp_lim .and. bubbles_euler) then
             @:ALLOCATE(alf_sum%sf(idwbuff(1)%beg:idwbuff(1)%end, idwbuff(2)%beg:idwbuff(2)%end, idwbuff(3)%beg:idwbuff(3)%end))
         end if
         ! END: Allocation/Association of qK_cons_n and qK_prim_n
-=======
-            if (i == 1) then
-                if (riemann_solver /= 1 .and. riemann_solver /= 4) then
-                    do l = adv_idx%beg + 1, adv_idx%end
-                        flux_src_n(i)%vf(l)%sf => flux_src_n(i)%vf(adv_idx%beg)%sf
-                        $:GPU_ENTER_DATA(attach='[flux_src_n(i)%vf(l)%sf]')
-                    end do
-                end if
-            else
-                do l = 1, sys_size
-                    flux_n(i)%vf(l)%sf => flux_n(1)%vf(l)%sf
-                    flux_src_n(i)%vf(l)%sf => flux_src_n(1)%vf(l)%sf
-                    $:GPU_ENTER_DATA(attach='[flux_n(i)%vf(l)%sf,flux_src_n(i)%vf(l)%sf]')
-                end do
-            end if
-        end do
->>>>>>> 40c1327f
 
         ! Allocation of gm_alphaK_n
         @:ALLOCATE(gm_alphaL_n(1:num_dims))
@@ -667,22 +618,6 @@
 
         call s_initialize_pressure_relaxation_module
 
-<<<<<<< HEAD
-=======
-        $:GPU_PARALLEL_LOOP(collapse=4)
-        do id = 1, num_dims
-            do i = 1, sys_size
-                do l = idwbuff(3)%beg, idwbuff(3)%end
-                    do k = idwbuff(2)%beg, idwbuff(2)%end
-                        do j = idwbuff(1)%beg, idwbuff(1)%end
-                            flux_gsrc_n(id)%vf(i)%sf(j, k, l) = 0._wp
-                        end do
-                    end do
-                end do
-            end do
-        end do
-
->>>>>>> 40c1327f
         if (bubbles_euler) then
             @:ALLOCATE(nbub(0:m, 0:n, 0:p))
         end if
@@ -708,64 +643,37 @@
         call nvtxStartRange("COMPUTE-RHS")
 
         call cpu_time(t_start)
-<<<<<<< HEAD
 
         if (.not. igr) then
             ! Association/Population of Working Variables
-            !$acc parallel loop collapse(4) gang vector default(present)
+            $:GPU_PARALLEL_LOOP(collapse=4)
             do i = 1, sys_size
                 do l = idwbuff(3)%beg, idwbuff(3)%end
                     do k = idwbuff(2)%beg, idwbuff(2)%end
                         do j = idwbuff(1)%beg, idwbuff(1)%end
                             q_cons_qp%vf(i)%sf(j, k, l) = q_cons_vf(i)%sf(j, k, l)
                         end do
-=======
-        ! Association/Population of Working Variables
-        $:GPU_PARALLEL_LOOP(collapse=4)
-        do i = 1, sys_size
-            do l = idwbuff(3)%beg, idwbuff(3)%end
-                do k = idwbuff(2)%beg, idwbuff(2)%end
-                    do j = idwbuff(1)%beg, idwbuff(1)%end
-                        q_cons_qp%vf(i)%sf(j, k, l) = q_cons_vf(i)%sf(j, k, l)
->>>>>>> 40c1327f
                     end do
                 end do
             end do
 
             ! Converting Conservative to Primitive Variables
 
-<<<<<<< HEAD
             if (mpp_lim .and. bubbles_euler) then
-                !$acc parallel loop collapse(3) gang vector default(present)
+                $:GPU_PARALLEL_LOOP(collapse=3)
                 do l = idwbuff(3)%beg, idwbuff(3)%end
                     do k = idwbuff(2)%beg, idwbuff(2)%end
                         do j = idwbuff(1)%beg, idwbuff(1)%end
                             alf_sum%sf(j, k, l) = 0._wp
-                            !$acc loop seq
+                            $:GPU_LOOP(parallelism='[seq]')
                             do i = advxb, advxe - 1
                                 alf_sum%sf(j, k, l) = alf_sum%sf(j, k, l) + q_cons_qp%vf(i)%sf(j, k, l)
                             end do
-                            !$acc loop seq
+                            $:GPU_LOOP(parallelism='[seq]')
                             do i = advxb, advxe - 1
                                 q_cons_qp%vf(i)%sf(j, k, l) = q_cons_qp%vf(i)%sf(j, k, l)*(1._wp - q_cons_qp%vf(alf_idx)%sf(j, k, l)) &
                                                               /alf_sum%sf(j, k, l)
                             end do
-=======
-        if (mpp_lim .and. bubbles_euler) then
-            $:GPU_PARALLEL_LOOP(collapse=3)
-            do l = idwbuff(3)%beg, idwbuff(3)%end
-                do k = idwbuff(2)%beg, idwbuff(2)%end
-                    do j = idwbuff(1)%beg, idwbuff(1)%end
-                        alf_sum%sf(j, k, l) = 0._wp
-                        $:GPU_LOOP(parallelism='[seq]')
-                        do i = advxb, advxe - 1
-                            alf_sum%sf(j, k, l) = alf_sum%sf(j, k, l) + q_cons_qp%vf(i)%sf(j, k, l)
-                        end do
-                        $:GPU_LOOP(parallelism='[seq]')
-                        do i = advxb, advxe - 1
-                            q_cons_qp%vf(i)%sf(j, k, l) = q_cons_qp%vf(i)%sf(j, k, l)*(1._wp - q_cons_qp%vf(alf_idx)%sf(j, k, l)) &
-                                                          /alf_sum%sf(j, k, l)
->>>>>>> 40c1327f
                         end do
                     end do
                 end do
@@ -828,7 +736,7 @@
             if (igr) then
 
                 if (id == 1) then
-                    !$acc parallel loop collapse(4) gang vector default(present)
+                    $:GPU_PARALLEL_LOOP(collapse=4)
                     do l = -1, p + 1
                         do k = -1, n + 1
                             do j = -1, m + 1
@@ -1074,23 +982,14 @@
         ! END: Additional pphysics and source terms
 
         if (run_time_info .or. probe_wrt .or. ib .or. bubbles_lagrange) then
-<<<<<<< HEAD
             if (.not. igr) then
-                !$acc parallel loop collapse(4) gang vector default(present)
+                $:GPU_PARALLEL_LOOP(collapse=4)
                 do i = 1, sys_size
                     do l = idwbuff(3)%beg, idwbuff(3)%end
                         do k = idwbuff(2)%beg, idwbuff(2)%end
                             do j = idwbuff(1)%beg, idwbuff(1)%end
                                 q_prim_vf(i)%sf(j, k, l) = q_prim_qp%vf(i)%sf(j, k, l)
                             end do
-=======
-            $:GPU_PARALLEL_LOOP(collapse=4)
-            do i = 1, sys_size
-                do l = idwbuff(3)%beg, idwbuff(3)%end
-                    do k = idwbuff(2)%beg, idwbuff(2)%end
-                        do j = idwbuff(1)%beg, idwbuff(1)%end
-                            q_prim_vf(i)%sf(j, k, l) = q_prim_qp%vf(i)%sf(j, k, l)
->>>>>>> 40c1327f
                         end do
                     end do
                 end do
@@ -1959,7 +1858,6 @@
 
         call s_finalize_pressure_relaxation_module
 
-<<<<<<< HEAD
         if (.not. igr) then
             do j = cont_idx%beg, cont_idx%end
                 if (relativity) then
@@ -1967,40 +1865,15 @@
                     @:DEALLOCATE(q_cons_qp%vf(j)%sf)
                     @:DEALLOCATE(q_prim_qp%vf(j)%sf)
                 else
-                    !$acc exit data detach(q_prim_qp%vf(j)%sf)
+                    $:GPU_EXIT_DATA(detach='[q_prim_qp%vf(j)%sf]')
                     nullify (q_prim_qp%vf(j)%sf)
                 end if
             end do
 
             do j = adv_idx%beg, adv_idx%end
-                !$acc exit data detach(q_prim_qp%vf(j)%sf)
-                nullify (q_prim_qp%vf(j)%sf)
-            end do
-=======
-        do j = cont_idx%beg, cont_idx%end
-            if (relativity) then
-                ! Cons and Prim densities are different for relativity
-                @:DEALLOCATE(q_cons_qp%vf(j)%sf)
-                @:DEALLOCATE(q_prim_qp%vf(j)%sf)
-            else
                 $:GPU_EXIT_DATA(detach='[q_prim_qp%vf(j)%sf]')
                 nullify (q_prim_qp%vf(j)%sf)
-            end if
-        end do
-
-        do j = adv_idx%beg, adv_idx%end
-            $:GPU_EXIT_DATA(detach='[q_prim_qp%vf(j)%sf]')
-            nullify (q_prim_qp%vf(j)%sf)
-        end do
-
-        do j = mom_idx%beg, E_idx
-            @:DEALLOCATE(q_cons_qp%vf(j)%sf)
-            @:DEALLOCATE(q_prim_qp%vf(j)%sf)
-        end do
-
-        @:DEALLOCATE(q_cons_qp%vf, q_prim_qp%vf)
-        @:DEALLOCATE(qL_rsx_vf, qR_rsx_vf)
->>>>>>> 40c1327f
+            end do
 
             do j = mom_idx%beg, E_idx
                 @:DEALLOCATE(q_cons_qp%vf(j)%sf)
@@ -2020,22 +1893,6 @@
             if (p > 0) then
                 @:DEALLOCATE(qL_rsz_vf, qR_rsz_vf)
             end if
-<<<<<<< HEAD
-=======
-        end if
-
-        if (mpp_lim .and. bubbles_euler) then
-            $:GPU_EXIT_DATA(delete='[alf_sum%sf]')
-            deallocate (alf_sum%sf)
-        end if
-
-        if (viscous) then
-            do l = mom_idx%beg, mom_idx%end
-                @:DEALLOCATE(dq_prim_dx_qp(1)%vf(l)%sf)
-            end do
-
-            if (n > 0) then
->>>>>>> 40c1327f
 
             if (viscous) then
                 do l = mom_idx%beg, mom_idx%end
@@ -2112,7 +1969,7 @@
         end if
 
         if (mpp_lim .and. bubbles_euler) then
-            !$acc exit data delete(alf_sum%sf)
+            $:GPU_EXIT_DATA(delete='[alf_sum%sf]')
             deallocate (alf_sum%sf)
         end if
 
