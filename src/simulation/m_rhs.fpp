!>
!! @file m_rhs.f90
!! @brief Contains module m_rhs

#:include 'case.fpp'
#:include 'macros.fpp'

!> @brief The module contains the subroutines used to calculate the right-
!!              hane-side (RHS) in the quasi-conservative, shock- and interface-
!!              capturing finite-volume framework for the multicomponent Navier-
!!              Stokes equations supplemented by appropriate advection equations
!!              used to capture the material interfaces. The system of equations
!!              is closed by the stiffened gas equation of state, as well as any
!!              required mixture relationships. Capillarity effects are included
!!              and are modeled by the means of a volume force acting across the
!!              diffuse material interface region. The implementation details of
!!              surface tension may be found in Perigaud and Saurel (2005). Note
!!              that both viscous and surface tension effects are only available
!!              in the volume fraction model.
module m_rhs

    ! Dependencies =============================================================
    use m_derived_types        !< Definitions of the derived types

    use m_global_parameters    !< Definitions of the global parameters

    use m_mpi_proxy            !< Message passing interface (MPI) module proxy

    use m_variables_conversion !< State variables type conversion procedures

    use m_weno                 !< Weighted and essentially non-oscillatory (WENO)
                               !! schemes for spatial reconstruction of variables
    use m_riemann_solvers      !< Exact and approximate Riemann problem solvers

    use m_cbc                  !< Characteristic boundary conditions (CBC)

    use m_bubbles              !< Bubble dynamic routines

    use m_qbmm                 !< Moment inversion

    use m_hypoelastic

    use m_acoustic_src

    use m_viscous

    use m_ibm

    use m_nvtx

    use m_boundary_conditions

    use m_helper

    use m_surface_tension

    use m_body_forces

    use m_chemistry
    ! ==========================================================================

    implicit none

    private; public :: s_initialize_rhs_module, &
 s_compute_rhs, &
 s_pressure_relaxation_procedure, &
 s_finalize_rhs_module

    !! This variable contains the WENO-reconstructed values of the cell-average
    !! conservative variables, which are located in q_cons_vf, at cell-interior
    !! Gaussian quadrature points (QP).
    type(vector_field) :: q_cons_qp !<
    !$acc declare create(q_cons_qp)

    !! The primitive variables at cell-interior Gaussian quadrature points. These
    !! are calculated from the conservative variables and gradient magnitude (GM)
    !! of the volume fractions, q_cons_qp and gm_alpha_qp, respectively.
    type(vector_field) :: q_prim_qp !<
    !$acc declare create(q_prim_qp)

    !> @name The first-order spatial derivatives of the primitive variables at cell-
    !! interior Gaussian quadrature points. These are WENO-reconstructed from
    !! their respective cell-average values, obtained through the application
    !! of the divergence theorem on the integral-average cell-boundary values
    !! of the primitive variables, located in qK_prim_n, where K = L or R.
    !> @{
#ifdef CRAY_ACC_WAR
    @:CRAY_DECLARE_GLOBAL(type(vector_field), dimension(:), dq_prim_dx_qp, dq_prim_dy_qp, dq_prim_dz_qp)
    !$acc declare link(dq_prim_dx_qp, dq_prim_dy_qp, dq_prim_dz_qp)
#else
    type(vector_field), allocatable, dimension(:) :: dq_prim_dx_qp, dq_prim_dy_qp, dq_prim_dz_qp
    !$acc declare create(dq_prim_dx_qp, dq_prim_dy_qp, dq_prim_dz_qp)
#endif

    !> @name The left and right WENO-reconstructed cell-boundary values of the cell-
    !! average first-order spatial derivatives of the primitive variables. The
    !! cell-average of the first-order spatial derivatives may be found in the
    !! variables dq_prim_ds_qp, where s = x, y or z.
    !> @{
#ifdef CRAY_ACC_WAR
    @:CRAY_DECLARE_GLOBAL(type(vector_field), dimension(:), dqL_prim_dx_n, dqL_prim_dy_n, dqL_prim_dz_n)
    @:CRAY_DECLARE_GLOBAL(type(vector_field), dimension(:), dqR_prim_dx_n, dqR_prim_dy_n, dqR_prim_dz_n)
    !$acc declare link(dqL_prim_dx_n, dqL_prim_dy_n, dqL_prim_dz_n)
    !$acc declare link(dqR_prim_dx_n, dqR_prim_dy_n, dqR_prim_dz_n)
#else
    type(vector_field), allocatable, dimension(:) :: dqL_prim_dx_n, dqL_prim_dy_n, dqL_prim_dz_n
    type(vector_field), allocatable, dimension(:) :: dqR_prim_dx_n, dqR_prim_dy_n, dqR_prim_dz_n
    !$acc declare create(dqL_prim_dx_n, dqL_prim_dy_n, dqL_prim_dz_n)
    !$acc declare create(dqR_prim_dx_n, dqR_prim_dy_n, dqR_prim_dz_n)
#endif
    !> @}

#ifdef CRAY_ACC_WAR
    @:CRAY_DECLARE_GLOBAL(type(scalar_field), dimension(:), tau_Re_vf)
    !$acc declare link(tau_Re_vf)
#else
    type(scalar_field), allocatable, dimension(:) :: tau_Re_vf
    !$acc declare create(tau_Re_vf)
#endif

    type(vector_field) :: gm_alpha_qp  !<
    !! The gradient magnitude of the volume fractions at cell-interior Gaussian
    !! quadrature points. gm_alpha_qp is calculated from individual first-order
    !! spatial derivatives located in dq_prim_ds_qp.

    !$acc declare create(gm_alpha_qp)

    !> @name The left and right WENO-reconstructed cell-boundary values of the cell-
    !! average gradient magnitude of volume fractions, located in gm_alpha_qp.
    !> @{
#ifdef CRAY_ACC_WAR
    @:CRAY_DECLARE_GLOBAL(type(vector_field), dimension(:), gm_alphaL_n)
    @:CRAY_DECLARE_GLOBAL(type(vector_field), dimension(:), gm_alphaR_n)
    !$acc declare link(gm_alphaL_n, gm_alphaR_n)
#else
    type(vector_field), allocatable, dimension(:) :: gm_alphaL_n
    type(vector_field), allocatable, dimension(:) :: gm_alphaR_n
    !$acc declare create(gm_alphaL_n, gm_alphaR_n)
#endif
    !> @}

    !> @name The cell-boundary values of the fluxes (src - source, gsrc - geometrical
    !! source). These are computed by applying the chosen Riemann problem solver
    !! .on the left and right cell-boundary values of the primitive variables
    !> @{
#ifdef CRAY_ACC_WAR
    @:CRAY_DECLARE_GLOBAL(type(vector_field), dimension(:), flux_n)
    @:CRAY_DECLARE_GLOBAL(type(vector_field), dimension(:), flux_src_n)
    @:CRAY_DECLARE_GLOBAL(type(vector_field), dimension(:), flux_gsrc_n)
    !$acc declare link(flux_n, flux_src_n, flux_gsrc_n)
#else
    type(vector_field), allocatable, dimension(:) :: flux_n
    type(vector_field), allocatable, dimension(:) :: flux_src_n
    type(vector_field), allocatable, dimension(:) :: flux_gsrc_n
    !$acc declare create(flux_n, flux_src_n, flux_gsrc_n)
#endif
    !> @}

#ifdef CRAY_ACC_WAR
    @:CRAY_DECLARE_GLOBAL(type(vector_field), dimension(:), qL_prim, qR_prim)
    !$acc declare link(qL_prim, qR_prim)
#else
    type(vector_field), allocatable, dimension(:) :: qL_prim, qR_prim
    !$acc declare create(qL_prim, qR_prim)
#endif

    type(int_bounds_info) :: iv !< Vector field indical bounds
    !$acc declare create(iv)

    !> @name Indical bounds in the x-, y- and z-directions
    !> @{
    type(int_bounds_info) :: irx, iry, irz
    !$acc declare create(irx, iry, irz)

    type(int_bounds_info) :: is1, is2, is3
    !$acc declare create(is1, is2, is3)

    !> @name Saved fluxes for testing
    !> @{
    type(scalar_field) :: alf_sum
    !> @}
!$acc declare create(alf_sum)

#ifdef CRAY_ACC_WAR

    @:CRAY_DECLARE_GLOBAL(real(wp), dimension(:, :, :), blkmod1, blkmod2, alpha1, alpha2, Kterm)
    @:CRAY_DECLARE_GLOBAL(real(wp), dimension(:, :, :, :), qL_rsx_vf, qL_rsy_vf, qL_rsz_vf, qR_rsx_vf, qR_rsy_vf, qR_rsz_vf)
    @:CRAY_DECLARE_GLOBAL(real(wp), dimension(:, :, :, :), dqL_rsx_vf, dqL_rsy_vf, dqL_rsz_vf, dqR_rsx_vf, dqR_rsy_vf, dqR_rsz_vf)
    !$acc declare link(blkmod1, blkmod2, alpha1, alpha2, Kterm)
    !$acc declare link(qL_rsx_vf, qL_rsy_vf, qL_rsz_vf, qR_rsx_vf, qR_rsy_vf, qR_rsz_vf)
    !$acc declare link(dqL_rsx_vf, dqL_rsy_vf, dqL_rsz_vf, dqR_rsx_vf, dqR_rsy_vf, dqR_rsz_vf)

#else
    real(wp), allocatable, dimension(:, :, :) :: blkmod1, blkmod2, alpha1, alpha2, Kterm
    real(wp), allocatable, dimension(:, :, :, :) :: qL_rsx_vf, qL_rsy_vf, qL_rsz_vf, qR_rsx_vf, qR_rsy_vf, qR_rsz_vf
    real(wp), allocatable, dimension(:, :, :, :) :: dqL_rsx_vf, dqL_rsy_vf, dqL_rsz_vf, dqR_rsx_vf, dqR_rsy_vf, dqR_rsz_vf
    !$acc declare create(blkmod1, blkmod2, alpha1, alpha2, Kterm)
    !$acc declare create(qL_rsx_vf, qL_rsy_vf, qL_rsz_vf, qR_rsx_vf, qR_rsy_vf, qR_rsz_vf)
    !$acc declare create(dqL_rsx_vf, dqL_rsy_vf, dqL_rsz_vf, dqR_rsx_vf, dqR_rsy_vf, dqR_rsz_vf)
#endif

#ifdef CRAY_ACC_WAR
    @:CRAY_DECLARE_GLOBAL(real(wp), dimension(:), gamma_min, pres_inf)
    !$acc declare link(gamma_min, pres_inf)
#else
    real(wp), allocatable, dimension(:) :: gamma_min, pres_inf
    !$acc declare create(gamma_min, pres_inf)
#endif

#ifdef CRAY_ACC_WAR
    @:CRAY_DECLARE_GLOBAL(real(wp), dimension(:, :), Res)
    !$acc declare link(Res)
#else
    real(wp), allocatable, dimension(:, :) :: Res
    !$acc declare create(Res)
#endif

#ifdef CRAY_ACC_WAR
    @:CRAY_DECLARE_GLOBAL(real(wp), dimension(:, :, :), nbub)
    !$acc declare link(nbub)
#else
    real(wp), allocatable, dimension(:, :, :) :: nbub !< Bubble number density
    !$acc declare create(nbub)
#endif

contains

    !> The computation of parameters, the allocation of memory,
        !!      the association of pointers and/or the execution of any
        !!      other procedures that are necessary to setup the module.
    subroutine s_initialize_rhs_module

        integer :: i, j, k, l, id !< Generic loop iterators

        !$acc enter data copyin(idwbuff, idwbuff)
        !$acc update device(idwbuff, idwbuff)

        @:ALLOCATE(q_cons_qp%vf(1:sys_size))
        @:ALLOCATE(q_prim_qp%vf(1:sys_size))

        do l = 1, sys_size
            @:ALLOCATE(q_cons_qp%vf(l)%sf(idwbuff(1)%beg:idwbuff(1)%end, idwbuff(2)%beg:idwbuff(2)%end, idwbuff(3)%beg:idwbuff(3)%end))
        end do

        do l = mom_idx%beg, E_idx
            @:ALLOCATE(q_prim_qp%vf(l)%sf(idwbuff(1)%beg:idwbuff(1)%end, idwbuff(2)%beg:idwbuff(2)%end, idwbuff(3)%beg:idwbuff(3)%end))
        end do

        if (.not. f_is_default(sigma)) then
            ! This assumes that the color function advection equation is
            ! the last equation. If this changes then this logic will
            ! need updated
            do l = adv_idx%end + 1, sys_size - 1
                @:ALLOCATE(q_prim_qp%vf(l)%sf(idwbuff(1)%beg:idwbuff(1)%end, idwbuff(2)%beg:idwbuff(2)%end, idwbuff(3)%beg:idwbuff(3)%end))
            end do
        else
            do l = adv_idx%end + 1, sys_size
                @:ALLOCATE(q_prim_qp%vf(l)%sf(idwbuff(1)%beg:idwbuff(1)%end, idwbuff(2)%beg:idwbuff(2)%end, idwbuff(3)%beg:idwbuff(3)%end))
            end do

        end if

        @:ACC_SETUP_VFs(q_cons_qp, q_prim_qp)

        do l = 1, cont_idx%end
            q_prim_qp%vf(l)%sf => q_cons_qp%vf(l)%sf
            !$acc enter data copyin(q_prim_qp%vf(l)%sf)
            !$acc enter data attach(q_prim_qp%vf(l)%sf)
        end do

        do l = adv_idx%beg, adv_idx%end
            q_prim_qp%vf(l)%sf => q_cons_qp%vf(l)%sf
            !$acc enter data copyin(q_prim_qp%vf(l)%sf)
            !$acc enter data attach(q_prim_qp%vf(l)%sf)
        end do

        if (.not. f_is_default(sigma)) then
            q_prim_qp%vf(c_idx)%sf => &
                q_cons_qp%vf(c_idx)%sf
            !$acc enter data copyin(q_prim_qp%vf(c_idx)%sf)
            !$acc enter data attach(q_prim_qp%vf(c_idx)%sf)
        end if

        if (any(Re_size > 0)) then
            @:ALLOCATE_GLOBAL(tau_Re_vf(1:sys_size))
            do i = 1, num_dims
                @:ALLOCATE(tau_Re_vf(cont_idx%end + i)%sf(idwbuff(1)%beg:idwbuff(1)%end, &
                                                    &  idwbuff(2)%beg:idwbuff(2)%end, &
                                                    &  idwbuff(3)%beg:idwbuff(3)%end))
                @:ACC_SETUP_SFs(tau_Re_vf(cont_idx%end + i))
            end do
            @:ALLOCATE(tau_Re_vf(E_idx)%sf(idwbuff(1)%beg:idwbuff(1)%end, &
                                        & idwbuff(2)%beg:idwbuff(2)%end, &
                                        & idwbuff(3)%beg:idwbuff(3)%end))
            @:ACC_SETUP_SFs(tau_Re_vf(E_idx))
        end if

        ! ==================================================================

        if (qbmm) then
            @:ALLOCATE_GLOBAL(mom_sp(1:nmomsp), mom_3d(0:2, 0:2, nb))

            do i = 0, 2
                do j = 0, 2
                    do k = 1, nb
                        @:ALLOCATE(mom_3d(i, j, k)%sf( &
                                      & idwbuff(1)%beg:idwbuff(1)%end, &
                                      & idwbuff(2)%beg:idwbuff(2)%end, &
                                      & idwbuff(3)%beg:idwbuff(3)%end))
                        @:ACC_SETUP_SFs(mom_3d(i, j, k))
                    end do
                end do
            end do

            do i = 1, nmomsp
                @:ALLOCATE(mom_sp(i)%sf( &
                        & idwbuff(1)%beg:idwbuff(1)%end, &
                        & idwbuff(2)%beg:idwbuff(2)%end, &
                        & idwbuff(3)%beg:idwbuff(3)%end))
                @:ACC_SETUP_SFs(mom_sp(i))
            end do
        end if

        ! Allocation/Association of qK_cons_n and qK_prim_n ==========
        @:ALLOCATE_GLOBAL(qL_prim(1:num_dims))
        @:ALLOCATE_GLOBAL(qR_prim(1:num_dims))

        do i = 1, num_dims
            @:ALLOCATE(qL_prim(i)%vf(1:sys_size))
            @:ALLOCATE(qR_prim(i)%vf(1:sys_size))
            do l = mom_idx%beg, mom_idx%end
                @:ALLOCATE(qL_prim(i)%vf(l)%sf(idwbuff(1)%beg:idwbuff(1)%end, idwbuff(2)%beg:idwbuff(2)%end, idwbuff(3)%beg:idwbuff(3)%end))
                @:ALLOCATE(qR_prim(i)%vf(l)%sf(idwbuff(1)%beg:idwbuff(1)%end, idwbuff(2)%beg:idwbuff(2)%end, idwbuff(3)%beg:idwbuff(3)%end))
            end do
            @:ACC_SETUP_VFs(qL_prim(i), qR_prim(i))
        end do

        if (mpp_lim .and. bubbles) then
            @:ALLOCATE(alf_sum%sf(idwbuff(1)%beg:idwbuff(1)%end, idwbuff(2)%beg:idwbuff(2)%end, idwbuff(3)%beg:idwbuff(3)%end))
        end if
        ! END: Allocation/Association of qK_cons_n and qK_prim_n ======

        @:ALLOCATE_GLOBAL(qL_rsx_vf(idwbuff(1)%beg:idwbuff(1)%end, &
            idwbuff(2)%beg:idwbuff(2)%end, idwbuff(3)%beg:idwbuff(3)%end, 1:sys_size))
        @:ALLOCATE_GLOBAL(qR_rsx_vf(idwbuff(1)%beg:idwbuff(1)%end, &
            idwbuff(2)%beg:idwbuff(2)%end, idwbuff(3)%beg:idwbuff(3)%end, 1:sys_size))

        if (n > 0) then

            @:ALLOCATE_GLOBAL(qL_rsy_vf(idwbuff(2)%beg:idwbuff(2)%end, &
                idwbuff(1)%beg:idwbuff(1)%end, idwbuff(3)%beg:idwbuff(3)%end, 1:sys_size))
            @:ALLOCATE_GLOBAL(qR_rsy_vf(idwbuff(2)%beg:idwbuff(2)%end, &
                idwbuff(1)%beg:idwbuff(1)%end, idwbuff(3)%beg:idwbuff(3)%end, 1:sys_size))
        else
            @:ALLOCATE_GLOBAL(qL_rsy_vf(idwbuff(1)%beg:idwbuff(1)%end, &
                idwbuff(2)%beg:idwbuff(2)%end, idwbuff(3)%beg:idwbuff(3)%end, 1:sys_size))
            @:ALLOCATE_GLOBAL(qR_rsy_vf(idwbuff(1)%beg:idwbuff(1)%end, &
                idwbuff(2)%beg:idwbuff(2)%end, idwbuff(3)%beg:idwbuff(3)%end, 1:sys_size))
        end if

        if (p > 0) then
            @:ALLOCATE_GLOBAL(qL_rsz_vf(idwbuff(3)%beg:idwbuff(3)%end, &
                idwbuff(2)%beg:idwbuff(2)%end, idwbuff(1)%beg:idwbuff(1)%end, 1:sys_size))
            @:ALLOCATE_GLOBAL(qR_rsz_vf(idwbuff(3)%beg:idwbuff(3)%end, &
                idwbuff(2)%beg:idwbuff(2)%end, idwbuff(1)%beg:idwbuff(1)%end, 1:sys_size))
        else
            @:ALLOCATE_GLOBAL(qL_rsz_vf(idwbuff(1)%beg:idwbuff(1)%end, &
                idwbuff(2)%beg:idwbuff(2)%end, idwbuff(3)%beg:idwbuff(3)%end, 1:sys_size))
            @:ALLOCATE_GLOBAL(qR_rsz_vf(idwbuff(1)%beg:idwbuff(1)%end, &
                idwbuff(2)%beg:idwbuff(2)%end, idwbuff(3)%beg:idwbuff(3)%end, 1:sys_size))

        end if

        ! Allocation of dq_prim_ds_qp ======================================

        @:ALLOCATE_GLOBAL(dq_prim_dx_qp(1:1))
        @:ALLOCATE_GLOBAL(dq_prim_dy_qp(1:1))
        @:ALLOCATE_GLOBAL(dq_prim_dz_qp(1:1))

        if (any(Re_size > 0)) then
            @:ALLOCATE(dq_prim_dx_qp(1)%vf(1:sys_size))
            @:ALLOCATE(dq_prim_dy_qp(1)%vf(1:sys_size))
            @:ALLOCATE(dq_prim_dz_qp(1)%vf(1:sys_size))
            if (any(Re_size > 0)) then

                do l = mom_idx%beg, mom_idx%end
                    @:ALLOCATE(dq_prim_dx_qp(1)%vf(l)%sf( &
                              & idwbuff(1)%beg:idwbuff(1)%end, &
                              & idwbuff(2)%beg:idwbuff(2)%end, &
                              & idwbuff(3)%beg:idwbuff(3)%end))
                end do

                @:ACC_SETUP_VFs(dq_prim_dx_qp(1))

                if (n > 0) then

                    do l = mom_idx%beg, mom_idx%end
                        @:ALLOCATE(dq_prim_dy_qp(1)%vf(l)%sf( &
                                 & idwbuff(1)%beg:idwbuff(1)%end, &
                                 & idwbuff(2)%beg:idwbuff(2)%end, &
                                 & idwbuff(3)%beg:idwbuff(3)%end))
                    end do

                    @:ACC_SETUP_VFs(dq_prim_dy_qp(1))

                    if (p > 0) then

                        do l = mom_idx%beg, mom_idx%end
                            @:ALLOCATE(dq_prim_dz_qp(1)%vf(l)%sf( &
                                     & idwbuff(1)%beg:idwbuff(1)%end, &
                                     & idwbuff(2)%beg:idwbuff(2)%end, &
                                     & idwbuff(3)%beg:idwbuff(3)%end))
                        end do
                        @:ACC_SETUP_VFs(dq_prim_dz_qp(1))
                    end if

                end if

            end if

        else
            @:ALLOCATE(dq_prim_dx_qp(1)%vf(1:sys_size))
            @:ALLOCATE(dq_prim_dy_qp(1)%vf(1:sys_size))
            @:ALLOCATE(dq_prim_dz_qp(1)%vf(1:sys_size))

            do l = momxb, momxe
                @:ALLOCATE(dq_prim_dx_qp(1)%vf(l)%sf(0, 0, 0))
                @:ACC_SETUP_VFs(dq_prim_dx_qp(1))
                if (n > 0) then
                    @:ALLOCATE(dq_prim_dy_qp(1)%vf(l)%sf(0, 0, 0))
                    @:ACC_SETUP_VFs(dq_prim_dy_qp(1))
                    if (p > 0) then
                        @:ALLOCATE(dq_prim_dz_qp(1)%vf(l)%sf(0, 0, 0))
                        @:ACC_SETUP_VFs(dq_prim_dz_qp(1))
                    end if
                end if
            end do
        end if
        ! END: Allocation of dq_prim_ds_qp =================================

        ! Allocation/Association of dqK_prim_ds_n =======================
        @:ALLOCATE_GLOBAL(dqL_prim_dx_n(1:num_dims))
        @:ALLOCATE_GLOBAL(dqL_prim_dy_n(1:num_dims))
        @:ALLOCATE_GLOBAL(dqL_prim_dz_n(1:num_dims))
        @:ALLOCATE_GLOBAL(dqR_prim_dx_n(1:num_dims))
        @:ALLOCATE_GLOBAL(dqR_prim_dy_n(1:num_dims))
        @:ALLOCATE_GLOBAL(dqR_prim_dz_n(1:num_dims))

        if (any(Re_size > 0)) then
            do i = 1, num_dims
                @:ALLOCATE(dqL_prim_dx_n(i)%vf(1:sys_size))
                @:ALLOCATE(dqL_prim_dy_n(i)%vf(1:sys_size))
                @:ALLOCATE(dqL_prim_dz_n(i)%vf(1:sys_size))
                @:ALLOCATE(dqR_prim_dx_n(i)%vf(1:sys_size))
                @:ALLOCATE(dqR_prim_dy_n(i)%vf(1:sys_size))
                @:ALLOCATE(dqR_prim_dz_n(i)%vf(1:sys_size))

                if (any(Re_size > 0)) then

                    do l = mom_idx%beg, mom_idx%end
                        @:ALLOCATE(dqL_prim_dx_n(i)%vf(l)%sf( &
                                 & idwbuff(1)%beg:idwbuff(1)%end, &
                                 & idwbuff(2)%beg:idwbuff(2)%end, &
                                 & idwbuff(3)%beg:idwbuff(3)%end))
                        @:ALLOCATE(dqR_prim_dx_n(i)%vf(l)%sf( &
                                 & idwbuff(1)%beg:idwbuff(1)%end, &
                                 & idwbuff(2)%beg:idwbuff(2)%end, &
                                 & idwbuff(3)%beg:idwbuff(3)%end))
                    end do

                    if (n > 0) then
                        do l = mom_idx%beg, mom_idx%end
                            @:ALLOCATE(dqL_prim_dy_n(i)%vf(l)%sf( &
                                     & idwbuff(1)%beg:idwbuff(1)%end, &
                                     & idwbuff(2)%beg:idwbuff(2)%end, &
                                     & idwbuff(3)%beg:idwbuff(3)%end))
                            @:ALLOCATE(dqR_prim_dy_n(i)%vf(l)%sf( &
                                     & idwbuff(1)%beg:idwbuff(1)%end, &
                                     & idwbuff(2)%beg:idwbuff(2)%end, &
                                     & idwbuff(3)%beg:idwbuff(3)%end))
                        end do
                    end if

                    if (p > 0) then
                        do l = mom_idx%beg, mom_idx%end
                            @:ALLOCATE(dqL_prim_dz_n(i)%vf(l)%sf( &
                                     & idwbuff(1)%beg:idwbuff(1)%end, &
                                     & idwbuff(2)%beg:idwbuff(2)%end, &
                                     & idwbuff(3)%beg:idwbuff(3)%end))
                            @:ALLOCATE(dqR_prim_dz_n(i)%vf(l)%sf( &
                                     & idwbuff(1)%beg:idwbuff(1)%end, &
                                     & idwbuff(2)%beg:idwbuff(2)%end, &
                                     & idwbuff(3)%beg:idwbuff(3)%end))
                        end do
                    end if

                end if

                @:ACC_SETUP_VFs(dqL_prim_dx_n(i), dqL_prim_dy_n(i), dqL_prim_dz_n(i))
                @:ACC_SETUP_VFs(dqR_prim_dx_n(i), dqR_prim_dy_n(i), dqR_prim_dz_n(i))
            end do
        end if
        ! END: Allocation/Association of d K_prim_ds_n ==================

        if (any(Re_size > 0)) then
            if (weno_Re_flux) then
                @:ALLOCATE_GLOBAL(dqL_rsx_vf(idwbuff(1)%beg:idwbuff(1)%end, &
                    idwbuff(2)%beg:idwbuff(2)%end, idwbuff(3)%beg:idwbuff(3)%end, mom_idx%beg:mom_idx%end))
                @:ALLOCATE_GLOBAL(dqR_rsx_vf(idwbuff(1)%beg:idwbuff(1)%end, &
                    idwbuff(2)%beg:idwbuff(2)%end, idwbuff(3)%beg:idwbuff(3)%end, mom_idx%beg:mom_idx%end))

                if (n > 0) then

                    @:ALLOCATE_GLOBAL(dqL_rsy_vf(idwbuff(2)%beg:idwbuff(2)%end, &
                        idwbuff(1)%beg:idwbuff(1)%end, idwbuff(3)%beg:idwbuff(3)%end, mom_idx%beg:mom_idx%end))
                    @:ALLOCATE_GLOBAL(dqR_rsy_vf(idwbuff(2)%beg:idwbuff(2)%end, &
                        idwbuff(1)%beg:idwbuff(1)%end, idwbuff(3)%beg:idwbuff(3)%end, mom_idx%beg:mom_idx%end))
                else
                    @:ALLOCATE_GLOBAL(dqL_rsy_vf(idwbuff(1)%beg:idwbuff(1)%end, &
                        idwbuff(2)%beg:idwbuff(2)%end, idwbuff(3)%beg:idwbuff(3)%end, mom_idx%beg:mom_idx%end))
                    @:ALLOCATE_GLOBAL(dqR_rsy_vf(idwbuff(1)%beg:idwbuff(1)%end, &
                        idwbuff(2)%beg:idwbuff(2)%end, idwbuff(3)%beg:idwbuff(3)%end, mom_idx%beg:mom_idx%end))

                end if

                if (p > 0) then
                    @:ALLOCATE_GLOBAL(dqL_rsz_vf(idwbuff(3)%beg:idwbuff(3)%end, &
                        idwbuff(2)%beg:idwbuff(2)%end, idwbuff(1)%beg:idwbuff(1)%end, mom_idx%beg:mom_idx%end))
                    @:ALLOCATE_GLOBAL(dqR_rsz_vf(idwbuff(3)%beg:idwbuff(3)%end, &
                        idwbuff(2)%beg:idwbuff(2)%end, idwbuff(1)%beg:idwbuff(1)%end, mom_idx%beg:mom_idx%end))
                else
                    @:ALLOCATE_GLOBAL(dqL_rsz_vf(idwbuff(1)%beg:idwbuff(1)%end, &
                        idwbuff(2)%beg:idwbuff(2)%end, idwbuff(3)%beg:idwbuff(3)%end, mom_idx%beg:mom_idx%end))
                    @:ALLOCATE_GLOBAL(dqR_rsz_vf(idwbuff(1)%beg:idwbuff(1)%end, &
                        idwbuff(2)%beg:idwbuff(2)%end, idwbuff(3)%beg:idwbuff(3)%end, mom_idx%beg:mom_idx%end))

                end if
            end if
        end if

        ! ==================================================================

        ! Allocation of gm_alphaK_n =====================================
        @:ALLOCATE_GLOBAL(gm_alphaL_n(1:num_dims))
        @:ALLOCATE_GLOBAL(gm_alphaR_n(1:num_dims))
        ! ==================================================================

        ! Allocation/Association of flux_n, flux_src_n, and flux_gsrc_n ===
        @:ALLOCATE_GLOBAL(flux_n(1:num_dims))
        @:ALLOCATE_GLOBAL(flux_src_n(1:num_dims))
        @:ALLOCATE_GLOBAL(flux_gsrc_n(1:num_dims))

        do i = 1, num_dims

            @:ALLOCATE(flux_n(i)%vf(1:sys_size))
            @:ALLOCATE(flux_src_n(i)%vf(1:sys_size))
            @:ALLOCATE(flux_gsrc_n(i)%vf(1:sys_size))

            if (i == 1) then
                do l = 1, sys_size
                    @:ALLOCATE(flux_n(i)%vf(l)%sf( &
                             & idwbuff(1)%beg:idwbuff(1)%end, &
                             & idwbuff(2)%beg:idwbuff(2)%end, &
                             & idwbuff(3)%beg:idwbuff(3)%end))
                    @:ALLOCATE(flux_gsrc_n(i)%vf(l)%sf( &
                            & idwbuff(1)%beg:idwbuff(1)%end, &
                            & idwbuff(2)%beg:idwbuff(2)%end, &
                            & idwbuff(3)%beg:idwbuff(3)%end))
                end do

                if (any(Re_size > 0) .or. (.not. f_is_default(sigma))) then
                    do l = mom_idx%beg, E_idx
                        @:ALLOCATE(flux_src_n(i)%vf(l)%sf( &
                                 & idwbuff(1)%beg:idwbuff(1)%end, &
                                 & idwbuff(2)%beg:idwbuff(2)%end, &
                                 & idwbuff(3)%beg:idwbuff(3)%end))
                    end do
                end if

                @:ALLOCATE(flux_src_n(i)%vf(adv_idx%beg)%sf( &
                         & idwbuff(1)%beg:idwbuff(1)%end, &
                         & idwbuff(2)%beg:idwbuff(2)%end, &
                         & idwbuff(3)%beg:idwbuff(3)%end))

                if (riemann_solver == 1) then
                    do l = adv_idx%beg + 1, adv_idx%end
                        @:ALLOCATE(flux_src_n(i)%vf(l)%sf( &
                                 & idwbuff(1)%beg:idwbuff(1)%end, &
                                 & idwbuff(2)%beg:idwbuff(2)%end, &
                                 & idwbuff(3)%beg:idwbuff(3)%end))
                    end do
                end if

                if (chemistry) then
                    do l = chemxb, chemxe
                        @:ALLOCATE(flux_src_n(i)%vf(l)%sf( &
                                 & idwbuff(1)%beg:idwbuff(1)%end, &
                                 & idwbuff(2)%beg:idwbuff(2)%end, &
                                 & idwbuff(3)%beg:idwbuff(3)%end))
                    end do
                end if

            else
                do l = 1, sys_size
                    @:ALLOCATE(flux_gsrc_n(i)%vf(l)%sf( &
                        idwbuff(1)%beg:idwbuff(1)%end, &
                        idwbuff(2)%beg:idwbuff(2)%end, &
                        idwbuff(3)%beg:idwbuff(3)%end))
                end do
            end if

            @:ACC_SETUP_VFs(flux_n(i), flux_src_n(i), flux_gsrc_n(i))

            if (i == 1) then
                if (riemann_solver /= 1) then
                    do l = adv_idx%beg + 1, adv_idx%end
                        flux_src_n(i)%vf(l)%sf => flux_src_n(i)%vf(adv_idx%beg)%sf

                        !$acc enter data attach(flux_src_n(i)%vf(l)%sf)
                    end do
                end if
            else
                do l = 1, sys_size
                    flux_n(i)%vf(l)%sf => flux_n(1)%vf(l)%sf
                    flux_src_n(i)%vf(l)%sf => flux_src_n(1)%vf(l)%sf

                    !$acc enter data attach(flux_n(i)%vf(l)%sf,flux_src_n(i)%vf(l)%sf)
                end do
            end if
        end do

        ! END: Allocation/Association of flux_n, flux_src_n, and flux_gsrc_n ===

        if (alt_soundspeed) then
            @:ALLOCATE_GLOBAL(blkmod1(0:m, 0:n, 0:p), blkmod2(0:m, 0:n, 0:p), alpha1(0:m, 0:n, 0:p), alpha2(0:m, 0:n, 0:p), Kterm(0:m, 0:n, 0:p))
        end if

        @:ALLOCATE_GLOBAL(gamma_min(1:num_fluids), pres_inf(1:num_fluids))

        do i = 1, num_fluids
            gamma_min(i) = 1._wp/fluid_pp(i)%gamma + 1._wp
            pres_inf(i) = fluid_pp(i)%pi_inf/(1._wp + fluid_pp(i)%gamma)
        end do
        !$acc update device(gamma_min, pres_inf)

        if (any(Re_size > 0)) then
            @:ALLOCATE_GLOBAL(Res(1:2, 1:maxval(Re_size)))
        end if

        if (any(Re_size > 0)) then
            do i = 1, 2
                do j = 1, Re_size(i)
                    Res(i, j) = fluid_pp(Re_idx(i, j))%Re(i)
                end do
            end do
            !$acc update device(Res, Re_idx, Re_size)
        end if

        ! Associating procedural pointer to the subroutine that will be
        ! utilized to calculate the solution of a given Riemann problem
        if (riemann_solver == 1) then
            s_riemann_solver => s_hll_riemann_solver
        elseif (riemann_solver == 2) then
            s_riemann_solver => s_hllc_riemann_solver
        end if

        ! Associating the procedural pointer to the appropriate subroutine
        ! that will be utilized in the conversion to the mixture variables
        if (model_eqns == 1) then        ! Gamma/pi_inf model
            s_convert_to_mixture_variables => &
                s_convert_mixture_to_mixture_variables
        else if (bubbles) then          ! Volume fraction for bubbles
            s_convert_to_mixture_variables => &
                s_convert_species_to_mixture_variables_bubbles
        else                            ! Volume fraction model
            s_convert_to_mixture_variables => &
                s_convert_species_to_mixture_variables
        end if

        !$acc parallel loop collapse(4) gang vector default(present)
        do id = 1, num_dims
            do i = 1, sys_size
                do l = startz, p - startz
                    do k = starty, n - starty
                        do j = startx, m - startx
                            flux_gsrc_n(id)%vf(i)%sf(j, k, l) = 0._wp
                        end do
                    end do
                end do
            end do
        end do

        if (bubbles) then
            @:ALLOCATE_GLOBAL(nbub(0:m, 0:n, 0:p))
        end if

    end subroutine s_initialize_rhs_module

    subroutine s_compute_rhs(q_cons_vf, q_prim_vf, rhs_vf, pb, rhs_pb, mv, rhs_mv, t_step, time_avg)

        type(scalar_field), dimension(sys_size), intent(inout) :: q_cons_vf
        type(scalar_field), dimension(sys_size), intent(inout) :: q_prim_vf
        type(scalar_field), dimension(sys_size), intent(inout) :: rhs_vf
        real(wp), dimension(startx:, starty:, startz:, 1:, 1:), intent(inout) :: pb, rhs_pb
        real(wp), dimension(startx:, starty:, startz:, 1:, 1:), intent(inout) :: mv, rhs_mv
        integer, intent(in) :: t_step
        real(wp), intent(inout) :: time_avg

        real(wp) :: t_start, t_finish
        real(wp) :: gp_sum

        real(wp) :: top, bottom  !< Numerator and denominator when evaluating flux limiter function
        real(wp), dimension(num_fluids) :: myalpha_rho, myalpha

        real(wp) :: tmp1, tmp2, tmp3, tmp4, &
                    c_gas, c_liquid, &
                    Cpbw, Cpinf, Cpinf_dot, &
                    myH, myHdot, rddot, alf_gas

        real(wp) :: n_tait, B_tait, angle, angle_z

        real(wp), dimension(nb) :: Rtmp, Vtmp
        real(wp) :: myR, myV, alf, myP, myRho, R2Vav
        real(wp), dimension(0:m, 0:n, 0:p) :: nbub
        integer :: ndirs

        real(wp) :: sound
        real(wp) :: start, finish
        real(wp) :: s2, const_sos, s1

        integer :: i, c, j, k, l, q, ii, id !< Generic loop iterators
        integer :: term_index

        call nvtxStartRange("Compute_RHS")

        call cpu_time(t_start)
        ! Association/Population of Working Variables ======================
        !$acc parallel loop collapse(4) gang vector default(present)
        do i = 1, sys_size
            do l = idwbuff(3)%beg, idwbuff(3)%end
                do k = idwbuff(2)%beg, idwbuff(2)%end
                    do j = idwbuff(1)%beg, idwbuff(1)%end
                        q_cons_qp%vf(i)%sf(j, k, l) = q_cons_vf(i)%sf(j, k, l)
                    end do
                end do
            end do
        end do

<<<<<<< HEAD
        if (chemistry) then
            !$acc parallel loop default(present)
            do i = chemxb, chemxe
                rhs_vf(i)%sf(:, :, :) = 0._wp
            end do
        end if

=======
>>>>>>> 6bad3796
        ! ==================================================================

        ! Converting Conservative to Primitive Variables ==================

        if (mpp_lim .and. bubbles) then
            !$acc parallel loop collapse(3) gang vector default(present)
<<<<<<< HEAD
            do l = iz%beg, iz%end
                do k = iy%beg, iy%end
                    do j = ix%beg, ix%end
                        alf_sum%sf(j, k, l) = 0._wp
=======
            do l = idwbuff(3)%beg, idwbuff(3)%end
                do k = idwbuff(2)%beg, idwbuff(2)%end
                    do j = idwbuff(1)%beg, idwbuff(1)%end
                        alf_sum%sf(j, k, l) = 0d0
>>>>>>> 6bad3796
                        !$acc loop seq
                        do i = advxb, advxe - 1
                            alf_sum%sf(j, k, l) = alf_sum%sf(j, k, l) + q_cons_qp%vf(i)%sf(j, k, l)
                        end do
                        !$acc loop seq
                        do i = advxb, advxe - 1
                            q_cons_qp%vf(i)%sf(j, k, l) = q_cons_qp%vf(i)%sf(j, k, l)*(1._wp - q_cons_qp%vf(alf_idx)%sf(j, k, l)) &
                                                          /alf_sum%sf(j, k, l)
                        end do
                    end do
                end do
            end do
        end if

        call nvtxStartRange("RHS-CONVERT")
        call s_convert_conservative_to_primitive_variables( &
            q_cons_qp%vf, &
            q_prim_qp%vf, &
            idwint, &
            gm_alpha_qp%vf)
        call nvtxEndRange

        call nvtxStartRange("RHS-MPI")
        call s_populate_variables_buffers(q_prim_qp%vf, pb, mv)
        call nvtxEndRange

        if (cfl_dt) then
            if (mytime >= t_stop) return
        else
            if (t_step == t_step_stop) return
        end if

        ! ==================================================================

        if (qbmm) call s_mom_inv(q_cons_qp%vf, q_prim_qp%vf, mom_sp, mom_3d, pb, rhs_pb, mv, rhs_mv, idwbuff(1), idwbuff(2), idwbuff(3), nbub)

        call nvtxStartRange("Viscous")
        if (any(Re_size > 0)) call s_get_viscous(qL_rsx_vf, qL_rsy_vf, qL_rsz_vf, &
                                                 dqL_prim_dx_n, dqL_prim_dy_n, dqL_prim_dz_n, &
                                                 qL_prim, &
                                                 qR_rsx_vf, qR_rsy_vf, qR_rsz_vf, &
                                                 dqR_prim_dx_n, dqR_prim_dy_n, dqR_prim_dz_n, &
                                                 qR_prim, &
                                                 q_prim_qp, &
                                                 dq_prim_dx_qp, dq_prim_dy_qp, dq_prim_dz_qp, &
                                                 idwbuff(1), idwbuff(2), idwbuff(3))
        call nvtxEndRange

        call nvtxStartRange("Surface_Tension")
        if (.not. f_is_default(sigma)) call s_get_capilary(q_prim_qp%vf)
        call nvtxEndRange
        ! Dimensional Splitting Loop =======================================

        do id = 1, num_dims

            ! Reconstructing Primitive/Conservative Variables ===============

            call nvtxStartRange("RHS-WENO")

            if (f_is_default(sigma)) then
                ! Reconstruct densitiess
                iv%beg = 1; iv%end = sys_size
                call s_reconstruct_cell_boundary_values( &
                    q_prim_qp%vf(1:sys_size), &
                    qL_rsx_vf, qL_rsy_vf, qL_rsz_vf, &
                    qR_rsx_vf, qR_rsy_vf, qR_rsz_vf, &
                    id)
            else
                iv%beg = 1; iv%end = E_idx - 1
                call s_reconstruct_cell_boundary_values( &
                    q_prim_qp%vf(iv%beg:iv%end), &
                    qL_rsx_vf, qL_rsy_vf, qL_rsz_vf, &
                    qR_rsx_vf, qR_rsy_vf, qR_rsz_vf, &
                    id)

                iv%beg = E_idx; iv%end = E_idx
                call s_reconstruct_cell_boundary_values_first_order( &
                    q_prim_qp%vf(E_idx), &
                    qL_rsx_vf, qL_rsy_vf, qL_rsz_vf, &
                    qR_rsx_vf, qR_rsy_vf, qR_rsz_vf, &
                    id)

                iv%beg = E_idx + 1; iv%end = sys_size
                call s_reconstruct_cell_boundary_values( &
                    q_prim_qp%vf(iv%beg:iv%end), &
                    qL_rsx_vf, qL_rsy_vf, qL_rsz_vf, &
                    qR_rsx_vf, qR_rsy_vf, qR_rsz_vf, &
                    id)
            end if

            ! Reconstruct viscous derivatives for viscosity
            if (weno_Re_flux) then
                iv%beg = momxb; iv%end = momxe
                call s_reconstruct_cell_boundary_values_visc_deriv( &
                    dq_prim_dx_qp(1)%vf(iv%beg:iv%end), &
                    dqL_rsx_vf, dqL_rsy_vf, dqL_rsz_vf, &
                    dqR_rsx_vf, dqR_rsy_vf, dqR_rsz_vf, &
                    id, dqL_prim_dx_n(id)%vf(iv%beg:iv%end), dqR_prim_dx_n(id)%vf(iv%beg:iv%end), &
                    idwbuff(1), idwbuff(2), idwbuff(3))
                if (n > 0) then
                    call s_reconstruct_cell_boundary_values_visc_deriv( &
                        dq_prim_dy_qp(1)%vf(iv%beg:iv%end), &
                        dqL_rsx_vf, dqL_rsy_vf, dqL_rsz_vf, &
                        dqR_rsx_vf, dqR_rsy_vf, dqR_rsz_vf, &
                        id, dqL_prim_dy_n(id)%vf(iv%beg:iv%end), dqR_prim_dy_n(id)%vf(iv%beg:iv%end), &
                        idwbuff(1), idwbuff(2), idwbuff(3))
                    if (p > 0) then
                        call s_reconstruct_cell_boundary_values_visc_deriv( &
                            dq_prim_dz_qp(1)%vf(iv%beg:iv%end), &
                            dqL_rsx_vf, dqL_rsy_vf, dqL_rsz_vf, &
                            dqR_rsx_vf, dqR_rsy_vf, dqR_rsz_vf, &
                            id, dqL_prim_dz_n(id)%vf(iv%beg:iv%end), dqR_prim_dz_n(id)%vf(iv%beg:iv%end), &
                            idwbuff(1), idwbuff(2), idwbuff(3))
                    end if
                end if
            end if

            call nvtxEndRange ! WENO

            ! Configuring Coordinate Direction Indexes ======================
            if (id == 1) then
                irx%beg = -1; iry%beg = 0; irz%beg = 0
            elseif (id == 2) then
                irx%beg = 0; iry%beg = -1; irz%beg = 0
            else
                irx%beg = 0; iry%beg = 0; irz%beg = -1
            end if
            irx%end = m; iry%end = n; irz%end = p
            ! ===============================================================

            call nvtxStartRange("RHS_riemann_solver")

            ! Computing Riemann Solver Flux and Source Flux =================

            call s_riemann_solver(qR_rsx_vf, qR_rsy_vf, qR_rsz_vf, &
                                  dqR_prim_dx_n(id)%vf, &
                                  dqR_prim_dy_n(id)%vf, &
                                  dqR_prim_dz_n(id)%vf, &
                                  qR_prim(id)%vf, &
                                  qL_rsx_vf, qL_rsy_vf, qL_rsz_vf, &
                                  dqL_prim_dx_n(id)%vf, &
                                  dqL_prim_dy_n(id)%vf, &
                                  dqL_prim_dz_n(id)%vf, &
                                  qL_prim(id)%vf, &
                                  q_prim_qp%vf, &
                                  flux_n(id)%vf, &
                                  flux_src_n(id)%vf, &
                                  flux_gsrc_n(id)%vf, &
                                  id, irx, iry, irz)
            call nvtxEndRange

            ! Additional physics and source terms ==============================

            ! RHS addition for advection source
            call nvtxStartRange("RHS_advection_source")
            call s_compute_advection_source_term(id, &
                                                 rhs_vf, &
                                                 q_cons_qp, &
                                                 q_prim_qp, &
                                                 flux_src_n(id))
            call nvtxEndRange

            ! RHS additions for hypoelasticity
            call nvtxStartRange("RHS_Hypoelasticity")
            if (hypoelasticity) call s_compute_hypoelastic_rhs(id, &
                                                               q_prim_qp%vf, &
                                                               rhs_vf)
            call nvtxEndRange

            ! RHS additions for viscosity
            call nvtxStartRange("RHS_add_phys")
            if (any(Re_size > 0._wp) .or. (.not. f_is_default(sigma))) then
                call s_compute_additional_physics_rhs(id, &
                                                      q_prim_qp%vf, &
                                                      rhs_vf, &
                                                      flux_src_n(id)%vf, &
                                                      dq_prim_dx_qp(1)%vf, &
                                                      dq_prim_dy_qp(1)%vf, &
                                                      dq_prim_dz_qp(1)%vf)
            end if
            call nvtxEndRange

            ! RHS additions for sub-grid bubbles
            call nvtxStartRange("RHS_bubbles")
            if (bubbles) call s_compute_bubbles_rhs(id, &
                                                    q_prim_qp%vf)
            call nvtxEndRange

            ! RHS additions for qbmm bubbles
            call nvtxStartRange("RHS_qbmm")
            if (qbmm) call s_compute_qbmm_rhs(id, &
                                              q_cons_qp%vf, &
                                              q_prim_qp%vf, &
                                              rhs_vf, &
                                              flux_n(id)%vf, &
                                              pb, &
                                              rhs_pb, &
                                              mv, &
                                              rhs_mv)
            call nvtxEndRange
            ! END: Additional physics and source terms =========================

        end do
        ! END: Dimensional Splitting Loop =================================

        if (chemistry) then
            call nvtxStartRange("RHS_Chem_Advection")
            call s_compute_chemistry_advection_flux(flux_n, rhs_vf)
            call nvtxEndRange
        end if

        if (ib) then
            !$acc parallel loop collapse(3) gang vector default(present)
            do l = 0, p
                do k = 0, n
                    do j = 0, m
                        if (ib_markers%sf(j, k, l) /= 0) then
                            do i = 1, sys_size
                                rhs_vf(i)%sf(j, k, l) = 0._wp
                            end do
                        end if
                    end do
                end do
            end do
        end if

        ! Additional Physics and Source Temrs ==================================
        ! Additions for acoustic_source
        call nvtxStartRange("RHS_acoustic_src")
        if (acoustic_source) call s_acoustic_src_calculations(q_cons_qp%vf(1:sys_size), &
                                                              q_prim_qp%vf(1:sys_size), &
                                                              t_step, &
                                                              rhs_vf)
        call nvtxEndRange

        ! Add bubles source term
        call nvtxStartRange("RHS_bubbles")
        if (bubbles .and. (.not. adap_dt) .and. (.not. qbmm)) call s_compute_bubble_source( &
            q_cons_qp%vf(1:sys_size), &
            q_prim_qp%vf(1:sys_size), &
            t_step, &
            rhs_vf)
        call nvtxEndRange

        if (chemistry) then
            if (chem_params%reactions) then
                call nvtxStartRange("RHS_Chem_Reactions")
                call s_compute_chemistry_reaction_flux(rhs_vf, q_cons_qp%vf, q_prim_qp%vf)
                call nvtxEndRange
            end if
        end if

        ! END: Additional pphysics and source terms ============================

        if (run_time_info .or. probe_wrt .or. ib) then
            !$acc parallel loop collapse(4) gang vector default(present)
            do i = 1, sys_size
                do l = idwbuff(3)%beg, idwbuff(3)%end
                    do k = idwbuff(2)%beg, idwbuff(2)%end
                        do j = idwbuff(1)%beg, idwbuff(1)%end
                            q_prim_vf(i)%sf(j, k, l) = q_prim_qp%vf(i)%sf(j, k, l)
                        end do
                    end do
                end do
            end do
        end if

        call cpu_time(t_finish)

        if (t_step >= 4) then
            time_avg = (abs(t_finish - t_start) + (t_step - 4)*time_avg)/(t_step - 3)
        else
            time_avg = 0._wp
        end if
        ! ==================================================================

        call nvtxEndRange

    end subroutine s_compute_rhs

    subroutine s_compute_advection_source_term(idir, rhs_vf, q_cons_vf, q_prim_vf, flux_src_n_vf)

        integer, intent(in) :: idir
        type(scalar_field), dimension(sys_size), intent(inout) :: rhs_vf
        type(vector_field), intent(inout) :: q_cons_vf
        type(vector_field), intent(inout) :: q_prim_vf
        type(vector_field), intent(inout) :: flux_src_n_vf

        integer :: i, j, k, l, q

        if (alt_soundspeed) then
            !$acc parallel loop collapse(3) gang vector default(present)
            do l = 0, p
                do k = 0, n
                    do j = 0, m
                        blkmod1(j, k, l) = ((gammas(1) + 1._wp)*q_prim_vf%vf(E_idx)%sf(j, k, l) + &
                                            pi_infs(1))/gammas(1)
                        blkmod2(j, k, l) = ((gammas(2) + 1._wp)*q_prim_vf%vf(E_idx)%sf(j, k, l) + &
                                            pi_infs(2))/gammas(2)
                        alpha1(j, k, l) = q_cons_vf%vf(advxb)%sf(j, k, l)

                        if (bubbles) then
                            alpha2(j, k, l) = q_cons_vf%vf(alf_idx - 1)%sf(j, k, l)
                        else
                            alpha2(j, k, l) = q_cons_vf%vf(advxe)%sf(j, k, l)
                        end if

                        Kterm(j, k, l) = alpha1(j, k, l)*alpha2(j, k, l)*(blkmod2(j, k, l) - blkmod1(j, k, l))/ &
                                         (alpha1(j, k, l)*blkmod2(j, k, l) + alpha2(j, k, l)*blkmod1(j, k, l))
                    end do
                end do
            end do
        end if

        if (idir == 1) then

            if (bc_x%beg <= -5 .and. bc_x%beg >= -13) then
                call s_cbc(q_prim_vf%vf, flux_n(idir)%vf, &
                           flux_src_n(idir)%vf, idir, -1, irx, iry, irz)
            end if

            if (bc_x%end <= -5 .and. bc_x%end >= -13) then
                call s_cbc(q_prim_vf%vf, flux_n(idir)%vf, &
                           flux_src_n(idir)%vf, idir, 1, irx, iry, irz)
            end if

            !$acc parallel loop collapse(4) gang vector default(present)
            do j = 1, sys_size
                do q = 0, p
                    do l = 0, n
                        do k = 0, m
                            rhs_vf(j)%sf(k, l, q) = 1._wp/dx(k)* &
                                                    (flux_n(1)%vf(j)%sf(k - 1, l, q) &
                                                     - flux_n(1)%vf(j)%sf(k, l, q))
                        end do
                    end do
                end do
            end do

            if (model_eqns == 3) then
                !$acc parallel loop collapse(4) gang vector default(present)
                do l = 0, p
                    do k = 0, n
                        do j = 0, m
                            do i = 1, num_fluids
                                rhs_vf(i + intxb - 1)%sf(j, k, l) = &
                                    rhs_vf(i + intxb - 1)%sf(j, k, l) - 1._wp/dx(j)* &
                                    q_cons_vf%vf(i + advxb - 1)%sf(j, k, l)* &
                                    q_prim_vf%vf(E_idx)%sf(j, k, l)* &
                                    (flux_src_n(1)%vf(advxb)%sf(j, k, l) - &
                                     flux_src_n(1)%vf(advxb)%sf(j - 1, k, l))
                            end do
                        end do
                    end do
                end do
            end if

            if (riemann_solver == 1) then
                !$acc parallel loop collapse(4) gang vector default(present)
                do j = advxb, advxe
                    do q = 0, p
                        do l = 0, n
                            do k = 0, m
                                rhs_vf(j)%sf(k, l, q) = &
                                    rhs_vf(j)%sf(k, l, q) + 1._wp/dx(k)* &
                                    q_prim_vf%vf(contxe + idir)%sf(k, l, q)* &
                                    (flux_src_n(1)%vf(j)%sf(k - 1, l, q) &
                                     - flux_src_n(1)%vf(j)%sf(k, l, q))
                            end do
                        end do
                    end do
                end do
            else
                if (alt_soundspeed) then
                    do j = advxb, advxe
                        if ((j == advxe) .and. (bubbles .neqv. .true.)) then
                            !$acc parallel loop collapse(3) gang vector default(present)
                            do q = 0, p
                                do l = 0, n
                                    do k = 0, m
                                        rhs_vf(j)%sf(k, l, q) = &
                                            rhs_vf(j)%sf(k, l, q) + 1._wp/dx(k)* &
                                            (q_cons_vf%vf(j)%sf(k, l, q) - Kterm(k, l, q))* &
                                            (flux_src_n(1)%vf(j)%sf(k, l, q) &
                                             - flux_src_n(1)%vf(j)%sf(k - 1, l, q))
                                    end do
                                end do
                            end do
                        else if ((j == advxb) .and. (bubbles .neqv. .true.)) then
                            !$acc parallel loop collapse(3) gang vector default(present)
                            do q = 0, p
                                do l = 0, n
                                    do k = 0, m
                                        rhs_vf(j)%sf(k, l, q) = &
                                            rhs_vf(j)%sf(k, l, q) + 1._wp/dx(k)* &
                                            (q_cons_vf%vf(j)%sf(k, l, q) + Kterm(k, l, q))* &
                                            (flux_src_n(1)%vf(j)%sf(k, l, q) &
                                             - flux_src_n(1)%vf(j)%sf(k - 1, l, q))
                                    end do
                                end do
                            end do
                        end if
                    end do
                else
                    !$acc parallel loop collapse(4) gang vector default(present)
                    do j = advxb, advxe
                        do q = 0, p
                            do l = 0, n
                                do k = 0, m
                                    rhs_vf(j)%sf(k, l, q) = &
                                        rhs_vf(j)%sf(k, l, q) + 1._wp/dx(k)* &
                                        q_cons_vf%vf(j)%sf(k, l, q)* &
                                        (flux_src_n(1)%vf(j)%sf(k, l, q) &
                                         - flux_src_n(1)%vf(j)%sf(k - 1, l, q))
                                end do
                            end do
                        end do
                    end do
                end if
            end if

        elseif (idir == 2) then
            ! RHS Contribution in y-direction ===============================
            ! Applying the Riemann fluxes

            if (bc_y%beg <= -5 .and. bc_y%beg >= -13) then
                call s_cbc(q_prim_vf%vf, flux_n(idir)%vf, &
                           flux_src_n(idir)%vf, idir, -1, irx, iry, irz)
            end if

            if (bc_y%end <= -5 .and. bc_y%end >= -13) then
                call s_cbc(q_prim_vf%vf, flux_n(idir)%vf, &
                           flux_src_n(idir)%vf, idir, 1, irx, iry, irz)
            end if

            !$acc parallel loop collapse(4) gang vector default(present)
            do j = 1, sys_size
                do l = 0, p
                    do k = 0, n
                        do q = 0, m
                            rhs_vf(j)%sf(q, k, l) = &
                                rhs_vf(j)%sf(q, k, l) + 1._wp/dy(k)* &
                                (flux_n(2)%vf(j)%sf(q, k - 1, l) &
                                 - flux_n(2)%vf(j)%sf(q, k, l))
                        end do
                    end do
                end do
            end do

            if (model_eqns == 3) then
                !$acc parallel loop collapse(4) gang vector default(present)
                do l = 0, p
                    do k = 0, n
                        do j = 0, m
                            do i = 1, num_fluids
                                rhs_vf(i + intxb - 1)%sf(j, k, l) = &
                                    rhs_vf(i + intxb - 1)%sf(j, k, l) - 1._wp/dy(k)* &
                                    q_cons_vf%vf(i + advxb - 1)%sf(j, k, l)* &
                                    q_prim_vf%vf(E_idx)%sf(j, k, l)* &
                                    (flux_src_n(2)%vf(advxb)%sf(j, k, l) - &
                                     flux_src_n(2)%vf(advxb)%sf(j, k - 1, l))
                            end do
                        end do
                    end do
                end do

                if (cyl_coord) then
                    !$acc parallel loop collapse(4) gang vector default(present)
                    do l = 0, p
                        do k = 0, n
                            do j = 0, m
                                do i = 1, num_fluids
                                    rhs_vf(i + intxb - 1)%sf(j, k, l) = &
                                        rhs_vf(i + intxb - 1)%sf(j, k, l) - 5e-1_wp/y_cc(k)* &
                                        q_cons_vf%vf(i + advxb - 1)%sf(j, k, l)* &
                                        q_prim_vf%vf(E_idx)%sf(j, k, l)* &
                                        (flux_src_n(2)%vf(advxb)%sf(j, k, l) + &
                                         flux_src_n(2)%vf(advxb)%sf(j, k - 1, l))
                                end do
                            end do
                        end do
                    end do
                end if
            end if

            if (cyl_coord) then
                !$acc parallel loop collapse(4) gang vector default(present)
                do j = 1, sys_size
                    do l = 0, p
                        do k = 0, n
                            do q = 0, m
                                rhs_vf(j)%sf(q, k, l) = &
                                    rhs_vf(j)%sf(q, k, l) - 5e-1_wp/y_cc(k)* &
                                    (flux_gsrc_n(2)%vf(j)%sf(q, k - 1, l) &
                                     + flux_gsrc_n(2)%vf(j)%sf(q, k, l))
                            end do
                        end do
                    end do
                end do
            end if

            if (riemann_solver == 1) then
                !$acc parallel loop collapse(4) gang vector default(present)
                do j = advxb, advxe
                    do l = 0, p
                        do k = 0, n
                            do q = 0, m
                                rhs_vf(j)%sf(q, k, l) = &
                                    rhs_vf(j)%sf(q, k, l) + 1._wp/dy(k)* &
                                    q_prim_vf%vf(contxe + idir)%sf(q, k, l)* &
                                    (flux_src_n(2)%vf(j)%sf(q, k - 1, l) &
                                     - flux_src_n(2)%vf(j)%sf(q, k, l))
                            end do
                        end do
                    end do
                end do
            else

                if (alt_soundspeed) then
                    do j = advxb, advxe
                        if ((j == advxe) .and. (bubbles .neqv. .true.)) then
                            !$acc parallel loop collapse(3) gang vector default(present)
                            do l = 0, p
                                do k = 0, n
                                    do q = 0, m
                                        rhs_vf(j)%sf(q, k, l) = &
                                            rhs_vf(j)%sf(q, k, l) + 1._wp/dy(k)* &
                                            (q_cons_vf%vf(j)%sf(q, k, l) - Kterm(q, k, l))* &
                                            (flux_src_n(2)%vf(j)%sf(q, k, l) &
                                             - flux_src_n(2)%vf(j)%sf(q, k - 1, l))
                                    end do
                                end do
                            end do
                            if (cyl_coord) then
                                !$acc parallel loop collapse(3) gang vector default(present)
                                do l = 0, p
                                    do k = 0, n
                                        do q = 0, m
                                            rhs_vf(j)%sf(q, k, l) = &
                                                rhs_vf(j)%sf(q, k, l) - &
                                                (Kterm(q, k, l)/2._wp/y_cc(k))* &
                                                (flux_src_n(2)%vf(j)%sf(q, k, l) &
                                                 + flux_src_n(2)%vf(j)%sf(q, k - 1, l))
                                        end do
                                    end do
                                end do
                            end if
                        else if ((j == advxb) .and. (bubbles .neqv. .true.)) then
                            !$acc parallel loop collapse(3) gang vector default(present)
                            do l = 0, p
                                do k = 0, n
                                    do q = 0, m
                                        rhs_vf(j)%sf(q, k, l) = &
                                            rhs_vf(j)%sf(q, k, l) + 1._wp/dy(k)* &
                                            (q_cons_vf%vf(j)%sf(q, k, l) + Kterm(q, k, l))* &
                                            (flux_src_n(2)%vf(j)%sf(q, k, l) &
                                             - flux_src_n(2)%vf(j)%sf(q, k - 1, l))
                                    end do
                                end do
                            end do
                            if (cyl_coord) then
                                !$acc parallel loop collapse(3) gang vector default(present)
                                do l = 0, p
                                    do k = 0, n
                                        do q = 0, m
                                            rhs_vf(j)%sf(q, k, l) = &
                                                rhs_vf(j)%sf(q, k, l) + &
                                                (Kterm(q, k, l)/2._wp/y_cc(k))* &
                                                (flux_src_n(2)%vf(j)%sf(q, k, l) &
                                                 + flux_src_n(2)%vf(j)%sf(q, k - 1, l))
                                        end do
                                    end do
                                end do
                            end if
                        end if
                    end do
                else
                    !$acc parallel loop collapse(4) gang vector default(present)
                    do j = advxb, advxe
                        do l = 0, p
                            do k = 0, n
                                do q = 0, m
                                    rhs_vf(j)%sf(q, k, l) = &
                                        rhs_vf(j)%sf(q, k, l) + 1._wp/dy(k)* &
                                        q_cons_vf%vf(j)%sf(q, k, l)* &
                                        (flux_src_n(2)%vf(j)%sf(q, k, l) &
                                         - flux_src_n(2)%vf(j)%sf(q, k - 1, l))
                                end do
                            end do
                        end do
                    end do
                end if
            end if

        elseif (idir == 3) then
            ! RHS Contribution in z-direction ===============================

            ! Applying the Riemann fluxes

            if (bc_z%beg <= -5 .and. bc_z%beg >= -13) then
                call s_cbc(q_prim_vf%vf, flux_n(idir)%vf, &
                           flux_src_n(idir)%vf, idir, -1, irx, iry, irz)
            end if

            if (bc_z%end <= -5 .and. bc_z%end >= -13) then
                call s_cbc(q_prim_vf%vf, flux_n(idir)%vf, &
                           flux_src_n(idir)%vf, idir, 1, irx, iry, irz)
            end if

            if (grid_geometry == 3) then ! Cylindrical Coordinates
                !$acc parallel loop collapse(4) gang vector default(present)
                do j = 1, sys_size
                    do k = 0, p
                        do q = 0, n
                            do l = 0, m
                                rhs_vf(j)%sf(l, q, k) = &
                                    rhs_vf(j)%sf(l, q, k) + 1._wp/dz(k)/y_cc(q)* &
                                    q_prim_vf%vf(contxe + idir)%sf(l, q, k)* &
                                    (flux_n(3)%vf(j)%sf(l, q, k - 1) &
                                     - flux_n(3)%vf(j)%sf(l, q, k))
                            end do
                        end do
                    end do
                end do

                !$acc parallel loop collapse(4) gang vector default(present)
                do j = 1, sys_size
                    do k = 0, p
                        do q = 0, n
                            do l = 0, m
                                rhs_vf(j)%sf(l, q, k) = &
                                    rhs_vf(j)%sf(l, q, k) - 5e-1_wp/y_cc(q)* &
                                    (flux_gsrc_n(3)%vf(j)%sf(l, q, k - 1) &
                                     - flux_gsrc_n(3)%vf(j)%sf(l, q, k))
                            end do
                        end do
                    end do
                end do

            else ! Cartesian Coordinates
                !$acc parallel loop collapse(4) gang vector default(present)
                do j = 1, sys_size
                    do k = 0, p
                        do q = 0, n
                            do l = 0, m
                                rhs_vf(j)%sf(l, q, k) = &
                                    rhs_vf(j)%sf(l, q, k) + 1._wp/dz(k)* &
                                    (flux_n(3)%vf(j)%sf(l, q, k - 1) &
                                     - flux_n(3)%vf(j)%sf(l, q, k))
                            end do
                        end do
                    end do
                end do
            end if

            if (model_eqns == 3) then
                !$acc parallel loop collapse(4) gang vector default(present)
                do l = 0, p
                    do k = 0, n
                        do j = 0, m
                            do i = 1, num_fluids
                                rhs_vf(i + intxb - 1)%sf(j, k, l) = &
                                    rhs_vf(i + intxb - 1)%sf(j, k, l) - 1._wp/dz(l)* &
                                    q_cons_vf%vf(i + advxb - 1)%sf(j, k, l)* &
                                    q_prim_vf%vf(E_idx)%sf(j, k, l)* &
                                    (flux_src_n(3)%vf(advxb)%sf(j, k, l) - &
                                     flux_src_n(3)%vf(advxb)%sf(j, k, l - 1))
                            end do
                        end do
                    end do
                end do
            end if

            if (grid_geometry == 3) then
                if (riemann_solver == 1) then
                    !$acc parallel loop collapse(4) gang vector default(present)
                    do j = advxb, advxe
                        do l = 0, p
                            do k = 0, n
                                do q = 0, m
                                    rhs_vf(j)%sf(q, k, l) = &
                                        rhs_vf(j)%sf(q, k, l) + 1._wp/dy(k)* &
                                        q_prim_vf%vf(contxe + idir)%sf(q, k, l)* &
                                        (flux_src_n(2)%vf(j)%sf(q, k - 1, l) &
                                         - flux_src_n(2)%vf(j)%sf(q, k, l))
                                end do
                            end do
                        end do
                    end do
                else

                    if (alt_soundspeed) then
                        do j = advxb, advxe
                            if ((j == advxe) .and. (bubbles .neqv. .true.)) then
                                !$acc parallel loop collapse(3) gang vector default(present)
                                do l = 0, p
                                    do k = 0, n
                                        do q = 0, m
                                            rhs_vf(j)%sf(q, k, l) = &
                                                rhs_vf(j)%sf(q, k, l) + 1._wp/dy(k)* &
                                                (q_cons_vf%vf(j)%sf(q, k, l) - Kterm(q, k, l))* &
                                                (flux_src_n(2)%vf(j)%sf(q, k, l) &
                                                 - flux_src_n(2)%vf(j)%sf(q, k - 1, l))
                                        end do
                                    end do
                                end do
                                if (cyl_coord) then
                                    !$acc parallel loop collapse(3) gang vector default(present)
                                    do l = 0, p
                                        do k = 0, n
                                            do q = 0, m
                                                rhs_vf(j)%sf(q, k, l) = &
                                                    rhs_vf(j)%sf(q, k, l) - &
                                                    (Kterm(q, k, l)/2._wp/y_cc(k))* &
                                                    (flux_src_n(2)%vf(j)%sf(q, k, l) &
                                                     + flux_src_n(2)%vf(j)%sf(q, k - 1, l))
                                            end do
                                        end do
                                    end do
                                end if
                            else if ((j == advxb) .and. (bubbles .neqv. .true.)) then
                                !$acc parallel loop collapse(3) gang vector default(present)
                                do l = 0, p
                                    do k = 0, n
                                        do q = 0, m
                                            rhs_vf(j)%sf(q, k, l) = &
                                                rhs_vf(j)%sf(q, k, l) + 1._wp/dy(k)* &
                                                (q_cons_vf%vf(j)%sf(q, k, l) + Kterm(q, k, l))* &
                                                (flux_src_n(2)%vf(j)%sf(q, k, l) &
                                                 - flux_src_n(2)%vf(j)%sf(q, k - 1, l))
                                        end do
                                    end do
                                end do
                                if (cyl_coord) then
                                    !$acc parallel loop collapse(3) gang vector default(present)
                                    do l = 0, p
                                        do k = 0, n
                                            do q = 0, m
                                                rhs_vf(j)%sf(q, k, l) = &
                                                    rhs_vf(j)%sf(q, k, l) + &
                                                    (Kterm(q, k, l)/2._wp/y_cc(k))* &
                                                    (flux_src_n(2)%vf(j)%sf(q, k, l) &
                                                     + flux_src_n(2)%vf(j)%sf(q, k - 1, l))
                                            end do
                                        end do
                                    end do
                                end if
                            end if
                        end do
                    else
                        !$acc parallel loop collapse(4) gang vector default(present)
                        do j = advxb, advxe
                            do l = 0, p
                                do k = 0, n
                                    do q = 0, m
                                        rhs_vf(j)%sf(q, k, l) = &
                                            rhs_vf(j)%sf(q, k, l) + 1._wp/dy(k)* &
                                            q_cons_vf%vf(j)%sf(q, k, l)* &
                                            (flux_src_n(2)%vf(j)%sf(q, k, l) &
                                             - flux_src_n(2)%vf(j)%sf(q, k - 1, l))
                                    end do
                                end do
                            end do
                        end do
                    end if
                end if
            else
                if (riemann_solver == 1) then
                    !$acc parallel loop collapse(4) gang vector default(present)
                    do j = advxb, advxe
                        do k = 0, p
                            do q = 0, n
                                do l = 0, m
                                    rhs_vf(j)%sf(l, q, k) = &
                                        rhs_vf(j)%sf(l, q, k) + 1._wp/dz(k)* &
                                        q_prim_vf%vf(contxe + idir)%sf(l, q, k)* &
                                        (flux_src_n(3)%vf(j)%sf(l, q, k - 1) &
                                         - flux_src_n(3)%vf(j)%sf(l, q, k))
                                end do
                            end do
                        end do
                    end do
                else
                    if (alt_soundspeed) then
                        do j = advxb, advxe
                            if ((j == advxe) .and. (bubbles .neqv. .true.)) then
                                !$acc parallel loop collapse(3) gang vector default(present)
                                do k = 0, p
                                    do q = 0, n
                                        do l = 0, m
                                            rhs_vf(j)%sf(l, q, k) = &
                                                rhs_vf(j)%sf(l, q, k) + 1._wp/dz(k)* &
                                                (q_cons_vf%vf(j)%sf(l, q, k) - Kterm(l, q, k))* &
                                                (flux_src_n(3)%vf(j)%sf(l, q, k) &
                                                 - flux_src_n(3)%vf(j)%sf(l, q, k - 1))
                                        end do
                                    end do
                                end do
                            else if ((j == advxb) .and. (bubbles .neqv. .true.)) then
                                !$acc parallel loop collapse(3) gang vector default(present)
                                do k = 0, p
                                    do q = 0, n
                                        do l = 0, m
                                            rhs_vf(j)%sf(l, q, k) = &
                                                rhs_vf(j)%sf(l, q, k) + 1._wp/dz(k)* &
                                                (q_cons_vf%vf(j)%sf(l, q, k) + Kterm(l, q, k))* &
                                                (flux_src_n(3)%vf(j)%sf(l, q, k) &
                                                 - flux_src_n(3)%vf(j)%sf(l, q, k - 1))
                                        end do
                                    end do
                                end do
                            end if
                        end do
                    else
                        !$acc parallel loop collapse(4) gang vector default(present)
                        do j = advxb, advxe
                            do k = 0, p
                                do q = 0, n
                                    do l = 0, m
                                        rhs_vf(j)%sf(l, q, k) = &
                                            rhs_vf(j)%sf(l, q, k) + 1._wp/dz(k)* &
                                            q_cons_vf%vf(j)%sf(l, q, k)* &
                                            (flux_src_n(3)%vf(j)%sf(l, q, k) &
                                             - flux_src_n(3)%vf(j)%sf(l, q, k - 1))
                                    end do
                                end do
                            end do
                        end do
                    end if
                end if
            end if
        end if ! id loop

    end subroutine s_compute_advection_source_term

    subroutine s_compute_additional_physics_rhs(idir, q_prim_vf, rhs_vf, flux_src_n, &
                                                dq_prim_dx_vf, dq_prim_dy_vf, dq_prim_dz_vf)

        integer, intent(in) :: idir
        type(scalar_field), dimension(sys_size), intent(in) :: q_prim_vf
        type(scalar_field), dimension(sys_size), intent(inout) :: rhs_vf
        type(scalar_field), dimension(sys_size), intent(in) :: flux_src_n
        type(scalar_field), dimension(sys_size), intent(in) :: dq_prim_dx_vf, dq_prim_dy_vf, dq_prim_dz_vf

        integer :: i, j, k, l, q

        if (idir == 1) then ! x-direction

            if (.not. f_is_default(sigma)) then
                !$acc parallel loop collapse(3) gang vector default(present)
                do l = 0, p
                    do k = 0, n
                        do j = 0, m
                            rhs_vf(c_idx)%sf(j, k, l) = &
                                rhs_vf(c_idx)%sf(j, k, l) + 1._wp/dx(j)* &
                                q_prim_vf(c_idx)%sf(j, k, l)* &
                                (flux_src_n(advxb)%sf(j, k, l) - &
                                 flux_src_n(advxb)%sf(j - 1, k, l))
                        end do
                    end do
                end do
            end if

            !$acc parallel loop collapse(3) gang vector default(present)
            do l = 0, p
                do k = 0, n
                    do j = 0, m
                        !$acc loop seq
                        do i = momxb, E_idx
                            rhs_vf(i)%sf(j, k, l) = &
                                rhs_vf(i)%sf(j, k, l) + 1._wp/dx(j)* &
                                (flux_src_n(i)%sf(j - 1, k, l) &
                                 - flux_src_n(i)%sf(j, k, l))
                        end do
                    end do
                end do
            end do

        elseif (idir == 2) then ! y-direction

            if (.not. f_is_default(sigma)) then
                !$acc parallel loop collapse(3) gang vector default(present)
                do l = 0, p
                    do k = 0, n
                        do j = 0, m
                            rhs_vf(c_idx)%sf(j, k, l) = &
                                rhs_vf(c_idx)%sf(j, k, l) + 1._wp/dy(k)* &
                                q_prim_vf(c_idx)%sf(j, k, l)* &
                                (flux_src_n(advxb)%sf(j, k, l) - &
                                 flux_src_n(advxb)%sf(j, k - 1, l))
                        end do
                    end do
                end do
            end if

            if (cyl_coord .and. ((bc_y%beg == -2) .or. (bc_y%beg == -14))) then
                if (any(Re_size > 0)) then
                    if (p > 0) then
                        call s_compute_viscous_stress_tensor(q_prim_vf, &
                                                             dq_prim_dx_vf(mom_idx%beg:mom_idx%end), &
                                                             dq_prim_dy_vf(mom_idx%beg:mom_idx%end), &
                                                             dq_prim_dz_vf(mom_idx%beg:mom_idx%end), &
                                                             tau_Re_vf, &
                                                             idwbuff(1), idwbuff(2), idwbuff(3))
                    else
                        call s_compute_viscous_stress_tensor(q_prim_vf, &
                                                             dq_prim_dx_vf(mom_idx%beg:mom_idx%end), &
                                                             dq_prim_dy_vf(mom_idx%beg:mom_idx%end), &
                                                             dq_prim_dy_vf(mom_idx%beg:mom_idx%end), &
                                                             tau_Re_vf, &
                                                             idwbuff(1), idwbuff(2), idwbuff(3))
                    end if

                    !$acc parallel loop collapse(2) gang vector default(present)
                    do l = 0, p
                        do j = 0, m
                            !$acc loop seq
                            do i = momxb, E_idx
                                rhs_vf(i)%sf(j, 0, l) = &
                                    rhs_vf(i)%sf(j, 0, l) + 1._wp/(y_cc(1) - y_cc(-1))* &
                                    (tau_Re_vf(i)%sf(j, -1, l) &
                                     - tau_Re_vf(i)%sf(j, 1, l))
                            end do
                        end do
                    end do

                end if

                !$acc parallel loop collapse(3) gang vector default(present)
                do l = 0, p
                    do k = 1, n
                        do j = 0, m
                            !$acc loop seq
                            do i = momxb, E_idx
                                rhs_vf(i)%sf(j, k, l) = &
                                    rhs_vf(i)%sf(j, k, l) + 1._wp/dy(k)* &
                                    (flux_src_n(i)%sf(j, k - 1, l) &
                                     - flux_src_n(i)%sf(j, k, l))
                            end do
                        end do
                    end do
                end do

            else
                !$acc parallel loop collapse(3) gang vector default(present)
                do l = 0, p
                    do k = 0, n
                        do j = 0, m
                            !$acc loop seq
                            do i = momxb, E_idx
                                rhs_vf(i)%sf(j, k, l) = &
                                    rhs_vf(i)%sf(j, k, l) + 1._wp/dy(k)* &
                                    (flux_src_n(i)%sf(j, k - 1, l) &
                                     - flux_src_n(i)%sf(j, k, l))
                            end do
                        end do
                    end do
                end do
            end if

            ! Applying the geometrical viscous Riemann source fluxes calculated as average
            ! of values at cell boundaries
            if (cyl_coord) then
                if ((bc_y%beg == -2) .or. (bc_y%beg == -14)) then

                    !$acc parallel loop collapse(3) gang vector default(present)
                    do l = 0, p
                        do k = 1, n
                            do j = 0, m
                                !$acc loop seq
                                do i = momxb, E_idx
                                    rhs_vf(i)%sf(j, k, l) = &
                                        rhs_vf(i)%sf(j, k, l) - 5e-1_wp/y_cc(k)* &
                                        (flux_src_n(i)%sf(j, k - 1, l) &
                                         + flux_src_n(i)%sf(j, k, l))
                                end do
                            end do
                        end do
                    end do

                    if (any(Re_size > 0)) then
                        !$acc parallel loop collapse(2) gang vector default(present)
                        do l = 0, p
                            do j = 0, m
                                !$acc loop seq
                                do i = momxb, E_idx
                                    rhs_vf(i)%sf(j, 0, l) = &
                                        rhs_vf(i)%sf(j, 0, l) - 1._wp/y_cc(0)* &
                                        tau_Re_vf(i)%sf(j, 0, l)
                                end do
                            end do
                        end do
                    end if
                else

                    !$acc parallel loop collapse(3) gang vector default(present)
                    do l = 0, p
                        do k = 0, n
                            do j = 0, m
                                !$acc loop seq
                                do i = momxb, E_idx
                                    rhs_vf(i)%sf(j, k, l) = &
                                        rhs_vf(i)%sf(j, k, l) - 5e-1_wp/y_cc(k)* &
                                        (flux_src_n(i)%sf(j, k - 1, l) &
                                         + flux_src_n(i)%sf(j, k, l))
                                end do
                            end do
                        end do
                    end do

                end if
            end if

        elseif (idir == 3) then ! z-direction

            if (.not. f_is_default(sigma)) then
                !$acc parallel loop collapse(3) gang vector default(present)
                do l = 0, p
                    do k = 0, n
                        do j = 0, m
                            rhs_vf(c_idx)%sf(j, k, l) = &
                                rhs_vf(c_idx)%sf(j, k, l) + 1._wp/dz(l)* &
                                q_prim_vf(c_idx)%sf(j, k, l)* &
                                (flux_src_n(advxb)%sf(j, k, l) - &
                                 flux_src_n(advxb)%sf(j, k, l - 1))
                        end do
                    end do
                end do
            end if

            !$acc parallel loop collapse(3) gang vector default(present)
            do l = 0, p
                do k = 0, n
                    do j = 0, m
                        !$acc loop seq
                        do i = momxb, E_idx
                            rhs_vf(i)%sf(j, k, l) = &
                                rhs_vf(i)%sf(j, k, l) + 1._wp/dz(l)* &
                                (flux_src_n(i)%sf(j, k, l - 1) &
                                 - flux_src_n(i)%sf(j, k, l))
                        end do
                    end do
                end do
            end do

            if (grid_geometry == 3) then
                !$acc parallel loop collapse(3) gang vector default(present)
                do l = 0, p
                    do k = 0, n
                        do j = 0, m
                            rhs_vf(momxb + 1)%sf(j, k, l) = &
                                rhs_vf(momxb + 1)%sf(j, k, l) + 5e-1_wp* &
                                (flux_src_n(momxe)%sf(j, k, l - 1) &
                                 + flux_src_n(momxe)%sf(j, k, l))

                            rhs_vf(momxe)%sf(j, k, l) = &
                                rhs_vf(momxe)%sf(j, k, l) - 5e-1_wp* &
                                (flux_src_n(momxb + 1)%sf(j, k, l - 1) &
                                 + flux_src_n(momxb + 1)%sf(j, k, l))
                        end do
                    end do
                end do
            end if
        end if

    end subroutine s_compute_additional_physics_rhs

    !>  The purpose of this procedure is to infinitely relax
        !!      the pressures from the internal-energy equations to a
        !!      unique pressure, from which the corresponding volume
        !!      fraction of each phase are recomputed. For conservation
        !!      purpose, this pressure is finally corrected using the
        !!      mixture-total-energy equation.
        !!  @param q_cons_vf Cell-average conservative variables
    subroutine s_pressure_relaxation_procedure(q_cons_vf)

        type(scalar_field), dimension(sys_size), intent(inout) :: q_cons_vf

        !> @name Relaxed pressure, initial partial pressures, function f(p) and its partial
            !! derivative df(p), isentropic partial density, sum of volume fractions,
            !! mixture density, dynamic pressure, surface energy, specific heat ratio
            !! function, liquid stiffness function (two variations of the last two
            !! ones), shear and volume Reynolds numbers and the Weber numbers
        !> @{
        real(wp) :: pres_relax
        real(wp), dimension(num_fluids) :: pres_K_init
        real(wp) :: f_pres
        real(wp) :: df_pres
        real(wp), dimension(num_fluids) :: rho_K_s
        real(wp), dimension(num_fluids) :: alpha_rho
        real(wp), dimension(num_fluids) :: alpha
        real(wp) :: sum_alpha
        real(wp) :: rho
        real(wp) :: dyn_pres
        real(wp) :: gamma
        real(wp) :: pi_inf
        real(wp), dimension(2) :: Re

        integer :: i, j, k, l, q, iter !< Generic loop iterators
        integer :: relax !< Relaxation procedure determination variable

        !$acc parallel loop collapse(3) gang vector private(pres_K_init, rho_K_s, alpha_rho, alpha, Re, pres_relax)
        do l = 0, p
            do k = 0, n
                do j = 0, m

                    ! Numerical correction of the volume fractions
                    if (mpp_lim) then
                        sum_alpha = 0._wp

                        !$acc loop seq
                        do i = 1, num_fluids
                            if ((q_cons_vf(i + contxb - 1)%sf(j, k, l) < 0._wp) .or. &
                                (q_cons_vf(i + advxb - 1)%sf(j, k, l) < 0._wp)) then
                                q_cons_vf(i + contxb - 1)%sf(j, k, l) = 0._wp
                                q_cons_vf(i + advxb - 1)%sf(j, k, l) = 0._wp
                                q_cons_vf(i + intxb - 1)%sf(j, k, l) = 0._wp
                            end if

                            if (q_cons_vf(i + advxb - 1)%sf(j, k, l) > 1._wp) &
                                q_cons_vf(i + advxb - 1)%sf(j, k, l) = 1._wp
                            sum_alpha = sum_alpha + q_cons_vf(i + advxb - 1)%sf(j, k, l)
                        end do

                        !$acc loop seq
                        do i = 1, num_fluids
                            q_cons_vf(i + advxb - 1)%sf(j, k, l) = q_cons_vf(i + advxb - 1)%sf(j, k, l)/sum_alpha
                        end do
                    end if

                    ! Pressures relaxation procedure ===================================

                    ! Is the pressure relaxation procedure necessary?
                    relax = 1

                    !$acc loop seq
                    do i = 1, num_fluids
                        if (q_cons_vf(i + advxb - 1)%sf(j, k, l) > (1._wp - sgm_eps)) relax = 0
                    end do

                    if (relax == 1) then
                        ! Initial state
                        pres_relax = 0._wp

                        !$acc loop seq
                        do i = 1, num_fluids
                            if (q_cons_vf(i + advxb - 1)%sf(j, k, l) > sgm_eps) then
                                pres_K_init(i) = &
                                    (q_cons_vf(i + intxb - 1)%sf(j, k, l)/ &
                                     q_cons_vf(i + advxb - 1)%sf(j, k, l) &
                                     - pi_infs(i))/gammas(i)

                                if (pres_K_init(i) <= -(1._wp - 1e-8_wp)*pres_inf(i) + 1e-8_wp) &
                                    pres_K_init(i) = -(1._wp - 1e-8_wp)*pres_inf(i) + 1e-8_wp
                            else
                                pres_K_init(i) = 0._wp
                            end if
                            pres_relax = pres_relax + q_cons_vf(i + advxb - 1)%sf(j, k, l)*pres_K_init(i)
                        end do

                        ! Iterative process for relaxed pressure determination
                        f_pres = 1e-9_wp
                        df_pres = 1e9_wp

                        !$acc loop seq
                        do i = 1, num_fluids
                            rho_K_s(i) = 0._wp
                        end do

                        !$acc loop seq
                        do iter = 0, 49

                            if (abs(f_pres) > 1e-10_wp) then
                                pres_relax = pres_relax - f_pres/df_pres

                                ! Physical pressure
                                do i = 1, num_fluids
                                    if (pres_relax <= -(1._wp - 1e-8_wp)*pres_inf(i) + 1e-8_wp) &
                                        pres_relax = -(1._wp - 1e-8_wp)*pres_inf(i) + 1._wp
                                end do

                                ! Newton-Raphson method
                                f_pres = -1._wp
                                df_pres = 0._wp

                                !$acc loop seq
                                do i = 1, num_fluids
                                    if (q_cons_vf(i + advxb - 1)%sf(j, k, l) > sgm_eps) then
                                        rho_K_s(i) = q_cons_vf(i + contxb - 1)%sf(j, k, l)/ &
                                                     max(q_cons_vf(i + advxb - 1)%sf(j, k, l), sgm_eps) &
                                                     *((pres_relax + pres_inf(i))/(pres_K_init(i) + &
                                                                                   pres_inf(i)))**(1._wp/gamma_min(i))

                                        f_pres = f_pres + q_cons_vf(i + contxb - 1)%sf(j, k, l) &
                                                 /rho_K_s(i)

                                        df_pres = df_pres - q_cons_vf(i + contxb - 1)%sf(j, k, l) &
                                                  /(gamma_min(i)*rho_K_s(i)*(pres_relax + pres_inf(i)))
                                    end if
                                end do
                            end if

                        end do

                        ! Cell update of the volume fraction
                        !$acc loop seq
                        do i = 1, num_fluids
                            if (q_cons_vf(i + advxb - 1)%sf(j, k, l) > sgm_eps) &
                                q_cons_vf(i + advxb - 1)%sf(j, k, l) = q_cons_vf(i + contxb - 1)%sf(j, k, l) &
                                                                       /rho_K_s(i)
                        end do
                    end if

                    ! ==================================================================

                    ! Mixture-total-energy correction ==================================

                    ! The mixture-total-energy correction of the mixture pressure P is not necessary here
                    ! because the primitive variables are directly recovered later on by the conservative
                    ! variables (see s_convert_conservative_to_primitive_variables called in s_compute_rhs).
                    ! However, the internal-energy equations should be reset with the corresponding mixture
                    ! pressure from the correction. This step is carried out below.

                    !$acc loop seq
                    do i = 1, num_fluids
                        alpha_rho(i) = q_cons_vf(i)%sf(j, k, l)
                        alpha(i) = q_cons_vf(E_idx + i)%sf(j, k, l)
                    end do

                    if (bubbles) then
                        rho = 0._wp
                        gamma = 0._wp
                        pi_inf = 0._wp

                        if (mpp_lim .and. (model_eqns == 2) .and. (num_fluids > 2)) then
                            !$acc loop seq
                            do i = 1, num_fluids
                                rho = rho + alpha_rho(i)
                                gamma = gamma + alpha(i)*gammas(i)
                                pi_inf = pi_inf + alpha(i)*pi_infs(i)
                            end do
                        else if ((model_eqns == 2) .and. (num_fluids > 2)) then
                            !$acc loop seq
                            do i = 1, num_fluids - 1
                                rho = rho + alpha_rho(i)
                                gamma = gamma + alpha(i)*gammas(i)
                                pi_inf = pi_inf + alpha(i)*pi_infs(i)
                            end do
                        else
                            rho = alpha_rho(1)
                            gamma = gammas(1)
                            pi_inf = pi_infs(1)
                        end if
                    else
                        rho = 0._wp
                        gamma = 0._wp
                        pi_inf = 0._wp

                        sum_alpha = 0._wp

                        if (mpp_lim) then
                            !$acc loop seq
                            do i = 1, num_fluids
                                alpha_rho(i) = max(0._wp, alpha_rho(i))
                                alpha(i) = min(max(0._wp, alpha(i)), 1._wp)
                                sum_alpha = sum_alpha + alpha(i)
                            end do

                            alpha = alpha/max(sum_alpha, sgm_eps)

                        end if

                        !$acc loop seq
                        do i = 1, num_fluids
                            rho = rho + alpha_rho(i)
                            gamma = gamma + alpha(i)*gammas(i)
                            pi_inf = pi_inf + alpha(i)*pi_infs(i)
                        end do

                        if (any(Re_size > 0)) then
                            !$acc loop seq
                            do i = 1, 2
                                Re(i) = dflt_real

                                if (Re_size(i) > 0) Re(i) = 0._wp
                                !$acc loop seq
                                do q = 1, Re_size(i)
                                    Re(i) = alpha(Re_idx(i, q))/Res(i, q) &
                                            + Re(i)
                                end do

                                Re(i) = 1._wp/max(Re(i), sgm_eps)

                            end do
                        end if
                    end if

                    dyn_pres = 0._wp

                    !$acc loop seq
                    do i = momxb, momxe
                        dyn_pres = dyn_pres + 5e-1_wp*q_cons_vf(i)%sf(j, k, l)* &
                                   q_cons_vf(i)%sf(j, k, l)/max(rho, sgm_eps)
                    end do

                    pres_relax = (q_cons_vf(E_idx)%sf(j, k, l) - dyn_pres - pi_inf)/gamma

                    !$acc loop seq
                    do i = 1, num_fluids
                        q_cons_vf(i + intxb - 1)%sf(j, k, l) = &
                            q_cons_vf(i + advxb - 1)%sf(j, k, l)* &
                            (gammas(i)*pres_relax + pi_infs(i))
                    end do
                    ! ==================================================================
                end do
            end do
        end do

    end subroutine s_pressure_relaxation_procedure

    !>  The purpose of this subroutine is to WENO-reconstruct the
        !!      left and the right cell-boundary values, including values
        !!      at the Gaussian quadrature points, from the cell-averaged
        !!      variables.
        !!  @param v_vf Cell-average variables
        !!  @param vL_qp Left WENO-reconstructed, cell-boundary values including
        !!          the values at the quadrature points, of the cell-average variables
        !!  @param vR_qp Right WENO-reconstructed, cell-boundary values including
        !!          the values at the quadrature points, of the cell-average variables
        !!  @param norm_dir Splitting coordinate direction
    subroutine s_reconstruct_cell_boundary_values(v_vf, vL_x, vL_y, vL_z, vR_x, vR_y, vR_z, &
                                                  norm_dir)

        type(scalar_field), dimension(iv%beg:iv%end), intent(in) :: v_vf
        real(wp), dimension(startx:, starty:, startz:, 1:), intent(inout) :: vL_x, vL_y, vL_z
        real(wp), dimension(startx:, starty:, startz:, 1:), intent(inout) :: vR_x, vR_y, vR_z
        integer, intent(in) :: norm_dir

        integer :: weno_dir !< Coordinate direction of the WENO reconstruction

        integer :: i, j, k, l
        ! Reconstruction in s1-direction ===================================

        if (norm_dir == 1) then
            is1 = idwbuff(1); is2 = idwbuff(2); is3 = idwbuff(3)
            weno_dir = 1; is1%beg = is1%beg + weno_polyn
            is1%end = is1%end - weno_polyn

        elseif (norm_dir == 2) then
            is1 = idwbuff(2); is2 = idwbuff(1); is3 = idwbuff(3)
            weno_dir = 2; is1%beg = is1%beg + weno_polyn
            is1%end = is1%end - weno_polyn

        else
            is1 = idwbuff(3); is2 = idwbuff(2); is3 = idwbuff(1)
            weno_dir = 3; is1%beg = is1%beg + weno_polyn
            is1%end = is1%end - weno_polyn

        end if

        if (n > 0) then
            if (p > 0) then

                call s_weno(v_vf(iv%beg:iv%end), &
                            vL_x(:, :, :, iv%beg:iv%end), vL_y(:, :, :, iv%beg:iv%end), vL_z(:, :, :, iv%beg:iv%end), vR_x(:, :, :, iv%beg:iv%end), vR_y(:, :, :, iv%beg:iv%end), vR_z(:, :, :, iv%beg:iv%end), &
                            norm_dir, weno_dir, &
                            is1, is2, is3)
            else
                call s_weno(v_vf(iv%beg:iv%end), &
                            vL_x(:, :, :, iv%beg:iv%end), vL_y(:, :, :, iv%beg:iv%end), vL_z(:, :, :, :), vR_x(:, :, :, iv%beg:iv%end), vR_y(:, :, :, iv%beg:iv%end), vR_z(:, :, :, :), &
                            norm_dir, weno_dir, &
                            is1, is2, is3)
            end if
        else

            call s_weno(v_vf(iv%beg:iv%end), &
                        vL_x(:, :, :, iv%beg:iv%end), vL_y(:, :, :, :), vL_z(:, :, :, :), vR_x(:, :, :, iv%beg:iv%end), vR_y(:, :, :, :), vR_z(:, :, :, :), &
                        norm_dir, weno_dir, &
                        is1, is2, is3)
        end if

        ! ==================================================================
    end subroutine s_reconstruct_cell_boundary_values

    subroutine s_reconstruct_cell_boundary_values_first_order(v_vf, vL_x, vL_y, vL_z, vR_x, vR_y, vR_z, &
                                                              norm_dir)

        type(scalar_field), dimension(iv%beg:iv%end), intent(in) :: v_vf
        real(wp), dimension(startx:, starty:, startz:, 1:), intent(inout) :: vL_x, vL_y, vL_z
        real(wp), dimension(startx:, starty:, startz:, 1:), intent(inout) :: vR_x, vR_y, vR_z
        integer, intent(in) :: norm_dir

        integer :: recon_dir !< Coordinate direction of the WENO reconstruction

        integer :: i, j, k, l
        ! Reconstruction in s1-direction ===================================

        if (norm_dir == 1) then
            is1 = idwbuff(1); is2 = idwbuff(2); is3 = idwbuff(3)
            recon_dir = 1; is1%beg = is1%beg + weno_polyn
            is1%end = is1%end - weno_polyn

        elseif (norm_dir == 2) then
            is1 = idwbuff(2); is2 = idwbuff(1); is3 = idwbuff(3)
            recon_dir = 2; is1%beg = is1%beg + weno_polyn
            is1%end = is1%end - weno_polyn

        else
            is1 = idwbuff(3); is2 = idwbuff(2); is3 = idwbuff(1)
            recon_dir = 3; is1%beg = is1%beg + weno_polyn
            is1%end = is1%end - weno_polyn

        end if

#ifndef _CRAYFTN
!$acc update device(is1, is2, is3, iv)
#endif

        if (recon_dir == 1) then
            !$acc parallel loop collapse(4) default(present)
            do i = iv%beg, iv%end
                do l = is3%beg, is3%end
                    do k = is2%beg, is2%end
                        do j = is1%beg, is1%end
                            vL_x(j, k, l, i) = v_vf(i)%sf(j, k, l)
                            vR_x(j, k, l, i) = v_vf(i)%sf(j, k, l)
                        end do
                    end do
                end do
            end do
            !$acc end parallel loop
        else if (recon_dir == 2) then
            !$acc parallel loop collapse(4) default(present)
            do i = iv%beg, iv%end
                do l = is3%beg, is3%end
                    do k = is2%beg, is2%end
                        do j = is1%beg, is1%end
                            vL_y(j, k, l, i) = v_vf(i)%sf(k, j, l)
                            vR_y(j, k, l, i) = v_vf(i)%sf(k, j, l)
                        end do
                    end do
                end do
            end do
            !$acc end parallel loop
        else if (recon_dir == 3) then
            !$acc parallel loop collapse(4) default(present)
            do i = iv%beg, iv%end
                do l = is3%beg, is3%end
                    do k = is2%beg, is2%end
                        do j = is1%beg, is1%end
                            vL_z(j, k, l, i) = v_vf(i)%sf(l, k, j)
                            vR_z(j, k, l, i) = v_vf(i)%sf(l, k, j)
                        end do
                    end do
                end do
            end do
            !$acc end parallel loop
        end if

    end subroutine s_reconstruct_cell_boundary_values_first_order

    !> Module deallocation and/or disassociation procedures
    subroutine s_finalize_rhs_module

        integer :: i, j, k, l !< Generic loop iterators

        do j = cont_idx%beg, cont_idx%end
            !$acc exit data detach(q_prim_qp%vf(j)%sf)
            nullify (q_prim_qp%vf(j)%sf)
        end do

        do j = adv_idx%beg, adv_idx%end
            !$acc exit data detach(q_prim_qp%vf(j)%sf)
            nullify (q_prim_qp%vf(j)%sf)
        end do

        do j = mom_idx%beg, E_idx
            @:DEALLOCATE(q_cons_qp%vf(j)%sf)
            @:DEALLOCATE(q_prim_qp%vf(j)%sf)
        end do

        @:DEALLOCATE(q_cons_qp%vf, q_prim_qp%vf)
        @:DEALLOCATE_GLOBAL(qL_rsx_vf, qR_rsx_vf)

        if (n > 0) then
            @:DEALLOCATE_GLOBAL(qL_rsy_vf, qR_rsy_vf)
        end if

        if (p > 0) then
            @:DEALLOCATE_GLOBAL(qL_rsz_vf, qR_rsz_vf)
        end if

        if (any(Re_size > 0) .and. weno_Re_flux) then
            @:DEALLOCATE_GLOBAL(dqL_rsx_vf, dqR_rsx_vf)

            if (n > 0) then
                @:DEALLOCATE_GLOBAL(dqL_rsy_vf, dqR_rsy_vf)
            end if

            if (p > 0) then
                @:DEALLOCATE_GLOBAL(dqL_rsz_vf, dqR_rsz_vf)
            end if
        end if

        if (mpp_lim .and. bubbles) then
            !$acc exit data delete(alf_sum%sf)
            deallocate (alf_sum%sf)
        end if

        if (any(Re_size > 0)) then
            do l = mom_idx%beg, mom_idx%end
                @:DEALLOCATE(dq_prim_dx_qp(1)%vf(l)%sf)
            end do

            if (n > 0) then

                do l = mom_idx%beg, mom_idx%end
                    @:DEALLOCATE(dq_prim_dy_qp(1)%vf(l)%sf)
                end do

                if (p > 0) then
                    do l = mom_idx%beg, mom_idx%end
                        @:DEALLOCATE(dq_prim_dz_qp(1)%vf(l)%sf)
                    end do
                end if

            end if

            @:DEALLOCATE(dq_prim_dx_qp(1)%vf)
            @:DEALLOCATE(dq_prim_dy_qp(1)%vf)
            @:DEALLOCATE(dq_prim_dz_qp(1)%vf)
        end if

        if (any(Re_size > 0)) then
            do i = num_dims, 1, -1
                if (any(Re_size > 0)) then

                    do l = mom_idx%beg, mom_idx%end
                        @:DEALLOCATE(dqL_prim_dx_n(i)%vf(l)%sf)
                        @:DEALLOCATE(dqR_prim_dx_n(i)%vf(l)%sf)
                    end do

                    if (n > 0) then
                        do l = mom_idx%beg, mom_idx%end
                            @:DEALLOCATE(dqL_prim_dy_n(i)%vf(l)%sf)
                            @:DEALLOCATE(dqR_prim_dy_n(i)%vf(l)%sf)
                        end do
                    end if

                    if (p > 0) then
                        do l = mom_idx%beg, mom_idx%end
                            @:DEALLOCATE(dqL_prim_dz_n(i)%vf(l)%sf)
                            @:DEALLOCATE(dqR_prim_dz_n(i)%vf(l)%sf)
                        end do
                    end if

                end if

                @:DEALLOCATE(dqL_prim_dx_n(i)%vf)
                @:DEALLOCATE(dqL_prim_dy_n(i)%vf)
                @:DEALLOCATE(dqL_prim_dz_n(i)%vf)
                @:DEALLOCATE(dqR_prim_dx_n(i)%vf)
                @:DEALLOCATE(dqR_prim_dy_n(i)%vf)
                @:DEALLOCATE(dqR_prim_dz_n(i)%vf)
            end do
        end if

        @:DEALLOCATE_GLOBAL(dqL_prim_dx_n, dqL_prim_dy_n, dqL_prim_dz_n)
        @:DEALLOCATE_GLOBAL(dqR_prim_dx_n, dqR_prim_dy_n, dqR_prim_dz_n)

        do i = num_dims, 1, -1
            if (i /= 1) then
                do l = 1, sys_size
                    nullify (flux_n(i)%vf(l)%sf)
                    nullify (flux_src_n(i)%vf(l)%sf)
                    @:DEALLOCATE(flux_gsrc_n(i)%vf(l)%sf)
                end do
            else
                do l = 1, sys_size
                    @:DEALLOCATE(flux_n(i)%vf(l)%sf)
                    @:DEALLOCATE(flux_gsrc_n(i)%vf(l)%sf)
                end do

                if (any(Re_size > 0)) then
                    do l = mom_idx%beg, E_idx
                        @:DEALLOCATE(flux_src_n(i)%vf(l)%sf)
                    end do
                end if

                if (riemann_solver == 1) then
                    do l = adv_idx%beg + 1, adv_idx%end
                        @:DEALLOCATE(flux_src_n(i)%vf(l)%sf)
                    end do
                else
                    do l = adv_idx%beg + 1, adv_idx%end
                        nullify (flux_src_n(i)%vf(l)%sf)
                    end do
                end if

                @:DEALLOCATE(flux_src_n(i)%vf(adv_idx%beg)%sf)
            end if

            @:DEALLOCATE(flux_n(i)%vf, flux_src_n(i)%vf, flux_gsrc_n(i)%vf)
        end do

        @:DEALLOCATE_GLOBAL(flux_n, flux_src_n, flux_gsrc_n)

        if (any(Re_size > 0) .and. cyl_coord) then
            do i = 1, num_dims
                @:DEALLOCATE(tau_re_vf(cont_idx%end + i)%sf)
            end do
            @:DEALLOCATE(tau_re_vf(e_idx)%sf)
            @:DEALLOCATE_GLOBAL(tau_re_vf)
        end if

        s_riemann_solver => null()
        s_convert_to_mixture_variables => null()

    end subroutine s_finalize_rhs_module

end module m_rhs
<|MERGE_RESOLUTION|>--- conflicted
+++ resolved
@@ -746,33 +746,17 @@
             end do
         end do
 
-<<<<<<< HEAD
-        if (chemistry) then
-            !$acc parallel loop default(present)
-            do i = chemxb, chemxe
-                rhs_vf(i)%sf(:, :, :) = 0._wp
-            end do
-        end if
-
-=======
->>>>>>> 6bad3796
         ! ==================================================================
 
         ! Converting Conservative to Primitive Variables ==================
 
         if (mpp_lim .and. bubbles) then
             !$acc parallel loop collapse(3) gang vector default(present)
-<<<<<<< HEAD
-            do l = iz%beg, iz%end
-                do k = iy%beg, iy%end
-                    do j = ix%beg, ix%end
-                        alf_sum%sf(j, k, l) = 0._wp
-=======
+
             do l = idwbuff(3)%beg, idwbuff(3)%end
                 do k = idwbuff(2)%beg, idwbuff(2)%end
                     do j = idwbuff(1)%beg, idwbuff(1)%end
-                        alf_sum%sf(j, k, l) = 0d0
->>>>>>> 6bad3796
+                        alf_sum%sf(j, k, l) = 0._wp
                         !$acc loop seq
                         do i = advxb, advxe - 1
                             alf_sum%sf(j, k, l) = alf_sum%sf(j, k, l) + q_cons_qp%vf(i)%sf(j, k, l)
