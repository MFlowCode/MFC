!>
!! @file m_compute_cbc.f90
!! @brief CBC computation module

module m_compute_cbc
    use m_global_parameters
    implicit none

    private; public :: s_compute_slip_wall_L, &
 s_compute_nonreflecting_subsonic_buffer_L, &
 s_compute_nonreflecting_subsonic_inflow_L, &
 s_compute_nonreflecting_subsonic_outflow_L, &
 s_compute_force_free_subsonic_outflow_L, &
 s_compute_constant_pressure_subsonic_outflow_L, &
 s_compute_supersonic_inflow_L, &
 s_compute_supersonic_outflow_L

contains
    !> Base L1 calculation
    pure function f_base_L1(lambda, rho, c, dpres_ds, dvel_ds) result(L1)
        !$acc routine seq
        real(wp), dimension(3), intent(in) :: lambda
        real(wp), intent(in) :: rho, c, dpres_ds
        real(wp), dimension(num_dims), intent(in) :: dvel_ds
        real(wp) :: L1
        L1 = lambda(1)*(dpres_ds - rho*c*dvel_ds(dir_idx(1)))
    end function f_base_L1

    !> Fill density L variables
    pure subroutine s_fill_density_L(L, lambda_factor, lambda2, c, mf, dalpha_rho_ds, dpres_ds)
        !$acc routine seq
        real(wp), dimension(sys_size), intent(inout) :: L
        real(wp), intent(in) :: lambda_factor, lambda2, c
        real(wp), dimension(num_fluids), intent(in) :: mf, dalpha_rho_ds
        real(wp), intent(in) :: dpres_ds
        integer :: i

        do i = 2, momxb
            L(i) = lambda_factor*lambda2*(c*c*dalpha_rho_ds(i - 1) - mf(i - 1)*dpres_ds)
        end do
    end subroutine s_fill_density_L

    !> Fill velocity L variables
    pure subroutine s_fill_velocity_L(L, lambda_factor, lambda2, dvel_ds)
        !$acc routine seq
        real(wp), dimension(sys_size), intent(inout) :: L
        real(wp), intent(in) :: lambda_factor, lambda2
        real(wp), dimension(num_dims), intent(in) :: dvel_ds
        integer :: i

        do i = momxb + 1, momxe
            L(i) = lambda_factor*lambda2*dvel_ds(dir_idx(i - contxe))
        end do
    end subroutine s_fill_velocity_L

    !> Fill advection L variables
    pure subroutine s_fill_advection_L(L, lambda_factor, lambda2, dadv_ds)
        !$acc routine seq
        real(wp), dimension(sys_size), intent(inout) :: L
        real(wp), intent(in) :: lambda_factor, lambda2
        real(wp), dimension(num_fluids), intent(in) :: dadv_ds
        integer :: i

        do i = E_idx, advxe - 1
            L(i) = lambda_factor*lambda2*dadv_ds(i - momxe)
        end do
    end subroutine s_fill_advection_L

    !> Fill chemistry L variables
    pure subroutine s_fill_chemistry_L(L, lambda_factor, lambda2, dYs_ds)
        !$acc routine seq
        real(wp), dimension(sys_size), intent(inout) :: L
        real(wp), intent(in) :: lambda_factor, lambda2
        real(wp), dimension(num_species), intent(in) :: dYs_ds
        integer :: i

        if (.not. chemistry) return

        do i = chemxb, chemxe
            L(i) = lambda_factor*lambda2*dYs_ds(i - chemxb + 1)
        end do
    end subroutine s_fill_chemistry_L

    !> Slip wall CBC (Thompson 1990, pg. 451)
    pure subroutine s_compute_slip_wall_L(lambda, L, rho, c, dpres_ds, dvel_ds)
#ifdef _CRAYFTN
        !DIR$ INLINEALWAYS s_compute_slip_wall_L
#else
        !$acc routine seq
#endif
        real(wp), dimension(3), intent(in) :: lambda
        real(wp), dimension(sys_size), intent(inout) :: L
        real(wp), intent(in) :: rho, c, dpres_ds
        real(wp), dimension(num_dims), intent(in) :: dvel_ds
        integer :: i

<<<<<<< HEAD
        L(1) = lambda(1)*(dpres_ds - rho*c*dvel_ds(eqn_idx%dir(1)))

        do i = 2, advxe
            L(i) = 0._wp
        end do

=======
        L(1) = f_base_L1(lambda, rho, c, dpres_ds, dvel_ds)
        L(2:advxe - 1) = 0._wp
>>>>>>> db44da17
        L(advxe) = L(1)
    end subroutine s_compute_slip_wall_L

    !> Nonreflecting subsonic buffer CBC (Thompson 1987, pg. 13)
    pure subroutine s_compute_nonreflecting_subsonic_buffer_L(lambda, L, rho, c, mf, dalpha_rho_ds, dpres_ds, dvel_ds, dadv_ds, dYs_ds)
#ifdef _CRAYFTN
        !DIR$ INLINEALWAYS s_compute_nonreflecting_subsonic_buffer_L
#else
        !$acc routine seq
#endif
        real(wp), dimension(3), intent(in) :: lambda
        real(wp), dimension(sys_size), intent(inout) :: L
        real(wp), intent(in) :: rho, c
        real(wp), dimension(num_fluids), intent(in) :: mf, dalpha_rho_ds
        real(wp), intent(in) :: dpres_ds
        real(wp), dimension(num_dims), intent(in) :: dvel_ds
        real(wp), dimension(num_fluids), intent(in) :: dadv_ds
        real(wp), dimension(num_species), intent(in) :: dYs_ds
        real(wp) :: lambda_factor

<<<<<<< HEAD
        integer :: i !< Generic loop iterator

        L(1) = (5e-1_wp - 5e-1_wp*sign(1._wp, lambda(1)))*lambda(1) &
               *(dpres_ds - rho*c*dvel_ds(eqn_idx%dir(1)))

        do i = 2, momxb
            L(i) = (5e-1_wp - 5e-1_wp*sign(1._wp, lambda(2)))*lambda(2) &
                   *(c*c*dalpha_rho_ds(i - 1) - mf(i - 1)*dpres_ds)
        end do

        do i = momxb + 1, momxe
            L(i) = (5e-1_wp - 5e-1_wp*sign(1._wp, lambda(2)))*lambda(2) &
                   *(dvel_ds(eqn_idx%dir(i - contxe)))
        end do

        do i = eqn_idx%E, advxe - 1
            L(i) = (5e-1_wp - 5e-1_wp*sign(1._wp, lambda(2)))*lambda(2) &
                   *(dadv_ds(i - momxe))
        end do

        L(advxe) = (5e-1_wp - 5e-1_wp*sign(1._wp, lambda(3)))*lambda(3) &
                   *(dpres_ds + rho*c*dvel_ds(eqn_idx%dir(1)))

        if (chemistry) then
            do i = chemxb, chemxe
                L(i) = (5e-1_wp - 5e-1_wp*sign(1._wp, lambda(2)))*lambda(2) &
                       *(dYs_ds(i - chemxb + 1))
            end do
        end if
=======
        lambda_factor = (5e-1_wp - 5e-1_wp*sign(1._wp, lambda(1)))
        L(1) = lambda_factor*lambda(1)*(dpres_ds - rho*c*dvel_ds(dir_idx(1)))

        lambda_factor = (5e-1_wp - 5e-1_wp*sign(1._wp, lambda(2)))
        call s_fill_density_L(L, lambda_factor, lambda(2), c, mf, dalpha_rho_ds, dpres_ds)
        call s_fill_velocity_L(L, lambda_factor, lambda(2), dvel_ds)
        call s_fill_advection_L(L, lambda_factor, lambda(2), dadv_ds)
        call s_fill_chemistry_L(L, lambda_factor, lambda(2), dYs_ds)
>>>>>>> db44da17

        lambda_factor = (5e-1_wp - 5e-1_wp*sign(1._wp, lambda(3)))
        L(advxe) = lambda_factor*lambda(3)*(dpres_ds + rho*c*dvel_ds(dir_idx(1)))
    end subroutine s_compute_nonreflecting_subsonic_buffer_L

    !> Nonreflecting subsonic inflow CBC (Thompson 1990, pg. 455)
    pure subroutine s_compute_nonreflecting_subsonic_inflow_L(lambda, L, rho, c, dpres_ds, dvel_ds)
#ifdef _CRAYFTN
        !DIR$ INLINEALWAYS s_compute_nonreflecting_subsonic_inflow_L
#else
        !$acc routine seq
#endif
        real(wp), dimension(3), intent(in) :: lambda
        real(wp), dimension(sys_size), intent(inout) :: L
        real(wp), intent(in) :: rho, c, dpres_ds
        real(wp), dimension(num_dims), intent(in) :: dvel_ds

<<<<<<< HEAD
        integer :: i

        L(1) = lambda(1)*(dpres_ds - rho*c*dvel_ds(eqn_idx%dir(1)))

        do i = 2, advxe
            L(i) = 0._wp
        end do

        if (chemistry) then
            do i = chemxb, chemxe
                L(i) = 0._wp
            end do
        end if

=======
        L(1) = f_base_L1(lambda, rho, c, dpres_ds, dvel_ds)
        L(2:advxe) = 0._wp
        if (chemistry) L(chemxb:chemxe) = 0._wp
>>>>>>> db44da17
    end subroutine s_compute_nonreflecting_subsonic_inflow_L

    !> Nonreflecting subsonic outflow CBC (Thompson 1990, pg. 454)
    pure subroutine s_compute_nonreflecting_subsonic_outflow_L(lambda, L, rho, c, mf, dalpha_rho_ds, dpres_ds, dvel_ds, dadv_ds, dYs_ds)
#ifdef _CRAYFTN
        !DIR$ INLINEALWAYS s_compute_nonreflecting_subsonic_outflow_L
#else
        !$acc routine seq
#endif
        real(wp), dimension(3), intent(in) :: lambda
        real(wp), dimension(sys_size), intent(inout) :: L
        real(wp), intent(in) :: rho, c
        real(wp), dimension(num_fluids), intent(in) :: mf, dalpha_rho_ds
        real(wp), intent(in) :: dpres_ds
        real(wp), dimension(num_dims), intent(in) :: dvel_ds
        real(wp), dimension(num_fluids), intent(in) :: dadv_ds
        real(wp), dimension(num_species), intent(in) :: dYs_ds

<<<<<<< HEAD
        integer :: i !> Generic loop iterator

        L(1) = lambda(1)*(dpres_ds - rho*c*dvel_ds(eqn_idx%dir(1)))

        do i = 2, momxb
            L(i) = lambda(2)*(c*c*dalpha_rho_ds(i - 1) - mf(i - 1)*dpres_ds)
        end do

        do i = momxb + 1, momxe
            L(i) = lambda(2)*(dvel_ds(eqn_idx%dir(i - contxe)))
        end do

        do i = eqn_idx%E, advxe - 1
            L(i) = lambda(2)*(dadv_ds(i - momxe))
        end do

        ! bubble index
=======
        L(1) = f_base_L1(lambda, rho, c, dpres_ds, dvel_ds)
        call s_fill_density_L(L, 1._wp, lambda(2), c, mf, dalpha_rho_ds, dpres_ds)
        call s_fill_velocity_L(L, 1._wp, lambda(2), dvel_ds)
        call s_fill_advection_L(L, 1._wp, lambda(2), dadv_ds)
        call s_fill_chemistry_L(L, 1._wp, lambda(2), dYs_ds)
>>>>>>> db44da17
        L(advxe) = 0._wp
    end subroutine s_compute_nonreflecting_subsonic_outflow_L

    !> Force-free subsonic outflow CBC (Thompson 1990, pg. 454)
    pure subroutine s_compute_force_free_subsonic_outflow_L(lambda, L, rho, c, mf, dalpha_rho_ds, dpres_ds, dvel_ds, dadv_ds)
#ifdef _CRAYFTN
        !DIR$ INLINEALWAYS s_compute_force_free_subsonic_outflow_L
#else
        !$acc routine seq
#endif
        real(wp), dimension(3), intent(in) :: lambda
        real(wp), dimension(sys_size), intent(inout) :: L
        real(wp), intent(in) :: rho, c
        real(wp), dimension(num_fluids), intent(in) :: mf, dalpha_rho_ds
        real(wp), intent(in) :: dpres_ds
        real(wp), dimension(num_dims), intent(in) :: dvel_ds
        real(wp), dimension(num_fluids), intent(in) :: dadv_ds

<<<<<<< HEAD
        integer :: i !> Generic loop iterator

        L(1) = lambda(1)*(dpres_ds - rho*c*dvel_ds(eqn_idx%dir(1)))

        do i = 2, momxb
            L(i) = lambda(2)*(c*c*dalpha_rho_ds(i - 1) - mf(i - 1)*dpres_ds)
        end do

        do i = momxb + 1, momxe
            L(i) = lambda(2)*(dvel_ds(eqn_idx%dir(i - contxe)))
        end do

        do i = eqn_idx%E, advxe - 1
            L(i) = lambda(2)*(dadv_ds(i - momxe))
        end do

        L(advxe) = L(1) + 2._wp*rho*c*lambda(2)*dvel_ds(eqn_idx%dir(1))

=======
        L(1) = f_base_L1(lambda, rho, c, dpres_ds, dvel_ds)
        call s_fill_density_L(L, 1._wp, lambda(2), c, mf, dalpha_rho_ds, dpres_ds)
        call s_fill_velocity_L(L, 1._wp, lambda(2), dvel_ds)
        call s_fill_advection_L(L, 1._wp, lambda(2), dadv_ds)
        L(advxe) = L(1) + 2._wp*rho*c*lambda(2)*dvel_ds(dir_idx(1))
>>>>>>> db44da17
    end subroutine s_compute_force_free_subsonic_outflow_L

    !> Constant pressure subsonic outflow CBC (Thompson 1990, pg. 455)
    pure subroutine s_compute_constant_pressure_subsonic_outflow_L(lambda, L, rho, c, mf, dalpha_rho_ds, dpres_ds, dvel_ds, dadv_ds)
#ifdef _CRAYFTN
        !DIR$ INLINEALWAYS s_compute_constant_pressure_subsonic_outflow_L
#else
        !$acc routine seq
#endif
        real(wp), dimension(3), intent(in) :: lambda
        real(wp), dimension(sys_size), intent(inout) :: L
        real(wp), intent(in) :: rho, c
        real(wp), dimension(num_fluids), intent(in) :: mf, dalpha_rho_ds
        real(wp), intent(in) :: dpres_ds
        real(wp), dimension(num_dims), intent(in) :: dvel_ds
        real(wp), dimension(num_fluids), intent(in) :: dadv_ds

<<<<<<< HEAD
        integer :: i !> Generic loop iterator

        L(1) = lambda(1)*(dpres_ds - rho*c*dvel_ds(eqn_idx%dir(1)))

        do i = 2, momxb
            L(i) = lambda(2)*(c*c*dalpha_rho_ds(i - 1) - mf(i - 1)*dpres_ds)
        end do

        do i = momxb + 1, momxe
            L(i) = lambda(2)*(dvel_ds(eqn_idx%dir(i - contxe)))
        end do

        do i = eqn_idx%E, advxe - 1
            L(i) = lambda(2)*(dadv_ds(i - momxe))
        end do

=======
        L(1) = f_base_L1(lambda, rho, c, dpres_ds, dvel_ds)
        call s_fill_density_L(L, 1._wp, lambda(2), c, mf, dalpha_rho_ds, dpres_ds)
        call s_fill_velocity_L(L, 1._wp, lambda(2), dvel_ds)
        call s_fill_advection_L(L, 1._wp, lambda(2), dadv_ds)
>>>>>>> db44da17
        L(advxe) = -L(1)
    end subroutine s_compute_constant_pressure_subsonic_outflow_L

    !> Supersonic inflow CBC (Thompson 1990, pg. 453)
    pure subroutine s_compute_supersonic_inflow_L(L)
#ifdef _CRAYFTN
        !DIR$ INLINEALWAYS s_compute_supersonic_inflow_L
#else
        !$acc routine seq
#endif
        real(wp), dimension(sys_size), intent(inout) :: L
        L(1:advxe) = 0._wp
        if (chemistry) L(chemxb:chemxe) = 0._wp
    end subroutine s_compute_supersonic_inflow_L

    !> Supersonic outflow CBC (Thompson 1990, pg. 453)
    pure subroutine s_compute_supersonic_outflow_L(lambda, L, rho, c, mf, dalpha_rho_ds, dpres_ds, dvel_ds, dadv_ds, dYs_ds)
#ifdef _CRAYFTN
        !DIR$ INLINEALWAYS s_compute_supersonic_outflow_L
#else
        !$acc routine seq
#endif
        real(wp), dimension(3), intent(in) :: lambda
        real(wp), dimension(sys_size), intent(inout) :: L
        real(wp), intent(in) :: rho, c
        real(wp), dimension(num_fluids), intent(in) :: mf, dalpha_rho_ds
        real(wp), intent(in) :: dpres_ds
        real(wp), dimension(num_dims), intent(in) :: dvel_ds
        real(wp), dimension(num_fluids), intent(in) :: dadv_ds
        real(wp), dimension(num_species), intent(in) :: dYs_ds
<<<<<<< HEAD
        integer :: i !< Generic loop iterator

        L(1) = lambda(1)*(dpres_ds - rho*c*dvel_ds(eqn_idx%dir(1)))

        do i = 2, momxb
            L(i) = lambda(2)*(c*c*dalpha_rho_ds(i - 1) - mf(i - 1)*dpres_ds)
        end do

        do i = momxb + 1, momxe
            L(i) = lambda(2)*(dvel_ds(eqn_idx%dir(i - contxe)))
        end do

        do i = eqn_idx%E, advxe - 1
            L(i) = lambda(2)*(dadv_ds(i - momxe))
        end do

        L(advxe) = lambda(3)*(dpres_ds + rho*c*dvel_ds(eqn_idx%dir(1)))

        if (chemistry) then
            do i = chemxb, chemxe
                L(i) = lambda(2)*dYs_ds(i - chemxb + 1)
            end do
        end if

=======

        L(1) = f_base_L1(lambda, rho, c, dpres_ds, dvel_ds)
        call s_fill_density_L(L, 1._wp, lambda(2), c, mf, dalpha_rho_ds, dpres_ds)
        call s_fill_velocity_L(L, 1._wp, lambda(2), dvel_ds)
        call s_fill_advection_L(L, 1._wp, lambda(2), dadv_ds)
        call s_fill_chemistry_L(L, 1._wp, lambda(2), dYs_ds)
        L(advxe) = lambda(3)*(dpres_ds + rho*c*dvel_ds(dir_idx(1)))
>>>>>>> db44da17
    end subroutine s_compute_supersonic_outflow_L
end module m_compute_cbc<|MERGE_RESOLUTION|>--- conflicted
+++ resolved
@@ -94,17 +94,8 @@
         real(wp), dimension(num_dims), intent(in) :: dvel_ds
         integer :: i
 
-<<<<<<< HEAD
-        L(1) = lambda(1)*(dpres_ds - rho*c*dvel_ds(eqn_idx%dir(1)))
-
-        do i = 2, advxe
-            L(i) = 0._wp
-        end do
-
-=======
         L(1) = f_base_L1(lambda, rho, c, dpres_ds, dvel_ds)
         L(2:advxe - 1) = 0._wp
->>>>>>> db44da17
         L(advxe) = L(1)
     end subroutine s_compute_slip_wall_L
 
@@ -125,37 +116,6 @@
         real(wp), dimension(num_species), intent(in) :: dYs_ds
         real(wp) :: lambda_factor
 
-<<<<<<< HEAD
-        integer :: i !< Generic loop iterator
-
-        L(1) = (5e-1_wp - 5e-1_wp*sign(1._wp, lambda(1)))*lambda(1) &
-               *(dpres_ds - rho*c*dvel_ds(eqn_idx%dir(1)))
-
-        do i = 2, momxb
-            L(i) = (5e-1_wp - 5e-1_wp*sign(1._wp, lambda(2)))*lambda(2) &
-                   *(c*c*dalpha_rho_ds(i - 1) - mf(i - 1)*dpres_ds)
-        end do
-
-        do i = momxb + 1, momxe
-            L(i) = (5e-1_wp - 5e-1_wp*sign(1._wp, lambda(2)))*lambda(2) &
-                   *(dvel_ds(eqn_idx%dir(i - contxe)))
-        end do
-
-        do i = eqn_idx%E, advxe - 1
-            L(i) = (5e-1_wp - 5e-1_wp*sign(1._wp, lambda(2)))*lambda(2) &
-                   *(dadv_ds(i - momxe))
-        end do
-
-        L(advxe) = (5e-1_wp - 5e-1_wp*sign(1._wp, lambda(3)))*lambda(3) &
-                   *(dpres_ds + rho*c*dvel_ds(eqn_idx%dir(1)))
-
-        if (chemistry) then
-            do i = chemxb, chemxe
-                L(i) = (5e-1_wp - 5e-1_wp*sign(1._wp, lambda(2)))*lambda(2) &
-                       *(dYs_ds(i - chemxb + 1))
-            end do
-        end if
-=======
         lambda_factor = (5e-1_wp - 5e-1_wp*sign(1._wp, lambda(1)))
         L(1) = lambda_factor*lambda(1)*(dpres_ds - rho*c*dvel_ds(dir_idx(1)))
 
@@ -164,7 +124,6 @@
         call s_fill_velocity_L(L, lambda_factor, lambda(2), dvel_ds)
         call s_fill_advection_L(L, lambda_factor, lambda(2), dadv_ds)
         call s_fill_chemistry_L(L, lambda_factor, lambda(2), dYs_ds)
->>>>>>> db44da17
 
         lambda_factor = (5e-1_wp - 5e-1_wp*sign(1._wp, lambda(3)))
         L(advxe) = lambda_factor*lambda(3)*(dpres_ds + rho*c*dvel_ds(dir_idx(1)))
@@ -182,26 +141,9 @@
         real(wp), intent(in) :: rho, c, dpres_ds
         real(wp), dimension(num_dims), intent(in) :: dvel_ds
 
-<<<<<<< HEAD
-        integer :: i
-
-        L(1) = lambda(1)*(dpres_ds - rho*c*dvel_ds(eqn_idx%dir(1)))
-
-        do i = 2, advxe
-            L(i) = 0._wp
-        end do
-
-        if (chemistry) then
-            do i = chemxb, chemxe
-                L(i) = 0._wp
-            end do
-        end if
-
-=======
         L(1) = f_base_L1(lambda, rho, c, dpres_ds, dvel_ds)
         L(2:advxe) = 0._wp
         if (chemistry) L(chemxb:chemxe) = 0._wp
->>>>>>> db44da17
     end subroutine s_compute_nonreflecting_subsonic_inflow_L
 
     !> Nonreflecting subsonic outflow CBC (Thompson 1990, pg. 454)
@@ -220,31 +162,11 @@
         real(wp), dimension(num_fluids), intent(in) :: dadv_ds
         real(wp), dimension(num_species), intent(in) :: dYs_ds
 
-<<<<<<< HEAD
-        integer :: i !> Generic loop iterator
-
-        L(1) = lambda(1)*(dpres_ds - rho*c*dvel_ds(eqn_idx%dir(1)))
-
-        do i = 2, momxb
-            L(i) = lambda(2)*(c*c*dalpha_rho_ds(i - 1) - mf(i - 1)*dpres_ds)
-        end do
-
-        do i = momxb + 1, momxe
-            L(i) = lambda(2)*(dvel_ds(eqn_idx%dir(i - contxe)))
-        end do
-
-        do i = eqn_idx%E, advxe - 1
-            L(i) = lambda(2)*(dadv_ds(i - momxe))
-        end do
-
-        ! bubble index
-=======
         L(1) = f_base_L1(lambda, rho, c, dpres_ds, dvel_ds)
         call s_fill_density_L(L, 1._wp, lambda(2), c, mf, dalpha_rho_ds, dpres_ds)
         call s_fill_velocity_L(L, 1._wp, lambda(2), dvel_ds)
         call s_fill_advection_L(L, 1._wp, lambda(2), dadv_ds)
         call s_fill_chemistry_L(L, 1._wp, lambda(2), dYs_ds)
->>>>>>> db44da17
         L(advxe) = 0._wp
     end subroutine s_compute_nonreflecting_subsonic_outflow_L
 
@@ -263,32 +185,11 @@
         real(wp), dimension(num_dims), intent(in) :: dvel_ds
         real(wp), dimension(num_fluids), intent(in) :: dadv_ds
 
-<<<<<<< HEAD
-        integer :: i !> Generic loop iterator
-
-        L(1) = lambda(1)*(dpres_ds - rho*c*dvel_ds(eqn_idx%dir(1)))
-
-        do i = 2, momxb
-            L(i) = lambda(2)*(c*c*dalpha_rho_ds(i - 1) - mf(i - 1)*dpres_ds)
-        end do
-
-        do i = momxb + 1, momxe
-            L(i) = lambda(2)*(dvel_ds(eqn_idx%dir(i - contxe)))
-        end do
-
-        do i = eqn_idx%E, advxe - 1
-            L(i) = lambda(2)*(dadv_ds(i - momxe))
-        end do
-
-        L(advxe) = L(1) + 2._wp*rho*c*lambda(2)*dvel_ds(eqn_idx%dir(1))
-
-=======
         L(1) = f_base_L1(lambda, rho, c, dpres_ds, dvel_ds)
         call s_fill_density_L(L, 1._wp, lambda(2), c, mf, dalpha_rho_ds, dpres_ds)
         call s_fill_velocity_L(L, 1._wp, lambda(2), dvel_ds)
         call s_fill_advection_L(L, 1._wp, lambda(2), dadv_ds)
         L(advxe) = L(1) + 2._wp*rho*c*lambda(2)*dvel_ds(dir_idx(1))
->>>>>>> db44da17
     end subroutine s_compute_force_free_subsonic_outflow_L
 
     !> Constant pressure subsonic outflow CBC (Thompson 1990, pg. 455)
@@ -306,29 +207,10 @@
         real(wp), dimension(num_dims), intent(in) :: dvel_ds
         real(wp), dimension(num_fluids), intent(in) :: dadv_ds
 
-<<<<<<< HEAD
-        integer :: i !> Generic loop iterator
-
-        L(1) = lambda(1)*(dpres_ds - rho*c*dvel_ds(eqn_idx%dir(1)))
-
-        do i = 2, momxb
-            L(i) = lambda(2)*(c*c*dalpha_rho_ds(i - 1) - mf(i - 1)*dpres_ds)
-        end do
-
-        do i = momxb + 1, momxe
-            L(i) = lambda(2)*(dvel_ds(eqn_idx%dir(i - contxe)))
-        end do
-
-        do i = eqn_idx%E, advxe - 1
-            L(i) = lambda(2)*(dadv_ds(i - momxe))
-        end do
-
-=======
-        L(1) = f_base_L1(lambda, rho, c, dpres_ds, dvel_ds)
-        call s_fill_density_L(L, 1._wp, lambda(2), c, mf, dalpha_rho_ds, dpres_ds)
-        call s_fill_velocity_L(L, 1._wp, lambda(2), dvel_ds)
-        call s_fill_advection_L(L, 1._wp, lambda(2), dadv_ds)
->>>>>>> db44da17
+        L(1) = f_base_L1(lambda, rho, c, dpres_ds, dvel_ds)
+        call s_fill_density_L(L, 1._wp, lambda(2), c, mf, dalpha_rho_ds, dpres_ds)
+        call s_fill_velocity_L(L, 1._wp, lambda(2), dvel_ds)
+        call s_fill_advection_L(L, 1._wp, lambda(2), dadv_ds)
         L(advxe) = -L(1)
     end subroutine s_compute_constant_pressure_subsonic_outflow_L
 
@@ -359,32 +241,6 @@
         real(wp), dimension(num_dims), intent(in) :: dvel_ds
         real(wp), dimension(num_fluids), intent(in) :: dadv_ds
         real(wp), dimension(num_species), intent(in) :: dYs_ds
-<<<<<<< HEAD
-        integer :: i !< Generic loop iterator
-
-        L(1) = lambda(1)*(dpres_ds - rho*c*dvel_ds(eqn_idx%dir(1)))
-
-        do i = 2, momxb
-            L(i) = lambda(2)*(c*c*dalpha_rho_ds(i - 1) - mf(i - 1)*dpres_ds)
-        end do
-
-        do i = momxb + 1, momxe
-            L(i) = lambda(2)*(dvel_ds(eqn_idx%dir(i - contxe)))
-        end do
-
-        do i = eqn_idx%E, advxe - 1
-            L(i) = lambda(2)*(dadv_ds(i - momxe))
-        end do
-
-        L(advxe) = lambda(3)*(dpres_ds + rho*c*dvel_ds(eqn_idx%dir(1)))
-
-        if (chemistry) then
-            do i = chemxb, chemxe
-                L(i) = lambda(2)*dYs_ds(i - chemxb + 1)
-            end do
-        end if
-
-=======
 
         L(1) = f_base_L1(lambda, rho, c, dpres_ds, dvel_ds)
         call s_fill_density_L(L, 1._wp, lambda(2), c, mf, dalpha_rho_ds, dpres_ds)
@@ -392,6 +248,5 @@
         call s_fill_advection_L(L, 1._wp, lambda(2), dadv_ds)
         call s_fill_chemistry_L(L, 1._wp, lambda(2), dYs_ds)
         L(advxe) = lambda(3)*(dpres_ds + rho*c*dvel_ds(dir_idx(1)))
->>>>>>> db44da17
     end subroutine s_compute_supersonic_outflow_L
 end module m_compute_cbc