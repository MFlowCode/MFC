!>
!! @file m_compute_cbc.f90
!! @brief Contains module m_compute_cbc

module m_compute_cbc

    ! Dependencies =============================================================

    use m_global_parameters    !< Definitions of the global parameters

    ! ==========================================================================

    implicit none

    private; public :: s_compute_slip_wall_L, &
 s_compute_nonreflecting_subsonic_buffer_L, &
 s_compute_nonreflecting_subsonic_inflow_L, &
 s_compute_nonreflecting_subsonic_outflow_L, &
 s_compute_force_free_subsonic_outflow_L, &
 s_compute_constant_pressure_subsonic_outflow_L, &
 s_compute_supersonic_inflow_L, &
 s_compute_supersonic_outflow_L

contains

    !>  The L variables for the slip wall CBC, see pg. 451 of
        !!      Thompson (1990). At the slip wall (frictionless wall),
        !!      the normal component of velocity is zero at all times,
        !!      while the transverse velocities may be nonzero.
    subroutine s_compute_slip_wall_L(lambda, L, rho, c, mf, dalpha_rho_ds, dpres_ds, dvel_ds, dadv_ds) ! --------------
<<<<<<< HEAD
        !$acc routine seq
=======
!DIR$ INLINEALWAYS s_compute_slip_wall_L
!!$acc routine seq
>>>>>>> 30ac1a5b
        real(kind(0d0)), dimension(3), intent(IN) :: lambda
        real(kind(0d0)), dimension(num_fluids), intent(IN) :: mf, dalpha_rho_ds, dadv_ds
        real(kind(0d0)), dimension(num_dims), intent(IN) :: dvel_ds
        real(kind(0d0)), intent(IN) :: rho, c, dpres_ds
        real(kind(0d0)), dimension(sys_size), intent(INOUT) :: L

        integer :: i

        L(1) = lambda(1)*(dpres_ds - rho*c*dvel_ds(dir_idx(1)))

        do i = 2, advxe
            L(i) = 0d0
        end do

        L(advxe) = L(1)

    end subroutine s_compute_slip_wall_L ! ---------------------------------

    !>  The L variables for the nonreflecting subsonic buffer CBC
        !!      see pg. 13 of Thompson (1987). The nonreflecting subsonic
        !!      buffer reduces the amplitude of any reflections caused by
        !!      outgoing waves.
    subroutine s_compute_nonreflecting_subsonic_buffer_L(lambda, L, rho, c, mf, dalpha_rho_ds, dpres_ds, dvel_ds, dadv_ds) ! --------------
<<<<<<< HEAD
        !$acc routine seq
=======
!DIR$ INLINEALWAYS s_compute_nonreflecting_subsonic_buffer_L
!!$acc routine seq
>>>>>>> 30ac1a5b
        real(kind(0d0)), dimension(3), intent(IN) :: lambda
        real(kind(0d0)), dimension(num_fluids), intent(IN) :: mf, dalpha_rho_ds, dadv_ds
        real(kind(0d0)), dimension(num_dims), intent(IN) :: dvel_ds
        real(kind(0d0)), intent(IN) :: rho, c, dpres_ds
        real(kind(0d0)), dimension(sys_size), intent(INOUT) :: L

        integer :: i !< Generic loop iterator

        L(1) = (5d-1 - 5d-1*sign(1d0, lambda(1)))*lambda(1) &
               *(dpres_ds - rho*c*dvel_ds(dir_idx(1)))

        do i = 2, momxb
            L(i) = (5d-1 - 5d-1*sign(1d0, lambda(2)))*lambda(2) &
                   *(c*c*dalpha_rho_ds(i - 1) - mf(i - 1)*dpres_ds)
        end do

        do i = momxb + 1, momxe
            L(i) = (5d-1 - 5d-1*sign(1d0, lambda(2)))*lambda(2) &
                   *(dvel_ds(dir_idx(i - contxe)))
        end do

        do i = E_idx, advxe - 1
            L(i) = (5d-1 - 5d-1*sign(1d0, lambda(2)))*lambda(2) &
                   *(dadv_ds(i - momxe))
        end do

        L(advxe) = (5d-1 - 5d-1*sign(1d0, lambda(3)))*lambda(3) &
                   *(dpres_ds + rho*c*dvel_ds(dir_idx(1)))

    end subroutine s_compute_nonreflecting_subsonic_buffer_L ! -------------

    !>  The L variables for the nonreflecting subsonic inflow CBC
        !!      see pg. 455, Thompson (1990). This nonreflecting subsonic
        !!      CBC assumes an incoming flow and reduces the amplitude of
        !!      any reflections caused by outgoing waves.
    subroutine s_compute_nonreflecting_subsonic_inflow_L(lambda, L, rho, c, mf, dalpha_rho_ds, dpres_ds, dvel_ds, dadv_ds) ! --------------
<<<<<<< HEAD
        !$acc routine seq
=======
!DIR$ INLINEALWAYS s_compute_nonreflecting_subsonic_inflow_L
!!$acc routine seq
>>>>>>> 30ac1a5b
        real(kind(0d0)), dimension(3), intent(IN) :: lambda
        real(kind(0d0)), dimension(num_fluids), intent(IN) :: mf, dalpha_rho_ds, dadv_ds
        real(kind(0d0)), dimension(num_dims), intent(IN) :: dvel_ds
        real(kind(0d0)), intent(IN) :: rho, c, dpres_ds
        real(kind(0d0)), dimension(sys_size), intent(INOUT) :: L

        integer :: i

        L(1) = lambda(1)*(dpres_ds - rho*c*dvel_ds(dir_idx(1)))

        do i = 2, advxe
            L(i) = 0d0
        end do

    end subroutine s_compute_nonreflecting_subsonic_inflow_L ! -------------

    !>  The L variables for the nonreflecting subsonic outflow
        !!      CBC see pg. 454 of Thompson (1990). This nonreflecting
        !!      subsonic CBC presumes an outgoing flow and reduces the
        !!      amplitude of any reflections caused by outgoing waves.
    subroutine s_compute_nonreflecting_subsonic_outflow_L(lambda, L, rho, c, mf, dalpha_rho_ds, dpres_ds, dvel_ds, dadv_ds) ! --------------
<<<<<<< HEAD
        !$acc routine seq
=======
!DIR$ INLINEALWAYS s_compute_nonreflecting_subsonic_outflow_L
!!$acc routine seq
>>>>>>> 30ac1a5b
        real(kind(0d0)), dimension(3), intent(IN) :: lambda
        real(kind(0d0)), dimension(num_fluids), intent(IN) :: mf, dalpha_rho_ds, dadv_ds
        real(kind(0d0)), dimension(num_dims), intent(IN) :: dvel_ds
        real(kind(0d0)), intent(IN) :: rho, c, dpres_ds
        real(kind(0d0)), dimension(sys_size), intent(INOUT) :: L

        integer :: i !> Generic loop iterator

        L(1) = lambda(1)*(dpres_ds - rho*c*dvel_ds(dir_idx(1)))

        do i = 2, momxb
            L(i) = lambda(2)*(c*c*dalpha_rho_ds(i - 1) - mf(i - 1)*dpres_ds)
        end do

        do i = momxb + 1, momxe
            L(i) = lambda(2)*(dvel_ds(dir_idx(i - contxe)))
        end do

        do i = E_idx, advxe - 1
            L(i) = lambda(2)*(dadv_ds(i - momxe))
        end do

        ! bubble index
        L(advxe) = 0d0

    end subroutine s_compute_nonreflecting_subsonic_outflow_L ! ------------

    !>  The L variables for the force-free subsonic outflow CBC,
        !!      see pg. 454 of Thompson (1990). The force-free subsonic
        !!      outflow sets to zero the sum of all of the forces which
        !!      are acting on a fluid element for the normal coordinate
        !!      direction to the boundary. As a result, a fluid element
        !!      at the boundary is simply advected outward at the fluid
        !!      velocity.
    subroutine s_compute_force_free_subsonic_outflow_L(lambda, L, rho, c, mf, dalpha_rho_ds, dpres_ds, dvel_ds, dadv_ds) ! --------------
<<<<<<< HEAD
        !$acc routine seq
=======
!DIR$ INLINEALWAYS s_compute_force_free_subsonic_outflow_L
!!$acc routine seq
>>>>>>> 30ac1a5b
        real(kind(0d0)), dimension(3), intent(IN) :: lambda
        real(kind(0d0)), dimension(num_fluids), intent(IN) :: mf, dalpha_rho_ds, dadv_ds
        real(kind(0d0)), dimension(num_dims), intent(IN) :: dvel_ds
        real(kind(0d0)), intent(IN) :: rho, c, dpres_ds
        real(kind(0d0)), dimension(sys_size), intent(INOUT) :: L

        integer :: i !> Generic loop iterator

        L(1) = lambda(1)*(dpres_ds - rho*c*dvel_ds(dir_idx(1)))

        do i = 2, momxb
            L(i) = lambda(2)*(c*c*dalpha_rho_ds(i - 1) - mf(i - 1)*dpres_ds)
        end do

        do i = momxb + 1, momxe
            L(i) = lambda(2)*(dvel_ds(dir_idx(i - contxe)))
        end do

        do i = E_idx, advxe - 1
            L(i) = lambda(2)*(dadv_ds(i - momxe))
        end do

        L(advxe) = L(1) + 2d0*rho*c*lambda(2)*dvel_ds(dir_idx(1))

    end subroutine s_compute_force_free_subsonic_outflow_L ! ---------------

    !>  L variables for the constant pressure subsonic outflow
        !!      CBC see pg. 455 Thompson (1990). The constant pressure
        !!      subsonic outflow maintains a fixed pressure at the CBC
        !!      boundary in absence of any transverse effects.
    subroutine s_compute_constant_pressure_subsonic_outflow_L(lambda, L, rho, c, mf, dalpha_rho_ds, dpres_ds, dvel_ds, dadv_ds) ! --------------
<<<<<<< HEAD
        !$acc routine seq
=======
!DIR$ INLINEALWAYS s_compute_constant_pressure_subsonic_outflow_L
!!$acc routine seq
>>>>>>> 30ac1a5b
        real(kind(0d0)), dimension(3), intent(IN) :: lambda
        real(kind(0d0)), dimension(num_fluids), intent(IN) :: mf, dalpha_rho_ds, dadv_ds
        real(kind(0d0)), dimension(num_dims), intent(IN) :: dvel_ds
        real(kind(0d0)), intent(IN) :: rho, c, dpres_ds
        real(kind(0d0)), dimension(sys_size), intent(INOUT) :: L

        integer :: i !> Generic loop iterator

        L(1) = lambda(1)*(dpres_ds - rho*c*dvel_ds(dir_idx(1)))

        do i = 2, momxb
            L(i) = lambda(2)*(c*c*dalpha_rho_ds(i - 1) - mf(i - 1)*dpres_ds)
        end do

        do i = momxb + 1, momxe
            L(i) = lambda(2)*(dvel_ds(dir_idx(i - contxe)))
        end do

        do i = E_idx, advxe - 1
            L(i) = lambda(2)*(dadv_ds(i - momxe))
        end do

        L(advxe) = -L(1)

    end subroutine s_compute_constant_pressure_subsonic_outflow_L ! --------

    !>  L variables for the supersonic inflow CBC, see pg. 453
        !!      Thompson (1990). The supersonic inflow CBC is a steady
        !!      state, or nearly a steady state, CBC in which only the
        !!      transverse terms may generate a time dependence at the
        !!      inflow boundary.
    subroutine s_compute_supersonic_inflow_L(lambda, L, rho, c, mf, dalpha_rho_ds, dpres_ds, dvel_ds, dadv_ds) ! --------------
<<<<<<< HEAD
        !$acc routine seq
=======
!DIR$ INLINEALWAYS s_compute_supersonic_inflow_L
!!$acc routine seq
>>>>>>> 30ac1a5b
        real(kind(0d0)), dimension(3), intent(IN) :: lambda
        real(kind(0d0)), dimension(num_fluids), intent(IN) :: mf, dalpha_rho_ds, dadv_ds
        real(kind(0d0)), dimension(num_dims), intent(IN) :: dvel_ds
        real(kind(0d0)), intent(IN) :: rho, c, dpres_ds
        real(kind(0d0)), dimension(sys_size), intent(INOUT) :: L

        integer :: i

        do i = 1, advxe
            L(i) = 0d0
        end do

    end subroutine s_compute_supersonic_inflow_L ! -------------------------

    !>  L variables for the supersonic outflow CBC, see pg. 453
        !!      of Thompson (1990). For the supersonic outflow CBC, the
        !!      flow evolution at the boundary is determined completely
        !!      by the interior data.
    subroutine s_compute_supersonic_outflow_L(lambda, L, rho, c, mf, dalpha_rho_ds, dpres_ds, dvel_ds, dadv_ds) ! --------------
<<<<<<< HEAD
        !$acc routine seq
=======
!DIR$ INLINEALWAYS s_compute_supersonic_outflow_
!!$acc routine seq
>>>>>>> 30ac1a5b
        real(kind(0d0)), dimension(3), intent(IN) :: lambda
        real(kind(0d0)), dimension(num_fluids), intent(IN) :: mf, dalpha_rho_ds, dadv_ds
        real(kind(0d0)), dimension(num_dims), intent(IN) :: dvel_ds
        real(kind(0d0)), intent(IN) :: rho, c, dpres_ds
        real(kind(0d0)), dimension(sys_size), intent(INOUT) :: L

        integer :: i !< Generic loop iterator

        L(1) = lambda(1)*(dpres_ds - rho*c*dvel_ds(dir_idx(1)))

        do i = 2, momxb
            L(i) = lambda(2)*(c*c*dalpha_rho_ds(i - 1) - mf(i - 1)*dpres_ds)
        end do

        do i = momxb + 1, momxe
            L(i) = lambda(2)*(dvel_ds(dir_idx(i - contxe)))
        end do

        do i = E_idx, advxe - 1
            L(i) = lambda(2)*(dadv_ds(i - momxe))
        end do

        L(advxe) = lambda(3)*(dpres_ds + rho*c*dvel_ds(dir_idx(1)))

    end subroutine s_compute_supersonic_outflow_L ! ------------------------

end module m_compute_cbc<|MERGE_RESOLUTION|>--- conflicted
+++ resolved
@@ -28,12 +28,11 @@
         !!      the normal component of velocity is zero at all times,
         !!      while the transverse velocities may be nonzero.
     subroutine s_compute_slip_wall_L(lambda, L, rho, c, mf, dalpha_rho_ds, dpres_ds, dvel_ds, dadv_ds) ! --------------
-<<<<<<< HEAD
-        !$acc routine seq
-=======
-!DIR$ INLINEALWAYS s_compute_slip_wall_L
-!!$acc routine seq
->>>>>>> 30ac1a5b
+#ifdef CRAY_ACC_WAR
+        !DIR$ INLINEALWAYS s_compute_slip_wall_L
+#else
+        !$acc routine seq
+#endif
         real(kind(0d0)), dimension(3), intent(IN) :: lambda
         real(kind(0d0)), dimension(num_fluids), intent(IN) :: mf, dalpha_rho_ds, dadv_ds
         real(kind(0d0)), dimension(num_dims), intent(IN) :: dvel_ds
@@ -57,12 +56,11 @@
         !!      buffer reduces the amplitude of any reflections caused by
         !!      outgoing waves.
     subroutine s_compute_nonreflecting_subsonic_buffer_L(lambda, L, rho, c, mf, dalpha_rho_ds, dpres_ds, dvel_ds, dadv_ds) ! --------------
-<<<<<<< HEAD
-        !$acc routine seq
-=======
-!DIR$ INLINEALWAYS s_compute_nonreflecting_subsonic_buffer_L
-!!$acc routine seq
->>>>>>> 30ac1a5b
+#ifdef CRAY_ACC_WAR
+        !DIR$ INLINEALWAYS s_compute_nonreflecting_subsonic_buffer_L
+#else
+        !$acc routine seq
+#endif
         real(kind(0d0)), dimension(3), intent(IN) :: lambda
         real(kind(0d0)), dimension(num_fluids), intent(IN) :: mf, dalpha_rho_ds, dadv_ds
         real(kind(0d0)), dimension(num_dims), intent(IN) :: dvel_ds
@@ -99,12 +97,11 @@
         !!      CBC assumes an incoming flow and reduces the amplitude of
         !!      any reflections caused by outgoing waves.
     subroutine s_compute_nonreflecting_subsonic_inflow_L(lambda, L, rho, c, mf, dalpha_rho_ds, dpres_ds, dvel_ds, dadv_ds) ! --------------
-<<<<<<< HEAD
-        !$acc routine seq
-=======
-!DIR$ INLINEALWAYS s_compute_nonreflecting_subsonic_inflow_L
-!!$acc routine seq
->>>>>>> 30ac1a5b
+#ifdef CRAY_ACC_WAR
+        !DIR$ INLINEALWAYS ss_compute_nonreflecting_subsonic_inflow_L
+#else
+        !$acc routine seq
+#endif
         real(kind(0d0)), dimension(3), intent(IN) :: lambda
         real(kind(0d0)), dimension(num_fluids), intent(IN) :: mf, dalpha_rho_ds, dadv_ds
         real(kind(0d0)), dimension(num_dims), intent(IN) :: dvel_ds
@@ -126,12 +123,11 @@
         !!      subsonic CBC presumes an outgoing flow and reduces the
         !!      amplitude of any reflections caused by outgoing waves.
     subroutine s_compute_nonreflecting_subsonic_outflow_L(lambda, L, rho, c, mf, dalpha_rho_ds, dpres_ds, dvel_ds, dadv_ds) ! --------------
-<<<<<<< HEAD
-        !$acc routine seq
-=======
-!DIR$ INLINEALWAYS s_compute_nonreflecting_subsonic_outflow_L
-!!$acc routine seq
->>>>>>> 30ac1a5b
+#ifdef CRAY_ACC_WAR
+        !DIR$ INLINEALWAYS s_compute_nonreflecting_subsonic_outflow_L
+#else
+        !$acc routine seq
+#endif
         real(kind(0d0)), dimension(3), intent(IN) :: lambda
         real(kind(0d0)), dimension(num_fluids), intent(IN) :: mf, dalpha_rho_ds, dadv_ds
         real(kind(0d0)), dimension(num_dims), intent(IN) :: dvel_ds
@@ -167,12 +163,11 @@
         !!      at the boundary is simply advected outward at the fluid
         !!      velocity.
     subroutine s_compute_force_free_subsonic_outflow_L(lambda, L, rho, c, mf, dalpha_rho_ds, dpres_ds, dvel_ds, dadv_ds) ! --------------
-<<<<<<< HEAD
-        !$acc routine seq
-=======
-!DIR$ INLINEALWAYS s_compute_force_free_subsonic_outflow_L
-!!$acc routine seq
->>>>>>> 30ac1a5b
+#ifdef CRAY_ACC_WAR
+        !DIR$ INLINEALWAYS s_compute_force_free_subsonic_outflow_L
+#else
+        !$acc routine seq
+#endif
         real(kind(0d0)), dimension(3), intent(IN) :: lambda
         real(kind(0d0)), dimension(num_fluids), intent(IN) :: mf, dalpha_rho_ds, dadv_ds
         real(kind(0d0)), dimension(num_dims), intent(IN) :: dvel_ds
@@ -204,12 +199,11 @@
         !!      subsonic outflow maintains a fixed pressure at the CBC
         !!      boundary in absence of any transverse effects.
     subroutine s_compute_constant_pressure_subsonic_outflow_L(lambda, L, rho, c, mf, dalpha_rho_ds, dpres_ds, dvel_ds, dadv_ds) ! --------------
-<<<<<<< HEAD
-        !$acc routine seq
-=======
-!DIR$ INLINEALWAYS s_compute_constant_pressure_subsonic_outflow_L
-!!$acc routine seq
->>>>>>> 30ac1a5b
+#ifdef CRAY_ACC_WAR
+        !DIR$ INLINEALWAYS s_compute_constant_pressure_subsonic_outflow_L
+#else
+        !$acc routine seq
+#endif
         real(kind(0d0)), dimension(3), intent(IN) :: lambda
         real(kind(0d0)), dimension(num_fluids), intent(IN) :: mf, dalpha_rho_ds, dadv_ds
         real(kind(0d0)), dimension(num_dims), intent(IN) :: dvel_ds
@@ -242,12 +236,11 @@
         !!      transverse terms may generate a time dependence at the
         !!      inflow boundary.
     subroutine s_compute_supersonic_inflow_L(lambda, L, rho, c, mf, dalpha_rho_ds, dpres_ds, dvel_ds, dadv_ds) ! --------------
-<<<<<<< HEAD
-        !$acc routine seq
-=======
-!DIR$ INLINEALWAYS s_compute_supersonic_inflow_L
-!!$acc routine seq
->>>>>>> 30ac1a5b
+#ifdef CRAY_ACC_WAR
+        !DIR$ INLINEALWAYS s_compute_supersonic_inflow_L
+#else
+        !$acc routine seq
+#endif
         real(kind(0d0)), dimension(3), intent(IN) :: lambda
         real(kind(0d0)), dimension(num_fluids), intent(IN) :: mf, dalpha_rho_ds, dadv_ds
         real(kind(0d0)), dimension(num_dims), intent(IN) :: dvel_ds
@@ -267,12 +260,11 @@
         !!      flow evolution at the boundary is determined completely
         !!      by the interior data.
     subroutine s_compute_supersonic_outflow_L(lambda, L, rho, c, mf, dalpha_rho_ds, dpres_ds, dvel_ds, dadv_ds) ! --------------
-<<<<<<< HEAD
-        !$acc routine seq
-=======
-!DIR$ INLINEALWAYS s_compute_supersonic_outflow_
-!!$acc routine seq
->>>>>>> 30ac1a5b
+#ifdef CRAY_ACC_WAR
+        !DIR$ INLINEALWAYS s_compute_supersonic_outflow_L
+#else
+        !$acc routine seq
+#endif
         real(kind(0d0)), dimension(3), intent(IN) :: lambda
         real(kind(0d0)), dimension(num_fluids), intent(IN) :: mf, dalpha_rho_ds, dadv_ds
         real(kind(0d0)), dimension(num_dims), intent(IN) :: dvel_ds
