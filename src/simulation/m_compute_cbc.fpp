!>
!! @file m_compute_cbc.f90
!! @brief Contains module m_compute_cbc

module m_compute_cbc

    use m_global_parameters    !< Definitions of the global parameters

    implicit none

    private; public :: s_compute_slip_wall_L, &
 s_compute_nonreflecting_subsonic_buffer_L, &
 s_compute_nonreflecting_subsonic_inflow_L, &
 s_compute_nonreflecting_subsonic_outflow_L, &
 s_compute_force_free_subsonic_outflow_L, &
 s_compute_constant_pressure_subsonic_outflow_L, &
 s_compute_supersonic_inflow_L, &
 s_compute_supersonic_outflow_L

contains

    !>  The L variables for the slip wall CBC, see pg. 451 of
        !!      Thompson (1990). At the slip wall (frictionless wall),
        !!      the normal component of velocity is zero at all times,
        !!      while the transverse velocities may be nonzero.
    pure subroutine s_compute_slip_wall_L(lambda, L, rho, c, mf, dalpha_rho_ds, dpres_ds, dvel_ds, dadv_ds)
#ifdef _CRAYFTN
        !DIR$ INLINEALWAYS s_compute_slip_wall_L
#else
        !$acc routine seq
#endif
        real(wp), dimension(3), intent(in) :: lambda
        real(wp), dimension(sys_size), intent(inout) :: L
        real(wp), intent(in) :: rho, c
        real(wp), dimension(num_fluids), intent(in) :: mf, dalpha_rho_ds
        real(wp), intent(in) :: dpres_ds
        real(wp), dimension(num_dims), intent(in) :: dvel_ds
        real(wp), dimension(num_fluids), intent(in) :: dadv_ds

        integer :: i

        L(1) = lambda(1)*(dpres_ds - rho*c*dvel_ds(dir_idx(1)))

        do i = 2, advxe
            L(i) = 0._wp
        end do

        L(advxe) = L(1)

    end subroutine s_compute_slip_wall_L

    !>  The L variables for the nonreflecting subsonic buffer CBC
        !!      see pg. 13 of Thompson (1987). The nonreflecting subsonic
        !!      buffer reduces the amplitude of any reflections caused by
        !!      outgoing waves.
<<<<<<< HEAD
    pure subroutine s_compute_nonreflecting_subsonic_buffer_L(lambda, L, rho, c, mf, dalpha_rho_ds, dpres_ds, dvel_ds, dadv_ds)
=======
    subroutine s_compute_nonreflecting_subsonic_buffer_L(lambda, L, rho, c, mf, dalpha_rho_ds, dpres_ds, dvel_ds, dadv_ds, dYs_ds)
>>>>>>> 59d94316
#ifdef _CRAYFTN
        !DIR$ INLINEALWAYS s_compute_nonreflecting_subsonic_buffer_L
#else
        !$acc routine seq
#endif
        real(wp), dimension(3), intent(in) :: lambda
        real(wp), dimension(sys_size), intent(inout) :: L
        real(wp), intent(in) :: rho, c
        real(wp), dimension(num_fluids), intent(in) :: mf, dalpha_rho_ds
        real(wp), intent(in) :: dpres_ds
        real(wp), dimension(num_dims), intent(in) :: dvel_ds
        real(wp), dimension(num_fluids), intent(in) :: dadv_ds
        real(wp), dimension(num_species), intent(in) :: dYs_ds

        integer :: i !< Generic loop iterator

        L(1) = (5e-1_wp - 5e-1_wp*sign(1._wp, lambda(1)))*lambda(1) &
               *(dpres_ds - rho*c*dvel_ds(dir_idx(1)))

        do i = 2, momxb
            L(i) = (5e-1_wp - 5e-1_wp*sign(1._wp, lambda(2)))*lambda(2) &
                   *(c*c*dalpha_rho_ds(i - 1) - mf(i - 1)*dpres_ds)
        end do

        do i = momxb + 1, momxe
            L(i) = (5e-1_wp - 5e-1_wp*sign(1._wp, lambda(2)))*lambda(2) &
                   *(dvel_ds(dir_idx(i - contxe)))
        end do

        do i = E_idx, advxe - 1
            L(i) = (5e-1_wp - 5e-1_wp*sign(1._wp, lambda(2)))*lambda(2) &
                   *(dadv_ds(i - momxe))
        end do

        L(advxe) = (5e-1_wp - 5e-1_wp*sign(1._wp, lambda(3)))*lambda(3) &
                   *(dpres_ds + rho*c*dvel_ds(dir_idx(1)))

        if (chemistry) then
            do i = chemxb, chemxe
                L(i) = (5e-1_wp - 5e-1_wp*sign(1._wp, lambda(2)))*lambda(2) &
                       *(dYs_ds(i - chemxb + 1))
            end do
        end if

    end subroutine s_compute_nonreflecting_subsonic_buffer_L
    !>  The L variables for the nonreflecting subsonic inflow CBC
        !!      see pg. 455, Thompson (1990). This nonreflecting subsonic
        !!      CBC assumes an incoming flow and reduces the amplitude of
        !!      any reflections caused by outgoing waves.
    pure subroutine s_compute_nonreflecting_subsonic_inflow_L(lambda, L, rho, c, mf, dalpha_rho_ds, dpres_ds, dvel_ds, dadv_ds)
#ifdef _CRAYFTN
        !DIR$ INLINEALWAYS s_compute_nonreflecting_subsonic_inflow_L
#else
        !$acc routine seq
#endif
        real(wp), dimension(3), intent(in) :: lambda
        real(wp), dimension(sys_size), intent(inout) :: L
        real(wp), intent(in) :: rho, c
        real(wp), dimension(num_fluids), intent(in) :: mf, dalpha_rho_ds
        real(wp), intent(in) :: dpres_ds
        real(wp), dimension(num_dims), intent(in) :: dvel_ds
        real(wp), dimension(num_fluids), intent(in) :: dadv_ds

        integer :: i

        L(1) = lambda(1)*(dpres_ds - rho*c*dvel_ds(dir_idx(1)))

        do i = 2, advxe
            L(i) = 0._wp
        end do

        if (chemistry) then
            do i = chemxb, chemxe
                L(i) = 0._wp
            end do
        end if

    end subroutine s_compute_nonreflecting_subsonic_inflow_L

    !>  The L variables for the nonreflecting subsonic outflow
        !!      CBC see pg. 454 of Thompson (1990). This nonreflecting
        !!      subsonic CBC presumes an outgoing flow and reduces the
        !!      amplitude of any reflections caused by outgoing waves.
<<<<<<< HEAD
    pure subroutine s_compute_nonreflecting_subsonic_outflow_L(lambda, L, rho, c, mf, dalpha_rho_ds, dpres_ds, dvel_ds, dadv_ds)
=======
    subroutine s_compute_nonreflecting_subsonic_outflow_L(lambda, L, rho, c, mf, dalpha_rho_ds, dpres_ds, dvel_ds, dadv_ds, dYs_ds)
>>>>>>> 59d94316
#ifdef _CRAYFTN
        !DIR$ INLINEALWAYS s_compute_nonreflecting_subsonic_outflow_L
#else
        !$acc routine seq
#endif
        real(wp), dimension(3), intent(in) :: lambda
        real(wp), dimension(sys_size), intent(inout) :: L
        real(wp), intent(in) :: rho, c
        real(wp), dimension(num_fluids), intent(in) :: mf, dalpha_rho_ds
        real(wp), intent(in) :: dpres_ds
        real(wp), dimension(num_dims), intent(in) :: dvel_ds
        real(wp), dimension(num_fluids), intent(in) :: dadv_ds
        real(wp), dimension(num_species), intent(in) :: dYs_ds

        integer :: i !> Generic loop iterator

        L(1) = lambda(1)*(dpres_ds - rho*c*dvel_ds(dir_idx(1)))

        do i = 2, momxb
            L(i) = lambda(2)*(c*c*dalpha_rho_ds(i - 1) - mf(i - 1)*dpres_ds)
        end do

        do i = momxb + 1, momxe
            L(i) = lambda(2)*(dvel_ds(dir_idx(i - contxe)))
        end do

        do i = E_idx, advxe - 1
            L(i) = lambda(2)*(dadv_ds(i - momxe))
        end do

        ! bubble index
        L(advxe) = 0._wp

        if (chemistry) then
            do i = chemxb, chemxe
                L(i) = lambda(2)*dYs_ds(i - chemxb + 1)
            end do
        end if

    end subroutine s_compute_nonreflecting_subsonic_outflow_L

    !>  The L variables for the force-free subsonic outflow CBC,
        !!      see pg. 454 of Thompson (1990). The force-free subsonic
        !!      outflow sets to zero the sum of all of the forces which
        !!      are acting on a fluid element for the normal coordinate
        !!      direction to the boundary. As a result, a fluid element
        !!      at the boundary is simply advected outward at the fluid
        !!      velocity.
    pure subroutine s_compute_force_free_subsonic_outflow_L(lambda, L, rho, c, mf, dalpha_rho_ds, dpres_ds, dvel_ds, dadv_ds)
#ifdef _CRAYFTN
        !DIR$ INLINEALWAYS s_compute_force_free_subsonic_outflow_L
#else
        !$acc routine seq
#endif
        real(wp), dimension(3), intent(in) :: lambda
        real(wp), dimension(sys_size), intent(inout) :: L
        real(wp), intent(in) :: rho, c
        real(wp), dimension(num_fluids), intent(in) :: mf, dalpha_rho_ds
        real(wp), intent(in) :: dpres_ds
        real(wp), dimension(num_dims), intent(in) :: dvel_ds
        real(wp), dimension(num_fluids), intent(in) :: dadv_ds

        integer :: i !> Generic loop iterator

        L(1) = lambda(1)*(dpres_ds - rho*c*dvel_ds(dir_idx(1)))

        do i = 2, momxb
            L(i) = lambda(2)*(c*c*dalpha_rho_ds(i - 1) - mf(i - 1)*dpres_ds)
        end do

        do i = momxb + 1, momxe
            L(i) = lambda(2)*(dvel_ds(dir_idx(i - contxe)))
        end do

        do i = E_idx, advxe - 1
            L(i) = lambda(2)*(dadv_ds(i - momxe))
        end do

        L(advxe) = L(1) + 2._wp*rho*c*lambda(2)*dvel_ds(dir_idx(1))

    end subroutine s_compute_force_free_subsonic_outflow_L

    !>  L variables for the constant pressure subsonic outflow
        !!      CBC see pg. 455 Thompson (1990). The constant pressure
        !!      subsonic outflow maintains a fixed pressure at the CBC
        !!      boundary in absence of any transverse effects.
    pure subroutine s_compute_constant_pressure_subsonic_outflow_L(lambda, L, rho, c, mf, dalpha_rho_ds, dpres_ds, dvel_ds, dadv_ds)
#ifdef _CRAYFTN
        !DIR$ INLINEALWAYS s_compute_constant_pressure_subsonic_outflow_L
#else
        !$acc routine seq
#endif
        real(wp), dimension(3), intent(in) :: lambda
        real(wp), dimension(sys_size), intent(inout) :: L
        real(wp), intent(in) :: rho, c
        real(wp), dimension(num_fluids), intent(in) :: mf, dalpha_rho_ds
        real(wp), intent(in) :: dpres_ds
        real(wp), dimension(num_dims), intent(in) :: dvel_ds
        real(wp), dimension(num_fluids), intent(in) :: dadv_ds

        integer :: i !> Generic loop iterator

        L(1) = lambda(1)*(dpres_ds - rho*c*dvel_ds(dir_idx(1)))

        do i = 2, momxb
            L(i) = lambda(2)*(c*c*dalpha_rho_ds(i - 1) - mf(i - 1)*dpres_ds)
        end do

        do i = momxb + 1, momxe
            L(i) = lambda(2)*(dvel_ds(dir_idx(i - contxe)))
        end do

        do i = E_idx, advxe - 1
            L(i) = lambda(2)*(dadv_ds(i - momxe))
        end do

        L(advxe) = -L(1)

    end subroutine s_compute_constant_pressure_subsonic_outflow_L

    !>  L variables for the supersonic inflow CBC, see pg. 453
        !!      Thompson (1990). The supersonic inflow CBC is a steady
        !!      state, or nearly a steady state, CBC in which only the
        !!      transverse terms may generate a time dependence at the
        !!      inflow boundary.
    pure subroutine s_compute_supersonic_inflow_L(lambda, L, rho, c, mf, dalpha_rho_ds, dpres_ds, dvel_ds, dadv_ds)
#ifdef _CRAYFTN
        !DIR$ INLINEALWAYS s_compute_supersonic_inflow_L
#else
        !$acc routine seq
#endif
        real(wp), dimension(3), intent(in) :: lambda
        real(wp), dimension(sys_size), intent(inout) :: L
        real(wp), intent(in) :: rho, c
        real(wp), dimension(num_fluids), intent(in) :: mf, dalpha_rho_ds
        real(wp), intent(in) :: dpres_ds
        real(wp), dimension(num_dims), intent(in) :: dvel_ds
        real(wp), dimension(num_fluids), intent(in) :: dadv_ds
        integer :: i

        do i = 1, advxe
            L(i) = 0._wp
        end do

        if (chemistry) then
            do i = chemxb, chemxe
                L(i) = 0._wp
            end do
        end if

    end subroutine s_compute_supersonic_inflow_L

    !>  L variables for the supersonic outflow CBC, see pg. 453
        !!      of Thompson (1990). For the supersonic outflow CBC, the
        !!      flow evolution at the boundary is determined completely
        !!      by the interior data.
<<<<<<< HEAD
    pure subroutine s_compute_supersonic_outflow_L(lambda, L, rho, c, mf, dalpha_rho_ds, dpres_ds, dvel_ds, dadv_ds)
=======
    subroutine s_compute_supersonic_outflow_L(lambda, L, rho, c, mf, dalpha_rho_ds, dpres_ds, dvel_ds, dadv_ds, dYs_ds)
>>>>>>> 59d94316
#ifdef _CRAYFTN
        !DIR$ INLINEALWAYS s_compute_supersonic_outflow_L
#else
        !$acc routine seq
#endif
        real(wp), dimension(3), intent(in) :: lambda
        real(wp), dimension(sys_size), intent(inout) :: L
        real(wp), intent(in) :: rho, c
        real(wp), dimension(num_fluids), intent(in) :: mf, dalpha_rho_ds
        real(wp), intent(in) :: dpres_ds
        real(wp), dimension(num_dims), intent(in) :: dvel_ds
        real(wp), dimension(num_fluids), intent(in) :: dadv_ds
        real(wp), dimension(num_species), intent(in) :: dYs_ds
        integer :: i !< Generic loop iterator

        L(1) = lambda(1)*(dpres_ds - rho*c*dvel_ds(dir_idx(1)))

        do i = 2, momxb
            L(i) = lambda(2)*(c*c*dalpha_rho_ds(i - 1) - mf(i - 1)*dpres_ds)
        end do

        do i = momxb + 1, momxe
            L(i) = lambda(2)*(dvel_ds(dir_idx(i - contxe)))
        end do

        do i = E_idx, advxe - 1
            L(i) = lambda(2)*(dadv_ds(i - momxe))
        end do

        L(advxe) = lambda(3)*(dpres_ds + rho*c*dvel_ds(dir_idx(1)))

        if (chemistry) then
            do i = chemxb, chemxe
                L(i) = lambda(2)*dYs_ds(i - chemxb + 1)
            end do
        end if

    end subroutine s_compute_supersonic_outflow_L

end module m_compute_cbc<|MERGE_RESOLUTION|>--- conflicted
+++ resolved
@@ -53,11 +53,7 @@
         !!      see pg. 13 of Thompson (1987). The nonreflecting subsonic
         !!      buffer reduces the amplitude of any reflections caused by
         !!      outgoing waves.
-<<<<<<< HEAD
-    pure subroutine s_compute_nonreflecting_subsonic_buffer_L(lambda, L, rho, c, mf, dalpha_rho_ds, dpres_ds, dvel_ds, dadv_ds)
-=======
-    subroutine s_compute_nonreflecting_subsonic_buffer_L(lambda, L, rho, c, mf, dalpha_rho_ds, dpres_ds, dvel_ds, dadv_ds, dYs_ds)
->>>>>>> 59d94316
+    pure subroutine s_compute_nonreflecting_subsonic_buffer_L(lambda, L, rho, c, mf, dalpha_rho_ds, dpres_ds, dvel_ds, dadv_ds, dYs_ds)
 #ifdef _CRAYFTN
         !DIR$ INLINEALWAYS s_compute_nonreflecting_subsonic_buffer_L
 #else
@@ -141,11 +137,7 @@
         !!      CBC see pg. 454 of Thompson (1990). This nonreflecting
         !!      subsonic CBC presumes an outgoing flow and reduces the
         !!      amplitude of any reflections caused by outgoing waves.
-<<<<<<< HEAD
-    pure subroutine s_compute_nonreflecting_subsonic_outflow_L(lambda, L, rho, c, mf, dalpha_rho_ds, dpres_ds, dvel_ds, dadv_ds)
-=======
-    subroutine s_compute_nonreflecting_subsonic_outflow_L(lambda, L, rho, c, mf, dalpha_rho_ds, dpres_ds, dvel_ds, dadv_ds, dYs_ds)
->>>>>>> 59d94316
+    pure subroutine s_compute_nonreflecting_subsonic_outflow_L(lambda, L, rho, c, mf, dalpha_rho_ds, dpres_ds, dvel_ds, dadv_ds, dYs_ds)
 #ifdef _CRAYFTN
         !DIR$ INLINEALWAYS s_compute_nonreflecting_subsonic_outflow_L
 #else
@@ -302,11 +294,7 @@
         !!      of Thompson (1990). For the supersonic outflow CBC, the
         !!      flow evolution at the boundary is determined completely
         !!      by the interior data.
-<<<<<<< HEAD
-    pure subroutine s_compute_supersonic_outflow_L(lambda, L, rho, c, mf, dalpha_rho_ds, dpres_ds, dvel_ds, dadv_ds)
-=======
-    subroutine s_compute_supersonic_outflow_L(lambda, L, rho, c, mf, dalpha_rho_ds, dpres_ds, dvel_ds, dadv_ds, dYs_ds)
->>>>>>> 59d94316
+    pure subroutine s_compute_supersonic_outflow_L(lambda, L, rho, c, mf, dalpha_rho_ds, dpres_ds, dvel_ds, dadv_ds, dYs_ds)
 #ifdef _CRAYFTN
         !DIR$ INLINEALWAYS s_compute_supersonic_outflow_L
 #else
