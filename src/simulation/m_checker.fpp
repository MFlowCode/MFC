!>
!! @file m_start_up.f90
!! @brief Contains module m_checker

#:include 'case.fpp'

!> @brief The purpose of the module is to check for compatible input files
module m_checker

    use m_global_parameters    !< Definitions of the global parameters

    use m_mpi_proxy            !< Message passing interface (MPI) module proxy

    use m_helper

    implicit none

    private; public :: s_check_inputs

contains

    !> Checks compatibility of parameters in the input file.
        !! Used by the simulation stage
    subroutine s_check_inputs

        call s_check_inputs_compilers

        call s_check_inputs_weno
        call s_check_inputs_riemann_solver
        call s_check_inputs_time_stepping
        call s_check_inputs_model_eqns
        if (hypoelasticity) call s_check_inputs_hypoelasticity
        if (bubbles) call s_check_inputs_bubbles
        if (adap_dt) call s_check_inputs_adapt_dt
        if (alt_soundspeed) call s_check_inputs_alt_soundspeed
        call s_check_inputs_stiffened_eos_viscosity
        call s_check_inputs_body_forces
        call s_check_inputs_misc

    end subroutine s_check_inputs

    !> Checks constraints on compiler options
    subroutine s_check_inputs_compilers
#if !defined(MFC_OpenACC) && !(defined(__PGI) || defined(_CRAYFTN))
        if (rdma_mpi) then
            call s_mpi_abort('Unsupported value of rdma_mpi. Exiting ...')
        end if
#endif

#ifndef MFC_cuTENSOR
        if (cu_tensor) then
            call s_mpi_abort('Unsupported value of cu_tensor. MFC was not built '// &
                             'with the NVIDIA cuTENSOR library. Exiting ...')
        end if
#endif
    end subroutine s_check_inputs_compilers

    !> Checks constraints on WENO scheme parameters
    subroutine s_check_inputs_weno
        character(len=5) :: numStr !< for int to string conversion

        if (m + 1 < num_stcls_min*weno_order) then
            call s_int_to_str(num_stcls_min*weno_order, numStr)
            call s_mpi_abort('m must be greater than or equal to '// &
                             '(num_stcls_min*weno_order - 1), whose value is '// &
                             trim(numStr)//'. Exiting ...')
        elseif (n + 1 < min(1, n)*num_stcls_min*weno_order) then
            call s_mpi_abort('For 2D simulation, n must be greater than or '// &
                             'equal to (num_stcls_min*weno_order - 1), '// &
                             'whose value is '//trim(numStr)//'. Exiting ...')
        elseif (p + 1 < min(1, p)*num_stcls_min*weno_order) then
            call s_mpi_abort('For 3D simulation, p must be greater than or '// &
                             'equal to (num_stcls_min*weno_order - 1), '// &
                             'whose value is '//trim(numStr)//'. Exiting ...')
        elseif (weno_order /= 1 .and. f_is_default(weno_eps)) then
            call s_mpi_abort('weno_order != 1, but weno_eps is not set. '// &
                             'A typical value of weno_eps is 1e-6. '// &
                             'Exiting ...')
        elseif (weno_eps <= 0d0) then
            call s_mpi_abort('weno_eps must be positive. '// &
                             'A typical value of weno_eps is 1e-6. '// &
                             'Exiting ...')
        elseif (teno .and. f_is_default(teno_CT)) then
            call s_mpi_abort('teno is used, but teno_CT is not set. '// &
                             'A typical value of teno_CT is 1e-6. '// &
                             'Exiting ...')
        elseif (teno .and. teno_CT <= 0d0) then
            call s_mpi_abort('teno_CT must be positive. '// &
                             'A typical value of teno_CT is 1e-6. '// &
                             'Exiting ...')
        elseif (count([mapped_weno, wenoz, teno]) >= 2) then
            call s_mpi_abort('Only one of mapped_weno, wenoz, or teno'// &
                             'can be set to true. Exiting ...')
        elseif (weno_order == 1 .and. mapped_weno) then
            call s_mpi_abort('mapped_weno is not supported for '// &
                             'weno_order = 1. Exiting ...')
        elseif (weno_order == 1 .and. wenoz) then
            call s_mpi_abort('wenoz is not supported for '// &
                             'weno_order = 1. Exiting ...')
        elseif (weno_order /= 5 .and. teno) then
            call s_mpi_abort('teno is only supported for '// &
                             'weno_order = 5. Exiting ...')
        elseif (weno_order /= 5 .and. mp_weno) then
            call s_mpi_abort('mp_weno is only supported for '// &
                             'weno_order = 5. Exiting ...')
        elseif (model_eqns == 1 .and. weno_avg) then
            call s_mpi_abort('weno_avg is not supported for '// &
                             'model_eqns = 1. Exiting ...')
        end if
    end subroutine s_check_inputs_weno

    !> Checks constraints on Riemann solver parameters
    subroutine s_check_inputs_riemann_solver
        if (riemann_solver /= 2 .and. model_eqns == 3) then
            call s_mpi_abort('6-equation model (model_eqns = 3) '// &
                             'requires riemann_solver = 2. Exiting ...')
        elseif (riemann_solver < 1 .or. riemann_solver > 3) then
            call s_mpi_abort('riemann_solver must be 1, 2, or 3. Exiting ...')
        elseif (all(wave_speeds /= (/dflt_int, 1, 2/))) then
            call s_mpi_abort('wave_speeds must be 1 or 2. Exiting ...')
        elseif (riemann_solver == 3 .and. wave_speeds /= dflt_int) then
            call s_mpi_abort('Exact Riemann (riemann_solver = 3) '// &
                             'does not support wave_speeds. Exiting ...')
        elseif (all(avg_state /= (/dflt_int, 1, 2/))) then
            call s_mpi_abort('Unsupported value of avg_state. Exiting ...')
        elseif (riemann_solver /= 3 .and. wave_speeds == dflt_int) then
            call s_mpi_abort('wave_speeds must be set if '// &
                             'riemann_solver != 3. Exiting ...')
        elseif (riemann_solver /= 3 .and. avg_state == dflt_int) then
            call s_mpi_abort('avg_state must be set if '// &
                             'riemann_solver != 3. Exiting ...')
        end if
    end subroutine s_check_inputs_riemann_solver

    !> Checks constraints on time stepping parameters
    subroutine s_check_inputs_time_stepping
        if (dt <= 0) then
            call s_mpi_abort('dt must be positive. Exiting ...')
        end if

        if (time_stepper < 1 .or. time_stepper > 5) then
            if (time_stepper /= 23) then
                call s_mpi_abort('time_stepper must be between 1 and 5. '// &
                                 'Exiting ...')
            end if
        end if
    end subroutine s_check_inputs_time_stepping

    !> Checks constraints on parameters related to 6-equation model
    subroutine s_check_inputs_model_eqns
        if (model_eqns == 3) then
            if (avg_state /= 2) then
                call s_mpi_abort('6-equation model (model_eqns = 3) '// &
                                 'requires avg_state = 2. Exiting ...')
            elseif (wave_speeds /= 1) then
                call s_mpi_abort('6-equation model (model_eqns = 3) '// &
                                 'requires wave_speeds = 1. Exiting ...')
            end if
        end if
    end subroutine s_check_inputs_model_eqns

    !> Checks constraints on hypoelasticity parameters
    subroutine s_check_inputs_hypoelasticity
        if (riemann_solver /= 1) then
            call s_mpi_abort('hypoelasticity requires HLL Riemann solver '// &
                             '(riemann_solver = 1). Exiting ...')
        end if
    end subroutine

    !> Checks constraints on bubble parameters
    subroutine s_check_inputs_bubbles
        if (riemann_solver /= 2) then
            call s_mpi_abort('Bubble modeling requires riemann_solver = 2')
        elseif (avg_state /= 2) then
            call s_mpi_abort('Bubble modeling requires arithmetic average '// &
                             '(avg_state = 2). Exiting ...')
        elseif (model_eqns == 2 .and. bubble_model == 1) then
            call s_mpi_abort('The 5-equation bubbly flow model requires '// &
                             'bubble_model = 2 (Keller--Miksis). Exiting ...')
        end if
    end subroutine s_check_inputs_bubbles

    !> Checks constraints on adaptive time stepping parameters (adap_dt)
    subroutine s_check_inputs_adapt_dt
        if (time_stepper /= 3) then
            call s_mpi_abort('adapt_dt requires Runge-Kutta 3 '// &
                             '(time_stepper = 3). Exiting ...')
        else if (qbmm) then
            call s_mpi_abort('adapt_dt is not supported with QBMM. Exiting ...')
        else if (.not. polytropic) then
            call s_mpi_abort('adapt_dt is enabled, but polytropic is not. '// &
                             'Exiting ...')
        else if (.not. adv_n) then
            call s_mpi_abort('adapt_dt is enabled, but adv_n is not. '// &
                             'Exiting ...')
        end if
    end subroutine s_check_inputs_adapt_dt

    !> Checks constraints on alternative sound speed parameters (alt_soundspeed)
    subroutine s_check_inputs_alt_soundspeed
        if (model_eqns /= 2) then
            call s_mpi_abort('5-equation model (model_eqns = 2) '// &
                             'is required for alt_soundspeed. Exiting ...')
        elseif (num_fluids /= 2 .and. num_fluids /= 3) then
            call s_mpi_abort('alt_soundspeed requires num_fluids = 2 or 3. '// &
                             'Exiting ...')
        elseif (riemann_solver /= 2) then
            call s_mpi_abort('alt_soundspeed requires HLLC Riemann solver '// &
                             '(riemann_solver = 2). Exiting ...')
        end if
    end subroutine s_check_inputs_alt_soundspeed

    !> Checks constraints on viscosity parameters (fluid_pp(i)%Re(1:2))
        !! of the stiffened gas equation of state
    subroutine s_check_inputs_stiffened_eos_viscosity
        character(len=5) :: iStr, jStr
        integer :: i, j

        do i = 1, num_fluids
            do j = 1, 2
                call s_int_to_str(j, jStr)
                if ((.not. f_is_default(fluid_pp(i)%Re(j))) &
                    .and. &
                    fluid_pp(i)%Re(j) <= 0d0) then
                    call s_mpi_abort('fluid_pp('//trim(iStr)//')%'// &
                                     'Re('//trim(jStr)//') must be positive. '// &
                                     'Exiting ...')
                else if (model_eqns == 1 &
                         .and. &
                         (.not. f_is_default(fluid_pp(i)%Re(j)))) then
                    call s_mpi_abort('model_eqns = 1 does not support '// &
                                     'fluid_pp('//trim(iStr)//')%'// &
                                     'Re('//trim(jStr)//'). Exiting ...')
                else if (i > num_fluids &
                         .and. &
                         (.not. f_is_default(fluid_pp(i)%Re(j)))) then
                    call s_mpi_abort('First index ('//trim(iStr)//') of '// &
                                     'fluid_pp('//trim(iStr)//')%'// &
                                     'Re('//trim(jStr)//') exceeds '// &
                                     'num_fluids. Exiting ...')
                else if (weno_order == 1 .and. (.not. weno_avg) &
                         .and. &
                         (.not. f_is_default(fluid_pp(i)%Re(j)))) then
                    call s_mpi_abort('weno_order = 1 without weno_avg '// &
                                     'does not support '// &
                                     'fluid_pp('//trim(iStr)//')%'// &
                                     'Re('//trim(jStr)//'). Exiting ...')
                end if
            end do
        end do
    end subroutine s_check_inputs_stiffened_eos_viscosity

    !> Checks constraints on body forces parameters (bf_x[y,z], etc.)
    subroutine s_check_inputs_body_forces
        #:for DIR in ['x', 'y', 'z']
            if (bf_${DIR}$ .and. f_is_default(k_${DIR}$)) then
                call s_mpi_abort('k_${DIR}$ must be specified if bf_${DIR}$ is true '// &
                                 'Exiting ...')
            elseif (bf_${DIR}$ .and. f_is_default(w_${DIR}$)) then
                call s_mpi_abort('w_${DIR}$ must be specified if bf_${DIR}$ is true '// &
                                 'Exiting ...')
            elseif (bf_${DIR}$ .and. f_is_default(p_${DIR}$)) then
                call s_mpi_abort('p_${DIR}$ must be specified if bf_${DIR}$ is true '// &
                                 'Exiting ...')
            elseif (bf_${DIR}$ .and. f_is_default(g_${DIR}$)) then
                call s_mpi_abort('g_${DIR}$ must be specified if bf_${DIR}$ is true '// &
                                 'Exiting ...')
            end if
        #:endfor
<<<<<<< HEAD

    end subroutine s_check_inputs
=======
    end subroutine s_check_inputs_body_forces

    !> Checks miscellaneous constraints,
        !! including constraints on probe_wrt and integral_wrt
    subroutine s_check_inputs_misc
        ! Write probe data
        if (probe_wrt .and. fd_order == dflt_int) then
            call s_mpi_abort('probe_wrt is enabled, but fd_order is not set. '// &
                             'Exiting ...')
            ! Write integral data for bubbles
        elseif (integral_wrt .and. (.not. bubbles)) then
            call s_mpi_abort('integral_wrt is enabled, but bubbles is not. '// &
                             'Exiting ...')
        end if
    end subroutine s_check_inputs_misc

>>>>>>> add39375
end module m_checker<|MERGE_RESOLUTION|>--- conflicted
+++ resolved
@@ -267,10 +267,6 @@
                                  'Exiting ...')
             end if
         #:endfor
-<<<<<<< HEAD
-
-    end subroutine s_check_inputs
-=======
     end subroutine s_check_inputs_body_forces
 
     !> Checks miscellaneous constraints,
@@ -287,5 +283,4 @@
         end if
     end subroutine s_check_inputs_misc
 
->>>>>>> add39375
 end module m_checker