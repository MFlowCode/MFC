--- conflicted
+++ resolved
@@ -75,11 +75,7 @@
         real(wp) :: nR3bar
         integer(wp) :: i, j, k, l
 
-<<<<<<< HEAD
         $:GPU_PARALLEL_LOOP(private='[i,j,k,l,nR3bar]', collapse=3)
-=======
-        $:GPU_PARALLEL_LOOP(private='[i,j,k,l]', collapse=3)
->>>>>>> 723822d0
         do l = 0, p
             do k = 0, n
                 do j = 0, m
@@ -200,11 +196,7 @@
         $:END_GPU_PARALLEL_LOOP()
 
         adap_dt_stop_max = 0
-<<<<<<< HEAD
         $:GPU_PARALLEL_LOOP(private='[j,k,l,Rtmp, Vtmp, myalpha_rho, myalpha, myR, myV, alf, myP, myRho, R2Vav, R3, nbub, pb_local, mv_local, vflux, pbdot, rddot, n_tait, B_tait, my_divu]', collapse=3, &
-=======
-        $:GPU_PARALLEL_LOOP(private='[j,k,l,q,Rtmp, Vtmp, myalpha_rho, myalpha]', collapse=3, &
->>>>>>> 723822d0
             & reduction='[[adap_dt_stop_max]]', reductionOp='[MAX]', &
             & copy='[adap_dt_stop_max]')
         do l = 0, p
