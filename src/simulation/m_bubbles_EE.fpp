!>
!! @file m_bubbles_EE.f90
!! @brief Contains module m_bubbles_EE

#:include 'macros.fpp'

!> @brief This module is used to compute the ensemble-averaged bubble dynamic variables
module m_bubbles_EE

    use m_derived_types        !< Definitions of the derived types

    use m_global_parameters    !< Definitions of the global parameters

    use m_mpi_proxy            !< Message passing interface (MPI) module proxy

    use m_variables_conversion !< State variables type conversion procedures

    use m_bubbles              !< General bubble dynamics procedures

    implicit none

    real(wp), allocatable, dimension(:, :, :) :: bub_adv_src
    real(wp), allocatable, dimension(:, :, :, :) :: bub_r_src, bub_v_src, bub_p_src, bub_m_src
    !$acc declare create(bub_adv_src, bub_r_src, bub_v_src, bub_p_src, bub_m_src)

    type(scalar_field) :: divu !< matrix for div(u)
    !$acc declare create(divu)

    integer, allocatable, dimension(:) :: rs, vs, ms, ps
    !$acc declare create(rs, vs, ms, ps)

contains

    subroutine s_initialize_bubbles_EE_module

        integer :: l

        @:ALLOCATE(rs(1:nb))
        @:ALLOCATE(vs(1:nb))
        if (.not. polytropic) then
            @:ALLOCATE(ps(1:nb))
            @:ALLOCATE(ms(1:nb))
        end if

        do l = 1, nb
            rs(l) = bub_idx%rs(l)
            vs(l) = bub_idx%vs(l)
            if (.not. polytropic) then
                ps(l) = bub_idx%ps(l)
                ms(l) = bub_idx%ms(l)
            end if
        end do

        !$acc update device(rs, vs)
        if (.not. polytropic) then
            !$acc update device(ps, ms)
        end if

        @:ALLOCATE(divu%sf(idwbuff(1)%beg:idwbuff(1)%end, idwbuff(2)%beg:idwbuff(2)%end, idwbuff(3)%beg:idwbuff(3)%end))
        @:ACC_SETUP_SFs(divu)

        @:ALLOCATE(bub_adv_src(0:m, 0:n, 0:p))
        @:ALLOCATE(bub_r_src(0:m, 0:n, 0:p, 1:nb))
        @:ALLOCATE(bub_v_src(0:m, 0:n, 0:p, 1:nb))
        @:ALLOCATE(bub_p_src(0:m, 0:n, 0:p, 1:nb))
        @:ALLOCATE(bub_m_src(0:m, 0:n, 0:p, 1:nb))

        if (adap_dt .and. f_is_default(adap_dt_tol)) adap_dt_tol = dflt_adap_dt_tol

    end subroutine s_initialize_bubbles_EE_module

    ! Compute the bubble volume fraction alpha from the bubble number density n
        !! @param q_cons_vf is the conservative variable
    subroutine s_comp_alpha_from_n(q_cons_vf)
        type(scalar_field), dimension(sys_size), intent(inout) :: q_cons_vf
        real(wp) :: nR3bar
        integer(wp) :: i, j, k, l

        !$acc parallel loop collapse(3) gang vector default(present)
        do l = 0, p
            do k = 0, n
                do j = 0, m
                    nR3bar = 0._wp
                    !$acc loop seq
                    do i = 1, nb
                        nR3bar = nR3bar + weight(i)*(q_cons_vf(rs(i))%sf(j, k, l))**3._wp
                    end do
                    q_cons_vf(alf_idx)%sf(j, k, l) = (4._wp*pi*nR3bar)/(3._wp*q_cons_vf(n_idx)%sf(j, k, l)**2._wp)
                end do
            end do
        end do

    end subroutine s_comp_alpha_from_n

    subroutine s_compute_bubbles_EE_rhs(idir, q_prim_vf)

        integer, intent(in) :: idir
        type(scalar_field), dimension(sys_size), intent(in) :: q_prim_vf

        integer :: j, k, l

        if (idir == 1) then

            if (.not. qbmm) then
                !$acc parallel loop collapse(3) gang vector default(present)
                do l = 0, p
                    do k = 0, n
                        do j = 0, m
                            divu%sf(j, k, l) = 0._wp
                            divu%sf(j, k, l) = &
                                5e-1_wp/dx(j)*(q_prim_vf(contxe + idir)%sf(j + 1, k, l) - &
                                               q_prim_vf(contxe + idir)%sf(j - 1, k, l))

                        end do
                    end do
                end do
            end if

        elseif (idir == 2) then

            !$acc parallel loop collapse(3) gang vector default(present)
            do l = 0, p
                do k = 0, n
                    do j = 0, m
                        divu%sf(j, k, l) = divu%sf(j, k, l) + &
                                           5e-1_wp/dy(k)*(q_prim_vf(contxe + idir)%sf(j, k + 1, l) - &
                                                          q_prim_vf(contxe + idir)%sf(j, k - 1, l))

                    end do
                end do
            end do

        elseif (idir == 3) then

            !$acc parallel loop collapse(3) gang vector default(present)
            do l = 0, p
                do k = 0, n
                    do j = 0, m
                        divu%sf(j, k, l) = divu%sf(j, k, l) + &
                                           5e-1_wp/dz(l)*(q_prim_vf(contxe + idir)%sf(j, k, l + 1) - &
                                                          q_prim_vf(contxe + idir)%sf(j, k, l - 1))

                    end do
                end do
            end do

        end if

    end subroutine s_compute_bubbles_EE_rhs

    !>  The purpose of this procedure is to compute the source terms
        !!      that are needed for the bubble modeling
        !!  @param q_prim_vf Primitive variables
        !!  @param q_cons_vf Conservative variables
    subroutine s_compute_bubble_EE_source(q_cons_vf, q_prim_vf, rhs_vf)
        type(scalar_field), dimension(sys_size), intent(inout) :: q_cons_vf
        type(scalar_field), dimension(sys_size), intent(in) :: q_prim_vf
        type(scalar_field), dimension(sys_size), intent(inout) :: rhs_vf

        real(wp) :: rddot
        real(wp) :: pb, mv, vflux, pbdot
        real(wp) :: n_tait, B_tait
        real(wp), dimension(nb) :: Rtmp, Vtmp
        real(wp) :: myR, myV, alf, myP, myRho, R2Vav, R3
        real(wp), dimension(num_fluids) :: myalpha, myalpha_rho
        real(wp) :: nbub !< Bubble number density

        integer :: i, j, k, l, q, ii !< Loop variables

        integer :: adap_dt_stop_max, adap_dt_stop !< Fail-safe exit if max iteration count reached
        integer :: dmBub_id !< Dummy variables for unified subgrid bubble subroutines
        real(wp) :: dmMass_v, dmMass_n, dmBeta_c, dmBeta_t, dmCson

        !$acc parallel loop collapse(3) gang vector default(present)
        do l = 0, p
            do k = 0, n
                do j = 0, m
                    bub_adv_src(j, k, l) = 0._wp

                    !$acc loop seq
                    do q = 1, nb
                        bub_r_src(j, k, l, q) = 0._wp
                        bub_v_src(j, k, l, q) = 0._wp
                        bub_p_src(j, k, l, q) = 0._wp
                        bub_m_src(j, k, l, q) = 0._wp
                    end do
                end do
            end do
        end do

        adap_dt_stop_max = 0
        !$acc parallel loop collapse(3) gang vector default(present) private(Rtmp, Vtmp, myalpha_rho, myalpha)  &
        !$acc reduction(MAX:adap_dt_stop_max) copy(adap_dt_stop_max)
        do l = 0, p
            do k = 0, n
                do j = 0, m

                    if (adv_n) then
                        nbub = q_prim_vf(n_idx)%sf(j, k, l)
                    else
                        !$acc loop seq
                        do q = 1, nb
                            Rtmp(q) = q_prim_vf(rs(q))%sf(j, k, l)
                            Vtmp(q) = q_prim_vf(vs(q))%sf(j, k, l)
                        end do

                        R3 = 0._wp

                        !$acc loop seq
                        do q = 1, nb
                            R3 = R3 + weight(q)*Rtmp(q)**3._wp
                        end do

                        nbub = (3._wp/(4._wp*pi))*q_prim_vf(alf_idx)%sf(j, k, l)/R3
                    end if

                    if (.not. adap_dt) then
                        R2Vav = 0._wp

                        !$acc loop seq
                        do q = 1, nb
                            R2Vav = R2Vav + weight(q)*Rtmp(q)**2._wp*Vtmp(q)
                        end do

                        bub_adv_src(j, k, l) = 4._wp*pi*nbub*R2Vav
                    end if

                    !$acc loop seq
                    do q = 1, nb

                        !$acc loop seq
                        do ii = 1, num_fluids
                            myalpha_rho(ii) = q_cons_vf(ii)%sf(j, k, l)
                            myalpha(ii) = q_cons_vf(advxb + ii - 1)%sf(j, k, l)
                        end do

                        myRho = 0._wp
                        n_tait = 0._wp
                        B_tait = 0._wp

                        if (mpp_lim .and. (num_fluids > 2)) then
                            !$acc loop seq
                            do ii = 1, num_fluids
                                myRho = myRho + myalpha_rho(ii)
                                n_tait = n_tait + myalpha(ii)*gammas(ii)
                                B_tait = B_tait + myalpha(ii)*pi_infs(ii)
                            end do
                        else if (num_fluids > 2) then
                            !$acc loop seq
                            do ii = 1, num_fluids - 1
                                myRho = myRho + myalpha_rho(ii)
                                n_tait = n_tait + myalpha(ii)*gammas(ii)
                                B_tait = B_tait + myalpha(ii)*pi_infs(ii)
                            end do
                        else
                            myRho = myalpha_rho(1)
                            n_tait = gammas(1)
                            B_tait = pi_infs(1)/pi_fac
                        end if

                        n_tait = 1._wp/n_tait + 1._wp !make this the usual little 'gamma'
                        B_tait = B_tait*(n_tait - 1)/n_tait ! make this the usual pi_inf

                        myRho = q_prim_vf(1)%sf(j, k, l)
                        myP = q_prim_vf(E_idx)%sf(j, k, l)
                        alf = q_prim_vf(alf_idx)%sf(j, k, l)
                        myR = q_prim_vf(rs(q))%sf(j, k, l)
                        myV = q_prim_vf(vs(q))%sf(j, k, l)

                        if (.not. polytropic) then
                            pb = q_prim_vf(ps(q))%sf(j, k, l)
                            mv = q_prim_vf(ms(q))%sf(j, k, l)
                            call s_bwproperty(pb, q)
                            vflux = f_vflux(myR, myV, pb, mv, q)
                            pbdot = f_bpres_dot(vflux, myR, myV, pb, mv, q)

                            bub_p_src(j, k, l, q) = nbub*pbdot
                            bub_m_src(j, k, l, q) = nbub*vflux*4._wp*pi*(myR**2._wp)
                        else
                            pb = 0._wp; mv = 0._wp; vflux = 0._wp; pbdot = 0._wp
                        end if

                        ! Adaptive time stepping
                        adap_dt_stop = 0

                        if (adap_dt) then

                            call s_advance_step(myRho, myP, myR, myV, R0(q), &
                                                pb, pbdot, alf, n_tait, B_tait, &
                                                bub_adv_src(j, k, l), divu%sf(j, k, l), &
                                                dmBub_id, dmMass_v, dmMass_n, dmBeta_c, &
                                                dmBeta_t, dmCson, adap_dt_stop)

                            q_cons_vf(rs(q))%sf(j, k, l) = nbub*myR
                            q_cons_vf(vs(q))%sf(j, k, l) = nbub*myV

                        else
                            rddot = f_rddot(myRho, myP, myR, myV, R0(q), &
                                            pb, pbdot, alf, n_tait, B_tait, &
                                            bub_adv_src(j, k, l), divu%sf(j, k, l), &
                                            dmCson)
                            bub_v_src(j, k, l, q) = nbub*rddot
                            bub_r_src(j, k, l, q) = q_cons_vf(vs(q))%sf(j, k, l)
                        end if

                        adap_dt_stop_max = max(adap_dt_stop_max, adap_dt_stop)

                        if (alf < 1.e-11_wp) then
                            bub_adv_src(j, k, l) = 0._wp
                            bub_r_src(j, k, l, q) = 0._wp
                            bub_v_src(j, k, l, q) = 0._wp
                            if (.not. polytropic) then
                                bub_p_src(j, k, l, q) = 0._wp
                                bub_m_src(j, k, l, q) = 0._wp
                            end if
                        end if
                    end do
                end do
            end do
        end do

        if (adap_dt .and. adap_dt_stop_max > 0) call s_mpi_abort("Adaptive time stepping failed to converge.")

        if (.not. adap_dt) then
            !$acc parallel loop collapse(3) gang vector default(present)
            do l = 0, p
                do q = 0, n
                    do i = 0, m
                        rhs_vf(alf_idx)%sf(i, q, l) = rhs_vf(alf_idx)%sf(i, q, l) + bub_adv_src(i, q, l)
                        if (num_fluids > 1) rhs_vf(advxb)%sf(i, q, l) = &
                            rhs_vf(advxb)%sf(i, q, l) - bub_adv_src(i, q, l)
                        !$acc loop seq
                        do k = 1, nb
                            rhs_vf(rs(k))%sf(i, q, l) = rhs_vf(rs(k))%sf(i, q, l) + bub_r_src(i, q, l, k)
                            rhs_vf(vs(k))%sf(i, q, l) = rhs_vf(vs(k))%sf(i, q, l) + bub_v_src(i, q, l, k)
                            if (polytropic .neqv. .true.) then
                                rhs_vf(ps(k))%sf(i, q, l) = rhs_vf(ps(k))%sf(i, q, l) + bub_p_src(i, q, l, k)
                                rhs_vf(ms(k))%sf(i, q, l) = rhs_vf(ms(k))%sf(i, q, l) + bub_m_src(i, q, l, k)
                            end if
                        end do
                    end do
                end do
            end do
        end if
    end subroutine s_compute_bubble_EE_source

<<<<<<< HEAD
    !> Choose the initial time step size for the adaptive time stepping routine
        !!  (See Heirer, E. Hairer S.P.Nørsett G. Wanner, Solving Ordinary
        !!  Differential Equations I, Chapter II.4)
        !!  @param fRho Current density
        !!  @param fP Current driving pressure
        !!  @param fR Current bubble radius
        !!  @param fV Current bubble velocity
        !!  @param fR0 Equilibrium bubble radius
        !!  @param fpb Internal bubble pressure
        !!  @param fpbdot Time-derivative of internal bubble pressure
        !!  @param alf bubble volume fraction
        !!  @param fntait Tait EOS parameter
        !!  @param fBtait Tait EOS parameter
        !!  @param f_bub_adv_src Source for bubble volume fraction
        !!  @param f_divu Divergence of velocity
        !!  @param h Time step size
    subroutine s_initialize_adap_dt(fRho, fP, fR, fV, fR0, fpb, fpbdot, alf, &
                                    fntait, fBtait, f_bub_adv_src, f_divu, h)
        !$acc routine seq
        real(wp), intent(IN) :: fRho, fP, fR, fV, fR0, fpb, fpbdot, alf
        real(wp), intent(IN) :: fntait, fBtait, f_bub_adv_src, f_divu
        real(wp), intent(out) :: h

        real(wp) :: h0, h1 !< Time step size
        real(wp) :: d_0, d_1, d_2 !< norms
        real(wp), dimension(2) :: myR_tmp, myV_tmp, myA_tmp !< Bubble radius, radial velocity, and radial acceleration

        ! Determine the starting time step
        ! Evaluate f(x0,y0)
        myR_tmp(1) = fR
        myV_tmp(1) = fV
        myA_tmp(1) = f_rddot(fRho, fP, myR_tmp(1), myV_tmp(1), fR0, &
                             fpb, fpbdot, alf, fntait, fBtait, &
                             f_bub_adv_src, f_divu)

        ! Compute d_0 = ||y0|| and d_1 = ||f(x0,y0)||
        d_0 = sqrt((myR_tmp(1)**2._wp + myV_tmp(1)**2._wp)/2._wp)
        d_1 = sqrt((myV_tmp(1)**2._wp + myA_tmp(1)**2._wp)/2._wp)
        if (d_0 < 1e-5_wp .or. d_1 < 1e-5_wp) then
            h0 = 1e-6_wp
        else
            h0 = 1e-2_wp*(d_0/d_1)
        end if

        ! Evaluate f(x0+h0,y0+h0*f(x0,y0))
        myR_tmp(2) = myR_tmp(1) + h0*myV_tmp(1)
        myV_tmp(2) = myV_tmp(1) + h0*myA_tmp(1)
        myA_tmp(2) = f_rddot(fRho, fP, myR_tmp(2), myV_tmp(2), fR0, &
                             fpb, fpbdot, alf, fntait, fBtait, &
                             f_bub_adv_src, f_divu)

        ! Compute d_2 = ||f(x0+h0,y0+h0*f(x0,y0))-f(x0,y0)||/h0
        d_2 = sqrt(((myV_tmp(2) - myV_tmp(1))**2._wp + (myA_tmp(2) - myA_tmp(1))**2._wp)/2._wp)/h0

        ! Set h1 = (0.01/max(d_1,d_2))^{1/(p+1)}
        !      if max(d_1,d_2) < 1e-15_wp, h1 = max(1e-6_wp, h0*1e-3_wp)
        if (max(d_1, d_2) < 1e-15_wp) then
            h1 = max(1e-6_wp, h0*1e-3_wp)
        else
            h1 = (1e-2_wp/max(d_1, d_2))**(1._wp/3._wp)
        end if

        h = min(100._wp*h0, h1)

    end subroutine s_initialize_adap_dt

    !>  Integrate bubble variables over the given time step size, h
        !!  @param fRho Current density
        !!  @param fP Current driving pressure
        !!  @param fR Current bubble radius
        !!  @param fV Current bubble velocity
        !!  @param fR0 Equilibrium bubble radius
        !!  @param fpb Internal bubble pressure
        !!  @param fpbdot Time-derivative of internal bubble pressure
        !!  @param alf bubble volume fraction
        !!  @param fntait Tait EOS parameter
        !!  @param fBtait Tait EOS parameter
        !!  @param f_bub_adv_src Source for bubble volume fraction
        !!  @param f_divu Divergence of velocity
        !!  @param h Time step size
        !!  @param myR_tmp Bubble radius at each stage
        !!  @param myV_tmp Bubble radial velocity at each stage
        !!  @param err Estimated error
    subroutine s_advance_substep(fRho, fP, fR, fV, fR0, fpb, fpbdot, alf, &
                                 fntait, fBtait, f_bub_adv_src, f_divu, h, &
                                 myR_tmp, myV_tmp, err)
        !$acc routine seq
        real(wp), intent(IN) :: fRho, fP, fR, fV, fR0, fpb, fpbdot, alf
        real(wp), intent(IN) :: fntait, fBtait, f_bub_adv_src, f_divu, h
        real(wp), dimension(4), intent(OUT) :: myR_tmp, myV_tmp
        real(wp), dimension(4) :: myA_tmp
        real(wp), intent(OUT) :: err
        real(wp) :: err_R, err_V

        ! Stage 0
        myR_tmp(1) = fR
        myV_tmp(1) = fV
        myA_tmp(1) = f_rddot(fRho, fP, myR_tmp(1), myV_tmp(1), fR0, &
                             fpb, fpbdot, alf, fntait, fBtait, &
                             f_bub_adv_src, f_divu)

        ! Stage 1
        myR_tmp(2) = myR_tmp(1) + h*myV_tmp(1)
        myV_tmp(2) = myV_tmp(1) + h*myA_tmp(1)
        myA_tmp(2) = f_rddot(fRho, fP, myR_tmp(2), myV_tmp(2), fR0, &
                             fpb, fpbdot, alf, fntait, fBtait, &
                             f_bub_adv_src, f_divu)

        ! Stage 2
        myR_tmp(3) = myR_tmp(1) + (h/4._wp)*(myV_tmp(1) + myV_tmp(2))
        myV_tmp(3) = myV_tmp(1) + (h/4._wp)*(myA_tmp(1) + myA_tmp(2))
        myA_tmp(3) = f_rddot(fRho, fP, myR_tmp(3), myV_tmp(3), fR0, &
                             fpb, fpbdot, alf, fntait, fBtait, &
                             f_bub_adv_src, f_divu)

        ! Stage 3
        myR_tmp(4) = myR_tmp(1) + (h/6._wp)*(myV_tmp(1) + myV_tmp(2) + 4._wp*myV_tmp(3))
        myV_tmp(4) = myV_tmp(1) + (h/6._wp)*(myA_tmp(1) + myA_tmp(2) + 4._wp*myA_tmp(3))
        myA_tmp(4) = f_rddot(fRho, fP, myR_tmp(4), myV_tmp(4), fR0, &
                             fpb, fpbdot, alf, fntait, fBtait, &
                             f_bub_adv_src, f_divu)

        ! Estimate error
        err_R = (-5._wp*h/24._wp)*(myV_tmp(2) + myV_tmp(3) - 2._wp*myV_tmp(4)) &
                /max(abs(myR_tmp(1)), abs(myR_tmp(4)))
        err_V = (-5._wp*h/24._wp)*(myA_tmp(2) + myA_tmp(3) - 2._wp*myA_tmp(4)) &
                /max(abs(myV_tmp(1)), abs(myV_tmp(4)))
        err = sqrt((err_R**2._wp + err_V**2._wp)/2._wp)

    end subroutine s_advance_substep

    !> Function that computes the bubble radial acceleration based on bubble models
        !!  @param fRho Current density
        !!  @param fP Current driving pressure
        !!  @param fR Current bubble radius
        !!  @param fV Current bubble velocity
        !!  @param fR0 Equilibrium bubble radius
        !!  @param fpb Internal bubble pressure
        !!  @param fpbdot Time-derivative of internal bubble pressure
        !!  @param alf bubble volume fraction
        !!  @param fntait Tait EOS parameter
        !!  @param fBtait Tait EOS parameter
        !!  @param f_bub_adv_src Source for bubble volume fraction
        !!  @param f_divu Divergence of velocity
    function f_rddot(fRho, fP, fR, fV, fR0, fpb, fpbdot, alf, fntait, fBtait, f_bub_adv_src, f_divu)
        !$acc routine seq
        real(wp), intent(in) :: fRho, fP, fR, fV, fR0, fpb, fpbdot, alf
        real(wp), intent(in) :: fntait, fBtait, f_bub_adv_src, f_divu

        real(wp) :: fCpbw, fCpinf, fCpinf_dot, fH, fHdot, c_gas, c_liquid
        real(wp) :: f_rddot

        if (bubble_model == 1) then
            ! Gilmore bubbles
            fCpinf = fP - pref
            fCpbw = f_cpbw(fR0, fR, fV, fpb)
            fH = f_H(fCpbw, fCpinf, fntait, fBtait)
            c_gas = f_cgas(fCpinf, fntait, fBtait, fH)
            fCpinf_dot = f_cpinfdot(fRho, fP, alf, fntait, fBtait, f_bub_adv_src, f_divu)
            fHdot = f_Hdot(fCpbw, fCpinf, fCpinf_dot, fntait, fBtait, fR, fV, fR0, fpbdot)
            f_rddot = f_rddot_G(fCpbw, fR, fV, fH, fHdot, c_gas, fntait, fBtait)
        else if (bubble_model == 2) then
            ! Keller-Miksis bubbles
            fCpinf = fP
            fCpbw = f_cpbw_KM(fR0, fR, fV, fpb)
            c_liquid = sqrt(fntait*(fP + fBtait)/(fRho*(1._wp - alf)))
            f_rddot = f_rddot_KM(fpbdot, fCpinf, fCpbw, fRho, fR, fV, fR0, c_liquid)
        else if (bubble_model == 3) then
            ! Rayleigh-Plesset bubbles
            fCpbw = f_cpbw_KM(fR0, fR, fV, fpb)
            f_rddot = f_rddot_RP(fP, fRho, fR, fV, fCpbw)
        end if

    end function f_rddot

=======
>>>>>>> 59d94316
end module m_bubbles_EE<|MERGE_RESOLUTION|>--- conflicted
+++ resolved
@@ -344,182 +344,4 @@
         end if
     end subroutine s_compute_bubble_EE_source
 
-<<<<<<< HEAD
-    !> Choose the initial time step size for the adaptive time stepping routine
-        !!  (See Heirer, E. Hairer S.P.Nørsett G. Wanner, Solving Ordinary
-        !!  Differential Equations I, Chapter II.4)
-        !!  @param fRho Current density
-        !!  @param fP Current driving pressure
-        !!  @param fR Current bubble radius
-        !!  @param fV Current bubble velocity
-        !!  @param fR0 Equilibrium bubble radius
-        !!  @param fpb Internal bubble pressure
-        !!  @param fpbdot Time-derivative of internal bubble pressure
-        !!  @param alf bubble volume fraction
-        !!  @param fntait Tait EOS parameter
-        !!  @param fBtait Tait EOS parameter
-        !!  @param f_bub_adv_src Source for bubble volume fraction
-        !!  @param f_divu Divergence of velocity
-        !!  @param h Time step size
-    subroutine s_initialize_adap_dt(fRho, fP, fR, fV, fR0, fpb, fpbdot, alf, &
-                                    fntait, fBtait, f_bub_adv_src, f_divu, h)
-        !$acc routine seq
-        real(wp), intent(IN) :: fRho, fP, fR, fV, fR0, fpb, fpbdot, alf
-        real(wp), intent(IN) :: fntait, fBtait, f_bub_adv_src, f_divu
-        real(wp), intent(out) :: h
-
-        real(wp) :: h0, h1 !< Time step size
-        real(wp) :: d_0, d_1, d_2 !< norms
-        real(wp), dimension(2) :: myR_tmp, myV_tmp, myA_tmp !< Bubble radius, radial velocity, and radial acceleration
-
-        ! Determine the starting time step
-        ! Evaluate f(x0,y0)
-        myR_tmp(1) = fR
-        myV_tmp(1) = fV
-        myA_tmp(1) = f_rddot(fRho, fP, myR_tmp(1), myV_tmp(1), fR0, &
-                             fpb, fpbdot, alf, fntait, fBtait, &
-                             f_bub_adv_src, f_divu)
-
-        ! Compute d_0 = ||y0|| and d_1 = ||f(x0,y0)||
-        d_0 = sqrt((myR_tmp(1)**2._wp + myV_tmp(1)**2._wp)/2._wp)
-        d_1 = sqrt((myV_tmp(1)**2._wp + myA_tmp(1)**2._wp)/2._wp)
-        if (d_0 < 1e-5_wp .or. d_1 < 1e-5_wp) then
-            h0 = 1e-6_wp
-        else
-            h0 = 1e-2_wp*(d_0/d_1)
-        end if
-
-        ! Evaluate f(x0+h0,y0+h0*f(x0,y0))
-        myR_tmp(2) = myR_tmp(1) + h0*myV_tmp(1)
-        myV_tmp(2) = myV_tmp(1) + h0*myA_tmp(1)
-        myA_tmp(2) = f_rddot(fRho, fP, myR_tmp(2), myV_tmp(2), fR0, &
-                             fpb, fpbdot, alf, fntait, fBtait, &
-                             f_bub_adv_src, f_divu)
-
-        ! Compute d_2 = ||f(x0+h0,y0+h0*f(x0,y0))-f(x0,y0)||/h0
-        d_2 = sqrt(((myV_tmp(2) - myV_tmp(1))**2._wp + (myA_tmp(2) - myA_tmp(1))**2._wp)/2._wp)/h0
-
-        ! Set h1 = (0.01/max(d_1,d_2))^{1/(p+1)}
-        !      if max(d_1,d_2) < 1e-15_wp, h1 = max(1e-6_wp, h0*1e-3_wp)
-        if (max(d_1, d_2) < 1e-15_wp) then
-            h1 = max(1e-6_wp, h0*1e-3_wp)
-        else
-            h1 = (1e-2_wp/max(d_1, d_2))**(1._wp/3._wp)
-        end if
-
-        h = min(100._wp*h0, h1)
-
-    end subroutine s_initialize_adap_dt
-
-    !>  Integrate bubble variables over the given time step size, h
-        !!  @param fRho Current density
-        !!  @param fP Current driving pressure
-        !!  @param fR Current bubble radius
-        !!  @param fV Current bubble velocity
-        !!  @param fR0 Equilibrium bubble radius
-        !!  @param fpb Internal bubble pressure
-        !!  @param fpbdot Time-derivative of internal bubble pressure
-        !!  @param alf bubble volume fraction
-        !!  @param fntait Tait EOS parameter
-        !!  @param fBtait Tait EOS parameter
-        !!  @param f_bub_adv_src Source for bubble volume fraction
-        !!  @param f_divu Divergence of velocity
-        !!  @param h Time step size
-        !!  @param myR_tmp Bubble radius at each stage
-        !!  @param myV_tmp Bubble radial velocity at each stage
-        !!  @param err Estimated error
-    subroutine s_advance_substep(fRho, fP, fR, fV, fR0, fpb, fpbdot, alf, &
-                                 fntait, fBtait, f_bub_adv_src, f_divu, h, &
-                                 myR_tmp, myV_tmp, err)
-        !$acc routine seq
-        real(wp), intent(IN) :: fRho, fP, fR, fV, fR0, fpb, fpbdot, alf
-        real(wp), intent(IN) :: fntait, fBtait, f_bub_adv_src, f_divu, h
-        real(wp), dimension(4), intent(OUT) :: myR_tmp, myV_tmp
-        real(wp), dimension(4) :: myA_tmp
-        real(wp), intent(OUT) :: err
-        real(wp) :: err_R, err_V
-
-        ! Stage 0
-        myR_tmp(1) = fR
-        myV_tmp(1) = fV
-        myA_tmp(1) = f_rddot(fRho, fP, myR_tmp(1), myV_tmp(1), fR0, &
-                             fpb, fpbdot, alf, fntait, fBtait, &
-                             f_bub_adv_src, f_divu)
-
-        ! Stage 1
-        myR_tmp(2) = myR_tmp(1) + h*myV_tmp(1)
-        myV_tmp(2) = myV_tmp(1) + h*myA_tmp(1)
-        myA_tmp(2) = f_rddot(fRho, fP, myR_tmp(2), myV_tmp(2), fR0, &
-                             fpb, fpbdot, alf, fntait, fBtait, &
-                             f_bub_adv_src, f_divu)
-
-        ! Stage 2
-        myR_tmp(3) = myR_tmp(1) + (h/4._wp)*(myV_tmp(1) + myV_tmp(2))
-        myV_tmp(3) = myV_tmp(1) + (h/4._wp)*(myA_tmp(1) + myA_tmp(2))
-        myA_tmp(3) = f_rddot(fRho, fP, myR_tmp(3), myV_tmp(3), fR0, &
-                             fpb, fpbdot, alf, fntait, fBtait, &
-                             f_bub_adv_src, f_divu)
-
-        ! Stage 3
-        myR_tmp(4) = myR_tmp(1) + (h/6._wp)*(myV_tmp(1) + myV_tmp(2) + 4._wp*myV_tmp(3))
-        myV_tmp(4) = myV_tmp(1) + (h/6._wp)*(myA_tmp(1) + myA_tmp(2) + 4._wp*myA_tmp(3))
-        myA_tmp(4) = f_rddot(fRho, fP, myR_tmp(4), myV_tmp(4), fR0, &
-                             fpb, fpbdot, alf, fntait, fBtait, &
-                             f_bub_adv_src, f_divu)
-
-        ! Estimate error
-        err_R = (-5._wp*h/24._wp)*(myV_tmp(2) + myV_tmp(3) - 2._wp*myV_tmp(4)) &
-                /max(abs(myR_tmp(1)), abs(myR_tmp(4)))
-        err_V = (-5._wp*h/24._wp)*(myA_tmp(2) + myA_tmp(3) - 2._wp*myA_tmp(4)) &
-                /max(abs(myV_tmp(1)), abs(myV_tmp(4)))
-        err = sqrt((err_R**2._wp + err_V**2._wp)/2._wp)
-
-    end subroutine s_advance_substep
-
-    !> Function that computes the bubble radial acceleration based on bubble models
-        !!  @param fRho Current density
-        !!  @param fP Current driving pressure
-        !!  @param fR Current bubble radius
-        !!  @param fV Current bubble velocity
-        !!  @param fR0 Equilibrium bubble radius
-        !!  @param fpb Internal bubble pressure
-        !!  @param fpbdot Time-derivative of internal bubble pressure
-        !!  @param alf bubble volume fraction
-        !!  @param fntait Tait EOS parameter
-        !!  @param fBtait Tait EOS parameter
-        !!  @param f_bub_adv_src Source for bubble volume fraction
-        !!  @param f_divu Divergence of velocity
-    function f_rddot(fRho, fP, fR, fV, fR0, fpb, fpbdot, alf, fntait, fBtait, f_bub_adv_src, f_divu)
-        !$acc routine seq
-        real(wp), intent(in) :: fRho, fP, fR, fV, fR0, fpb, fpbdot, alf
-        real(wp), intent(in) :: fntait, fBtait, f_bub_adv_src, f_divu
-
-        real(wp) :: fCpbw, fCpinf, fCpinf_dot, fH, fHdot, c_gas, c_liquid
-        real(wp) :: f_rddot
-
-        if (bubble_model == 1) then
-            ! Gilmore bubbles
-            fCpinf = fP - pref
-            fCpbw = f_cpbw(fR0, fR, fV, fpb)
-            fH = f_H(fCpbw, fCpinf, fntait, fBtait)
-            c_gas = f_cgas(fCpinf, fntait, fBtait, fH)
-            fCpinf_dot = f_cpinfdot(fRho, fP, alf, fntait, fBtait, f_bub_adv_src, f_divu)
-            fHdot = f_Hdot(fCpbw, fCpinf, fCpinf_dot, fntait, fBtait, fR, fV, fR0, fpbdot)
-            f_rddot = f_rddot_G(fCpbw, fR, fV, fH, fHdot, c_gas, fntait, fBtait)
-        else if (bubble_model == 2) then
-            ! Keller-Miksis bubbles
-            fCpinf = fP
-            fCpbw = f_cpbw_KM(fR0, fR, fV, fpb)
-            c_liquid = sqrt(fntait*(fP + fBtait)/(fRho*(1._wp - alf)))
-            f_rddot = f_rddot_KM(fpbdot, fCpinf, fCpbw, fRho, fR, fV, fR0, c_liquid)
-        else if (bubble_model == 3) then
-            ! Rayleigh-Plesset bubbles
-            fCpbw = f_cpbw_KM(fR0, fR, fV, fpb)
-            f_rddot = f_rddot_RP(fP, fRho, fR, fV, fCpbw)
-        end if
-
-    end function f_rddot
-
-=======
->>>>>>> 59d94316
 end module m_bubbles_EE