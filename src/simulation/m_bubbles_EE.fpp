--- conflicted
+++ resolved
@@ -153,11 +153,7 @@
         !!      that are needed for the bubble modeling
         !!  @param q_prim_vf Primitive variables
         !!  @param q_cons_vf Conservative variables
-<<<<<<< HEAD
-    subroutine s_compute_bubble_EE_source(q_cons_vf, q_prim_vf, rhs_vf)
-=======
-    impure subroutine s_compute_bubble_EE_source(q_cons_vf, q_prim_vf, t_step, rhs_vf)
->>>>>>> 2f8eef19
+    impure subroutine s_compute_bubble_EE_source(q_cons_vf, q_prim_vf, rhs_vf)
         type(scalar_field), dimension(sys_size), intent(inout) :: q_cons_vf
         type(scalar_field), dimension(sys_size), intent(in) :: q_prim_vf
         type(scalar_field), dimension(sys_size), intent(inout) :: rhs_vf
