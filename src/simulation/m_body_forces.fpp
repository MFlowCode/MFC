#:include 'macros.fpp'

module m_body_forces

    use m_derived_types        !< Definitions of the derived types

    use m_global_parameters    !< Definitions of the global parameters

    use m_variables_conversion

    use m_nvtx

#ifdef MFC_OpenACC
    use openacc
#endif

    implicit none

    private; 
    public :: s_compute_body_forces_rhs, &
              s_initialize_body_forces_module, &
              s_finalize_body_forces_module

    real(wp), allocatable, dimension(:, :, :) :: rhoM
    $:GPU_DECLARE(create='[rhoM]')

contains

    !> This subroutine initializes the module global array of mixture
    !! densities in each grid cell
    impure subroutine s_initialize_body_forces_module

        ! Simulation is at least 2D
        if (n > 0) then
            ! Simulation is 3D
            if (p > 0) then
                @:ALLOCATE (rhoM(-buff_size:buff_size + m, &
                    -buff_size:buff_size + n, &
                    -buff_size:buff_size + p))
                ! Simulation is 2D
            else
                @:ALLOCATE (rhoM(-buff_size:buff_size + m, &
                    -buff_size:buff_size + n, &
                    0:0))
            end if
            ! Simulation is 1D
        else
            @:ALLOCATE (rhoM(-buff_size:buff_size + m, &
                0:0, &
                0:0))
        end if

    end subroutine s_initialize_body_forces_module

    !> This subroutine computes the acceleration at time t
    subroutine s_compute_acceleration(t)

        real(wp), intent(in) :: t
        accel_bf(:) = 0._wp

        #:for DIR, XYZ in [(1, 'x'), (2, 'y'), (3, 'z')]
            if (bf_${XYZ}$) then
<<<<<<< HEAD
                accel_bf(${DIR}$) = g_${XYZ}$ + k_${XYZ}$*sin(w_${XYZ}$*t - p_${XYZ}$)
=======
                accel_bf(${DIR}$) = g_${XYZ}$+k_${XYZ}$*sin(w_${XYZ}$*t - p_${XYZ}$)
>>>>>>> 83112600
            end if
        #:endfor

        $:GPU_UPDATE(device='[accel_bf]')

    end subroutine s_compute_acceleration

    !> This subroutine calculates the mixture density at each cell
    !! center
    !! param q_cons_vf Conservative variable
    subroutine s_compute_mixture_density(q_cons_vf)

        type(scalar_field), dimension(sys_size), intent(in) :: q_cons_vf
        integer :: i, j, k, l !< standard iterators

        $:GPU_PARALLEL_LOOP(collapse=3)
        do l = 0, p
            do k = 0, n
                do j = 0, m
                    rhoM(j, k, l) = 0._wp
                    do i = 1, num_fluids
                        rhoM(j, k, l) = rhoM(j, k, l) + &
                                        q_cons_vf(contxb + i - 1)%sf(j, k, l)
                    end do
                end do
            end do
        end do

    end subroutine s_compute_mixture_density

    !> This subroutine calculates the source term due to body forces
    !! so the system can be advanced in time
    !! @param q_cons_vf Conservative variables
    !! @param q_prim_vf Primitive variables
    subroutine s_compute_body_forces_rhs(q_prim_vf, q_cons_vf, rhs_vf)

        type(scalar_field), dimension(sys_size), intent(in) :: q_prim_vf
        type(scalar_field), dimension(sys_size), intent(in) :: q_cons_vf
        type(scalar_field), dimension(sys_size), intent(inout) :: rhs_vf

        integer :: i, j, k, l !< Loop variables

        call s_compute_acceleration(mytime)
        call s_compute_mixture_density(q_cons_vf)

        $:GPU_PARALLEL_LOOP(collapse=4)
        do i = momxb, E_idx
            do l = 0, p
                do k = 0, n
                    do j = 0, m
                        rhs_vf(i)%sf(j, k, l) = 0._wp
                    end do
                end do
            end do
        end do

        if (bf_x) then ! x-direction body forces

            $:GPU_PARALLEL_LOOP(collapse=3)
            do l = 0, p
                do k = 0, n
                    do j = 0, m
                        rhs_vf(momxb)%sf(j, k, l) = rhs_vf(momxb)%sf(j, k, l) + &
                                                    rhoM(j, k, l)*accel_bf(1)
                        rhs_vf(E_idx)%sf(j, k, l) = rhs_vf(E_idx)%sf(j, k, l) + &
                                                    q_cons_vf(momxb)%sf(j, k, l)*accel_bf(1)
                    end do
                end do
            end do
        end if

        if (bf_y) then ! y-direction body forces

            $:GPU_PARALLEL_LOOP(collapse=3)
            do l = 0, p
                do k = 0, n
                    do j = 0, m
                        rhs_vf(momxb + 1)%sf(j, k, l) = rhs_vf(momxb + 1)%sf(j, k, l) + &
                                                        rhoM(j, k, l)*accel_bf(2)
                        rhs_vf(E_idx)%sf(j, k, l) = rhs_vf(E_idx)%sf(j, k, l) + &
                                                    q_cons_vf(momxb + 1)%sf(j, k, l)*accel_bf(2)
                    end do
                end do
            end do
        end if

        if (bf_z) then ! z-direction body forces

            $:GPU_PARALLEL_LOOP(collapse=3)
            do l = 0, p
                do k = 0, n
                    do j = 0, m
                        rhs_vf(momxe)%sf(j, k, l) = rhs_vf(momxe)%sf(j, k, l) + &
                                                    (rhoM(j, k, l))*accel_bf(3)
                        rhs_vf(E_idx)%sf(j, k, l) = rhs_vf(E_idx)%sf(j, k, l) + &
                                                    q_cons_vf(momxe)%sf(j, k, l)*accel_bf(3)
                    end do
                end do
            end do

        end if

    end subroutine s_compute_body_forces_rhs

    impure subroutine s_finalize_body_forces_module

        @:DEALLOCATE(rhoM)

    end subroutine s_finalize_body_forces_module

end module m_body_forces<|MERGE_RESOLUTION|>--- conflicted
+++ resolved
@@ -60,11 +60,7 @@
 
         #:for DIR, XYZ in [(1, 'x'), (2, 'y'), (3, 'z')]
             if (bf_${XYZ}$) then
-<<<<<<< HEAD
-                accel_bf(${DIR}$) = g_${XYZ}$ + k_${XYZ}$*sin(w_${XYZ}$*t - p_${XYZ}$)
-=======
                 accel_bf(${DIR}$) = g_${XYZ}$+k_${XYZ}$*sin(w_${XYZ}$*t - p_${XYZ}$)
->>>>>>> 83112600
             end if
         #:endfor
 
