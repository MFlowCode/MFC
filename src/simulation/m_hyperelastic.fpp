!>
!! @file m_hyperelastic.f90
!! @brief Contains module m_hyperelastic

#:include 'macros.fpp'

!> @brief This module consists of subroutines used in the calculation
!!              of the cauchy tensor

module m_hyperelastic

    use m_derived_types        !< Definitions of the derived types

    use m_global_parameters    !< Definitions of the global parameters

    use m_variables_conversion !< State variables type conversion procedures

    use m_finite_differences

    implicit none

    private; public :: s_hyperelastic_rmt_stress_update, &
 s_initialize_hyperelastic_module, &
 s_finalize_hyperelastic_module

    !! The btensor at the cell-interior Gaussian quadrature points.
    !! These tensor is needed to be calculated once and make the code DRY.
    type(vector_field) :: btensor !<
    !$acc declare create(btensor)

    real(wp), allocatable, dimension(:, :) :: fd_coeff_x
    real(wp), allocatable, dimension(:, :) :: fd_coeff_y
    real(wp), allocatable, dimension(:, :) :: fd_coeff_z
    !$acc declare create(fd_coeff_x,fd_coeff_y,fd_coeff_z)
    real(wp), allocatable, dimension(:) :: Gs
    !$acc declare create(Gs)

contains

    !>  The following subroutine handles the calculation of the btensor.
        !!   The calculation of the btensor takes qprimvf.
        !! @param q_prim_vf Primitive variables
        !! @param btensor is the output
        !! calculate the grad_xi, grad_xi is a nxn tensor
        !! calculate the inverse of grad_xi to obtain F, F is a nxn tensor
        !! calculate the FFtranspose to obtain the btensor, btensor is nxn tensor
        !! btensor is symmetric, save the data space
    subroutine s_initialize_hyperelastic_module
        integer :: i !< generic iterator

        @:ALLOCATE(btensor%vf(1:b_size))
        do i = 1, b_size
            @:ALLOCATE(btensor%vf(i)%sf(0:m, 0:n, 0:p))
        end do
        @:ACC_SETUP_VFs(btensor)

        @:ALLOCATE(Gs(1:num_fluids))
        !$acc loop seq
        do i = 1, num_fluids
            Gs(i) = fluid_pp(i)%G
        end do
        !$acc update device(Gs)

        @:ALLOCATE(fd_coeff_x(-fd_number:fd_number, 0:m))
        if (n > 0) then
            @:ALLOCATE(fd_coeff_y(-fd_number:fd_number, 0:n))
        end if
        if (p > 0) then
            @:ALLOCATE(fd_coeff_z(-fd_number:fd_number, 0:p))
        end if

        ! Computing centered finite difference coefficients
        call s_compute_finite_difference_coefficients(m, x_cc, fd_coeff_x, buff_size, &
                                                      fd_number, fd_order)
        !$acc update device(fd_coeff_x)
        if (n > 0) then
            call s_compute_finite_difference_coefficients(n, y_cc, fd_coeff_y, buff_size, &
                                                          fd_number, fd_order)
            !$acc update device(fd_coeff_y)
        end if
        if (p > 0) then
            call s_compute_finite_difference_coefficients(p, z_cc, fd_coeff_z, buff_size, &
                                                          fd_number, fd_order)
            !$acc update device(fd_coeff_z)
        end if

    end subroutine s_initialize_hyperelastic_module

    !>  The following subroutine handles the calculation of the btensor.
        !!   The calculation of the btensor takes qprimvf.
        !! @param q_prim_vf Primitive variables
        !! @param btensor is the output
        !! calculate the grad_xi, grad_xi is a nxn tensor
        !! calculate the inverse of grad_xi to obtain F, F is a nxn tensor
        !! calculate the FFtranspose to obtain the btensor, btensor is nxn tensor
        !! btensor is symmetric, save the data space
    subroutine s_hyperelastic_rmt_stress_update(q_cons_vf, q_prim_vf)

        type(scalar_field), dimension(sys_size), intent(inout) :: q_cons_vf
        type(scalar_field), dimension(sys_size), intent(inout) :: q_prim_vf

        real(wp), dimension(tensor_size) :: tensora, tensorb
        real(wp), dimension(num_fluids) :: alpha_k, alpha_rho_k
        real(wp), dimension(2) :: Re
        real(wp) :: rho, gamma, pi_inf, qv
        real(wp) :: G
        integer :: j, k, l, i, r

        !$acc parallel loop collapse(3) gang vector default(present) private(alpha_K, alpha_rho_K, &
        !$acc rho, gamma, pi_inf, qv, G, Re, tensora, tensorb)
        do l = 0, p - 2
            do k = 0, n - 2
                do j = 2, m - 2
                    !$acc loop seq
                    do i = 1, num_fluids
                        alpha_rho_k(i) = q_cons_vf(i)%sf(j, k, l)
                        alpha_k(i) = q_cons_vf(advxb + i - 1)%sf(j, k, l)
                    end do
                    ! If in simulation, use acc mixture subroutines
                    call s_convert_species_to_mixture_variables_acc(rho, gamma, pi_inf, qv, alpha_k, &
                                                                    alpha_rho_k, Re, j, k, l, G, Gs)
                    rho = max(rho, sgm_eps)
                    G = max(G, sgm_eps)
                    !if ( G <= verysmall ) G_K = 0_wp

                    if (G > verysmall) then
                        !$acc loop seq
                        do i = 1, tensor_size
                            tensora(i) = 0_wp
                        end do
                        ! STEP 1: computing the grad_xi tensor using finite differences
                        ! grad_xi definition / organization
                        ! number for the tensor 1-3:  dxix_dx, dxiy_dx, dxiz_dx
                        ! 4-6 :                       dxix_dy, dxiy_dy, dxiz_dy
                        ! 7-9 :                       dxix_dz, dxiy_dz, dxiz_dz
                        !$acc loop seq
                        do r = -fd_number, fd_number
                            ! derivatives in the x-direction
                            tensora(1) = tensora(1) + q_prim_vf(xibeg)%sf(j + r, k, l)*fd_coeff_x(r, j)
                            tensora(2) = tensora(2) + q_prim_vf(xibeg + 1)%sf(j + r, k, l)*fd_coeff_x(r, j)
                            tensora(3) = tensora(3) + q_prim_vf(xiend)%sf(j + r, k, l)*fd_coeff_x(r, j)
                            ! derivatives in the y-direction
                            tensora(4) = tensora(4) + q_prim_vf(xibeg)%sf(j, k + r, l)*fd_coeff_y(r, k)
                            tensora(5) = tensora(5) + q_prim_vf(xibeg + 1)%sf(j, k + r, l)*fd_coeff_y(r, k)
                            tensora(6) = tensora(6) + q_prim_vf(xiend)%sf(j, k + r, l)*fd_coeff_y(r, k)
                            ! derivatives in the z-direction
                            tensora(7) = tensora(7) + q_prim_vf(xibeg)%sf(j, k, l + r)*fd_coeff_z(r, l)
                            tensora(8) = tensora(8) + q_prim_vf(xibeg + 1)%sf(j, k, l + r)*fd_coeff_z(r, l)
                            tensora(9) = tensora(9) + q_prim_vf(xiend)%sf(j, k, l + r)*fd_coeff_z(r, l)
                        end do
                        ! STEP 2a: computing the adjoint of the grad_xi tensor for the inverse
                        tensorb(1) = tensora(5)*tensora(9) - tensora(6)*tensora(8)
                        tensorb(2) = -(tensora(2)*tensora(9) - tensora(3)*tensora(8))
                        tensorb(3) = tensora(2)*tensora(6) - tensora(3)*tensora(5)
                        tensorb(4) = -(tensora(4)*tensora(9) - tensora(6)*tensora(7))
                        tensorb(5) = tensora(1)*tensora(9) - tensora(3)*tensora(7)
                        tensorb(6) = -(tensora(1)*tensora(6) - tensora(4)*tensora(3))
                        tensorb(7) = tensora(4)*tensora(8) - tensora(5)*tensora(7)
                        tensorb(8) = -(tensora(1)*tensora(8) - tensora(2)*tensora(7))
                        tensorb(9) = tensora(1)*tensora(5) - tensora(2)*tensora(4)

                        ! STEP 2b: computing the determinant of the grad_xi tensor
                        tensorb(tensor_size) = tensora(1)*(tensora(5)*tensora(9) - tensora(6)*tensora(8)) &
                                               - tensora(2)*(tensora(4)*tensora(9) - tensora(6)*tensora(7)) &
                                               + tensora(3)*(tensora(4)*tensora(8) - tensora(5)*tensora(7))

                        if (tensorb(tensor_size) > verysmall) then
                            ! STEP 2c: computing the inverse of grad_xi tensor = F
                            ! tensorb is the adjoint, tensora becomes F
                            !$acc loop seq
                            do i = 1, tensor_size - 1
                                tensora(i) = tensorb(i)/tensorb(tensor_size)
                            end do

                            ! STEP 2d: computing the J = det(F) = 1/det(\grad{\xi})
                            tensorb(tensor_size) = 1_wp/tensorb(tensor_size)

                            ! STEP 3: computing F transpose F
                            tensorb(1) = tensora(1)**2 + tensora(2)**2 + tensora(3)**2
                            tensorb(5) = tensora(4)**2 + tensora(5)**2 + tensora(6)**2
                            tensorb(9) = tensora(7)**2 + tensora(8)**2 + tensora(9)**2
                            tensorb(2) = tensora(1)*tensora(4) + tensora(2)*tensora(5) + tensora(3)*tensora(6)
                            tensorb(3) = tensora(1)*tensora(7) + tensora(2)*tensora(8) + tensora(3)*tensora(9)
                            tensorb(6) = tensora(4)*tensora(7) + tensora(5)*tensora(8) + tensora(6)*tensora(9)
                            ! STEP 4: update the btensor, this is consistent with Riemann solvers
                            #:for BIJ, TXY in [(1,1),(2,2),(3,5),(4,3),(5,6),(6,9)]
                                btensor%vf(${BIJ}$)%sf(j, k, l) = tensorb(${TXY}$)
                            #:endfor
                            ! store the determinant at the last entry of the btensor
                            btensor%vf(b_size)%sf(j, k, l) = tensorb(tensor_size)
                            ! STEP 5a: updating the Cauchy stress primitive scalar field
                            if (hyper_model == 1) then
                                call s_neoHookean_cauchy_solver(btensor%vf, q_prim_vf, G, j, k, l)
                            elseif (hyper_model == 2) then
                                call s_Mooney_Rivlin_cauchy_solver(btensor%vf, q_prim_vf, G, j, k, l)
                            end if
                            ! STEP 5b: updating the pressure field
                            q_prim_vf(E_idx)%sf(j, k, l) = q_prim_vf(E_idx)%sf(j, k, l) - &
                                                           G*q_prim_vf(xiend + 1)%sf(j, k, l)/gamma
                            ! STEP 5c: updating the Cauchy stress conservative scalar field
                            !$acc loop seq
                            do i = 1, b_size - 1
                                q_cons_vf(strxb + i - 1)%sf(j, k, l) = &
                                    rho*q_prim_vf(strxb + i - 1)%sf(j, k, l)
                            end do
                        end if
                    end if
                end do
            end do
        end do
        !$acc end parallel loop
    end subroutine s_hyperelastic_rmt_stress_update

    !>  The following subroutine handles the calculation of the btensor.
        !!   The calculation of the btensor takes qprimvf.
        !! @param q_prim_vf Primitive variables
        !! @param btensor is the output
        !! calculate the grad_xi, grad_xi is a nxn tensor
        !! calculate the inverse of grad_xi to obtain F, F is a nxn tensor
        !! calculate the FFtranspose to obtain the btensor, btensor is nxn tensor
        !! btensor is symmetric, save the data space
    subroutine s_neoHookean_cauchy_solver(btensor, q_prim_vf, G, j, k, l)
        !$acc routine seq
        type(scalar_field), dimension(sys_size), intent(inout) :: q_prim_vf
        type(scalar_field), dimension(b_size), intent(inout) :: btensor
        real(wp), intent(in) :: G
        integer, intent(in) :: j, k, l

        real(wp) :: trace
<<<<<<< HEAD
        real(wp) :: f13 = 1_wp/3_wp
        integer :: i
=======
        real(wp), parameter :: f13 = 1._wp/3._wp
        integer :: i !< Generic loop iterators
>>>>>>> 1d87192a

        ! tensor is the symmetric tensor & calculate the trace of the tensor
        trace = btensor(1)%sf(j, k, l) + btensor(3)%sf(j, k, l) + btensor(6)%sf(j, k, l)

        ! calculate the deviatoric of the tensor
        #:for IJ in [1,3,6]
            btensor(${IJ}$)%sf(j, k, l) = btensor(${IJ}$)%sf(j, k, l) - f13*trace
        #:endfor
        ! dividing by the jacobian for neo-Hookean model
        ! setting the tensor to the stresses for riemann solver

        !$acc loop seq
        do i = 1, b_size - 1
            q_prim_vf(strxb + i - 1)%sf(j, k, l) = &
                G*btensor(i)%sf(j, k, l)/btensor(b_size)%sf(j, k, l)
        end do
        ! compute the invariant without the elastic modulus
        q_prim_vf(xiend + 1)%sf(j, k, l) = &
            0.5_wp*(trace - 3.0_wp)/btensor(b_size)%sf(j, k, l)

    end subroutine s_neoHookean_cauchy_solver

    !>  The following subroutine handles the calculation of the btensor.
        !!   The calculation of the btensor takes qprimvf.
        !! @param q_prim_vf Primitive variables
        !! @param btensor is the output
        !! calculate the grad_xi, grad_xi is a nxn tensor
        !! calculate the inverse of grad_xi to obtain F, F is a nxn tensor
        !! calculate the FFtranspose to obtain the btensor, btensor is nxn tensor
        !! btensor is symmetric, save the data space
    subroutine s_Mooney_Rivlin_cauchy_solver(btensor, q_prim_vf, G, j, k, l)
        !$acc routine seq
        type(scalar_field), dimension(sys_size), intent(inout) :: q_prim_vf
        type(scalar_field), dimension(b_size), intent(inout) :: btensor
        real(wp), intent(in) :: G
        integer, intent(in) :: j, k, l

        real(wp) :: trace
<<<<<<< HEAD
        real(wp) :: f13 = 1_wp/3_wp
        integer :: i
=======
        real(wp), parameter :: f13 = 1._wp/3._wp
        integer :: i !< Generic loop iterators
>>>>>>> 1d87192a

        !TODO Make this 1D and 2D capable
        ! tensor is the symmetric tensor & calculate the trace of the tensor
        trace = btensor(1)%sf(j, k, l) + btensor(3)%sf(j, k, l) + btensor(6)%sf(j, k, l)

        ! calculate the deviatoric of the tensor
        btensor(1)%sf(j, k, l) = btensor(1)%sf(j, k, l) - f13*trace
        btensor(3)%sf(j, k, l) = btensor(3)%sf(j, k, l) - f13*trace
        btensor(6)%sf(j, k, l) = btensor(6)%sf(j, k, l) - f13*trace

        ! dividing by the jacobian for neo-Hookean model
        ! setting the tensor to the stresses for riemann solver
        !$acc loop seq
        do i = 1, b_size - 1
            q_prim_vf(strxb + i - 1)%sf(j, k, l) = &
                G*btensor(i)%sf(j, k, l)/btensor(b_size)%sf(j, k, l)
        end do
        ! compute the invariant without the elastic modulus
        q_prim_vf(xiend + 1)%sf(j, k, l) = &
            0.5_wp*(trace - 3.0_wp)/btensor(b_size)%sf(j, k, l)

    end subroutine s_Mooney_Rivlin_cauchy_solver

    subroutine s_finalize_hyperelastic_module()

        integer :: i !< iterator

        ! Deallocating memory
        do i = 1, b_size
            @:DEALLOCATE(btensor%vf(i)%sf)
        end do
        @:DEALLOCATE(fd_coeff_x)
        if (n > 0) then
            @:DEALLOCATE(fd_coeff_y)
            if (p > 0) then
                @:DEALLOCATE(fd_coeff_z)
            end if
        end if

    end subroutine s_finalize_hyperelastic_module

end module m_hyperelastic<|MERGE_RESOLUTION|>--- conflicted
+++ resolved
@@ -227,13 +227,8 @@
         integer, intent(in) :: j, k, l
 
         real(wp) :: trace
-<<<<<<< HEAD
-        real(wp) :: f13 = 1_wp/3_wp
+        real(wp), parameter :: f13 = 1._wp/3._wp
         integer :: i
-=======
-        real(wp), parameter :: f13 = 1._wp/3._wp
-        integer :: i !< Generic loop iterators
->>>>>>> 1d87192a
 
         ! tensor is the symmetric tensor & calculate the trace of the tensor
         trace = btensor(1)%sf(j, k, l) + btensor(3)%sf(j, k, l) + btensor(6)%sf(j, k, l)
@@ -272,13 +267,8 @@
         integer, intent(in) :: j, k, l
 
         real(wp) :: trace
-<<<<<<< HEAD
-        real(wp) :: f13 = 1_wp/3_wp
+        real(wp), parameter :: f13 = 1._wp/3._wp
         integer :: i
-=======
-        real(wp), parameter :: f13 = 1._wp/3._wp
-        integer :: i !< Generic loop iterators
->>>>>>> 1d87192a
 
         !TODO Make this 1D and 2D capable
         ! tensor is the symmetric tensor & calculate the trace of the tensor
