!>
!! @file m_hyperelastic.f90
!! @brief Contains module m_hyperelastic

#:include 'macros.fpp'

!> @brief This module consists of subroutines used in the calculation
!!              of the cauchy tensor

module m_hyperelastic

    use m_derived_types        !< Definitions of the derived types

    use m_global_parameters    !< Definitions of the global parameters

    use m_variables_conversion !< State variables type conversion procedures

    use m_finite_differences

    implicit none

    private; public :: s_hyperelastic_rmt_stress_update, &
 s_initialize_hyperelastic_module, &
 s_finalize_hyperelastic_module

    !! The btensor at the cell-interior Gaussian quadrature points.
    !! These tensor is needed to be calculated once and make the code DRY.
    type(vector_field) :: btensor !<
    !$acc declare create(btensor)

    real(wp), allocatable, dimension(:, :) :: fd_coeff_x
    real(wp), allocatable, dimension(:, :) :: fd_coeff_y
    real(wp), allocatable, dimension(:, :) :: fd_coeff_z
    !$acc declare create(fd_coeff_x,fd_coeff_y,fd_coeff_z)
    real(wp), allocatable, dimension(:) :: Gs
    !$acc declare create(Gs)

contains

    !>  The following subroutine handles the calculation of the btensor.
        !!   The calculation of the btensor takes qprimvf.
        !! @param q_prim_vf Primitive variables
        !! @param btensor is the output
        !! calculate the grad_xi, grad_xi is a nxn tensor
        !! calculate the inverse of grad_xi to obtain F, F is a nxn tensor
        !! calculate the FFtranspose to obtain the btensor, btensor is nxn tensor
        !! btensor is symmetric, save the data space
    subroutine s_initialize_hyperelastic_module
        integer :: i !< generic iterator

        @:ALLOCATE(btensor%vf(1:b_size))
        do i = 1, b_size
            @:ALLOCATE(btensor%vf(i)%sf(0:m, 0:n, 0:p))
        end do
        @:ACC_SETUP_VFs(btensor)

        @:ALLOCATE(Gs(1:num_fluids))
        !$acc loop seq
        do i = 1, num_fluids
            Gs(i) = fluid_pp(i)%G
        end do
        !$acc update device(Gs)

        @:ALLOCATE(fd_coeff_x(-fd_number:fd_number, 0:m))
        if (n > 0) then
            @:ALLOCATE(fd_coeff_y(-fd_number:fd_number, 0:n))
        end if
        if (p > 0) then
            @:ALLOCATE(fd_coeff_z(-fd_number:fd_number, 0:p))
        end if

        ! Computing centered finite difference coefficients
        call s_compute_finite_difference_coefficients(m, x_cc, fd_coeff_x, buff_size, &
                                                      fd_number, fd_order)
        !$acc update device(fd_coeff_x)
        if (n > 0) then
            call s_compute_finite_difference_coefficients(n, y_cc, fd_coeff_y, buff_size, &
                                                          fd_number, fd_order)
            !$acc update device(fd_coeff_y)
        end if
        if (p > 0) then
            call s_compute_finite_difference_coefficients(p, z_cc, fd_coeff_z, buff_size, &
                                                          fd_number, fd_order)
            !$acc update device(fd_coeff_z)
        end if

    end subroutine s_initialize_hyperelastic_module

    !>  The following subroutine handles the calculation of the btensor.
        !!   The calculation of the btensor takes qprimvf.
        !! @param q_prim_vf Primitive variables
        !! @param btensor is the output
        !! calculate the grad_xi, grad_xi is a nxn tensor
        !! calculate the inverse of grad_xi to obtain F, F is a nxn tensor
        !! calculate the FFtranspose to obtain the btensor, btensor is nxn tensor
        !! btensor is symmetric, save the data space
    subroutine s_hyperelastic_rmt_stress_update(num_dims, q_cons_vf, q_prim_vf)
        
        integer, intent(in) :: num_dims
        type(scalar_field), dimension(sys_size), intent(inout) :: q_cons_vf
        type(scalar_field), dimension(sys_size), intent(inout) :: q_prim_vf

        real(wp), dimension(tensor_size) :: tensora, tensorb
        real(wp), dimension(num_fluids) :: alpha_k, alpha_rho_k
        real(wp), dimension(2) :: Re
        real(wp) :: rho, gamma, pi_inf, qv
        real(wp) :: G
        integer :: j, k, l, i, r

        if (num_dims == 1) then
          !$acc parallel loop collapse(3) gang vector default(present) private(alpha_K, alpha_rho_K, & 
          !$acc rho, gamma, pi_inf, qv, G, Re, tensora, tensorb)
          do l = 0, p
             do k = 0, n
                do j = 0, m
                   !$acc loop seq
                   do i = 1, num_fluids
                      alpha_rho_k(i) = q_cons_vf(i)%sf(j, k, l)
                      alpha_k(i) = q_cons_vf(advxb + i - 1)%sf(j, k, l)
                   end do
                   ! If in simulation, use acc mixture subroutines
                   call s_convert_species_to_mixture_variables_acc(rho, gamma, pi_inf, qv, alpha_k, &
                                                                    alpha_rho_k, Re, j, k, l, G, Gs)
                   rho = max(rho, sgm_eps)
                   G = max(G, sgm_eps)
                   !if ( G <= verysmall ) G_K = 0._wp

                   if ( G > verysmall ) then
                      !$acc loop seq
                      do i = 1, tensor_size
                         tensora(i) = 0._wp
                      end do
                      ! STEP 1: computing the grad_xi tensor using finite differences
                      ! grad_xi definition / organization
                      ! number for the tensor 1-2:  dxix_dxy
                           !$acc loop seq
                           do r = -fd_number, fd_number
                              ! derivatives in the x-direction
                              tensora(1) = tensora(1) + q_prim_vf(xibeg)%sf(j + r, k, l)*fd_coeff_x(r, j)
                          end do
                           ! STEP 2a: computing the determinant of the grad_xi tensor
                           tensorb(tensor_size) = tensora(1)
                           ! STEP 2b: computing the inverse of the grad_xi tensor
                           tensorb(1) = 1._wp/(tensora(1)**2)
         
                           if (tensorb(tensor_size) > verysmall) then
                              ! STEP 2c: computing the inverse of grad_xi tensor = F
                              ! tensorb is the adjoint, tensora becomes F
                              !$acc loop seq
                              do i = 1, tensor_size - 1
                                 tensora(i) = tensorb(i)/tensorb(tensor_size)
                              end do
                              ! STEP 3: update the btensor, this is consistent with Riemann solvers
                              ! \b_xx
                              btensor%vf(1)%sf(j, k, l) = tensorb(1)
                              ! store the determinant at the last entry of the btensor
                              btensor%vf(b_size)%sf(j, k, l) = tensorb(tensor_size)
                              ! STEP 5a: updating the Cauchy stress primitive scalar field
                              !if (hyper_model == 1) then
                                 call s_neoHookean_cauchy_solver_1D(btensor%vf, q_prim_vf, G, j, k, l)        
                              !elseif (hyper_model == 2) then
                              !   call s_Mooney_Rivlin_cauchy_solver_1D(btensor%vf, q_prim_vf, G, j, k, l)        
                              !end if
                             ! STEP 5b: updating the pressure field
                              q_prim_vf(E_idx)%sf(j, k, l) = q_prim_vf(E_idx)%sf(j, k, l) - &
                                                             G*q_prim_vf(xiend + 1)%sf(j, k, l)/gamma
                              ! STEP 5c: updating the Cauchy stress conservative scalar field
                              !$acc loop seq
                              do i = 1, b_size - 1
                                  q_cons_vf(strxb + i - 1)%sf(j, k, l) = rho*q_prim_vf(strxb + i - 1)%sf(j, k, l)
                              end do
                         end if
                     end if
                 end do
             end do
          end do
          !$acc end parallel loop

        elseif (num_dims == 2) then

          !$acc parallel loop collapse(3) gang vector default(present) private(alpha_K, alpha_rho_K, & 
          !$acc rho, gamma, pi_inf, qv, G, Re, tensora, tensorb)
          do l = 0, p
             do k = 0, n
                do j = 0, m
                   !$acc loop seq
                   do i = 1, num_fluids
                      alpha_rho_k(i) = q_cons_vf(i)%sf(j, k, l)
                      alpha_k(i) = q_cons_vf(advxb + i - 1)%sf(j, k, l)
                   end do
                   ! If in simulation, use acc mixture subroutines
                   call s_convert_species_to_mixture_variables_acc(rho, gamma, pi_inf, qv, alpha_k, &
                                                                    alpha_rho_k, Re, j, k, l, G, Gs)
                   rho = max(rho, sgm_eps)
                   G = max(G, sgm_eps)
                   !if ( G <= verysmall ) G_K = 0._wp

                   if ( G > verysmall ) then
                      !$acc loop seq
                      do i = 1, tensor_size
                         tensora(i) = 0._wp
                      end do
                      ! STEP 1: computing the grad_xi tensor using finite differences
                      ! grad_xi definition / organization
                      ! number for the tensor 1-2:  dxix_dx, dxiy_dx
                                            ! 3-4:  dxix_dy, dxiy_dy
                      !$acc loop seq
                      do r = -fd_number, fd_number
                         ! derivatives in the x-direction
                         tensora(1) = tensora(1) + q_prim_vf(xibeg)%sf(j + r, k, l)*fd_coeff_x(r, j)
                         tensora(2) = tensora(2) + q_prim_vf(xibeg + 1)%sf(j + r, k, l)*fd_coeff_x(r, j)
                         ! derivatives in the y-direction
                         tensora(3) = tensora(3) + q_prim_vf(xibeg)%sf(j, k + r, l)*fd_coeff_y(r, k)
                         tensora(4) = tensora(4) + q_prim_vf(xibeg + 1)%sf(j, k + r, l)*fd_coeff_y(r, k)
                      end do
                      ! STEP 2a: computing the adjoint of the grad_xi tensor for the inverse
                      tensorb(1) = tensora(4)
                      tensorb(2) = -tensora(3)
                      tensorb(3) = -tensora(2)
                      tensorb(4) = tensora(1)
                      ! STEP 2b: computing the determinant of the grad_xi tensor
                      tensorb(tensor_size) = tensora(1)*tensora(4) - tensora(2)*tensora(3)

                      if (tensorb(tensor_size) > verysmall) then
                        ! STEP 2c: computing the inverse of grad_xi tensor = F
                        ! tensorb is the adjoint, tensora becomes F
                        !$acc loop seq
                        do i = 1, tensor_size - 1
                           tensora(i) = tensorb(i)/tensorb(tensor_size)
                        end do
                        ! STEP 2d: computing the J = det(F) = 1/det(\grad{\xi})
                        tensorb(tensor_size) = 1._wp/tensorb(tensor_size)
                        ! STEP 3: override adjoint (tensorb) to be F transpose F
                        tensorb(1) = tensora(1)**2 + tensora(2)**2
                        tensorb(4) = tensora(3)**2 + tensora(4)**2
                        tensorb(2) = tensora(1)*tensora(3) + tensora(2)*tensora(4)
                        tensorb(3) = tensorb(2) !tensora(3)*tensora(1) + tensora(4)*tensora(2)

                        ! STEP 4: update the btensor, this is consistent with Riemann solvers
                        #:for BIJ, TXY in [(1,1),(2,2),(3,4)]
                            btensor%vf(${BIJ}$)%sf(j, k, l) = tensorb(${TXY}$)
                        #:endfor
                        ! store the determinant at the last entry of the btensor
                        btensor%vf(b_size)%sf(j, k, l) = tensorb(tensor_size)
                        ! STEP 5a: updating the Cauchy stress primitive scalar field
                        !if (hyper_model == 1) then
                            call s_neoHookean_cauchy_solver_2D(btensor%vf, q_prim_vf, G, j, k, l)
                        !elseif (hyper_model == 2) then
                        !    call s_Mooney_Rivlin_cauchy_solver_2D(btensor%vf, q_prim_vf, G, j, k, l)        
                        !end if

                        ! STEP 5b: updating the pressure field
                        q_prim_vf(E_idx)%sf(j, k, l) = q_prim_vf(E_idx)%sf(j, k, l) - &
                                                       G*q_prim_vf(xiend + 1)%sf(j, k, l)/gamma

                        ! STEP 5c: updating the Cauchy stress conservative scalar field
                        !$acc loop seq
                        do i = 1, b_size - 1
                           q_cons_vf(strxb + i - 1)%sf(j, k, l) = rho*q_prim_vf(strxb + i - 1)%sf(j, k, l)
                        end do
                      end if
                   end if
                end do
             end do
          end do
          !$acc end parallel loop
        elseif (num_dims == 3) then

        !$acc parallel loop collapse(3) gang vector default(present) private(alpha_K, alpha_rho_K, &
        !$acc rho, gamma, pi_inf, qv, G, Re, tensora, tensorb)
        do l = 0, p - 2
            do k = 0, n - 2
                do j = 2, m - 2
                    !$acc loop seq
                    do i = 1, num_fluids
                        alpha_rho_k(i) = q_cons_vf(i)%sf(j, k, l)
                        alpha_k(i) = q_cons_vf(advxb + i - 1)%sf(j, k, l)
                    end do
                    ! If in simulation, use acc mixture subroutines
                    call s_convert_species_to_mixture_variables_acc(rho, gamma, pi_inf, qv, alpha_k, &
                                                                    alpha_rho_k, Re, j, k, l, G, Gs)
                    rho = max(rho, sgm_eps)
                    G = max(G, sgm_eps)
                    !if ( G <= verysmall ) G_K = 0._wp

                    if (G > verysmall) then
                        !$acc loop seq
                        do i = 1, tensor_size
                            tensora(i) = 0._wp
                        end do

                        ! Step 1: computing the grad_xi tensor using finite differences
                        ! grad_xi definition / organization
                        ! number for the tensor 1-3:  dxix_dx, dxiy_dx, dxiz_dx
                        ! 4-6 :                       dxix_dy, dxiy_dy, dxiz_dy
                        ! 7-9 :                       dxix_dz, dxiy_dz, dxiz_dz
                        !$acc loop seq
                        do r = -fd_number, fd_number
                            ! derivatives in the x-direction
                            tensora(1) = tensora(1) + q_prim_vf(xibeg)%sf(j + r, k, l)*fd_coeff_x(r, j)
                            tensora(2) = tensora(2) + q_prim_vf(xibeg + 1)%sf(j + r, k, l)*fd_coeff_x(r, j)
                            tensora(3) = tensora(3) + q_prim_vf(xiend)%sf(j + r, k, l)*fd_coeff_x(r, j)
                            ! derivatives in the y-direction
                            tensora(4) = tensora(4) + q_prim_vf(xibeg)%sf(j, k + r, l)*fd_coeff_y(r, k)
                            tensora(5) = tensora(5) + q_prim_vf(xibeg + 1)%sf(j, k + r, l)*fd_coeff_y(r, k)
                            tensora(6) = tensora(6) + q_prim_vf(xiend)%sf(j, k + r, l)*fd_coeff_y(r, k)
                            ! derivatives in the z-direction
                            tensora(7) = tensora(7) + q_prim_vf(xibeg)%sf(j, k, l + r)*fd_coeff_z(r, l)
                            tensora(8) = tensora(8) + q_prim_vf(xibeg + 1)%sf(j, k, l + r)*fd_coeff_z(r, l)
                            tensora(9) = tensora(9) + q_prim_vf(xiend)%sf(j, k, l + r)*fd_coeff_z(r, l)
                        end do
                        ! Step 2a: computing the adjoint of the grad_xi tensor for the inverse
                        tensorb(1) = tensora(5)*tensora(9) - tensora(6)*tensora(8)
                        tensorb(2) = -(tensora(2)*tensora(9) - tensora(3)*tensora(8))
                        tensorb(3) = tensora(2)*tensora(6) - tensora(3)*tensora(5)
                        tensorb(4) = -(tensora(4)*tensora(9) - tensora(6)*tensora(7))
                        tensorb(5) = tensora(1)*tensora(9) - tensora(3)*tensora(7)
                        tensorb(6) = -(tensora(1)*tensora(6) - tensora(4)*tensora(3))
                        tensorb(7) = tensora(4)*tensora(8) - tensora(5)*tensora(7)
                        tensorb(8) = -(tensora(1)*tensora(8) - tensora(2)*tensora(7))
                        tensorb(9) = tensora(1)*tensora(5) - tensora(2)*tensora(4)

                        ! Step 2b: computing the determinant of the grad_xi tensor
                        tensorb(tensor_size) = tensora(1)*(tensora(5)*tensora(9) - tensora(6)*tensora(8)) &
                                               - tensora(2)*(tensora(4)*tensora(9) - tensora(6)*tensora(7)) &
                                               + tensora(3)*(tensora(4)*tensora(8) - tensora(5)*tensora(7))

                        if (tensorb(tensor_size) > verysmall) then
                            ! Step 2c: computing the inverse of grad_xi tensor = F
                            ! tensorb is the adjoint, tensora becomes F
                            !$acc loop seq
                            do i = 1, tensor_size - 1
                                tensora(i) = tensorb(i)/tensorb(tensor_size)
                            end do

<<<<<<< HEAD
                            ! STEP 2d: computing the J = det(F) = 1/det(\grad{\xi})
                            tensorb(tensor_size) = 1._wp/tensorb(tensor_size)
=======
                            ! Step 2d: computing the J = det(F) = 1/det(\grad{\xi})
                            tensorb(tensor_size) = 1_wp/tensorb(tensor_size)
>>>>>>> db78f424

                            ! Step 3: computing F transpose F
                            tensorb(1) = tensora(1)**2 + tensora(2)**2 + tensora(3)**2
                            tensorb(5) = tensora(4)**2 + tensora(5)**2 + tensora(6)**2
                            tensorb(9) = tensora(7)**2 + tensora(8)**2 + tensora(9)**2
                            tensorb(2) = tensora(1)*tensora(4) + tensora(2)*tensora(5) + tensora(3)*tensora(6)
                            tensorb(3) = tensora(1)*tensora(7) + tensora(2)*tensora(8) + tensora(3)*tensora(9)
                            tensorb(6) = tensora(4)*tensora(7) + tensora(5)*tensora(8) + tensora(6)*tensora(9)
                            ! Step 4: update the btensor, this is consistent with Riemann solvers
                            #:for BIJ, TXY in [(1,1),(2,2),(3,5),(4,3),(5,6),(6,9)]
                                btensor%vf(${BIJ}$)%sf(j, k, l) = tensorb(${TXY}$)
                            #:endfor
                            ! store the determinant at the last entry of the btensor
                            btensor%vf(b_size)%sf(j, k, l) = tensorb(tensor_size)
<<<<<<< HEAD
                            ! STEP 5a: updating the Cauchy stress primitive scalar field
                            !if (hyper_model == 1) then
                                call s_neoHookean_cauchy_solver_3D(btensor%vf, q_prim_vf, G, j, k, l)
                            !elseif (hyper_model == 2) then
                            !    call s_Mooney_Rivlin_cauchy_solver(btensor%vf, q_prim_vf, G, j, k, l)
                            !end if
                            ! STEP 5b: updating the pressure field
=======
                            ! Step 5a: updating the Cauchy stress primitive scalar field
                            if (hyper_model == 1) then
                                call s_neoHookean_cauchy_solver(btensor%vf, q_prim_vf, G, j, k, l)
                            elseif (hyper_model == 2) then
                                call s_Mooney_Rivlin_cauchy_solver(btensor%vf, q_prim_vf, G, j, k, l)
                            end if
                            ! Step 5b: updating the pressure field
>>>>>>> db78f424
                            q_prim_vf(E_idx)%sf(j, k, l) = q_prim_vf(E_idx)%sf(j, k, l) - &
                                                           G*q_prim_vf(xiend + 1)%sf(j, k, l)/gamma
                            ! Step 5c: updating the Cauchy stress conservative scalar field
                            !$acc loop seq
                            do i = 1, b_size - 1
                                q_cons_vf(strxb + i - 1)%sf(j, k, l) = &
                                    rho*q_prim_vf(strxb + i - 1)%sf(j, k, l)
                            end do
                        end if
                    end if
                end do
            end do
        end do
        !$acc end parallel loop
      end if
    end subroutine s_hyperelastic_rmt_stress_update

    !>  The following subroutine handles the calculation of the btensor
        !! with a neo-Hookean material model.
        !! The calculation of the btensor takes qprimvf.
        !! @param q_prim_vf Primitive variables
        !! @param btensor is the output
        !! calculate the grad_xi, grad_xi is a nxn tensor
        !! calculate the inverse of grad_xi to obtain F, F is a nxn tensor
        !! calculate the FFtranspose to obtain the btensor, btensor is nxn tensor
        !! btensor is symmetric, save the data space
     subroutine s_neoHookean_cauchy_solver_1D(btensor, q_prim_vf, G, j, k, l)
        !$acc routine seq
        type(scalar_field), dimension(sys_size), intent(inout) :: q_prim_vf
        type(scalar_field), dimension(b_size), intent(inout) :: btensor
        real(wp), intent(in) :: G
        integer, intent(in) :: j, k, l

        real(wp) :: trace
        real(wp), parameter :: f13 = 1._wp/3._wp
        integer :: i

        ! tensor is the symmetric tensor & calculate the trace of the tensor
        trace = btensor(1)%sf(j, k, l)

        ! calculate the deviatoric of the tensor
        btensor(1)%sf(j, k, l) = btensor(1)%sf(j, k, l) - f13*trace

        ! dividing by the jacobian for neo-Hookean model
        ! setting the tensor to the stresses for riemann solver
        !$acc loop seq
        do i = 1, b_size - 1
             q_prim_vf(strxb + i - 1)%sf(j, k, l) = &
                    G*btensor(i)%sf(j, k, l)/btensor(b_size)%sf(j, k, l)
        end do
        ! compute the invariant without the elastic modulus
        q_prim_vf(xiend + 1)%sf(j, k, l) = &
                0.5_wp*(trace - 3.0_wp)/btensor(b_size)%sf(j, k, l)

   end subroutine s_neoHookean_cauchy_solver_1D

   subroutine s_neoHookean_cauchy_solver_2D(btensor, q_prim_vf, G, j, k, l)
        !$acc routine seq
        type(scalar_field), dimension(sys_size), intent(inout) :: q_prim_vf
        type(scalar_field), dimension(b_size), intent(inout) :: btensor
        real(wp), intent(in) :: G
        integer, intent(in) :: j, k, l

        real(wp) :: trace
        real(wp), parameter :: f13 = 1._wp/3._wp
        integer :: i

        ! tensor is the symmetric tensor & calculate the trace of the tensor
        trace = btensor(1)%sf(j, k, l) + btensor(3)%sf(j, k, l)

        ! calculate the deviatoric of the tensor
        btensor(1)%sf(j, k, l) = btensor(1)%sf(j, k, l) - f13*trace
        btensor(3)%sf(j, k, l) = btensor(3)%sf(j, k, l) - f13*trace

        ! dividing by the jacobian for neo-Hookean model
        ! setting the tensor to the stresses for riemann solver
        !$acc loop seq
        do i = 1, b_size - 1
           q_prim_vf(strxb + i - 1)%sf(j, k, l) = &
               G*btensor(i)%sf(j, k, l)/btensor(b_size)%sf(j, k, l)
        end do
        ! compute the invariant without the elastic modulus
        q_prim_vf(xiend + 1)%sf(j, k, l) = &
          0.5_wp*(trace - 3.0_wp)/btensor(b_size)%sf(j, k, l)

   end subroutine s_neoHookean_cauchy_solver_2D

    subroutine s_neoHookean_cauchy_solver_3D(btensor, q_prim_vf, G, j, k, l)
        !$acc routine seq
        type(scalar_field), dimension(sys_size), intent(inout) :: q_prim_vf
        type(scalar_field), dimension(b_size), intent(inout) :: btensor
        real(wp), intent(in) :: G
        integer, intent(in) :: j, k, l

        real(wp) :: trace
        real(wp), parameter :: f13 = 1._wp/3._wp
        integer :: i

        ! tensor is the symmetric tensor & calculate the trace of the tensor
        trace = btensor(1)%sf(j, k, l) + btensor(3)%sf(j, k, l) + btensor(6)%sf(j, k, l)

        ! calculate the deviatoric of the tensor
        #:for IJ in [1,3,6]
            btensor(${IJ}$)%sf(j, k, l) = btensor(${IJ}$)%sf(j, k, l) - f13*trace
        #:endfor
        ! dividing by the jacobian for neo-Hookean model
        ! setting the tensor to the stresses for riemann solver

        !$acc loop seq
        do i = 1, b_size - 1
            q_prim_vf(strxb + i - 1)%sf(j, k, l) = &
                G*btensor(i)%sf(j, k, l)/btensor(b_size)%sf(j, k, l)
        end do
        ! compute the invariant without the elastic modulus
        q_prim_vf(xiend + 1)%sf(j, k, l) = &
            0.5_wp*(trace - 3.0_wp)/btensor(b_size)%sf(j, k, l)

    end subroutine s_neoHookean_cauchy_solver_3D

    !>  The following subroutine handles the calculation of the btensor
        !! with a Mooney-Rivlin material model.
        !!   The calculation of the btensor takes qprimvf.
        !! @param q_prim_vf Primitive variables
        !! @param btensor is the output
        !! calculate the grad_xi, grad_xi is a nxn tensor
        !! calculate the inverse of grad_xi to obtain F, F is a nxn tensor
        !! calculate the FFtranspose to obtain the btensor, btensor is nxn tensor
        !! btensor is symmetric, save the data space
    subroutine s_Mooney_Rivlin_cauchy_solver(btensor, q_prim_vf, G, j, k, l)
        !$acc routine seq
        type(scalar_field), dimension(sys_size), intent(inout) :: q_prim_vf
        type(scalar_field), dimension(b_size), intent(inout) :: btensor
        real(wp), intent(in) :: G
        integer, intent(in) :: j, k, l

        real(wp) :: trace
        real(wp), parameter :: f13 = 1._wp/3._wp
        integer :: i

        !TODO Make this 1D and 2D capable
        ! tensor is the symmetric tensor & calculate the trace of the tensor
        trace = btensor(1)%sf(j, k, l) + btensor(3)%sf(j, k, l) + btensor(6)%sf(j, k, l)

        ! calculate the deviatoric of the tensor
        btensor(1)%sf(j, k, l) = btensor(1)%sf(j, k, l) - f13*trace
        btensor(3)%sf(j, k, l) = btensor(3)%sf(j, k, l) - f13*trace
        btensor(6)%sf(j, k, l) = btensor(6)%sf(j, k, l) - f13*trace

        ! dividing by the jacobian for neo-Hookean model
        ! setting the tensor to the stresses for riemann solver
        !$acc loop seq
        do i = 1, b_size - 1
            q_prim_vf(strxb + i - 1)%sf(j, k, l) = &
                G*btensor(i)%sf(j, k, l)/btensor(b_size)%sf(j, k, l)
        end do
        ! compute the invariant without the elastic modulus
        q_prim_vf(xiend + 1)%sf(j, k, l) = &
            0.5_wp*(trace - 3.0_wp)/btensor(b_size)%sf(j, k, l)

    end subroutine s_Mooney_Rivlin_cauchy_solver

    subroutine s_finalize_hyperelastic_module()

        integer :: i !< iterator

        ! Deallocating memory
        do i = 1, b_size
            @:DEALLOCATE(btensor%vf(i)%sf)
        end do
        @:DEALLOCATE(fd_coeff_x)
        if (n > 0) then
            @:DEALLOCATE(fd_coeff_y)
            if (p > 0) then
                @:DEALLOCATE(fd_coeff_z)
            end if
        end if

    end subroutine s_finalize_hyperelastic_module

end module m_hyperelastic<|MERGE_RESOLUTION|>--- conflicted
+++ resolved
@@ -333,13 +333,8 @@
                                 tensora(i) = tensorb(i)/tensorb(tensor_size)
                             end do
 
-<<<<<<< HEAD
                             ! STEP 2d: computing the J = det(F) = 1/det(\grad{\xi})
                             tensorb(tensor_size) = 1._wp/tensorb(tensor_size)
-=======
-                            ! Step 2d: computing the J = det(F) = 1/det(\grad{\xi})
-                            tensorb(tensor_size) = 1_wp/tensorb(tensor_size)
->>>>>>> db78f424
 
                             ! Step 3: computing F transpose F
                             tensorb(1) = tensora(1)**2 + tensora(2)**2 + tensora(3)**2
@@ -354,15 +349,7 @@
                             #:endfor
                             ! store the determinant at the last entry of the btensor
                             btensor%vf(b_size)%sf(j, k, l) = tensorb(tensor_size)
-<<<<<<< HEAD
-                            ! STEP 5a: updating the Cauchy stress primitive scalar field
-                            !if (hyper_model == 1) then
-                                call s_neoHookean_cauchy_solver_3D(btensor%vf, q_prim_vf, G, j, k, l)
-                            !elseif (hyper_model == 2) then
-                            !    call s_Mooney_Rivlin_cauchy_solver(btensor%vf, q_prim_vf, G, j, k, l)
-                            !end if
-                            ! STEP 5b: updating the pressure field
-=======
+
                             ! Step 5a: updating the Cauchy stress primitive scalar field
                             if (hyper_model == 1) then
                                 call s_neoHookean_cauchy_solver(btensor%vf, q_prim_vf, G, j, k, l)
@@ -370,7 +357,6 @@
                                 call s_Mooney_Rivlin_cauchy_solver(btensor%vf, q_prim_vf, G, j, k, l)
                             end if
                             ! Step 5b: updating the pressure field
->>>>>>> db78f424
                             q_prim_vf(E_idx)%sf(j, k, l) = q_prim_vf(E_idx)%sf(j, k, l) - &
                                                            G*q_prim_vf(xiend + 1)%sf(j, k, l)/gamma
                             ! Step 5c: updating the Cauchy stress conservative scalar field
