!>
!! @file m_global_parameters.f90
!! @brief Contains module m_global_parameters

#:include 'case.fpp'
#:include 'macros.fpp'

!> @brief The module contains all of the parameters describing the program
!!              logistics, the computational domain and the simulation algorithm.
!!              Additionally, for the volume fraction model, physical parameters
!!              of each of the fluids present in the flow are located here. They
!!              include stiffened gas equation of state parameters, the Reynolds
!!              numbers and the Weber numbers.
module m_global_parameters

#ifdef MFC_MPI
    use mpi                    !< Message passing interface (MPI) module
#endif

    use m_derived_types        !< Definitions of the derived types

    use m_helper_basic         !< Functions to compare floating point numbers

#ifdef MFC_OpenACC
    use openacc
#endif

    implicit none

    real(wp) :: wall_time = 0
    real(wp) :: wall_time_avg = 0

    ! Logistics
    integer :: num_procs             !< Number of processors
    character(LEN=path_len) :: case_dir              !< Case folder location
    logical :: run_time_info         !< Run-time output flag
    integer :: t_step_old            !< Existing IC/grid folder

    ! Computational Domain Parameters
    integer :: proc_rank !< Rank of the local processor

    !> @name Number of cells in the x-, y- and z-directions, respectively
    !> @{
    integer :: m, n, p
    !> @}

    !> @name Max and min number of cells in a direction of each combination of x-,y-, and z-
    type(cell_num_bounds) :: cells_bounds

    !> @name Global number of cells in each direction
    !> @{
    integer :: m_glb, n_glb, p_glb
    !> @}

    !> @name Cylindrical coordinates (either axisymmetric or full 3D)
    !> @{
    logical :: cyl_coord
    integer :: grid_geometry
    !> @}
    $:GPU_DECLARE(create='[cyl_coord,grid_geometry]')

    !> @name Cell-boundary (CB) locations in the x-, y- and z-directions, respectively
    !> @{

    real(wp), target, allocatable, dimension(:) :: x_cb, y_cb, z_cb
    !> @}

    !> @name Cell-center (CC) locations in the x-, y- and z-directions, respectively
    !> @{

    real(wp), target, allocatable, dimension(:) :: x_cc, y_cc, z_cc
    !> @}
    !type(bounds_info) :: x_domain, y_domain, z_domain !<
    !! Locations of the domain bounds in the x-, y- and z-coordinate directions
    !> @name Cell-width distributions in the x-, y- and z-directions, respectively
    !> @{

    real(wp), target, allocatable, dimension(:) :: dx, dy, dz
    !> @}

    real(wp) :: dt !< Size of the time-step

    $:GPU_DECLARE(create='[x_cb,y_cb,z_cb,x_cc,y_cc,z_cc,dx,dy,dz,dt,m,n,p]')

    !> @name Starting time-step iteration, stopping time-step iteration and the number
    !! of time-step iterations between successive solution backups, respectively
    !> @{
    integer :: t_step_start, t_step_stop, t_step_save
    !> @}

    !> @name Starting time, stopping time, and time between backups, simulation time,
    !! and prescribed cfl respectively
    !> @{
    real(wp) :: t_stop, t_save, cfl_target
    integer :: n_start
    !> @}
    $:GPU_DECLARE(create='[cfl_target]')

    logical :: cfl_adap_dt, cfl_const_dt, cfl_dt

    integer :: t_step_print !< Number of time-steps between printouts

    ! Simulation Algorithm Parameters
    integer :: model_eqns     !< Multicomponent flow model
    #:if MFC_CASE_OPTIMIZATION
        integer, parameter :: num_dims = ${num_dims}$       !< Number of spatial dimensions
        integer, parameter :: num_vels = ${num_vels}$       !< Number of velocity components (different from num_dims for mhd)
    #:else
        integer :: num_dims       !< Number of spatial dimensions
        integer :: num_vels       !< Number of velocity components (different from num_dims for mhd)
    #:endif
    logical :: mpp_lim        !< Mixture physical parameters (MPP) limits
    integer :: time_stepper   !< Time-stepper algorithm
    logical :: prim_vars_wrt

    #:if MFC_CASE_OPTIMIZATION
        integer, parameter :: recon_type = ${recon_type}$ !< Reconstruction type
        integer, parameter :: weno_polyn = ${weno_polyn}$ !< Degree of the WENO polynomials (polyn)
        integer, parameter :: muscl_polyn = ${muscl_polyn}$ !< Degree of the MUSCL polynomials (polyn)
        integer, parameter :: weno_order = ${weno_order}$ !< Order of the WENO reconstruction
        integer, parameter :: muscl_order = ${muscl_order}$ !< Order of the MUSCL order
        integer, parameter :: weno_num_stencils = ${weno_num_stencils}$ !< Number of stencils for WENO reconstruction (only different from weno_polyn for TENO(>5))
        integer, parameter :: muscl_lim = ${muscl_lim}$ !< MUSCL Limiter
        integer, parameter :: num_fluids = ${num_fluids}$           !< number of fluids in the simulation
        logical, parameter :: wenojs = (${wenojs}$ /= 0)            !< WENO-JS (default)
        logical, parameter :: mapped_weno = (${mapped_weno}$ /= 0)  !< WENO-M (WENO with mapping of nonlinear weights)
        logical, parameter :: wenoz = (${wenoz}$ /= 0)              !< WENO-Z
        logical, parameter :: teno = (${teno}$ /= 0)                !< TENO (Targeted ENO)
        real(wp), parameter :: wenoz_q = ${wenoz_q}$                !< Power constant for WENO-Z
        logical, parameter :: mhd = (${mhd}$ /= 0)                  !< Magnetohydrodynamics
        logical, parameter :: relativity = (${relativity}$ /= 0)    !< Relativity (only for MHD)
        integer, parameter :: igr_iter_solver = ${igr_iter_solver}$ !< IGR elliptic solver
        integer, parameter :: igr_order = ${igr_order}$             !< Reconstruction order for IGR
        logical, parameter :: igr = (${igr}$ /= 0)                  !< use information geometric regularization
        logical, parameter :: igr_pres_lim = (${igr_pres_lim}$ /= 0)!< Limit to positive pressures for IGR
        logical, parameter :: viscous = (${viscous}$ /= 0)          !< Viscous effects
    #:else
        integer :: recon_type     !< Reconstruction Type
        integer :: weno_polyn     !< Degree of the WENO polynomials (polyn)
        integer :: muscl_polyn    !< Degree of the MUSCL polynomials (polyn)i
        integer :: weno_order     !< Order of the WENO reconstruction
        integer :: muscl_order    !< Order of the MUSCL reconstruction
        integer :: weno_num_stencils    !< Number of stencils for WENO reconstruction (only different from weno_polyn for TENO(>5))
        integer :: muscl_lim      !< MUSCL Limiter
        integer :: num_fluids     !< number of fluids in the simulation
        logical :: wenojs         !< WENO-JS (default)
        logical :: mapped_weno    !< WENO-M (WENO with mapping of nonlinear weights)
        logical :: wenoz          !< WENO-Z
        logical :: teno           !< TENO (Targeted ENO)
        real(wp) :: wenoz_q       !< Power constant for WENO-Z
        logical :: mhd            !< Magnetohydrodynamics
        logical :: relativity     !< Relativity (only for MHD)
        integer :: igr_iter_solver!< IGR elliptic solver
        integer :: igr_order      !< Reconstruction order for IGR
        logical :: igr            !< Use information geometric regularization
        logical :: igr_pres_lim   !< Limit to positive pressures for IGR
        logical :: viscous        !< Viscous effects
    #:endif

    !> @name Variables for our of core IGR computation on NVIDIA
    !> @{
    logical :: nv_uvm_out_of_core ! Enable out-of-core storage of q_cons_ts(2) in timestepping (default FALSE)
    integer :: nv_uvm_igr_temps_on_gpu ! 0 => jac, jac_rhs, and jac_old on CPU
    ! 1 => jac on GPU, jac_rhs and jac_old on CPU
    ! 2 => jac and jac_rhs on GPU, jac_old on CPU
    ! 3 => jac, jac_rhs, and jac_old on GPU (default)
    logical :: nv_uvm_pref_gpu ! Enable explicit gpu memory hints (default FALSE)
    !> @}

    real(wp) :: weno_eps       !< Binding for the WENO nonlinear weights
    real(wp) :: teno_CT        !< Smoothness threshold for TENO
    logical :: mp_weno        !< Monotonicity preserving (MP) WENO
    logical :: weno_avg       ! Average left/right cell-boundary states
    logical :: weno_Re_flux   !< WENO reconstruct velocity gradients for viscous stress tensor
    integer :: riemann_solver !< Riemann solver algorithm
    integer :: low_Mach       !< Low Mach number fix to HLLC Riemann solver
    integer :: wave_speeds    !< Wave speeds estimation method
    integer :: avg_state      !< Average state evaluation method
    logical :: alt_soundspeed !< Alternate mixture sound speed
    logical :: null_weights    !< Null undesired WENO weights
    logical :: mixture_err     !< Mixture properties correction
    logical :: hypoelasticity  !< hypoelasticity modeling
    logical :: hyperelasticity !< hyperelasticity modeling
    logical :: int_comp        !< THINC interface compression
    real(wp) :: ic_eps         !< THINC Epsilon to compress on surface cells
    real(wp) :: ic_beta        !< THINC Sharpness Parameter
    integer :: hyper_model     !< hyperelasticity solver algorithm
    logical :: elasticity      !< elasticity modeling, true for hyper or hypo
    logical, parameter :: chemistry = .${chemistry}$. !< Chemistry modeling
    logical :: shear_stress  !< Shear stresses
    logical :: bulk_stress   !< Bulk stresses
    logical :: cont_damage   !< Continuum damage modeling
    integer :: num_igr_iters !< number of iterations for elliptic solve
    integer :: num_igr_warm_start_iters !< number of warm start iterations for elliptic solve
    real(wp) :: alf_factor  !< alpha factor for IGR

    $:GPU_DECLARE(create='[chemistry]')

    logical :: bodyForces
    logical :: bf_x, bf_y, bf_z !< body force toggle in three directions
    !< amplitude, frequency, and phase shift sinusoid in each direction
    #:for dir in {'x', 'y', 'z'}
        #:for param in {'k','w','p','g'}
            real(wp) :: ${param}$_${dir}$
        #:endfor
    #:endfor
    real(wp), dimension(3) :: accel_bf
    $:GPU_DECLARE(create='[accel_bf]')

    integer :: cpu_start, cpu_end, cpu_rate

    #:if not MFC_CASE_OPTIMIZATION
        $:GPU_DECLARE(create='[num_dims,num_vels,weno_polyn,weno_order]')
        $:GPU_DECLARE(create='[weno_num_stencils,num_fluids,wenojs]')
        $:GPU_DECLARE(create='[mapped_weno, wenoz,teno,wenoz_q,mhd,relativity]')
        $:GPU_DECLARE(create='[igr_iter_solver,igr_order,viscous,igr_pres_lim,igr]')
        $:GPU_DECLARE(create='[recon_type, muscl_order, muscl_polyn, muscl_lim]')
    #:endif

    $:GPU_DECLARE(create='[mpp_lim,model_eqns,mixture_err,alt_soundspeed]')
    $:GPU_DECLARE(create='[avg_state,mp_weno,weno_eps,teno_CT,hypoelasticity]')
    $:GPU_DECLARE(create='[hyperelasticity,hyper_model,elasticity,low_Mach]')
    $:GPU_DECLARE(create='[shear_stress,bulk_stress,cont_damage]')

    logical :: relax          !< activate phase change
    integer :: relax_model    !< Relaxation model
    real(wp) :: palpha_eps     !< trigger parameter for the p relaxation procedure, phase change model
    real(wp) :: ptgalpha_eps   !< trigger parameter for the pTg relaxation procedure, phase change model

    $:GPU_DECLARE(create='[relax, relax_model, palpha_eps,ptgalpha_eps]')

    integer :: num_bc_patches
    logical :: bc_io
    !> @name Boundary conditions (BC) in the x-, y- and z-directions, respectively
    !> @{
    type(int_bounds_info) :: bc_x, bc_y, bc_z
    !> @}
    $:GPU_DECLARE(create='[bc_x%vb1, bc_x%vb2, bc_x%vb3, bc_x%ve1, bc_x%ve2, bc_x%ve3]')
    $:GPU_DECLARE(create='[bc_y%vb1, bc_y%vb2, bc_y%vb3, bc_y%ve1, bc_y%ve2, bc_y%ve3]')
    $:GPU_DECLARE(create='[bc_z%vb1, bc_z%vb2, bc_z%vb3, bc_z%ve1, bc_z%ve2, bc_z%ve3]')

    type(bounds_info) :: x_domain, y_domain, z_domain
    real(wp) :: x_a, y_a, z_a
    real(wp) :: x_b, y_b, z_b

    logical :: parallel_io !< Format of the data files
    logical :: file_per_process !< shared file or not when using parallel io
    integer :: precision !< Precision of output files
    logical :: down_sample !< down sample the output files
    $:GPU_DECLARE(create='[down_sample]')

    integer, allocatable, dimension(:) :: proc_coords !<
    !! Processor coordinates in MPI_CART_COMM

    type(int_bounds_info), dimension(3) :: nidx !< Indicies for neighboring processors

    integer, allocatable, dimension(:,:,:) :: neighbor_ranks
    !! Neighbor ranks for lagrangian particle communication

    integer, allocatable, dimension(:) :: start_idx !<
    !! Starting cell-center index of local processor in global grid

    type(mpi_io_var), public :: MPI_IO_DATA
    type(mpi_io_ib_var), public :: MPI_IO_IB_DATA
    type(mpi_io_airfoil_ib_var), public :: MPI_IO_airfoil_IB_DATA
    type(mpi_io_levelset_var), public :: MPI_IO_levelset_DATA
    type(mpi_io_levelset_norm_var), public :: MPI_IO_levelsetnorm_DATA
    real(wp), allocatable, dimension(:, :), public :: MPI_IO_DATA_lag_bubbles

    !> @name MPI info for parallel IO with Lustre file systems
    !> @{
    character(LEN=name_len) :: mpiiofs
    integer :: mpi_info_int
    !> @}

    !> @name Annotations of the structure of the state and flux vectors in terms of the
    !! size and the configuration of the system of equations to which they belong
    !> @{
    integer :: sys_size                                !< Number of unknowns in system of eqns.
    type(int_bounds_info) :: cont_idx                  !< Indexes of first & last continuity eqns.
    type(int_bounds_info) :: mom_idx                   !< Indexes of first & last momentum eqns.
    integer :: E_idx                                   !< Index of energy equation
    integer :: n_idx                                   !< Index of number density
    type(int_bounds_info) :: adv_idx                   !< Indexes of first & last advection eqns.
    type(int_bounds_info) :: internalEnergies_idx      !< Indexes of first & last internal energy eqns.
    type(bub_bounds_info) :: bub_idx                   !< Indexes of first & last bubble variable eqns.
    integer :: alf_idx                                 !< Index of void fraction
    integer :: gamma_idx                               !< Index of specific heat ratio func. eqn.
    integer :: pi_inf_idx                              !< Index of liquid stiffness func. eqn.
    type(int_bounds_info) :: B_idx                     !< Indexes of first and last magnetic field eqns.
    type(int_bounds_info) :: stress_idx                !< Indexes of first and last shear stress eqns.
    type(int_bounds_info) :: xi_idx                    !< Indexes of first and last reference map eqns.
    integer :: b_size                                  !< Number of elements in the symmetric b tensor, plus one
    integer :: tensor_size                             !< Number of elements in the full tensor plus one
    type(int_bounds_info) :: species_idx               !< Indexes of first & last concentration eqns.
    integer :: c_idx                                   !< Index of color function
    integer :: damage_idx                              !< Index of damage state variable (D) for continuum damage model
    !> @}
    $:GPU_DECLARE(create='[sys_size,E_idx,n_idx,bub_idx,alf_idx,gamma_idx]')
    $:GPU_DECLARE(create='[pi_inf_idx,B_idx,stress_idx,xi_idx,b_size]')
    $:GPU_DECLARE(create='[tensor_size,species_idx,c_idx]')

    ! Cell Indices for the (local) interior points (O-m, O-n, 0-p).
    ! Stands for "InDices With INTerior".
    type(int_bounds_info) :: idwint(1:3)
    $:GPU_DECLARE(create='[idwint]')

    ! Cell Indices for the entire (local) domain. In simulation and post_process,
    ! this includes the buffer region. idwbuff and idwint are the same otherwise.
    ! Stands for "InDices With BUFFer".
    type(int_bounds_info) :: idwbuff(1:3)
    $:GPU_DECLARE(create='[idwbuff]')

    !> @name The number of fluids, along with their identifying indexes, respectively,
    !! for which viscous effects, e.g. the shear and/or the volume Reynolds (Re)
    !! numbers, will be non-negligible.
    !> @{
    integer, dimension(2) :: Re_size
    integer :: Re_size_max
    integer, allocatable, dimension(:, :) :: Re_idx
    !> @}

    $:GPU_DECLARE(create='[Re_size,Re_size_max,Re_idx]')

    ! The WENO average (WA) flag regulates whether the calculation of any cell-
    ! average spatial derivatives is carried out in each cell by utilizing the
    ! arithmetic mean of the left and right, WENO-reconstructed, cell-boundary
    ! values or simply, the unaltered left and right, WENO-reconstructed, cell-
    ! boundary values.
    !> @{
    real(wp) :: wa_flg
    !> @{

    $:GPU_DECLARE(create='[wa_flg]')

    !> @name The coordinate direction indexes and flags (flg), respectively, for which
    !! the configurations will be determined with respect to a working direction
    !! and that will be used to isolate the contributions, in that direction, in
    !! the dimensionally split system of equations.
    !> @{
    integer, dimension(3) :: dir_idx
    real(wp), dimension(3) :: dir_flg
    integer, dimension(3) :: dir_idx_tau !!used for hypoelasticity=true
    !> @}

    $:GPU_DECLARE(create='[dir_idx,dir_flg,dir_idx_tau]')

    integer :: buff_size !<
    !! The number of cells that are necessary to be able to store enough boundary
    !! conditions data to march the solution in the physical computational domain
    !! to the next time-step.

    $:GPU_DECLARE(create='[buff_size]')

    integer :: shear_num !! Number of shear stress components
    integer, dimension(3) :: shear_indices !<
    !! Indices of the stress components that represent shear stress
    integer :: shear_BC_flip_num !<
    !! Number of shear stress components to reflect for boundary conditions
    integer, dimension(3, 2) :: shear_BC_flip_indices !<
    !! Indices of shear stress components to reflect for boundary conditions.
    !! Size: (1:3, 1:shear_BC_flip_num) for (x/y/z, [indices])

    $:GPU_DECLARE(create='[shear_num,shear_indices,shear_BC_flip_num,shear_BC_flip_indices]')

    ! END: Simulation Algorithm Parameters

    ! Fluids Physical Parameters

    type(physical_parameters), dimension(num_fluids_max) :: fluid_pp !<
    !! Database of the physical parameters of each of the fluids that is present
    !! in the flow. These include the stiffened gas equation of state parameters,
    !! the Reynolds numbers and the Weber numbers.

    integer :: fd_order !<
    !! The order of the finite-difference (fd) approximations of the first-order
    !! derivatives that need to be evaluated when the CoM or flow probe data
    !! files are to be written at each time step

    integer :: fd_number !<
    !! The finite-difference number is given by MAX(1, fd_order/2). Essentially,
    !! it is a measure of the half-size of the finite-difference stencil for the
    !! selected order of accuracy.
    $:GPU_DECLARE(create='[fd_order,fd_number]')

    logical :: probe_wrt
    logical :: integral_wrt
    integer :: num_probes
    integer :: num_integrals
    type(vec3_dt), dimension(num_probes_max) :: probe
    type(integral_parameters), dimension(num_probes_max) :: integral

    !> @name Reference density and pressure for Tait EOS
    !> @{
    real(wp) :: rhoref, pref
    !> @}
    $:GPU_DECLARE(create='[rhoref,pref]')

    !> @name Immersed Boundaries
    !> @{
    logical :: ib
    integer :: num_ibs

    type(ib_patch_parameters), dimension(num_patches_max) :: patch_ib
    type(vec3_dt), allocatable, dimension(:) :: airfoil_grid_u, airfoil_grid_l
    integer :: Np
    !! Database of the immersed boundary patch parameters for each of the
    !! patches employed in the configuration of the initial condition. Note that
    !! the maximum allowable number of patches, num_patches_max, may be changed
    !! in the module m_derived_types.f90.

    $:GPU_DECLARE(create='[ib,num_ibs,patch_ib]')
    !> @}

    !> @name Bubble modeling
    !> @{
    #:if MFC_CASE_OPTIMIZATION
        integer, parameter :: nb = ${nb}$ !< Number of eq. bubble sizes
    #:else
        integer :: nb       !< Number of eq. bubble sizes
    #:endif

    real(wp) :: R0ref    !< Reference bubble size
    real(wp) :: Ca       !< Cavitation number
    real(wp) :: Web      !< Weber number
    real(wp) :: Re_inv   !< Inverse Reynolds number
    $:GPU_DECLARE(create='[R0ref,Ca,Web,Re_inv]')

    real(wp), dimension(:), allocatable :: weight !< Simpson quadrature weights
    real(wp), dimension(:), allocatable :: R0     !< Bubble sizes
    $:GPU_DECLARE(create='[weight,R0]')

    logical :: bubbles_euler      !< Bubbles euler on/off
    logical :: polytropic   !< Polytropic  switch
    logical :: polydisperse !< Polydisperse bubbles
    $:GPU_DECLARE(create='[bubbles_euler,polytropic,polydisperse]')

    logical :: adv_n        !< Solve the number density equation and compute alpha from number density
    logical :: adap_dt      !< Adaptive step size control
    real(wp) :: adap_dt_tol !< Tolerance to control adaptive step size
    integer :: adap_dt_max_iters !< Maximum number of iterations
    $:GPU_DECLARE(create='[adv_n,adap_dt,adap_dt_tol,adap_dt_max_iters]')

    integer :: bubble_model !< Gilmore or Keller--Miksis bubble model
    integer :: thermal      !< Thermal behavior. 1 = adiabatic, 2 = isotherm, 3 = transfer
    $:GPU_DECLARE(create='[bubble_model,thermal]')

    real(wp), allocatable, dimension(:, :, :) :: ptil  !< Pressure modification

    real(wp) :: poly_sigma  !< log normal sigma for polydisperse PDF
    $:GPU_DECLARE(create='[ptil, poly_sigma]')

    logical :: qbmm      !< Quadrature moment method
    integer, parameter :: nmom = 6 !< Number of carried moments per R0 location
    integer :: nmomsp    !< Number of moments required by ensemble-averaging
    integer :: nmomtot   !< Total number of carried moments moments/transport equations

    real(wp) :: pi_fac   !< Factor for artificial pi_inf
    $:GPU_DECLARE(create='[qbmm, nmomsp,nmomtot,pi_fac]')

    #:if not MFC_CASE_OPTIMIZATION
        $:GPU_DECLARE(create='[nb]')
    #:endif

    type(scalar_field), allocatable, dimension(:) :: mom_sp
    type(scalar_field), allocatable, dimension(:, :, :) :: mom_3d
    $:GPU_DECLARE(create='[mom_sp,mom_3d]')

    !> @}

    type(chemistry_parameters) :: chem_params
    $:GPU_DECLARE(create='[chem_params]')

    !> @name Physical bubble parameters (see Ando 2010, Preston 2007)
    !> @{

    real(wp) :: R_n, R_v, phi_vn, phi_nv, Pe_c, Tw, pv, M_n, M_v, k_vl, k_nl, cp_n, cp_v
    $:GPU_DECLARE(create='[R_n,R_v,phi_vn,phi_nv,Pe_c,Tw]')
    $:GPU_DECLARE(create='[pv,M_n, M_v,k_vl,k_nl,cp_n,cp_v]')

    real(wp), dimension(:), allocatable :: k_n, k_v, pb0, mass_n0, mass_v0, Pe_T
    real(wp), dimension(:), allocatable :: Re_trans_T, Re_trans_c, Im_trans_T, Im_trans_c, omegaN
    $:GPU_DECLARE(create='[k_n,k_v,pb0,mass_n0,mass_v0,Pe_T]')
    $:GPU_DECLARE(create='[Re_trans_T,Re_trans_c,Im_trans_T,Im_trans_c,omegaN]')

    real(wp) :: mul0, ss, gamma_v, mu_v
    real(wp) :: gamma_m, gamma_n, mu_n
    real(wp) :: gam
    !> @}

    $:GPU_DECLARE(create='[mul0,ss,gamma_v,mu_v,gamma_m,gamma_n,mu_n,gam]')

    !> @name Acoustic acoustic_source parameters
    !> @{
    logical :: acoustic_source !< Acoustic source switch
    type(acoustic_parameters), dimension(num_probes_max) :: acoustic !< Acoustic source parameters
    integer :: num_source !< Number of acoustic sources
    !> @}
    $:GPU_DECLARE(create='[acoustic_source,acoustic,num_source]')

    !> @name Surface tension parameters
    !> @{

    real(wp) :: sigma
    logical :: surface_tension
    $:GPU_DECLARE(create='[sigma,surface_tension]')
    !> @}

    integer :: momxb, momxe
    integer :: advxb, advxe
    integer :: contxb, contxe
    integer :: intxb, intxe
    integer :: bubxb, bubxe
    integer :: strxb, strxe
    integer :: chemxb, chemxe
    integer :: xibeg, xiend
    $:GPU_DECLARE(create='[momxb,momxe,advxb,advxe,contxb,contxe]')
    $:GPU_DECLARE(create='[intxb,intxe, bubxb,bubxe]')
    $:GPU_DECLARE(create='[strxb,strxe,chemxb,chemxe]')
    $:GPU_DECLARE(create='[xibeg,xiend]')

    real(wp), allocatable, dimension(:) :: gammas, gs_min, pi_infs, ps_inf, cvs, qvs, qvps
    $:GPU_DECLARE(create='[gammas,gs_min,pi_infs,ps_inf,cvs,qvs,qvps]')

    real(wp) :: mytime       !< Current simulation time
    real(wp) :: finaltime    !< Final simulation time

    logical :: rdma_mpi

    type(pres_field), allocatable, dimension(:) :: pb_ts

    type(pres_field), allocatable, dimension(:) :: mv_ts

    $:GPU_DECLARE(create='[pb_ts,mv_ts]')

    !> @name lagrangian subgrid bubble parameters
    !> @{!
    logical :: bubbles_lagrange                         !< Lagrangian subgrid bubble model switch
    type(bubbles_lagrange_parameters) :: lag_params     !< Lagrange bubbles' parameters
    $:GPU_DECLARE(create='[bubbles_lagrange,lag_params]')
    !> @}

    real(wp) :: Bx0 !< Constant magnetic field in the x-direction (1D)
    logical :: powell !< Powell‐correction for div B = 0
    $:GPU_DECLARE(create='[Bx0,powell]')

    !> @name Continuum damage model parameters
    !> @{!
    real(wp) :: tau_star        !< Stress threshold for continuum damage modeling
    real(wp) :: cont_damage_s   !< Exponent s for continuum damage modeling
    real(wp) :: alpha_bar       !< Damage rate factor for continuum damage modeling
    $:GPU_DECLARE(create='[tau_star,cont_damage_s,alpha_bar]')
    !> @}

contains

    !> Assigns default values to the user inputs before reading
        !!  them in. This enables for an easier consistency check of
        !!  these parameters once they are read from the input file.
    impure subroutine s_assign_default_values_to_user_inputs

        integer :: i, j !< Generic loop iterator

        ! Logistics
        case_dir = '.'
        run_time_info = .false.
        t_step_old = dflt_int

        ! Computational domain parameters
        m = dflt_int; n = 0; p = 0
        call s_update_cell_bounds(cells_bounds, m, n, p)

        cyl_coord = .false.

        dt = dflt_real

        cfl_adap_dt = .false.
        cfl_const_dt = .false.
        cfl_dt = .false.
        cfl_target = dflt_real

        t_step_start = dflt_int
        t_step_stop = dflt_int
        t_step_save = dflt_int
        t_step_print = 1

        n_start = dflt_int
        t_stop = dflt_real
        t_save = dflt_real

        ! NVIDIA UVM options
        nv_uvm_out_of_core = .false.
        nv_uvm_igr_temps_on_gpu = 3 ! => jac, jac_rhs, and jac_old on GPU (default)
        nv_uvm_pref_gpu = .false.

        ! Simulation algorithm parameters
        model_eqns = dflt_int
        mpp_lim = .false.
        time_stepper = dflt_int
        weno_eps = dflt_real
        teno_CT = dflt_real
        mp_weno = .false.
        weno_avg = .false.
        weno_Re_flux = .false.
        riemann_solver = dflt_int
        low_Mach = 0
        wave_speeds = dflt_int
        avg_state = dflt_int
        alt_soundspeed = .false.
        null_weights = .false.
        mixture_err = .false.
        parallel_io = .false.
        file_per_process = .false.
        precision = 2
        down_sample = .false.
        relax = .false.
        relax_model = dflt_int
        palpha_eps = dflt_real
        ptgalpha_eps = dflt_real
        hypoelasticity = .false.
        hyperelasticity = .false.
        int_comp = .false.
        ic_eps = dflt_ic_eps
        ic_beta = dflt_ic_beta
        elasticity = .false.
        hyper_model = dflt_int
        b_size = dflt_int
        tensor_size = dflt_int
        rdma_mpi = .false.
        shear_stress = .false.
        bulk_stress = .false.
        cont_damage = .false.
        num_igr_iters = dflt_num_igr_iters
        num_igr_warm_start_iters = dflt_num_igr_warm_start_iters
        alf_factor = dflt_alf_factor

        #:if not MFC_CASE_OPTIMIZATION
            mapped_weno = .false.
            wenoz = .false.
            teno = .false.
            wenoz_q = dflt_real
            igr = .false.
            igr_order = dflt_int
            igr_pres_lim = .false.
            viscous = .false.
            igr_iter_solver = 1
        #:endif

        chem_params%diffusion = .false.
        chem_params%reactions = .false.
        chem_params%gamma_method = 1

        num_bc_patches = 0
        bc_io = .false.

        bc_x%beg = dflt_int; bc_x%end = dflt_int
        bc_y%beg = dflt_int; bc_y%end = dflt_int
        bc_z%beg = dflt_int; bc_z%end = dflt_int

        #:for DIM in ['x', 'y', 'z']
            #:for DIR in [1, 2, 3]
                bc_${DIM}$%vb${DIR}$ = 0._wp
                bc_${DIM}$%ve${DIR}$ = 0._wp
            #:endfor
        #:endfor

        x_domain%beg = dflt_int; x_domain%end = dflt_int
        y_domain%beg = dflt_int; y_domain%end = dflt_int
        z_domain%beg = dflt_int; z_domain%end = dflt_int

        ! Fluids physical parameters
        do i = 1, num_fluids_max
            fluid_pp(i)%gamma = dflt_real
            fluid_pp(i)%pi_inf = dflt_real
            fluid_pp(i)%cv = 0._wp
            fluid_pp(i)%qv = 0._wp
            fluid_pp(i)%qvp = 0._wp
            fluid_pp(i)%Re(:) = dflt_real
            fluid_pp(i)%mul0 = dflt_real
            fluid_pp(i)%ss = dflt_real
            fluid_pp(i)%pv = dflt_real
            fluid_pp(i)%gamma_v = dflt_real
            fluid_pp(i)%M_v = dflt_real
            fluid_pp(i)%mu_v = dflt_real
            fluid_pp(i)%k_v = dflt_real
            fluid_pp(i)%cp_v = dflt_real
            fluid_pp(i)%G = 0._wp
        end do

        ! Tait EOS
        rhoref = dflt_real
        pref = dflt_real

        ! Immersed Boundaries
        ib = .false.
        num_ibs = dflt_int

        ! Bubble modeling
        bubbles_euler = .false.
        bubble_model = 1
        polytropic = .true.
        polydisperse = .false.
        thermal = dflt_int
        R0ref = dflt_real

        #:if not MFC_CASE_OPTIMIZATION
            nb = 1
            recon_type = WENO_TYPE
            weno_order = dflt_int
            muscl_order = dflt_int
            muscl_lim = dflt_int
            num_fluids = dflt_int
        #:endif

        adv_n = .false.
        adap_dt = .false.
        adap_dt_tol = dflt_real
        adap_dt_max_iters = dflt_adap_dt_max_iters

        pi_fac = 1._wp

        ! User inputs for qbmm for simulation code
        qbmm = .false.

        Ca = dflt_real
        Re_inv = dflt_real
        Web = dflt_real
        poly_sigma = dflt_real

        ! Acoustic source
        acoustic_source = .false.
        num_source = dflt_int

        ! Surface tension
        sigma = dflt_real
        surface_tension = .false.

        bodyForces = .false.
        bf_x = .false.; bf_y = .false.; bf_z = .false.
        !< amplitude, frequency, and phase shift sinusoid in each direction
        #:for dir in {'x', 'y', 'z'}
            #:for param in {'k','w','p','g'}
                ${param}$_${dir}$ = dflt_real
            #:endfor
        #:endfor

        do j = 1, num_probes_max
            acoustic(j)%pulse = dflt_int
            acoustic(j)%support = dflt_int
            acoustic(j)%dipole = .false.
            do i = 1, 3
                acoustic(j)%loc(i) = dflt_real
            end do
            acoustic(j)%mag = dflt_real
            acoustic(j)%length = dflt_real
            acoustic(j)%height = dflt_real
            acoustic(j)%wavelength = dflt_real
            acoustic(j)%frequency = dflt_real
            acoustic(j)%gauss_sigma_dist = dflt_real
            acoustic(j)%gauss_sigma_time = dflt_real
            acoustic(j)%npulse = dflt_real
            acoustic(j)%dir = dflt_real
            acoustic(j)%delay = dflt_real
            acoustic(j)%foc_length = dflt_real
            acoustic(j)%aperture = dflt_real
            acoustic(j)%element_spacing_angle = dflt_real
            acoustic(j)%element_polygon_ratio = dflt_real
            acoustic(j)%rotate_angle = dflt_real
            acoustic(j)%num_elements = dflt_int
            acoustic(j)%element_on = dflt_int
            acoustic(j)%bb_num_freq = dflt_int
            acoustic(j)%bb_lowest_freq = dflt_real
            acoustic(j)%bb_bandwidth = dflt_real
        end do

        fd_order = dflt_int
        probe_wrt = .false.
        integral_wrt = .false.
        num_probes = dflt_int
        num_integrals = dflt_int

        do i = 1, num_probes_max
            probe(i)%x = dflt_real
            probe(i)%y = dflt_real
            probe(i)%z = dflt_real
        end do

        do i = 1, num_probes_max
            integral(i)%xmin = dflt_real
            integral(i)%xmax = dflt_real
            integral(i)%ymin = dflt_real
            integral(i)%ymax = dflt_real
            integral(i)%ymin = dflt_real
            integral(i)%ymax = dflt_real
        end do

        ! GRCBC flags
        #:for dir in {'x', 'y', 'z'}
            bc_${dir}$%grcbc_in = .false.
            bc_${dir}$%grcbc_out = .false.
            bc_${dir}$%grcbc_vel_out = .false.
        #:endfor

        ! Lagrangian subgrid bubble model
        bubbles_lagrange = .false.
        lag_params%solver_approach = dflt_int
        lag_params%cluster_type = dflt_int
        lag_params%pressure_corrector = .false.
        lag_params%smooth_type = dflt_int
        lag_params%heatTransfer_model = .false.
        lag_params%massTransfer_model = .false.
        lag_params%write_bubbles = .false.
        lag_params%write_bubbles_stats = .false.
        lag_params%nBubs_glb = dflt_int
        lag_params%vel_model = dflt_int
        lag_params%drag_model = dflt_int
        lag_params%c_d = dflt_real
        lag_params%epsilonb = 1._wp
        lag_params%charwidth = dflt_real
        lag_params%valmaxvoid = dflt_real
        lag_params%c0 = dflt_real
        lag_params%rho0 = dflt_real
        lag_params%T0 = dflt_real
        lag_params%Thost = dflt_real
        lag_params%x0 = dflt_real
        lag_params%diffcoefvap = dflt_real

        ! Continuum damage model
        tau_star = dflt_real
        cont_damage_s = dflt_real
        alpha_bar = dflt_real

        ! MHD
        Bx0 = dflt_real
        powell = .false.

        #:if not MFC_CASE_OPTIMIZATION
            mhd = .false.
            relativity = .false.
        #:endif

    end subroutine s_assign_default_values_to_user_inputs

    !>  The computation of parameters, the allocation of memory,
        !!      the association of pointers and/or the execution of any
        !!      other procedures that are necessary to setup the module.
    impure subroutine s_initialize_global_parameters_module

        integer :: i, j, k
        integer :: fac

        #:if not MFC_CASE_OPTIMIZATION
            ! Determining the degree of the WENO polynomials
            if (recon_type == WENO_TYPE) then
                weno_polyn = (weno_order - 1)/2
                if (teno) then
                    weno_num_stencils = weno_order - 3
                else
                    weno_num_stencils = weno_polyn
                end if
            elseif (recon_type == MUSCL_TYPE) then
                muscl_polyn = muscl_order
            end if
            $:GPU_UPDATE(device='[weno_polyn, muscl_polyn]')
            $:GPU_UPDATE(device='[weno_num_stencils]')
            $:GPU_UPDATE(device='[nb]')
            $:GPU_UPDATE(device='[num_dims,num_vels,num_fluids]')
            $:GPU_UPDATE(device='[igr,igr_order,igr_iter_solver]')
        #:endif

        ! Initializing the number of fluids for which viscous effects will
        ! be non-negligible, the number of distinctive material interfaces
        ! for which surface tension will be important and also, the number
        ! of fluids for which the physical and geometric curvatures of the
        ! interfaces will be computed
        Re_size = 0
        Re_size_max = 0

        ! Gamma/Pi_inf Model
        if (model_eqns == 1) then

            ! Annotating structure of the state and flux vectors belonging
            ! to the system of equations defined by the selected number of
            ! spatial dimensions and the gamma/pi_inf model
            cont_idx%beg = 1
            cont_idx%end = cont_idx%beg
            mom_idx%beg = cont_idx%end + 1
            mom_idx%end = cont_idx%end + num_vels
            E_idx = mom_idx%end + 1
            adv_idx%beg = E_idx + 1
            adv_idx%end = adv_idx%beg + 1
            gamma_idx = adv_idx%beg
            pi_inf_idx = adv_idx%end
            sys_size = adv_idx%end

            ! Volume Fraction Model
        else

            ! Annotating structure of the state and flux vectors belonging
            ! to the system of equations defined by the selected number of
            ! spatial dimensions and the volume fraction model
            if (model_eqns == 2) then
                cont_idx%beg = 1
                cont_idx%end = num_fluids
                mom_idx%beg = cont_idx%end + 1
                mom_idx%end = cont_idx%end + num_vels
                E_idx = mom_idx%end + 1

                if (igr) then
                    ! Volume fractions are stored in the indices immediately following
                    ! the energy equation. IGR tracks a total of (N-1) volume fractions
                    ! for N fluids, hence the "-1" in adv_idx%end. If num_fluids = 1
                    ! then adv_idx%end < adv_idx%beg, which skips all loops over the
                    ! volume fractions since there is no volume fraction to track
                    adv_idx%beg = E_idx + 1 ! Alpha for fluid 1
                    adv_idx%end = E_idx + num_fluids - 1
                else
                    ! Volume fractions are stored in the indices immediately following
                    ! the energy equation. WENO/MUSCL + Riemann tracks a total of (N)
                    ! volume fractions for N fluids, hence the lack of  "-1" in adv_idx%end
                    adv_idx%beg = E_idx + 1
                    adv_idx%end = E_idx + num_fluids
                end if

                sys_size = adv_idx%end

                if (bubbles_euler) then
                    alf_idx = adv_idx%end
                else
                    alf_idx = 1
                end if

                if (bubbles_euler) then
                    bub_idx%beg = sys_size + 1
                    if (qbmm) then
                        nmomsp = 4 !number of special moments
                        if (nnode == 4) then
                            ! nmom = 6 : It is already a parameter
                            nmomtot = nmom*nb
                        end if
                        bub_idx%end = adv_idx%end + nb*nmom
                    else
                        if (.not. polytropic) then
                            bub_idx%end = sys_size + 4*nb
                        else
                            bub_idx%end = sys_size + 2*nb
                        end if
                    end if
                    sys_size = bub_idx%end
                    ! print*, 'alf idx', alf_idx
                    ! print*, 'bub -idx beg end', bub_idx%beg, bub_idx%end

                    if (adv_n) then
                        n_idx = bub_idx%end + 1
                        sys_size = n_idx
                    end if

                    @:ALLOCATE(weight(nb), R0(nb))
                    @:ALLOCATE(bub_idx%rs(nb), bub_idx%vs(nb))
                    @:ALLOCATE(bub_idx%ps(nb), bub_idx%ms(nb))

                    if (num_fluids == 1) then
                        gam = 1._wp/fluid_pp(num_fluids + 1)%gamma + 1._wp
                    else
                        gam = 1._wp/fluid_pp(num_fluids)%gamma + 1._wp
                    end if

                    if (qbmm) then
                        @:ALLOCATE(bub_idx%moms(nb, nmom))
                        do i = 1, nb
                            do j = 1, nmom
                                bub_idx%moms(i, j) = bub_idx%beg + (j - 1) + (i - 1)*nmom
                            end do
                            bub_idx%rs(i) = bub_idx%moms(i, 2)
                            bub_idx%vs(i) = bub_idx%moms(i, 3)
                        end do

                    else
                        do i = 1, nb
                            if (.not. polytropic) then
                                fac = 4
                            else
                                fac = 2
                            end if

                            bub_idx%rs(i) = bub_idx%beg + (i - 1)*fac
                            bub_idx%vs(i) = bub_idx%rs(i) + 1

                            if (.not. polytropic) then
                                bub_idx%ps(i) = bub_idx%vs(i) + 1
                                bub_idx%ms(i) = bub_idx%ps(i) + 1
                            end if
                        end do
                    end if

                    if (nb == 1) then
                        weight(:) = 1._wp
                        R0(:) = 1._wp
                    else if (nb < 1) then
                        stop 'Invalid value of nb'
                    end if

                    !Initialize pref,rhoref for polytropic qbmm (done in s_initialize_nonpoly for non-polytropic)
                    if (.not. qbmm) then
                        if (polytropic) then
                            rhoref = 1._wp
                            pref = 1._wp
                        end if
                    end if

                    !Initialize pb0, pv, pref, rhoref for polytropic qbmm (done in s_initialize_nonpoly for non-polytropic)
                    if (qbmm) then
                        if (polytropic) then
                            pv = fluid_pp(1)%pv
                            pv = pv/pref
                            @:ALLOCATE(pb0(nb))
                            if ((f_is_default(Web))) then
                                pb0 = pref
                                pb0 = pb0/pref
                                pref = 1._wp
                            end if
                            rhoref = 1._wp
                        end if
                    end if
                end if

                if (mhd) then
                    B_idx%beg = sys_size + 1
                    if (n == 0) then
                        B_idx%end = sys_size + 2 ! 1D: By, Bz
                    else
                        B_idx%end = sys_size + 3 ! 2D/3D: Bx, By, Bz
                    end if
                    sys_size = B_idx%end
                end if

            else if (model_eqns == 3) then
                cont_idx%beg = 1
                cont_idx%end = num_fluids
                mom_idx%beg = cont_idx%end + 1
                mom_idx%end = cont_idx%end + num_vels
                E_idx = mom_idx%end + 1
                adv_idx%beg = E_idx + 1
                adv_idx%end = E_idx + num_fluids
                alf_idx = adv_idx%end
                internalEnergies_idx%beg = adv_idx%end + 1
                internalEnergies_idx%end = adv_idx%end + num_fluids
                sys_size = internalEnergies_idx%end

            else if (model_eqns == 4) then
                cont_idx%beg = 1 ! one continuity equation
                cont_idx%end = 1 !num_fluids
                mom_idx%beg = cont_idx%end + 1 ! one momentum equation in each direction
                mom_idx%end = cont_idx%end + num_vels
                E_idx = mom_idx%end + 1 ! one energy equation
                adv_idx%beg = E_idx + 1
                adv_idx%end = adv_idx%beg !one volume advection equation
                alf_idx = adv_idx%end
                sys_size = adv_idx%end

                if (bubbles_euler) then
                    bub_idx%beg = sys_size + 1
                    bub_idx%end = sys_size + 2*nb
                    if (.not. polytropic) then
                        bub_idx%end = sys_size + 4*nb
                    end if
                    sys_size = bub_idx%end

                    @:ALLOCATE(bub_idx%rs(nb), bub_idx%vs(nb))
                    @:ALLOCATE(bub_idx%ps(nb), bub_idx%ms(nb))
                    @:ALLOCATE(weight(nb), R0(nb))

                    do i = 1, nb
                        if (polytropic) then
                            fac = 2
                        else
                            fac = 4
                        end if

                        bub_idx%rs(i) = bub_idx%beg + (i - 1)*fac
                        bub_idx%vs(i) = bub_idx%rs(i) + 1

                        if (.not. polytropic) then
                            bub_idx%ps(i) = bub_idx%vs(i) + 1
                            bub_idx%ms(i) = bub_idx%ps(i) + 1
                        end if
                    end do
                    if (nb == 1) then
                        weight(:) = 1._wp
                        R0(:) = 1._wp
                    else if (nb < 1) then
                        stop 'Invalid value of nb'
                    end if

                    if (polytropic) then
                        rhoref = 1._wp
                        pref = 1._wp
                    end if
                end if
            end if

            ! Determining the number of fluids for which the shear and the
            ! volume Reynolds numbers, e.g. viscous effects, are important
            do i = 1, num_fluids
                if (fluid_pp(i)%Re(1) > 0) Re_size(1) = Re_size(1) + 1
                if (fluid_pp(i)%Re(2) > 0) Re_size(2) = Re_size(2) + 1
            end do

            if (Re_size(1) > 0._wp) shear_stress = .true.
            if (Re_size(2) > 0._wp) bulk_stress = .true.

            Re_size_max = maxval(Re_size)

            $:GPU_UPDATE(device='[Re_size,Re_size_max,viscous,shear_stress,bulk_stress]')

            ! Bookkeeping the indexes of any viscous fluids and any pairs of
            ! fluids whose interface will support effects of surface tension
            if (viscous) then

                @:ALLOCATE(Re_idx(1:2, 1:Re_size_max))

                k = 0
                do i = 1, num_fluids
                    if (fluid_pp(i)%Re(1) > 0) then
                        k = k + 1; Re_idx(1, k) = i
                    end if
                end do

                k = 0
                do i = 1, num_fluids
                    if (fluid_pp(i)%Re(2) > 0) then
                        k = k + 1; Re_idx(2, k) = i
                    end if
                end do

            end if

        end if

        if (model_eqns == 2 .or. model_eqns == 3) then

            if (hypoelasticity .or. hyperelasticity) then
                elasticity = .true.
                stress_idx%beg = sys_size + 1
                stress_idx%end = sys_size + (num_dims*(num_dims + 1))/2
                if (cyl_coord) stress_idx%end = stress_idx%end + 1
                ! number of stresses is 1 in 1D, 3 in 2D, 4 in 2D-Axisym, 6 in 3D
                sys_size = stress_idx%end

                ! shear stress index is 2 for 2D and 2,4,5 for 3D
                if (num_dims == 1) then
                    shear_num = 0
                else if (num_dims == 2) then
                    shear_num = 1
                    shear_indices(1) = stress_idx%beg - 1 + 2
                    shear_BC_flip_num = 1
                    shear_BC_flip_indices(1:2, 1) = shear_indices(1)
                    ! Both x-dir and y-dir: flip tau_xy only
                else if (num_dims == 3) then
                    shear_num = 3
                    shear_indices(1:3) = stress_idx%beg - 1 + (/2, 4, 5/)
                    shear_BC_flip_num = 2
                    shear_BC_flip_indices(1, 1:2) = shear_indices((/1, 2/))
                    shear_BC_flip_indices(2, 1:2) = shear_indices((/1, 3/))
                    shear_BC_flip_indices(3, 1:2) = shear_indices((/2, 3/))
                    ! x-dir: flip tau_xy and tau_xz
                    ! y-dir: flip tau_xy and tau_yz
                    ! z-dir: flip tau_xz and tau_yz
                end if
                $:GPU_UPDATE(device='[shear_num,shear_indices,shear_BC_flip_num,shear_BC_flip_indices]')
            end if

            if (hyperelasticity) then
                ! number of entries in the symmetric btensor plus the jacobian
                b_size = (num_dims*(num_dims + 1))/2 + 1
                ! storing the jacobian in the last entry
                tensor_size = num_dims**2 + 1
                xi_idx%beg = sys_size + 1
                xi_idx%end = sys_size + num_dims
                ! adding three more equations for the \xi field and the elastic energy
                sys_size = xi_idx%end + 1
            end if

            if (surface_tension) then
                c_idx = sys_size + 1
                sys_size = c_idx
            end if

            if (cont_damage) then
                damage_idx = sys_size + 1
                sys_size = damage_idx
            end if

        end if

        ! END: Volume Fraction Model

        if (chemistry) then
            species_idx%beg = sys_size + 1
            species_idx%end = sys_size + num_species
            sys_size = species_idx%end
        end if

        if (bubbles_euler .and. qbmm .and. .not. polytropic) then
            allocate (MPI_IO_DATA%view(1:sys_size + 2*nb*4))
            allocate (MPI_IO_DATA%var(1:sys_size + 2*nb*4))
        elseif (bubbles_lagrange) then
            allocate (MPI_IO_DATA%view(1:sys_size + 1))
            allocate (MPI_IO_DATA%var(1:sys_size + 1))
        else
            allocate (MPI_IO_DATA%view(1:sys_size))
            allocate (MPI_IO_DATA%var(1:sys_size))
        end if

        if (.not. down_sample) then
            do i = 1, sys_size
                allocate (MPI_IO_DATA%var(i)%sf(0:m, 0:n, 0:p))
                MPI_IO_DATA%var(i)%sf => null()
            end do
        end if
        if (bubbles_euler .and. qbmm .and. .not. polytropic) then
            do i = sys_size + 1, sys_size + 2*nb*4
                allocate (MPI_IO_DATA%var(i)%sf(0:m, 0:n, 0:p))
                MPI_IO_DATA%var(i)%sf => null()
            end do
        elseif (bubbles_lagrange) then
            do i = 1, sys_size + 1
                allocate (MPI_IO_DATA%var(i)%sf(0:m, 0:n, 0:p))
                MPI_IO_DATA%var(i)%sf => null()
            end do
        end if

        ! Configuring the WENO average flag that will be used to regulate
        ! whether any spatial derivatives are to computed in each cell by
        ! using the arithmetic mean of left and right, WENO-reconstructed,
        ! cell-boundary values or otherwise, the unaltered left and right,
        ! WENO-reconstructed, cell-boundary values
        wa_flg = 0._wp; if (weno_avg) wa_flg = 1._wp
        $:GPU_UPDATE(device='[wa_flg]')

        ! Resort to default WENO-JS if no other WENO scheme is selected
        #:if not MFC_CASE_OPTIMIZATION
            wenojs = .not. (mapped_weno .or. wenoz .or. teno)
        #:endif

        if (ib) allocate (MPI_IO_IB_DATA%var%sf(0:m, 0:n, 0:p))
        Np = 0

        if (elasticity) then
            fd_number = max(1, fd_order/2)
        end if

        if (mhd) then ! TODO merge with above; waiting for hyperelasticity PR
            fd_number = max(1, fd_order/2)
        end if

        if (probe_wrt) then
            fd_number = max(1, fd_order/2)
        end if

<<<<<<< HEAD
        if (bubbles_lagrange) then
            fd_number = max(1, fd_order/2)
        end if

        call s_configure_coordinate_bounds(weno_polyn, buff_size, &
=======
        call s_configure_coordinate_bounds(recon_type, weno_polyn, muscl_polyn, &
                                           igr_order, buff_size, &
>>>>>>> 88c0a115
                                           idwint, idwbuff, viscous, &
                                           bubbles_lagrange, m, n, p, &
                                           num_dims, igr, fd_number)
        $:GPU_UPDATE(device='[idwint, idwbuff]')

        ! Configuring Coordinate Direction Indexes
        if (bubbles_euler) then
            @:ALLOCATE(ptil(&
                & idwbuff(1)%beg:idwbuff(1)%end, &
                & idwbuff(2)%beg:idwbuff(2)%end, &
                & idwbuff(3)%beg:idwbuff(3)%end))
        end if

        $:GPU_UPDATE(device='[fd_order, fd_number]')

        if (cyl_coord .neqv. .true.) then ! Cartesian grid
            grid_geometry = 1
        elseif (cyl_coord .and. p == 0) then ! Axisymmetric cylindrical grid
            grid_geometry = 2
        else ! Fully 3D cylindrical grid
            grid_geometry = 3
        end if

        momxb = mom_idx%beg
        momxe = mom_idx%end
        advxb = adv_idx%beg
        advxe = adv_idx%end
        contxb = cont_idx%beg
        contxe = cont_idx%end
        bubxb = bub_idx%beg
        bubxe = bub_idx%end
        strxb = stress_idx%beg
        strxe = stress_idx%end
        intxb = internalEnergies_idx%beg
        intxe = internalEnergies_idx%end
        xibeg = xi_idx%beg
        xiend = xi_idx%end
        chemxb = species_idx%beg
        chemxe = species_idx%end

        $:GPU_UPDATE(device='[momxb,momxe,advxb,advxe,contxb,contxe, &
            & bubxb,bubxe,intxb,intxe,sys_size,buff_size,E_idx, &
            & alf_idx,n_idx,adv_n,adap_dt,pi_fac,strxb,strxe, &
            & chemxb,chemxe,c_idx,adap_dt_tol,adap_dt_max_iters]')
        $:GPU_UPDATE(device='[b_size,xibeg,xiend,tensor_size]')

        $:GPU_UPDATE(device='[species_idx]')
        $:GPU_UPDATE(device='[cfl_target,m,n,p]')

        $:GPU_UPDATE(device='[alt_soundspeed,acoustic_source,num_source]')
        $:GPU_UPDATE(device='[dt,sys_size,buff_size,pref,rhoref, &
            & gamma_idx,pi_inf_idx,E_idx,alf_idx,stress_idx, &
            & mpp_lim,bubbles_euler,hypoelasticity,alt_soundspeed, &
            & avg_state,num_fluids,model_eqns,num_dims,num_vels, &
            & mixture_err,grid_geometry,cyl_coord,mp_weno,weno_eps, &
            & teno_CT,hyperelasticity,hyper_model,elasticity,xi_idx, &
            & B_idx,low_Mach]')

        $:GPU_UPDATE(device='[Bx0, powell]')

        $:GPU_UPDATE(device='[cont_damage,tau_star,cont_damage_s,alpha_bar]')

        #:if not MFC_CASE_OPTIMIZATION
            $:GPU_UPDATE(device='[wenojs,mapped_weno,wenoz,teno]')
            $:GPU_UPDATE(device='[wenoz_q]')
            $:GPU_UPDATE(device='[mhd, relativity]')
            $:GPU_UPDATE(device='[muscl_order, muscl_lim]')
        #:endif

        $:GPU_ENTER_DATA(copyin='[nb,R0ref,Ca,Web,Re_inv,weight,R0, &
            & bubbles_euler,polytropic,polydisperse,qbmm, &
            & ptil,bubble_model,thermal,poly_sigma]')
        $:GPU_ENTER_DATA(copyin='[R_n,R_v,phi_vn,phi_nv,Pe_c,Tw,pv, &
            & M_n,M_v,k_n,k_v,pb0,mass_n0,mass_v0,Pe_T, &
            & Re_trans_T,Re_trans_c,Im_trans_T,Im_trans_c,omegaN, &
            & mul0,ss,gamma_v,mu_v,gamma_m,gamma_n,mu_n,gam]')
        $:GPU_ENTER_DATA(copyin='[dir_idx,dir_flg,dir_idx_tau]')

        $:GPU_ENTER_DATA(copyin='[relax,relax_model,palpha_eps,ptgalpha_eps]')

        ! Allocating grid variables for the x-, y- and z-directions
        @:ALLOCATE(x_cb(-1 - buff_size:m + buff_size))
        @:ALLOCATE(x_cc(-buff_size:m + buff_size))
        @:ALLOCATE(dx(-buff_size:m + buff_size))
        @:PREFER_GPU(x_cb)
        @:PREFER_GPU(x_cc)
        @:PREFER_GPU(dx)

        if (n == 0) return;
        @:ALLOCATE(y_cb(-1 - buff_size:n + buff_size))
        @:ALLOCATE(y_cc(-buff_size:n + buff_size))
        @:ALLOCATE(dy(-buff_size:n + buff_size))
        @:PREFER_GPU(y_cb)
        @:PREFER_GPU(y_cc)
        @:PREFER_GPU(dy)

        if (p == 0) return;
        @:ALLOCATE(z_cb(-1 - buff_size:p + buff_size))
        @:ALLOCATE(z_cc(-buff_size:p + buff_size))
        @:ALLOCATE(dz(-buff_size:p + buff_size))
        @:PREFER_GPU(z_cb)
        @:PREFER_GPU(z_cc)
        @:PREFER_GPU(dz)

    end subroutine s_initialize_global_parameters_module

    !> Initializes parallel infrastructure
    impure subroutine s_initialize_parallel_io

#ifdef MFC_MPI
        integer :: ierr !< Generic flag used to identify and report MPI errors
#endif

        #:if not MFC_CASE_OPTIMIZATION
            num_dims = 1 + min(1, n) + min(1, p)

            if (mhd) then
                num_vels = 3
            else
                num_vels = num_dims
            end if
        #:endif

        allocate (proc_coords(1:num_dims))

        if (parallel_io .neqv. .true.) return

#ifdef MFC_MPI

        ! Option for Lustre file system (Darter/Comet/Stampede)
        write (mpiiofs, '(A)') '/lustre_'
        mpiiofs = trim(mpiiofs)

        call MPI_INFO_CREATE(mpi_info_int, ierr)
        call MPI_INFO_SET(mpi_info_int, 'romio_ds_write', 'disable', ierr)

        ! Option for UNIX file system (Hooke/Thomson)
        ! WRITE(mpiiofs, '(A)') '/ufs_'
        ! mpiiofs = TRIM(mpiiofs)
        ! mpi_info_int = MPI_INFO_NULL

        allocate (start_idx(1:num_dims))

#endif

    end subroutine s_initialize_parallel_io

    !> Module deallocation and/or disassociation procedures
    impure subroutine s_finalize_global_parameters_module

        integer :: i

        ! Deallocating the variables bookkeeping the indexes of any viscous
        ! fluids and any pairs of fluids whose interfaces supported effects
        ! of surface tension
        if (viscous) then
            @:DEALLOCATE(Re_idx)
        end if

        deallocate (proc_coords)
        if (parallel_io) then
            deallocate (start_idx)

            if (bubbles_lagrange) then
                do i = 1, sys_size + 1
                    MPI_IO_DATA%var(i)%sf => null()
                end do
            else
                do i = 1, sys_size
                    MPI_IO_DATA%var(i)%sf => null()
                end do
            end if

            deallocate (MPI_IO_DATA%var)
            deallocate (MPI_IO_DATA%view)
        end if

        if (ib) MPI_IO_IB_DATA%var%sf => null()

        ! Deallocating grid variables for the x-, y- and z-directions
        @:DEALLOCATE(x_cb, x_cc, dx)

        if (n == 0) return;
        @:DEALLOCATE(y_cb, y_cc, dy)

        if (p == 0) return;
        @:DEALLOCATE(z_cb, z_cc, dz)

    end subroutine s_finalize_global_parameters_module

end module m_global_parameters<|MERGE_RESOLUTION|>--- conflicted
+++ resolved
@@ -1258,16 +1258,12 @@
             fd_number = max(1, fd_order/2)
         end if
 
-<<<<<<< HEAD
         if (bubbles_lagrange) then
             fd_number = max(1, fd_order/2)
         end if
 
-        call s_configure_coordinate_bounds(weno_polyn, buff_size, &
-=======
         call s_configure_coordinate_bounds(recon_type, weno_polyn, muscl_polyn, &
                                            igr_order, buff_size, &
->>>>>>> 88c0a115
                                            idwint, idwbuff, viscous, &
                                            bubbles_lagrange, m, n, p, &
                                            num_dims, igr, fd_number)
