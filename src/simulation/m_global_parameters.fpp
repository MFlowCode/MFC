--- conflicted
+++ resolved
@@ -1206,10 +1206,6 @@
         #:endif
 
         !$acc enter data copyin(nb, R0ref, Ca, Web, Re_inv, weight, R0, V0, bubbles_euler, polytropic, polydisperse, qbmm, R0_type, ptil, bubble_model, thermal, poly_sigma)
-<<<<<<< HEAD
-
-=======
->>>>>>> d5819499
         !$acc enter data copyin(R_n, R_v, phi_vn, phi_nv, Pe_c, Tw, pv, M_n, M_v, k_n, k_v, pb0, mass_n0, mass_v0, Pe_T, Re_trans_T, Re_trans_c, Im_trans_T, Im_trans_c, omegaN, mul0, ss, gamma_v, mu_v, gamma_m, gamma_n, mu_n, gam)
         !$acc enter data copyin(dir_idx, dir_flg, dir_idx_tau)
 
