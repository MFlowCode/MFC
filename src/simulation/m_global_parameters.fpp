!>
!! @file m_global_parameters.f90
!! @brief Contains module m_global_parameters

#:include 'case.fpp'
#:include 'macros.fpp'

!> @brief The module contains all of the parameters describing the program
!!              logistics, the computational domain and the simulation algorithm.
!!              Additionally, for the volume fraction model, physical parameters
!!              of each of the fluids present in the flow are located here. They
!!              include stiffened gas equation of state parameters, the Reynolds
!!              numbers and the Weber numbers.
module m_global_parameters

#ifdef MFC_MPI
    use mpi                    !< Message passing interface (MPI) module
#endif

    use m_derived_types        !< Definitions of the derived types

    use m_helper_basic         !< Functions to compare floating point numbers

#ifdef MFC_OpenACC
    use openacc
#endif

    implicit none

    real(wp) :: time = 0

    ! Logistics
    integer :: num_procs             !< Number of processors
    character(LEN=path_len) :: case_dir              !< Case folder location
    logical :: run_time_info         !< Run-time output flag
    integer :: t_step_old            !< Existing IC/grid folder

    ! Computational Domain Parameters
    integer :: proc_rank !< Rank of the local processor

    !> @name Number of cells in the x-, y- and z-directions, respectively
    !> @{
    integer :: m, n, p
    !> @}

    !> @name Global number of cells in each direction
    !> @{
    integer :: m_glb, n_glb, p_glb
    !> @}

    !> @name Cylindrical coordinates (either axisymmetric or full 3D)
    !> @{
    logical :: cyl_coord
    integer :: grid_geometry
    !> @}
    !$acc declare create(cyl_coord, grid_geometry)

    !> @name Cell-boundary (CB) locations in the x-, y- and z-directions, respectively
    !> @{

    real(wp), target, allocatable, dimension(:) :: x_cb, y_cb, z_cb
    !> @}

    !> @name Cell-center (CC) locations in the x-, y- and z-directions, respectively
    !> @{

    real(wp), target, allocatable, dimension(:) :: x_cc, y_cc, z_cc
    !> @}
    !type(bounds_info) :: x_domain, y_domain, z_domain !<
    !! Locations of the domain bounds in the x-, y- and z-coordinate directions
    !> @name Cell-width distributions in the x-, y- and z-directions, respectively
    !> @{

    real(wp), target, allocatable, dimension(:) :: dx, dy, dz
    !> @}

    real(wp) :: dt !< Size of the time-step

    !$acc declare create(x_cb, y_cb, z_cb, x_cc, y_cc, z_cc, dx, dy, dz, dt, m, n, p)

    !> @name Starting time-step iteration, stopping time-step iteration and the number
    !! of time-step iterations between successive solution backups, respectively
    !> @{
    integer :: t_step_start, t_step_stop, t_step_save
    !> @}

    !> @name Starting time, stopping time, and time between backups, simulation time,
    !! and prescribed cfl respectively
    !> @{
    real(wp) :: t_stop, t_save, cfl_target
    integer :: n_start
    !> @}
    !$acc declare create(cfl_target)

    logical :: cfl_adap_dt, cfl_const_dt, cfl_dt

    integer :: t_step_print !< Number of time-steps between printouts

    ! Simulation Algorithm Parameters
    integer :: model_eqns     !< Multicomponent flow model
    #:if MFC_CASE_OPTIMIZATION
        integer, parameter :: num_dims = ${num_dims}$       !< Number of spatial dimensions
        integer, parameter :: num_vels = ${num_vels}$       !< Number of velocity components (different from num_dims for mhd)
    #:else
        integer :: num_dims       !< Number of spatial dimensions
        integer :: num_vels       !< Number of velocity components (different from num_dims for mhd)
    #:endif
    logical :: mpp_lim        !< Mixture physical parameters (MPP) limits
    integer :: time_stepper   !< Time-stepper algorithm
    logical :: prim_vars_wrt

    #:if MFC_CASE_OPTIMIZATION
        integer, parameter :: weno_polyn = ${weno_polyn}$ !< Degree of the WENO polynomials (polyn)
        integer, parameter :: weno_order = ${weno_order}$ !< Order of the WENO reconstruction
        integer, parameter :: weno_num_stencils = ${weno_num_stencils}$ !< Number of stencils for WENO reconstruction (only different from weno_polyn for TENO(>5))
        integer, parameter :: num_fluids = ${num_fluids}$           !< number of fluids in the simulation
        logical, parameter :: wenojs = (${wenojs}$ /= 0)            !< WENO-JS (default)
        logical, parameter :: mapped_weno = (${mapped_weno}$ /= 0)  !< WENO-M (WENO with mapping of nonlinear weights)
        logical, parameter :: wenoz = (${wenoz}$ /= 0)              !< WENO-Z
        logical, parameter :: teno = (${teno}$ /= 0)                !< TENO (Targeted ENO)
        real(wp), parameter :: wenoz_q = ${wenoz_q}$                !< Power constant for WENO-Z
        logical, parameter :: mhd = (${mhd}$ /= 0)                  !< Magnetohydrodynamics
        logical, parameter :: relativity = (${relativity}$ /= 0)    !< Relativity (only for MHD)
    #:else
        integer :: weno_polyn     !< Degree of the WENO polynomials (polyn)
        integer :: weno_order     !< Order of the WENO reconstruction
        integer :: weno_num_stencils    !< Number of stencils for WENO reconstruction (only different from weno_polyn for TENO(>5))
        integer :: num_fluids     !< number of fluids in the simulation
        logical :: wenojs         !< WENO-JS (default)
        logical :: mapped_weno    !< WENO-M (WENO with mapping of nonlinear weights)
        logical :: wenoz          !< WENO-Z
        logical :: teno           !< TENO (Targeted ENO)
        real(wp) :: wenoz_q       !< Power constant for WENO-Z
        logical :: mhd            !< Magnetohydrodynamics
        logical :: relativity     !< Relativity (only for MHD)
    #:endif

    real(wp) :: weno_eps       !< Binding for the WENO nonlinear weights
    real(wp) :: teno_CT        !< Smoothness threshold for TENO
    logical :: mp_weno        !< Monotonicity preserving (MP) WENO
    logical :: weno_avg       ! Average left/right cell-boundary states
    logical :: weno_Re_flux   !< WENO reconstruct velocity gradients for viscous stress tensor
    integer :: riemann_solver !< Riemann solver algorithm
    integer :: low_Mach       !< Low Mach number fix to HLLC Riemann solver
    integer :: wave_speeds    !< Wave speeds estimation method
    integer :: avg_state      !< Average state evaluation method
    logical :: alt_soundspeed !< Alternate mixture sound speed
    logical :: null_weights    !< Null undesired WENO weights
    logical :: mixture_err     !< Mixture properties correction
    logical :: hypoelasticity  !< hypoelasticity modeling
    logical :: hyperelasticity !< hyperelasticity modeling
    integer :: hyper_model     !< hyperelasticity solver algorithm
    logical :: elasticity      !< elasticity modeling, true for hyper or hypo
    logical, parameter :: chemistry = .${chemistry}$. !< Chemistry modeling
    logical :: cu_tensor
    logical :: viscous       !< Viscous effects
    logical :: shear_stress  !< Shear stresses
    logical :: bulk_stress   !< Bulk stresses

    !$acc declare create(chemistry)

    logical :: bodyForces
    logical :: bf_x, bf_y, bf_z !< body force toggle in three directions
    !< amplitude, frequency, and phase shift sinusoid in each direction
    #:for dir in {'x', 'y', 'z'}
        #:for param in {'k','w','p','g'}
            real(wp) :: ${param}$_${dir}$
        #:endfor
    #:endfor
    real(wp), dimension(3) :: accel_bf
    !$acc declare create(accel_bf)

    integer :: cpu_start, cpu_end, cpu_rate

    #:if not MFC_CASE_OPTIMIZATION
        !$acc declare create(num_dims, num_vels, weno_polyn, weno_order, weno_num_stencils, num_fluids, wenojs, mapped_weno, wenoz, teno, wenoz_q, mhd, relativity)
    #:endif

    !$acc declare create(mpp_lim, model_eqns, mixture_err, alt_soundspeed, avg_state, mp_weno, weno_eps, teno_CT, hypoelasticity, hyperelasticity, hyper_model, elasticity, low_Mach, viscous, shear_stress, bulk_stress)

    logical :: relax          !< activate phase change
    integer :: relax_model    !< Relaxation model
    real(wp) :: palpha_eps     !< trigger parameter for the p relaxation procedure, phase change model
    real(wp) :: ptgalpha_eps   !< trigger parameter for the pTg relaxation procedure, phase change model

!#ifndef _CRAYFTN
!$acc declare create(relax, relax_model, palpha_eps,ptgalpha_eps)
!#endif

    !> @name Boundary conditions (BC) in the x-, y- and z-directions, respectively
    !> @{
    type(int_bounds_info) :: bc_x, bc_y, bc_z
    !> @}
    type(bounds_info) :: x_domain, y_domain, z_domain
    real(wp) :: x_a, y_a, z_a
    real(wp) :: x_b, y_b, z_b

    logical :: parallel_io !< Format of the data files
    logical :: file_per_process !< shared file or not when using parallel io
    integer :: precision !< Precision of output files

    integer, allocatable, dimension(:) :: proc_coords !<
    !! Processor coordinates in MPI_CART_COMM

    integer, allocatable, dimension(:) :: start_idx !<
    !! Starting cell-center index of local processor in global grid

    type(mpi_io_var), public :: MPI_IO_DATA
    type(mpi_io_ib_var), public :: MPI_IO_IB_DATA
    type(mpi_io_airfoil_ib_var), public :: MPI_IO_airfoil_IB_DATA
    type(mpi_io_levelset_var), public :: MPI_IO_levelset_DATA
    type(mpi_io_levelset_norm_var), public :: MPI_IO_levelsetnorm_DATA
    real(wp), allocatable, dimension(:, :), public :: MPI_IO_DATA_lag_bubbles

    !> @name MPI info for parallel IO with Lustre file systems
    !> @{
    character(LEN=name_len) :: mpiiofs
    integer :: mpi_info_int
    !> @}

    integer, private :: ierr

    !> @name Annotations of the structure of the state and flux vectors in terms of the
    !! size and the configuration of the system of equations to which they belong
    !> @{
    integer :: sys_size                                !< Number of unknowns in system of eqns.
    type(int_bounds_info) :: cont_idx                  !< Indexes of first & last continuity eqns.
    type(int_bounds_info) :: mom_idx                   !< Indexes of first & last momentum eqns.
    integer :: E_idx                                   !< Index of energy equation
    integer :: n_idx                                   !< Index of number density
    type(int_bounds_info) :: adv_idx                   !< Indexes of first & last advection eqns.
    type(int_bounds_info) :: internalEnergies_idx      !< Indexes of first & last internal energy eqns.
    type(bub_bounds_info) :: bub_idx                   !< Indexes of first & last bubble variable eqns.
    integer :: alf_idx                                 !< Index of void fraction
    integer :: gamma_idx                               !< Index of specific heat ratio func. eqn.
    integer :: pi_inf_idx                              !< Index of liquid stiffness func. eqn.
    type(int_bounds_info) :: B_idx                     !< Indexes of first and last magnetic field eqns.
    type(int_bounds_info) :: stress_idx                !< Indexes of first and last shear stress eqns.
    type(int_bounds_info) :: xi_idx                    !< Indexes of first and last reference map eqns.
    integer :: b_size                                  !< Number of elements in the symmetric b tensor, plus one
    integer :: tensor_size                             !< Number of elements in the full tensor plus one
    type(int_bounds_info) :: species_idx               !< Indexes of first & last concentration eqns.
    integer :: c_idx                                   !< Index of color function
    !> @}

    !$acc declare create(bub_idx)

    ! Cell Indices for the (local) interior points (O-m, O-n, 0-p).
    ! Stands for "InDices With INTerior".
    type(int_bounds_info) :: idwint(1:3)
    !$acc declare create(idwint)

    ! Cell Indices for the entire (local) domain. In simulation and post_process,
    ! this includes the buffer region. idwbuff and idwint are the same otherwise.
    ! Stands for "InDices With BUFFer".
    type(int_bounds_info) :: idwbuff(1:3)
    !$acc declare create(idwbuff)

    !> @name The number of fluids, along with their identifying indexes, respectively,
    !! for which viscous effects, e.g. the shear and/or the volume Reynolds (Re)
    !! numbers, will be non-negligible.
    !> @{
    integer, dimension(2) :: Re_size
    integer, allocatable, dimension(:, :) :: Re_idx
    !> @}

    !$acc declare create(Re_size, Re_idx)

    ! The WENO average (WA) flag regulates whether the calculation of any cell-
    ! average spatial derivatives is carried out in each cell by utilizing the
    ! arithmetic mean of the left and right, WENO-reconstructed, cell-boundary
    ! values or simply, the unaltered left and right, WENO-reconstructed, cell-
    ! boundary values.
    !> @{
    real(wp) :: wa_flg
    !> @{

    !$acc declare create(wa_flg)

    !> @name The coordinate direction indexes and flags (flg), respectively, for which
    !! the configurations will be determined with respect to a working direction
    !! and that will be used to isolate the contributions, in that direction, in
    !! the dimensionally split system of equations.
    !> @{
    integer, dimension(3) :: dir_idx
    real(wp), dimension(3) :: dir_flg
    integer, dimension(3) :: dir_idx_tau !!used for hypoelasticity=true
    !> @}

    !$acc declare create(dir_idx, dir_flg, dir_idx_tau)

    integer :: buff_size !<
    !! The number of cells that are necessary to be able to store enough boundary
    !! conditions data to march the solution in the physical computational domain
    !! to the next time-step.

    !$acc declare create(sys_size, buff_size, E_idx, gamma_idx, pi_inf_idx, alf_idx, n_idx, stress_idx, b_size, tensor_size, xi_idx, species_idx, B_idx)

    integer :: shear_num !! Number of shear stress components
    integer, dimension(3) :: shear_indices !<
    !! Indices of the stress components that represent shear stress
    integer :: shear_BC_flip_num !<
    !! Number of shear stress components to reflect for boundary conditions
    integer, dimension(3, 2) :: shear_BC_flip_indices !<
    !! Indices of shear stress components to reflect for boundary conditions.
    !! Size: (1:3, 1:shear_BC_flip_num) for (x/y/z, [indices])

    !$acc declare create(shear_num, shear_indices, shear_BC_flip_num, shear_BC_flip_indices)

    ! END: Simulation Algorithm Parameters

    ! Fluids Physical Parameters

    type(physical_parameters), dimension(num_fluids_max) :: fluid_pp !<
    !! Database of the physical parameters of each of the fluids that is present
    !! in the flow. These include the stiffened gas equation of state parameters,
    !! the Reynolds numbers and the Weber numbers.

    !$acc declare create(bc_x%vb1, bc_x%vb2, bc_x%vb3, bc_x%ve1, bc_x%ve2, bc_x%ve3)
    !$acc declare create(bc_y%vb1, bc_y%vb2, bc_y%vb3, bc_y%ve1, bc_y%ve2, bc_y%ve3)
    !$acc declare create(bc_z%vb1, bc_z%vb2, bc_z%vb3, bc_z%ve1, bc_z%ve2, bc_z%ve3)

    integer :: fd_order !<
    !! The order of the finite-difference (fd) approximations of the first-order
    !! derivatives that need to be evaluated when the CoM or flow probe data
    !! files are to be written at each time step

    integer :: fd_number !<
    !! The finite-difference number is given by MAX(1, fd_order/2). Essentially,
    !! it is a measure of the half-size of the finite-difference stencil for the
    !! selected order of accuracy.
    !$acc declare create(fd_order,fd_number)

    logical :: probe_wrt
    logical :: integral_wrt
    integer :: num_probes
    integer :: num_integrals
    type(vec3_dt), dimension(num_probes_max) :: probe
    type(integral_parameters), dimension(num_probes_max) :: integral

    !> @name Reference density and pressure for Tait EOS
    !> @{
    real(wp) :: rhoref, pref
    !> @}
    !$acc declare create(rhoref, pref)

    !> @name Immersed Boundaries
    !> @{
    logical :: ib
    integer :: num_ibs

    type(ib_patch_parameters), dimension(num_patches_max) :: patch_ib
    type(vec3_dt), allocatable, dimension(:) :: airfoil_grid_u, airfoil_grid_l
    integer :: Np
    !! Database of the immersed boundary patch parameters for each of the
    !! patches employed in the configuration of the initial condition. Note that
    !! the maximum allowable number of patches, num_patches_max, may be changed
    !! in the module m_derived_types.f90.

    !$acc declare create(ib, num_ibs, patch_ib)
    !> @}

    !> @name Bubble modeling
    !> @{
    #:if MFC_CASE_OPTIMIZATION
        integer, parameter :: nb = ${nb}$ !< Number of eq. bubble sizes
    #:else
        integer :: nb       !< Number of eq. bubble sizes
    #:endif

    real(wp) :: R0ref    !< Reference bubble size
    real(wp) :: Ca       !< Cavitation number
    real(wp) :: Web      !< Weber number
    real(wp) :: Re_inv   !< Inverse Reynolds number

    real(wp), dimension(:), allocatable :: weight !< Simpson quadrature weights
    real(wp), dimension(:), allocatable :: R0     !< Bubble sizes
    real(wp), dimension(:), allocatable :: V0     !< Bubble velocities
    !$acc declare create(weight, R0, V0)

    logical :: bubbles_euler      !< Bubbles euler on/off
    logical :: polytropic   !< Polytropic  switch
    logical :: polydisperse !< Polydisperse bubbles
    logical :: adv_n        !< Solve the number density equation and compute alpha from number density
    logical :: adap_dt      !< Adaptive step size control

    integer :: bubble_model !< Gilmore or Keller--Miksis bubble model
    integer :: thermal      !< Thermal behavior. 1 = adiabatic, 2 = isotherm, 3 = transfer

    real(wp), allocatable, dimension(:, :, :) :: ptil  !< Pressure modification
    !$acc declare create(ptil)

    real(wp) :: poly_sigma  !< log normal sigma for polydisperse PDF

    logical :: qbmm      !< Quadrature moment method
    integer, parameter :: nmom = 6 !< Number of carried moments per R0 location
    integer :: nmomsp    !< Number of moments required by ensemble-averaging
    integer :: nmomtot   !< Total number of carried moments moments/transport equations
    integer :: R0_type

    real(wp) :: pi_fac   !< Factor for artificial pi_inf

    #:if not MFC_CASE_OPTIMIZATION
        !$acc declare create(nb)
    #:endif

    !$acc declare create(R0ref, Ca, Web, Re_inv, bubbles_euler, polytropic, polydisperse, qbmm, nmomsp, nmomtot, R0_type, bubble_model, thermal, poly_sigma, adv_n, adap_dt, pi_fac)

    type(scalar_field), allocatable, dimension(:) :: mom_sp
    type(scalar_field), allocatable, dimension(:, :, :) :: mom_3d
    !$acc declare create(mom_sp, mom_3d)

    !> @}

    type(chemistry_parameters) :: chem_params
    !$acc declare create(chem_params)

    !> @name Physical bubble parameters (see Ando 2010, Preston 2007)
    !> @{

    real(wp) :: R_n, R_v, phi_vn, phi_nv, Pe_c, Tw, pv, M_n, M_v, k_vl, k_nl, cp_n, cp_v
    !$acc declare create(R_n, R_v, phi_vn, phi_nv, Pe_c, Tw, pv, M_n, M_v, k_vl, k_nl, cp_n, cp_v)

    real(wp), dimension(:), allocatable :: k_n, k_v, pb0, mass_n0, mass_v0, Pe_T
    real(wp), dimension(:), allocatable :: Re_trans_T, Re_trans_c, Im_trans_T, Im_trans_c, omegaN
    !$acc declare create( k_n, k_v, pb0, mass_n0, mass_v0, Pe_T, Re_trans_T, Re_trans_c, Im_trans_T, Im_trans_c, omegaN)

    real(wp) :: mul0, ss, gamma_v, mu_v
    real(wp) :: gamma_m, gamma_n, mu_n
    real(wp) :: gam
    !> @}

    !$acc declare create(mul0, ss, gamma_v, mu_v, gamma_m, gamma_n, mu_n, gam)

    !> @name Acoustic acoustic_source parameters
    !> @{
    logical :: acoustic_source !< Acoustic source switch
    type(acoustic_parameters), dimension(num_probes_max) :: acoustic !< Acoustic source parameters
    integer :: num_source !< Number of acoustic sources
    !> @}
    !$acc declare create(acoustic_source, acoustic, num_source)

    !> @name Surface tension parameters
    !> @{

    real(wp) :: sigma
    logical :: surface_tension
    !$acc declare create(sigma, surface_tension)
    !> @}

    integer :: momxb, momxe
    integer :: advxb, advxe
    integer :: contxb, contxe
    integer :: intxb, intxe
    integer :: bubxb, bubxe
    integer :: strxb, strxe
    integer :: chemxb, chemxe
    integer :: xibeg, xiend
    !$acc declare create(momxb, momxe, advxb, advxe, contxb, contxe, intxb, intxe, bubxb, bubxe, strxb, strxe, chemxb, chemxe)
    !$acc declare create(xibeg,xiend)

    real(wp), allocatable, dimension(:) :: gammas, gs_min, pi_infs, ps_inf, cvs, qvs, qvps
    !$acc declare create(gammas, gs_min, pi_infs, ps_inf, cvs, qvs, qvps)

    real(wp) :: mytime       !< Current simulation time
    real(wp) :: finaltime    !< Final simulation time

    logical :: weno_flat, riemann_flat, rdma_mpi

    type(pres_field), allocatable, dimension(:) :: pb_ts

    type(pres_field), allocatable, dimension(:) :: mv_ts

    !$acc declare create(pb_ts, mv_ts)

    !> @name lagrangian subgrid bubble parameters
    !> @{!
    logical :: bubbles_lagrange                         !< Lagrangian subgrid bubble model switch
    type(bubbles_lagrange_parameters) :: lag_params     !< Lagrange bubbles' parameters
    logical :: rkck_adap_dt                             !< Activates the adaptive rkck time stepping algorithm
    real(wp) :: rkck_time_tmp, rkck_tolerance    !Temp time (in rkck stepper) and tolerance error
    real(wp) :: dt_max                           !< Maximum time step size
    !$acc declare create(bubbles_lagrange, lag_params, rkck_adap_dt, dt_max, rkck_time_tmp, rkck_tolerance)
    !> @}

    real(wp) :: Bx0 !< Constant magnetic field in the x-direction (1D)
    logical :: powell !< Powell‐correction for div B = 0
    !$acc declare create(Bx0, powell)

contains

    !> Assigns default values to the user inputs before reading
        !!  them in. This enables for an easier consistency check of
        !!  these parameters once they are read from the input file.
    subroutine s_assign_default_values_to_user_inputs

        integer :: i, j !< Generic loop iterator

        ! Logistics
        case_dir = '.'
        run_time_info = .false.
        t_step_old = dflt_int

        ! Computational domain parameters
        m = dflt_int; n = 0; p = 0

        cyl_coord = .false.

        dt = dflt_real

        cfl_adap_dt = .false.
        cfl_const_dt = .false.
        cfl_dt = .false.
        cfl_target = dflt_real

        t_step_start = dflt_int
        t_step_stop = dflt_int
        t_step_save = dflt_int
        t_step_print = 1

        n_start = dflt_int
        t_stop = dflt_real
        t_save = dflt_real

        ! Simulation algorithm parameters
        model_eqns = dflt_int
        mpp_lim = .false.
        time_stepper = dflt_int
        weno_eps = dflt_real
        teno_CT = dflt_real
        mp_weno = .false.
        weno_avg = .false.
        weno_Re_flux = .false.
        riemann_solver = dflt_int
        low_Mach = 0
        wave_speeds = dflt_int
        avg_state = dflt_int
        alt_soundspeed = .false.
        null_weights = .false.
        mixture_err = .false.
        parallel_io = .false.
        file_per_process = .false.
        precision = 2
        relax = .false.
        relax_model = dflt_int
        palpha_eps = dflt_real
        ptgalpha_eps = dflt_real
        hypoelasticity = .false.
        hyperelasticity = .false.
        elasticity = .false.
        hyper_model = dflt_int
        b_size = dflt_int
        tensor_size = dflt_int
        weno_flat = .true.
        riemann_flat = .true.
        rdma_mpi = .false.
        viscous = .false.
        shear_stress = .false.
        bulk_stress = .false.

        #:if not MFC_CASE_OPTIMIZATION
            mapped_weno = .false.
            wenoz = .false.
            teno = .false.
            wenoz_q = dflt_real
        #:endif

        chem_params%diffusion = .false.
        chem_params%reactions = .false.
        chem_params%gamma_method = 1

        bc_x%beg = dflt_int; bc_x%end = dflt_int
        bc_y%beg = dflt_int; bc_y%end = dflt_int
        bc_z%beg = dflt_int; bc_z%end = dflt_int

        #:for DIM in ['x', 'y', 'z']
            #:for DIR in [1, 2, 3]
                bc_${DIM}$%vb${DIR}$ = 0._wp
                bc_${DIM}$%ve${DIR}$ = 0._wp
            #:endfor
        #:endfor

        x_domain%beg = dflt_int; x_domain%end = dflt_int
        y_domain%beg = dflt_int; y_domain%end = dflt_int
        z_domain%beg = dflt_int; z_domain%end = dflt_int

        ! Fluids physical parameters
        do i = 1, num_fluids_max
            fluid_pp(i)%gamma = dflt_real
            fluid_pp(i)%pi_inf = dflt_real
            fluid_pp(i)%cv = 0._wp
            fluid_pp(i)%qv = 0._wp
            fluid_pp(i)%qvp = 0._wp
            fluid_pp(i)%Re(:) = dflt_real
            fluid_pp(i)%mul0 = dflt_real
            fluid_pp(i)%ss = dflt_real
            fluid_pp(i)%pv = dflt_real
            fluid_pp(i)%gamma_v = dflt_real
            fluid_pp(i)%M_v = dflt_real
            fluid_pp(i)%mu_v = dflt_real
            fluid_pp(i)%k_v = dflt_real
            fluid_pp(i)%cp_v = dflt_real
            fluid_pp(i)%G = 0._wp
        end do

        ! Tait EOS
        rhoref = dflt_real
        pref = dflt_real

        ! Immersed Boundaries
        ib = .false.
        num_ibs = dflt_int

        ! Bubble modeling
        bubbles_euler = .false.
        bubble_model = 1
        polytropic = .true.
        polydisperse = .false.
        thermal = dflt_int
        R0ref = dflt_real

        #:if not MFC_CASE_OPTIMIZATION
            nb = 1
            weno_order = dflt_int
            num_fluids = dflt_int
        #:endif

        R0_type = dflt_int

        adv_n = .false.
        adap_dt = .false.

        pi_fac = 1._wp

        ! User inputs for qbmm for simulation code
        qbmm = .false.

        Ca = dflt_real
        Re_inv = dflt_real
        Web = dflt_real
        poly_sigma = dflt_real

        ! Acoustic source
        acoustic_source = .false.
        num_source = dflt_int

        ! Surface tension
        sigma = dflt_real
        surface_tension = .false.

        ! Cuda aware MPI
        cu_tensor = .false.

        bodyForces = .false.
        bf_x = .false.; bf_y = .false.; bf_z = .false.
        !< amplitude, frequency, and phase shift sinusoid in each direction
        #:for dir in {'x', 'y', 'z'}
            #:for param in {'k','w','p','g'}
                ${param}$_${dir}$ = dflt_real
            #:endfor
        #:endfor

        do j = 1, num_probes_max
            acoustic(j)%pulse = dflt_int
            acoustic(j)%support = dflt_int
            acoustic(j)%dipole = .false.
            do i = 1, 3
                acoustic(j)%loc(i) = dflt_real
            end do
            acoustic(j)%mag = dflt_real
            acoustic(j)%length = dflt_real
            acoustic(j)%height = dflt_real
            acoustic(j)%wavelength = dflt_real
            acoustic(j)%frequency = dflt_real
            acoustic(j)%gauss_sigma_dist = dflt_real
            acoustic(j)%gauss_sigma_time = dflt_real
            acoustic(j)%npulse = dflt_real
            acoustic(j)%dir = dflt_real
            acoustic(j)%delay = dflt_real
            acoustic(j)%foc_length = dflt_real
            acoustic(j)%aperture = dflt_real
            acoustic(j)%element_spacing_angle = dflt_real
            acoustic(j)%element_polygon_ratio = dflt_real
            acoustic(j)%rotate_angle = dflt_real
            acoustic(j)%num_elements = dflt_int
            acoustic(j)%element_on = dflt_int
            acoustic(j)%bb_num_freq = dflt_int
            acoustic(j)%bb_lowest_freq = dflt_real
            acoustic(j)%bb_bandwidth = dflt_real
        end do

        fd_order = dflt_int
        probe_wrt = .false.
        integral_wrt = .false.
        num_probes = dflt_int
        num_integrals = dflt_int

        do i = 1, num_probes_max
            probe(i)%x = dflt_real
            probe(i)%y = dflt_real
            probe(i)%z = dflt_real
        end do

        do i = 1, num_probes_max
            integral(i)%xmin = dflt_real
            integral(i)%xmax = dflt_real
            integral(i)%ymin = dflt_real
            integral(i)%ymax = dflt_real
            integral(i)%ymin = dflt_real
            integral(i)%ymax = dflt_real
        end do

        ! grCBC flags
        #:for dir in {'x', 'y', 'z'}
            bc_${dir}$%grcbc_in = .false.
            bc_${dir}$%grcbc_out = .false.
            bc_${dir}$%grcbc_vel_out = .false.
        #:endfor

        ! Lagrangian subgrid bubble model
        bubbles_lagrange = .false.
        lag_params%solver_approach = dflt_int
        lag_params%cluster_type = dflt_int
        lag_params%pressure_corrector = .false.
        lag_params%smooth_type = dflt_int
        lag_params%heatTransfer_model = .false.
        lag_params%massTransfer_model = .false.
        lag_params%write_bubbles = .false.
        lag_params%write_bubbles_stats = .false.
        lag_params%nBubs_glb = dflt_int
        lag_params%epsilonb = 1._wp
        lag_params%charwidth = dflt_real
        lag_params%valmaxvoid = dflt_real
        lag_params%c0 = dflt_real
        lag_params%rho0 = dflt_real
        lag_params%T0 = dflt_real
        lag_params%Thost = dflt_real
        lag_params%x0 = dflt_real
        lag_params%diffcoefvap = dflt_real
        rkck_adap_dt = .false.
        rkck_time_tmp = dflt_real
        rkck_tolerance = dflt_real
        dt_max = dflt_real

        Bx0 = dflt_real
        powell = .false.

        #:if not MFC_CASE_OPTIMIZATION
            mhd = .false.
            relativity = .false.
        #:endif

    end subroutine s_assign_default_values_to_user_inputs

    !>  The computation of parameters, the allocation of memory,
        !!      the association of pointers and/or the execution of any
        !!      other procedures that are necessary to setup the module.
    subroutine s_initialize_global_parameters_module

        integer :: i, j, k
        integer :: fac

        #:if not MFC_CASE_OPTIMIZATION
            ! Determining the degree of the WENO polynomials
            weno_polyn = (weno_order - 1)/2
            if (teno) then
                weno_num_stencils = weno_order - 3
            else
                weno_num_stencils = weno_polyn
            end if
            !$acc update device(weno_polyn)
            !$acc update device(weno_num_stencils)
            !$acc update device(nb)
            !$acc update device(num_dims, num_vels, num_fluids)
        #:endif

        ! Initializing the number of fluids for which viscous effects will
        ! be non-negligible, the number of distinctive material interfaces
        ! for which surface tension will be important and also, the number
        ! of fluids for which the physical and geometric curvatures of the
        ! interfaces will be computed
        Re_size = 0

        ! Gamma/Pi_inf Model
        if (model_eqns == 1) then

            ! Annotating structure of the state and flux vectors belonging
            ! to the system of equations defined by the selected number of
            ! spatial dimensions and the gamma/pi_inf model
            cont_idx%beg = 1
            cont_idx%end = cont_idx%beg
            mom_idx%beg = cont_idx%end + 1
            mom_idx%end = cont_idx%end + num_vels
            E_idx = mom_idx%end + 1
            adv_idx%beg = E_idx + 1
            adv_idx%end = adv_idx%beg + 1
            gamma_idx = adv_idx%beg
            pi_inf_idx = adv_idx%end
            sys_size = adv_idx%end

            ! Volume Fraction Model
        else

            ! Annotating structure of the state and flux vectors belonging
            ! to the system of equations defined by the selected number of
            ! spatial dimensions and the volume fraction model
            if (model_eqns == 2) then
                cont_idx%beg = 1
                cont_idx%end = num_fluids
                mom_idx%beg = cont_idx%end + 1
                mom_idx%end = cont_idx%end + num_vels
                E_idx = mom_idx%end + 1
                adv_idx%beg = E_idx + 1
                adv_idx%end = E_idx + num_fluids

                sys_size = adv_idx%end

                if (bubbles_euler) then
                    alf_idx = adv_idx%end
                else
                    alf_idx = 1
                end if

                if (bubbles_euler) then
                    bub_idx%beg = sys_size + 1
                    if (qbmm) then
                        nmomsp = 4 !number of special moments
                        if (nnode == 4) then
                            ! nmom = 6 : It is already a parameter
                            nmomtot = nmom*nb
                        end if
                        bub_idx%end = adv_idx%end + nb*nmom
                    else
                        if (.not. polytropic) then
                            bub_idx%end = sys_size + 4*nb
                        else
                            bub_idx%end = sys_size + 2*nb
                        end if
                    end if
                    sys_size = bub_idx%end
                    ! print*, 'alf idx', alf_idx
                    ! print*, 'bub -idx beg end', bub_idx%beg, bub_idx%end

                    if (adv_n) then
                        n_idx = bub_idx%end + 1
                        sys_size = n_idx
                    end if

                    @:ALLOCATE(weight(nb), R0(nb), V0(nb))
                    @:ALLOCATE(bub_idx%rs(nb), bub_idx%vs(nb))
                    @:ALLOCATE(bub_idx%ps(nb), bub_idx%ms(nb))

                    if (num_fluids == 1) then
                        gam = 1._wp/fluid_pp(num_fluids + 1)%gamma + 1._wp
                    else
                        gam = 1._wp/fluid_pp(num_fluids)%gamma + 1._wp
                    end if

                    if (qbmm) then
                        @:ALLOCATE(bub_idx%moms(nb, nmom))
                        do i = 1, nb
                            do j = 1, nmom
                                bub_idx%moms(i, j) = bub_idx%beg + (j - 1) + (i - 1)*nmom
                            end do
                            bub_idx%rs(i) = bub_idx%moms(i, 2)
                            bub_idx%vs(i) = bub_idx%moms(i, 3)
                        end do

                    else
                        do i = 1, nb
                            if (.not. polytropic) then
                                fac = 4
                            else
                                fac = 2
                            end if

                            bub_idx%rs(i) = bub_idx%beg + (i - 1)*fac
                            bub_idx%vs(i) = bub_idx%rs(i) + 1

                            if (.not. polytropic) then
                                bub_idx%ps(i) = bub_idx%vs(i) + 1
                                bub_idx%ms(i) = bub_idx%ps(i) + 1
                            end if
                        end do
                    end if

                    if (nb == 1) then
                        weight(:) = 1._wp
                        R0(:) = 1._wp
                        V0(:) = 1._wp
                    else if (nb > 1) then
                        V0(:) = 1._wp
                        !R0 and weight initialized in s_simpson
                    else
                        stop 'Invalid value of nb'
                    end if

                    !Initialize pref,rhoref for polytropic qbmm (done in s_initialize_nonpoly for non-polytropic)
                    if (.not. qbmm) then
                        if (polytropic) then
                            rhoref = 1._wp
                            pref = 1._wp
                        end if
                    end if

                    !Initialize pb0, pv, pref, rhoref for polytropic qbmm (done in s_initialize_nonpoly for non-polytropic)
                    if (qbmm) then
                        if (polytropic) then
                            pv = fluid_pp(1)%pv
                            pv = pv/pref
                            @:ALLOCATE(pb0(nb))
                            if ((f_is_default(Web))) then
                                pb0 = pref
                                pb0 = pb0/pref
                                pref = 1._wp
                            end if
                            rhoref = 1._wp
                        end if
                    end if
                end if

<<<<<<< HEAD
                if (surface_tension) then
                    c_idx = sys_size + 1
                    sys_size = c_idx
=======
                if (mhd) then
                    B_idx%beg = sys_size + 1
                    if (n == 0) then
                        B_idx%end = sys_size + 2 ! 1D: By, Bz
                    else
                        B_idx%end = sys_size + 3 ! 2D/3D: Bx, By, Bz
                    end if
                    sys_size = B_idx%end
>>>>>>> a2a88004
                end if

            else if (model_eqns == 3) then
                cont_idx%beg = 1
                cont_idx%end = num_fluids
                mom_idx%beg = cont_idx%end + 1
                mom_idx%end = cont_idx%end + num_vels
                E_idx = mom_idx%end + 1
                adv_idx%beg = E_idx + 1
                adv_idx%end = E_idx + num_fluids
                alf_idx = adv_idx%end
                internalEnergies_idx%beg = adv_idx%end + 1
                internalEnergies_idx%end = adv_idx%end + num_fluids
                sys_size = internalEnergies_idx%end

<<<<<<< HEAD
                if (surface_tension) then
                    c_idx = sys_size + 1
                    sys_size = c_idx
                end if

=======
>>>>>>> a2a88004
            else if (model_eqns == 4) then
                cont_idx%beg = 1 ! one continuity equation
                cont_idx%end = 1 !num_fluids
                mom_idx%beg = cont_idx%end + 1 ! one momentum equation in each direction
                mom_idx%end = cont_idx%end + num_vels
                E_idx = mom_idx%end + 1 ! one energy equation
                adv_idx%beg = E_idx + 1
                adv_idx%end = adv_idx%beg !one volume advection equation
                alf_idx = adv_idx%end
                sys_size = adv_idx%end

                if (bubbles_euler) then
                    bub_idx%beg = sys_size + 1
                    bub_idx%end = sys_size + 2*nb
                    if (.not. polytropic) then
                        bub_idx%end = sys_size + 4*nb
                    end if
                    sys_size = bub_idx%end

                    @:ALLOCATE(bub_idx%rs(nb), bub_idx%vs(nb))
                    @:ALLOCATE(bub_idx%ps(nb), bub_idx%ms(nb))
                    @:ALLOCATE(weight(nb), R0(nb), V0(nb))

                    do i = 1, nb
                        if (polytropic) then
                            fac = 2
                        else
                            fac = 4
                        end if

                        bub_idx%rs(i) = bub_idx%beg + (i - 1)*fac
                        bub_idx%vs(i) = bub_idx%rs(i) + 1

                        if (.not. polytropic) then
                            bub_idx%ps(i) = bub_idx%vs(i) + 1
                            bub_idx%ms(i) = bub_idx%ps(i) + 1
                        end if
                    end do
                    if (nb == 1) then
                        weight(:) = 1._wp
                        R0(:) = 1._wp
                        V0(:) = 0._wp
                    else if (nb > 1) then
                        V0(:) = 1._wp
                    else
                        stop 'Invalid value of nb'
                    end if

                    if (polytropic) then
                        rhoref = 1._wp
                        pref = 1._wp
                    end if
                end if
            end if

            ! Determining the number of fluids for which the shear and the
            ! volume Reynolds numbers, e.g. viscous effects, are important
            do i = 1, num_fluids
                if (fluid_pp(i)%Re(1) > 0) Re_size(1) = Re_size(1) + 1
                if (fluid_pp(i)%Re(2) > 0) Re_size(2) = Re_size(2) + 1
            end do

            if (Re_size(1) > 0._wp) shear_stress = .true.
            if (Re_size(2) > 0._wp) bulk_stress = .true.

            !$acc update device(Re_size, viscous, shear_stress, bulk_stress)

            ! Bookkeeping the indexes of any viscous fluids and any pairs of
            ! fluids whose interface will support effects of surface tension
            if (viscous) then

                @:ALLOCATE(Re_idx(1:2, 1:maxval(Re_size)))

                k = 0
                do i = 1, num_fluids
                    if (fluid_pp(i)%Re(1) > 0) then
                        k = k + 1; Re_idx(1, k) = i
                    end if
                end do

                k = 0
                do i = 1, num_fluids
                    if (fluid_pp(i)%Re(2) > 0) then
                        k = k + 1; Re_idx(2, k) = i
                    end if
                end do

            end if

        end if

        if (model_eqns == 2 .or. model_eqns == 3) then

            if (hypoelasticity .or. hyperelasticity) then
                elasticity = .true.
                stress_idx%beg = sys_size + 1
                stress_idx%end = sys_size + (num_dims*(num_dims + 1))/2
                if (cyl_coord) stress_idx%end = stress_idx%end + 1
                ! number of stresses is 1 in 1D, 3 in 2D, 4 in 2D-Axisym, 6 in 3D
                sys_size = stress_idx%end

                ! shear stress index is 2 for 2D and 2,4,5 for 3D
                if (num_dims == 1) then
                    shear_num = 0
                else if (num_dims == 2) then
                    shear_num = 1
                    shear_indices(1) = stress_idx%beg - 1 + 2
                    shear_BC_flip_num = 1
                    shear_BC_flip_indices(1:2, 1) = shear_indices(1)
                    ! Both x-dir and y-dir: flip tau_xy only
                else if (num_dims == 3) then
                    shear_num = 3
                    shear_indices(1:3) = stress_idx%beg - 1 + (/2, 4, 5/)
                    shear_BC_flip_num = 2
                    shear_BC_flip_indices(1, 1:2) = shear_indices((/1, 2/))
                    shear_BC_flip_indices(2, 1:2) = shear_indices((/1, 3/))
                    shear_BC_flip_indices(3, 1:2) = shear_indices((/2, 3/))
                    ! x-dir: flip tau_xy and tau_xz
                    ! y-dir: flip tau_xy and tau_yz
                    ! z-dir: flip tau_xz and tau_yz
                end if
                !$acc update device(shear_num, shear_indices, shear_BC_flip_num, shear_BC_flip_indices)
            end if

            if (hyperelasticity) then
                ! number of entries in the symmetric btensor plus the jacobian
                b_size = (num_dims*(num_dims + 1))/2 + 1
                ! storing the jacobian in the last entry
                tensor_size = num_dims**2 + 1
                xi_idx%beg = sys_size + 1
                xi_idx%end = sys_size + num_dims
                ! adding three more equations for the \xi field and the elastic energy
                sys_size = xi_idx%end + 1
            end if

            if (surface_tension) then
                c_idx = sys_size + 1
                sys_size = c_idx
            end if

        end if

        ! END: Volume Fraction Model

        elasticity = hypoelasticity .or. hyperelasticity

        if (elasticity) then
            ! creates stress indices for both hypo and hyperelasticity
            stress_idx%beg = sys_size + 1
            stress_idx%end = sys_size + (num_dims*(num_dims + 1))/2
            ! number of distinct stresses is 1 in 1D, 3 in 2D, 6 in 3D
            sys_size = stress_idx%end
        end if

        if (hyperelasticity) then
            ! number of entries in the symmetric btensor plus the jacobian
            b_size = (num_dims*(num_dims + 1))/2 + 1
            ! storing the jacobian in the last entry
            tensor_size = num_dims**2 + 1
            xi_idx%beg = sys_size + 1
            xi_idx%end = sys_size + num_dims
            ! adding three more equations for the \xi field and the elastic energy
            sys_size = xi_idx%end + 1
        end if

        if (chemistry) then
            species_idx%beg = sys_size + 1
            species_idx%end = sys_size + num_species
            sys_size = species_idx%end
        end if

        if (bubbles_euler .and. qbmm .and. .not. polytropic) then
            allocate (MPI_IO_DATA%view(1:sys_size + 2*nb*4))
            allocate (MPI_IO_DATA%var(1:sys_size + 2*nb*4))
        elseif (bubbles_lagrange) then
            allocate (MPI_IO_DATA%view(1:sys_size + 1))
            allocate (MPI_IO_DATA%var(1:sys_size + 1))
        else
            allocate (MPI_IO_DATA%view(1:sys_size))
            allocate (MPI_IO_DATA%var(1:sys_size))
        end if

        do i = 1, sys_size
            allocate (MPI_IO_DATA%var(i)%sf(0:m, 0:n, 0:p))
            MPI_IO_DATA%var(i)%sf => null()
        end do
        if (bubbles_euler .and. qbmm .and. .not. polytropic) then
            do i = sys_size + 1, sys_size + 2*nb*4
                allocate (MPI_IO_DATA%var(i)%sf(0:m, 0:n, 0:p))
                MPI_IO_DATA%var(i)%sf => null()
            end do
        elseif (bubbles_lagrange) then
            do i = 1, sys_size + 1
                allocate (MPI_IO_DATA%var(i)%sf(0:m, 0:n, 0:p))
                MPI_IO_DATA%var(i)%sf => null()
            end do
        end if

        ! Configuring the WENO average flag that will be used to regulate
        ! whether any spatial derivatives are to computed in each cell by
        ! using the arithmetic mean of left and right, WENO-reconstructed,
        ! cell-boundary values or otherwise, the unaltered left and right,
        ! WENO-reconstructed, cell-boundary values
        wa_flg = 0._wp; if (weno_avg) wa_flg = 1._wp
        !$acc update device(wa_flg)

        ! Resort to default WENO-JS if no other WENO scheme is selected
        #:if not MFC_CASE_OPTIMIZATION
            wenojs = .not. (mapped_weno .or. wenoz .or. teno)
        #:endif

        if (ib) allocate (MPI_IO_IB_DATA%var%sf(0:m, 0:n, 0:p))
        Np = 0

        !$acc update device(Re_size)

        if (elasticity) then
            fd_number = max(1, fd_order/2)
        end if

        if (mhd) then ! TODO merge with above; waiting for hyperelasticity PR
            fd_number = max(1, fd_order/2)
        end if

        if (probe_wrt) then
            fd_number = max(1, fd_order/2)
        end if

        call s_configure_coordinate_bounds(weno_polyn, buff_size, &
                                           idwint, idwbuff, viscous, &
                                           bubbles_lagrange, m, n, p, &
                                           num_dims)
        !$acc update device(idwint, idwbuff)

        ! Configuring Coordinate Direction Indexes
        if (bubbles_euler) then
            @:ALLOCATE(ptil(&
                & idwbuff(1)%beg:idwbuff(1)%end, &
                & idwbuff(2)%beg:idwbuff(2)%end, &
                & idwbuff(3)%beg:idwbuff(3)%end))
        end if

        !$acc update device(fd_order,fd_number)

        if (cyl_coord .neqv. .true.) then ! Cartesian grid
            grid_geometry = 1
        elseif (cyl_coord .and. p == 0) then ! Axisymmetric cylindrical grid
            grid_geometry = 2
        else ! Fully 3D cylindrical grid
            grid_geometry = 3
        end if

        momxb = mom_idx%beg
        momxe = mom_idx%end
        advxb = adv_idx%beg
        advxe = adv_idx%end
        contxb = cont_idx%beg
        contxe = cont_idx%end
        bubxb = bub_idx%beg
        bubxe = bub_idx%end
        strxb = stress_idx%beg
        strxe = stress_idx%end
        intxb = internalEnergies_idx%beg
        intxe = internalEnergies_idx%end
        xibeg = xi_idx%beg
        xiend = xi_idx%end
        chemxb = species_idx%beg
        chemxe = species_idx%end

        !$acc update device(momxb, momxe, advxb, advxe, contxb, contxe, bubxb, bubxe, intxb, intxe, sys_size, buff_size, E_idx, alf_idx, n_idx, adv_n, adap_dt, pi_fac, strxb, strxe, chemxb, chemxe)
        !$acc update device(b_size, xibeg, xiend, tensor_size)

        !$acc update device(species_idx)
        !$acc update device(cfl_target, m, n, p)

        !$acc update device(alt_soundspeed, acoustic_source, num_source)
        !$acc update device(dt, sys_size, buff_size, pref, rhoref, gamma_idx, pi_inf_idx, E_idx, alf_idx, stress_idx, mpp_lim, bubbles_euler, hypoelasticity, alt_soundspeed, avg_state, num_fluids, model_eqns, num_dims, num_vels, mixture_err, grid_geometry, cyl_coord, mp_weno, weno_eps, teno_CT, hyperelasticity, hyper_model, elasticity, xi_idx, B_idx, low_Mach)

        !$acc update device(Bx0, powell)

        #:if not MFC_CASE_OPTIMIZATION
            !$acc update device(wenojs, mapped_weno, wenoz, teno)
            !$acc update device(wenoz_q)
            !$acc update device(mhd, relativity)
        #:endif

        !$acc enter data copyin(nb, R0ref, Ca, Web, Re_inv, weight, R0, V0, bubbles_euler, polytropic, polydisperse, qbmm, R0_type, ptil, bubble_model, thermal, poly_sigma)
        !$acc enter data copyin(R_n, R_v, phi_vn, phi_nv, Pe_c, Tw, pv, M_n, M_v, k_n, k_v, pb0, mass_n0, mass_v0, Pe_T, Re_trans_T, Re_trans_c, Im_trans_T, Im_trans_c, omegaN, mul0, ss, gamma_v, mu_v, gamma_m, gamma_n, mu_n, gam)
        !$acc enter data copyin(dir_idx, dir_flg, dir_idx_tau)

        !$acc enter data copyin(relax, relax_model, palpha_eps,ptgalpha_eps)

        ! Allocating grid variables for the x-, y- and z-directions
        @:ALLOCATE(x_cb(-1 - buff_size:m + buff_size))
        @:ALLOCATE(x_cc(-buff_size:m + buff_size))
        @:ALLOCATE(dx(-buff_size:m + buff_size))

        if (n == 0) return; 
        @:ALLOCATE(y_cb(-1 - buff_size:n + buff_size))
        @:ALLOCATE(y_cc(-buff_size:n + buff_size))
        @:ALLOCATE(dy(-buff_size:n + buff_size))

        if (p == 0) return; 
        @:ALLOCATE(z_cb(-1 - buff_size:p + buff_size))
        @:ALLOCATE(z_cc(-buff_size:p + buff_size))
        @:ALLOCATE(dz(-buff_size:p + buff_size))

    end subroutine s_initialize_global_parameters_module

    !> Initializes parallel infrastructure
    subroutine s_initialize_parallel_io

        #:if not MFC_CASE_OPTIMIZATION
            num_dims = 1 + min(1, n) + min(1, p)

            if (mhd) then
                num_vels = 3
            else
                num_vels = num_dims
            end if
        #:endif

        allocate (proc_coords(1:num_dims))

        if (parallel_io .neqv. .true.) return

#ifdef MFC_MPI

        ! Option for Lustre file system (Darter/Comet/Stampede)
        write (mpiiofs, '(A)') '/lustre_'
        mpiiofs = trim(mpiiofs)

        call MPI_INFO_CREATE(mpi_info_int, ierr)
        call MPI_INFO_SET(mpi_info_int, 'romio_ds_write', 'disable', ierr)

        allocate (start_idx(1:num_dims))

#endif

    end subroutine s_initialize_parallel_io

    !> Module deallocation and/or disassociation procedures
    subroutine s_finalize_global_parameters_module

        integer :: i

        ! Deallocating the variables bookkeeping the indexes of any viscous
        ! fluids and any pairs of fluids whose interfaces supported effects
        ! of surface tension
        if (viscous) then
            @:DEALLOCATE(Re_idx)
        end if

        deallocate (proc_coords)
        if (parallel_io) then
            deallocate (start_idx)

            if (bubbles_lagrange) then
                do i = 1, sys_size + 1
                    MPI_IO_DATA%var(i)%sf => null()
                end do
            else
                do i = 1, sys_size
                    MPI_IO_DATA%var(i)%sf => null()
                end do
            end if

            deallocate (MPI_IO_DATA%var)
            deallocate (MPI_IO_DATA%view)
        end if

        if (ib) MPI_IO_IB_DATA%var%sf => null()

        ! Deallocating grid variables for the x-, y- and z-directions
        @:DEALLOCATE(x_cb, x_cc, dx)

        if (n == 0) return; 
        @:DEALLOCATE(y_cb, y_cc, dy)

        if (p == 0) return; 
        @:DEALLOCATE(z_cb, z_cc, dz)

    end subroutine s_finalize_global_parameters_module

end module m_global_parameters<|MERGE_RESOLUTION|>--- conflicted
+++ resolved
@@ -919,11 +919,6 @@
                     end if
                 end if
 
-<<<<<<< HEAD
-                if (surface_tension) then
-                    c_idx = sys_size + 1
-                    sys_size = c_idx
-=======
                 if (mhd) then
                     B_idx%beg = sys_size + 1
                     if (n == 0) then
@@ -932,7 +927,6 @@
                         B_idx%end = sys_size + 3 ! 2D/3D: Bx, By, Bz
                     end if
                     sys_size = B_idx%end
->>>>>>> a2a88004
                 end if
 
             else if (model_eqns == 3) then
@@ -948,14 +942,6 @@
                 internalEnergies_idx%end = adv_idx%end + num_fluids
                 sys_size = internalEnergies_idx%end
 
-<<<<<<< HEAD
-                if (surface_tension) then
-                    c_idx = sys_size + 1
-                    sys_size = c_idx
-                end if
-
-=======
->>>>>>> a2a88004
             else if (model_eqns == 4) then
                 cont_idx%beg = 1 ! one continuity equation
                 cont_idx%end = 1 !num_fluids
