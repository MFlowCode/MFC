--- conflicted
+++ resolved
@@ -249,14 +249,8 @@
     ! integer :: eqn_idx%damage                              !< Index of damage state variable (D) for continuum damage model
     !> @}
 
-<<<<<<< HEAD
-    type(system_of_equations) :: eqn_idx 
-
-    !$acc declare create(eqn_idx%bub)
-=======
     type(system_of_equations) :: eqn_idx
     !$acc declare create(eqn_idx)
->>>>>>> 11e1e717
 
     ! Cell Indices for the (local) interior points (O-m, O-n, 0-p).
     ! Stands for "InDices With INTerior".
@@ -269,19 +263,6 @@
     type(int_bounds_info) :: idwbuff(1:3)
     !$acc declare create(idwbuff)
 
-<<<<<<< HEAD
-    !> @name The number of fluids, along with their identifying indexes, respectively,
-    !! for which viscous effects, e.g. the shear and/or the volume Reynolds (Re)
-    !! numbers, will be non-negligible.
-    !> @{
-    ! integer, dimension(2) :: eqn_idx%Re_size
-    ! integer, allocatable, dimension(:, :) :: eqn_idx%Re
-    !> @}
-
-    !$acc declare create(eqn_idx%Re_size, eqn_idx%Re)
-
-=======
->>>>>>> 11e1e717
     ! The WENO average (WA) flag regulates whether the calculation of any cell-
     ! average spatial derivatives is carried out in each cell by utilizing the
     ! arithmetic mean of the left and right, WENO-reconstructed, cell-boundary
@@ -293,31 +274,12 @@
 
     !$acc declare create(wa_flg)
 
-<<<<<<< HEAD
-    !> @name The coordinate direction indexes and flags (flg), respectively, for which
-    !! the configurations will be determined with respect to a working direction
-    !! and that will be used to isolate the contributions, in that direction, in
-    !! the dimensionally split system of equations.
-    !> @{
-    ! integer, dimension(3) :: eqn_idx%dir
-    ! real(wp), dimension(3) :: eqn_idx%flg
-    ! integer, dimension(3) :: eqn_idx%dir_tau !!used for hypoelasticity=true
-    !> @}
-
-    !$acc declare create(eqn_idx%dir, eqn_idx%flg, eqn_idx%dir_tau)
-
-=======
->>>>>>> 11e1e717
     integer :: buff_size !<
     !! The number of cells that are necessary to be able to store enough boundary
     !! conditions data to march the solution in the physical computational domain
     !! to the next time-step.
 
-<<<<<<< HEAD
-    !$acc declare create(sys_size, buff_size, eqn_idx%E, eqn_idx%gamma, eqn_idx%pi_inf, eqn_idx%alf, eqn_idx%n, eqn_idx%stress, eqn_idx%b_size, eqn_idx%tensor_size, eqn_idx%xi, eqn_idx%species, eqn_idx%B, eqn_idx%c)
-=======
     !$acc declare create(buff_size)
->>>>>>> 11e1e717
 
     integer :: shear_num !! Number of shear stress components
     integer, dimension(3) :: shear_indices !<
@@ -1045,11 +1007,7 @@
             if (eqn_idx%Re_size(1) > 0._wp) shear_stress = .true.
             if (eqn_idx%Re_size(2) > 0._wp) bulk_stress = .true.
 
-<<<<<<< HEAD
-            !$acc update device(eqn_idx%Re_size, viscous, shear_stress, bulk_stress)
-=======
             !$acc update device(eqn_idx, viscous, shear_stress, bulk_stress)
->>>>>>> 11e1e717
 
             ! Bookkeeping the indexes of any viscous fluids and any pairs of
             ! fluids whose interface will support effects of surface tension
@@ -1237,23 +1195,12 @@
         chemxb = eqn_idx%species%beg
         chemxe = eqn_idx%species%end
 
-<<<<<<< HEAD
-        !$acc update device(momxb, momxe, advxb, advxe, contxb, contxe, bubxb, bubxe, intxb, intxe, sys_size, buff_size, eqn_idx%E, eqn_idx%alf, eqn_idx%n, adv_n, adap_dt, pi_fac, strxb, strxe, chemxb, chemxe, eqn_idx%c)
-        !$acc update device(eqn_idx%b_size, xibeg, xiend, eqn_idx%tensor_size)
-
-        !$acc update device(eqn_idx%species)
-        !$acc update device(cfl_target, m, n, p)
-
-        !$acc update device(alt_soundspeed, acoustic_source, num_source)
-        !$acc update device(dt, sys_size, buff_size, pref, rhoref, eqn_idx%gamma, eqn_idx%pi_inf, eqn_idx%E, eqn_idx%alf, eqn_idx%stress, mpp_lim, bubbles_euler, hypoelasticity, alt_soundspeed, avg_state, num_fluids, model_eqns, num_dims, num_vels, mixture_err, grid_geometry, cyl_coord, mp_weno, weno_eps, teno_CT, hyperelasticity, hyper_model, elasticity, eqn_idx%xi, eqn_idx%B, low_Mach)
-=======
         !$acc update device(momxb, momxe, advxb, advxe, contxb, contxe, bubxb, bubxe, intxb, intxe, buff_size, eqn_idx, adv_n, adap_dt, pi_fac, strxb, strxe, chemxb, chemxe, xibeg, xiend)
 
         !$acc update device(cfl_target, m, n, p)
 
         !$acc update device(alt_soundspeed, acoustic_source, num_source)
         !$acc update device(dt, buff_size, pref, rhoref, mpp_lim, bubbles_euler, hypoelasticity, alt_soundspeed, avg_state, num_fluids, model_eqns, num_dims, num_vels, mixture_err, grid_geometry, cyl_coord, mp_weno, weno_eps, teno_CT, hyperelasticity, hyper_model, elasticity, low_Mach)
->>>>>>> 11e1e717
 
         !$acc update device(Bx0, powell)
 
@@ -1267,11 +1214,7 @@
 
         !$acc enter data copyin(nb, R0ref, Ca, Web, Re_inv, weight, R0, V0, bubbles_euler, polytropic, polydisperse, qbmm, R0_type, ptil, bubble_model, thermal, poly_sigma)
         !$acc enter data copyin(R_n, R_v, phi_vn, phi_nv, Pe_c, Tw, pv, M_n, M_v, k_n, k_v, pb0, mass_n0, mass_v0, Pe_T, Re_trans_T, Re_trans_c, Im_trans_T, Im_trans_c, omegaN, mul0, ss, gamma_v, mu_v, gamma_m, gamma_n, mu_n, gam)
-<<<<<<< HEAD
-        !$acc enter data copyin(eqn_idx%dir, eqn_idx%flg, eqn_idx%dir_tau)
-=======
         !$acc enter data copyin(eqn_idx%dir, eqn_idx%dir_flg, eqn_idx%dir_tau)
->>>>>>> 11e1e717
 
         !$acc enter data copyin(relax, relax_model, palpha_eps,ptgalpha_eps)
 
