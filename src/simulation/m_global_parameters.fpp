--- conflicted
+++ resolved
@@ -448,10 +448,6 @@
     type(pres_field), allocatable, dimension(:) :: mv_ts
 
     !$acc declare create(pb_ts, mv_ts)
-<<<<<<< HEAD
-#endif
-=======
->>>>>>> efc9d67b
 
     ! ======================================================================
 
