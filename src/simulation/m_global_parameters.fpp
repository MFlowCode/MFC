--- conflicted
+++ resolved
@@ -61,42 +61,21 @@
 
     !> @name Cell-boundary (CB) locations in the x-, y- and z-directions, respectively
     !> @{
-<<<<<<< HEAD
-#ifdef CRAY_ACC_WAR
-    @:CRAY_DECLARE_GLOBAL(real(wp), dimension(:), x_cb, y_cb, z_cb)
-#else
+
     real(wp), target, allocatable, dimension(:) :: x_cb, y_cb, z_cb
-#endif
-=======
-    real(kind(0d0)), target, allocatable, dimension(:) :: x_cb, y_cb, z_cb
->>>>>>> 78a810f2
     !> @}
 
     !> @name Cell-center (CC) locations in the x-, y- and z-directions, respectively
     !> @{
-<<<<<<< HEAD
-#ifdef CRAY_ACC_WAR
-    @:CRAY_DECLARE_GLOBAL(real(wp), dimension(:), x_cc, y_cc, z_cc)
-#else
+
     real(wp), target, allocatable, dimension(:) :: x_cc, y_cc, z_cc
-#endif
-=======
-    real(kind(0d0)), target, allocatable, dimension(:) :: x_cc, y_cc, z_cc
->>>>>>> 78a810f2
     !> @}
     !type(bounds_info) :: x_domain, y_domain, z_domain !<
     !! Locations of the domain bounds in the x-, y- and z-coordinate directions
     !> @name Cell-width distributions in the x-, y- and z-directions, respectively
     !> @{
-<<<<<<< HEAD
-#ifdef CRAY_ACC_WAR
-    @:CRAY_DECLARE_GLOBAL(real(wp), dimension(:), dx, dy, dz)
-#else
+
     real(wp), target, allocatable, dimension(:) :: dx, dy, dz
-#endif
-=======
-    real(kind(0d0)), target, allocatable, dimension(:) :: dx, dy, dz
->>>>>>> 78a810f2
     !> @}
 
     real(wp) :: dt !< Size of the time-step
@@ -371,30 +350,15 @@
         integer :: nb       !< Number of eq. bubble sizes
     #:endif
 
-<<<<<<< HEAD
+
     real(wp) :: R0ref    !< Reference bubble size
     real(wp) :: Ca       !< Cavitation number
     real(wp) :: Web      !< Weber number
     real(wp) :: Re_inv   !< Inverse Reynolds number
-#ifdef CRAY_ACC_WAR
-    @:CRAY_DECLARE_GLOBAL(real(wp), dimension(:), weight)
-    @:CRAY_DECLARE_GLOBAL(real(wp), dimension(:), R0)
-    @:CRAY_DECLARE_GLOBAL(real(wp), dimension(:), V0)
-    !$acc declare link(weight, R0, V0)
-#else
+
     real(wp), dimension(:), allocatable :: weight !< Simpson quadrature weights
     real(wp), dimension(:), allocatable :: R0     !< Bubble sizes
     real(wp), dimension(:), allocatable :: V0     !< Bubble velocities
-=======
-    real(kind(0d0)) :: R0ref    !< Reference bubble size
-    real(kind(0d0)) :: Ca       !< Cavitation number
-    real(kind(0d0)) :: Web      !< Weber number
-    real(kind(0d0)) :: Re_inv   !< Inverse Reynolds number
-
-    real(kind(0d0)), dimension(:), allocatable :: weight !< Simpson quadrature weights
-    real(kind(0d0)), dimension(:), allocatable :: R0     !< Bubble sizes
-    real(kind(0d0)), dimension(:), allocatable :: V0     !< Bubble velocities
->>>>>>> 78a810f2
     !$acc declare create(weight, R0, V0)
 
     logical :: bubbles      !< Bubbles on/off
@@ -405,22 +369,12 @@
 
     integer :: bubble_model !< Gilmore or Keller--Miksis bubble model
     integer :: thermal      !< Thermal behavior. 1 = adiabatic, 2 = isotherm, 3 = transfer
-<<<<<<< HEAD
-#ifdef CRAY_ACC_WAR
-    @:CRAY_DECLARE_GLOBAL(real(wp), dimension(:, :, :), ptil)
-    !$acc declare link(ptil)
-#else
+
+
     real(wp), allocatable, dimension(:, :, :) :: ptil  !< Pressure modification
     !$acc declare create(ptil)
-#endif
+
     real(wp) :: poly_sigma  !< log normal sigma for polydisperse PDF
-=======
-
-    real(kind(0d0)), allocatable, dimension(:, :, :) :: ptil  !< Pressure modification
-    !$acc declare create(ptil)
-
-    real(kind(0d0)) :: poly_sigma  !< log normal sigma for polydisperse PDF
->>>>>>> 78a810f2
 
     logical :: qbmm      !< Quadrature moment method
     integer, parameter :: nmom = 6 !< Number of carried moments per R0 location
@@ -447,33 +401,17 @@
 
     !> @name Physical bubble parameters (see Ando 2010, Preston 2007)
     !> @{
-<<<<<<< HEAD
+
     real(wp) :: R_n, R_v, phi_vn, phi_nv, Pe_c, Tw, pv, M_n, M_v
-!$acc declare create(R_n, R_v, phi_vn, phi_nv, Pe_c, Tw, pv, M_n, M_v)
-#ifdef CRAY_ACC_WAR
-    @:CRAY_DECLARE_GLOBAL(real(wp), dimension(:), k_n, k_v, pb0, mass_n0, mass_v0, Pe_T)
-    @:CRAY_DECLARE_GLOBAL(real(wp), dimension(:), Re_trans_T, Re_trans_c, Im_trans_T, Im_trans_c, omegaN)
-    !$acc declare link( k_n, k_v, pb0, mass_n0, mass_v0, Pe_T, Re_trans_T, Re_trans_c, Im_trans_T, Im_trans_c, omegaN)
-#else
+    !$acc declare create(R_n, R_v, phi_vn, phi_nv, Pe_c, Tw, pv, M_n, M_v)
+
     real(wp), dimension(:), allocatable :: k_n, k_v, pb0, mass_n0, mass_v0, Pe_T
     real(wp), dimension(:), allocatable :: Re_trans_T, Re_trans_c, Im_trans_T, Im_trans_c, omegaN
     !$acc declare create( k_n, k_v, pb0, mass_n0, mass_v0, Pe_T, Re_trans_T, Re_trans_c, Im_trans_T, Im_trans_c, omegaN)
-#endif
+
     real(wp) :: mul0, ss, gamma_v, mu_v
     real(wp) :: gamma_m, gamma_n, mu_n
     real(wp) :: gam
-=======
-    real(kind(0d0)) :: R_n, R_v, phi_vn, phi_nv, Pe_c, Tw, pv, M_n, M_v
-    !$acc declare create(R_n, R_v, phi_vn, phi_nv, Pe_c, Tw, pv, M_n, M_v)
-
-    real(kind(0d0)), dimension(:), allocatable :: k_n, k_v, pb0, mass_n0, mass_v0, Pe_T
-    real(kind(0d0)), dimension(:), allocatable :: Re_trans_T, Re_trans_c, Im_trans_T, Im_trans_c, omegaN
-    !$acc declare create( k_n, k_v, pb0, mass_n0, mass_v0, Pe_T, Re_trans_T, Re_trans_c, Im_trans_T, Im_trans_c, omegaN)
-
-    real(kind(0d0)) :: mul0, ss, gamma_v, mu_v
-    real(kind(0d0)) :: gamma_m, gamma_n, mu_n
-    real(kind(0d0)) :: gam
->>>>>>> 78a810f2
     !> @}
 
     !$acc declare create(mul0, ss, gamma_v, mu_v, gamma_m, gamma_n, mu_n, gam)
@@ -504,15 +442,8 @@
 
     !$acc declare create(momxb, momxe, advxb, advxe, contxb, contxe, intxb, intxe, bubxb, bubxe, strxb, strxe,  chemxb, chemxe)
 
-<<<<<<< HEAD
-#ifdef CRAY_ACC_WAR
-    @:CRAY_DECLARE_GLOBAL(real(wp), dimension(:), gammas, gs_min, pi_infs, ps_inf, cvs, qvs, qvps)
-    !$acc declare link(gammas, gs_min, pi_infs, ps_inf, cvs, qvs, qvps)
-#else
+
     real(wp), allocatable, dimension(:) :: gammas, gs_min, pi_infs, ps_inf, cvs, qvs, qvps
-=======
-    real(kind(0d0)), allocatable, dimension(:) :: gammas, gs_min, pi_infs, ps_inf, cvs, qvs, qvps
->>>>>>> 78a810f2
     !$acc declare create(gammas, gs_min, pi_infs, ps_inf, cvs, qvs, qvps)
 
     real(wp) :: mytime       !< Current simulation time
