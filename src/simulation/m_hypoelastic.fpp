!>
!! @file m_hypoelastic.f90
!! @brief Contains module m_hypoelastic

#:include 'macros.fpp'

!> @brief This module is used to compute source terms for hypoelastic model
module m_hypoelastic

    ! Dependencies =============================================================

    use m_derived_types        !< Definitions of the derived types

    use m_global_parameters    !< Definitions of the global parameters

    use m_finite_differences

    ! ==========================================================================

    implicit none

    private; public :: s_initialize_hypoelastic_module, &
 s_finalize_hypoelastic_module, &
 s_compute_hypoelastic_rhs

    real(wp), allocatable, dimension(:) :: Gs
    !$acc declare create(Gs)

    real(wp), allocatable, dimension(:, :, :) :: du_dx, du_dy, du_dz
    real(wp), allocatable, dimension(:, :, :) :: dv_dx, dv_dy, dv_dz
    real(wp), allocatable, dimension(:, :, :) :: dw_dx, dw_dy, dw_dz
    !$acc declare create(du_dx,du_dy,du_dz,dv_dx,dv_dy,dv_dz,dw_dx,dw_dy,dw_dz)

    real(wp), allocatable, dimension(:, :, :) :: rho_K_field, G_K_field
    !$acc declare create(rho_K_field, G_K_field)

    real(kind(0d0)), allocatable, dimension(:, :) :: fd_coeff_x
    real(kind(0d0)), allocatable, dimension(:, :) :: fd_coeff_y
    real(kind(0d0)), allocatable, dimension(:, :) :: fd_coeff_z
    !$acc declare create(fd_coeff_x,fd_coeff_y,fd_coeff_z)

contains

    subroutine s_initialize_hypoelastic_module

        integer :: i, k, r

        @:ALLOCATE(Gs(1:num_fluids))
        @:ALLOCATE(rho_K_field(0:m,0:n,0:p), G_K_field(0:m,0:n,0:p))
        @:ALLOCATE(du_dx(0:m,0:n,0:p))
        if (n > 0) then
            @:ALLOCATE(du_dy(0:m,0:n,0:p), dv_dx(0:m,0:n,0:p), dv_dy(0:m,0:n,0:p))
            if (p > 0) then
                @:ALLOCATE(du_dz(0:m,0:n,0:p), dv_dz(0:m,0:n,0:p))
                @:ALLOCATE(dw_dx(0:m,0:n,0:p), dw_dy(0:m,0:n,0:p), dw_dz(0:m,0:n,0:p))
            end if
        end if

        do i = 1, num_fluids
            Gs(i) = fluid_pp(i)%G
        end do
        !$acc update device(Gs)

        @:ALLOCATE(fd_coeff_x(-fd_number:fd_number, 0:m))
        if (n > 0) then
            @:ALLOCATE(fd_coeff_y(-fd_number:fd_number, 0:n))
        end if
        if (p > 0) then
            @:ALLOCATE(fd_coeff_z(-fd_number:fd_number, 0:p))
        end if

        ! Computing centered finite difference coefficients
        call s_compute_finite_difference_coefficients(m, x_cc, fd_coeff_x, buff_size, &
                                                      fd_number, fd_order)
        !$acc update device(fd_coeff_x)
        if (n > 0) then
            call s_compute_finite_difference_coefficients(n, y_cc, fd_coeff_y, buff_size, &
                                                          fd_number, fd_order)
            !$acc update device(fd_coeff_y)
        end if
        if (p > 0) then
            call s_compute_finite_difference_coefficients(p, z_cc, fd_coeff_z, buff_size, &
                                                          fd_number, fd_order)
            !$acc update device(fd_coeff_z)
        end if

    end subroutine s_initialize_hypoelastic_module

    !>  The purpose of this procedure is to compute the source terms
        !!      that are needed for the elastic stress equations
        !!  @param idir Dimension splitting index
        !!  @param q_prim_vf Primitive variables
        !!  @param rhs_vf rhs variables
    subroutine s_compute_hypoelastic_rhs(idir, q_prim_vf, rhs_vf)

        integer, intent(in) :: idir
        type(scalar_field), dimension(sys_size), intent(in) :: q_prim_vf
        type(scalar_field), dimension(sys_size), intent(inout) :: rhs_vf

        real(wp) :: rho_K, G_K

        integer :: i, k, l, q, r !< Loop variables
        integer :: ndirs  !< Number of coordinate directions

        ndirs = 1; if (n > 0) ndirs = 2; if (p > 0) ndirs = 3

        if (idir == 1) then
            ! calculate velocity gradients + rho_K and G_K
            ! TODO: re-organize these loops one by one for GPU efficiency if possible?

            !$acc parallel loop collapse(3) gang vector default(present)
            do q = 0, p
                do l = 0, n
                    do k = 0, m
<<<<<<< HEAD
                        du_dx(k, l, q) = 0d0; 
                    end do
                end do
            end do
            !$acc end parallel loop

            !$acc parallel loop collapse(3) gang vector default(present)
            do q = 0, p
                do l = 0, n
                    do k = 0, m
                        !$acc loop seq
                        do r = -fd_number, fd_number
                            du_dx(k, l, q) = du_dx(k, l, q) &
                                             + q_prim_vf(momxb)%sf(k + r, l, q)*fd_coeff_x(r, k)
                        end do

=======
                        du_dx(k, l, q) = &
                            (q_prim_vf(momxb)%sf(k - 2, l, q) &
                             - 8._wp*q_prim_vf(momxb)%sf(k - 1, l, q) &
                             + 8._wp*q_prim_vf(momxb)%sf(k + 1, l, q) &
                             - q_prim_vf(momxb)%sf(k + 2, l, q)) &
                            /(12._wp*dx(k))
>>>>>>> 143f710a
                    end do
                end do
            end do
            !$acc end parallel loop

            if (ndirs > 1) then
                !$acc parallel loop collapse(3) gang vector default(present)
                do q = 0, p
                    do l = 0, n
                        do k = 0, m
<<<<<<< HEAD
                            du_dy(k, l, q) = 0d0; dv_dx(k, l, q) = 0d0; dv_dy(k, l, q) = 0d0; 
                        end do
                    end do
                end do
                !$acc end parallel loop

                !$acc parallel loop collapse(3) gang vector default(present)
                do q = 0, p
                    do l = 0, n
                        do k = 0, m
                            !$acc loop seq
                            do r = -fd_number, fd_number
                                du_dy(k, l, q) = du_dy(k, l, q) &
                                                 + q_prim_vf(momxb)%sf(k, l + r, q)*fd_coeff_y(r, l)
                                dv_dx(k, l, q) = dv_dx(k, l, q) &
                                                 + q_prim_vf(momxb + 1)%sf(k + r, l, q)*fd_coeff_x(r, k)
                                dv_dy(k, l, q) = dv_dy(k, l, q) &
                                                 + q_prim_vf(momxb + 1)%sf(k, l + r, q)*fd_coeff_y(r, l)
                            end do
=======
                            du_dy(k, l, q) = &
                                (q_prim_vf(momxb)%sf(k, l - 2, q) &
                                 - 8._wp*q_prim_vf(momxb)%sf(k, l - 1, q) &
                                 + 8._wp*q_prim_vf(momxb)%sf(k, l + 1, q) &
                                 - q_prim_vf(momxb)%sf(k, l + 2, q)) &
                                /(12._wp*dy(l))
                            dv_dx(k, l, q) = &
                                (q_prim_vf(momxb + 1)%sf(k - 2, l, q) &
                                 - 8._wp*q_prim_vf(momxb + 1)%sf(k - 1, l, q) &
                                 + 8._wp*q_prim_vf(momxb + 1)%sf(k + 1, l, q) &
                                 - q_prim_vf(momxb + 1)%sf(k + 2, l, q)) &
                                /(12._wp*dx(k))
                            dv_dy(k, l, q) = &
                                (q_prim_vf(momxb + 1)%sf(k, l - 2, q) &
                                 - 8._wp*q_prim_vf(momxb + 1)%sf(k, l - 1, q) &
                                 + 8._wp*q_prim_vf(momxb + 1)%sf(k, l + 1, q) &
                                 - q_prim_vf(momxb + 1)%sf(k, l + 2, q)) &
                                /(12._wp*dy(l))
>>>>>>> 143f710a
                        end do
                    end do
                end do
                !$acc end parallel loop

                ! 3D
                if (ndirs == 3) then

                    !$acc parallel loop collapse(3) gang vector default(present)
                    do q = 0, p
                        do l = 0, n
                            do k = 0, m
                                du_dz(k, l, q) = 0d0; dv_dz(k, l, q) = 0d0; dw_dx(k, l, q) = 0d0; 
                                dw_dy(k, l, q) = 0d0; dw_dz(k, l, q) = 0d0; 
                            end do
                        end do
                    end do
                    !$acc end parallel loop

                    !$acc parallel loop collapse(3) gang vector default(present)
                    do q = 0, p
                        do l = 0, n
                            do k = 0, m
<<<<<<< HEAD
                                !$acc loop seq
                                do r = -fd_number, fd_number
                                    du_dz(k, l, q) = du_dz(k, l, q) &
                                                     + q_prim_vf(momxb)%sf(k, l, q + r)*fd_coeff_z(r, q)
                                    dv_dz(k, l, q) = dv_dz(k, l, q) &
                                                     + q_prim_vf(momxb + 1)%sf(k, l, q + r)*fd_coeff_z(r, q)
                                    dw_dx(k, l, q) = dw_dx(k, l, q) &
                                                     + q_prim_vf(momxe)%sf(k + r, l, q)*fd_coeff_x(r, k)
                                    dw_dy(k, l, q) = dw_dy(k, l, q) &
                                                     + q_prim_vf(momxe)%sf(k, l + r, q)*fd_coeff_y(r, l)
                                    dw_dz(k, l, q) = dw_dz(k, l, q) &
                                                     + q_prim_vf(momxe)%sf(k, l, q + r)*fd_coeff_z(r, q)
                                end do
=======
                                du_dz(k, l, q) = &
                                    (q_prim_vf(momxb)%sf(k, l, q - 2) &
                                     - 8._wp*q_prim_vf(momxb)%sf(k, l, q - 1) &
                                     + 8._wp*q_prim_vf(momxb)%sf(k, l, q + 1) &
                                     - q_prim_vf(momxb)%sf(k, l, q + 2)) &
                                    /(12._wp*dz(q))
                                dv_dz(k, l, q) = &
                                    (q_prim_vf(momxb + 1)%sf(k, l, q - 2) &
                                     - 8._wp*q_prim_vf(momxb + 1)%sf(k, l, q - 1) &
                                     + 8._wp*q_prim_vf(momxb + 1)%sf(k, l, q + 1) &
                                     - q_prim_vf(momxb + 1)%sf(k, l, q + 2)) &
                                    /(12._wp*dz(q))
                                dw_dx(k, l, q) = &
                                    (q_prim_vf(momxe)%sf(k - 2, l, q) &
                                     - 8._wp*q_prim_vf(momxe)%sf(k - 1, l, q) &
                                     + 8._wp*q_prim_vf(momxe)%sf(k + 1, l, q) &
                                     - q_prim_vf(momxe)%sf(k + 2, l, q)) &
                                    /(12._wp*dx(k))
                                dw_dy(k, l, q) = &
                                    (q_prim_vf(momxe)%sf(k, l - 2, q) &
                                     - 8._wp*q_prim_vf(momxe)%sf(k, l - 1, q) &
                                     + 8._wp*q_prim_vf(momxe)%sf(k, l + 1, q) &
                                     - q_prim_vf(momxe)%sf(k, l + 2, q)) &
                                    /(12._wp*dy(l))
                                dw_dz(k, l, q) = &
                                    (q_prim_vf(momxe)%sf(k, l, q - 2) &
                                     - 8._wp*q_prim_vf(momxe)%sf(k, l, q - 1) &
                                     + 8._wp*q_prim_vf(momxe)%sf(k, l, q + 1) &
                                     - q_prim_vf(momxe)%sf(k, l, q + 2)) &
                                    /(12._wp*dz(q))
>>>>>>> 143f710a
                            end do
                        end do
                    end do
                    !$acc end parallel loop
                end if
            end if

            !$acc parallel loop collapse(3) gang vector default(present)
            do q = 0, p
                do l = 0, n
                    do k = 0, m
                        rho_K = 0._wp; G_K = 0._wp
                        do i = 1, num_fluids
                            rho_K = rho_K + q_prim_vf(i)%sf(k, l, q) !alpha_rho_K(1)
                            G_K = G_K + q_prim_vf(advxb - 1 + i)%sf(k, l, q)*Gs(i)  !alpha_K(1) * Gs(1)
                        end do
                        rho_K_field(k, l, q) = rho_K
                        G_K_field(k, l, q) = G_K

                        !TODO: take this out if not needed
                        if (G_K < verysmall) then
                            G_K_field(k, l, q) = 0
                        end if
                    end do
                end do
            end do

            ! apply rhs source term to elastic stress equation
            !$acc parallel loop collapse(3) gang vector default(present)
            do q = 0, p
                do l = 0, n
                    do k = 0, m
                        rhs_vf(strxb)%sf(k, l, q) = &
                            rhs_vf(strxb)%sf(k, l, q) + rho_K_field(k, l, q)* &
                            ((4._wp*G_K_field(k, l, q)/3._wp) + &
                             q_prim_vf(strxb)%sf(k, l, q))* &
                            du_dx(k, l, q)
                    end do
                end do
            end do

        elseif (idir == 2) then
            !$acc parallel loop collapse(3) gang vector default(present)
            do q = 0, p
                do l = 0, n
                    do k = 0, m
                        rhs_vf(strxb)%sf(k, l, q) = rhs_vf(strxb)%sf(k, l, q) + rho_K_field(k, l, q)* &
                                                    (q_prim_vf(strxb + 1)%sf(k, l, q)*du_dy(k, l, q) + &
                                                     q_prim_vf(strxb + 1)%sf(k, l, q)*du_dy(k, l, q) - &
                                                     q_prim_vf(strxb)%sf(k, l, q)*dv_dy(k, l, q) - &
                                                     2._wp*G_K_field(k, l, q)*(1._wp/3._wp)*dv_dy(k, l, q))

                        rhs_vf(strxb + 1)%sf(k, l, q) = rhs_vf(strxb + 1)%sf(k, l, q) + rho_K_field(k, l, q)* &
                                                        (q_prim_vf(strxb + 1)%sf(k, l, q)*du_dx(k, l, q) + &
                                                         q_prim_vf(strxb)%sf(k, l, q)*dv_dx(k, l, q) - &
                                                         q_prim_vf(strxb + 1)%sf(k, l, q)*du_dx(k, l, q) + &
                                                         q_prim_vf(strxb + 2)%sf(k, l, q)*du_dy(k, l, q) + &
                                                         q_prim_vf(strxb + 1)%sf(k, l, q)*dv_dy(k, l, q) - &
                                                         q_prim_vf(strxb + 1)%sf(k, l, q)*dv_dy(k, l, q) + &
                                                         2._wp*G_K_field(k, l, q)*(1._wp/2._wp)*(du_dy(k, l, q) + &
                                                                                                 dv_dx(k, l, q)))

                        rhs_vf(strxb + 2)%sf(k, l, q) = rhs_vf(strxb + 2)%sf(k, l, q) + rho_K_field(k, l, q)* &
                                                        (q_prim_vf(strxb + 1)%sf(k, l, q)*dv_dx(k, l, q) + &
                                                         q_prim_vf(strxb + 1)%sf(k, l, q)*dv_dx(k, l, q) - &
                                                         q_prim_vf(strxb + 2)%sf(k, l, q)*du_dx(k, l, q) + &
                                                         q_prim_vf(strxb + 2)%sf(k, l, q)*dv_dy(k, l, q) + &
                                                         q_prim_vf(strxb + 2)%sf(k, l, q)*dv_dy(k, l, q) - &
                                                         q_prim_vf(strxb + 2)%sf(k, l, q)*dv_dy(k, l, q) + &
                                                         2._wp*G_K_field(k, l, q)*(dv_dy(k, l, q) - (1._wp/3._wp)* &
                                                                                   (du_dx(k, l, q) + &
                                                                                    dv_dy(k, l, q))))
                    end do
                end do
            end do

        elseif (idir == 3) then
            !$acc parallel loop collapse(3) gang vector default(present)
            do q = 0, p
                do l = 0, n
                    do k = 0, m
                        rhs_vf(strxb)%sf(k, l, q) = rhs_vf(strxb)%sf(k, l, q) + rho_K_field(k, l, q)* &
                                                    (q_prim_vf(strxb + 3)%sf(k, l, q)*du_dz(k, l, q) + &
                                                     q_prim_vf(strxb + 3)%sf(k, l, q)*du_dz(k, l, q) - &
                                                     q_prim_vf(strxb)%sf(k, l, q)*dw_dz(k, l, q) - &
                                                     2._wp*G_K_field(k, l, q)*(1._wp/3._wp)*dw_dz(k, l, q))

                        rhs_vf(strxb + 1)%sf(k, l, q) = rhs_vf(strxb + 1)%sf(k, l, q) + rho_K_field(k, l, q)* &
                                                        (q_prim_vf(strxb + 4)%sf(k, l, q)*du_dz(k, l, q) + &
                                                         q_prim_vf(strxb + 3)%sf(k, l, q)*dv_dz(k, l, q) - &
                                                         q_prim_vf(strxb + 1)%sf(k, l, q)*dw_dz(k, l, q))

                        rhs_vf(strxb + 2)%sf(k, l, q) = rhs_vf(strxb + 2)%sf(k, l, q) + rho_K_field(k, l, q)* &
                                                        (q_prim_vf(strxb + 4)%sf(k, l, q)*dv_dz(k, l, q) + &
                                                         q_prim_vf(strxb + 4)%sf(k, l, q)*dv_dz(k, l, q) - &
                                                         q_prim_vf(strxb + 2)%sf(k, l, q)*dw_dz(k, l, q) - &
                                                         2._wp*G_K_field(k, l, q)*(1._wp/3._wp)*dw_dz(k, l, q))

                        rhs_vf(strxb + 3)%sf(k, l, q) = rhs_vf(strxb + 3)%sf(k, l, q) + rho_K_field(k, l, q)* &
                                                        (q_prim_vf(strxb + 3)%sf(k, l, q)*du_dx(k, l, q) + &
                                                         q_prim_vf(strxb)%sf(k, l, q)*dw_dx(k, l, q) - &
                                                         q_prim_vf(strxb + 3)%sf(k, l, q)*du_dx(k, l, q) + &
                                                         q_prim_vf(strxb + 4)%sf(k, l, q)*du_dy(k, l, q) + &
                                                         q_prim_vf(strxb + 1)%sf(k, l, q)*dw_dy(k, l, q) - &
                                                         q_prim_vf(strxb + 3)%sf(k, l, q)*dv_dy(k, l, q) + &
                                                         q_prim_vf(strxb + 5)%sf(k, l, q)*du_dz(k, l, q) + &
                                                         q_prim_vf(strxb + 3)%sf(k, l, q)*dw_dz(k, l, q) - &
                                                         q_prim_vf(strxb + 3)%sf(k, l, q)*dw_dz(k, l, q) + &
                                                         2._wp*G_K_field(k, l, q)*(1._wp/2._wp)*(du_dz(k, l, q) + &
                                                                                                 dw_dx(k, l, q)))

                        rhs_vf(strxb + 4)%sf(k, l, q) = rhs_vf(strxb + 4)%sf(k, l, q) + rho_K_field(k, l, q)* &
                                                        (q_prim_vf(strxb + 3)%sf(k, l, q)*dv_dx(k, l, q) + &
                                                         q_prim_vf(strxb + 1)%sf(k, l, q)*dw_dx(k, l, q) - &
                                                         q_prim_vf(strxb + 4)%sf(k, l, q)*du_dx(k, l, q) + &
                                                         q_prim_vf(strxb + 4)%sf(k, l, q)*dv_dy(k, l, q) + &
                                                         q_prim_vf(strxb + 2)%sf(k, l, q)*dw_dy(k, l, q) - &
                                                         q_prim_vf(strxb + 4)%sf(k, l, q)*dv_dy(k, l, q) + &
                                                         q_prim_vf(strxb + 5)%sf(k, l, q)*dv_dz(k, l, q) + &
                                                         q_prim_vf(strxb + 4)%sf(k, l, q)*dw_dz(k, l, q) - &
                                                         q_prim_vf(strxb + 4)%sf(k, l, q)*dw_dz(k, l, q) + &
                                                         2._wp*G_K_field(k, l, q)*(1._wp/2._wp)*(dv_dz(k, l, q) + &
                                                                                                 dw_dy(k, l, q)))

                        rhs_vf(strxe)%sf(k, l, q) = rhs_vf(strxe)%sf(k, l, q) + rho_K_field(k, l, q)* &
                                                    (q_prim_vf(strxe - 2)%sf(k, l, q)*dw_dx(k, l, q) + &
                                                     q_prim_vf(strxe - 2)%sf(k, l, q)*dw_dx(k, l, q) - &
                                                     q_prim_vf(strxe)%sf(k, l, q)*du_dx(k, l, q) + &
                                                     q_prim_vf(strxe - 1)%sf(k, l, q)*dw_dy(k, l, q) + &
                                                     q_prim_vf(strxe - 1)%sf(k, l, q)*dw_dy(k, l, q) - &
                                                     q_prim_vf(strxe)%sf(k, l, q)*dv_dy(k, l, q) + &
                                                     q_prim_vf(strxe)%sf(k, l, q)*dw_dz(k, l, q) + &
                                                     q_prim_vf(strxe)%sf(k, l, q)*dw_dz(k, l, q) - &
                                                     q_prim_vf(strxe)%sf(k, l, q)*dw_dz(k, l, q) + &
                                                     2._wp*G_K_field(k, l, q)*(dw_dz(k, l, q) - (1._wp/3._wp)* &
                                                                               (du_dx(k, l, q) + &
                                                                                dv_dy(k, l, q) + &
                                                                                dw_dz(k, l, q))))
                    end do
                end do
            end do
        end if

    end subroutine s_compute_hypoelastic_rhs

    subroutine s_finalize_hypoelastic_module() ! --------------------

        @:DEALLOCATE(Gs)
        @:DEALLOCATE(rho_K_field, G_K_field)
        @:DEALLOCATE(du_dx)
        @:DEALLOCATE(fd_coeff_x)
        if (n > 0) then
            @:DEALLOCATE(du_dy,dv_dx,dv_dy)
            @:DEALLOCATE(fd_coeff_y)
            if (p > 0) then
                @:DEALLOCATE(du_dz, dv_dz, dw_dx, dw_dy, dw_dz)
                @:DEALLOCATE(fd_coeff_z)
            end if
        end if

    end subroutine s_finalize_hypoelastic_module

end module m_hypoelastic<|MERGE_RESOLUTION|>--- conflicted
+++ resolved
@@ -112,8 +112,7 @@
             do q = 0, p
                 do l = 0, n
                     do k = 0, m
-<<<<<<< HEAD
-                        du_dx(k, l, q) = 0d0; 
+                        du_dx(k, l, q) = 0._wp; 
                     end do
                 end do
             end do
@@ -129,14 +128,6 @@
                                              + q_prim_vf(momxb)%sf(k + r, l, q)*fd_coeff_x(r, k)
                         end do
 
-=======
-                        du_dx(k, l, q) = &
-                            (q_prim_vf(momxb)%sf(k - 2, l, q) &
-                             - 8._wp*q_prim_vf(momxb)%sf(k - 1, l, q) &
-                             + 8._wp*q_prim_vf(momxb)%sf(k + 1, l, q) &
-                             - q_prim_vf(momxb)%sf(k + 2, l, q)) &
-                            /(12._wp*dx(k))
->>>>>>> 143f710a
                     end do
                 end do
             end do
@@ -147,7 +138,6 @@
                 do q = 0, p
                     do l = 0, n
                         do k = 0, m
-<<<<<<< HEAD
                             du_dy(k, l, q) = 0d0; dv_dx(k, l, q) = 0d0; dv_dy(k, l, q) = 0d0; 
                         end do
                     end do
@@ -167,26 +157,6 @@
                                 dv_dy(k, l, q) = dv_dy(k, l, q) &
                                                  + q_prim_vf(momxb + 1)%sf(k, l + r, q)*fd_coeff_y(r, l)
                             end do
-=======
-                            du_dy(k, l, q) = &
-                                (q_prim_vf(momxb)%sf(k, l - 2, q) &
-                                 - 8._wp*q_prim_vf(momxb)%sf(k, l - 1, q) &
-                                 + 8._wp*q_prim_vf(momxb)%sf(k, l + 1, q) &
-                                 - q_prim_vf(momxb)%sf(k, l + 2, q)) &
-                                /(12._wp*dy(l))
-                            dv_dx(k, l, q) = &
-                                (q_prim_vf(momxb + 1)%sf(k - 2, l, q) &
-                                 - 8._wp*q_prim_vf(momxb + 1)%sf(k - 1, l, q) &
-                                 + 8._wp*q_prim_vf(momxb + 1)%sf(k + 1, l, q) &
-                                 - q_prim_vf(momxb + 1)%sf(k + 2, l, q)) &
-                                /(12._wp*dx(k))
-                            dv_dy(k, l, q) = &
-                                (q_prim_vf(momxb + 1)%sf(k, l - 2, q) &
-                                 - 8._wp*q_prim_vf(momxb + 1)%sf(k, l - 1, q) &
-                                 + 8._wp*q_prim_vf(momxb + 1)%sf(k, l + 1, q) &
-                                 - q_prim_vf(momxb + 1)%sf(k, l + 2, q)) &
-                                /(12._wp*dy(l))
->>>>>>> 143f710a
                         end do
                     end do
                 end do
@@ -210,7 +180,6 @@
                     do q = 0, p
                         do l = 0, n
                             do k = 0, m
-<<<<<<< HEAD
                                 !$acc loop seq
                                 do r = -fd_number, fd_number
                                     du_dz(k, l, q) = du_dz(k, l, q) &
@@ -224,38 +193,6 @@
                                     dw_dz(k, l, q) = dw_dz(k, l, q) &
                                                      + q_prim_vf(momxe)%sf(k, l, q + r)*fd_coeff_z(r, q)
                                 end do
-=======
-                                du_dz(k, l, q) = &
-                                    (q_prim_vf(momxb)%sf(k, l, q - 2) &
-                                     - 8._wp*q_prim_vf(momxb)%sf(k, l, q - 1) &
-                                     + 8._wp*q_prim_vf(momxb)%sf(k, l, q + 1) &
-                                     - q_prim_vf(momxb)%sf(k, l, q + 2)) &
-                                    /(12._wp*dz(q))
-                                dv_dz(k, l, q) = &
-                                    (q_prim_vf(momxb + 1)%sf(k, l, q - 2) &
-                                     - 8._wp*q_prim_vf(momxb + 1)%sf(k, l, q - 1) &
-                                     + 8._wp*q_prim_vf(momxb + 1)%sf(k, l, q + 1) &
-                                     - q_prim_vf(momxb + 1)%sf(k, l, q + 2)) &
-                                    /(12._wp*dz(q))
-                                dw_dx(k, l, q) = &
-                                    (q_prim_vf(momxe)%sf(k - 2, l, q) &
-                                     - 8._wp*q_prim_vf(momxe)%sf(k - 1, l, q) &
-                                     + 8._wp*q_prim_vf(momxe)%sf(k + 1, l, q) &
-                                     - q_prim_vf(momxe)%sf(k + 2, l, q)) &
-                                    /(12._wp*dx(k))
-                                dw_dy(k, l, q) = &
-                                    (q_prim_vf(momxe)%sf(k, l - 2, q) &
-                                     - 8._wp*q_prim_vf(momxe)%sf(k, l - 1, q) &
-                                     + 8._wp*q_prim_vf(momxe)%sf(k, l + 1, q) &
-                                     - q_prim_vf(momxe)%sf(k, l + 2, q)) &
-                                    /(12._wp*dy(l))
-                                dw_dz(k, l, q) = &
-                                    (q_prim_vf(momxe)%sf(k, l, q - 2) &
-                                     - 8._wp*q_prim_vf(momxe)%sf(k, l, q - 1) &
-                                     + 8._wp*q_prim_vf(momxe)%sf(k, l, q + 1) &
-                                     - q_prim_vf(momxe)%sf(k, l, q + 2)) &
-                                    /(12._wp*dz(q))
->>>>>>> 143f710a
                             end do
                         end do
                     end do
