--- conflicted
+++ resolved
@@ -22,23 +22,8 @@
     private; public :: s_initialize_hypoelastic_module, &
  s_compute_hypoelastic_rhs
 
-<<<<<<< HEAD
-#ifdef CRAY_ACC_WAR
-    @:CRAY_DECLARE_GLOBAL(real(wp), dimension(:), Gs)
-    !$acc declare link(Gs)
-
-    @:CRAY_DECLARE_GLOBAL(real(wp), dimension(:, :, :), du_dx, du_dy, du_dz)
-    @:CRAY_DECLARE_GLOBAL(real(wp), dimension(:, :, :), dv_dx, dv_dy, dv_dz)
-    @:CRAY_DECLARE_GLOBAL(real(wp), dimension(:, :, :), dw_dx, dw_dy, dw_dz)
-    !$acc declare link(du_dx,du_dy,du_dz,dv_dx,dv_dy,dv_dz,dw_dx,dw_dy,dw_dz)
-
-    @:CRAY_DECLARE_GLOBAL(real(wp), dimension(:, :, :), rho_K_field, G_K_field)
-    !$acc declare link(rho_K_field, G_K_field)
-#else
+
     real(wp), allocatable, dimension(:) :: Gs
-=======
-    real(kind(0d0)), allocatable, dimension(:) :: Gs
->>>>>>> 78a810f2
     !$acc declare create(Gs)
 
     real(wp), allocatable, dimension(:, :, :) :: du_dx, du_dy, du_dz
