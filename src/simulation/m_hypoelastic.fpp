!>
!! @file m_hypoelastic.f90
!! @brief Contains module m_hypoelastic

#:include 'macros.fpp'

!> @brief This module is used to compute source terms for hypoelastic model
module m_hypoelastic

    use m_derived_types        !< Definitions of the derived types

    use m_global_parameters    !< Definitions of the global parameters

<<<<<<< HEAD
    use m_finite_differences
    use m_helper
    ! ==========================================================================
=======
    use m_mpi_proxy            !< Message passing interface (MPI) module proxy
>>>>>>> 97296ad9

    implicit none

    private; public :: s_initialize_hypoelastic_module, &
 s_finalize_hypoelastic_module, &
 s_compute_hypoelastic_rhs

    real(wp), allocatable, dimension(:) :: Gs
    !$acc declare create(Gs)

    real(wp), allocatable, dimension(:, :, :) :: du_dx, du_dy, du_dz
    real(wp), allocatable, dimension(:, :, :) :: dv_dx, dv_dy, dv_dz
    real(wp), allocatable, dimension(:, :, :) :: dw_dx, dw_dy, dw_dz
    !$acc declare create(du_dx,du_dy,du_dz,dv_dx,dv_dy,dv_dz,dw_dx,dw_dy,dw_dz)

    real(wp), allocatable, dimension(:, :, :) :: rho_K_field, G_K_field
    !$acc declare create(rho_K_field, G_K_field)

    real(wp), allocatable, dimension(:, :) :: fd_coeff_x_h
    real(wp), allocatable, dimension(:, :) :: fd_coeff_y_h
    real(wp), allocatable, dimension(:, :) :: fd_coeff_z_h
    !$acc declare create(fd_coeff_x_h,fd_coeff_y_h,fd_coeff_z_h)

contains

    subroutine s_initialize_hypoelastic_module

        integer :: i, k, r

        @:ALLOCATE(Gs(1:num_fluids))
        @:ALLOCATE(rho_K_field(0:m,0:n,0:p), G_K_field(0:m,0:n,0:p))
        @:ALLOCATE(du_dx(0:m,0:n,0:p))
        if (n > 0) then
            @:ALLOCATE(du_dy(0:m,0:n,0:p), dv_dx(0:m,0:n,0:p), dv_dy(0:m,0:n,0:p))
            if (p > 0) then
                @:ALLOCATE(du_dz(0:m,0:n,0:p), dv_dz(0:m,0:n,0:p))
                @:ALLOCATE(dw_dx(0:m,0:n,0:p), dw_dy(0:m,0:n,0:p), dw_dz(0:m,0:n,0:p))
            end if
        end if

        do i = 1, num_fluids
            Gs(i) = fluid_pp(i)%G
        end do
        !$acc update device(Gs)

        @:ALLOCATE(fd_coeff_x_h(-fd_number:fd_number, 0:m))
        if (n > 0) then
            @:ALLOCATE(fd_coeff_y_h(-fd_number:fd_number, 0:n))
        end if
        if (p > 0) then
            @:ALLOCATE(fd_coeff_z_h(-fd_number:fd_number, 0:p))
        end if

        ! Computing centered finite difference coefficients
        call s_compute_finite_difference_coefficients(m, x_cc, fd_coeff_x_h, buff_size, &
                                                      fd_number, fd_order)
        !$acc update device(fd_coeff_x_h)
        if (n > 0) then
            call s_compute_finite_difference_coefficients(n, y_cc, fd_coeff_y_h, buff_size, &
                                                          fd_number, fd_order)
            !$acc update device(fd_coeff_y_h)
        end if
        if (p > 0) then
            call s_compute_finite_difference_coefficients(p, z_cc, fd_coeff_z_h, buff_size, &
                                                          fd_number, fd_order)
            !$acc update device(fd_coeff_z_h)
        end if

    end subroutine s_initialize_hypoelastic_module

    !>  The purpose of this procedure is to compute the source terms
        !!      that are needed for the elastic stress equations
        !!  @param idir Dimension splitting index
        !!  @param q_prim_vf Primitive variables
        !!  @param rhs_vf rhs variables
    subroutine s_compute_hypoelastic_rhs(idir, q_prim_vf, rhs_vf)

        integer, intent(in) :: idir
        type(scalar_field), dimension(sys_size), intent(in) :: q_prim_vf
        type(scalar_field), dimension(sys_size), intent(inout) :: rhs_vf

        real(wp) :: rho_K, G_K

        integer :: i, k, l, q, r !< Loop variables
        integer :: ndirs  !< Number of coordinate directions

        ndirs = 1; if (n > 0) ndirs = 2; if (p > 0) ndirs = 3

        if (idir == 1) then
            ! calculate velocity gradients + rho_K and G_K
            ! TODO: re-organize these loops one by one for GPU efficiency if possible?

            !$acc parallel loop collapse(3) gang vector default(present)
            do q = 0, p
                do l = 0, n
                    do k = 0, m
                        du_dx(k, l, q) = 0._wp
                    end do
                end do
            end do
            !$acc end parallel loop

            !$acc parallel loop collapse(3) gang vector default(present)
            do q = 0, p
                do l = 0, n
                    do k = 0, m
                        !$acc loop seq
                        do r = -fd_number, fd_number
                            du_dx(k, l, q) = du_dx(k, l, q) &
                                             + q_prim_vf(momxb)%sf(k + r, l, q)*fd_coeff_x_h(r, k)
                        end do

                    end do
                end do
            end do
            !$acc end parallel loop

            if (ndirs > 1) then
                !$acc parallel loop collapse(3) gang vector default(present)
                do q = 0, p
                    do l = 0, n
                        do k = 0, m
                            du_dy(k, l, q) = 0._wp; dv_dx(k, l, q) = 0._wp; dv_dy(k, l, q) = 0._wp
                        end do
                    end do
                end do
                !$acc end parallel loop

                !$acc parallel loop collapse(3) gang vector default(present)
                do q = 0, p
                    do l = 0, n
                        do k = 0, m
                            !$acc loop seq
                            do r = -fd_number, fd_number
                                du_dy(k, l, q) = du_dy(k, l, q) &
                                                 + q_prim_vf(momxb)%sf(k, l + r, q)*fd_coeff_y_h(r, l)
                                dv_dx(k, l, q) = dv_dx(k, l, q) &
                                                 + q_prim_vf(momxb + 1)%sf(k + r, l, q)*fd_coeff_x_h(r, k)
                                dv_dy(k, l, q) = dv_dy(k, l, q) &
                                                 + q_prim_vf(momxb + 1)%sf(k, l + r, q)*fd_coeff_y_h(r, l)
                            end do
                        end do
                    end do
                end do
                !$acc end parallel loop

                ! 3D
                if (ndirs == 3) then

                    !$acc parallel loop collapse(3) gang vector default(present)
                    do q = 0, p
                        do l = 0, n
                            do k = 0, m
                                du_dz(k, l, q) = 0_wp; dv_dz(k, l, q) = 0_wp; dw_dx(k, l, q) = 0_wp; 
                                dw_dy(k, l, q) = 0_wp; dw_dz(k, l, q) = 0_wp; 
                            end do
                        end do
                    end do
                    !$acc end parallel loop

                    !$acc parallel loop collapse(3) gang vector default(present)
                    do q = 0, p
                        do l = 0, n
                            do k = 0, m
                                !$acc loop seq
                                do r = -fd_number, fd_number
                                    du_dz(k, l, q) = du_dz(k, l, q) &
                                                     + q_prim_vf(momxb)%sf(k, l, q + r)*fd_coeff_z_h(r, q)
                                    dv_dz(k, l, q) = dv_dz(k, l, q) &
                                                     + q_prim_vf(momxb + 1)%sf(k, l, q + r)*fd_coeff_z_h(r, q)
                                    dw_dx(k, l, q) = dw_dx(k, l, q) &
                                                     + q_prim_vf(momxe)%sf(k + r, l, q)*fd_coeff_x_h(r, k)
                                    dw_dy(k, l, q) = dw_dy(k, l, q) &
                                                     + q_prim_vf(momxe)%sf(k, l + r, q)*fd_coeff_y_h(r, l)
                                    dw_dz(k, l, q) = dw_dz(k, l, q) &
                                                     + q_prim_vf(momxe)%sf(k, l, q + r)*fd_coeff_z_h(r, q)
                                end do
                            end do
                        end do
                    end do
                    !$acc end parallel loop
                end if
            end if

            !$acc parallel loop collapse(3) gang vector default(present)
            do q = 0, p
                do l = 0, n
                    do k = 0, m
                        rho_K = 0._wp; G_K = 0._wp
                        do i = 1, num_fluids
                            rho_K = rho_K + q_prim_vf(i)%sf(k, l, q) !alpha_rho_K(1)
                            G_K = G_K + q_prim_vf(advxb - 1 + i)%sf(k, l, q)*Gs(i)  !alpha_K(1) * Gs(1)
                        end do
                        rho_K_field(k, l, q) = rho_K
                        G_K_field(k, l, q) = G_K

                        !TODO: take this out if not needed
                        if (G_K < verysmall) then
                            G_K_field(k, l, q) = 0
                        end if
                    end do
                end do
            end do

            ! apply rhs source term to elastic stress equation
            !$acc parallel loop collapse(3) gang vector default(present)
            do q = 0, p
                do l = 0, n
                    do k = 0, m
                        rhs_vf(strxb)%sf(k, l, q) = &
                            rhs_vf(strxb)%sf(k, l, q) + rho_K_field(k, l, q)* &
                            ((4._wp*G_K_field(k, l, q)/3._wp) + &
                             q_prim_vf(strxb)%sf(k, l, q))* &
                            du_dx(k, l, q)
                    end do
                end do
            end do

        elseif (idir == 2) then
            !$acc parallel loop collapse(3) gang vector default(present)
            do q = 0, p
                do l = 0, n
                    do k = 0, m
                        rhs_vf(strxb)%sf(k, l, q) = rhs_vf(strxb)%sf(k, l, q) + rho_K_field(k, l, q)* &
                                                    (q_prim_vf(strxb + 1)%sf(k, l, q)*du_dy(k, l, q) + &
                                                     q_prim_vf(strxb + 1)%sf(k, l, q)*du_dy(k, l, q) - &
                                                     q_prim_vf(strxb)%sf(k, l, q)*dv_dy(k, l, q) - &
                                                     2._wp*G_K_field(k, l, q)*(1._wp/3._wp)*dv_dy(k, l, q))

                        rhs_vf(strxb + 1)%sf(k, l, q) = rhs_vf(strxb + 1)%sf(k, l, q) + rho_K_field(k, l, q)* &
                                                        (q_prim_vf(strxb + 1)%sf(k, l, q)*du_dx(k, l, q) + &
                                                         q_prim_vf(strxb)%sf(k, l, q)*dv_dx(k, l, q) - &
                                                         q_prim_vf(strxb + 1)%sf(k, l, q)*du_dx(k, l, q) + &
                                                         q_prim_vf(strxb + 2)%sf(k, l, q)*du_dy(k, l, q) + &
                                                         q_prim_vf(strxb + 1)%sf(k, l, q)*dv_dy(k, l, q) - &
                                                         q_prim_vf(strxb + 1)%sf(k, l, q)*dv_dy(k, l, q) + &
                                                         2._wp*G_K_field(k, l, q)*(1._wp/2._wp)*(du_dy(k, l, q) + &
                                                                                                 dv_dx(k, l, q)))

                        rhs_vf(strxb + 2)%sf(k, l, q) = rhs_vf(strxb + 2)%sf(k, l, q) + rho_K_field(k, l, q)* &
                                                        (q_prim_vf(strxb + 1)%sf(k, l, q)*dv_dx(k, l, q) + &
                                                         q_prim_vf(strxb + 1)%sf(k, l, q)*dv_dx(k, l, q) - &
                                                         q_prim_vf(strxb + 2)%sf(k, l, q)*du_dx(k, l, q) + &
                                                         q_prim_vf(strxb + 2)%sf(k, l, q)*dv_dy(k, l, q) + &
                                                         q_prim_vf(strxb + 2)%sf(k, l, q)*dv_dy(k, l, q) - &
                                                         q_prim_vf(strxb + 2)%sf(k, l, q)*dv_dy(k, l, q) + &
                                                         2._wp*G_K_field(k, l, q)*(dv_dy(k, l, q) - (1._wp/3._wp)* &
                                                                                   (du_dx(k, l, q) + &
                                                                                    dv_dy(k, l, q))))
                    end do
                end do
            end do

        elseif (idir == 3) then
            !$acc parallel loop collapse(3) gang vector default(present)
            do q = 0, p
                do l = 0, n
                    do k = 0, m
                        rhs_vf(strxb)%sf(k, l, q) = rhs_vf(strxb)%sf(k, l, q) + rho_K_field(k, l, q)* &
                                                    (q_prim_vf(strxb + 3)%sf(k, l, q)*du_dz(k, l, q) + &
                                                     q_prim_vf(strxb + 3)%sf(k, l, q)*du_dz(k, l, q) - &
                                                     q_prim_vf(strxb)%sf(k, l, q)*dw_dz(k, l, q) - &
                                                     2._wp*G_K_field(k, l, q)*(1._wp/3._wp)*dw_dz(k, l, q))

                        rhs_vf(strxb + 1)%sf(k, l, q) = rhs_vf(strxb + 1)%sf(k, l, q) + rho_K_field(k, l, q)* &
                                                        (q_prim_vf(strxb + 4)%sf(k, l, q)*du_dz(k, l, q) + &
                                                         q_prim_vf(strxb + 3)%sf(k, l, q)*dv_dz(k, l, q) - &
                                                         q_prim_vf(strxb + 1)%sf(k, l, q)*dw_dz(k, l, q))

                        rhs_vf(strxb + 2)%sf(k, l, q) = rhs_vf(strxb + 2)%sf(k, l, q) + rho_K_field(k, l, q)* &
                                                        (q_prim_vf(strxb + 4)%sf(k, l, q)*dv_dz(k, l, q) + &
                                                         q_prim_vf(strxb + 4)%sf(k, l, q)*dv_dz(k, l, q) - &
                                                         q_prim_vf(strxb + 2)%sf(k, l, q)*dw_dz(k, l, q) - &
                                                         2._wp*G_K_field(k, l, q)*(1._wp/3._wp)*dw_dz(k, l, q))

                        rhs_vf(strxb + 3)%sf(k, l, q) = rhs_vf(strxb + 3)%sf(k, l, q) + rho_K_field(k, l, q)* &
                                                        (q_prim_vf(strxb + 3)%sf(k, l, q)*du_dx(k, l, q) + &
                                                         q_prim_vf(strxb)%sf(k, l, q)*dw_dx(k, l, q) - &
                                                         q_prim_vf(strxb + 3)%sf(k, l, q)*du_dx(k, l, q) + &
                                                         q_prim_vf(strxb + 4)%sf(k, l, q)*du_dy(k, l, q) + &
                                                         q_prim_vf(strxb + 1)%sf(k, l, q)*dw_dy(k, l, q) - &
                                                         q_prim_vf(strxb + 3)%sf(k, l, q)*dv_dy(k, l, q) + &
                                                         q_prim_vf(strxb + 5)%sf(k, l, q)*du_dz(k, l, q) + &
                                                         q_prim_vf(strxb + 3)%sf(k, l, q)*dw_dz(k, l, q) - &
                                                         q_prim_vf(strxb + 3)%sf(k, l, q)*dw_dz(k, l, q) + &
                                                         2._wp*G_K_field(k, l, q)*(1._wp/2._wp)*(du_dz(k, l, q) + &
                                                                                                 dw_dx(k, l, q)))

                        rhs_vf(strxb + 4)%sf(k, l, q) = rhs_vf(strxb + 4)%sf(k, l, q) + rho_K_field(k, l, q)* &
                                                        (q_prim_vf(strxb + 3)%sf(k, l, q)*dv_dx(k, l, q) + &
                                                         q_prim_vf(strxb + 1)%sf(k, l, q)*dw_dx(k, l, q) - &
                                                         q_prim_vf(strxb + 4)%sf(k, l, q)*du_dx(k, l, q) + &
                                                         q_prim_vf(strxb + 4)%sf(k, l, q)*dv_dy(k, l, q) + &
                                                         q_prim_vf(strxb + 2)%sf(k, l, q)*dw_dy(k, l, q) - &
                                                         q_prim_vf(strxb + 4)%sf(k, l, q)*dv_dy(k, l, q) + &
                                                         q_prim_vf(strxb + 5)%sf(k, l, q)*dv_dz(k, l, q) + &
                                                         q_prim_vf(strxb + 4)%sf(k, l, q)*dw_dz(k, l, q) - &
                                                         q_prim_vf(strxb + 4)%sf(k, l, q)*dw_dz(k, l, q) + &
                                                         2._wp*G_K_field(k, l, q)*(1._wp/2._wp)*(dv_dz(k, l, q) + &
                                                                                                 dw_dy(k, l, q)))

                        rhs_vf(strxe)%sf(k, l, q) = rhs_vf(strxe)%sf(k, l, q) + rho_K_field(k, l, q)* &
                                                    (q_prim_vf(strxe - 2)%sf(k, l, q)*dw_dx(k, l, q) + &
                                                     q_prim_vf(strxe - 2)%sf(k, l, q)*dw_dx(k, l, q) - &
                                                     q_prim_vf(strxe)%sf(k, l, q)*du_dx(k, l, q) + &
                                                     q_prim_vf(strxe - 1)%sf(k, l, q)*dw_dy(k, l, q) + &
                                                     q_prim_vf(strxe - 1)%sf(k, l, q)*dw_dy(k, l, q) - &
                                                     q_prim_vf(strxe)%sf(k, l, q)*dv_dy(k, l, q) + &
                                                     q_prim_vf(strxe)%sf(k, l, q)*dw_dz(k, l, q) + &
                                                     q_prim_vf(strxe)%sf(k, l, q)*dw_dz(k, l, q) - &
                                                     q_prim_vf(strxe)%sf(k, l, q)*dw_dz(k, l, q) + &
                                                     2._wp*G_K_field(k, l, q)*(dw_dz(k, l, q) - (1._wp/3._wp)* &
                                                                               (du_dx(k, l, q) + &
                                                                                dv_dy(k, l, q) + &
                                                                                dw_dz(k, l, q))))
                    end do
                end do
            end do
        end if

    end subroutine s_compute_hypoelastic_rhs

    subroutine s_finalize_hypoelastic_module() ! --------------------

        @:DEALLOCATE(Gs)
        @:DEALLOCATE(rho_K_field, G_K_field)
        @:DEALLOCATE(du_dx)
        @:DEALLOCATE(fd_coeff_x_h)
        if (n > 0) then
            @:DEALLOCATE(du_dy,dv_dx,dv_dy)
            @:DEALLOCATE(fd_coeff_y_h)
            if (p > 0) then
                @:DEALLOCATE(du_dz, dv_dz, dw_dx, dw_dy, dw_dz)
                @:DEALLOCATE(fd_coeff_z_h)
            end if
        end if

    end subroutine s_finalize_hypoelastic_module

end module m_hypoelastic<|MERGE_RESOLUTION|>--- conflicted
+++ resolved
@@ -8,16 +8,10 @@
 module m_hypoelastic
 
     use m_derived_types        !< Definitions of the derived types
-
     use m_global_parameters    !< Definitions of the global parameters
-
-<<<<<<< HEAD
     use m_finite_differences
     use m_helper
-    ! ==========================================================================
-=======
     use m_mpi_proxy            !< Message passing interface (MPI) module proxy
->>>>>>> 97296ad9
 
     implicit none
 
@@ -340,7 +334,7 @@
 
     end subroutine s_compute_hypoelastic_rhs
 
-    subroutine s_finalize_hypoelastic_module() ! --------------------
+    subroutine s_finalize_hypoelastic_module()
 
         @:DEALLOCATE(Gs)
         @:DEALLOCATE(rho_K_field, G_K_field)
