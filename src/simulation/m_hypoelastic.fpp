!>
!! @file m_hypoelastic.f90
!! @brief Contains module m_hypoelastic

#:include 'macros.fpp'

!> @brief This module is used to compute source terms for hypoelastic model
module m_hypoelastic

    use m_derived_types        !< Definitions of the derived types
    use m_global_parameters    !< Definitions of the global parameters
    use m_finite_differences
    use m_helper

    implicit none

    private; public :: s_initialize_hypoelastic_module, &
 s_finalize_hypoelastic_module, &
 s_compute_hypoelastic_rhs, &
 s_compute_damage_state

    real(wp), allocatable, dimension(:) :: Gs
    $:GPU_DECLARE(create='[Gs]')

    real(wp), allocatable, dimension(:, :, :) :: du_dx, du_dy, du_dz
    real(wp), allocatable, dimension(:, :, :) :: dv_dx, dv_dy, dv_dz
    real(wp), allocatable, dimension(:, :, :) :: dw_dx, dw_dy, dw_dz
    $:GPU_DECLARE(create='[du_dx,du_dy,du_dz,dv_dx,dv_dy,dv_dz,dw_dx,dw_dy,dw_dz]')

    real(wp), allocatable, dimension(:, :, :) :: rho_K_field, G_K_field
    $:GPU_DECLARE(create='[rho_K_field,G_K_field]')

    real(wp), allocatable, dimension(:, :) :: fd_coeff_x_h
    real(wp), allocatable, dimension(:, :) :: fd_coeff_y_h
    real(wp), allocatable, dimension(:, :) :: fd_coeff_z_h
    $:GPU_DECLARE(create='[fd_coeff_x_h,fd_coeff_y_h,fd_coeff_z_h]')

contains

    impure subroutine s_initialize_hypoelastic_module

        integer :: i

        @:ALLOCATE(Gs(1:num_fluids))
        @:ALLOCATE(rho_K_field(0:m,0:n,0:p), G_K_field(0:m,0:n,0:p))
        @:ALLOCATE(du_dx(0:m,0:n,0:p))
        if (n > 0) then
            @:ALLOCATE(du_dy(0:m,0:n,0:p), dv_dx(0:m,0:n,0:p), dv_dy(0:m,0:n,0:p))
            if (p > 0) then
                @:ALLOCATE(du_dz(0:m,0:n,0:p), dv_dz(0:m,0:n,0:p))
                @:ALLOCATE(dw_dx(0:m,0:n,0:p), dw_dy(0:m,0:n,0:p), dw_dz(0:m,0:n,0:p))
            end if
        end if

        do i = 1, num_fluids
            Gs(i) = fluid_pp(i)%G
        end do
        $:GPU_UPDATE(device='[Gs]')

        @:ALLOCATE(fd_coeff_x_h(-fd_number:fd_number, 0:m))
        if (n > 0) then
            @:ALLOCATE(fd_coeff_y_h(-fd_number:fd_number, 0:n))
        end if
        if (p > 0) then
            @:ALLOCATE(fd_coeff_z_h(-fd_number:fd_number, 0:p))
        end if

        ! Computing centered finite difference coefficients
        call s_compute_finite_difference_coefficients(m, x_cc, fd_coeff_x_h, buff_size, &
<<<<<<< HEAD
                                                      fd_order, fd_number)
        !$acc update device(fd_coeff_x_h)
        if (n > 0) then
            call s_compute_finite_difference_coefficients(n, y_cc, fd_coeff_y_h, buff_size, &
                                                          fd_order, fd_number)
            !$acc update device(fd_coeff_y_h)
        end if
        if (p > 0) then
            call s_compute_finite_difference_coefficients(p, z_cc, fd_coeff_z_h, buff_size, &
                                                          fd_order, fd_number)
            !$acc update device(fd_coeff_z_h)
=======
                                                      fd_number, fd_order)
        $:GPU_UPDATE(device='[fd_coeff_x_h]')
        if (n > 0) then
            call s_compute_finite_difference_coefficients(n, y_cc, fd_coeff_y_h, buff_size, &
                                                          fd_number, fd_order)
            $:GPU_UPDATE(device='[fd_coeff_y_h]')
        end if
        if (p > 0) then
            call s_compute_finite_difference_coefficients(p, z_cc, fd_coeff_z_h, buff_size, &
                                                          fd_number, fd_order)
            $:GPU_UPDATE(device='[fd_coeff_z_h]')
>>>>>>> df321c83
        end if

    end subroutine s_initialize_hypoelastic_module

    !>  The purpose of this procedure is to compute the source terms
        !!      that are needed for the elastic stress equations
        !!  @param idir Dimension splitting index
        !!  @param q_prim_vf Primitive variables
        !!  @param rhs_vf rhs variables
    subroutine s_compute_hypoelastic_rhs(idir, q_prim_vf, rhs_vf)

        integer, intent(in) :: idir
        type(scalar_field), dimension(sys_size), intent(in) :: q_prim_vf
        type(scalar_field), dimension(sys_size), intent(inout) :: rhs_vf

        real(wp) :: rho_K, G_K

        integer :: i, k, l, q, r !< Loop variables
        integer :: ndirs  !< Number of coordinate directions

        ndirs = 1; if (n > 0) ndirs = 2; if (p > 0) ndirs = 3

        if (idir == 1) then
            ! calculate velocity gradients + rho_K and G_K
            ! TODO: re-organize these loops one by one for GPU efficiency if possible?

            $:GPU_PARALLEL_LOOP(collapse=3)
            do q = 0, p
                do l = 0, n
                    do k = 0, m
                        du_dx(k, l, q) = 0._wp
                    end do
                end do
            end do

            $:GPU_PARALLEL_LOOP(collapse=3)
            do q = 0, p
                do l = 0, n
                    do k = 0, m
                        $:GPU_LOOP(parallelism='[seq]')
                        do r = -fd_number, fd_number
                            du_dx(k, l, q) = du_dx(k, l, q) &
                                             + q_prim_vf(momxb)%sf(k + r, l, q)*fd_coeff_x_h(r, k)
                        end do

                    end do
                end do
            end do

            if (ndirs > 1) then
                $:GPU_PARALLEL_LOOP(collapse=3)
                do q = 0, p
                    do l = 0, n
                        do k = 0, m
                            du_dy(k, l, q) = 0._wp; dv_dx(k, l, q) = 0._wp; dv_dy(k, l, q) = 0._wp
                        end do
                    end do
                end do

                $:GPU_PARALLEL_LOOP(collapse=3)
                do q = 0, p
                    do l = 0, n
                        do k = 0, m
                            $:GPU_LOOP(parallelism='[seq]')
                            do r = -fd_number, fd_number
                                du_dy(k, l, q) = du_dy(k, l, q) &
                                                 + q_prim_vf(momxb)%sf(k, l + r, q)*fd_coeff_y_h(r, l)
                                dv_dx(k, l, q) = dv_dx(k, l, q) &
                                                 + q_prim_vf(momxb + 1)%sf(k + r, l, q)*fd_coeff_x_h(r, k)
                                dv_dy(k, l, q) = dv_dy(k, l, q) &
                                                 + q_prim_vf(momxb + 1)%sf(k, l + r, q)*fd_coeff_y_h(r, l)
                            end do
                        end do
                    end do
                end do

                ! 3D
                if (ndirs == 3) then

                    $:GPU_PARALLEL_LOOP(collapse=3)
                    do q = 0, p
                        do l = 0, n
                            do k = 0, m
                                du_dz(k, l, q) = 0._wp; dv_dz(k, l, q) = 0._wp; dw_dx(k, l, q) = 0._wp; 
                                dw_dy(k, l, q) = 0._wp; dw_dz(k, l, q) = 0._wp; 
                            end do
                        end do
                    end do

                    $:GPU_PARALLEL_LOOP(collapse=3)
                    do q = 0, p
                        do l = 0, n
                            do k = 0, m
                                $:GPU_LOOP(parallelism='[seq]')
                                do r = -fd_number, fd_number
                                    du_dz(k, l, q) = du_dz(k, l, q) &
                                                     + q_prim_vf(momxb)%sf(k, l, q + r)*fd_coeff_z_h(r, q)
                                    dv_dz(k, l, q) = dv_dz(k, l, q) &
                                                     + q_prim_vf(momxb + 1)%sf(k, l, q + r)*fd_coeff_z_h(r, q)
                                    dw_dx(k, l, q) = dw_dx(k, l, q) &
                                                     + q_prim_vf(momxe)%sf(k + r, l, q)*fd_coeff_x_h(r, k)
                                    dw_dy(k, l, q) = dw_dy(k, l, q) &
                                                     + q_prim_vf(momxe)%sf(k, l + r, q)*fd_coeff_y_h(r, l)
                                    dw_dz(k, l, q) = dw_dz(k, l, q) &
                                                     + q_prim_vf(momxe)%sf(k, l, q + r)*fd_coeff_z_h(r, q)
                                end do
                            end do
                        end do
                    end do
                end if
            end if

            $:GPU_PARALLEL_LOOP(collapse=3)
            do q = 0, p
                do l = 0, n
                    do k = 0, m
                        rho_K = 0._wp; G_K = 0._wp
                        do i = 1, num_fluids
                            rho_K = rho_K + q_prim_vf(i)%sf(k, l, q) !alpha_rho_K(1)
                            G_K = G_K + q_prim_vf(advxb - 1 + i)%sf(k, l, q)*Gs(i)  !alpha_K(1) * Gs(1)
                        end do

                        if (cont_damage) G_K = G_K*max((1._wp - q_prim_vf(damage_idx)%sf(k, l, q)), 0._wp)

                        rho_K_field(k, l, q) = rho_K
                        G_K_field(k, l, q) = G_K

                        !TODO: take this out if not needed
                        if (G_K < verysmall) then
                            G_K_field(k, l, q) = 0
                        end if
                    end do
                end do
            end do

            ! apply rhs source term to elastic stress equation
            $:GPU_PARALLEL_LOOP(collapse=3)
            do q = 0, p
                do l = 0, n
                    do k = 0, m
                        rhs_vf(strxb)%sf(k, l, q) = &
                            rhs_vf(strxb)%sf(k, l, q) + rho_K_field(k, l, q)* &
                            ((4._wp*G_K_field(k, l, q)/3._wp) + &
                             q_prim_vf(strxb)%sf(k, l, q))* &
                            du_dx(k, l, q)
                    end do
                end do
            end do

        elseif (idir == 2) then
            $:GPU_PARALLEL_LOOP(collapse=3)
            do q = 0, p
                do l = 0, n
                    do k = 0, m
                        rhs_vf(strxb)%sf(k, l, q) = rhs_vf(strxb)%sf(k, l, q) + rho_K_field(k, l, q)* &
                                                    (q_prim_vf(strxb + 1)%sf(k, l, q)*du_dy(k, l, q) + &
                                                     q_prim_vf(strxb + 1)%sf(k, l, q)*du_dy(k, l, q) - &
                                                     q_prim_vf(strxb)%sf(k, l, q)*dv_dy(k, l, q) - &
                                                     2._wp*G_K_field(k, l, q)*(1._wp/3._wp)*dv_dy(k, l, q))

                        rhs_vf(strxb + 1)%sf(k, l, q) = rhs_vf(strxb + 1)%sf(k, l, q) + rho_K_field(k, l, q)* &
                                                        (q_prim_vf(strxb + 1)%sf(k, l, q)*du_dx(k, l, q) + &
                                                         q_prim_vf(strxb)%sf(k, l, q)*dv_dx(k, l, q) - &
                                                         q_prim_vf(strxb + 1)%sf(k, l, q)*du_dx(k, l, q) + &
                                                         q_prim_vf(strxb + 2)%sf(k, l, q)*du_dy(k, l, q) + &
                                                         q_prim_vf(strxb + 1)%sf(k, l, q)*dv_dy(k, l, q) - &
                                                         q_prim_vf(strxb + 1)%sf(k, l, q)*dv_dy(k, l, q) + &
                                                         2._wp*G_K_field(k, l, q)*(1._wp/2._wp)*(du_dy(k, l, q) + &
                                                                                                 dv_dx(k, l, q)))

                        rhs_vf(strxb + 2)%sf(k, l, q) = rhs_vf(strxb + 2)%sf(k, l, q) + rho_K_field(k, l, q)* &
                                                        (q_prim_vf(strxb + 1)%sf(k, l, q)*dv_dx(k, l, q) + &
                                                         q_prim_vf(strxb + 1)%sf(k, l, q)*dv_dx(k, l, q) - &
                                                         q_prim_vf(strxb + 2)%sf(k, l, q)*du_dx(k, l, q) + &
                                                         q_prim_vf(strxb + 2)%sf(k, l, q)*dv_dy(k, l, q) + &
                                                         q_prim_vf(strxb + 2)%sf(k, l, q)*dv_dy(k, l, q) - &
                                                         q_prim_vf(strxb + 2)%sf(k, l, q)*dv_dy(k, l, q) + &
                                                         2._wp*G_K_field(k, l, q)*(dv_dy(k, l, q) - (1._wp/3._wp)* &
                                                                                   (du_dx(k, l, q) + &
                                                                                    dv_dy(k, l, q))))
                    end do
                end do
            end do

        elseif (idir == 3) then
            $:GPU_PARALLEL_LOOP(collapse=3)
            do q = 0, p
                do l = 0, n
                    do k = 0, m
                        rhs_vf(strxb)%sf(k, l, q) = rhs_vf(strxb)%sf(k, l, q) + rho_K_field(k, l, q)* &
                                                    (q_prim_vf(strxb + 3)%sf(k, l, q)*du_dz(k, l, q) + &
                                                     q_prim_vf(strxb + 3)%sf(k, l, q)*du_dz(k, l, q) - &
                                                     q_prim_vf(strxb)%sf(k, l, q)*dw_dz(k, l, q) - &
                                                     2._wp*G_K_field(k, l, q)*(1._wp/3._wp)*dw_dz(k, l, q))

                        rhs_vf(strxb + 1)%sf(k, l, q) = rhs_vf(strxb + 1)%sf(k, l, q) + rho_K_field(k, l, q)* &
                                                        (q_prim_vf(strxb + 4)%sf(k, l, q)*du_dz(k, l, q) + &
                                                         q_prim_vf(strxb + 3)%sf(k, l, q)*dv_dz(k, l, q) - &
                                                         q_prim_vf(strxb + 1)%sf(k, l, q)*dw_dz(k, l, q))

                        rhs_vf(strxb + 2)%sf(k, l, q) = rhs_vf(strxb + 2)%sf(k, l, q) + rho_K_field(k, l, q)* &
                                                        (q_prim_vf(strxb + 4)%sf(k, l, q)*dv_dz(k, l, q) + &
                                                         q_prim_vf(strxb + 4)%sf(k, l, q)*dv_dz(k, l, q) - &
                                                         q_prim_vf(strxb + 2)%sf(k, l, q)*dw_dz(k, l, q) - &
                                                         2._wp*G_K_field(k, l, q)*(1._wp/3._wp)*dw_dz(k, l, q))

                        rhs_vf(strxb + 3)%sf(k, l, q) = rhs_vf(strxb + 3)%sf(k, l, q) + rho_K_field(k, l, q)* &
                                                        (q_prim_vf(strxb + 3)%sf(k, l, q)*du_dx(k, l, q) + &
                                                         q_prim_vf(strxb)%sf(k, l, q)*dw_dx(k, l, q) - &
                                                         q_prim_vf(strxb + 3)%sf(k, l, q)*du_dx(k, l, q) + &
                                                         q_prim_vf(strxb + 4)%sf(k, l, q)*du_dy(k, l, q) + &
                                                         q_prim_vf(strxb + 1)%sf(k, l, q)*dw_dy(k, l, q) - &
                                                         q_prim_vf(strxb + 3)%sf(k, l, q)*dv_dy(k, l, q) + &
                                                         q_prim_vf(strxb + 5)%sf(k, l, q)*du_dz(k, l, q) + &
                                                         q_prim_vf(strxb + 3)%sf(k, l, q)*dw_dz(k, l, q) - &
                                                         q_prim_vf(strxb + 3)%sf(k, l, q)*dw_dz(k, l, q) + &
                                                         2._wp*G_K_field(k, l, q)*(1._wp/2._wp)*(du_dz(k, l, q) + &
                                                                                                 dw_dx(k, l, q)))

                        rhs_vf(strxb + 4)%sf(k, l, q) = rhs_vf(strxb + 4)%sf(k, l, q) + rho_K_field(k, l, q)* &
                                                        (q_prim_vf(strxb + 3)%sf(k, l, q)*dv_dx(k, l, q) + &
                                                         q_prim_vf(strxb + 1)%sf(k, l, q)*dw_dx(k, l, q) - &
                                                         q_prim_vf(strxb + 4)%sf(k, l, q)*du_dx(k, l, q) + &
                                                         q_prim_vf(strxb + 4)%sf(k, l, q)*dv_dy(k, l, q) + &
                                                         q_prim_vf(strxb + 2)%sf(k, l, q)*dw_dy(k, l, q) - &
                                                         q_prim_vf(strxb + 4)%sf(k, l, q)*dv_dy(k, l, q) + &
                                                         q_prim_vf(strxb + 5)%sf(k, l, q)*dv_dz(k, l, q) + &
                                                         q_prim_vf(strxb + 4)%sf(k, l, q)*dw_dz(k, l, q) - &
                                                         q_prim_vf(strxb + 4)%sf(k, l, q)*dw_dz(k, l, q) + &
                                                         2._wp*G_K_field(k, l, q)*(1._wp/2._wp)*(dv_dz(k, l, q) + &
                                                                                                 dw_dy(k, l, q)))

                        rhs_vf(strxe)%sf(k, l, q) = rhs_vf(strxe)%sf(k, l, q) + rho_K_field(k, l, q)* &
                                                    (q_prim_vf(strxe - 2)%sf(k, l, q)*dw_dx(k, l, q) + &
                                                     q_prim_vf(strxe - 2)%sf(k, l, q)*dw_dx(k, l, q) - &
                                                     q_prim_vf(strxe)%sf(k, l, q)*du_dx(k, l, q) + &
                                                     q_prim_vf(strxe - 1)%sf(k, l, q)*dw_dy(k, l, q) + &
                                                     q_prim_vf(strxe - 1)%sf(k, l, q)*dw_dy(k, l, q) - &
                                                     q_prim_vf(strxe)%sf(k, l, q)*dv_dy(k, l, q) + &
                                                     q_prim_vf(strxe)%sf(k, l, q)*dw_dz(k, l, q) + &
                                                     q_prim_vf(strxe)%sf(k, l, q)*dw_dz(k, l, q) - &
                                                     q_prim_vf(strxe)%sf(k, l, q)*dw_dz(k, l, q) + &
                                                     2._wp*G_K_field(k, l, q)*(dw_dz(k, l, q) - (1._wp/3._wp)* &
                                                                               (du_dx(k, l, q) + &
                                                                                dv_dy(k, l, q) + &
                                                                                dw_dz(k, l, q))))
                    end do
                end do
            end do
        end if

        if (cyl_coord .and. idir == 2) then

            $:GPU_PARALLEL_LOOP(collapse=3)
            do q = 0, p
                do l = 0, n
                    do k = 0, m
                        ! S_xx -= rho * v/r * (tau_xx + 2/3*G)
                        rhs_vf(strxb)%sf(k, l, q) = rhs_vf(strxb)%sf(k, l, q) - &
                                                    rho_K_field(k, l, q)*q_prim_vf(momxb + 1)%sf(k, l, q)/y_cc(l)* &
                                                    (q_prim_vf(strxb)%sf(k, l, q) + (2._wp/3._wp)*G_K_field(k, l, q)) ! tau_xx + 2/3*G

                        ! S_xr -= rho * v/r * tau_xr
                        rhs_vf(strxb + 1)%sf(k, l, q) = rhs_vf(strxb + 1)%sf(k, l, q) - &
                                                        rho_K_field(k, l, q)*q_prim_vf(momxb + 1)%sf(k, l, q)/y_cc(l)* &
                                                        q_prim_vf(strxb + 1)%sf(k, l, q) ! tau_xx

                        ! S_rr -= rho * v/r * (tau_rr + 2/3*G)
                        rhs_vf(strxb + 2)%sf(k, l, q) = rhs_vf(strxb + 2)%sf(k, l, q) - &
                                                        rho_K_field(k, l, q)*q_prim_vf(momxb + 1)%sf(k, l, q)/y_cc(l)* &
                                                        (q_prim_vf(strxb + 2)%sf(k, l, q) + (2._wp/3._wp)*G_K_field(k, l, q)) ! tau_rr + 2/3*G

                        ! S_thetatheta += rho * ( -(tau_thetatheta + 2/3*G)*(du/dx + dv/dr + v/r) + 2*(tau_thetatheta + G)*v/r )
                        rhs_vf(strxb + 3)%sf(k, l, q) = rhs_vf(strxb + 3)%sf(k, l, q) + &
                                                        rho_K_field(k, l, q)*( &
                                                        -(q_prim_vf(strxb + 3)%sf(k, l, q) + (2._wp/3._wp)*G_K_field(k, l, q))* &
                                                        (du_dx(k, l, q) + dv_dy(k, l, q) + q_prim_vf(momxb + 1)%sf(k, l, q)/y_cc(l)) &
                                                        + 2._wp*(q_prim_vf(strxb + 3)%sf(k, l, q) + G_K_field(k, l, q))*q_prim_vf(momxb + 1)%sf(k, l, q)/y_cc(l))
                    end do
                end do
            end do

        end if

    end subroutine s_compute_hypoelastic_rhs

    impure subroutine s_finalize_hypoelastic_module()

        @:DEALLOCATE(Gs)
        @:DEALLOCATE(rho_K_field, G_K_field)
        @:DEALLOCATE(du_dx)
        @:DEALLOCATE(fd_coeff_x_h)
        if (n > 0) then
            @:DEALLOCATE(du_dy,dv_dx,dv_dy)
            @:DEALLOCATE(fd_coeff_y_h)
            if (p > 0) then
                @:DEALLOCATE(du_dz, dv_dz, dw_dx, dw_dy, dw_dz)
                @:DEALLOCATE(fd_coeff_z_h)
            end if
        end if

    end subroutine s_finalize_hypoelastic_module

    pure subroutine s_compute_damage_state(q_cons_vf, rhs_vf)

        type(scalar_field), dimension(sys_size), intent(in) :: q_cons_vf
        type(scalar_field), dimension(sys_size), intent(inout) :: rhs_vf

        real(wp) :: tau_p ! principal stress
        real(wp) :: tau_xx, tau_xy, tau_yy, tau_zz, tau_yz, tau_xz
        real(wp) :: I1, I2, I3, argument, phi, sqrt_term_1, sqrt_term_2, temp
        integer :: q, l, k

        if (n == 0) then
            l = 0; q = 0
            $:GPU_PARALLEL_LOOP()
            do k = 0, m
                rhs_vf(damage_idx)%sf(k, l, q) = (alpha_bar*max(abs(q_cons_vf(stress_idx%beg)%sf(k, l, q)) - tau_star, 0._wp))**cont_damage_s
            end do
        elseif (p == 0) then
            q = 0
            $:GPU_PARALLEL_LOOP(collapse=2)
            do l = 0, n
                do k = 0, m
                    ! Maximum principal stress
                    tau_p = 0.5_wp*(q_cons_vf(stress_idx%beg)%sf(k, l, q) + &
                                    q_cons_vf(stress_idx%beg + 2)%sf(k, l, q)) + &
                            sqrt((q_cons_vf(stress_idx%beg)%sf(k, l, q) - &
                                  q_cons_vf(stress_idx%beg + 2)%sf(k, l, q))**2.0_wp + &
                                 4._wp*q_cons_vf(stress_idx%beg + 1)%sf(k, l, q)**2.0_wp)/2._wp

                    rhs_vf(damage_idx)%sf(k, l, q) = (alpha_bar*max(tau_p - tau_star, 0._wp))**cont_damage_s
                end do
            end do
        else
            $:GPU_PARALLEL_LOOP(collapse=3)
            do q = 0, p
                do l = 0, n
                    do k = 0, m
                        tau_xx = q_cons_vf(stress_idx%beg)%sf(k, l, q)
                        tau_xy = q_cons_vf(stress_idx%beg + 1)%sf(k, l, q)
                        tau_yy = q_cons_vf(stress_idx%beg + 2)%sf(k, l, q)
                        tau_xz = q_cons_vf(stress_idx%beg + 3)%sf(k, l, q)
                        tau_yz = q_cons_vf(stress_idx%beg + 4)%sf(k, l, q)
                        tau_zz = q_cons_vf(stress_idx%beg + 5)%sf(k, l, q)

                        ! Invariants of the stress tensor
                        I1 = tau_xx + tau_yy + tau_zz
                        I2 = tau_xx*tau_yy + tau_xx*tau_zz + tau_yy*tau_zz - &
                             (tau_xy**2.0_wp + tau_xz**2.0_wp + tau_yz**2.0_wp)
                        I3 = tau_xx*tau_yy*tau_zz + 2.0_wp*tau_xy*tau_xz*tau_yz - &
                             tau_xx*tau_yz**2.0_wp - tau_yy*tau_xz**2.0_wp - tau_zz*tau_xy**2.0_wp

                        ! Maximum principal stress
                        temp = I1**2.0_wp - 3.0_wp*I2
                        sqrt_term_1 = sqrt(max(temp, 0.0_wp))
                        if (sqrt_term_1 > verysmall) then ! Avoid 0/0
                            argument = (2.0_wp*I1*I1*I1 - 9.0_wp*I1*I2 + 27.0_wp*I3)/ &
                                       (2.0_wp*sqrt_term_1*sqrt_term_1*sqrt_term_1)
                            if (argument > 1.0_wp) argument = 1.0_wp
                            if (argument < -1.0_wp) argument = -1.0_wp
                            phi = acos(argument)
                            sqrt_term_2 = sqrt(max(I1**2.0_wp - 3.0_wp*I2, 0.0_wp))
                            tau_p = I1/3.0_wp + 2.0_wp/sqrt(3.0_wp)*sqrt_term_2*cos(phi/3.0_wp)
                        else
                            tau_p = I1/3.0_wp
                        end if

                        rhs_vf(damage_idx)%sf(k, l, q) = (alpha_bar*max(tau_p - tau_star, 0._wp))**cont_damage_s
                    end do
                end do
            end do
        end if

    end subroutine s_compute_damage_state

end module m_hypoelastic<|MERGE_RESOLUTION|>--- conflicted
+++ resolved
@@ -67,31 +67,17 @@
 
         ! Computing centered finite difference coefficients
         call s_compute_finite_difference_coefficients(m, x_cc, fd_coeff_x_h, buff_size, &
-<<<<<<< HEAD
                                                       fd_order, fd_number)
-        !$acc update device(fd_coeff_x_h)
+        $:GPU_UPDATE(device='[fd_coeff_x_h]')
         if (n > 0) then
             call s_compute_finite_difference_coefficients(n, y_cc, fd_coeff_y_h, buff_size, &
                                                           fd_order, fd_number)
-            !$acc update device(fd_coeff_y_h)
+            $:GPU_UPDATE(device='[fd_coeff_y_h]')
         end if
         if (p > 0) then
             call s_compute_finite_difference_coefficients(p, z_cc, fd_coeff_z_h, buff_size, &
                                                           fd_order, fd_number)
-            !$acc update device(fd_coeff_z_h)
-=======
-                                                      fd_number, fd_order)
-        $:GPU_UPDATE(device='[fd_coeff_x_h]')
-        if (n > 0) then
-            call s_compute_finite_difference_coefficients(n, y_cc, fd_coeff_y_h, buff_size, &
-                                                          fd_number, fd_order)
-            $:GPU_UPDATE(device='[fd_coeff_y_h]')
-        end if
-        if (p > 0) then
-            call s_compute_finite_difference_coefficients(p, z_cc, fd_coeff_z_h, buff_size, &
-                                                          fd_number, fd_order)
             $:GPU_UPDATE(device='[fd_coeff_z_h]')
->>>>>>> df321c83
         end if
 
     end subroutine s_initialize_hypoelastic_module
