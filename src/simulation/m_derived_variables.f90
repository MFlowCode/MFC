--- conflicted
+++ resolved
@@ -110,10 +110,7 @@
 
         if (sim_data .and. proc_rank == 0) then
             call s_open_sim_data_file()
-<<<<<<< HEAD
-=======
             call s_open_eng_data_file()
->>>>>>> d3bd85a7
         end if
 
     end subroutine s_initialize_derived_variables ! -----------------------------
@@ -168,16 +165,11 @@
             call s_write_probe_files(t_step, q_cons_ts(1)%vf, accel_mag)
             call s_write_com_files(t_step, c_mass)
         end if
-<<<<<<< HEAD
-        if (sim_data) then
-            call s_write_sim_data_file(q_prim_vf, t_step)
-=======
 
         if ((sim_data) .and. (mod(t_step - t_step_start, t_step_save) == 0 .or. &
                               t_step > t_step_stop)) then
             call s_write_sim_data_file(q_prim_vf, t_step)
             call s_write_eng_data_file(q_prim_vf, t_step)
->>>>>>> d3bd85a7
         end if
 
     end subroutine s_compute_derived_variables ! ---------------------------
@@ -485,10 +477,7 @@
         if (proc_rank == 0) then
             if (sim_data) then
                 call s_close_sim_data_file()
-<<<<<<< HEAD
-=======
                 call s_close_eng_data_file()
->>>>>>> d3bd85a7
             end if
         end if
 
