--- conflicted
+++ resolved
@@ -112,17 +112,9 @@
 
     !> Writes coherent body information, communication files, and probes.
         !!  @param t_step Current time-step
-<<<<<<< HEAD
-    subroutine s_compute_derived_variables(q_prim_vf, t_step) ! -----------------------
-
-        integer, intent(IN) :: t_step
-        type(scalar_field), dimension(sys_size), intent(IN) :: q_prim_vf
-=======
     subroutine s_compute_derived_variables(t_step)
 
         integer, intent(in) :: t_step
->>>>>>> e4f04b7b
-
         integer :: i, j, k !< Generic loop iterators
 
         if (probe_wrt) then
@@ -184,14 +176,6 @@
     subroutine s_derive_acceleration_component(i, q_prim_vf0, q_prim_vf1, &
                                                q_prim_vf2, q_prim_vf3, q_sf)
         !DIR$ INLINEALWAYS s_derive_acceleration_component
-<<<<<<< HEAD
-        integer, intent(IN) :: i
-        type(scalar_field), dimension(sys_size), intent(IN) :: q_prim_vf0
-        type(scalar_field), dimension(sys_size), intent(IN) :: q_prim_vf1
-        type(scalar_field), dimension(sys_size), intent(IN) :: q_prim_vf2
-        type(scalar_field), dimension(sys_size), intent(IN) :: q_prim_vf3
-        real(kind(0d0)), dimension(0:m, 0:n, 0:p), intent(OUT) :: q_sf
-=======
         integer, intent(in) :: i
 
         type(scalar_field), dimension(sys_size), intent(in) :: q_prim_vf0
@@ -201,7 +185,6 @@
 
         real(kind(0d0)), dimension(0:m, 0:n, 0:p), intent(out) :: q_sf
 
->>>>>>> e4f04b7b
         integer :: j, k, l, r !< Generic loop iterators
 
         ! Computing the acceleration component in the x-coordinate direction
