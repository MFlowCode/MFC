--- conflicted
+++ resolved
@@ -488,32 +488,33 @@
                     ! Note: WENO7 only supports uniform grid
                     if (.not. teno) then
                         ! (Balsara & Shu, 2000) Page 11 Section III.a
-                        d_cbL_${XYZ}$ (0, :) = 4d0/35d0
-                        d_cbL_${XYZ}$ (1, :) = 18d0/35d0
-                        d_cbL_${XYZ}$ (2, :) = 12d0/35d0
-                        d_cbL_${XYZ}$ (3, :) = 1d0/35d0
-
-                        d_cbR_${XYZ}$ (0, :) = 1d0/35d0
-                        d_cbR_${XYZ}$ (1, :) = 12d0/35d0
-                        d_cbR_${XYZ}$ (2, :) = 18d0/35d0
-                        d_cbR_${XYZ}$ (3, :) = 4d0/35d0
+                        d_cbL_${XYZ}$ (0, :) = 4._wp/35._wp
+                        d_cbL_${XYZ}$ (1, :) = 18._wp/35._wp
+                        d_cbL_${XYZ}$ (2, :) = 12._wp/35._wp
+                        d_cbL_${XYZ}$ (3, :) = 1._wp/35._wp
+
+                        d_cbR_${XYZ}$ (0, :) = 1._wp/35._wp
+                        d_cbR_${XYZ}$ (1, :) = 12._wp/35._wp
+                        d_cbR_${XYZ}$ (2, :) = 18._wp/35._wp
+                        d_cbR_${XYZ}$ (3, :) = 4._wp/35._wp
 
                     else ! TENO
                         ! (Fu, et al., 2016) Table 2 (for right flux)
-                        d_cbL_${XYZ}$ (0, :) = 18d0/35d0
-                        d_cbL_${XYZ}$ (1, :) = 3d0/35d0
-                        d_cbL_${XYZ}$ (2, :) = 9d0/35d0
-                        d_cbL_${XYZ}$ (3, :) = 1d0/35d0
-                        d_cbL_${XYZ}$ (4, :) = 4d0/35d0
-
-                        d_cbR_${XYZ}$ (0, :) = 18d0/35d0
-                        d_cbR_${XYZ}$ (1, :) = 9d0/35d0
-                        d_cbR_${XYZ}$ (2, :) = 3d0/35d0
-                        d_cbR_${XYZ}$ (3, :) = 4d0/35d0
-                        d_cbR_${XYZ}$ (4, :) = 1d0/35d0
+                        d_cbL_${XYZ}$ (0, :) = 18._wp/35._wp
+                        d_cbL_${XYZ}$ (1, :) = 3._wp/35._wp
+                        d_cbL_${XYZ}$ (2, :) = 9._wp/35._wp
+                        d_cbL_${XYZ}$ (3, :) = 1._wp/35._wp
+                        d_cbL_${XYZ}$ (4, :) = 4._wp/35._wp
+
+                        d_cbR_${XYZ}$ (0, :) = 18._wp/35._wp
+                        d_cbR_${XYZ}$ (1, :) = 9._wp/35._wp
+                        d_cbR_${XYZ}$ (2, :) = 3._wp/35._wp
+                        d_cbR_${XYZ}$ (3, :) = 4._wp/35._wp
+                        d_cbR_${XYZ}$ (4, :) = 1._wp/35._wp
 
                     end if
                 end if
+
 
             end if
         #:endfor
@@ -544,34 +545,18 @@
         integer, intent(in) :: weno_dir
         type(int_bounds_info), intent(in) :: is1_weno_d, is2_weno_d, is3_weno_d
 
-<<<<<<< HEAD
+
         real(wp), dimension(-weno_polyn:weno_polyn - 1) :: dvd
-        real(wp), dimension(0:weno_polyn) :: poly
-        real(wp), dimension(0:weno_polyn) :: alpha
-        real(wp), dimension(0:weno_polyn) :: omega
-        real(wp), dimension(0:weno_polyn) :: beta
-        real(wp), dimension(0:weno_polyn) :: delta
-        real(wp) :: tau5
+        real(wp), dimension(0:weno_num_stencils) :: poly
+        real(wp), dimension(0:weno_num_stencils) :: alpha
+        real(wp), dimension(0:weno_num_stencils) :: omega
+        real(wp), dimension(0:weno_num_stencils) :: beta
+        real(wp), dimension(0:weno_num_stencils) :: delta
+        real(wp), dimension(-3:3) :: v ! temporary field value array for clarity (WENO7 only)
+        real(wp) :: tau
         real(wp), pointer :: beta_p(:)
 
-        real(wp) :: v_rs1, v_rs2, v_rs3, v_rs4, v_rs5
-
-        integer :: i, j, k, l, r, s, w
-
-        integer :: t1, t2, c_rate, c_max
-=======
-        real(kind(0d0)), dimension(-weno_polyn:weno_polyn - 1) :: dvd
-        real(kind(0d0)), dimension(0:weno_num_stencils) :: poly
-        real(kind(0d0)), dimension(0:weno_num_stencils) :: alpha
-        real(kind(0d0)), dimension(0:weno_num_stencils) :: omega
-        real(kind(0d0)), dimension(0:weno_num_stencils) :: beta
-        real(kind(0d0)), dimension(0:weno_num_stencils) :: delta
-        real(kind(0d0)), dimension(-3:3) :: v ! temporary field value array for clarity (WENO7 only)
-        real(kind(0d0)) :: tau
-        real(kind(0d0)), pointer :: beta_p(:)
-
         integer :: i, j, k, l
->>>>>>> 6bad3796
 
         is1_weno = is1_weno_d
         is2_weno = is2_weno_d
@@ -661,13 +646,9 @@
 
                                     elseif (wenoz) then
                                         ! Borges, et al. (2008)
-<<<<<<< HEAD
-                                        tau5 = abs(beta(1) - beta(0))
-                                        alpha = d_cbL_${XYZ}$ (:, j)*(1._wp + tau5/beta)
-=======
+
                                         tau = abs(beta(1) - beta(0))
-                                        alpha = d_cbL_${XYZ}$ (:, j)*(1d0 + tau/beta)
->>>>>>> 6bad3796
+                                        alpha = d_cbL_${XYZ}$ (:, j)*(1._wp + tau/beta)
 
                                     end if
 
@@ -692,11 +673,8 @@
                                                 *(omega/(d_cbR_${XYZ}$ (:, j)**2._wp + omega*(1._wp - 2._wp*d_cbR_${XYZ}$ (:, j))))
 
                                     elseif (wenoz) then
-<<<<<<< HEAD
-                                        alpha = d_cbR_${XYZ}$ (:, j)*(1._wp + tau5/beta)
-=======
-                                        alpha = d_cbR_${XYZ}$ (:, j)*(1d0 + tau/beta)
->>>>>>> 6bad3796
+
+                                        alpha = d_cbR_${XYZ}$ (:, j)*(1._wp + tau/beta)
 
                                     end if
 
@@ -765,25 +743,15 @@
 
                                     elseif (wenoz) then
                                         ! Borges, et al. (2008)
-<<<<<<< HEAD
-                                        tau5 = abs(beta(2) - beta(0))                   ! Equation 25
-                                        alpha = d_cbL_${XYZ}$ (:, j)*(1._wp + tau5/beta)  ! Equation 28 (note: weno_eps was already added to beta)
-
-                                    elseif (teno) then
-                                        ! Fu, et al. (2016)
-                                        ! Fu's code: https://dx.doi.org/10.13140/RG.2.2.36250.34247
-                                        tau5 = abs(beta(2) - beta(0))
-                                        alpha = (1._wp + tau5/beta)**6._wp              ! Equation 22 (reuse alpha as gamma; pick C=1 & q=6)
-=======
+
                                         tau = abs(beta(2) - beta(0))                   ! Equation 25
-                                        alpha = d_cbL_${XYZ}$ (:, j)*(1d0 + tau/beta)  ! Equation 28 (note: weno_eps was already added to beta)
+                                        alpha = d_cbL_${XYZ}$ (:, j)*(1._wp + tau/beta)  ! Equation 28 (note: weno_eps was already added to beta)
 
                                     elseif (teno) then
                                         ! Fu, et al. (2016)
                                         ! Fu''s code: https://dx.doi.org/10.13140/RG.2.2.36250.34247
                                         tau = abs(beta(2) - beta(0))
-                                        alpha = (1d0 + tau/beta)**6d0              ! Equation 22 (reuse alpha as gamma; pick C=1 & q=6)
->>>>>>> 6bad3796
+                                        alpha = (1._wp + tau/beta)**6._wp           ! Equation 22 (reuse alpha as gamma; pick C=1 & q=6)
                                         omega = alpha/sum(alpha)                    ! Equation 25 (reuse omega as xi)
                                         delta = merge(0._wp, 1._wp, omega < teno_CT)    ! Equation 26
                                         alpha = delta*d_cbL_${XYZ}$ (:, j)          ! Equation 27
@@ -816,11 +784,8 @@
                                                 *(omega/(d_cbR_${XYZ}$ (:, j)**2._wp + omega*(1._wp - 2._wp*d_cbR_${XYZ}$ (:, j))))
 
                                     elseif (wenoz) then
-<<<<<<< HEAD
-                                        alpha = d_cbR_${XYZ}$ (:, j)*(1._wp + tau5/beta)
-=======
-                                        alpha = d_cbR_${XYZ}$ (:, j)*(1d0 + tau/beta)
->>>>>>> 6bad3796
+
+                                        alpha = d_cbR_${XYZ}$ (:, j)*(1._wp + tau/beta)
 
                                     elseif (teno) then
                                         alpha = delta*d_cbR_${XYZ}$ (:, j)
@@ -858,66 +823,66 @@
 
                                     if (.not. teno) then
                                         ! (Balsara & Shu, 2000) Page 11 Table I
-                                        poly(0) = ( 1d0*v(-3) -  5d0*v(-2) + 13d0*v(-1) + 3d0*v( 0)) / 12d0 !&
-                                        poly(1) = (-1d0*v(-2) +  7d0*v(-1) +  7d0*v( 0) - 1d0*v( 1)) / 12d0 !&
-                                        poly(2) = ( 3d0*v(-1) + 13d0*v( 0) -  5d0*v( 1) + 1d0*v( 2)) / 12d0 !&
-                                        poly(3) = (25d0*v( 0) - 23d0*v( 1) + 13d0*v( 2) - 3d0*v( 3)) / 12d0 !&
+                                        poly(0) = ( 1._wp*v(-3) -  5._wp*v(-2) + 13._wp*v(-1) + 3._wp*v( 0)) / 12._wp !&
+                                        poly(1) = (-1._wp*v(-2) +  7._wp*v(-1) +  7._wp*v( 0) - 1._wp*v( 1)) / 12._wp !&
+                                        poly(2) = ( 3._wp*v(-1) + 13._wp*v( 0) -  5._wp*v( 1) + 1._wp*v( 2)) / 12._wp !&
+                                        poly(3) = (25._wp*v( 0) - 23._wp*v( 1) + 13._wp*v( 2) - 3._wp*v( 3)) / 12._wp !&
                                     else
                                         ! (Fu, et al., 2016) Table 1
                                         ! Note: Unlike TENO5, TENO7 stencils differ from WENO7 stencils
                                         ! See Figure 2 (right) for right-sided flux (at i+1/2)
                                         ! Here we need the left-sided flux, so we flip the weights with respect to the x=i point
                                         ! But we need to keep the stencil order to reuse the beta coefficients
-                                        poly(0) = ( 2d0*v(-1) +  5d0*v( 0) -  1d0*v( 1)) / 6d0 !&
-                                        poly(1) = (11d0*v( 0) -  7d0*v( 1) +  2d0*v( 2)) / 6d0 !&
-                                        poly(2) = (-1d0*v(-2) +  5d0*v(-1) +  2d0*v( 0)) / 6d0 !&
-                                        poly(3) = (25d0*v( 0) - 23d0*v( 1) + 13d0*v( 2) - 3d0*v( 3)) / 12d0 !&
-                                        poly(4) = ( 1d0*v(-3) -  5d0*v(-2) + 13d0*v(-1) + 3d0*v( 0)) / 12d0 !&
+                                        poly(0) = ( 2._wp*v(-1) +  5._wp*v( 0) -  1._wp*v( 1)) / 6._wp !&
+                                        poly(1) = (11._wp*v( 0) -  7._wp*v( 1) +  2._wp*v( 2)) / 6._wp !&
+                                        poly(2) = (-1._wp*v(-2) +  5._wp*v(-1) +  2._wp*v( 0)) / 6._wp !&
+                                        poly(3) = (25._wp*v( 0) - 23._wp*v( 1) + 13._wp*v( 2) - 3._wp*v( 3)) / 12._wp !&
+                                        poly(4) = ( 1._wp*v(-3) -  5._wp*v(-2) + 13._wp*v(-1) + 3._wp*v( 0)) / 12._wp !&
                                     end if
 
                                     if (.not. teno) then
                                         ! (Balsara & Shu, 2000) Page 11 Section III.a
                                         ! Note: parentheses are needed to group the terms before '+ weno_eps' to avoid unintended floating point errors
-                                        beta(0) = ( v(-3)*(547d0*v(-3) - 3882d0*v(-2) +  4642d0*v(-1) - 1854d0*v( 0)) & !&
-                                                  + v(-2)*(              7043d0*v(-2) - 17246d0*v(-1) + 7042d0*v( 0)) & !&
-                                                  + v(-1)*(                             11003d0*v(-1) - 9402d0*v( 0)) & !&
-                                                  + v( 0)*(                                             2107d0*v( 0)) ) & !&
+                                        beta(0) = ( v(-3)*(547._wp*v(-3) - 3882._wp*v(-2) +  4642._wp*v(-1) - 1854._wp*v( 0)) & !&
+                                                  + v(-2)*(              7043._wp*v(-2) - 17246._wp*v(-1) + 7042._wp*v( 0)) & !&
+                                                  + v(-1)*(                             11003._wp*v(-1) - 9402._wp*v( 0)) & !&
+                                                  + v( 0)*(                                             2107._wp*v( 0)) ) & !&
                                                   + weno_eps !&
 
-                                        beta(1) = ( v(-2)*(267d0*v(-2) - 1642d0*v(-1) + 1602d0*v( 0) -  494d0*v( 1)) & !&
-                                                  + v(-1)*(              2843d0*v(-1) - 5966d0*v( 0) + 1922d0*v( 1)) & !&
-                                                  + v( 0)*(                             3443d0*v( 0) - 2522d0*v( 1)) & !&
-                                                  + v( 1)*(                                             547d0*v( 1)) ) & !&
+                                        beta(1) = ( v(-2)*(267._wp*v(-2) - 1642._wp*v(-1) + 1602._wp*v( 0) -  494._wp*v( 1)) & !&
+                                                  + v(-1)*(              2843._wp*v(-1) - 5966._wp*v( 0) + 1922._wp*v( 1)) & !&
+                                                  + v( 0)*(                             3443._wp*v( 0) - 2522._wp*v( 1)) & !&
+                                                  + v( 1)*(                                             547._wp*v( 1)) ) & !&
                                                   + weno_eps !&
 
-                                        beta(2) = ( v(-1)*(547d0*v(-1) - 2522d0*v( 0) + 1922d0*v( 1) -  494d0*v( 2)) & !&
-                                                  + v( 0)*(              3443d0*v( 0) - 5966d0*v( 1) + 1602d0*v( 2)) & !&
-                                                  + v( 1)*(                             2843d0*v( 1) - 1642d0*v( 2)) & !&
-                                                  + v( 2)*(                                             267d0*v( 2)) ) & !&
+                                        beta(2) = ( v(-1)*(547._wp*v(-1) - 2522._wp*v( 0) + 1922._wp*v( 1) -  494._wp*v( 2)) & !&
+                                                  + v( 0)*(              3443._wp*v( 0) - 5966._wp*v( 1) + 1602._wp*v( 2)) & !&
+                                                  + v( 1)*(                             2843._wp*v( 1) - 1642._wp*v( 2)) & !&
+                                                  + v( 2)*(                                             267._wp*v( 2)) ) & !&
                                                   + weno_eps !&
 
-                                        beta(3) = ( v( 0)*(2107d0*v( 0) - 9402d0*v( 1) +  7042d0*v( 2) - 1854d0*v( 3)) & !&
-                                                  + v( 1)*(              11003d0*v( 1) - 17246d0*v( 2) + 4642d0*v( 3)) & !&
-                                                  + v( 2)*(                               7043d0*v( 2) - 3882d0*v( 3)) & !&
-                                                  + v( 3)*(                                               547d0*v( 3)) ) & !&
+                                        beta(3) = ( v( 0)*(2107._wp*v( 0) - 9402._wp*v( 1) +  7042._wp*v( 2) - 1854._wp*v( 3)) & !&
+                                                  + v( 1)*(              11003._wp*v( 1) - 17246._wp*v( 2) + 4642._wp*v( 3)) & !&
+                                                  + v( 2)*(                               7043._wp*v( 2) - 3882._wp*v( 3)) & !&
+                                                  + v( 3)*(                                               547._wp*v( 3)) ) & !&
                                                   + weno_eps !&
 
                                     else ! TENO
                                         ! High-Order Low-Dissipation Targeted ENO Schemes for Ideal Magnetohydrodynamics (Fu & Tang, 2019) Section 3.2
-                                        beta(0) = 13d0/12d0*(v(-1) - 2d0*v( 0) + v( 1))**2d0 + ((    v(-1)             -     v( 1))**2d0)/4d0 + weno_eps !&
-                                        beta(1) = 13d0/12d0*(v( 0) - 2d0*v( 1) + v( 2))**2d0 + ((3d0*v( 0) - 4d0*v( 1) +     v( 2))**2d0)/4d0 + weno_eps !&
-                                        beta(2) = 13d0/12d0*(v(-2) - 2d0*v(-1) + v( 0))**2d0 + ((    v(-2) - 4d0*v(-1) + 3d0*v( 0))**2d0)/4d0 + weno_eps !&
-
-                                        beta(3) = ( v( 0)*(2107d0*v( 0) - 9402d0*v( 1) +  7042d0*v( 2) - 1854d0*v( 3)) & !&
-                                                  + v( 1)*(              11003d0*v( 1) - 17246d0*v( 2) + 4642d0*v( 3)) & !&
-                                                  + v( 2)*(                               7043d0*v( 2) - 3882d0*v( 3)) & !&
-                                                  + v( 3)*(                                               547d0*v( 3)) ) / 240d0 & !&
+                                        beta(0) = 13._wp/12._wp*(v(-1) - 2._wp*v( 0) + v( 1))**2._wp + ((    v(-1)             -     v( 1))**2._wp)/4._wp + weno_eps !&
+                                        beta(1) = 13._wp/12._wp*(v( 0) - 2._wp*v( 1) + v( 2))**2._wp + ((3._wp*v( 0) - 4._wp*v( 1) +     v( 2))**2._wp)/4._wp + weno_eps !&
+                                        beta(2) = 13._wp/12._wp*(v(-2) - 2._wp*v(-1) + v( 0))**2._wp + ((    v(-2) - 4._wp*v(-1) + 3._wp*v( 0))**2._wp)/4._wp + weno_eps !&
+
+                                        beta(3) = ( v( 0)*(2107._wp*v( 0) - 9402._wp*v( 1) +  7042._wp*v( 2) - 1854._wp*v( 3)) & !&
+                                                  + v( 1)*(              11003._wp*v( 1) - 17246._wp*v( 2) + 4642._wp*v( 3)) & !&
+                                                  + v( 2)*(                               7043._wp*v( 2) - 3882._wp*v( 3)) & !&
+                                                  + v( 3)*(                                               547._wp*v( 3)) ) / 240._wp & !&
                                                   + weno_eps !&
 
-                                        beta(4) = ( v(-3)*(547d0*v(-3) - 3882d0*v(-2) +  4642d0*v(-1) - 1854d0*v( 0)) & !&
-                                                  + v(-2)*(              7043d0*v(-2) - 17246d0*v(-1) + 7042d0*v( 0)) & !&
-                                                  + v(-1)*(                             11003d0*v(-1) - 9402d0*v( 0)) & !&
-                                                  + v( 0)*(                                             2107d0*v( 0)) ) / 240d0 & !&
+                                        beta(4) = ( v(-3)*(547._wp*v(-3) - 3882._wp*v(-2) +  4642._wp*v(-1) - 1854._wp*v( 0)) & !&
+                                                  + v(-2)*(              7043._wp*v(-2) - 17246._wp*v(-1) + 7042._wp*v( 0)) & !&
+                                                  + v(-1)*(                             11003._wp*v(-1) - 9402._wp*v( 0)) & !&
+                                                  + v( 0)*(                                             2107._wp*v( 0)) ) / 240._wp & !&
                                                   + weno_eps !&
                                     end if
 
@@ -927,20 +892,20 @@
                                     elseif (mapped_weno) then
                                         alpha = d_cbL_${XYZ}$ (:, j)/(beta*beta)
                                         omega = alpha/sum(alpha)
-                                        alpha = (d_cbL_${XYZ}$ (:, j)*(1d0 + d_cbL_${XYZ}$ (:, j) - 3d0*omega) + omega**2d0) &
-                                                *(omega/(d_cbL_${XYZ}$ (:, j)**2d0 + omega*(1d0 - 2d0*d_cbL_${XYZ}$ (:, j))))
+                                        alpha = (d_cbL_${XYZ}$ (:, j)*(1._wp + d_cbL_${XYZ}$ (:, j) - 3._wp*omega) + omega**2._wp) &
+                                                *(omega/(d_cbL_${XYZ}$ (:, j)**2._wp + omega*(1._wp - 2._wp*d_cbL_${XYZ}$ (:, j))))
 
                                     elseif (wenoz) then
                                         ! Castro, et al. (2010)
                                         ! Don & Borges (2013) also helps
                                         tau = abs(beta(3) - beta(0)) ! Equation 50
-                                        alpha = d_cbL_${XYZ}$ (:, j)*(1d0 + (tau/beta)**wenoz_q) ! q = 2,3,4 for stability
+                                        alpha = d_cbL_${XYZ}$ (:, j)*(1._wp + (tau/beta)**wenoz_q) ! q = 2,3,4 for stability
 
                                     elseif (teno) then
                                         tau = abs(beta(4) - beta(3)) ! Note the reordering of stencils
-                                        alpha = (1d0 + tau/beta)**6d0
+                                        alpha = (1._wp + tau/beta)**6._wp
                                         omega = alpha/sum(alpha)
-                                        delta = merge(0d0, 1d0, omega < teno_CT)
+                                        delta = merge(0._wp, 1._wp, omega < teno_CT)
                                         alpha = delta*d_cbL_${XYZ}$ (:, j)
 
                                     end if
@@ -950,16 +915,16 @@
                                     vL_rs_vf_${XYZ}$ (j, k, l, i) = sum(omega*poly)
 
                                     if (.not. teno) then
-                                        poly(0) = (-3d0*v(-3) + 13d0*v(-2) - 23d0*v(-1) + 25d0*v( 0)) / 12d0 !&
-                                        poly(1) = ( 1d0*v(-2) -  5d0*v(-1) + 13d0*v( 0) +  3d0*v( 1)) / 12d0 !&
-                                        poly(2) = (-1d0*v(-1) +  7d0*v( 0) +  7d0*v( 1) -  1d0*v( 2)) / 12d0 !&
-                                        poly(3) = ( 3d0*v( 0) + 13d0*v( 1) -  5d0*v( 2) +  1d0*v( 3)) / 12d0 !&
+                                        poly(0) = (-3._wp*v(-3) + 13._wp*v(-2) - 23._wp*v(-1) + 25._wp*v( 0)) / 12._wp !&
+                                        poly(1) = ( 1._wp*v(-2) -  5._wp*v(-1) + 13._wp*v( 0) +  3._wp*v( 1)) / 12._wp !&
+                                        poly(2) = (-1._wp*v(-1) +  7._wp*v( 0) +  7._wp*v( 1) -  1._wp*v( 2)) / 12._wp !&
+                                        poly(3) = ( 3._wp*v( 0) + 13._wp*v( 1) -  5._wp*v( 2) +  1._wp*v( 3)) / 12._wp !&
                                     else
-                                        poly(0) = (-1d0*v(-1) +  5d0*v( 0) +  2d0*v( 1)) / 6d0 !&
-                                        poly(1) = ( 2d0*v( 0) +  5d0*v( 1) -  1d0*v( 2)) / 6d0 !&
-                                        poly(2) = ( 2d0*v(-2) -  7d0*v(-1) + 11d0*v( 0)) / 6d0 !&
-                                        poly(3) = ( 3d0*v( 0) + 13d0*v( 1) -  5d0*v( 2) +  1d0*v( 3)) / 12d0 !&
-                                        poly(4) = (-3d0*v(-3) + 13d0*v(-2) - 23d0*v(-1) + 25d0*v( 0)) / 12d0 !&
+                                        poly(0) = (-1._wp*v(-1) +  5._wp*v( 0) +  2._wp*v( 1)) / 6._wp !&
+                                        poly(1) = ( 2._wp*v( 0) +  5._wp*v( 1) -  1._wp*v( 2)) / 6._wp !&
+                                        poly(2) = ( 2._wp*v(-2) -  7._wp*v(-1) + 11._wp*v( 0)) / 6._wp !&
+                                        poly(3) = ( 3._wp*v( 0) + 13._wp*v( 1) -  5._wp*v( 2) +  1._wp*v( 3)) / 12._wp !&
+                                        poly(4) = (-3._wp*v(-3) + 13._wp*v(-2) - 23._wp*v(-1) + 25._wp*v( 0)) / 12._wp !&
                                     end if
 
                                     if (wenojs) then
@@ -968,11 +933,11 @@
                                     elseif (mapped_weno) then
                                         alpha = d_cbR_${XYZ}$ (:, j)/(beta*beta)
                                         omega = alpha/sum(alpha)
-                                        alpha = (d_cbR_${XYZ}$ (:, j)*(1d0 + d_cbR_${XYZ}$ (:, j) - 3d0*omega) + omega**2d0) &
-                                                *(omega/(d_cbR_${XYZ}$ (:, j)**2d0 + omega*(1d0 - 2d0*d_cbR_${XYZ}$ (:, j))))
+                                        alpha = (d_cbR_${XYZ}$ (:, j)*(1._wp + d_cbR_${XYZ}$ (:, j) - 3._wp*omega) + omega**2._wp) &
+                                                *(omega/(d_cbR_${XYZ}$ (:, j)**2._wp + omega*(1._wp - 2._wp*d_cbR_${XYZ}$ (:, j))))
 
                                     elseif (wenoz) then
-                                        alpha = d_cbR_${XYZ}$ (:, j)*(1d0 + (tau/beta)**wenoz_q)
+                                        alpha = d_cbR_${XYZ}$ (:, j)*(1._wp + (tau/beta)**wenoz_q)
 
                                     elseif (teno) then
                                         alpha = delta*d_cbR_${XYZ}$ (:, j)
@@ -994,6 +959,7 @@
         end if
 
     end subroutine s_weno
+
 
     !> The computation of parameters, the allocation of memory,
         !!      the association of pointers and/or the execution of any
