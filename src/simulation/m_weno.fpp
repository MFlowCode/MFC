--- conflicted
+++ resolved
@@ -39,16 +39,13 @@
     !! of the characteristic decomposition are stored in custom-constructed WENO-
     !! stencils (WS) that are annexed to each position of a given scalar field.
     !> @{
-<<<<<<< HEAD
-    real(kind(0d0)), allocatable, dimension(:, :, :, :) :: v_rs_ws_x, v_rs_ws_y, v_rs_ws_z
-=======
+
 #ifdef CRAY_ACC_WAR
         @:CRAY_DECLARE_GLOBAL(real(kind(0d0)), dimension(:, :, :, :), v_rs_ws_x, v_rs_ws_y, v_rs_ws_z)
     !$acc declare link(v_rs_ws_x, v_rs_ws_y, v_rs_ws_z)
 #else
         real(kind(0d0)), allocatable, dimension(:, :, :, :) :: v_rs_ws_x, v_rs_ws_y, v_rs_ws_z
 #endif
->>>>>>> 30ac1a5b
     !> @}
 
     ! WENO Coefficients ========================================================
@@ -138,37 +135,28 @@
     ! END: WENO Coefficients ===================================================
 
     integer :: v_size !< Number of WENO-reconstructed cell-average variables
-#ifdef CRAY_ACC_WAR
+
     !$acc declare create(v_size)
-#endif
+
     !> @name Indical bounds in the s1-, s2- and s3-directions
     !> @{
     type(int_bounds_info) :: is1_weno, is2_weno, is3_weno
+    !$acc declare create(is1_weno, is2_weno, is3_weno)
+    !
     !> @}
-<<<<<<< HEAD
 
     real(kind(0d0)) :: test
-
+    !$acc declare create(test)
+
+#ifndef CRAY_ACC_WAR
     !$acc declare create( &
     !$acc                v_rs_ws_x, v_rs_ws_y, v_rs_ws_z, &
     !$acc                poly_coef_cbL_x,poly_coef_cbL_y,poly_coef_cbL_z, &
     !$acc                poly_coef_cbR_x,poly_coef_cbR_y,poly_coef_cbR_z,d_cbL_x,       &
     !$acc                d_cbL_y,d_cbL_z,d_cbR_x,d_cbR_y,d_cbR_z,beta_coef_x,beta_coef_y,beta_coef_z,   &
-    !$acc                v_size, is1, is2, is3, test)
-
-=======
-#ifdef CRAY_ACC_WAR
-    !$acc declare create(is1_weno, is2_weno, is3_weno)
-#endif
-#ifndef CRAY_ACC_WAR
-!$acc declare create( &
-!$acc                v_rs_ws_x, v_rs_ws_y, v_rs_ws_z, &
-!$acc                poly_coef_cbL_x,poly_coef_cbL_y,poly_coef_cbL_z, &
-!$acc                poly_coef_cbR_x,poly_coef_cbR_y,poly_coef_cbR_z,d_cbL_x,       &
-!$acc                d_cbL_y,d_cbL_z,d_cbR_x,d_cbR_y,d_cbR_z,beta_coef_x,beta_coef_y,beta_coef_z,   &
-!$acc                v_size, is1_weno, is2_weno, is3_weno, test)
-#endif
->>>>>>> 30ac1a5b
+    !$acc                v_size, )
+#endif
+
 contains
 
     !>  The computation of parameters, the allocation of memory,
@@ -197,38 +185,25 @@
 
         is3_weno%end = p - is3_weno%beg
 
-<<<<<<< HEAD
-        @:ALLOCATE(poly_coef_cbL_x(is1%beg + weno_polyn:is1%end - weno_polyn, 0:weno_polyn, &
-            0:weno_polyn - 1))
-        @:ALLOCATE(poly_coef_cbR_x(is1%beg + weno_polyn:is1%end - weno_polyn, 0:weno_polyn, &
-            0:weno_polyn - 1))
-=======
+
         @:ALLOCATE_GLOBAL(poly_coef_cbL_x(is1_weno%beg + weno_polyn:is1_weno%end - weno_polyn, 0:weno_polyn, &
                                   0:weno_polyn - 1))
         @:ALLOCATE_GLOBAL(poly_coef_cbR_x(is1_weno%beg + weno_polyn:is1_weno%end - weno_polyn, 0:weno_polyn, &
                                   0:weno_polyn - 1))
->>>>>>> 30ac1a5b
 
         @:ALLOCATE_GLOBAL(d_cbL_x(0:weno_polyn, is1_weno%beg + weno_polyn:is1_weno%end - weno_polyn))
         @:ALLOCATE_GLOBAL(d_cbR_x(0:weno_polyn, is1_weno%beg + weno_polyn:is1_weno%end - weno_polyn))
 
-<<<<<<< HEAD
-        @:ALLOCATE(beta_coef_x(is1%beg + weno_polyn:is1%end - weno_polyn, 0:weno_polyn, &
-            0:2*(weno_polyn - 1)))
-=======
+
         @:ALLOCATE_GLOBAL(beta_coef_x(is1_weno%beg + weno_polyn:is1_weno%end - weno_polyn, 0:weno_polyn, &
                               0:2*(weno_polyn - 1)))
->>>>>>> 30ac1a5b
+
 
         call s_compute_weno_coefficients(1, is1_weno)
 
-<<<<<<< HEAD
-        @:ALLOCATE(v_rs_ws_x(is1%beg:is1%end, &
-            is2%beg:is2%end, is3%beg:is3%end, 1:sys_size))
-=======
+
         @:ALLOCATE_GLOBAL(v_rs_ws_x(is1_weno%beg:is1_weno%end, &
                                  is2_weno%beg:is2_weno%end, is3_weno%beg:is3_weno%end, 1:sys_size))
->>>>>>> 30ac1a5b
 
         ! ==================================================================
 
@@ -246,38 +221,21 @@
 
         is3_weno%end = p - is3_weno%beg
 
-<<<<<<< HEAD
-        @:ALLOCATE(poly_coef_cbL_y(is2%beg + weno_polyn:is2%end - weno_polyn, 0:weno_polyn, &
-            0:weno_polyn - 1))
-        @:ALLOCATE(poly_coef_cbR_y(is2%beg + weno_polyn:is2%end - weno_polyn, 0:weno_polyn, &
-            0:weno_polyn - 1))
-=======
         @:ALLOCATE_GLOBAL(poly_coef_cbL_y(is2_weno%beg + weno_polyn:is2_weno%end - weno_polyn, 0:weno_polyn, &
                                   0:weno_polyn - 1))
         @:ALLOCATE_GLOBAL(poly_coef_cbR_y(is2_weno%beg + weno_polyn:is2_weno%end - weno_polyn, 0:weno_polyn, &
                                   0:weno_polyn - 1))
->>>>>>> 30ac1a5b
 
         @:ALLOCATE_GLOBAL(d_cbL_y(0:weno_polyn, is2_weno%beg + weno_polyn:is2_weno%end - weno_polyn))
         @:ALLOCATE_GLOBAL(d_cbR_y(0:weno_polyn, is2_weno%beg + weno_polyn:is2_weno%end - weno_polyn))
 
-<<<<<<< HEAD
-        @:ALLOCATE(beta_coef_y(is2%beg + weno_polyn:is2%end - weno_polyn, 0:weno_polyn, &
-            0:2*(weno_polyn - 1)))
-=======
         @:ALLOCATE_GLOBAL(beta_coef_y(is2_weno%beg + weno_polyn:is2_weno%end - weno_polyn, 0:weno_polyn, &
                               0:2*(weno_polyn - 1)))
->>>>>>> 30ac1a5b
 
         call s_compute_weno_coefficients(2, is2_weno)
 
-<<<<<<< HEAD
-        @:ALLOCATE(v_rs_ws_y(is2%beg:is2%end, &
-            is1%beg:is1%end, is3%beg:is3%end, 1:sys_size))
-=======
         @:ALLOCATE_GLOBAL(v_rs_ws_y(is2_weno%beg:is2_weno%end, &
                                  is1_weno%beg:is1_weno%end, is3_weno%beg:is3_weno%end, 1:sys_size))
->>>>>>> 30ac1a5b
 
         ! ==================================================================
 
@@ -288,38 +246,21 @@
         is1_weno%beg = -buff_size; is1_weno%end = m - is1_weno%beg
         is3_weno%beg = -buff_size; is3_weno%end = p - is3_weno%beg
 
-<<<<<<< HEAD
-        @:ALLOCATE(poly_coef_cbL_z(is3%beg + weno_polyn:is3%end - weno_polyn, 0:weno_polyn, &
-            0:weno_polyn - 1))
-        @:ALLOCATE(poly_coef_cbR_z(is3%beg + weno_polyn:is3%end - weno_polyn, 0:weno_polyn, &
-            0:weno_polyn - 1))
-=======
         @:ALLOCATE_GLOBAL(poly_coef_cbL_z(is3_weno%beg + weno_polyn:is3_weno%end - weno_polyn, 0:weno_polyn, &
                                   0:weno_polyn - 1))
         @:ALLOCATE_GLOBAL(poly_coef_cbR_z(is3_weno%beg + weno_polyn:is3_weno%end - weno_polyn, 0:weno_polyn, &
                                   0:weno_polyn - 1))
->>>>>>> 30ac1a5b
 
         @:ALLOCATE_GLOBAL(d_cbL_z(0:weno_polyn, is3_weno%beg + weno_polyn:is3_weno%end - weno_polyn))
         @:ALLOCATE_GLOBAL(d_cbR_z(0:weno_polyn, is3_weno%beg + weno_polyn:is3_weno%end - weno_polyn))
 
-<<<<<<< HEAD
-        @:ALLOCATE(beta_coef_z(is3%beg + weno_polyn:is3%end - weno_polyn, 0:weno_polyn, &
-            0:2*(weno_polyn - 1)))
-=======
         @:ALLOCATE_GLOBAL(beta_coef_z(is3_weno%beg + weno_polyn:is3_weno%end - weno_polyn, 0:weno_polyn, &
                               0:2*(weno_polyn - 1)))
->>>>>>> 30ac1a5b
 
         call s_compute_weno_coefficients(3, is3_weno)
 
-<<<<<<< HEAD
-        @:ALLOCATE(v_rs_ws_z(is3%beg:is3%end, &
-            is2%beg:is2%end, is1%beg:is1%end, 1:sys_size))
-=======
         @:ALLOCATE_GLOBAL(v_rs_ws_z(is3_weno%beg:is3_weno%end, &
                                  is2_weno%beg:is2_weno%end, is1_weno%beg:is1_weno%end, 1:sys_size))
->>>>>>> 30ac1a5b
 
         ! ==================================================================
 
@@ -570,13 +511,8 @@
     end subroutine s_compute_weno_coefficients ! ---------------------------
 
     subroutine s_weno(v_vf, vL_rs_vf_x, vL_rs_vf_y, vL_rs_vf_z, vR_rs_vf_x, vR_rs_vf_y, vR_rs_vf_z, & ! -------------------
-<<<<<<< HEAD
-                      norm_dir, weno_dir, &
-                      is1_d, is2_d, is3_d)
-=======
                           norm_dir, weno_dir, &
                           is1_weno_d, is2_weno_d, is3_weno_d)
->>>>>>> 30ac1a5b
 
         type(scalar_field), dimension(1:), intent(IN) :: v_vf
         real(kind(0d0)), dimension(startx:, starty:, startz:, 1:), intent(INOUT) :: vL_rs_vf_x, vL_rs_vf_y, vL_rs_vf_z, vR_rs_vf_x, vR_rs_vf_y, vR_rs_vf_z
@@ -597,19 +533,11 @@
 
         integer :: t1, t2, c_rate, c_max
 
-<<<<<<< HEAD
-        is1 = is1_d
-        is2 = is2_d
-        is3 = is3_d
-
-        !$acc update device(is1, is2, is3)
-=======
         is1_weno = is1_weno_d
         is2_weno = is2_weno_d
         is3_weno = is3_weno_d
         
-        !$acc update device(is1_weno, is2_weno, is3_weno)
->>>>>>> 30ac1a5b
+        !$acc update device(is1_weno, is2_weno, is3_weno)e
 
 #ifdef CRAY_PRINT_DEBUG
 print*, "weno_init"
@@ -665,19 +593,11 @@
             end if
         elseif (weno_order == 3) then
             #:for WENO_DIR, XYZ in [(1, 'x'), (2, 'y'), (3, 'z')]
-<<<<<<< HEAD
-                if (weno_dir == ${WENO_DIR}$) then
-                    !$acc parallel loop collapse(4) gang vector default(present) private(beta,dvd,poly,omega,alpha)
-                    do l = is3%beg, is3%end
-                        do k = is2%beg, is2%end
-                            do j = is1%beg, is1%end
-=======
             if (weno_dir == ${WENO_DIR}$) then
                     !$acc parallel loop collapse(4) gang vector default(present) private(beta,dvd,poly,omega,alpha)
                     do l = is3_weno%beg, is3_weno%end
                         do k = is2_weno%beg, is2_weno%end
                             do j = is1_weno%beg, is1_weno%end
->>>>>>> 30ac1a5b
                                 do i = 1, v_size
                                     ! reconstruct from left side
 
@@ -738,19 +658,6 @@
                         end do
                     end do
                     !$acc end parallel loop
-<<<<<<< HEAD
-                end if
-            #:endfor
-        else
-            #:for WENO_DIR, XYZ in [(1, 'x'), (2, 'y'), (3, 'z')]
-                if (weno_dir == ${WENO_DIR}$) then
-                    !$acc parallel loop gang vector collapse (3)  default(present) private(dvd, poly, beta, alpha, omega)
-                    do l = is3%beg, is3%end
-                        do k = is2%beg, is2%end
-                            do j = is1%beg, is1%end
-                                !$acc loop seq
-                                do i = 1, v_size
-=======
             end if
             #:endfor
         else
@@ -762,25 +669,22 @@
                         do j = is1_weno%beg, is1_weno%end
 !$acc loop seq
                             do i = 1, v_size
-
-                                v_rs1 = v_rs_ws_${XYZ}$(j - 2, k, l, i)
-                                v_rs2 = v_rs_ws_${XYZ}$(j - 1, k, l, i)
-                                v_rs3 = v_rs_ws_${XYZ}$(j, k, l, i)
-                                v_rs4 = v_rs_ws_${XYZ}$(j + 1, k, l, i)
-                                v_rs5 = v_rs_ws_${XYZ}$(j + 2, k, l, i)
-
-                                dvd(1) = v_rs5 - v_rs4
-                                dvd(0) = v_rs4 - v_rs3
-                                dvd(-1) = v_rs3 - v_rs2
-                                dvd(-2) = v_rs2 - v_rs1
-
-                                poly(0) = v_rs3 &
+                                dvd(1) = v_rs_ws_${XYZ}$(j + 2, k, l, i) &
+                                         - v_rs_ws_${XYZ}$(j + 1, k, l, i)
+                                dvd(0) = v_rs_ws_${XYZ}$(j + 1, k, l, i) &
+                                         - v_rs_ws_${XYZ}$(j, k, l, i)
+                                dvd(-1) = v_rs_ws_${XYZ}$(j, k, l, i) &
+                                          - v_rs_ws_${XYZ}$(j - 1, k, l, i)
+                                dvd(-2) = v_rs_ws_${XYZ}$(j - 1, k, l, i) &
+                                          - v_rs_ws_${XYZ}$(j - 2, k, l, i)
+
+                                poly(0) = v_rs_ws_${XYZ}$(j, k, l, i) &
                                           + poly_coef_cbL_${XYZ}$(j, 0, 0)*dvd(1) &
                                           + poly_coef_cbL_${XYZ}$(j, 0, 1)*dvd(0)
-                                poly(1) = v_rs3 &
+                                poly(1) = v_rs_ws_${XYZ}$(j, k, l, i) &
                                           + poly_coef_cbL_${XYZ}$(j, 1, 0)*dvd(0) &
                                           + poly_coef_cbL_${XYZ}$(j, 1, 1)*dvd(-1)
-                                poly(2) = v_rs3 &
+                                poly(2) = v_rs_ws_${XYZ}$(j, k, l, i) &
                                           + poly_coef_cbL_${XYZ}$(j, 2, 0)*dvd(-1) &
                                           + poly_coef_cbL_${XYZ}$(j, 2, 1)*dvd(-2)
 
@@ -805,52 +709,12 @@
 
                                     alpha = (d_cbL_${XYZ}$(:, j)*(1d0 + d_cbL_${XYZ}$(:, j) - 3d0*omega) + omega**2d0) &
                                             *(omega/(d_cbL_${XYZ}$(:, j)**2d0 + omega*(1d0 - 2d0*d_cbL_${XYZ}$(:, j))))
->>>>>>> 30ac1a5b
-
-                                    dvd(1) = v_rs_ws_${XYZ}$ (j + 2, k, l, i) &
-                                             - v_rs_ws_${XYZ}$ (j + 1, k, l, i)
-                                    dvd(0) = v_rs_ws_${XYZ}$ (j + 1, k, l, i) &
-                                             - v_rs_ws_${XYZ}$ (j, k, l, i)
-                                    dvd(-1) = v_rs_ws_${XYZ}$ (j, k, l, i) &
-                                              - v_rs_ws_${XYZ}$ (j - 1, k, l, i)
-                                    dvd(-2) = v_rs_ws_${XYZ}$ (j - 1, k, l, i) &
-                                              - v_rs_ws_${XYZ}$ (j - 2, k, l, i)
-
-                                    poly(0) = v_rs_ws_${XYZ}$ (j, k, l, i) &
-                                              + poly_coef_cbL_${XYZ}$ (j, 0, 0)*dvd(1) &
-                                              + poly_coef_cbL_${XYZ}$ (j, 0, 1)*dvd(0)
-                                    poly(1) = v_rs_ws_${XYZ}$ (j, k, l, i) &
-                                              + poly_coef_cbL_${XYZ}$ (j, 1, 0)*dvd(0) &
-                                              + poly_coef_cbL_${XYZ}$ (j, 1, 1)*dvd(-1)
-                                    poly(2) = v_rs_ws_${XYZ}$ (j, k, l, i) &
-                                              + poly_coef_cbL_${XYZ}$ (j, 2, 0)*dvd(-1) &
-                                              + poly_coef_cbL_${XYZ}$ (j, 2, 1)*dvd(-2)
-
-                                    beta(0) = beta_coef_${XYZ}$ (j, 0, 0)*dvd(1)*dvd(1) &
-                                              + beta_coef_${XYZ}$ (j, 0, 1)*dvd(1)*dvd(0) &
-                                              + beta_coef_${XYZ}$ (j, 0, 2)*dvd(0)*dvd(0) &
-                                              + weno_eps
-                                    beta(1) = beta_coef_${XYZ}$ (j, 1, 0)*dvd(0)*dvd(0) &
-                                              + beta_coef_${XYZ}$ (j, 1, 1)*dvd(0)*dvd(-1) &
-                                              + beta_coef_${XYZ}$ (j, 1, 2)*dvd(-1)*dvd(-1) &
-                                              + weno_eps
-                                    beta(2) = beta_coef_${XYZ}$ (j, 2, 0)*dvd(-1)*dvd(-1) &
-                                              + beta_coef_${XYZ}$ (j, 2, 1)*dvd(-1)*dvd(-2) &
-                                              + beta_coef_${XYZ}$ (j, 2, 2)*dvd(-2)*dvd(-2) &
-                                              + weno_eps
-
-                                    alpha = d_cbL_${XYZ}$ (:, j)/(beta*beta)
 
                                     omega = alpha/sum(alpha)
 
-                                    if (mapped_weno) then
-
-<<<<<<< HEAD
-                                        alpha = (d_cbL_${XYZ}$ (:, j)*(1d0 + d_cbL_${XYZ}$ (:, j) - 3d0*omega) + omega**2d0) &
-                                                *(omega/(d_cbL_${XYZ}$ (:, j)**2d0 + omega*(1d0 - 2d0*d_cbL_${XYZ}$ (:, j))))
-
-                                        omega = alpha/sum(alpha)
-=======
+                                end if
+
+
                                 vL_rs_vf_${XYZ}$(j, k, l, i) = sum(omega*poly)
 #ifdef CRAY_PRINT_DEBUG
                                 if(j == 1) then
@@ -864,53 +728,29 @@
                                         print *, dvd(-1)
                                  end if
 #endif
-                                poly(0) = v_rs3 &
+                                poly(0) = v_rs_ws_${XYZ}$(j, k, l, i) &
                                           + poly_coef_cbR_${XYZ}$(j, 0, 0)*dvd(1) &
                                           + poly_coef_cbR_${XYZ}$(j, 0, 1)*dvd(0)
-                                poly(1) = v_rs3 &
+                                poly(1) = v_rs_ws_${XYZ}$(j, k, l, i) &
                                           + poly_coef_cbR_${XYZ}$(j, 1, 0)*dvd(0) &
                                           + poly_coef_cbR_${XYZ}$(j, 1, 1)*dvd(-1)
-                                poly(2) = v_rs3 &
+                                poly(2) = v_rs_ws_${XYZ}$(j, k, l, i) &
                                           + poly_coef_cbR_${XYZ}$(j, 2, 0)*dvd(-1) &
                                           + poly_coef_cbR_${XYZ}$(j, 2, 1)*dvd(-2)
->>>>>>> 30ac1a5b
-
-                                    end if
-
-                                    vL_rs_vf_${XYZ}$ (j, k, l, i) = sum(omega*poly)
-
-                                    poly(0) = v_rs_ws_${XYZ}$ (j, k, l, i) &
-                                              + poly_coef_cbR_${XYZ}$ (j, 0, 0)*dvd(1) &
-                                              + poly_coef_cbR_${XYZ}$ (j, 0, 1)*dvd(0)
-                                    poly(1) = v_rs_ws_${XYZ}$ (j, k, l, i) &
-                                              + poly_coef_cbR_${XYZ}$ (j, 1, 0)*dvd(0) &
-                                              + poly_coef_cbR_${XYZ}$ (j, 1, 1)*dvd(-1)
-                                    poly(2) = v_rs_ws_${XYZ}$ (j, k, l, i) &
-                                              + poly_coef_cbR_${XYZ}$ (j, 2, 0)*dvd(-1) &
-                                              + poly_coef_cbR_${XYZ}$ (j, 2, 1)*dvd(-2)
-
-                                    alpha = d_cbR_${XYZ}$ (:, j)/(beta*beta)
+
+                                alpha = d_cbR_${XYZ}$(:, j)/(beta*beta)
+
+                                omega = alpha/sum(alpha)
+
+                                if(mapped_weno) then
+
+                                    alpha = (d_cbR_${XYZ}$(:, j)*(1d0 + d_cbR_${XYZ}$(:, j) - 3d0*omega) + omega**2d0) &
+                                            *(omega/(d_cbR_${XYZ}$(:, j)**2d0 + omega*(1d0 - 2d0*d_cbR_${XYZ}$(:, j))))
 
                                     omega = alpha/sum(alpha)
 
-                                    if (mapped_weno) then
-
-                                        alpha = (d_cbR_${XYZ}$ (:, j)*(1d0 + d_cbR_${XYZ}$ (:, j) - 3d0*omega) + omega**2d0) &
-                                                *(omega/(d_cbR_${XYZ}$ (:, j)**2d0 + omega*(1d0 - 2d0*d_cbR_${XYZ}$ (:, j))))
-
-<<<<<<< HEAD
-                                        omega = alpha/sum(alpha)
-
-                                    end if
-
-                                    vR_rs_vf_${XYZ}$ (j, k, l, i) = sum(omega*poly)
-
-                                end do
-                            end do
-                        end do
-                    end do
-                    !$acc end parallel loop
-=======
+                                end if
+
                                 vR_rs_vf_${XYZ}$(j, k, l, i) = sum(omega*poly)
 #ifdef CRAY_PRINT_DEBUG
                                 if(j == 1) then
@@ -919,19 +759,13 @@
                                         print *, vR_rs_vf_x(j, k, l, i)
                                  end if
 #endif
+ 
                              end do
                         end do
                     end do
                 end do
                 !$acc end parallel loop
->>>>>>> 30ac1a5b
-
-                    if (mp_weno) then
-                        call s_preserve_monotonicity(v_rs_ws_${XYZ}$, vL_rs_vf_${XYZ}$, &
-                                                     vR_rs_vf_${XYZ}$)
-                    end if
-
-                end if
+            end if
             #:endfor
         end if
 
@@ -1105,17 +939,11 @@
         real(kind(0d0)), parameter :: alpha_mp = 2d0
         real(kind(0d0)), parameter :: beta_mp = 4d0/3d0
 
-<<<<<<< HEAD
-        !$acc parallel loop gang vector collapse (4)  default(present) private(d)
-        do l = is3%beg, is3%end
-            do k = is2%beg, is2%end
-                do j = is1%beg, is1%end
-=======
+
  !$acc parallel loop gang vector collapse (4)  default(present) private(d)
         do l = is3_weno%beg, is3_weno%end
             do k = is2_weno%beg, is2_weno%end
                 do j = is1_weno%beg, is1_weno%end
->>>>>>> 30ac1a5b
                     do i = 1, v_size
                         d(-1) = v_rs_ws(j, k, l, i) &
                                 + v_rs_ws(j - 2, k, l, i) &
