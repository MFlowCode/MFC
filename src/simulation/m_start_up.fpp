--- conflicted
+++ resolved
@@ -172,13 +172,8 @@
             polydisperse, poly_sigma, qbmm, &
             relax, relax_model, &
             palpha_eps, ptgalpha_eps, &
-<<<<<<< HEAD
-            R0_type, file_per_process, sigma, &
+            file_per_process, sigma, &
             pi_fac, adv_n, adap_dt, adap_dt_tol, adap_dt_max_iters, &
-=======
-            file_per_process, sigma, &
-            pi_fac, adv_n, adap_dt, adap_dt_tol, &
->>>>>>> ada47da4
             bf_x, bf_y, bf_z, &
             k_x, k_y, k_z, w_x, w_y, w_z, p_x, p_y, p_z, &
             g_x, g_y, g_z, n_start, t_save, t_stop, &
