!>
!! @file m_start_up.f90
!! @brief Contains module m_start_up

#:include 'case.fpp'
#:include 'macros.fpp'

!> @brief The purpose of the module is primarily to read in the files that
!!              contain the inputs, the initial condition data and the grid data
!!              that are provided by the user. The module is additionally tasked
!!              with verifying the consistency of the user inputs and completing
!!              the grid variablesThe purpose of the module is primarily to read
!!              in the files that
!!              contain the inputs, the initial condition data and the grid data
!!              that are provided by the user. The module is additionally tasked
!!              with verifying the consistency of the user inputs and completing
!!              the grid variables. This module also also allocating, initializing
!!              I/O, and deallocating the relevant variables on both cpus and gpus as well as
!!              setting up the time stepping, domain decomposition and I/O procedures.
module m_start_up

    use m_derived_types        !< Definitions of the derived types

    use m_global_parameters    !< Definitions of the global parameters

    use m_mpi_proxy            !< Message passing interface (MPI) module proxy

    use m_mpi_common

    use m_variables_conversion !< State variables type conversion procedures

    use m_weno                 !< Weighted and essentially non-oscillatory (WENO)
                               !! schemes for spatial reconstruction of variables

    use m_muscl                !< Monotonic Upstream-centered (MUSCL)
                               !! schemes for convservation laws

    use m_riemann_solvers      !< Exact and approximate Riemann problem solvers

    use m_cbc                  !< Characteristic boundary conditions (CBC)

    use m_boundary_common

    use m_acoustic_src      !< Acoustic source calculations

    use m_rhs                  !< Right-hane-side (RHS) evaluation procedures

    use m_chemistry            !< Chemistry module

    use m_data_output          !< Run-time info & solution data output procedures

    use m_time_steppers        !< Time-stepping algorithms

    use m_qbmm                 !< Quadrature MOM

    use m_derived_variables     !< Procedures used to compute quantities derived
                                !! from the conservative and primitive variables
    use m_hypoelastic

    use m_hyperelastic

    use m_phase_change          !< Phase-change module

    use m_viscous

    use m_bubbles_EE            !< Ensemble-averaged bubble dynamics routines

    use m_bubbles_EL            !< Lagrange bubble dynamics routines

    use ieee_arithmetic

    use m_helper_basic          !< Functions to compare floating point numbers

    $:USE_GPU_MODULE()

    use m_nvtx

    use m_ibm

    use m_compile_specific

    use m_checker_common

    use m_checker

    use m_surface_tension

    use m_body_forces

    use m_sim_helpers

    use m_mhd

    use m_igr

    implicit none

    private; public :: s_read_input_file, &
 s_check_input_file, &
 s_read_data_files, &
 s_read_serial_data_files, &
 s_read_parallel_data_files, &
 s_initialize_internal_energy_equations, &
 s_initialize_modules, s_initialize_gpu_vars, &
 s_initialize_mpi_domain, s_finalize_modules, &
 s_perform_time_step, s_save_data, &
 s_save_performance_metrics

    type(scalar_field), allocatable, dimension(:) :: q_cons_temp
    $:GPU_DECLARE(create='[q_cons_temp]')

    real(wp) :: dt_init

contains

    !> Read data files. Dispatch subroutine that replaces procedure pointer.
        !! @param q_cons_vf Conservative variables
    impure subroutine s_read_data_files(q_cons_vf)

        type(scalar_field), &
            dimension(sys_size), &
            intent(inout) :: q_cons_vf

        if (.not. parallel_io) then
            call s_read_serial_data_files(q_cons_vf)
        else
            call s_read_parallel_data_files(q_cons_vf)
        end if

    end subroutine s_read_data_files

    !>  The purpose of this procedure is to first verify that an
        !!      input file has been made available by the user. Provided
        !!      that this is so, the input file is then read in.
    impure subroutine s_read_input_file

        ! Relative path to the input file provided by the user
        character(LEN=name_len), parameter :: file_path = './simulation.inp'

        logical :: file_exist !<
            !! Logical used to check the existence of the input file

        integer :: iostatus
            !! Integer to check iostat of file read

        character(len=1000) :: line

        ! Namelist of the global parameters which may be specified by user
        namelist /user_inputs/ case_dir, run_time_info, m, n, p, dt, &
            t_step_start, t_step_stop, t_step_save, t_step_print, &
            model_eqns, mpp_lim, time_stepper, weno_eps, &
            rdma_mpi, teno_CT, mp_weno, weno_avg, &
            riemann_solver, low_Mach, wave_speeds, avg_state, &
            bc_x, bc_y, bc_z, &
            x_a, y_a, z_a, x_b, y_b, z_b, &
            x_domain, y_domain, z_domain, &
            hypoelasticity, &
            ib, num_ibs, patch_ib, &
            fluid_pp, probe_wrt, prim_vars_wrt, &
            fd_order, probe, num_probes, t_step_old, &
            alt_soundspeed, mixture_err, weno_Re_flux, &
            null_weights, precision, parallel_io, cyl_coord, &
            rhoref, pref, bubbles_euler, bubble_model, &
            R0ref, chem_params, &
#:if not MFC_CASE_OPTIMIZATION
            nb, mapped_weno, wenoz, teno, wenoz_q, weno_order, &
            num_fluids, mhd, relativity, igr_order, viscous, &
            igr_iter_solver, igr, igr_pres_lim, &
            recon_type, muscl_order, muscl_lim, &
#:endif
            Ca, Web, Re_inv, &
            acoustic_source, acoustic, num_source, &
            polytropic, thermal, &
            integral, integral_wrt, num_integrals, &
            polydisperse, poly_sigma, qbmm, &
            relax, relax_model, &
            palpha_eps, ptgalpha_eps, &
            file_per_process, sigma, &
            pi_fac, adv_n, adap_dt, adap_dt_tol, adap_dt_max_iters, &
            bf_x, bf_y, bf_z, &
            k_x, k_y, k_z, w_x, w_y, w_z, p_x, p_y, p_z, &
            g_x, g_y, g_z, n_start, t_save, t_stop, &
            cfl_adap_dt, cfl_const_dt, cfl_target, &
            surface_tension, bubbles_lagrange, lag_params, &
            hyperelasticity, R0ref, num_bc_patches, Bx0, powell, &
            cont_damage, tau_star, cont_damage_s, alpha_bar, &
            alf_factor, num_igr_iters, num_igr_warm_start_iters, &
            int_comp, ic_eps, ic_beta, nv_uvm_out_of_core, &
            nv_uvm_igr_temps_on_gpu, nv_uvm_pref_gpu, down_sample, fft_wrt

        ! Checking that an input file has been provided by the user. If it
        ! has, then the input file is read in, otherwise, simulation exits.
        inquire (FILE=trim(file_path), EXIST=file_exist)

        if (file_exist) then
            open (1, FILE=trim(file_path), &
                  FORM='formatted', &
                  ACTION='read', &
                  STATUS='old')
            read (1, NML=user_inputs, iostat=iostatus)

            if (iostatus /= 0) then
                backspace (1)
                read (1, fmt='(A)') line
                print *, 'Invalid line in namelist: '//trim(line)
                call s_mpi_abort('Invalid line in simulation.inp. It is '// &
                                 'likely due to a datatype mismatch. Exiting.')
            end if

            close (1)

            if ((bf_x) .or. (bf_y) .or. (bf_z)) then
                bodyForces = .true.
            end if

            ! Store m,n,p into global m,n,p
            m_glb = m
            n_glb = n
            p_glb = p

            call s_update_cell_bounds(cells_bounds, m, n, p)

            if (cfl_adap_dt .or. cfl_const_dt) cfl_dt = .true.

            if (any((/bc_x%beg, bc_x%end, bc_y%beg, bc_y%end, bc_z%beg, bc_z%end/) == -17) .or. &
                num_bc_patches > 0) then
                bc_io = .true.
            end if

        else
            call s_mpi_abort(trim(file_path)//' is missing. Exiting.')
        end if

    end subroutine s_read_input_file

    !> The goal of this procedure is to verify that each of the
    !!      user provided inputs is valid and that their combination
    !!      constitutes a meaningful configuration for the simulation.
    impure subroutine s_check_input_file

        ! Relative path to the current directory file in the case directory
        character(LEN=path_len) :: file_path

        ! Logical used to check the existence of the current directory file
        logical :: file_exist

        ! Logistics
        file_path = trim(case_dir)//'/.'

        call my_inquire(file_path, file_exist)

        if (file_exist .neqv. .true.) then
            call s_mpi_abort(trim(file_path)//' is missing. Exiting.')
        end if

        call s_check_inputs_common()
        call s_check_inputs()

    end subroutine s_check_input_file

        !!              initial condition and grid data files. The cell-average
        !!              conservative variables constitute the former, while the
        !!              cell-boundary locations in x-, y- and z-directions make
        !!              up the latter. This procedure also calculates the cell-
        !!              width distributions from the cell-boundary locations.
        !! @param q_cons_vf Cell-averaged conservative variables
    impure subroutine s_read_serial_data_files(q_cons_vf)

        type(scalar_field), dimension(sys_size), intent(INOUT) :: q_cons_vf

        character(LEN=path_len + 2*name_len) :: t_step_dir !<
            !! Relative path to the starting time-step directory

        character(LEN=path_len + 3*name_len) :: file_path !<
            !! Relative path to the grid and conservative variables data files

        logical :: file_exist !<
        ! Logical used to check the existence of the data files

        integer :: i, r !< Generic loop iterator

        ! Confirming that the directory from which the initial condition and
        ! the grid data files are to be read in exists and exiting otherwise
        if (cfl_dt) then
            write (t_step_dir, '(A,I0,A,I0)') &
                trim(case_dir)//'/p_all/p', proc_rank, '/', n_start
        else
            write (t_step_dir, '(A,I0,A,I0)') &
                trim(case_dir)//'/p_all/p', proc_rank, '/', t_step_start
        end if

        file_path = trim(t_step_dir)//'/.'
        call my_inquire(file_path, file_exist)

        if (file_exist .neqv. .true.) then
            call s_mpi_abort(trim(file_path)//' is missing. Exiting.')
        end if

        if (bc_io) then
            call s_read_serial_boundary_condition_files(t_step_dir, bc_type)
        else
            call s_assign_default_bc_type(bc_type)
        end if

        ! Cell-boundary Locations in x-direction
        file_path = trim(t_step_dir)//'/x_cb.dat'

        inquire (FILE=trim(file_path), EXIST=file_exist)

        if (file_exist) then
            open (2, FILE=trim(file_path), &
                  FORM='unformatted', &
                  ACTION='read', &
                  STATUS='old')
            read (2) x_cb(-1:m); close (2)
        else
            call s_mpi_abort(trim(file_path)//' is missing. Exiting.')
        end if

        dx(0:m) = x_cb(0:m) - x_cb(-1:m - 1)
        x_cc(0:m) = x_cb(-1:m - 1) + dx(0:m)/2._wp

        if (ib) then
            do i = 1, num_ibs
                if (patch_ib(i)%c > 0) then
                    Np = int((patch_ib(i)%p*patch_ib(i)%c/dx(0))*20) + int(((patch_ib(i)%c - patch_ib(i)%p*patch_ib(i)%c)/dx(0))*20) + 1
                end if
            end do
        end if

        ! Cell-boundary Locations in y-direction
        if (n > 0) then

            file_path = trim(t_step_dir)//'/y_cb.dat'

            inquire (FILE=trim(file_path), EXIST=file_exist)

            if (file_exist) then
                open (2, FILE=trim(file_path), &
                      FORM='unformatted', &
                      ACTION='read', &
                      STATUS='old')
                read (2) y_cb(-1:n); close (2)
            else
                call s_mpi_abort(trim(file_path)//' is missing. Exiting.')
            end if

            dy(0:n) = y_cb(0:n) - y_cb(-1:n - 1)
            y_cc(0:n) = y_cb(-1:n - 1) + dy(0:n)/2._wp

        end if

        ! Cell-boundary Locations in z-direction
        if (p > 0) then

            file_path = trim(t_step_dir)//'/z_cb.dat'

            inquire (FILE=trim(file_path), EXIST=file_exist)

            if (file_exist) then
                open (2, FILE=trim(file_path), &
                      FORM='unformatted', &
                      ACTION='read', &
                      STATUS='old')
                read (2) z_cb(-1:p); close (2)
            else
                call s_mpi_abort(trim(file_path)//' is missing. Exiting.')
            end if

            dz(0:p) = z_cb(0:p) - z_cb(-1:p - 1)
            z_cc(0:p) = z_cb(-1:p - 1) + dz(0:p)/2._wp

        end if

        do i = 1, sys_size
            write (file_path, '(A,I0,A)') &
                trim(t_step_dir)//'/q_cons_vf', i, '.dat'
            inquire (FILE=trim(file_path), EXIST=file_exist)
            if (file_exist) then
                open (2, FILE=trim(file_path), &
                      FORM='unformatted', &
                      ACTION='read', &
                      STATUS='old')
                read (2) q_cons_vf(i)%sf(0:m, 0:n, 0:p); close (2)
            else
                call s_mpi_abort(trim(file_path)//' is missing. Exiting.')
            end if
        end do

        if (bubbles_euler .or. elasticity) then
            ! Read pb and mv for non-polytropic qbmm
            if (qbmm .and. .not. polytropic) then
                do i = 1, nb
                    do r = 1, nnode
                        write (file_path, '(A,I0,A)') &
                            trim(t_step_dir)//'/pb', sys_size + (i - 1)*nnode + r, '.dat'
                        inquire (FILE=trim(file_path), EXIST=file_exist)
                        if (file_exist) then
                            open (2, FILE=trim(file_path), &
                                  FORM='unformatted', &
                                  ACTION='read', &
                                  STATUS='old')
                            read (2) pb_ts(1)%sf(0:m, 0:n, 0:p, r, i); close (2)
                        else
                            call s_mpi_abort(trim(file_path)//' is missing. Exiting.')
                        end if
                    end do
                end do
                do i = 1, nb
                    do r = 1, nnode
                        write (file_path, '(A,I0,A)') &
                            trim(t_step_dir)//'/mv', sys_size + (i - 1)*nnode + r, '.dat'
                        inquire (FILE=trim(file_path), EXIST=file_exist)
                        if (file_exist) then
                            open (2, FILE=trim(file_path), &
                                  FORM='unformatted', &
                                  ACTION='read', &
                                  STATUS='old')
                            read (2) mv_ts(1)%sf(0:m, 0:n, 0:p, r, i); close (2)
                        else
                            call s_mpi_abort(trim(file_path)//' is missing. Exiting.')
                        end if
                    end do
                end do
            end if
        end if

        ! Read IBM Data
        if (ib) then
            ! Read IB markers
            write (file_path, '(A,I0,A)') &
                trim(t_step_dir)//'/ib.dat'
            inquire (FILE=trim(file_path), EXIST=file_exist)
            if (file_exist) then
                open (2, FILE=trim(file_path), &
                      FORM='unformatted', &
                      ACTION='read', &
                      STATUS='old')
                read (2) ib_markers%sf(0:m, 0:n, 0:p); close (2)
            else
                call s_mpi_abort(trim(file_path)//' is missing. Exiting.')
            end if

            ! Read Levelset
            write (file_path, '(A)') &
                trim(t_step_dir)//'/levelset.dat'
            inquire (FILE=trim(file_path), EXIST=file_exist)
            if (file_exist) then
                open (2, FILE=trim(file_path), &
                      FORM='unformatted', &
                      ACTION='read', &
                      STATUS='old')
                read (2) levelset%sf(0:m, 0:n, 0:p, 1:num_ibs); close (2)
                ! print*, 'check', STL_levelset(106, 50, 0, 1)
            else
                call s_mpi_abort(trim(file_path)//' is missing. Exiting.')
            end if

            ! Read Levelset Norm
            write (file_path, '(A)') &
                trim(t_step_dir)//'/levelset_norm.dat'
            inquire (FILE=trim(file_path), EXIST=file_exist)
            if (file_exist) then
                open (2, FILE=trim(file_path), &
                      FORM='unformatted', &
                      ACTION='read', &
                      STATUS='old')
                read (2) levelset_norm%sf(0:m, 0:n, 0:p, 1:num_ibs, 1:3); close (2)
            else
                call s_mpi_abort(trim(file_path)//' is missing. Exiting.')
            end if

            do i = 1, num_ibs
                if (patch_ib(i)%c > 0) then
                    allocate (airfoil_grid_u(1:Np))
                    allocate (airfoil_grid_l(1:Np))

                    write (file_path, '(A)') &
                        trim(t_step_dir)//'/airfoil_u.dat'
                    inquire (FILE=trim(file_path), EXIST=file_exist)
                    if (file_exist) then
                        open (2, FILE=trim(file_path), &
                              FORM='unformatted', &
                              ACTION='read', &
                              STATUS='old')
                        read (2) airfoil_grid_u; close (2)
                    else
                        call s_mpi_abort(trim(file_path)//' is missing. Exiting.')
                    end if

                    write (file_path, '(A)') &
                        trim(t_step_dir)//'/airfoil_l.dat'
                    inquire (FILE=trim(file_path), EXIST=file_exist)
                    if (file_exist) then
                        open (2, FILE=trim(file_path), &
                              FORM='unformatted', &
                              ACTION='read', &
                              STATUS='old')
                        read (2) airfoil_grid_l; close (2)
                    else
                        call s_mpi_abort(trim(file_path)//' is missing. Exiting.')
                    end if
                end if
            end do

        end if

    end subroutine s_read_serial_data_files

        !! @param q_cons_vf Conservative variables
    impure subroutine s_read_parallel_data_files(q_cons_vf)

        type(scalar_field), &
            dimension(sys_size), &
            intent(INOUT) :: q_cons_vf

#ifdef MFC_MPI

        real(wp), allocatable, dimension(:) :: x_cb_glb, y_cb_glb, z_cb_glb

        integer :: ifile, ierr, data_size
        integer, dimension(MPI_STATUS_SIZE) :: status
        integer(KIND=MPI_OFFSET_KIND) :: disp
        integer(KIND=MPI_OFFSET_KIND) :: m_MOK, n_MOK, p_MOK
        integer(KIND=MPI_OFFSET_KIND) :: WP_MOK, var_MOK, str_MOK
        integer(KIND=MPI_OFFSET_KIND) :: NVARS_MOK
        integer(KIND=MPI_OFFSET_KIND) :: MOK

        character(LEN=path_len + 2*name_len) :: file_loc
        logical :: file_exist

        character(len=10) :: t_step_start_string

        integer :: i, j

        ! Downsampled data variables
        integer :: m_ds, n_ds, p_ds
        integer :: m_glb_ds, n_glb_ds, p_glb_ds
        integer :: m_glb_read, n_glb_read, p_glb_read ! data size of read

        allocate (x_cb_glb(-1:m_glb))
        allocate (y_cb_glb(-1:n_glb))
        allocate (z_cb_glb(-1:p_glb))

        ! Read in cell boundary locations in x-direction
        file_loc = trim(case_dir)//'/restart_data'//trim(mpiiofs)//'x_cb.dat'
        inquire (FILE=trim(file_loc), EXIST=file_exist)

        if (down_sample) then
            m_ds = int((m + 1)/3) - 1
            n_ds = int((n + 1)/3) - 1
            p_ds = int((p + 1)/3) - 1

            m_glb_ds = int((m_glb + 1)/3) - 1
            n_glb_ds = int((n_glb + 1)/3) - 1
            p_glb_ds = int((p_glb + 1)/3) - 1
        end if

        if (file_exist) then
            data_size = m_glb + 2
            call MPI_FILE_OPEN(MPI_COMM_WORLD, file_loc, MPI_MODE_RDONLY, mpi_info_int, ifile, ierr)
            call MPI_FILE_READ(ifile, x_cb_glb, data_size, mpi_p, status, ierr)
            call MPI_FILE_CLOSE(ifile, ierr)
        else
            call s_mpi_abort('File '//trim(file_loc)//' is missing. Exiting.')
        end if

        ! Assigning local cell boundary locations
        x_cb(-1:m) = x_cb_glb((start_idx(1) - 1):(start_idx(1) + m))
        ! Computing the cell width distribution
        dx(0:m) = x_cb(0:m) - x_cb(-1:m - 1)
        ! Computing the cell center locations
        x_cc(0:m) = x_cb(-1:m - 1) + dx(0:m)/2._wp

        if (ib) then
            do i = 1, num_ibs
                if (patch_ib(i)%c > 0) then
                    Np = int((patch_ib(i)%p*patch_ib(i)%c/dx(0))*20) + int(((patch_ib(i)%c - patch_ib(i)%p*patch_ib(i)%c)/dx(0))*20) + 1
                    allocate (MPI_IO_airfoil_IB_DATA%var(1:2*Np))
                end if
            end do
        end if

        if (n > 0) then
            ! Read in cell boundary locations in y-direction
            file_loc = trim(case_dir)//'/restart_data'//trim(mpiiofs)//'y_cb.dat'
            inquire (FILE=trim(file_loc), EXIST=file_exist)

            if (file_exist) then
                data_size = n_glb + 2
                call MPI_FILE_OPEN(MPI_COMM_WORLD, file_loc, MPI_MODE_RDONLY, mpi_info_int, ifile, ierr)
                call MPI_FILE_READ(ifile, y_cb_glb, data_size, mpi_p, status, ierr)
                call MPI_FILE_CLOSE(ifile, ierr)
            else
                call s_mpi_abort('File '//trim(file_loc)//' is missing. Exiting.')
            end if

            ! Assigning local cell boundary locations
            y_cb(-1:n) = y_cb_glb((start_idx(2) - 1):(start_idx(2) + n))
            ! Computing the cell width distribution
            dy(0:n) = y_cb(0:n) - y_cb(-1:n - 1)
            ! Computing the cell center locations
            y_cc(0:n) = y_cb(-1:n - 1) + dy(0:n)/2._wp

            if (p > 0) then
                ! Read in cell boundary locations in z-direction
                file_loc = trim(case_dir)//'/restart_data'//trim(mpiiofs)//'z_cb.dat'
                inquire (FILE=trim(file_loc), EXIST=file_exist)

                if (file_exist) then
                    data_size = p_glb + 2
                    call MPI_FILE_OPEN(MPI_COMM_WORLD, file_loc, MPI_MODE_RDONLY, mpi_info_int, ifile, ierr)
                    call MPI_FILE_READ(ifile, z_cb_glb, data_size, mpi_p, status, ierr)
                    call MPI_FILE_CLOSE(ifile, ierr)
                else
                    call s_mpi_abort('File '//trim(file_loc)//'is missing. Exiting.')
                end if

                ! Assigning local cell boundary locations
                z_cb(-1:p) = z_cb_glb((start_idx(3) - 1):(start_idx(3) + p))
                ! Computing the cell width distribution
                dz(0:p) = z_cb(0:p) - z_cb(-1:p - 1)
                ! Computing the cell center locations
                z_cc(0:p) = z_cb(-1:p - 1) + dz(0:p)/2._wp

            end if
        end if

        if (file_per_process) then
            if (cfl_dt) then
                call s_int_to_str(n_start, t_step_start_string)
                write (file_loc, '(I0,A1,I7.7,A)') n_start, '_', proc_rank, '.dat'
            else
                call s_int_to_str(t_step_start, t_step_start_string)
                write (file_loc, '(I0,A1,I7.7,A)') t_step_start, '_', proc_rank, '.dat'
            end if
            file_loc = trim(case_dir)//'/restart_data/lustre_'//trim(t_step_start_string)//trim(mpiiofs)//trim(file_loc)
            inquire (FILE=trim(file_loc), EXIST=file_exist)

            if (file_exist) then
                call MPI_FILE_OPEN(MPI_COMM_SELF, file_loc, MPI_MODE_RDONLY, mpi_info_int, ifile, ierr)

                ! Initialize MPI data I/O
                if (down_sample) then
                    call s_initialize_mpi_data_ds(q_cons_vf)
                else
                    if (ib) then
                        call s_initialize_mpi_data(q_cons_vf, ib_markers, &
                                                   levelset, levelset_norm)
                    else
                        call s_initialize_mpi_data(q_cons_vf)
                    end if
                end if

                if (down_sample) then
                    ! Size of local arrays
                    data_size = (m_ds + 3)*(n_ds + 3)*(p_ds + 3)
                    m_glb_read = m_glb_ds + 1
                    n_glb_read = n_glb_ds + 1
                    p_glb_read = p_glb_ds + 1
                else
                    ! Size of local arrays
                    data_size = (m + 1)*(n + 1)*(p + 1)
                    m_glb_read = m_glb + 1
                    n_glb_read = n_glb + 1
                    p_glb_read = p_glb + 1
                end if

                ! Resize some integers so MPI can read even the biggest file
                m_MOK = int(m_glb_read + 1, MPI_OFFSET_KIND)
                n_MOK = int(m_glb_read + 1, MPI_OFFSET_KIND)
                p_MOK = int(m_glb_read + 1, MPI_OFFSET_KIND)
                WP_MOK = int(8._wp, MPI_OFFSET_KIND)
                MOK = int(1._wp, MPI_OFFSET_KIND)
                str_MOK = int(name_len, MPI_OFFSET_KIND)
                NVARS_MOK = int(sys_size, MPI_OFFSET_KIND)

                ! Read the data for each variable
                if (bubbles_euler .or. elasticity) then

                    do i = 1, sys_size!adv_idx%end
                        var_MOK = int(i, MPI_OFFSET_KIND)

                        call MPI_FILE_READ(ifile, MPI_IO_DATA%var(i)%sf, data_size, &
                                           mpi_p, status, ierr)
                    end do
                    !Read pb and mv for non-polytropic qbmm
                    if (qbmm .and. .not. polytropic) then
                        do i = sys_size + 1, sys_size + 2*nb*nnode
                            var_MOK = int(i, MPI_OFFSET_KIND)

                            call MPI_FILE_READ(ifile, MPI_IO_DATA%var(i)%sf, data_size, &
                                               mpi_p, status, ierr)
                        end do
                    end if
                else
                    if (down_sample) then
                        do i = 1, sys_size
                            var_MOK = int(i, MPI_OFFSET_KIND)

                            call MPI_FILE_READ(ifile, q_cons_temp(i)%sf, data_size, &
                                               mpi_p, status, ierr)
                        end do
                    else
                        do i = 1, sys_size
                            var_MOK = int(i, MPI_OFFSET_KIND)

                            call MPI_FILE_READ(ifile, MPI_IO_DATA%var(i)%sf, data_size, &
                                               mpi_p, status, ierr)
                        end do
                    end if
                end if

                call s_mpi_barrier()

                call MPI_FILE_CLOSE(ifile, ierr)

                if (ib) then
                    ! Read IB Markers
                    write (file_loc, '(A)') 'ib.dat'
                    file_loc = trim(case_dir)//'/restart_data'//trim(mpiiofs)//trim(file_loc)
                    inquire (FILE=trim(file_loc), EXIST=file_exist)

                    if (file_exist) then

                        call MPI_FILE_OPEN(MPI_COMM_WORLD, file_loc, MPI_MODE_RDONLY, mpi_info_int, ifile, ierr)

                        disp = 0

                        call MPI_FILE_SET_VIEW(ifile, disp, MPI_INTEGER, MPI_IO_IB_DATA%view, &
                                               'native', mpi_info_int, ierr)
                        call MPI_FILE_READ(ifile, MPI_IO_IB_DATA%var%sf, data_size, &
                                           MPI_INTEGER, status, ierr)

                    else
                        call s_mpi_abort('File '//trim(file_loc)//' is missing. Exiting.')
                    end if

                    ! Read Levelset
                    write (file_loc, '(A)') 'levelset.dat'
                    file_loc = trim(case_dir)//'/restart_data'//trim(mpiiofs)//trim(file_loc)
                    inquire (FILE=trim(file_loc), EXIST=file_exist)

                    if (file_exist) then

                        call MPI_FILE_OPEN(MPI_COMM_WORLD, file_loc, MPI_MODE_RDONLY, mpi_info_int, ifile, ierr)

                        disp = 0

                        call MPI_FILE_SET_VIEW(ifile, disp, mpi_p, MPI_IO_levelset_DATA%view, &
                                               'native', mpi_info_int, ierr)
                        call MPI_FILE_READ(ifile, MPI_IO_levelset_DATA%var%sf, data_size*num_ibs, &
                                           mpi_p, status, ierr)

                    else
                        call s_mpi_abort('File '//trim(file_loc)//' is missing. Exiting.')
                    end if

                    ! Read Levelset Norm
                    write (file_loc, '(A)') 'levelset_norm.dat'
                    file_loc = trim(case_dir)//'/restart_data'//trim(mpiiofs)//trim(file_loc)
                    inquire (FILE=trim(file_loc), EXIST=file_exist)

                    if (file_exist) then

                        call MPI_FILE_OPEN(MPI_COMM_WORLD, file_loc, MPI_MODE_RDONLY, mpi_info_int, ifile, ierr)

                        disp = 0

                        call MPI_FILE_SET_VIEW(ifile, disp, mpi_p, MPI_IO_levelsetnorm_DATA%view, &
                                               'native', mpi_info_int, ierr)
                        call MPI_FILE_READ(ifile, MPI_IO_levelsetnorm_DATA%var%sf, data_size*num_ibs*3, &
                                           mpi_p, status, ierr)

                    else
                        call s_mpi_abort('File '//trim(file_loc)//' is missing. Exiting.')
                    end if

                end if

            else
                call s_mpi_abort('File '//trim(file_loc)//' is missing. Exiting.')
            end if
        else

            ! Open the file to read conservative variables
            if (cfl_dt) then
                write (file_loc, '(I0,A)') n_start, '.dat'
            else
                write (file_loc, '(I0,A)') t_step_start, '.dat'
            end if
            file_loc = trim(case_dir)//'/restart_data'//trim(mpiiofs)//trim(file_loc)
            inquire (FILE=trim(file_loc), EXIST=file_exist)

            if (file_exist) then
                call MPI_FILE_OPEN(MPI_COMM_WORLD, file_loc, MPI_MODE_RDONLY, mpi_info_int, ifile, ierr)

                ! Initialize MPI data I/O

                if (ib) then
                    call s_initialize_mpi_data(q_cons_vf, ib_markers, &
                                               levelset, levelset_norm)
                else

                    call s_initialize_mpi_data(q_cons_vf)

                end if

                ! Size of local arrays
                data_size = (m + 1)*(n + 1)*(p + 1)

                ! Resize some integers so MPI can read even the biggest file
                m_MOK = int(m_glb + 1, MPI_OFFSET_KIND)
                n_MOK = int(n_glb + 1, MPI_OFFSET_KIND)
                p_MOK = int(p_glb + 1, MPI_OFFSET_KIND)
                WP_MOK = int(8._wp, MPI_OFFSET_KIND)
                MOK = int(1._wp, MPI_OFFSET_KIND)
                str_MOK = int(name_len, MPI_OFFSET_KIND)
                NVARS_MOK = int(sys_size, MPI_OFFSET_KIND)

                ! Read the data for each variable
                if (bubbles_euler .or. elasticity) then
                    do i = 1, sys_size !adv_idx%end
                        var_MOK = int(i, MPI_OFFSET_KIND)
                        ! Initial displacement to skip at beginning of file
                        disp = m_MOK*max(MOK, n_MOK)*max(MOK, p_MOK)*WP_MOK*(var_MOK - 1)

                        call MPI_FILE_SET_VIEW(ifile, disp, mpi_p, MPI_IO_DATA%view(i), &
                                               'native', mpi_info_int, ierr)
                        call MPI_FILE_READ(ifile, MPI_IO_DATA%var(i)%sf, data_size, &
                                           mpi_p, status, ierr)
                    end do
                    !Read pb and mv for non-polytropic qbmm
                    if (qbmm .and. .not. polytropic) then
                        do i = sys_size + 1, sys_size + 2*nb*nnode
                            var_MOK = int(i, MPI_OFFSET_KIND)
                            ! Initial displacement to skip at beginning of file
                            disp = m_MOK*max(MOK, n_MOK)*max(MOK, p_MOK)*WP_MOK*(var_MOK - 1)

                            call MPI_FILE_SET_VIEW(ifile, disp, mpi_p, MPI_IO_DATA%view(i), &
                                                   'native', mpi_info_int, ierr)
                            call MPI_FILE_READ(ifile, MPI_IO_DATA%var(i)%sf, data_size, &
                                               mpi_p, status, ierr)
                        end do
                    end if
                else
                    do i = 1, sys_size
                        var_MOK = int(i, MPI_OFFSET_KIND)

                        ! Initial displacement to skip at beginning of file
                        disp = m_MOK*max(MOK, n_MOK)*max(MOK, p_MOK)*WP_MOK*(var_MOK - 1)

                        call MPI_FILE_SET_VIEW(ifile, disp, mpi_p, MPI_IO_DATA%view(i), &
                                               'native', mpi_info_int, ierr)
                        call MPI_FILE_READ(ifile, MPI_IO_DATA%var(i)%sf, data_size, &
                                           mpi_p, status, ierr)

                    end do
                end if

                call s_mpi_barrier()

                call MPI_FILE_CLOSE(ifile, ierr)

                if (ib) then

                    ! Read IB Markers
                    write (file_loc, '(A)') 'ib.dat'
                    file_loc = trim(case_dir)//'/restart_data'//trim(mpiiofs)//trim(file_loc)
                    inquire (FILE=trim(file_loc), EXIST=file_exist)

                    if (file_exist) then

                        call MPI_FILE_OPEN(MPI_COMM_WORLD, file_loc, MPI_MODE_RDONLY, mpi_info_int, ifile, ierr)

                        disp = 0

                        call MPI_FILE_SET_VIEW(ifile, disp, MPI_INTEGER, MPI_IO_IB_DATA%view, &
                                               'native', mpi_info_int, ierr)
                        call MPI_FILE_READ(ifile, MPI_IO_IB_DATA%var%sf, data_size, &
                                           MPI_INTEGER, status, ierr)

                    else
                        call s_mpi_abort('File '//trim(file_loc)//' is missing. Exiting.')
                    end if

                    ! Read Levelset
                    write (file_loc, '(A)') 'levelset.dat'
                    file_loc = trim(case_dir)//'/restart_data'//trim(mpiiofs)//trim(file_loc)
                    inquire (FILE=trim(file_loc), EXIST=file_exist)

                    if (file_exist) then

                        call MPI_FILE_OPEN(MPI_COMM_WORLD, file_loc, MPI_MODE_RDONLY, mpi_info_int, ifile, ierr)

                        disp = 0

                        call MPI_FILE_SET_VIEW(ifile, disp, mpi_p, MPI_IO_levelset_DATA%view, &
                                               'native', mpi_info_int, ierr)
                        call MPI_FILE_READ(ifile, MPI_IO_levelset_DATA%var%sf, data_size*num_ibs, &
                                           mpi_p, status, ierr)

                    else
                        call s_mpi_abort('File '//trim(file_loc)//' is missing. Exiting.')
                    end if

                    ! Read Levelset Norm
                    write (file_loc, '(A)') 'levelset_norm.dat'
                    file_loc = trim(case_dir)//'/restart_data'//trim(mpiiofs)//trim(file_loc)
                    inquire (FILE=trim(file_loc), EXIST=file_exist)

                    if (file_exist) then

                        call MPI_FILE_OPEN(MPI_COMM_WORLD, file_loc, MPI_MODE_RDONLY, mpi_info_int, ifile, ierr)

                        disp = 0

                        call MPI_FILE_SET_VIEW(ifile, disp, mpi_p, MPI_IO_levelsetnorm_DATA%view, &
                                               'native', mpi_info_int, ierr)
                        call MPI_FILE_READ(ifile, MPI_IO_levelsetnorm_DATA%var%sf, data_size*num_ibs*3, &
                                           mpi_p, status, ierr)

                    else
                        call s_mpi_abort('File '//trim(file_loc)//' is missing. Exiting.')
                    end if

                end if

            else
                call s_mpi_abort('File '//trim(file_loc)//' is missing. Exiting.')
            end if

        end if

        if (ib) then

            do j = 1, num_ibs
                if (patch_ib(j)%c > 0) then

                    allocate (airfoil_grid_u(1:Np))
                    allocate (airfoil_grid_l(1:Np))

                    write (file_loc, '(A)') 'airfoil_l.dat'
                    file_loc = trim(case_dir)//'/restart_data'//trim(mpiiofs)//trim(file_loc)
                    inquire (FILE=trim(file_loc), EXIST=file_exist)
                    if (file_exist) then

                        call MPI_FILE_OPEN(MPI_COMM_WORLD, file_loc, MPI_MODE_RDONLY, mpi_info_int, ifile, ierr)

                        ! Initial displacement to skip at beginning of file
                        disp = 0

                        call MPI_FILE_SET_VIEW(ifile, disp, mpi_p, MPI_IO_airfoil_IB_DATA%view(1), &
                                               'native', mpi_info_int, ierr)
                        call MPI_FILE_READ(ifile, MPI_IO_airfoil_IB_DATA%var(1:Np), 3*Np, &
                                           mpi_p, status, ierr)

                    end if

                    write (file_loc, '(A)') 'airfoil_u.dat'
                    file_loc = trim(case_dir)//'/restart_data'//trim(mpiiofs)//trim(file_loc)
                    inquire (FILE=trim(file_loc), EXIST=file_exist)
                    if (file_exist) then

                        call MPI_FILE_OPEN(MPI_COMM_WORLD, file_loc, MPI_MODE_RDONLY, mpi_info_int, ifile, ierr)

                        ! Initial displacement to skip at beginning of file
                        disp = 0

                        call MPI_FILE_SET_VIEW(ifile, disp, mpi_p, MPI_IO_airfoil_IB_DATA%view(2), &
                                               'native', mpi_info_int, ierr)
                        call MPI_FILE_READ(ifile, MPI_IO_airfoil_IB_DATA%var(Np + 1:2*Np), 3*Np, &
                                           mpi_p, status, ierr)
                    end if

                    do i = 1, Np
                        airfoil_grid_l(i)%x = MPI_IO_airfoil_IB_DATA%var(i)%x
                        airfoil_grid_l(i)%y = MPI_IO_airfoil_IB_DATA%var(i)%y
                    end do

                    do i = 1, Np
                        airfoil_grid_u(i)%x = MPI_IO_airfoil_IB_DATA%var(Np + i)%x
                        airfoil_grid_u(i)%y = MPI_IO_airfoil_IB_DATA%var(Np + i)%y
                    end do

                end if
            end do
        end if

        deallocate (x_cb_glb, y_cb_glb, z_cb_glb)

        if (bc_io) then
            call s_read_parallel_boundary_condition_files(bc_type)
        else
            call s_assign_default_bc_type(bc_type)
        end if

#endif

    end subroutine s_read_parallel_data_files

    !> The purpose of this procedure is to initialize the
        !!      values of the internal-energy equations of each phase
        !!      from the mass of each phase, the mixture momentum and
        !!      mixture-total-energy equations.
        !! @param v_vf conservative variables
    subroutine s_initialize_internal_energy_equations(v_vf)

        type(scalar_field), dimension(sys_size), intent(inout) :: v_vf

        real(wp) :: rho
        real(wp) :: dyn_pres
        real(wp) :: gamma
        real(wp) :: pi_inf
        real(wp) :: qv
        real(wp), dimension(2) :: Re
        real(wp) :: pres, T

        integer :: i, j, k, l, c

        real(wp), dimension(num_species) :: rhoYks

        real(wp) :: pres_mag

        pres_mag = 0._wp

        T = dflt_T_guess

        do j = 0, m
            do k = 0, n
                do l = 0, p

                    call s_convert_to_mixture_variables(v_vf, j, k, l, rho, gamma, pi_inf, qv, Re)

                    dyn_pres = 0._wp
                    do i = mom_idx%beg, mom_idx%end
                        dyn_pres = dyn_pres + 5.e-1_wp*v_vf(i)%sf(j, k, l)*v_vf(i)%sf(j, k, l) &
                                   /max(rho, sgm_eps)
                    end do

                    if (chemistry) then
                        do c = 1, num_species
                            rhoYks(c) = v_vf(chemxb + c - 1)%sf(j, k, l)
                        end do
                    end if

                    if (mhd) then
                        if (n == 0) then
                            pres_mag = 0.5_wp*(Bx0**2 + v_vf(B_idx%beg)%sf(j, k, l)**2 + v_vf(B_idx%beg + 1)%sf(j, k, l)**2)
                        else
                            pres_mag = 0.5_wp*(v_vf(B_idx%beg)%sf(j, k, l)**2 + v_vf(B_idx%beg + 1)%sf(j, k, l)**2 + v_vf(B_idx%beg + 2)%sf(j, k, l)**2)
                        end if
                    end if

                    call s_compute_pressure(v_vf(E_idx)%sf(j, k, l), 0._wp, &
                                            dyn_pres, pi_inf, gamma, rho, qv, rhoYks, pres, T, pres_mag=pres_mag)

                    do i = 1, num_fluids
                        v_vf(i + internalEnergies_idx%beg - 1)%sf(j, k, l) = v_vf(i + adv_idx%beg - 1)%sf(j, k, l)* &
                                                                             (fluid_pp(i)%gamma*pres + fluid_pp(i)%pi_inf) &
                                                                             + v_vf(i + cont_idx%beg - 1)%sf(j, k, l)*fluid_pp(i)%qv
                    end do

                end do
            end do
        end do

    end subroutine s_initialize_internal_energy_equations

    impure subroutine s_perform_time_step(t_step, time_avg)
        integer, intent(inout) :: t_step
        real(wp), intent(inout) :: time_avg

        integer :: i

        if (cfl_dt) then
            if (cfl_const_dt .and. t_step == 0) call s_compute_dt()

            if (cfl_adap_dt) call s_compute_dt()

            if (t_step == 0) dt_init = dt

            if (dt < 1.e-3_wp*dt_init .and. cfl_adap_dt .and. proc_rank == 0) then
                print *, "Delta t = ", dt
                call s_mpi_abort("Delta t has become too small")
            end if
        end if

        if (cfl_dt) then
            if ((mytime + dt) >= t_stop) then
                dt = t_stop - mytime
                $:GPU_UPDATE(device='[dt]')
            end if
        else
            if ((mytime + dt) >= finaltime) then
                dt = finaltime - mytime
                $:GPU_UPDATE(device='[dt]')
            end if
        end if

        if (cfl_dt) then
            if (proc_rank == 0 .and. mod(t_step - t_step_start, t_step_print) == 0) then
                print '(" [", I3, "%] Time ", ES16.6, " dt = ", ES16.6, " @ Time Step = ", I8,  " Time Avg = ", ES16.6,  " Time/step = ", ES12.6, "")', &
                    int(ceiling(100._wp*(mytime/t_stop))), &
                    mytime, &
                    dt, &
                    t_step, &
                    wall_time_avg, &
                    wall_time
            end if
        else
            if (proc_rank == 0 .and. mod(t_step - t_step_start, t_step_print) == 0) then
                print '(" [", I3, "%]  Time step ", I8, " of ", I0, " @ t_step = ", I8,  " Time Avg = ", ES12.6,  " Time/step= ", ES12.6, "")', &
                    int(ceiling(100._wp*(real(t_step - t_step_start)/(t_step_stop - t_step_start + 1)))), &
                    t_step - t_step_start + 1, &
                    t_step_stop - t_step_start + 1, &
                    t_step, &
                    wall_time_avg, &
                    wall_time
            end if
        end if

        if (probe_wrt) then
            do i = 1, sys_size
                $:GPU_UPDATE(host='[q_cons_ts(1)%vf(i)%sf]')
            end do
        end if

        call s_compute_derived_variables(t_step)

#ifdef DEBUG
        print *, 'Computed derived vars'
#endif

        mytime = mytime + dt

        ! Total-variation-diminishing (TVD) Runge-Kutta (RK) time-steppers
        if (any(time_stepper == (/1, 2, 3/))) then
            call s_tvd_rk(t_step, time_avg, time_stepper)
        end if

        if (relax) call s_infinite_relaxation_k(q_cons_ts(1)%vf)

        ! Time-stepping loop controls

        t_step = t_step + 1

    end subroutine s_perform_time_step

    impure subroutine s_save_performance_metrics(time_avg, time_final, io_time_avg, io_time_final, proc_time, io_proc_time, file_exists)

        real(wp), intent(inout) :: time_avg, time_final
        real(wp), intent(inout) :: io_time_avg, io_time_final
        real(wp), dimension(:), intent(inout) :: proc_time
        real(wp), dimension(:), intent(inout) :: io_proc_time
        logical, intent(inout) :: file_exists

        real(wp) :: grind_time

        call s_mpi_barrier()

        if (num_procs > 1) then
            call mpi_bcast_time_step_values(proc_time, time_avg)

            call mpi_bcast_time_step_values(io_proc_time, io_time_avg)
        end if

        if (proc_rank == 0) then
            time_final = 0._wp
            io_time_final = 0._wp
            if (num_procs == 1) then
                time_final = time_avg
                io_time_final = io_time_avg
            else
                time_final = maxval(proc_time)
                io_time_final = maxval(io_proc_time)
            end if

            grind_time = time_final*1.0e9_wp/ &
                         (real(sys_size, wp)*real(maxval((/1, m_glb/)), wp)* &
                          real(maxval((/1, n_glb/)), wp)*real(maxval((/1, p_glb/)), wp))

            print *, "Performance:", grind_time, "ns/gp/eq/rhs"
            inquire (FILE='time_data.dat', EXIST=file_exists)
            if (file_exists) then
                open (1, file='time_data.dat', position='append', status='old')
            else
                open (1, file='time_data.dat', status='new')
                write (1, '(A10, A15, A15)') "Ranks", "s/step", "ns/gp/eq/rhs"
            end if

            write (1, '(I10, 2(F15.8))') num_procs, time_final, grind_time

            close (1)

            inquire (FILE='io_time_data.dat', EXIST=file_exists)
            if (file_exists) then
                open (1, file='io_time_data.dat', position='append', status='old')
            else
                open (1, file='io_time_data.dat', status='new')
                write (1, '(A10, A15)') "Ranks", "s/step"
            end if

            write (1, '(I10, F15.8)') num_procs, io_time_final
            close (1)

        end if

    end subroutine s_save_performance_metrics

    impure subroutine s_save_data(t_step, start, finish, io_time_avg, nt)
        integer, intent(inout) :: t_step
        real(wp), intent(inout) :: start, finish, io_time_avg
        integer, intent(inout) :: nt

        integer :: i, j, k, l

        integer :: save_count

        call cpu_time(start)
        call nvtxStartRange("SAVE-DATA")
        do i = 1, sys_size
            $:GPU_UPDATE(host='[q_cons_ts(1)%vf(i)%sf]')
            do l = 0, p
                do k = 0, n
                    do j = 0, m
                        if (ieee_is_nan(q_cons_ts(1)%vf(i)%sf(j, k, l))) then
                            print *, "NaN(s) in timestep output.", j, k, l, i, proc_rank, t_step, m, n, p
                            error stop "NaN(s) in timestep output."
                        end if
                    end do
                end do
            end do
        end do

        if (qbmm .and. .not. polytropic) then
            $:GPU_UPDATE(host='[pb_ts(1)%sf]')
            $:GPU_UPDATE(host='[mv_ts(1)%sf]')
        end if

        if (cfl_dt) then
            save_count = int(mytime/t_save)
        else
            save_count = t_step
        end if

        if (bubbles_lagrange) then
            $:GPU_UPDATE(host='[lag_id, mtn_pos, mtn_posPrev, mtn_vel, intfc_rad, &
                & intfc_vel, bub_R0, Rmax_stats, Rmin_stats, bub_dphidt, gas_p, &
                & gas_mv, gas_mg, gas_betaT, gas_betaC]')
            do i = 1, nBubs
                if (ieee_is_nan(intfc_rad(i, 1)) .or. intfc_rad(i, 1) <= 0._wp) then
                    call s_mpi_abort("Bubble radius is negative or NaN, please reduce dt.")
                end if
            end do

            $:GPU_UPDATE(host='[q_beta%vf(1)%sf]')
            call s_write_data_files(q_cons_ts(1)%vf, q_T_sf, q_prim_vf, save_count, bc_type, q_beta%vf(1))

            call s_write_restart_lag_bubbles(save_count) !parallel
            if (lag_params%write_bubbles_stats) call s_write_lag_bubble_stats()
        else
            call s_write_data_files(q_cons_ts(1)%vf, q_T_sf, q_prim_vf, save_count, bc_type)
        end if

        call nvtxEndRange
        call cpu_time(finish)
        if (cfl_dt) then
            nt = mytime/t_save
        else
            nt = int((t_step - t_step_start)/(t_step_save))
        end if

        if (nt == 1) then
            io_time_avg = abs(finish - start)
        else
            io_time_avg = (abs(finish - start) + io_time_avg*(nt - 1))/nt
        end if

    end subroutine s_save_data

    impure subroutine s_initialize_modules

        integer :: m_ds, n_ds, p_ds
        integer :: i, j, k, l, x_id, y_id, z_id, ix, iy, iz
        real(wp) :: temp1, temp2, temp3, temp4

        call s_initialize_global_parameters_module()
        !Quadrature weights and nodes for polydisperse simulations
        if (bubbles_euler .and. nb > 1) then
            call s_simpson(weight, R0)
        end if
        !Initialize variables for non-polytropic (Preston) model
        if (bubbles_euler .and. .not. polytropic) then
            call s_initialize_nonpoly()
        end if
        !Initialize pb based on surface tension for qbmm (polytropic)
        if (qbmm .and. polytropic .and. (.not. f_is_default(Web))) then
            pb0(:) = pref + 2._wp*fluid_pp(1)%ss/(R0(:)*R0ref)
            pb0 = pb0/pref
            pref = 1._wp
        end if

        call s_initialize_mpi_common_module()
        call s_initialize_mpi_proxy_module()
        call s_initialize_variables_conversion_module()
        if (grid_geometry == 3) call s_initialize_fftw_module()

        if (bubbles_euler) call s_initialize_bubbles_EE_module()
        if (ib) call s_initialize_ibm_module()
        if (qbmm) call s_initialize_qbmm_module()

        if (acoustic_source) then
            call s_initialize_acoustic_src()
        end if

        if (viscous .and. (.not. igr)) then
            call s_initialize_viscous_module()
        end if

        call s_initialize_rhs_module()

        

        if (surface_tension) call s_initialize_surface_tension_module()

        if (relax) call s_initialize_phasechange_module()

        call s_initialize_data_output_module()
        call s_initialize_derived_variables_module()
        call s_initialize_time_steppers_module()

        call s_initialize_boundary_common_module()

        if (down_sample) then
            m_ds = int((m + 1)/3) - 1
            n_ds = int((n + 1)/3) - 1
            p_ds = int((p + 1)/3) - 1

            allocate (q_cons_temp(1:sys_size))
            do i = 1, sys_size
                allocate (q_cons_temp(i)%sf(-1:m_ds + 1, -1:n_ds + 1, -1:p_ds + 1))
            end do
        end if

        ! Reading in the user provided initial condition and grid data
        if (down_sample) then
            call s_read_data_files(q_cons_temp)
            call s_upsample_data(q_cons_ts(1)%vf, q_cons_temp)
            do i = 1, sys_size
                $:GPU_UPDATE(device='[q_cons_ts(1)%vf(i)%sf]')
            end do
        else
            call s_read_data_files(q_cons_ts(1)%vf)
        end if

        ! Populating the buffers of the grid variables using the boundary conditions
        call s_populate_grid_variables_buffers()

        if (model_eqns == 3) call s_initialize_internal_energy_equations(q_cons_ts(1)%vf)
        if (ib) call s_ibm_setup()
        if (bodyForces) call s_initialize_body_forces_module()
        if (acoustic_source) call s_precalculate_acoustic_spatial_sources()

        ! Initialize the Temperature cache.
        if (chemistry) call s_compute_q_T_sf(q_T_sf, q_cons_ts(1)%vf, idwint)

        ! Computation of parameters, allocation of memory, association of pointers,
        ! and/or execution of any other tasks that are needed to properly configure
        ! the modules. The preparations below DO DEPEND on the grid being complete.
        if (igr) then
            call s_initialize_igr_module()
        else
            if (recon_type == WENO_TYPE) then
                call s_initialize_weno_module()
            elseif (recon_type == MUSCL_TYPE) then
                call s_initialize_muscl_module()
            end if
            call s_initialize_cbc_module()
            call s_initialize_riemann_solvers_module()
        end if

        call s_initialize_derived_variables()
        if (bubbles_lagrange) call s_initialize_bubbles_EL_module(q_cons_ts(1)%vf)

        if (hypoelasticity) call s_initialize_hypoelastic_module()
        if (hyperelasticity) call s_initialize_hyperelastic_module()

        if (mhd .and. powell) call s_initialize_mhd_powell_module

    end subroutine s_initialize_modules

    impure subroutine s_initialize_mpi_domain
        integer :: ierr
#ifdef MFC_GPU
        real(wp) :: starttime, endtime
        integer :: num_devices, local_size, num_nodes, ppn, my_device_num
        integer :: dev, devNum, local_rank
#ifdef MFC_MPI
        integer :: local_comm
#endif
#if defined(MFC_OpenACC)
        integer(acc_device_kind) :: devtype
#endif
#endif

        ! Initializing MPI execution environment

        call s_mpi_initialize()

        ! Bind GPUs if OpenACC is enabled
#ifdef MFC_GPU
#ifndef MFC_MPI
        local_size = 1
        local_rank = 0
#else
        call MPI_Comm_split_type(MPI_COMM_WORLD, MPI_COMM_TYPE_SHARED, 0, &
                                 MPI_INFO_NULL, local_comm, ierr)
        call MPI_Comm_size(local_comm, local_size, ierr)
        call MPI_Comm_rank(local_comm, local_rank, ierr)
#endif
#if defined(MFC_OpenACC)
        devtype = acc_get_device_type()
        devNum = acc_get_num_devices(devtype)
        dev = mod(local_rank, devNum)

        call acc_set_device_num(dev, devtype)
#elif defined(MFC_OpenMP)
<<<<<<< HEAD
        devNum = omp_get_num_devices()
        dev = mod(local_rank, devNum)
        call omp_set_default_device(dev)
=======
    devNum = omp_get_num_devices()
    dev = mod(local_rank, devNum)
    call omp_set_default_device(dev)
>>>>>>> 0fcc08da
#endif
#endif

        ! The rank 0 processor assigns default values to the user inputs prior to
        ! reading them in from the input file. Next, the user inputs are read and
        ! their consistency is checked. The identification of any inconsistencies
        ! will result in the termination of the simulation.
        if (proc_rank == 0) then
            call s_assign_default_values_to_user_inputs()
            call s_read_input_file()
            call s_check_input_file()

            print '(" Simulating a ", A, " ", I0, "x", I0, "x", I0, " case on ", I0, " rank(s) ", A, ".")', &
#:if not MFC_CASE_OPTIMIZATION
                "regular", &
#:else
                "case-optimized", &
#:endif
                m, n, p, num_procs, &
#if defined(MFC_OpenACC)
                "with OpenACC offloading"
#elif defined(MFC_OpenMP)
<<<<<<< HEAD
            "with OpenMP offloading"
=======
                "with OpenMP offloading"
>>>>>>> 0fcc08da
#else
            "on CPUs"
#endif
        end if

        ! Broadcasting the user inputs to all of the processors and performing the
        ! parallel computational domain decomposition. Neither procedure has to be
        ! carried out if the simulation is in fact not truly executed in parallel.

        call s_mpi_bcast_user_inputs()

        call s_initialize_parallel_io()

        call s_mpi_decompose_computational_domain()

    end subroutine s_initialize_mpi_domain

    subroutine s_initialize_gpu_vars
        integer :: i
        !Update GPU DATA
        if (.not. down_sample) then
            do i = 1, sys_size
                $:GPU_UPDATE(device='[q_cons_ts(1)%vf(i)%sf]')
            end do
        end if

        if (qbmm .and. .not. polytropic) then
            $:GPU_UPDATE(device='[pb_ts(1)%sf,mv_ts(1)%sf]')
        end if
        if (chemistry) then
            $:GPU_UPDATE(device='[q_T_sf%sf]')
        end if
<<<<<<< HEAD

        $:GPU_UPDATE(device='[chem_params]')

        $:GPU_UPDATE(device='[nb,R0ref,Ca,Web,Re_inv,weight,R0, &
            & bubbles_euler,polytropic,polydisperse,qbmm, &
            & ptil,bubble_model,thermal,poly_sigma,adv_n,adap_dt, &
            & adap_dt_tol,adap_dt_max_iters,n_idx,pi_fac,low_Mach]')
        $:GPU_UPDATE(device='[R_n,R_v,phi_vn,phi_nv,Pe_c,Tw,pv,M_n, &
            & M_v,k_n,k_v,pb0,mass_n0,mass_v0,Pe_T,Re_trans_T, &
            & Re_trans_c,Im_trans_T,Im_trans_c,omegaN,mul0,ss, &
            & gamma_v,mu_v,gamma_m,gamma_n,mu_n,gam]')

=======
        
        $:GPU_UPDATE(device='[adv_n,adap_dt,adap_dt_tol,adap_dt_max_iters,n_idx,pi_fac,low_Mach]')
>>>>>>> 0fcc08da
        $:GPU_UPDATE(device='[acoustic_source, num_source]')
        $:GPU_UPDATE(device='[sigma, surface_tension]')

        $:GPU_UPDATE(device='[dx,dy,dz,x_cb,x_cc,y_cb,y_cc,z_cb,z_cc]')
        $:GPU_UPDATE(device='[bc_x%vb1,bc_x%vb2,bc_x%vb3,bc_x%ve1,bc_x%ve2,bc_x%ve3]')
        $:GPU_UPDATE(device='[bc_y%vb1,bc_y%vb2,bc_y%vb3,bc_y%ve1,bc_y%ve2,bc_y%ve3]')
        $:GPU_UPDATE(device='[bc_z%vb1,bc_z%vb2,bc_z%vb3,bc_z%ve1,bc_z%ve2,bc_z%ve3]')

        $:GPU_UPDATE(device='[bc_x%grcbc_in,bc_x%grcbc_out,bc_x%grcbc_vel_out]')
        $:GPU_UPDATE(device='[bc_y%grcbc_in,bc_y%grcbc_out,bc_y%grcbc_vel_out]')
        $:GPU_UPDATE(device='[bc_z%grcbc_in,bc_z%grcbc_out,bc_z%grcbc_vel_out]')

        $:GPU_UPDATE(device='[relax, relax_model]')
        if (relax) then
            $:GPU_UPDATE(device='[palpha_eps, ptgalpha_eps]')
        end if

        if (ib) then
            $:GPU_UPDATE(device='[ib_markers%sf]')
        end if


        #:block DEF_AMD
        block
          use m_thermochem, only: molecular_weights
          use m_chemistry, only: molecular_weights_nonparameter
          molecular_weights_nonparameter(:) = molecular_weights(:)
          $:GPU_UPDATE(device='[molecular_weights_nonparameter]')
        end block
        #:endblock

        #:block DEF_AMD
            block
                use m_thermochem, only: molecular_weights
                use m_chemistry, only: molecular_weights_nonparameter
                molecular_weights_nonparameter(:) = molecular_weights(:)
                $:GPU_UPDATE(device='[molecular_weights_nonparameter]')
            end block
        #:endblock

    end subroutine s_initialize_gpu_vars

    impure subroutine s_finalize_modules

        call s_finalize_time_steppers_module()
        if (hypoelasticity) call s_finalize_hypoelastic_module()
        if (hyperelasticity) call s_finalize_hyperelastic_module()
        call s_finalize_derived_variables_module()
        call s_finalize_data_output_module()
        call s_finalize_rhs_module()
        if (igr) then
            call s_finalize_igr_module()
        else
            call s_finalize_cbc_module()
            call s_finalize_riemann_solvers_module()
            if (recon_type == WENO_TYPE) then
                call s_finalize_weno_module()
            elseif (recon_type == MUSCL_TYPE) then
                call s_finalize_muscl_module()
            end if
        end if
        call s_finalize_variables_conversion_module()
        if (grid_geometry == 3) call s_finalize_fftw_module
        call s_finalize_mpi_common_module()
        call s_finalize_global_parameters_module()
        call s_finalize_boundary_common_module()
        if (relax) call s_finalize_relaxation_solver_module()
        if (bubbles_lagrange) call s_finalize_lagrangian_solver()
        if (viscous .and. (.not. igr)) then
            call s_finalize_viscous_module()
        end if
        call s_finalize_mpi_proxy_module()

        if (surface_tension) call s_finalize_surface_tension_module()
        if (bodyForces) call s_finalize_body_forces_module()
        if (mhd .and. powell) call s_finalize_mhd_powell_module

        ! Terminating MPI execution environment
        call s_mpi_finalize()
    end subroutine s_finalize_modules

end module m_start_up<|MERGE_RESOLUTION|>--- conflicted
+++ resolved
@@ -1320,8 +1320,6 @@
 
         call s_initialize_rhs_module()
 
-        
-
         if (surface_tension) call s_initialize_surface_tension_module()
 
         if (relax) call s_initialize_phasechange_module()
@@ -1426,15 +1424,9 @@
 
         call acc_set_device_num(dev, devtype)
 #elif defined(MFC_OpenMP)
-<<<<<<< HEAD
         devNum = omp_get_num_devices()
         dev = mod(local_rank, devNum)
         call omp_set_default_device(dev)
-=======
-    devNum = omp_get_num_devices()
-    dev = mod(local_rank, devNum)
-    call omp_set_default_device(dev)
->>>>>>> 0fcc08da
 #endif
 #endif
 
@@ -1457,11 +1449,7 @@
 #if defined(MFC_OpenACC)
                 "with OpenACC offloading"
 #elif defined(MFC_OpenMP)
-<<<<<<< HEAD
             "with OpenMP offloading"
-=======
-                "with OpenMP offloading"
->>>>>>> 0fcc08da
 #else
             "on CPUs"
 #endif
@@ -1494,7 +1482,6 @@
         if (chemistry) then
             $:GPU_UPDATE(device='[q_T_sf%sf]')
         end if
-<<<<<<< HEAD
 
         $:GPU_UPDATE(device='[chem_params]')
 
@@ -1507,10 +1494,7 @@
             & Re_trans_c,Im_trans_T,Im_trans_c,omegaN,mul0,ss, &
             & gamma_v,mu_v,gamma_m,gamma_n,mu_n,gam]')
 
-=======
-        
         $:GPU_UPDATE(device='[adv_n,adap_dt,adap_dt_tol,adap_dt_max_iters,n_idx,pi_fac,low_Mach]')
->>>>>>> 0fcc08da
         $:GPU_UPDATE(device='[acoustic_source, num_source]')
         $:GPU_UPDATE(device='[sigma, surface_tension]')
 
@@ -1532,15 +1516,7 @@
             $:GPU_UPDATE(device='[ib_markers%sf]')
         end if
 
-
-        #:block DEF_AMD
-        block
-          use m_thermochem, only: molecular_weights
-          use m_chemistry, only: molecular_weights_nonparameter
-          molecular_weights_nonparameter(:) = molecular_weights(:)
-          $:GPU_UPDATE(device='[molecular_weights_nonparameter]')
-        end block
-        #:endblock
+        $:GPU_UPDATE(device='[igr, igr_order]')
 
         #:block DEF_AMD
             block
