--- conflicted
+++ resolved
@@ -167,7 +167,7 @@
             k_x, k_y, k_z, w_x, w_y, w_z, p_x, p_y, p_z, &
             g_x, g_y, g_z, n_start, t_save, t_stop, &
             cfl_adap_dt, cfl_const_dt, cfl_target, &
-<<<<<<< HEAD
+            viscous, surface_tension, &
             lag_bubbles, lag_write_bubbles, lag_write_bubble_stats, &
             lag_bubble_model, lag_cluster_type, lag_heatTransfer_model,&
             lag_massTransfer_model, lag_nBubs_glb, csonhost, vischost, &
@@ -176,9 +176,6 @@
             lag_rkck_tolerance, lag_smooth_type, lag_epsilonb, &
             lag_solver_approach, lag_pressure_corrector, &
             lag_charwidth, lag_valmaxvoid, lag_adap_dt
-=======
-            viscous, surface_tension
->>>>>>> cf249d30
 
         ! Checking that an input file has been provided by the user. If it
         ! has, then the input file is read in, otherwise, simulation exits.
@@ -1221,12 +1218,8 @@
         real(kind(0d0)), intent(inout) :: start, finish
         integer, intent(inout) :: nt
 
-<<<<<<< HEAD
-        integer :: i, j, k, l
+        integer :: i
         real(kind(0d0)) :: dtdid, time_prev
-=======
-        integer :: i
->>>>>>> cf249d30
 
         if (cfl_dt) then
             if (cfl_const_dt .and. t_step == 0 .and. .not. lag_bubbles) call s_compute_dt()
@@ -1435,6 +1428,9 @@
     end subroutine s_save_data
 
     subroutine s_initialize_modules
+
+        integer :: i,j,k,l
+
         call s_initialize_global_parameters_module()
         !Quadrature weights and nodes for polydisperse simulations
         if (bubbles .and. nb > 1 .and. R0_type == 1) then
@@ -1646,12 +1642,8 @@
         call s_finalize_mpi_proxy_module()
         call s_finalize_global_parameters_module()
         if (relax) call s_finalize_relaxation_solver_module()
-<<<<<<< HEAD
         if (lag_bubbles) call s_finalize_lagrangian_solver() 
-        if (any(Re_size > 0)) then
-=======
         if (viscous) then
->>>>>>> cf249d30
             call s_finalize_viscous_module()
         end if
 
