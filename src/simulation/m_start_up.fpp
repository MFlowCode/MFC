--- conflicted
+++ resolved
@@ -170,16 +170,11 @@
             pi_fac, adv_n, adap_dt, bf_x, bf_y, bf_z, &
             k_x, k_y, k_z, w_x, w_y, w_z, p_x, p_y, p_z, &
             g_x, g_y, g_z, n_start, t_save, t_stop, &
-<<<<<<< HEAD
-            cfl_adap_dt, cfl_const_dt, cfl_target, &
-            viscous, surface_tension, &
+            cfl_adap_dt, cfl_const_dt, cfl_target,  &
+            viscous, surface_tension, & 
+            hyperelasticity, R0ref, &
             bubbles_lagrange, lag_params, &
             rkck_adap_dt, rkck_tolerance
-=======
-            cfl_adap_dt, cfl_const_dt, cfl_target,  &
-            viscous, surface_tension,               & 
-            hyperelasticity, R0ref
->>>>>>> 1d58b45f
 
         ! Checking that an input file has been provided by the user. If it
         ! has, then the input file is read in, otherwise, simulation exits.
@@ -371,11 +366,7 @@
             end if
         end do
 
-<<<<<<< HEAD
-        if ((bubbles_euler .eqv. .true.) .or. (hypoelasticity .eqv. .true.)) then
-=======
-        if (bubbles .or. elasticity) then
->>>>>>> 1d58b45f
+        if (bubbles_euler .or. elasticity) then
             ! Read pb and mv for non-polytropic qbmm
             if (qbmm .and. .not. polytropic) then
                 do i = 1, nb
@@ -638,11 +629,7 @@
                 NVARS_MOK = int(sys_size, MPI_OFFSET_KIND)
 
                 ! Read the data for each variable
-<<<<<<< HEAD
-                if (bubbles_euler .or. hypoelasticity) then
-=======
-                if ( bubbles .or. elasticity ) then
->>>>>>> 1d58b45f
+                if ( bubbles_euler .or. elasticity ) then
 
                     do i = 1, sys_size!adv_idx%end
                         var_MOK = int(i, MPI_OFFSET_KIND)
@@ -778,11 +765,7 @@
                 NVARS_MOK = int(sys_size, MPI_OFFSET_KIND)
 
                 ! Read the data for each variable
-<<<<<<< HEAD
-                if (bubbles_euler .or. hypoelasticity) then
-=======
-                if ( bubbles .or. elasticity ) then
->>>>>>> 1d58b45f
+                if ( bubbles_euler .or. elasticity ) then
 
                     do i = 1, sys_size !adv_idx%end
                         var_MOK = int(i, MPI_OFFSET_KIND)
