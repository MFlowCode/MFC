--- conflicted
+++ resolved
@@ -1066,19 +1066,14 @@
                                    /max(rho, sgm_eps)
                     end do
 
-<<<<<<< HEAD
-                    call s_compute_pressure(v_vf(E_idx)%sf(j, k, l), 0._wp, &
-                                            dyn_pres, pi_inf, gamma, rho, qv, pres)
-=======
                     if (chemistry) then
                         do c = 1, num_species
                             rhoYks(c) = v_vf(chemxb + c - 1)%sf(j, k, l)
                         end do
                     end if
 
-                    call s_compute_pressure(v_vf(E_idx)%sf(j, k, l), 0d0, &
+                    call s_compute_pressure(v_vf(E_idx)%sf(j, k, l), 0._wp, &
                                             dyn_pres, pi_inf, gamma, rho, qv, rhoYks, pres)
->>>>>>> 17eb3def
 
                     do i = 1, num_fluids
                         v_vf(i + internalEnergies_idx%beg - 1)%sf(j, k, l) = v_vf(i + adv_idx%beg - 1)%sf(j, k, l)* &
