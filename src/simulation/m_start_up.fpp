--- conflicted
+++ resolved
@@ -1269,13 +1269,9 @@
             end do
 
             $:GPU_UPDATE(host='[q_beta%vf(1)%sf]')
-<<<<<<< HEAD
-            call s_write_data_files(q_cons_ts(1)%vf, q_T_sf, q_prim_vf, save_count, q_beta%vf(1))
+            call s_write_data_files(q_cons_ts(1)%vf, q_T_sf, q_prim_vf, save_count, bc_type, q_beta%vf(1))
             $:GPU_UPDATE(host='[Rmax_stats,Rmin_stats,gas_p,gas_mv,intfc_vel, mtn_pos, mtn_vel]')
-=======
-            call s_write_data_files(q_cons_ts(1)%vf, q_T_sf, q_prim_vf, save_count, bc_type, q_beta%vf(1))
-            $:GPU_UPDATE(host='[Rmax_stats,Rmin_stats,gas_p,gas_mv,intfc_vel]')
->>>>>>> 88c0a115
+
             call s_write_restart_lag_bubbles(save_count) !parallel
 
             if (lag_params%write_bubbles_stats) call s_write_lag_bubble_stats()
