--- conflicted
+++ resolved
@@ -1108,11 +1108,7 @@
 
             if (t_step == 0) dt_init = dt
 
-<<<<<<< HEAD
-            if (dt < 1e-3_wp*dt_init) call s_mpi_abort("Delta t has become too small")
-=======
-            if (dt < 1d-3*dt_init .and. cfl_adap_dt) call s_mpi_abort("Delta t has become too small")
->>>>>>> 07fd9191
+            if (dt < 1e-3_wp*dt_init .and. cfl_adap_dt) call s_mpi_abort("Delta t has become too small")
         end if
 
         if (cfl_dt) then
