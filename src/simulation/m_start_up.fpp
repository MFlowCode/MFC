--- conflicted
+++ resolved
@@ -453,7 +453,6 @@
                 call s_mpi_abort(trim(file_path)//' is missing. Exiting.')
             end if
 
-<<<<<<< HEAD
             if (store_levelset) then
                 ! Read Levelset
                 write (file_path, '(A)') &
@@ -483,35 +482,6 @@
                 else
                     call s_mpi_abort(trim(file_path)//' is missing. Exiting.')
                 end if
-=======
-            ! Read Levelset
-            write (file_path, '(A)') &
-                trim(t_step_dir)//'/levelset.dat'
-            inquire (FILE=trim(file_path), EXIST=file_exist)
-            if (file_exist) then
-                open (2, FILE=trim(file_path), &
-                      FORM='unformatted', &
-                      ACTION='read', &
-                      STATUS='old')
-                read (2) levelset%sf(0:m, 0:n, 0:p, 1:num_ibs); close (2)
-                ! print*, 'check', STL_levelset(106, 50, 0, 1)
-            else
-                call s_mpi_abort(trim(file_path)//' is missing. Exiting.')
-            end if
-
-            ! Read Levelset Norm
-            write (file_path, '(A)') &
-                trim(t_step_dir)//'/levelset_norm.dat'
-            inquire (FILE=trim(file_path), EXIST=file_exist)
-            if (file_exist) then
-                open (2, FILE=trim(file_path), &
-                      FORM='unformatted', &
-                      ACTION='read', &
-                      STATUS='old')
-                read (2) levelset_norm%sf(0:m, 0:n, 0:p, 1:num_ibs, 1:3); close (2)
-            else
-                call s_mpi_abort(trim(file_path)//' is missing. Exiting.')
->>>>>>> 49d4ae99
             end if
 
             do i = 1, num_ibs
@@ -800,17 +770,10 @@
 
                             disp = 0
 
-<<<<<<< HEAD
                             call MPI_FILE_SET_VIEW(ifile, disp, mpi_p, MPI_IO_levelset_DATA%view, &
                                                 'native', mpi_info_int, ierr)
                             call MPI_FILE_READ(ifile, MPI_IO_levelset_DATA%var%sf, data_size * num_ibs, &
                                             mpi_p, status, ierr)
-=======
-                        call MPI_FILE_SET_VIEW(ifile, disp, mpi_io_p, MPI_IO_levelset_DATA%view, &
-                                               'native', mpi_info_int, ierr)
-                        call MPI_FILE_READ(ifile, MPI_IO_levelset_DATA%var%sf, data_size*num_ibs*mpi_io_type, &
-                                           mpi_io_p, status, ierr)
->>>>>>> 49d4ae99
 
                         else
                             call s_mpi_abort('File '//trim(file_loc)//' is missing. Exiting.')
@@ -827,17 +790,10 @@
 
                             disp = 0
 
-<<<<<<< HEAD
                             call MPI_FILE_SET_VIEW(ifile, disp, mpi_p, MPI_IO_levelsetnorm_DATA%view, &
                                                 'native', mpi_info_int, ierr)
                             call MPI_FILE_READ(ifile, MPI_IO_levelsetnorm_DATA%var%sf, data_size * num_ibs * 3, &
                                             mpi_p, status, ierr)
-=======
-                        call MPI_FILE_SET_VIEW(ifile, disp, mpi_io_p, MPI_IO_levelsetnorm_DATA%view, &
-                                               'native', mpi_info_int, ierr)
-                        call MPI_FILE_READ(ifile, MPI_IO_levelsetnorm_DATA%var%sf, data_size*num_ibs*3*mpi_io_type, &
-                                           mpi_io_p, status, ierr)
->>>>>>> 49d4ae99
 
                         else
                             call s_mpi_abort('File '//trim(file_loc)//' is missing. Exiting.')
@@ -962,17 +918,10 @@
 
                             disp = 0
 
-<<<<<<< HEAD
                             call MPI_FILE_SET_VIEW(ifile, disp, mpi_p, MPI_IO_levelset_DATA%view, &
                                                 'native', mpi_info_int, ierr)
                             call MPI_FILE_READ(ifile, MPI_IO_levelset_DATA%var%sf, data_size * num_ibs, &
                                             mpi_p, status, ierr)
-=======
-                        call MPI_FILE_SET_VIEW(ifile, disp, mpi_io_p, MPI_IO_levelset_DATA%view, &
-                                               'native', mpi_info_int, ierr)
-                        call MPI_FILE_READ(ifile, MPI_IO_levelset_DATA%var%sf, data_size*num_ibs*mpi_io_type, &
-                                           mpi_io_p, status, ierr)
->>>>>>> 49d4ae99
 
                         else
                             call s_mpi_abort('File '//trim(file_loc)//' is missing. Exiting.')
@@ -989,17 +938,10 @@
 
                             disp = 0
 
-<<<<<<< HEAD
                             call MPI_FILE_SET_VIEW(ifile, disp, mpi_p, MPI_IO_levelsetnorm_DATA%view, &
                                                 'native', mpi_info_int, ierr)
                             call MPI_FILE_READ(ifile, MPI_IO_levelsetnorm_DATA%var%sf, data_size * num_ibs * 3, &
                                             mpi_p, status, ierr)
-=======
-                        call MPI_FILE_SET_VIEW(ifile, disp, mpi_io_p, MPI_IO_levelsetnorm_DATA%view, &
-                                               'native', mpi_info_int, ierr)
-                        call MPI_FILE_READ(ifile, MPI_IO_levelsetnorm_DATA%var%sf, data_size*num_ibs*3*mpi_io_type, &
-                                           mpi_io_p, status, ierr)
->>>>>>> 49d4ae99
 
                         else
                             call s_mpi_abort('File '//trim(file_loc)//' is missing. Exiting.')
@@ -1209,7 +1151,6 @@
 
         call s_compute_derived_variables(t_step)
 
-<<<<<<< HEAD
         ! Volume filter flow variables, compute unclosed terms and their statistics
         if (volume_filtering_momentum_eqn) then 
             if (t_step > t_step_stat_start) then  
@@ -1230,8 +1171,6 @@
             end if
         end if
 
-=======
->>>>>>> 49d4ae99
 #ifdef DEBUG
         print *, 'Computed derived vars'
 #endif
@@ -1679,11 +1618,9 @@
         if (ib) then
             $:GPU_UPDATE(device='[ib_markers%sf]')
         end if
-<<<<<<< HEAD
-
-        $:GPU_UPDATE(device='[igr, igr_order]')
+
         $:GPU_UPDATE(device='[u_inf_ref, rho_inf_ref, P_inf_ref, mom_f_idx, forcing_window, forcing_dt, particle_vf, filter_width]')
-=======
+        
         #:if not MFC_CASE_OPTIMIZATION
             $:GPU_UPDATE(device='[igr,nb,igr_order]')
         #:endif
@@ -1695,7 +1632,6 @@
                 $:GPU_UPDATE(device='[molecular_weights_nonparameter]')
             end block
         #:endblock
->>>>>>> 49d4ae99
 
     end subroutine s_initialize_gpu_vars
 
