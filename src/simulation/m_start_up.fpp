!>
!! @file m_start_up.f90
!! @brief Contains module m_start_up

#:include 'case.fpp'

!> @brief The purpose of the module is primarily to read in the files that
!!              contain the inputs, the initial condition data and the grid data
!!              that are provided by the user. The module is additionally tasked
!!              with verifying the consistency of the user inputs and completing
!!              the grid variablesThe purpose of the module is primarily to read
!!              in the files that
!!              contain the inputs, the initial condition data and the grid data
!!              that are provided by the user. The module is additionally tasked
!!              with verifying the consistency of the user inputs and completing
!!              the grid variables. This module also also allocating, initializing
!!              I/O, and deallocating the relevant variables on both cpus and gpus as well as
!!              setting up the time stepping, domain decomposition and I/O procedures.
module m_start_up

    use m_derived_types        !< Definitions of the derived types

    use m_global_parameters    !< Definitions of the global parameters

    use m_mpi_proxy            !< Message passing interface (MPI) module proxy

    use m_mpi_common

    use m_variables_conversion !< State variables type conversion procedures

    use m_weno                 !< Weighted and essentially non-oscillatory (WENO)
                               !! schemes for spatial reconstruction of variables

    use m_riemann_solvers      !< Exact and approximate Riemann problem solvers

    use m_cbc                  !< Characteristic boundary conditions (CBC)

    use m_boundary_common

    use m_acoustic_src      !< Acoustic source calculations

    use m_rhs                  !< Right-hane-side (RHS) evaluation procedures

    use m_chemistry            !< Chemistry module

    use m_data_output          !< Run-time info & solution data output procedures

    use m_time_steppers        !< Time-stepping algorithms

    use m_qbmm                 !< Quadrature MOM

    use m_derived_variables     !< Procedures used to compute quantities derived
                                !! from the conservative and primitive variables
    use m_hypoelastic

    use m_hyperelastic

    use m_phase_change          !< Phase-change module

    use m_viscous

    use m_bubbles_EE            !< Ensemble-averaged bubble dynamics routines

    use m_bubbles_EL            !< Lagrange bubble dynamics routines

    use ieee_arithmetic

    use m_helper_basic          !< Functions to compare floating point numbers

#ifdef MFC_OpenACC
    use openacc
#endif

    use m_nvtx

    use m_ibm

    use m_compile_specific

    use m_checker_common

    use m_checker

    use m_surface_tension

    use m_body_forces

    use m_sim_helpers

    use m_mhd

    implicit none

    private; public :: s_read_input_file, &
 s_check_input_file, &
 s_read_data_files, &
 s_read_serial_data_files, &
 s_read_parallel_data_files, &
 s_populate_grid_variables_buffers, &
 s_initialize_internal_energy_equations, &
 s_initialize_modules, s_initialize_gpu_vars, &
 s_initialize_mpi_domain, s_finalize_modules, &
 s_perform_time_step, s_save_data, &
 s_save_performance_metrics


    type(scalar_field), allocatable, dimension(:) :: grad_x_vf, grad_y_vf, grad_z_vf, norm_vf

    real(wp) :: dt_init

contains

   !> Read data files. Dispatch subroutine that replaces procedure pointer.
        !! @param q_cons_vf Conservative variables
    subroutine s_read_data_files(q_cons_vf)

        type(scalar_field), &
            dimension(sys_size), &
            intent(inout) :: q_cons_vf


        if (.not. parallel_io) then
            call s_read_serial_data_files(q_cons_vf)
        else
            call s_read_parallel_data_files(q_cons_vf)
        end if

    end subroutine s_read_data_files

    !>  The purpose of this procedure is to first verify that an
        !!      input file has been made available by the user. Provided
        !!      that this is so, the input file is then read in.
    subroutine s_read_input_file

        ! Relative path to the input file provided by the user
        character(LEN=name_len), parameter :: file_path = './simulation.inp'

        logical :: file_exist !<
            !! Logical used to check the existence of the input file

        integer :: iostatus
            !! Integer to check iostat of file read

        character(len=1000) :: line

        ! Namelist of the global parameters which may be specified by user
        namelist /user_inputs/ case_dir, run_time_info, m, n, p, dt, &
            t_step_start, t_step_stop, t_step_save, t_step_print, &
            model_eqns, mpp_lim, time_stepper, weno_eps, weno_flat, &
            riemann_flat, rdma_mpi, cu_tensor, &
            teno_CT, mp_weno, weno_avg, &
            riemann_solver, low_Mach, wave_speeds, avg_state, &
            bc_x, bc_y, bc_z, &
            x_a, y_a, z_a, x_b, y_b, z_b, &
            x_domain, y_domain, z_domain, &
            hypoelasticity, &
            ib, num_ibs, patch_ib, &
            fluid_pp, probe_wrt, prim_vars_wrt, &
            fd_order, probe, num_probes, t_step_old, &
            alt_soundspeed, mixture_err, weno_Re_flux, &
            null_weights, precision, parallel_io, cyl_coord, &
            rhoref, pref, bubbles_euler, bubble_model, &
            R0ref, chem_params, &
#:if not MFC_CASE_OPTIMIZATION
            nb, mapped_weno, wenoz, teno, wenoz_q, weno_order, num_fluids, mhd, relativity, &
#:endif
            Ca, Web, Re_inv, &
            acoustic_source, acoustic, num_source, &
            polytropic, thermal, &
            integral, integral_wrt, num_integrals, &
            polydisperse, poly_sigma, qbmm, &
            relax, relax_model, &
            palpha_eps, ptgalpha_eps, &
            R0_type, file_per_process, sigma, &
            pi_fac, adv_n, adap_dt, adap_dt_tol, &
            bf_x, bf_y, bf_z, &
            k_x, k_y, k_z, w_x, w_y, w_z, p_x, p_y, p_z, &
            g_x, g_y, g_z, n_start, t_save, t_stop, &
            cfl_adap_dt, cfl_const_dt, cfl_target, &
            viscous, surface_tension, &
            bubbles_lagrange, lag_params, &
            hyperelasticity, R0ref, num_bc_patches, Bx0, powell, &
            cont_damage, tau_star, cont_damage_s, alpha_bar

        ! Checking that an input file has been provided by the user. If it
        ! has, then the input file is read in, otherwise, simulation exits.
        inquire (FILE=trim(file_path), EXIST=file_exist)

        if (file_exist) then
            open (1, FILE=trim(file_path), &
                  FORM='formatted', &
                  ACTION='read', &
                  STATUS='old')
            read (1, NML=user_inputs, iostat=iostatus)

            if (iostatus /= 0) then
                backspace (1)
                read (1, fmt='(A)') line
                print *, 'Invalid line in namelist: '//trim(line)
                call s_mpi_abort('Invalid line in simulation.inp. It is '// &
                                 'likely due to a datatype mismatch. Exiting.')
            end if

            close (1)

            if ((bf_x) .or. (bf_y) .or. (bf_z)) then
                bodyForces = .true.
            endif

            ! Store m,n,p into global m,n,p
            m_glb = m
            n_glb = n
            p_glb = p

            if (cfl_adap_dt .or. cfl_const_dt) cfl_dt = .true.

            if (any((/bc_x%beg, bc_x%end, bc_y%beg, bc_y%end, bc_z%beg, bc_z%end/) == -17) .or. &
                num_bc_patches > 0) then
                bc_io = .true.
            endif

        else
            call s_mpi_abort(trim(file_path)//' is missing. Exiting.')
        end if

    end subroutine s_read_input_file

    !> The goal of this procedure is to verify that each of the
    !!      user provided inputs is valid and that their combination
    !!      constitutes a meaningful configuration for the simulation.
    subroutine s_check_input_file

        ! Relative path to the current directory file in the case directory
        character(LEN=path_len) :: file_path

        ! Logical used to check the existence of the current directory file
        logical :: file_exist

        ! Logistics
        file_path = trim(case_dir)//'/.'

        call my_inquire(file_path, file_exist)

        if (file_exist .neqv. .true.) then
            call s_mpi_abort(trim(file_path)//' is missing. Exiting.')
        end if

        call s_check_inputs_common()
        call s_check_inputs()

    end subroutine s_check_input_file

        !!              initial condition and grid data files. The cell-average
        !!              conservative variables constitute the former, while the
        !!              cell-boundary locations in x-, y- and z-directions make
        !!              up the latter. This procedure also calculates the cell-
        !!              width distributions from the cell-boundary locations.
        !! @param q_cons_vf Cell-averaged conservative variables
    subroutine s_read_serial_data_files(q_cons_vf)

        type(scalar_field), dimension(sys_size), intent(INOUT) :: q_cons_vf
        
            
        character(LEN=path_len + 2*name_len) :: t_step_dir !<
            !! Relative path to the starting time-step directory

        character(LEN=path_len + 3*name_len) :: file_path !<
            !! Relative path to the grid and conservative variables data files

        logical :: file_exist !<
        ! Logical used to check the existence of the data files

        integer :: i, r !< Generic loop iterator

        ! Confirming that the directory from which the initial condition and
        ! the grid data files are to be read in exists and exiting otherwise
        if (cfl_dt) then
            write (t_step_dir, '(A,I0,A,I0)') &
                trim(case_dir)//'/p_all/p', proc_rank, '/', n_start
        else
            write (t_step_dir, '(A,I0,A,I0)') &
                trim(case_dir)//'/p_all/p', proc_rank, '/', t_step_start
        end if

        file_path = trim(t_step_dir)//'/.'
        call my_inquire(file_path, file_exist)

        if (file_exist .neqv. .true.) then
            call s_mpi_abort(trim(file_path)//' is missing. Exiting.')
        end if

        if (bc_io) then
            call s_read_serial_boundary_condition_files(t_step_dir, bc_type)
        else
            call s_assign_default_bc_type(bc_type)
        end if

        ! Cell-boundary Locations in x-direction
        file_path = trim(t_step_dir)//'/x_cb.dat'

        inquire (FILE=trim(file_path), EXIST=file_exist)

        if (file_exist) then
            open (2, FILE=trim(file_path), &
                  FORM='unformatted', &
                  ACTION='read', &
                  STATUS='old')
            read (2) x_cb(-1:m); close (2)
        else
            call s_mpi_abort(trim(file_path)//' is missing. Exiting.')
        end if

        dx(0:m) = x_cb(0:m) - x_cb(-1:m - 1)
        x_cc(0:m) = x_cb(-1:m - 1) + dx(0:m)/2._wp

        if (ib) then
            do i = 1, num_ibs
                if (patch_ib(i)%c > 0) then
                    Np = int((patch_ib(i)%p*patch_ib(i)%c/dx(0))*20) + int(((patch_ib(i)%c - patch_ib(i)%p*patch_ib(i)%c)/dx(0))*20) + 1
                end if
            end do
        end if

        ! Cell-boundary Locations in y-direction
        if (n > 0) then

            file_path = trim(t_step_dir)//'/y_cb.dat'

            inquire (FILE=trim(file_path), EXIST=file_exist)

            if (file_exist) then
                open (2, FILE=trim(file_path), &
                      FORM='unformatted', &
                      ACTION='read', &
                      STATUS='old')
                read (2) y_cb(-1:n); close (2)
            else
                call s_mpi_abort(trim(file_path)//' is missing. Exiting.')
            end if

            dy(0:n) = y_cb(0:n) - y_cb(-1:n - 1)
            y_cc(0:n) = y_cb(-1:n - 1) + dy(0:n)/2._wp

        end if

        ! Cell-boundary Locations in z-direction
        if (p > 0) then

            file_path = trim(t_step_dir)//'/z_cb.dat'

            inquire (FILE=trim(file_path), EXIST=file_exist)

            if (file_exist) then
                open (2, FILE=trim(file_path), &
                      FORM='unformatted', &
                      ACTION='read', &
                      STATUS='old')
                read (2) z_cb(-1:p); close (2)
            else
                call s_mpi_abort(trim(file_path)//' is missing. Exiting.')
            end if

            dz(0:p) = z_cb(0:p) - z_cb(-1:p - 1)
            z_cc(0:p) = z_cb(-1:p - 1) + dz(0:p)/2._wp

        end if

        do i = 1, sys_size
            write (file_path, '(A,I0,A)') &
                trim(t_step_dir)//'/q_cons_vf', i, '.dat'
            inquire (FILE=trim(file_path), EXIST=file_exist)
            if (file_exist) then
                open (2, FILE=trim(file_path), &
                      FORM='unformatted', &
                      ACTION='read', &
                      STATUS='old')
                read (2) q_cons_vf(i)%sf(0:m, 0:n, 0:p); close (2)
            else
                call s_mpi_abort(trim(file_path)//' is missing. Exiting.')
            end if
        end do

        if (bubbles_euler .or. elasticity) then
            ! Read pb and mv for non-polytropic qbmm
            if (qbmm .and. .not. polytropic) then
                do i = 1, nb
                    do r = 1, nnode
                        write (file_path, '(A,I0,A)') &
                            trim(t_step_dir)//'/pb', sys_size + (i - 1)*nnode + r, '.dat'
                        inquire (FILE=trim(file_path), EXIST=file_exist)
                        if (file_exist) then
                            open (2, FILE=trim(file_path), &
                                  FORM='unformatted', &
                                  ACTION='read', &
                                  STATUS='old')
                            read (2) pb_ts(1)%sf(0:m, 0:n, 0:p, r, i); close (2)
                        else
                            call s_mpi_abort(trim(file_path)//' is missing. Exiting.')
                        end if
                    end do
                end do
                do i = 1, nb
                    do r = 1, nnode
                        write (file_path, '(A,I0,A)') &
                            trim(t_step_dir)//'/mv', sys_size + (i - 1)*nnode + r, '.dat'
                        inquire (FILE=trim(file_path), EXIST=file_exist)
                        if (file_exist) then
                            open (2, FILE=trim(file_path), &
                                  FORM='unformatted', &
                                  ACTION='read', &
                                  STATUS='old')
                            read (2) mv_ts(1)%sf(0:m, 0:n, 0:p, r, i); close (2)
                        else
                            call s_mpi_abort(trim(file_path)//' is missing. Exiting.')
                        end if
                    end do
                end do
            end if
        end if

        ! Read IBM Data
        if (ib) then
            ! Read IB markers
            write (file_path, '(A,I0,A)') &
                trim(t_step_dir)//'/ib.dat'
            inquire (FILE=trim(file_path), EXIST=file_exist)
            if (file_exist) then
                open (2, FILE=trim(file_path), &
                        FORM='unformatted', &
                        ACTION='read', &
                        STATUS='old')
                read (2) ib_markers%sf(0:m, 0:n, 0:p); close (2)
            else
                call s_mpi_abort(trim(file_path)//' is missing. Exiting.')
            end if

            ! Read Levelset
            write (file_path, '(A)') &
                trim(t_step_dir)//'/levelset.dat'
            inquire (FILE=trim(file_path), EXIST=file_exist)
            if (file_exist) then
                open (2, FILE=trim(file_path), &
                        FORM='unformatted', &
                        ACTION='read', &
                        STATUS='old')
                read (2) levelset%sf(0:m, 0:n, 0:p, 1:num_ibs); close (2)
                ! print*, 'check', STL_levelset(106, 50, 0, 1)
            else
                call s_mpi_abort(trim(file_path)//' is missing. Exiting.')
            end if

            ! Read Levelset Norm
            write (file_path, '(A)') &
                trim(t_step_dir)//'/levelset_norm.dat'
            inquire (FILE=trim(file_path), EXIST=file_exist)
            if (file_exist) then
                open (2, FILE=trim(file_path), &
                        FORM='unformatted', &
                        ACTION='read', &
                        STATUS='old')
                read (2) levelset_norm%sf(0:m, 0:n, 0:p, 1:num_ibs, 1:3); close (2)
            else
                call s_mpi_abort(trim(file_path)//' is missing. Exiting.')
            end if

            do i = 1, num_ibs
                if (patch_ib(i)%c > 0) then
                    allocate (airfoil_grid_u(1:Np))
                    allocate (airfoil_grid_l(1:Np))

                    write (file_path, '(A)') &
                        trim(t_step_dir)//'/airfoil_u.dat'
                    inquire (FILE=trim(file_path), EXIST=file_exist)
                    if (file_exist) then
                        open (2, FILE=trim(file_path), &
                              FORM='unformatted', &
                              ACTION='read', &
                              STATUS='old')
                        read (2) airfoil_grid_u; close (2)
                    else
                        call s_mpi_abort(trim(file_path)//' is missing. Exiting.')
                    end if

                    write (file_path, '(A)') &
                        trim(t_step_dir)//'/airfoil_l.dat'
                    inquire (FILE=trim(file_path), EXIST=file_exist)
                    if (file_exist) then
                        open (2, FILE=trim(file_path), &
                              FORM='unformatted', &
                              ACTION='read', &
                              STATUS='old')
                        read (2) airfoil_grid_l; close (2)
                    else
                        call s_mpi_abort(trim(file_path)//' is missing. Exiting.')
                    end if
                end if
            end do

        end if

    end subroutine s_read_serial_data_files

        !! @param q_cons_vf Conservative variables
    subroutine s_read_parallel_data_files(q_cons_vf)

        type(scalar_field), &
            dimension(sys_size), &
            intent(INOUT) :: q_cons_vf

#ifdef MFC_MPI

        real(wp), allocatable, dimension(:) :: x_cb_glb, y_cb_glb, z_cb_glb

        integer :: ifile, ierr, data_size
        integer, dimension(MPI_STATUS_SIZE) :: status
        integer(KIND=MPI_OFFSET_KIND) :: disp
        integer(KIND=MPI_OFFSET_KIND) :: m_MOK, n_MOK, p_MOK
        integer(KIND=MPI_OFFSET_KIND) :: WP_MOK, var_MOK, str_MOK
        integer(KIND=MPI_OFFSET_KIND) :: NVARS_MOK
        integer(KIND=MPI_OFFSET_KIND) :: MOK

        character(LEN=path_len + 2*name_len) :: file_loc
        logical :: file_exist

        character(len=10) :: t_step_start_string

        integer :: i, j

        allocate (x_cb_glb(-1:m_glb))
        allocate (y_cb_glb(-1:n_glb))
        allocate (z_cb_glb(-1:p_glb))

        ! Read in cell boundary locations in x-direction
        file_loc = trim(case_dir)//'/restart_data'//trim(mpiiofs)//'x_cb.dat'
        inquire (FILE=trim(file_loc), EXIST=file_exist)

        if (file_exist) then
            data_size = m_glb + 2
            call MPI_FILE_OPEN(MPI_COMM_WORLD, file_loc, MPI_MODE_RDONLY, mpi_info_int, ifile, ierr)
            call MPI_FILE_READ(ifile, x_cb_glb, data_size, mpi_p, status, ierr)
            call MPI_FILE_CLOSE(ifile, ierr)
        else
            call s_mpi_abort('File '//trim(file_loc)//' is missing. Exiting.')
        end if

        ! Assigning local cell boundary locations
        x_cb(-1:m) = x_cb_glb((start_idx(1) - 1):(start_idx(1) + m))
        ! Computing the cell width distribution
        dx(0:m) = x_cb(0:m) - x_cb(-1:m - 1)
        ! Computing the cell center locations
        x_cc(0:m) = x_cb(-1:m - 1) + dx(0:m)/2._wp

        if (ib) then
            do i = 1, num_ibs
                if (patch_ib(i)%c > 0) then
                    Np = int((patch_ib(i)%p*patch_ib(i)%c/dx(0))*20) + int(((patch_ib(i)%c - patch_ib(i)%p*patch_ib(i)%c)/dx(0))*20) + 1
                    allocate (MPI_IO_airfoil_IB_DATA%var(1:2*Np))
                    print *, "HERE Np", Np
                end if
            end do
        end if

        if (n > 0) then
            ! Read in cell boundary locations in y-direction
            file_loc = trim(case_dir)//'/restart_data'//trim(mpiiofs)//'y_cb.dat'
            inquire (FILE=trim(file_loc), EXIST=file_exist)

            if (file_exist) then
                data_size = n_glb + 2
                call MPI_FILE_OPEN(MPI_COMM_WORLD, file_loc, MPI_MODE_RDONLY, mpi_info_int, ifile, ierr)
                call MPI_FILE_READ(ifile, y_cb_glb, data_size, mpi_p, status, ierr)
                call MPI_FILE_CLOSE(ifile, ierr)
            else
                call s_mpi_abort('File '//trim(file_loc)//' is missing. Exiting.')
            end if

            ! Assigning local cell boundary locations
            y_cb(-1:n) = y_cb_glb((start_idx(2) - 1):(start_idx(2) + n))
            ! Computing the cell width distribution
            dy(0:n) = y_cb(0:n) - y_cb(-1:n - 1)
            ! Computing the cell center locations
            y_cc(0:n) = y_cb(-1:n - 1) + dy(0:n)/2._wp

            if (p > 0) then
                ! Read in cell boundary locations in z-direction
                file_loc = trim(case_dir)//'/restart_data'//trim(mpiiofs)//'z_cb.dat'
                inquire (FILE=trim(file_loc), EXIST=file_exist)

                if (file_exist) then
                    data_size = p_glb + 2
                    call MPI_FILE_OPEN(MPI_COMM_WORLD, file_loc, MPI_MODE_RDONLY, mpi_info_int, ifile, ierr)
                    call MPI_FILE_READ(ifile, z_cb_glb, data_size, mpi_p, status, ierr)
                    call MPI_FILE_CLOSE(ifile, ierr)
                else
                    call s_mpi_abort('File '//trim(file_loc)//'is missing. Exiting.')
                end if

                ! Assigning local cell boundary locations
                z_cb(-1:p) = z_cb_glb((start_idx(3) - 1):(start_idx(3) + p))
                ! Computing the cell width distribution
                dz(0:p) = z_cb(0:p) - z_cb(-1:p - 1)
                ! Computing the cell center locations
                z_cc(0:p) = z_cb(-1:p - 1) + dz(0:p)/2._wp

            end if
        end if

        if (file_per_process) then
            if (cfl_dt) then
                call s_int_to_str(n_start, t_step_start_string)
                write (file_loc, '(I0,A1,I7.7,A)') n_start, '_', proc_rank, '.dat'
            else
                call s_int_to_str(t_step_start, t_step_start_string)
                write (file_loc, '(I0,A1,I7.7,A)') t_step_start, '_', proc_rank, '.dat'
            end if
            file_loc = trim(case_dir)//'/restart_data/lustre_'//trim(t_step_start_string)//trim(mpiiofs)//trim(file_loc)
            inquire (FILE=trim(file_loc), EXIST=file_exist)

            if (file_exist) then
                call MPI_FILE_OPEN(MPI_COMM_SELF, file_loc, MPI_MODE_RDONLY, mpi_info_int, ifile, ierr)

                ! Initialize MPI data I/O

                if (ib) then
                    call s_initialize_mpi_data(q_cons_vf, ib_markers, &
                        levelset, levelset_norm)
                else
                    call s_initialize_mpi_data(q_cons_vf)
                end if

                ! Size of local arrays
                data_size = (m + 1)*(n + 1)*(p + 1)

                ! Resize some integers so MPI can read even the biggest file
                m_MOK = int(m_glb + 1, MPI_OFFSET_KIND)
                n_MOK = int(n_glb + 1, MPI_OFFSET_KIND)
                p_MOK = int(p_glb + 1, MPI_OFFSET_KIND)
                WP_MOK = int(8._wp, MPI_OFFSET_KIND)
                MOK = int(1._wp, MPI_OFFSET_KIND)
                str_MOK = int(name_len, MPI_OFFSET_KIND)
                NVARS_MOK = int(sys_size, MPI_OFFSET_KIND)

                ! Read the data for each variable
                if (bubbles_euler .or. elasticity) then

                    do i = 1, sys_size!adv_idx%end
                        var_MOK = int(i, MPI_OFFSET_KIND)

                        call MPI_FILE_READ(ifile, MPI_IO_DATA%var(i)%sf, data_size, &
                                           mpi_p, status, ierr)
                    end do
                    !Read pb and mv for non-polytropic qbmm
                    if (qbmm .and. .not. polytropic) then
                        do i = sys_size + 1, sys_size + 2*nb*nnode
                            var_MOK = int(i, MPI_OFFSET_KIND)

                            call MPI_FILE_READ(ifile, MPI_IO_DATA%var(i)%sf, data_size, &
                                               mpi_p, status, ierr)
                        end do
                    end if
                else
                    do i = 1, adv_idx%end
                        var_MOK = int(i, MPI_OFFSET_KIND)

                        call MPI_FILE_READ(ifile, MPI_IO_DATA%var(i)%sf, data_size, &
                                           mpi_p, status, ierr)
                    end do
                end if


                call s_mpi_barrier()

                call MPI_FILE_CLOSE(ifile, ierr)

                if (ib) then
                    ! Read IB Markers
                    write (file_loc, '(A)') 'ib.dat'
                    file_loc = trim(case_dir)//'/restart_data'//trim(mpiiofs)//trim(file_loc)
                    inquire (FILE=trim(file_loc), EXIST=file_exist)

                    if (file_exist) then

                        call MPI_FILE_OPEN(MPI_COMM_WORLD, file_loc, MPI_MODE_RDONLY, mpi_info_int, ifile, ierr)

                        disp = 0

                        call MPI_FILE_SET_VIEW(ifile, disp, MPI_INTEGER, MPI_IO_IB_DATA%view, &
                                               'native', mpi_info_int, ierr)
                        call MPI_FILE_READ(ifile, MPI_IO_IB_DATA%var%sf, data_size, &
                                           MPI_INTEGER, status, ierr)

                    else
                        call s_mpi_abort('File '//trim(file_loc)//' is missing. Exiting.')
                    end if

                    ! Read Levelset
                    write (file_loc, '(A)') 'levelset.dat'
                    file_loc = trim(case_dir)//'/restart_data'//trim(mpiiofs)//trim(file_loc)
                    inquire (FILE=trim(file_loc), EXIST=file_exist)

                    if (file_exist) then

                        call MPI_FILE_OPEN(MPI_COMM_WORLD, file_loc, MPI_MODE_RDONLY, mpi_info_int, ifile, ierr)

                        disp = 0

                        call MPI_FILE_SET_VIEW(ifile, disp, mpi_p, MPI_IO_levelset_DATA%view, &
                                               'native', mpi_info_int, ierr)
                        call MPI_FILE_READ(ifile, MPI_IO_levelset_DATA%var%sf, data_size * num_ibs, &
                                           mpi_p, status, ierr)

                    else
                        call s_mpi_abort('File '//trim(file_loc)//' is missing. Exiting.')
                    end if

                    ! Read Levelset Norm
                    write (file_loc, '(A)') 'levelset_norm.dat'
                    file_loc = trim(case_dir)//'/restart_data'//trim(mpiiofs)//trim(file_loc)
                    inquire (FILE=trim(file_loc), EXIST=file_exist)

                    if (file_exist) then

                        call MPI_FILE_OPEN(MPI_COMM_WORLD, file_loc, MPI_MODE_RDONLY, mpi_info_int, ifile, ierr)

                        disp = 0

                        call MPI_FILE_SET_VIEW(ifile, disp, mpi_p, MPI_IO_levelsetnorm_DATA%view, &
                                               'native', mpi_info_int, ierr)
                        call MPI_FILE_READ(ifile, MPI_IO_levelsetnorm_DATA%var%sf, data_size * num_ibs * 3, &
                                           mpi_p, status, ierr)

                    else
                        call s_mpi_abort('File '//trim(file_loc)//' is missing. Exiting.')
                    end if

                end if

            else
                call s_mpi_abort('File '//trim(file_loc)//' is missing. Exiting.')
            end if
        else

            ! Open the file to read conservative variables
            if (cfl_dt) then
                write (file_loc, '(I0,A)') n_start, '.dat'
            else
                write (file_loc, '(I0,A)') t_step_start, '.dat'
            end if
            file_loc = trim(case_dir)//'/restart_data'//trim(mpiiofs)//trim(file_loc)
            inquire (FILE=trim(file_loc), EXIST=file_exist)

            if (file_exist) then
                call MPI_FILE_OPEN(MPI_COMM_WORLD, file_loc, MPI_MODE_RDONLY, mpi_info_int, ifile, ierr)

                ! Initialize MPI data I/O

                if (ib) then
                    call s_initialize_mpi_data(q_cons_vf, ib_markers, &
                        levelset, levelset_norm)
                else

                    call s_initialize_mpi_data(q_cons_vf)

                end if


                ! Size of local arrays
                data_size = (m + 1)*(n + 1)*(p + 1)

                ! Resize some integers so MPI can read even the biggest file
                m_MOK = int(m_glb + 1, MPI_OFFSET_KIND)
                n_MOK = int(n_glb + 1, MPI_OFFSET_KIND)
                p_MOK = int(p_glb + 1, MPI_OFFSET_KIND)
                WP_MOK = int(8._wp, MPI_OFFSET_KIND)
                MOK = int(1._wp, MPI_OFFSET_KIND)
                str_MOK = int(name_len, MPI_OFFSET_KIND)
                NVARS_MOK = int(sys_size, MPI_OFFSET_KIND)

                ! Read the data for each variable
                if (bubbles_euler .or. elasticity) then
                    do i = 1, sys_size !adv_idx%end
                        var_MOK = int(i, MPI_OFFSET_KIND)
                        ! Initial displacement to skip at beginning of file
                        disp = m_MOK*max(MOK, n_MOK)*max(MOK, p_MOK)*WP_MOK*(var_MOK - 1)

                        call MPI_FILE_SET_VIEW(ifile, disp, mpi_p, MPI_IO_DATA%view(i), &
                                               'native', mpi_info_int, ierr)
                        call MPI_FILE_READ(ifile, MPI_IO_DATA%var(i)%sf, data_size, &
                                           mpi_p, status, ierr)
                    end do
                    !Read pb and mv for non-polytropic qbmm
                    if (qbmm .and. .not. polytropic) then
                        do i = sys_size + 1, sys_size + 2*nb*nnode
                            var_MOK = int(i, MPI_OFFSET_KIND)
                            ! Initial displacement to skip at beginning of file
                            disp = m_MOK*max(MOK, n_MOK)*max(MOK, p_MOK)*WP_MOK*(var_MOK - 1)

                            call MPI_FILE_SET_VIEW(ifile, disp, mpi_p, MPI_IO_DATA%view(i), &
                                                   'native', mpi_info_int, ierr)
                            call MPI_FILE_READ(ifile, MPI_IO_DATA%var(i)%sf, data_size, &
                                               mpi_p, status, ierr)
                        end do
                    end if
                else
                    do i = 1, sys_size
                        var_MOK = int(i, MPI_OFFSET_KIND)

                        ! Initial displacement to skip at beginning of file
                        disp = m_MOK*max(MOK, n_MOK)*max(MOK, p_MOK)*WP_MOK*(var_MOK - 1)

                        call MPI_FILE_SET_VIEW(ifile, disp, mpi_p, MPI_IO_DATA%view(i), &
                                               'native', mpi_info_int, ierr)
                        call MPI_FILE_READ(ifile, MPI_IO_DATA%var(i)%sf, data_size, &
                                           mpi_p, status, ierr)

                    end do
                end if

                call s_mpi_barrier()

                call MPI_FILE_CLOSE(ifile, ierr)

                if (ib) then

                    ! Read IB Markers
                    write (file_loc, '(A)') 'ib.dat'
                    file_loc = trim(case_dir)//'/restart_data'//trim(mpiiofs)//trim(file_loc)
                    inquire (FILE=trim(file_loc), EXIST=file_exist)

                    if (file_exist) then

                        call MPI_FILE_OPEN(MPI_COMM_WORLD, file_loc, MPI_MODE_RDONLY, mpi_info_int, ifile, ierr)

                        disp = 0

                        call MPI_FILE_SET_VIEW(ifile, disp, MPI_INTEGER, MPI_IO_IB_DATA%view, &
                                               'native', mpi_info_int, ierr)
                        call MPI_FILE_READ(ifile, MPI_IO_IB_DATA%var%sf, data_size, &
                                           MPI_INTEGER, status, ierr)

                    else
                        call s_mpi_abort('File '//trim(file_loc)//' is missing. Exiting.')
                    end if

                    ! Read Levelset
                    write (file_loc, '(A)') 'levelset.dat'
                    file_loc = trim(case_dir)//'/restart_data'//trim(mpiiofs)//trim(file_loc)
                    inquire (FILE=trim(file_loc), EXIST=file_exist)

                    if (file_exist) then

                        call MPI_FILE_OPEN(MPI_COMM_WORLD, file_loc, MPI_MODE_RDONLY, mpi_info_int, ifile, ierr)

                        disp = 0

                        call MPI_FILE_SET_VIEW(ifile, disp, mpi_p, MPI_IO_levelset_DATA%view, &
                                               'native', mpi_info_int, ierr)
                        call MPI_FILE_READ(ifile, MPI_IO_levelset_DATA%var%sf, data_size * num_ibs, &
                                           mpi_p, status, ierr)

                    else
                        call s_mpi_abort('File '//trim(file_loc)//' is missing. Exiting.')
                    end if

                    ! Read Levelset Norm
                    write (file_loc, '(A)') 'levelset_norm.dat'
                    file_loc = trim(case_dir)//'/restart_data'//trim(mpiiofs)//trim(file_loc)
                    inquire (FILE=trim(file_loc), EXIST=file_exist)

                    if (file_exist) then

                        call MPI_FILE_OPEN(MPI_COMM_WORLD, file_loc, MPI_MODE_RDONLY, mpi_info_int, ifile, ierr)

                        disp = 0

                        call MPI_FILE_SET_VIEW(ifile, disp, mpi_p, MPI_IO_levelsetnorm_DATA%view, &
                                               'native', mpi_info_int, ierr)
                        call MPI_FILE_READ(ifile, MPI_IO_levelsetnorm_DATA%var%sf, data_size * num_ibs * 3, &
                                           mpi_p, status, ierr)

                    else
                        call s_mpi_abort('File '//trim(file_loc)//' is missing. Exiting.')
                    end if

                end if

            else
                call s_mpi_abort('File '//trim(file_loc)//' is missing. Exiting.')
            end if

        end if

        if (ib) then

            do j = 1, num_ibs
                if (patch_ib(j)%c > 0) then

                    print *, "HERE Np", Np

                    allocate (airfoil_grid_u(1:Np))
                    allocate (airfoil_grid_l(1:Np))

                    write (file_loc, '(A)') 'airfoil_l.dat'
                    file_loc = trim(case_dir)//'/restart_data'//trim(mpiiofs)//trim(file_loc)
                    inquire (FILE=trim(file_loc), EXIST=file_exist)
                    if (file_exist) then

                        call MPI_FILE_OPEN(MPI_COMM_WORLD, file_loc, MPI_MODE_RDONLY, mpi_info_int, ifile, ierr)

                        ! Initial displacement to skip at beginning of file
                        disp = 0

                        call MPI_FILE_SET_VIEW(ifile, disp, mpi_p, MPI_IO_airfoil_IB_DATA%view(1), &
                                               'native', mpi_info_int, ierr)
                        call MPI_FILE_READ(ifile, MPI_IO_airfoil_IB_DATA%var(1:Np), 3*Np, &
                                           mpi_p, status, ierr)

                    end if

                    write (file_loc, '(A)') 'airfoil_u.dat'
                    file_loc = trim(case_dir)//'/restart_data'//trim(mpiiofs)//trim(file_loc)
                    inquire (FILE=trim(file_loc), EXIST=file_exist)
                    if (file_exist) then

                        call MPI_FILE_OPEN(MPI_COMM_WORLD, file_loc, MPI_MODE_RDONLY, mpi_info_int, ifile, ierr)

                        ! Initial displacement to skip at beginning of file
                        disp = 0

                        call MPI_FILE_SET_VIEW(ifile, disp, mpi_p, MPI_IO_airfoil_IB_DATA%view(2), &
                                               'native', mpi_info_int, ierr)
                        call MPI_FILE_READ(ifile, MPI_IO_airfoil_IB_DATA%var(Np + 1:2*Np), 3*Np, &
                                           mpi_p, status, ierr)
                    end if

                    do i = 1, Np
                        airfoil_grid_l(i)%x = MPI_IO_airfoil_IB_DATA%var(i)%x
                        airfoil_grid_l(i)%y = MPI_IO_airfoil_IB_DATA%var(i)%y
                    end do

                    do i = 1, Np
                        airfoil_grid_u(i)%x = MPI_IO_airfoil_IB_DATA%var(Np + i)%x
                        airfoil_grid_u(i)%y = MPI_IO_airfoil_IB_DATA%var(Np + i)%y
                    end do

                end if
            end do
        end if

        deallocate (x_cb_glb, y_cb_glb, z_cb_glb)

        if (bc_io) then
            call s_read_parallel_boundary_condition_files(bc_type)
        else
            call s_assign_default_bc_type(bc_type)
        end if

#endif

    end subroutine s_read_parallel_data_files

    !> The purpose of this subroutine is to populate the buffers
        !!          of the grid variables, which are constituted of the cell-
        !!          boundary locations and cell-width distributions, based on
        !!          the boundary conditions.
    subroutine s_populate_grid_variables_buffers

        integer :: i !< Generic loop iterator

        ! Population of Buffers in x-direction

        ! Populating cell-width distribution buffer, at the beginning of the
        ! coordinate direction, based on the selected boundary condition. In
        ! order, these are the ghost-cell extrapolation, symmetry, periodic,
        ! and processor boundary conditions.
        if (bc_x%beg <= BC_GHOST_EXTRAP) then
            do i = 1, buff_size
                dx(-i) = dx(0)
            end do
        elseif (bc_x%beg == BC_REFLECTIVE) then
            do i = 1, buff_size
                dx(-i) = dx(i - 1)
            end do
        elseif (bc_x%beg == BC_PERIODIC) then
            do i = 1, buff_size
                dx(-i) = dx(m - (i - 1))
            end do
        else
            call s_mpi_sendrecv_grid_variables_buffers(1, -1)
        end if

        ! Computing the cell-boundary locations buffer, at the beginning of
        ! the coordinate direction, from the cell-width distribution buffer
        do i = 1, buff_size
            x_cb(-1 - i) = x_cb(-i) - dx(-i)
        end do
        ! Computing the cell-center locations buffer, at the beginning of
        ! the coordinate direction, from the cell-width distribution buffer
        do i = 1, buff_size
            x_cc(-i) = x_cc(1 - i) - (dx(1 - i) + dx(-i))/2._wp
        end do

        ! Populating the cell-width distribution buffer, at the end of the
        ! coordinate direction, based on desired boundary condition. These
        ! include, in order, ghost-cell extrapolation, symmetry, periodic,
        ! and processor boundary conditions.
        if (bc_x%end <= BC_GHOST_EXTRAP) then
            do i = 1, buff_size
                dx(m + i) = dx(m)
            end do
        elseif (bc_x%end == BC_REFLECTIVE) then
            do i = 1, buff_size
                dx(m + i) = dx(m - (i - 1))
            end do
        elseif (bc_x%end == BC_PERIODIC) then
            do i = 1, buff_size
                dx(m + i) = dx(i - 1)
            end do
        else
            call s_mpi_sendrecv_grid_variables_buffers(1, 1)
        end if

        ! Populating the cell-boundary locations buffer, at the end of the
        ! coordinate direction, from buffer of the cell-width distribution
        do i = 1, buff_size
            x_cb(m + i) = x_cb(m + (i - 1)) + dx(m + i)
        end do
        ! Populating the cell-center locations buffer, at the end of the
        ! coordinate direction, from buffer of the cell-width distribution
        do i = 1, buff_size
            x_cc(m + i) = x_cc(m + (i - 1)) + (dx(m + (i - 1)) + dx(m + i))/2._wp
        end do

        ! END: Population of Buffers in x-direction

        ! Population of Buffers in y-direction

        ! Populating cell-width distribution buffer, at the beginning of the
        ! coordinate direction, based on the selected boundary condition. In
        ! order, these are the ghost-cell extrapolation, symmetry, periodic,
        ! and processor boundary conditions.
        if (n == 0) then
            return
        elseif (bc_y%beg <= BC_GHOST_EXTRAP .and. bc_y%beg /= BC_AXIS) then
            do i = 1, buff_size
                dy(-i) = dy(0)
            end do
        elseif (bc_y%beg == BC_REFLECTIVE .or. bc_y%beg == BC_AXIS) then
            do i = 1, buff_size
                dy(-i) = dy(i - 1)
            end do
        elseif (bc_y%beg == BC_PERIODIC) then
            do i = 1, buff_size
                dy(-i) = dy(n - (i - 1))
            end do
        else
            call s_mpi_sendrecv_grid_variables_buffers(2, -1)
        end if

        ! Computing the cell-boundary locations buffer, at the beginning of
        ! the coordinate direction, from the cell-width distribution buffer
        do i = 1, buff_size
            y_cb(-1 - i) = y_cb(-i) - dy(-i)
        end do
        ! Computing the cell-center locations buffer, at the beginning of
        ! the coordinate direction, from the cell-width distribution buffer
        do i = 1, buff_size
            y_cc(-i) = y_cc(1 - i) - (dy(1 - i) + dy(-i))/2._wp
        end do

        ! Populating the cell-width distribution buffer, at the end of the
        ! coordinate direction, based on desired boundary condition. These
        ! include, in order, ghost-cell extrapolation, symmetry, periodic,
        ! and processor boundary conditions.
        if (bc_y%end <= BC_GHOST_EXTRAP) then
            do i = 1, buff_size
                dy(n + i) = dy(n)
            end do
        elseif (bc_y%end == BC_REFLECTIVE) then
            do i = 1, buff_size
                dy(n + i) = dy(n - (i - 1))
            end do
        elseif (bc_y%end == BC_PERIODIC) then
            do i = 1, buff_size
                dy(n + i) = dy(i - 1)
            end do
        else
            call s_mpi_sendrecv_grid_variables_buffers(2, 1)
        end if

        ! Populating the cell-boundary locations buffer, at the end of the
        ! coordinate direction, from buffer of the cell-width distribution
        do i = 1, buff_size
            y_cb(n + i) = y_cb(n + (i - 1)) + dy(n + i)
        end do
        ! Populating the cell-center locations buffer, at the end of the
        ! coordinate direction, from buffer of the cell-width distribution
        do i = 1, buff_size
            y_cc(n + i) = y_cc(n + (i - 1)) + (dy(n + (i - 1)) + dy(n + i))/2._wp
        end do

        ! END: Population of Buffers in y-direction

        ! Population of Buffers in z-direction

        ! Populating cell-width distribution buffer, at the beginning of the
        ! coordinate direction, based on the selected boundary condition. In
        ! order, these are the ghost-cell extrapolation, symmetry, periodic,
        ! and processor boundary conditions.
        if (p == 0) then
            return
        elseif (bc_z%beg <= BC_GHOST_EXTRAP) then
            do i = 1, buff_size
                dz(-i) = dz(0)
            end do
        elseif (bc_z%beg == BC_REFLECTIVE) then
            do i = 1, buff_size
                dz(-i) = dz(i - 1)
            end do
        elseif (bc_z%beg == BC_PERIODIC) then
            do i = 1, buff_size
                dz(-i) = dz(p - (i - 1))
            end do
        else
            call s_mpi_sendrecv_grid_variables_buffers(3, -1)
        end if

        ! Computing the cell-boundary locations buffer, at the beginning of
        ! the coordinate direction, from the cell-width distribution buffer
        do i = 1, buff_size
            z_cb(-1 - i) = z_cb(-i) - dz(-i)
        end do
        ! Computing the cell-center locations buffer, at the beginning of
        ! the coordinate direction, from the cell-width distribution buffer
        do i = 1, buff_size
            z_cc(-i) = z_cc(1 - i) - (dz(1 - i) + dz(-i))/2._wp
        end do

        ! Populating the cell-width distribution buffer, at the end of the
        ! coordinate direction, based on desired boundary condition. These
        ! include, in order, ghost-cell extrapolation, symmetry, periodic,
        ! and processor boundary conditions.
        if (bc_z%end <= BC_GHOST_EXTRAP) then
            do i = 1, buff_size
                dz(p + i) = dz(p)
            end do
        elseif (bc_z%end == BC_REFLECTIVE) then
            do i = 1, buff_size
                dz(p + i) = dz(p - (i - 1))
            end do
        elseif (bc_z%end == BC_PERIODIC) then
            do i = 1, buff_size
                dz(p + i) = dz(i - 1)
            end do
        else
            call s_mpi_sendrecv_grid_variables_buffers(3, 1)
        end if

        ! Populating the cell-boundary locations buffer, at the end of the
        ! coordinate direction, from buffer of the cell-width distribution
        do i = 1, buff_size
            z_cb(p + i) = z_cb(p + (i - 1)) + dz(p + i)
        end do
        ! Populating the cell-center locations buffer, at the end of the
        ! coordinate direction, from buffer of the cell-width distribution
        do i = 1, buff_size
            z_cc(p + i) = z_cc(p + (i - 1)) + (dz(p + (i - 1)) + dz(p + i))/2._wp
        end do

        ! END: Population of Buffers in z-direction

    end subroutine s_populate_grid_variables_buffers

    !> The purpose of this procedure is to initialize the
        !!      values of the internal-energy equations of each phase
        !!      from the mass of each phase, the mixture momentum and
        !!      mixture-total-energy equations.
        !! @param v_vf conservative variables
    subroutine s_initialize_internal_energy_equations(v_vf)

        type(scalar_field), dimension(sys_size), intent(inout) :: v_vf

        real(wp) :: rho
        real(wp) :: dyn_pres
        real(wp) :: gamma
        real(wp) :: pi_inf
        real(wp) :: qv
        real(wp), dimension(2) :: Re
        real(wp) :: pres, T

        integer :: i, j, k, l, c

        real(wp), dimension(num_species) :: rhoYks

        real(wp) :: pres_mag

        pres_mag = 0._wp

        T = dflt_T_guess

        do j = 0, m
            do k = 0, n
                do l = 0, p

                    call s_convert_to_mixture_variables(v_vf, j, k, l, rho, gamma, pi_inf, qv, Re)

                    dyn_pres = 0._wp
                    do i = mom_idx%beg, mom_idx%end
                        dyn_pres = dyn_pres + 5e-1_wp*v_vf(i)%sf(j, k, l)*v_vf(i)%sf(j, k, l) &
                                   /max(rho, sgm_eps)
                    end do

                    if (chemistry) then
                        do c = 1, num_species
                            rhoYks(c) = v_vf(chemxb + c - 1)%sf(j, k, l)
                        end do
                    end if

                    if (mhd) then
                        if (n == 0) then
                            pres_mag = 0.5_wp*(Bx0**2 + v_vf(B_idx%beg)%sf(j, k, l)**2 + v_vf(B_idx%beg+1)%sf(j, k, l)**2)
                        else
                            pres_mag = 0.5_wp*(v_vf(B_idx%beg)%sf(j, k, l)**2 + v_vf(B_idx%beg+1)%sf(j, k, l)**2 + v_vf(B_idx%beg+2)%sf(j, k, l)**2)
                        end if
                    end if

                    call s_compute_pressure(v_vf(E_idx)%sf(j, k, l), 0._wp, &
                                            dyn_pres, pi_inf, gamma, rho, qv, rhoYks, pres, T, pres_mag = pres_mag)

                    do i = 1, num_fluids
                        v_vf(i + internalEnergies_idx%beg - 1)%sf(j, k, l) = v_vf(i + adv_idx%beg - 1)%sf(j, k, l)* &
                                                                             (fluid_pp(i)%gamma*pres + fluid_pp(i)%pi_inf) &
                                                                             + v_vf(i + cont_idx%beg - 1)%sf(j, k, l)*fluid_pp(i)%qv
                    end do

                end do
            end do
        end do

    end subroutine s_initialize_internal_energy_equations

    subroutine s_perform_time_step(t_step, time_avg, time_final, io_time_avg, io_time_final, proc_time, io_proc_time, file_exists, start, finish, nt)
        integer, intent(inout) :: t_step
        real(wp), intent(inout) :: time_avg, time_final
        real(wp), intent(inout) :: io_time_avg, io_time_final
        real(wp), dimension(:), intent(inout) :: proc_time
        real(wp), dimension(:), intent(inout) :: io_proc_time
        logical, intent(inout) :: file_exists
        real(wp), intent(inout) :: start, finish
        integer, intent(inout) :: nt


        integer :: i

        if (cfl_dt) then
            if (cfl_const_dt .and. t_step == 0) call s_compute_dt()

            if (cfl_adap_dt) call s_compute_dt()

            if (t_step == 0) dt_init = dt

            if (dt < 1e-3_wp*dt_init .and. cfl_adap_dt .and. proc_rank == 0) then
                print*, "Delta t = ", dt
                call s_mpi_abort("Delta t has become too small")
            end if
        end if

        if (cfl_dt) then
            if ((mytime + dt) >= t_stop) then
                dt = t_stop - mytime
                !$acc update device(dt)
            end if
        else
            if ((mytime + dt) >= finaltime) then
                dt = finaltime - mytime
                !$acc update device(dt)
            end if
        end if

        if (cfl_dt) then
            if (proc_rank == 0 .and. mod(t_step - t_step_start, t_step_print) == 0) then
                print '(" ["I3"%] Time "ES16.6" dt = "ES16.6" @ Time Step = "I8"")', &
                    int(ceiling(100._wp*(mytime/t_stop))), &
                    mytime, &
                    dt, &
                    t_step
            end if
        else
            if (proc_rank == 0 .and. mod(t_step - t_step_start, t_step_print) == 0) then
                print '(" ["I3"%]  Time step "I8" of "I0" @ t_step = "I0"")', &
                   int(ceiling(100._wp*(real(t_step - t_step_start)/(t_step_stop - t_step_start + 1)))), &
                    t_step - t_step_start + 1, &
                    t_step_stop - t_step_start + 1, &
                t_step
            end if
        end if

        if (probe_wrt) then
            do i = 1, sys_size
                !$acc update host(q_cons_ts(1)%vf(i)%sf)
            end do
        end if

        call s_compute_derived_variables(t_step)


#ifdef DEBUG
        print *, 'Computed derived vars'
#endif

        mytime = mytime + dt

        ! Total-variation-diminishing (TVD) Runge-Kutta (RK) time-steppers
        if (time_stepper == 1) then
            call s_1st_order_tvd_rk(t_step, time_avg)
        elseif (time_stepper == 2) then
            call s_2nd_order_tvd_rk(t_step, time_avg)
        elseif (time_stepper == 3 .and. (.not. adap_dt)) then
            call s_3rd_order_tvd_rk(t_step, time_avg)
        elseif (time_stepper == 3 .and. adap_dt) then
            call s_strang_splitting(t_step, time_avg)
        end if

        if (relax) call s_infinite_relaxation_k(q_cons_ts(1)%vf)

        ! Time-stepping loop controls

        t_step = t_step + 1

    end subroutine s_perform_time_step

    subroutine s_save_performance_metrics(t_step, time_avg, time_final, io_time_avg, io_time_final, proc_time, io_proc_time, file_exists, start, finish, nt)

        integer, intent(inout) :: t_step
        real(wp), intent(inout) :: time_avg, time_final
        real(wp), intent(inout) :: io_time_avg, io_time_final
        real(wp), dimension(:), intent(inout) :: proc_time
        real(wp), dimension(:), intent(inout) :: io_proc_time
        logical, intent(inout) :: file_exists
        real(wp), intent(inout) :: start, finish
        integer, intent(inout) :: nt

        real(wp) :: grind_time

        call s_mpi_barrier()

        if (num_procs > 1) then
            call mpi_bcast_time_step_values(proc_time, time_avg)

            call mpi_bcast_time_step_values(io_proc_time, io_time_avg)
        end if

        if (proc_rank == 0) then
            time_final = 0._wp
            io_time_final = 0._wp
            if (num_procs == 1) then
                time_final = time_avg
                io_time_final = io_time_avg
            else
                time_final = maxval(proc_time)
                io_time_final = maxval(io_proc_time)
            end if

            grind_time = time_final*1.0e9_wp/(sys_size*maxval((/1,m_glb/))*maxval((/1,n_glb/))*maxval((/1,p_glb/)))

            print *, "Performance:", grind_time, "ns/gp/eq/rhs"
            inquire (FILE='time_data.dat', EXIST=file_exists)
            if (file_exists) then
                open (1, file='time_data.dat', position='append', status='old')
            else
                open (1, file='time_data.dat', status='new')
                write (1, '(A10, A15, A15)') "Ranks", "s/step", "ns/gp/eq/rhs"
            end if

            write (1, '(I10, 2(F15.8))') num_procs, time_final, grind_time

            close (1)

            inquire (FILE='io_time_data.dat', EXIST=file_exists)
            if (file_exists) then
                open (1, file='io_time_data.dat', position='append', status='old')
            else
                open (1, file='io_time_data.dat', status='new')
                write (1, '(A10, A15)') "Ranks", "s/step"
            end if

            write (1, '(I10, F15.8)') num_procs, io_time_final
            close (1)

        end if

    end subroutine s_save_performance_metrics

    subroutine s_save_data(t_step, start, finish, io_time_avg, nt)
        integer, intent(inout) :: t_step
        real(wp), intent(inout) :: start, finish, io_time_avg
        integer, intent(inout) :: nt

        integer :: i, j, k, l

        integer :: save_count

        call cpu_time(start)
        call nvtxStartRange("SAVE-DATA")
        do i = 1, sys_size
            !$acc update host(q_cons_ts(1)%vf(i)%sf)
            do l = 0, p
                do k = 0, n
                    do j = 0, m
                        if (ieee_is_nan(q_cons_ts(1)%vf(i)%sf(j, k, l))) then
                            print *, "NaN(s) in timestep output.", j, k, l, i, proc_rank, t_step, m, n, p
                            error stop "NaN(s) in timestep output."
                        end if
                    end do
                end do
            end do
        end do

        if (qbmm .and. .not. polytropic) then
            !$acc update host(pb_ts(1)%sf)
            !$acc update host(mv_ts(1)%sf)
        end if

        if (cfl_dt) then
            save_count = int(mytime/t_save)
        else
            save_count = t_step
        end if

        if (bubbles_lagrange) then
            !$acc update host(intfc_rad)
            do i = 1, nBubs
                if (ieee_is_nan(intfc_rad(i, 1)) .or. intfc_rad(i, 1) <= 0._wp) then
                    call s_mpi_abort("Bubble radius is negative or NaN, please reduce dt.")
                end if
            end do

            !$acc update host(q_beta%vf(1)%sf)
            call s_write_data_files(q_cons_ts(1)%vf, q_T_sf, q_prim_vf, save_count, q_beta%vf(1))
<<<<<<< HEAD
            !$acc update host(Rmax_stats, Rmin_stats, gas_p, gas_mv, intfc_rad, intfc_vel, mtn_pos, mtn_vel)
=======
            !$acc update host(Rmax_stats, Rmin_stats, gas_p, gas_mv, intfc_vel)
>>>>>>> f8e39121
            call s_write_restart_lag_bubbles(save_count) !parallel
            if (lag_params%write_bubbles_stats) call s_write_lag_bubble_stats()
        else
            call s_write_data_files(q_cons_ts(1)%vf, q_T_sf, q_prim_vf, save_count)
        end if

        call nvtxEndRange
        call cpu_time(finish)
        if (cfl_dt) then
            nt = mytime/t_save
        else
            nt = int((t_step - t_step_start)/(t_step_save))
        end if

        if (nt == 1) then
            io_time_avg = abs(finish - start)
        else
            io_time_avg = (abs(finish - start) + io_time_avg*(nt - 1))/nt
        end if

    end subroutine s_save_data

    subroutine s_initialize_modules

        call s_initialize_global_parameters_module()
        !Quadrature weights and nodes for polydisperse simulations
        if (bubbles_euler .and. nb > 1 .and. R0_type == 1) then
            call s_simpson
        end if
        !Initialize variables for non-polytropic (Preston) model
        if (bubbles_euler .and. .not. polytropic) then
            call s_initialize_nonpoly()
        end if
        !Initialize pb based on surface tension for qbmm (polytropic)
        if (qbmm .and. polytropic .and. (.not. f_is_default(Web))) then
            pb0 = pref + 2._wp*fluid_pp(1)%ss/(R0*R0ref)
            pb0 = pb0/pref
            pref = 1._wp
        end if

#if defined(MFC_OpenACC) && defined(MFC_MEMORY_DUMP)
        call acc_present_dump()
#endif


        call s_initialize_mpi_common_module()
        call s_initialize_variables_conversion_module()
        if (grid_geometry == 3) call s_initialize_fftw_module()
        call s_initialize_riemann_solvers_module()

        if(bubbles_euler) call s_initialize_bubbles_EE_module()
        if (ib) call s_initialize_ibm_module()
        if (qbmm) call s_initialize_qbmm_module()

#if defined(MFC_OpenACC) && defined(MFC_MEMORY_DUMP)
        call acc_present_dump()
#endif

        if (acoustic_source) then
            call s_initialize_acoustic_src()
        end if

        if (viscous) then
            call s_initialize_viscous_module()
        end if

        call s_initialize_rhs_module()

        if (surface_tension) call s_initialize_surface_tension_module()

#if defined(MFC_OpenACC) && defined(MFC_MEMORY_DUMP)
        call acc_present_dump()
#endif

        if (relax) call s_initialize_phasechange_module()

        call s_initialize_data_output_module()
        call s_initialize_derived_variables_module()
        call s_initialize_time_steppers_module()

#if defined(MFC_OpenACC) && defined(MFC_MEMORY_DUMP)
        call acc_present_dump()
#endif
        call s_initialize_boundary_common_module()

        ! Reading in the user provided initial condition and grid data
        call s_read_data_files(q_cons_ts(1)%vf)

        if (model_eqns == 3) call s_initialize_internal_energy_equations(q_cons_ts(1)%vf)
        if (ib) call s_ibm_setup()
        if (bodyForces) call s_initialize_body_forces_module()
        if (acoustic_source) call s_precalculate_acoustic_spatial_sources()

        ! Populating the buffers of the grid variables using the boundary conditions
        call s_populate_grid_variables_buffers()

        ! Initialize the Temperature cache.
        if (chemistry) call s_compute_q_T_sf(q_T_sf, q_cons_ts(1)%vf, idwint)

        ! Computation of parameters, allocation of memory, association of pointers,
        ! and/or execution of any other tasks that are needed to properly configure
        ! the modules. The preparations below DO DEPEND on the grid being complete.
        call s_initialize_weno_module()

#if defined(MFC_OpenACC) && defined(MFC_MEMORY_DUMP)
        print *, "[MEM-INST] After: s_initialize_weno_module"
        call acc_present_dump()
#endif

        call s_initialize_cbc_module()
        call s_initialize_derived_variables()
        if (bubbles_lagrange) call s_initialize_bubbles_EL_module(q_cons_ts(1)%vf)

        if (hypoelasticity) call s_initialize_hypoelastic_module()
        if (hyperelasticity) call s_initialize_hyperelastic_module()

        if (mhd .and. powell) call s_initialize_mhd_powell_module

    end subroutine s_initialize_modules

    subroutine s_initialize_mpi_domain
        integer :: ierr
#ifdef MFC_OpenACC
        real(wp) :: starttime, endtime
        integer :: num_devices, local_size, num_nodes, ppn, my_device_num
        integer :: dev, devNum, local_rank
#ifdef MFC_MPI
        integer :: local_comm
#endif
        integer(acc_device_kind) :: devtype
#endif

        ! Initializing MPI execution environment

        call s_mpi_initialize()

        ! Bind GPUs if OpenACC is enabled
#ifdef MFC_OpenACC
#ifndef MFC_MPI
        local_size = 1
        local_rank = 0
#else
        call MPI_Comm_split_type(MPI_COMM_WORLD, MPI_COMM_TYPE_SHARED, 0, &
                                 MPI_INFO_NULL, local_comm, ierr)
        call MPI_Comm_size(local_comm, local_size, ierr)
        call MPI_Comm_rank(local_comm, local_rank, ierr)
#endif

        devtype = acc_get_device_type()
        devNum = acc_get_num_devices(devtype)
        dev = mod(local_rank, devNum)

        call acc_set_device_num(dev, devtype)
#endif

        ! The rank 0 processor assigns default values to the user inputs prior to
        ! reading them in from the input file. Next, the user inputs are read and
        ! their consistency is checked. The identification of any inconsistencies
        ! will result in the termination of the simulation.
        if (proc_rank == 0) then
            call s_assign_default_values_to_user_inputs()
            call s_read_input_file()
            call s_check_input_file()

            print '(" Simulating a ", A, " ", I0, "x", I0, "x", I0, " case on ", I0, " rank(s) ", A, ".")', &
#:if not MFC_CASE_OPTIMIZATION
                "regular", &
#:else
                "case-optimized", &
#:endif
                m, n, p, num_procs, &
#ifdef MFC_OpenACC
!&<
                "with OpenACC offloading"
!&>
#else
                "on CPUs"
#endif
        end if

        ! Broadcasting the user inputs to all of the processors and performing the
        ! parallel computational domain decomposition. Neither procedure has to be
        ! carried out if the simulation is in fact not truly executed in parallel.

        call s_mpi_bcast_user_inputs()

        call s_initialize_parallel_io()

        call s_mpi_decompose_computational_domain()

    end subroutine s_initialize_mpi_domain

    subroutine s_initialize_gpu_vars
        integer :: i
        !Update GPU DATA
        do i = 1, sys_size
            !$acc update device(q_cons_ts(1)%vf(i)%sf)
        end do

        if (qbmm .and. .not. polytropic) then
            !$acc update device(pb_ts(1)%sf, mv_ts(1)%sf)
        end if
        if (chemistry) then
            !$acc update device(q_T_sf%sf)
        end if
        !$acc update device(nb, R0ref, Ca, Web, Re_inv, weight, R0, V0, bubbles_euler, polytropic, polydisperse, qbmm, R0_type, ptil, bubble_model, thermal, poly_sigma, adv_n, adap_dt, adap_dt_tol, n_idx, pi_fac, low_Mach)
        !$acc update device(R_n, R_v, phi_vn, phi_nv, Pe_c, Tw, pv, M_n, M_v, k_n, k_v, pb0, mass_n0, mass_v0, Pe_T, Re_trans_T, Re_trans_c, Im_trans_T, Im_trans_c, omegaN , mul0, ss, gamma_v, mu_v, gamma_m, gamma_n, mu_n, gam)

        !$acc update device(acoustic_source, num_source)
        !$acc update device(sigma, surface_tension)

        !$acc update device(dx, dy, dz, x_cb, x_cc, y_cb, y_cc, z_cb, z_cc)

        !$acc update device(bc_x%vb1, bc_x%vb2, bc_x%vb3, bc_x%ve1, bc_x%ve2, bc_x%ve3)
        !$acc update device(bc_y%vb1, bc_y%vb2, bc_y%vb3, bc_y%ve1, bc_y%ve2, bc_y%ve3)
        !$acc update device(bc_z%vb1, bc_z%vb2, bc_z%vb3, bc_z%ve1, bc_z%ve2, bc_z%ve3)

        !$acc update device(bc_x%grcbc_in, bc_x%grcbc_out, bc_x%grcbc_vel_out)
        !$acc update device(bc_y%grcbc_in, bc_y%grcbc_out, bc_y%grcbc_vel_out)
        !$acc update device(bc_z%grcbc_in, bc_z%grcbc_out, bc_z%grcbc_vel_out)

        !$acc update device(fluid_pp)

        !$acc update device(relax, relax_model)
        if (relax) then
            !$acc update device(palpha_eps, ptgalpha_eps)
        end if

        if (ib) then
            !$acc update device(ib_markers%sf)
        end if
    end subroutine s_initialize_gpu_vars

    subroutine s_finalize_modules

        call s_finalize_time_steppers_module()
        if (hypoelasticity) call s_finalize_hypoelastic_module()
        if (hyperelasticity) call s_finalize_hyperelastic_module()
        call s_finalize_derived_variables_module()
        call s_finalize_data_output_module()
        call s_finalize_rhs_module()
        call s_finalize_cbc_module()
        call s_finalize_riemann_solvers_module()
        call s_finalize_weno_module()
        call s_finalize_variables_conversion_module()
        if (grid_geometry == 3) call s_finalize_fftw_module
        call s_finalize_mpi_common_module()
        call s_finalize_global_parameters_module()
        call s_finalize_boundary_common_module()
        if (relax) call s_finalize_relaxation_solver_module()
        if (bubbles_lagrange) call s_finalize_lagrangian_solver()
        if (viscous) then
            call s_finalize_viscous_module()
        end if

        if (surface_tension)  call s_finalize_surface_tension_module()
        if (bodyForces) call s_finalize_body_forces_module()
        if (mhd .and. powell) call s_finalize_mhd_powell_module

        ! Terminating MPI execution environment
        call s_mpi_finalize()
    end subroutine s_finalize_modules

end module m_start_up<|MERGE_RESOLUTION|>--- conflicted
+++ resolved
@@ -1437,12 +1437,9 @@
 
             !$acc update host(q_beta%vf(1)%sf)
             call s_write_data_files(q_cons_ts(1)%vf, q_T_sf, q_prim_vf, save_count, q_beta%vf(1))
-<<<<<<< HEAD
-            !$acc update host(Rmax_stats, Rmin_stats, gas_p, gas_mv, intfc_rad, intfc_vel, mtn_pos, mtn_vel)
-=======
-            !$acc update host(Rmax_stats, Rmin_stats, gas_p, gas_mv, intfc_vel)
->>>>>>> f8e39121
+            !$acc update host(Rmax_stats, Rmin_stats, gas_p, gas_mv, intfc_vel, mtn_pos, mtn_vel)
             call s_write_restart_lag_bubbles(save_count) !parallel
+
             if (lag_params%write_bubbles_stats) call s_write_lag_bubble_stats()
         else
             call s_write_data_files(q_cons_ts(1)%vf, q_T_sf, q_prim_vf, save_count)
