!>
!! @file m_start_up.f90
!! @brief Contains module m_start_up

#:include 'case.fpp'

!> @brief The purpose of the module is primarily to read in the files that
!!              contain the inputs, the initial condition data and the grid data
!!              that are provided by the user. The module is additionally tasked
!!              with verifying the consistency of the user inputs and completing
!!              the grid variablesThe purpose of the module is primarily to read
!!              in the files that
!!              contain the inputs, the initial condition data and the grid data
!!              that are provided by the user. The module is additionally tasked
!!              with verifying the consistency of the user inputs and completing
!!              the grid variables. This module also also allocating, initializing
!!              I/O, and deallocating the relevant variables on both cpus and gpus as well as
!!              setting up the time stepping, domain decomposition and I/O procedures.
module m_start_up

    ! Dependencies =============================================================
    use m_derived_types        !< Definitions of the derived types

    use m_global_parameters    !< Definitions of the global parameters

    use m_mpi_proxy            !< Message passing interface (MPI) module proxy

    use m_variables_conversion !< State variables type conversion procedures

    use m_weno                 !< Weighted and essentially non-oscillatory (WENO)
                               !! schemes for spatial reconstruction of variables

    use m_riemann_solvers      !< Exact and approximate Riemann problem solvers

    use m_cbc                  !< Characteristic boundary conditions (CBC)

    use m_acoustic_src      !< Acoustic source calculations

    use m_rhs                  !< Right-hand-side (RHS) evaluation procedures

    use m_chemistry            !< Chemistry module

    use m_data_output          !< Run-time info & solution data output procedures

    use m_time_steppers        !< Time-stepping algorithms

    use m_qbmm                 !< Quadrature MOM

    use m_derived_variables     !< Procedures used to compute quantities derived
                                !! from the conservative and primitive variables
    use m_hypoelastic

    use m_hyperelastic

    use m_phase_change          !< Phase-change module

    use m_viscous

    use m_bubbles

    use ieee_arithmetic

    use m_helper_basic          !< Functions to compare floating point numbers

#ifdef MFC_OpenACC
    use openacc
#endif

    use m_nvtx

    use m_ibm

    use m_compile_specific

    use m_checker_common

    use m_checker

    use m_surface_tension

    use m_body_forces
    ! ==========================================================================

    implicit none

    private; public :: s_read_input_file, &
 s_check_input_file, &
 s_read_data_files, &
 s_read_serial_data_files, &
 s_read_parallel_data_files, &
 s_populate_grid_variables_buffers, &
 s_initialize_internal_energy_equations, &
 s_initialize_modules, s_initialize_gpu_vars, &
 s_initialize_mpi_domain, s_finalize_modules, &
 s_perform_time_step, s_save_data, &
 s_save_performance_metrics

    abstract interface ! ===================================================

        !! @param q_cons_vf  Conservative variables
        subroutine s_read_abstract_data_files(q_cons_vf)

            import :: scalar_field, sys_size, pres_field

            type(scalar_field), &
                dimension(sys_size), &
                intent(inout) :: q_cons_vf

        end subroutine s_read_abstract_data_files

    end interface ! ========================================================

    type(scalar_field), allocatable, dimension(:) :: grad_x_vf, grad_y_vf, grad_z_vf, norm_vf

    procedure(s_read_abstract_data_files), pointer :: s_read_data_files => null()

contains

    !>  The purpose of this procedure is to first verify that an
        !!      input file has been made available by the user. Provided
        !!      that this is so, the input file is then read in.
    subroutine s_read_input_file

        ! Relative path to the input file provided by the user
        character(LEN=name_len) :: file_path = './simulation.inp'

        logical :: file_exist !<
            !! Logical used to check the existence of the input file

        integer :: iostatus
            !! Integer to check iostat of file read

        character(len=1000) :: line

        ! Namelist of the global parameters which may be specified by user
        namelist /user_inputs/ case_dir, run_time_info, m, n, p, dt, &
            t_step_start, t_step_stop, t_step_save, t_step_print, &
            model_eqns, mpp_lim, time_stepper, weno_eps, weno_flat, &
            riemann_flat, rdma_mpi, cu_tensor, &
            teno_CT, mp_weno, weno_avg, &
            riemann_solver, low_Mach, wave_speeds, avg_state, &
            bc_x, bc_y, bc_z, &
            x_a, y_a, z_a, x_b, y_b, z_b, &
            x_domain, y_domain, z_domain, &
            hypoelasticity, &
            ib, num_ibs, patch_ib, &
            fluid_pp, probe_wrt, prim_vars_wrt, &
            fd_order, probe, num_probes, t_step_old, &
            alt_soundspeed, mixture_err, weno_Re_flux, &
            null_weights, precision, parallel_io, cyl_coord, &
<<<<<<< HEAD
            rhoref, pref, bubbles, bubble_model, & 
 
=======
            rhoref, pref, bubbles, bubble_model, &
            R0ref, chem_params, &
>>>>>>> 972a58a0
#:if not MFC_CASE_OPTIMIZATION
            nb, mapped_weno, wenoz, teno, weno_order, num_fluids, &
#:endif
            Ca, Web, Re_inv, &
            acoustic_source, acoustic, num_source, &
            polytropic, thermal, &
            integral, integral_wrt, num_integrals, &
            polydisperse, poly_sigma, qbmm, &
            relax, relax_model, &
            palpha_eps, ptgalpha_eps, &
            R0_type, file_per_process, sigma, &
            pi_fac, adv_n, adap_dt, bf_x, bf_y, bf_z, &
            k_x, k_y, k_z, w_x, w_y, w_z, p_x, p_y, p_z, &
<<<<<<< HEAD
            g_x, g_y, g_z, hyperelasticity, R0ref
=======
            g_x, g_y, g_z, n_start, t_save, t_stop, &
            cfl_adap_dt, cfl_const_dt, cfl_target
>>>>>>> 972a58a0

        ! Checking that an input file has been provided by the user. If it
        ! has, then the input file is read in, otherwise, simulation exits.
        inquire (FILE=trim(file_path), EXIST=file_exist)

        if (file_exist) then
            open (1, FILE=trim(file_path), &
                  FORM='formatted', &
                  ACTION='read', &
                  STATUS='old')
            read (1, NML=user_inputs, iostat=iostatus)

            if (iostatus /= 0) then
                backspace (1)
                read (1, fmt='(A)') line
                print *, 'Invalid line in namelist: '//trim(line)
                call s_mpi_abort('Invalid line in simulation.inp. It is '// &
                                 'likely due to a datatype mismatch. Exiting ...')
            end if

            close (1)

            if ((bf_x) .or. (bf_y) .or. (bf_z)) then
                bodyForces = .true.
            endif

            ! Store m,n,p into global m,n,p
            m_glb = m
            n_glb = n
            p_glb = p

            if (cfl_adap_dt .or. cfl_const_dt) cfl_dt = .true.

        else
            call s_mpi_abort(trim(file_path)//' is missing. Exiting ...')
        end if

    end subroutine s_read_input_file

    !> The goal of this procedure is to verify that each of the
    !!      user provided inputs is valid and that their combination
    !!      constitutes a meaningful configuration for the simulation.
    subroutine s_check_input_file

        ! Relative path to the current directory file in the case directory
        character(LEN=path_len) :: file_path

        ! Logical used to check the existence of the current directory file
        logical :: file_exist

        ! Generic loop iterators
        integer :: i, j

        ! Logistics ========================================================
        file_path = trim(case_dir)//'/.'

        call my_inquire(file_path, file_exist)

        if (file_exist .neqv. .true.) then
            call s_mpi_abort(trim(file_path)//' is missing. Exiting ...')
        end if
        ! ==================================================================

        call s_check_inputs_common()
        call s_check_inputs()

    end subroutine s_check_input_file

        !!              initial condition and grid data files. The cell-average
        !!              conservative variables constitute the former, while the
        !!              cell-boundary locations in x-, y- and z-directions make
        !!              up the latter. This procedure also calculates the cell-
        !!              width distributions from the cell-boundary locations.
        !! @param q_cons_vf Cell-averaged conservative variables
    subroutine s_read_serial_data_files(q_cons_vf)

        type(scalar_field), dimension(sys_size), intent(INOUT) :: q_cons_vf

        character(LEN=path_len + 2*name_len) :: t_step_dir !<
            !! Relative path to the starting time-step directory

        character(LEN=path_len + 3*name_len) :: file_path !<
            !! Relative path to the grid and conservative variables data files

        logical :: file_exist !<
        ! Logical used to check the existence of the data files

        integer :: i, r !< Generic loop iterator

        ! Confirming that the directory from which the initial condition and
        ! the grid data files are to be read in exists and exiting otherwise
        if (cfl_dt) then
            write (t_step_dir, '(A,I0,A,I0)') &
                trim(case_dir)//'/p_all/p', proc_rank, '/', n_start
        else
            write (t_step_dir, '(A,I0,A,I0)') &
                trim(case_dir)//'/p_all/p', proc_rank, '/', t_step_start
        end if

        file_path = trim(t_step_dir)//'/.'
        call my_inquire(file_path, file_exist)

        if (file_exist .neqv. .true.) then
            call s_mpi_abort(trim(file_path)//' is missing. Exiting ...')
        end if

        ! Cell-boundary Locations in x-direction ===========================
        file_path = trim(t_step_dir)//'/x_cb.dat'

        inquire (FILE=trim(file_path), EXIST=file_exist)

        if (file_exist) then
            open (2, FILE=trim(file_path), &
                  FORM='unformatted', &
                  ACTION='read', &
                  STATUS='old')
            read (2) x_cb(-1:m); close (2)
        else
            call s_mpi_abort(trim(file_path)//' is missing. Exiting ...')
        end if

        dx(0:m) = x_cb(0:m) - x_cb(-1:m - 1)
        x_cc(0:m) = x_cb(-1:m - 1) + dx(0:m)/2d0

        if (ib) then
            do i = 1, num_ibs
                if (patch_ib(i)%c > 0) then
                    Np = int((patch_ib(i)%p*patch_ib(i)%c/dx(0))*20) + int(((patch_ib(i)%c - patch_ib(i)%p*patch_ib(i)%c)/dx(0))*20) + 1
                end if
            end do
        end if
        ! ==================================================================

        ! Cell-boundary Locations in y-direction ===========================
        if (n > 0) then

            file_path = trim(t_step_dir)//'/y_cb.dat'

            inquire (FILE=trim(file_path), EXIST=file_exist)

            if (file_exist) then
                open (2, FILE=trim(file_path), &
                      FORM='unformatted', &
                      ACTION='read', &
                      STATUS='old')
                read (2) y_cb(-1:n); close (2)
            else
                call s_mpi_abort(trim(file_path)//' is missing. Exiting ...')
            end if

            dy(0:n) = y_cb(0:n) - y_cb(-1:n - 1)
            y_cc(0:n) = y_cb(-1:n - 1) + dy(0:n)/2d0

        end if
        ! ==================================================================

        ! Cell-boundary Locations in z-direction ===========================
        if (p > 0) then

            file_path = trim(t_step_dir)//'/z_cb.dat'

            inquire (FILE=trim(file_path), EXIST=file_exist)

            if (file_exist) then
                open (2, FILE=trim(file_path), &
                      FORM='unformatted', &
                      ACTION='read', &
                      STATUS='old')
                read (2) z_cb(-1:p); close (2)
            else
                call s_mpi_abort(trim(file_path)//' is missing. Exiting ...')
            end if

            dz(0:p) = z_cb(0:p) - z_cb(-1:p - 1)
            z_cc(0:p) = z_cb(-1:p - 1) + dz(0:p)/2d0

        end if
        ! ==================================================================

        do i = 1, sys_size
            write (file_path, '(A,I0,A)') &
                trim(t_step_dir)//'/q_cons_vf', i, '.dat'
            inquire (FILE=trim(file_path), EXIST=file_exist)
            if (file_exist) then
                open (2, FILE=trim(file_path), &
                      FORM='unformatted', &
                      ACTION='read', &
                      STATUS='old')
                read (2) q_cons_vf(i)%sf(0:m, 0:n, 0:p); close (2)
            else
                call s_mpi_abort(trim(file_path)//' is missing. Exiting ...')
            end if
        end do

        if ((bubbles .eqv. .true.) .or. (elasticity .eqv. .true.)) then
            ! Read pb and mv for non-polytropic qbmm
            if (qbmm .and. .not. polytropic) then
                do i = 1, nb
                    do r = 1, nnode
                        write (file_path, '(A,I0,A)') &
                            trim(t_step_dir)//'/pb', sys_size + (i - 1)*nnode + r, '.dat'
                        inquire (FILE=trim(file_path), EXIST=file_exist)
                        if (file_exist) then
                            open (2, FILE=trim(file_path), &
                                  FORM='unformatted', &
                                  ACTION='read', &
                                  STATUS='old')
                            read (2) pb_ts(1)%sf(0:m, 0:n, 0:p, r, i); close (2)
                        else
                            call s_mpi_abort(trim(file_path)//' is missing. Exiting ...')
                        end if
                    end do
                end do
                do i = 1, nb
                    do r = 1, nnode
                        write (file_path, '(A,I0,A)') &
                            trim(t_step_dir)//'/mv', sys_size + (i - 1)*nnode + r, '.dat'
                        inquire (FILE=trim(file_path), EXIST=file_exist)
                        if (file_exist) then
                            open (2, FILE=trim(file_path), &
                                  FORM='unformatted', &
                                  ACTION='read', &
                                  STATUS='old')
                            read (2) mv_ts(1)%sf(0:m, 0:n, 0:p, r, i); close (2)
                        else
                            call s_mpi_abort(trim(file_path)//' is missing. Exiting ...')
                        end if
                    end do
                end do
            end if
        end if
        ! ==================================================================

        ! Read IBM Data ====================================================

        if (ib) then
            do i = 1, num_ibs
                write (file_path, '(A,I0,A)') &
                    trim(t_step_dir)//'/ib.dat'
                inquire (FILE=trim(file_path), EXIST=file_exist)
                if (file_exist) then
                    open (2, FILE=trim(file_path), &
                          FORM='unformatted', &
                          ACTION='read', &
                          STATUS='old')
                    read (2) ib_markers%sf(0:m, 0:n, 0:p); close (2)
                else
                    call s_mpi_abort(trim(file_path)//' is missing. Exiting ...')
                end if

                if (patch_ib(i)%c > 0) then

                    print *, "HERE Np", Np
                    allocate (airfoil_grid_u(1:Np))
                    allocate (airfoil_grid_l(1:Np))

                    write (file_path, '(A)') &
                        trim(t_step_dir)//'/airfoil_u.dat'
                    inquire (FILE=trim(file_path), EXIST=file_exist)
                    if (file_exist) then
                        open (2, FILE=trim(file_path), &
                              FORM='unformatted', &
                              ACTION='read', &
                              STATUS='old')
                        read (2) airfoil_grid_u; close (2)
                    else
                        call s_mpi_abort(trim(file_path)//' is missing. Exiting ...')
                    end if

                    write (file_path, '(A)') &
                        trim(t_step_dir)//'/airfoil_l.dat'
                    inquire (FILE=trim(file_path), EXIST=file_exist)
                    if (file_exist) then
                        open (2, FILE=trim(file_path), &
                              FORM='unformatted', &
                              ACTION='read', &
                              STATUS='old')
                        read (2) airfoil_grid_l; close (2)
                    else
                        call s_mpi_abort(trim(file_path)//' is missing. Exiting ...')
                    end if
                end if
            end do

        end if

    end subroutine s_read_serial_data_files

        !! @param q_cons_vf Conservative variables
    subroutine s_read_parallel_data_files(q_cons_vf)

        type(scalar_field), &
            dimension(sys_size), &
            intent(INOUT) :: q_cons_vf

#ifdef MFC_MPI

        real(kind(0d0)), allocatable, dimension(:) :: x_cb_glb, y_cb_glb, z_cb_glb

        integer :: ifile, ierr, data_size
        integer, dimension(MPI_STATUS_SIZE) :: status
        integer(KIND=MPI_OFFSET_KIND) :: disp
        integer(KIND=MPI_OFFSET_KIND) :: m_MOK, n_MOK, p_MOK
        integer(KIND=MPI_OFFSET_KIND) :: WP_MOK, var_MOK, str_MOK
        integer(KIND=MPI_OFFSET_KIND) :: NVARS_MOK
        integer(KIND=MPI_OFFSET_KIND) :: MOK

        character(LEN=path_len + 2*name_len) :: file_loc
        logical :: file_exist

        character(len=10) :: t_step_start_string

        integer :: i, j

        allocate (x_cb_glb(-1:m_glb))
        allocate (y_cb_glb(-1:n_glb))
        allocate (z_cb_glb(-1:p_glb))

        ! Read in cell boundary locations in x-direction
        file_loc = trim(case_dir)//'/restart_data'//trim(mpiiofs)//'x_cb.dat'
        inquire (FILE=trim(file_loc), EXIST=file_exist)

        if (file_exist) then
            data_size = m_glb + 2
            call MPI_FILE_OPEN(MPI_COMM_WORLD, file_loc, MPI_MODE_RDONLY, mpi_info_int, ifile, ierr)
            call MPI_FILE_READ(ifile, x_cb_glb, data_size, MPI_DOUBLE_PRECISION, status, ierr)
            call MPI_FILE_CLOSE(ifile, ierr)
        else
            call s_mpi_abort('File '//trim(file_loc)//' is missing. Exiting...')
        end if

        ! Assigning local cell boundary locations
        x_cb(-1:m) = x_cb_glb((start_idx(1) - 1):(start_idx(1) + m))
        ! Computing the cell width distribution
        dx(0:m) = x_cb(0:m) - x_cb(-1:m - 1)
        ! Computing the cell center locations
        x_cc(0:m) = x_cb(-1:m - 1) + dx(0:m)/2d0

        if (ib) then
            do i = 1, num_ibs
                if (patch_ib(i)%c > 0) then
                    Np = int((patch_ib(i)%p*patch_ib(i)%c/dx(0))*20) + int(((patch_ib(i)%c - patch_ib(i)%p*patch_ib(i)%c)/dx(0))*20) + 1
                    allocate (MPI_IO_airfoil_IB_DATA%var(1:2*Np))
                    print *, "HERE Np", Np
                end if
            end do
        end if

        if (n > 0) then
            ! Read in cell boundary locations in y-direction
            file_loc = trim(case_dir)//'/restart_data'//trim(mpiiofs)//'y_cb.dat'
            inquire (FILE=trim(file_loc), EXIST=file_exist)

            if (file_exist) then
                data_size = n_glb + 2
                call MPI_FILE_OPEN(MPI_COMM_WORLD, file_loc, MPI_MODE_RDONLY, mpi_info_int, ifile, ierr)
                call MPI_FILE_READ(ifile, y_cb_glb, data_size, MPI_DOUBLE_PRECISION, status, ierr)
                call MPI_FILE_CLOSE(ifile, ierr)
            else
                call s_mpi_abort('File '//trim(file_loc)//' is missing. Exiting...')
            end if

            ! Assigning local cell boundary locations
            y_cb(-1:n) = y_cb_glb((start_idx(2) - 1):(start_idx(2) + n))
            ! Computing the cell width distribution
            dy(0:n) = y_cb(0:n) - y_cb(-1:n - 1)
            ! Computing the cell center locations
            y_cc(0:n) = y_cb(-1:n - 1) + dy(0:n)/2d0

            if (p > 0) then
                ! Read in cell boundary locations in z-direction
                file_loc = trim(case_dir)//'/restart_data'//trim(mpiiofs)//'z_cb.dat'
                inquire (FILE=trim(file_loc), EXIST=file_exist)

                if (file_exist) then
                    data_size = p_glb + 2
                    call MPI_FILE_OPEN(MPI_COMM_WORLD, file_loc, MPI_MODE_RDONLY, mpi_info_int, ifile, ierr)
                    call MPI_FILE_READ(ifile, z_cb_glb, data_size, MPI_DOUBLE_PRECISION, status, ierr)
                    call MPI_FILE_CLOSE(ifile, ierr)
                else
                    call s_mpi_abort('File '//trim(file_loc)//'is missing. Exiting...')
                end if

                ! Assigning local cell boundary locations
                z_cb(-1:p) = z_cb_glb((start_idx(3) - 1):(start_idx(3) + p))
                ! Computing the cell width distribution
                dz(0:p) = z_cb(0:p) - z_cb(-1:p - 1)
                ! Computing the cell center locations
                z_cc(0:p) = z_cb(-1:p - 1) + dz(0:p)/2d0

            end if
        end if

        if (file_per_process) then
            if (cfl_dt) then
                call s_int_to_str(n_start, t_step_start_string)
                write (file_loc, '(I0,A1,I7.7,A)') n_start, '_', proc_rank, '.dat'
            else
                call s_int_to_str(t_step_start, t_step_start_string)
                write (file_loc, '(I0,A1,I7.7,A)') t_step_start, '_', proc_rank, '.dat'
            end if

            file_loc = trim(case_dir)//'/restart_data/lustre_'//trim(t_step_start_string)//trim(mpiiofs)//trim(file_loc)
            inquire (FILE=trim(file_loc), EXIST=file_exist)

            if (file_exist) then
                call MPI_FILE_OPEN(MPI_COMM_SELF, file_loc, MPI_MODE_RDONLY, mpi_info_int, ifile, ierr)

                ! Initialize MPI data I/O

                if (ib) then
                    call s_initialize_mpi_data(q_cons_vf, ib_markers)
                else
                    call s_initialize_mpi_data(q_cons_vf)
                end if

                ! Size of local arrays
                data_size = (m + 1)*(n + 1)*(p + 1)

                ! Resize some integers so MPI can read even the biggest file
                m_MOK = int(m_glb + 1, MPI_OFFSET_KIND)
                n_MOK = int(n_glb + 1, MPI_OFFSET_KIND)
                p_MOK = int(p_glb + 1, MPI_OFFSET_KIND)
                WP_MOK = int(8d0, MPI_OFFSET_KIND)
                MOK = int(1d0, MPI_OFFSET_KIND)
                str_MOK = int(name_len, MPI_OFFSET_KIND)
                NVARS_MOK = int(sys_size, MPI_OFFSET_KIND)

                ! Read the data for each variable
                if ( bubbles .or. elasticity ) then

                    do i = 1, sys_size!adv_idx%end
                        var_MOK = int(i, MPI_OFFSET_KIND)

                        call MPI_FILE_READ(ifile, MPI_IO_DATA%var(i)%sf, data_size, &
                                           MPI_DOUBLE_PRECISION, status, ierr)
                    end do
                    !Read pb and mv for non-polytropic qbmm
                    if (qbmm .and. .not. polytropic) then
                        do i = sys_size + 1, sys_size + 2*nb*nnode
                            var_MOK = int(i, MPI_OFFSET_KIND)

                            call MPI_FILE_READ(ifile, MPI_IO_DATA%var(i)%sf, data_size, &
                                               MPI_DOUBLE_PRECISION, status, ierr)
                        end do
                    end if
                else
                    do i = 1, adv_idx%end
                        var_MOK = int(i, MPI_OFFSET_KIND)

                        call MPI_FILE_READ(ifile, MPI_IO_DATA%var(i)%sf, data_size, &
                                           MPI_DOUBLE_PRECISION, status, ierr)
                    end do
                end if
                

                call s_mpi_barrier()

                call MPI_FILE_CLOSE(ifile, ierr)

                if (ib) then

                    write (file_loc, '(A)') 'ib.dat'
                    file_loc = trim(case_dir)//'/restart_data'//trim(mpiiofs)//trim(file_loc)
                    inquire (FILE=trim(file_loc), EXIST=file_exist)

                    if (file_exist) then

                        call MPI_FILE_OPEN(MPI_COMM_WORLD, file_loc, MPI_MODE_RDONLY, mpi_info_int, ifile, ierr)

                        disp = 0

                        call MPI_FILE_SET_VIEW(ifile, disp, MPI_INTEGER, MPI_IO_IB_DATA%view, &
                                               'native', mpi_info_int, ierr)
                        call MPI_FILE_READ(ifile, MPI_IO_IB_DATA%var%sf, data_size, &
                                           MPI_INTEGER, status, ierr)

                    else
                        call s_mpi_abort('File '//trim(file_loc)//' is missing. Exiting...')
                    end if

                end if

            else
                call s_mpi_abort('File '//trim(file_loc)//' is missing. Exiting...')
            end if
        else
            ! Open the file to read conservative variables
            if (cfl_dt) then
                 write (file_loc, '(I0,A)') n_start, '.dat'
            else
                write (file_loc, '(I0,A)') t_step_start, '.dat'
            end if
            file_loc = trim(case_dir)//'/restart_data'//trim(mpiiofs)//trim(file_loc)
            inquire (FILE=trim(file_loc), EXIST=file_exist)

            if (file_exist) then
                call MPI_FILE_OPEN(MPI_COMM_WORLD, file_loc, MPI_MODE_RDONLY, mpi_info_int, ifile, ierr)

                ! Initialize MPI data I/O

                if (ib) then
                    call s_initialize_mpi_data(q_cons_vf, ib_markers)
                else

                    call s_initialize_mpi_data(q_cons_vf)

                end if


                ! Size of local arrays
                data_size = (m + 1)*(n + 1)*(p + 1)

                ! Resize some integers so MPI can read even the biggest file
                m_MOK = int(m_glb + 1, MPI_OFFSET_KIND)
                n_MOK = int(n_glb + 1, MPI_OFFSET_KIND)
                p_MOK = int(p_glb + 1, MPI_OFFSET_KIND)
                WP_MOK = int(8d0, MPI_OFFSET_KIND)
                MOK = int(1d0, MPI_OFFSET_KIND)
                str_MOK = int(name_len, MPI_OFFSET_KIND)
                NVARS_MOK = int(sys_size, MPI_OFFSET_KIND)

                ! Read the data for each variable
                if ( bubbles .or. elasticity ) then

                    do i = 1, sys_size !adv_idx%end
                        var_MOK = int(i, MPI_OFFSET_KIND)
                        ! Initial displacement to skip at beginning of file
                        disp = m_MOK*max(MOK, n_MOK)*max(MOK, p_MOK)*WP_MOK*(var_MOK - 1)

                        call MPI_FILE_SET_VIEW(ifile, disp, MPI_DOUBLE_PRECISION, MPI_IO_DATA%view(i), &
                                               'native', mpi_info_int, ierr)
                        call MPI_FILE_READ(ifile, MPI_IO_DATA%var(i)%sf, data_size, &
                                           MPI_DOUBLE_PRECISION, status, ierr)
                    end do
                    !Read pb and mv for non-polytropic qbmm
                    if (qbmm .and. .not. polytropic) then
                        do i = sys_size + 1, sys_size + 2*nb*nnode
                            var_MOK = int(i, MPI_OFFSET_KIND)
                            ! Initial displacement to skip at beginning of file
                            disp = m_MOK*max(MOK, n_MOK)*max(MOK, p_MOK)*WP_MOK*(var_MOK - 1)

                            call MPI_FILE_SET_VIEW(ifile, disp, MPI_DOUBLE_PRECISION, MPI_IO_DATA%view(i), &
                                                   'native', mpi_info_int, ierr)
                            call MPI_FILE_READ(ifile, MPI_IO_DATA%var(i)%sf, data_size, &
                                               MPI_DOUBLE_PRECISION, status, ierr)
                        end do
                    end if
                else
                    do i = 1, sys_size
                        var_MOK = int(i, MPI_OFFSET_KIND)

                        ! Initial displacement to skip at beginning of file
                        disp = m_MOK*max(MOK, n_MOK)*max(MOK, p_MOK)*WP_MOK*(var_MOK - 1)

                        call MPI_FILE_SET_VIEW(ifile, disp, MPI_DOUBLE_PRECISION, MPI_IO_DATA%view(i), &
                                               'native', mpi_info_int, ierr)
                        call MPI_FILE_READ(ifile, MPI_IO_DATA%var(i)%sf, data_size, &
                                           MPI_DOUBLE_PRECISION, status, ierr)

                    end do
                end if

                call s_mpi_barrier()

                call MPI_FILE_CLOSE(ifile, ierr)

                if (ib) then

                    write (file_loc, '(A)') 'ib.dat'
                    file_loc = trim(case_dir)//'/restart_data'//trim(mpiiofs)//trim(file_loc)
                    inquire (FILE=trim(file_loc), EXIST=file_exist)

                    if (file_exist) then

                        call MPI_FILE_OPEN(MPI_COMM_WORLD, file_loc, MPI_MODE_RDONLY, mpi_info_int, ifile, ierr)

                        disp = 0

                        call MPI_FILE_SET_VIEW(ifile, disp, MPI_INTEGER, MPI_IO_IB_DATA%view, &
                                               'native', mpi_info_int, ierr)
                        call MPI_FILE_READ(ifile, MPI_IO_IB_DATA%var%sf, data_size, &
                                           MPI_INTEGER, status, ierr)

                    else
                        call s_mpi_abort('File '//trim(file_loc)//' is missing. Exiting...')
                    end if

                end if

            else
                call s_mpi_abort('File '//trim(file_loc)//' is missing. Exiting...')
            end if

        end if

        if (ib) then

            do j = 1, num_ibs
                if (patch_ib(j)%c > 0) then

                    print *, "HERE Np", Np

                    allocate (airfoil_grid_u(1:Np))
                    allocate (airfoil_grid_l(1:Np))

                    write (file_loc, '(A)') 'airfoil_l.dat'
                    file_loc = trim(case_dir)//'/restart_data'//trim(mpiiofs)//trim(file_loc)
                    inquire (FILE=trim(file_loc), EXIST=file_exist)
                    if (file_exist) then

                        call MPI_FILE_OPEN(MPI_COMM_WORLD, file_loc, MPI_MODE_RDONLY, mpi_info_int, ifile, ierr)

                        ! Initial displacement to skip at beginning of file
                        disp = 0

                        call MPI_FILE_SET_VIEW(ifile, disp, MPI_DOUBLE_PRECISION, MPI_IO_airfoil_IB_DATA%view(1), &
                                               'native', mpi_info_int, ierr)
                        call MPI_FILE_READ(ifile, MPI_IO_airfoil_IB_DATA%var(1:Np), 3*Np, &
                                           MPI_DOUBLE_PRECISION, status, ierr)

                    end if

                    write (file_loc, '(A)') 'airfoil_u.dat'
                    file_loc = trim(case_dir)//'/restart_data'//trim(mpiiofs)//trim(file_loc)
                    inquire (FILE=trim(file_loc), EXIST=file_exist)
                    if (file_exist) then

                        call MPI_FILE_OPEN(MPI_COMM_WORLD, file_loc, MPI_MODE_RDONLY, mpi_info_int, ifile, ierr)

                        ! Initial displacement to skip at beginning of file
                        disp = 0

                        call MPI_FILE_SET_VIEW(ifile, disp, MPI_DOUBLE_PRECISION, MPI_IO_airfoil_IB_DATA%view(2), &
                                               'native', mpi_info_int, ierr)
                        call MPI_FILE_READ(ifile, MPI_IO_airfoil_IB_DATA%var(Np + 1:2*Np), 3*Np, &
                                           MPI_DOUBLE_PRECISION, status, ierr)
                    end if

                    do i = 1, Np
                        airfoil_grid_l(i)%x = MPI_IO_airfoil_IB_DATA%var(i)%x
                        airfoil_grid_l(i)%y = MPI_IO_airfoil_IB_DATA%var(i)%y
                    end do

                    do i = 1, Np
                        airfoil_grid_u(i)%x = MPI_IO_airfoil_IB_DATA%var(Np + i)%x
                        airfoil_grid_u(i)%y = MPI_IO_airfoil_IB_DATA%var(Np + i)%y
                    end do

                end if
            end do
        end if

        deallocate (x_cb_glb, y_cb_glb, z_cb_glb)

#endif

    end subroutine s_read_parallel_data_files

    !> The purpose of this subroutine is to populate the buffers
        !!          of the grid variables, which are constituted of the cell-
        !!          boundary locations and cell-width distributions, based on
        !!          the boundary conditions.
    subroutine s_populate_grid_variables_buffers

        integer :: i !< Generic loop iterator

        ! Population of Buffers in x-direction =============================

        ! Populating cell-width distribution buffer, at the beginning of the
        ! coordinate direction, based on the selected boundary condition. In
        ! order, these are the ghost-cell extrapolation, symmetry, periodic,
        ! and processor boundary conditions.
        if (bc_x%beg <= -3) then
            do i = 1, buff_size
                dx(-i) = dx(0)
            end do
        elseif (bc_x%beg == -2) then
            do i = 1, buff_size
                dx(-i) = dx(i - 1)
            end do
        elseif (bc_x%beg == -1) then
            do i = 1, buff_size
                dx(-i) = dx(m - (i - 1))
            end do
        else
            call s_mpi_sendrecv_grid_variables_buffers(1, -1)
        end if

        ! Computing the cell-boundary locations buffer, at the beginning of
        ! the coordinate direction, from the cell-width distribution buffer
        do i = 1, buff_size
            x_cb(-1 - i) = x_cb(-i) - dx(-i)
        end do
        ! Computing the cell-center locations buffer, at the beginning of
        ! the coordinate direction, from the cell-width distribution buffer
        do i = 1, buff_size
            x_cc(-i) = x_cc(1 - i) - (dx(1 - i) + dx(-i))/2d0
        end do

        ! Populating the cell-width distribution buffer, at the end of the
        ! coordinate direction, based on desired boundary condition. These
        ! include, in order, ghost-cell extrapolation, symmetry, periodic,
        ! and processor boundary conditions.
        if (bc_x%end <= -3) then
            do i = 1, buff_size
                dx(m + i) = dx(m)
            end do
        elseif (bc_x%end == -2) then
            do i = 1, buff_size
                dx(m + i) = dx(m - (i - 1))
            end do
        elseif (bc_x%end == -1) then
            do i = 1, buff_size
                dx(m + i) = dx(i - 1)
            end do
        else
            call s_mpi_sendrecv_grid_variables_buffers(1, 1)
        end if

        ! Populating the cell-boundary locations buffer, at the end of the
        ! coordinate direction, from buffer of the cell-width distribution
        do i = 1, buff_size
            x_cb(m + i) = x_cb(m + (i - 1)) + dx(m + i)
        end do
        ! Populating the cell-center locations buffer, at the end of the
        ! coordinate direction, from buffer of the cell-width distribution
        do i = 1, buff_size
            x_cc(m + i) = x_cc(m + (i - 1)) + (dx(m + (i - 1)) + dx(m + i))/2d0
        end do

        ! END: Population of Buffers in x-direction ========================

        ! Population of Buffers in y-direction =============================

        ! Populating cell-width distribution buffer, at the beginning of the
        ! coordinate direction, based on the selected boundary condition. In
        ! order, these are the ghost-cell extrapolation, symmetry, periodic,
        ! and processor boundary conditions.
        if (n == 0) then
            return
        elseif (bc_y%beg <= -3 .and. bc_y%beg /= -14) then
            do i = 1, buff_size
                dy(-i) = dy(0)
            end do
        elseif (bc_y%beg == -2 .or. bc_y%beg == -14) then
            do i = 1, buff_size
                dy(-i) = dy(i - 1)
            end do
        elseif (bc_y%beg == -1) then
            do i = 1, buff_size
                dy(-i) = dy(n - (i - 1))
            end do
        else
            call s_mpi_sendrecv_grid_variables_buffers(2, -1)
        end if

        ! Computing the cell-boundary locations buffer, at the beginning of
        ! the coordinate direction, from the cell-width distribution buffer
        do i = 1, buff_size
            y_cb(-1 - i) = y_cb(-i) - dy(-i)
        end do
        ! Computing the cell-center locations buffer, at the beginning of
        ! the coordinate direction, from the cell-width distribution buffer
        do i = 1, buff_size
            y_cc(-i) = y_cc(1 - i) - (dy(1 - i) + dy(-i))/2d0
        end do

        ! Populating the cell-width distribution buffer, at the end of the
        ! coordinate direction, based on desired boundary condition. These
        ! include, in order, ghost-cell extrapolation, symmetry, periodic,
        ! and processor boundary conditions.
        if (bc_y%end <= -3) then
            do i = 1, buff_size
                dy(n + i) = dy(n)
            end do
        elseif (bc_y%end == -2) then
            do i = 1, buff_size
                dy(n + i) = dy(n - (i - 1))
            end do
        elseif (bc_y%end == -1) then
            do i = 1, buff_size
                dy(n + i) = dy(i - 1)
            end do
        else
            call s_mpi_sendrecv_grid_variables_buffers(2, 1)
        end if

        ! Populating the cell-boundary locations buffer, at the end of the
        ! coordinate direction, from buffer of the cell-width distribution
        do i = 1, buff_size
            y_cb(n + i) = y_cb(n + (i - 1)) + dy(n + i)
        end do
        ! Populating the cell-center locations buffer, at the end of the
        ! coordinate direction, from buffer of the cell-width distribution
        do i = 1, buff_size
            y_cc(n + i) = y_cc(n + (i - 1)) + (dy(n + (i - 1)) + dy(n + i))/2d0
        end do

        ! END: Population of Buffers in y-direction ========================

        ! Population of Buffers in z-direction =============================

        ! Populating cell-width distribution buffer, at the beginning of the
        ! coordinate direction, based on the selected boundary condition. In
        ! order, these are the ghost-cell extrapolation, symmetry, periodic,
        ! and processor boundary conditions.
        if (p == 0) then
            return
        elseif (bc_z%beg <= -3) then
            do i = 1, buff_size
                dz(-i) = dz(0)
            end do
        elseif (bc_z%beg == -2) then
            do i = 1, buff_size
                dz(-i) = dz(i - 1)
            end do
        elseif (bc_z%beg == -1) then
            do i = 1, buff_size
                dz(-i) = dz(p - (i - 1))
            end do
        else
            call s_mpi_sendrecv_grid_variables_buffers(3, -1)
        end if

        ! Computing the cell-boundary locations buffer, at the beginning of
        ! the coordinate direction, from the cell-width distribution buffer
        do i = 1, buff_size
            z_cb(-1 - i) = z_cb(-i) - dz(-i)
        end do
        ! Computing the cell-center locations buffer, at the beginning of
        ! the coordinate direction, from the cell-width distribution buffer
        do i = 1, buff_size
            z_cc(-i) = z_cc(1 - i) - (dz(1 - i) + dz(-i))/2d0
        end do

        ! Populating the cell-width distribution buffer, at the end of the
        ! coordinate direction, based on desired boundary condition. These
        ! include, in order, ghost-cell extrapolation, symmetry, periodic,
        ! and processor boundary conditions.
        if (bc_z%end <= -3) then
            do i = 1, buff_size
                dz(p + i) = dz(p)
            end do
        elseif (bc_z%end == -2) then
            do i = 1, buff_size
                dz(p + i) = dz(p - (i - 1))
            end do
        elseif (bc_z%end == -1) then
            do i = 1, buff_size
                dz(p + i) = dz(i - 1)
            end do
        else
            call s_mpi_sendrecv_grid_variables_buffers(3, 1)
        end if

        ! Populating the cell-boundary locations buffer, at the end of the
        ! coordinate direction, from buffer of the cell-width distribution
        do i = 1, buff_size
            z_cb(p + i) = z_cb(p + (i - 1)) + dz(p + i)
        end do
        ! Populating the cell-center locations buffer, at the end of the
        ! coordinate direction, from buffer of the cell-width distribution
        do i = 1, buff_size
            z_cc(p + i) = z_cc(p + (i - 1)) + (dz(p + (i - 1)) + dz(p + i))/2d0
        end do

        ! END: Population of Buffers in z-direction ========================

    end subroutine s_populate_grid_variables_buffers

    !> The purpose of this procedure is to initialize the
        !!      values of the internal-energy equations of each phase
        !!      from the mass of each phase, the mixture momentum and
        !!      mixture-total-energy equations.
        !! @param v_vf conservative variables
    subroutine s_initialize_internal_energy_equations(v_vf)

        type(scalar_field), dimension(sys_size), intent(inout) :: v_vf

        real(kind(0d0)) :: rho
        real(kind(0d0)) :: dyn_pres
        real(kind(0d0)) :: gamma
        real(kind(0d0)) :: pi_inf
        real(kind(0d0)) :: qv
        real(kind(0d0)), dimension(2) :: Re
        real(kind(0d0)) :: pres

        integer :: i, j, k, l, c

        real(kind(0d0)), dimension(num_species) :: rhoYks

        do j = 0, m
            do k = 0, n
                do l = 0, p

                    call s_convert_to_mixture_variables(v_vf, j, k, l, rho, gamma, pi_inf, qv, Re)

                    dyn_pres = 0d0
                    do i = mom_idx%beg, mom_idx%end
                        dyn_pres = dyn_pres + 5d-1*v_vf(i)%sf(j, k, l)*v_vf(i)%sf(j, k, l) &
                                   /max(rho, sgm_eps)
                    end do

                    if (chemistry) then
                        do c = 1, num_species
                            rhoYks(c) = v_vf(chemxb + c - 1)%sf(j, k, l)
                        end do
                    end if

                    call s_compute_pressure(v_vf(E_idx)%sf(j, k, l), 0d0, &
                                            dyn_pres, pi_inf, gamma, rho, qv, rhoYks, pres)

                    do i = 1, num_fluids
                        v_vf(i + internalEnergies_idx%beg - 1)%sf(j, k, l) = v_vf(i + adv_idx%beg - 1)%sf(j, k, l)* &
                                                                             (fluid_pp(i)%gamma*pres + fluid_pp(i)%pi_inf) &
                                                                             + v_vf(i + cont_idx%beg - 1)%sf(j, k, l)*fluid_pp(i)%qv
                    end do

                end do
            end do
        end do

    end subroutine s_initialize_internal_energy_equations

    subroutine s_perform_time_step(t_step, time_avg, time_final, io_time_avg, io_time_final, proc_time, io_proc_time, file_exists, start, finish, nt)
        integer, intent(inout) :: t_step
        real(kind(0d0)), intent(inout) :: time_avg, time_final
        real(kind(0d0)), intent(inout) :: io_time_avg, io_time_final
        real(kind(0d0)), dimension(:), intent(inout) :: proc_time
        real(kind(0d0)), dimension(:), intent(inout) :: io_proc_time
        logical, intent(inout) :: file_exists
        real(kind(0d0)), intent(inout) :: start, finish
        integer, intent(inout) :: nt

        real(kind(0d0)) :: dt_init

        integer :: i, j, k, l

        if (cfl_dt) then
            if (cfl_const_dt .and. t_step == 0) call s_compute_dt()

            if (cfl_adap_dt) call s_compute_dt()

            if (t_step == 0) dt_init = dt

            if (dt < 1d-3*dt_init .and. cfl_adap_dt) call s_mpi_abort("Delta t has become too small")
        end if

        if (cfl_dt) then
            if ((mytime + dt) >= t_stop) dt = t_stop - mytime
        else
            if ((mytime + dt) >= finaltime) dt = finaltime - mytime
        end if

        if (cfl_dt) then
            if (proc_rank == 0 .and. mod(t_step - t_step_start, t_step_print) == 0) then
                print '(" ["I3"%] Time "ES16.6" dt = "ES16.6" @ Time Step = "I8"")', &
                    int(ceiling(100d0*(mytime/t_stop))), &
                    mytime, &
                    dt, &
                    t_step
            end if
        else
            if (proc_rank == 0 .and. mod(t_step - t_step_start, t_step_print) == 0) then
                print '(" ["I3"%]  Time step "I8" of "I0" @ t_step = "I0"")', &
                   int(ceiling(100d0*(real(t_step - t_step_start)/(t_step_stop - t_step_start + 1)))), &
                    t_step - t_step_start + 1, &
                    t_step_stop - t_step_start + 1, &
                t_step
            end if
        end if

        if (probe_wrt) then
            do i = 1, sys_size
                !$acc update host(q_cons_ts(1)%vf(i)%sf)
            end do
        end if

        call s_compute_derived_variables(t_step)

#ifdef DEBUG
        print *, 'Computed derived vars'
#endif

        mytime = mytime + dt

        ! Total-variation-diminishing (TVD) Runge-Kutta (RK) time-steppers
        if (time_stepper == 1) then
            call s_1st_order_tvd_rk(t_step, time_avg)
        elseif (time_stepper == 2) then
            call s_2nd_order_tvd_rk(t_step, time_avg)
        elseif (time_stepper == 3 .and. (.not. adap_dt)) then
            call s_3rd_order_tvd_rk(t_step, time_avg)
        elseif (time_stepper == 3 .and. adap_dt) then
            call s_strang_splitting(t_step, time_avg)
        end if

        if (relax) call s_infinite_relaxation_k(q_cons_ts(1)%vf)

        if (chemistry) then
            call s_chemistry_normalize_cons(q_cons_ts(1)%vf)
        end if

        ! Time-stepping loop controls

        t_step = t_step + 1
        
    end subroutine s_perform_time_step

    subroutine s_save_performance_metrics(t_step, time_avg, time_final, io_time_avg, io_time_final, proc_time, io_proc_time, file_exists, start, finish, nt)

        integer, intent(inout) :: t_step
        real(kind(0d0)), intent(inout) :: time_avg, time_final
        real(kind(0d0)), intent(inout) :: io_time_avg, io_time_final
        real(kind(0d0)), dimension(:), intent(inout) :: proc_time
        real(kind(0d0)), dimension(:), intent(inout) :: io_proc_time
        logical, intent(inout) :: file_exists
        real(kind(0d0)), intent(inout) :: start, finish
        integer, intent(inout) :: nt

        real(kind(0d0)) :: grind_time

        call s_mpi_barrier()

        if (num_procs > 1) then
            call mpi_bcast_time_step_values(proc_time, time_avg)

            call mpi_bcast_time_step_values(io_proc_time, io_time_avg)
        end if

        if (proc_rank == 0) then
            time_final = 0d0
            io_time_final = 0d0
            if (num_procs == 1) then
                time_final = time_avg
                io_time_final = io_time_avg
            else
                time_final = maxval(proc_time)
                io_time_final = maxval(io_proc_time)
            end if

            grind_time = time_final*1.0d9/(sys_size*maxval((/1,m_glb/))*maxval((/1,n_glb/))*maxval((/1,p_glb/)))

            print *, "Performance:", grind_time, "ns/gp/eq/rhs"
            inquire (FILE='time_data.dat', EXIST=file_exists)
            if (file_exists) then
                open (1, file='time_data.dat', position='append', status='old')
            else
                open (1, file='time_data.dat', status='new')
                write (1, '(A10, A15, A15)') "Ranks", "s/step", "ns/gp/eq/rhs"
            end if

            write (1, '(I10, 2(F15.8))') num_procs, time_final, grind_time

            close (1)

            inquire (FILE='io_time_data.dat', EXIST=file_exists)
            if (file_exists) then
                open (1, file='io_time_data.dat', position='append', status='old')
            else
                open (1, file='io_time_data.dat', status='new')
                write (1, '(A10, A15)') "Ranks", "s/step"
            end if

            write (1, '(I10, F15.8)') num_procs, io_time_final
            close (1)

        end if

    end subroutine s_save_performance_metrics

    subroutine s_save_data(t_step, start, finish, io_time_avg, nt)
        integer, intent(inout) :: t_step
        real(kind(0d0)), intent(inout) :: start, finish, io_time_avg
        integer, intent(inout) :: nt

        integer :: i, j, k, l

        integer :: save_count

        call cpu_time(start)
        !  call nvtxStartRange("I/O")
        do i = 1, sys_size
            !$acc update host(q_cons_ts(1)%vf(i)%sf)
            do l = 0, p
                do k = 0, n
                    do j = 0, m
                        if (ieee_is_nan(q_cons_ts(1)%vf(i)%sf(j, k, l))) then
                            print *, "NaN(s) in timestep output.", j, k, l, i, proc_rank, t_step, m, n, p
                            error stop "NaN(s) in timestep output."
                        end if
                    end do
                end do
            end do
        end do

        if (qbmm .and. .not. polytropic) then
            !$acc update host(pb_ts(1)%sf)
            !$acc update host(mv_ts(1)%sf)
        end if

        if (cfl_dt) then
            save_count = int(mytime/t_save)
        else
            save_count = t_step
        end if

        call s_write_data_files(q_cons_ts(1)%vf, q_prim_vf, save_count)

        !  call nvtxEndRange
        call cpu_time(finish)
        if (cfl_dt) then
            nt = mytime/t_save
        else
            nt = int((t_step - t_step_start)/(t_step_save))
        end if

        if (nt == 1) then
            io_time_avg = abs(finish - start)
        else
            io_time_avg = (abs(finish - start) + io_time_avg*(nt - 1))/nt
        end if

    end subroutine s_save_data

    subroutine s_initialize_modules
        call s_initialize_global_parameters_module()
        !Quadrature weights and nodes for polydisperse simulations
        if (bubbles .and. nb > 1 .and. R0_type == 1) then
            call s_simpson
        end if
        !Initialize variables for non-polytropic (Preston) model
        if (bubbles .and. .not. polytropic) then
            call s_initialize_nonpoly()
        end if
        !Initialize pb based on surface tension for qbmm (polytropic)
        if (qbmm .and. polytropic .and. (.not. f_is_default(Web))) then
            pb0 = pref + 2d0*fluid_pp(1)%ss/(R0*R0ref)
            pb0 = pb0/pref
            pref = 1d0
        end if

#if defined(MFC_OpenACC) && defined(MFC_MEMORY_DUMP)
        call acc_present_dump()
#endif

        call s_initialize_mpi_proxy_module()
        call s_initialize_variables_conversion_module()
        if (grid_geometry == 3) call s_initialize_fftw_module()
        call s_initialize_riemann_solvers_module()

        if(bubbles) call s_initialize_bubbles_module()
        if (ib) call s_initialize_ibm_module()
        if (qbmm) call s_initialize_qbmm_module()

#if defined(MFC_OpenACC) && defined(MFC_MEMORY_DUMP)
        call acc_present_dump()
#endif

        if (acoustic_source) then
            call s_initialize_acoustic_src()
        end if

        if (any(Re_size > 0)) then
            call s_initialize_viscous_module()
        end if

        call s_initialize_rhs_module()

        if (.not. f_is_default(sigma)) call s_initialize_surface_tension_module()

#if defined(MFC_OpenACC) && defined(MFC_MEMORY_DUMP)
        call acc_present_dump()
#endif

        if (relax) call s_initialize_phasechange_module()
        if (chemistry) call s_initialize_chemistry_module()

        call s_initialize_data_output_module()
        call s_initialize_derived_variables_module()
        call s_initialize_time_steppers_module()

#if defined(MFC_OpenACC) && defined(MFC_MEMORY_DUMP)
        call acc_present_dump()
#endif

        ! Associate pointers for serial or parallel I/O
        if (parallel_io .neqv. .true.) then
            s_read_data_files => s_read_serial_data_files
            s_write_data_files => s_write_serial_data_files
        else
            s_read_data_files => s_read_parallel_data_files
            s_write_data_files => s_write_parallel_data_files
        end if

        ! Reading in the user provided initial condition and grid data
        call s_read_data_files(q_cons_ts(1)%vf)

        if (model_eqns == 3) call s_initialize_internal_energy_equations(q_cons_ts(1)%vf)
        if (ib) call s_ibm_setup()
        if (bodyForces) call s_initialize_body_forces_module()
        if (acoustic_source) call s_precalculate_acoustic_spatial_sources()

        ! Populating the buffers of the grid variables using the boundary conditions
        call s_populate_grid_variables_buffers()

        ! Computation of parameters, allocation of memory, association of pointers,
        ! and/or execution of any other tasks that are needed to properly configure
        ! the modules. The preparations below DO DEPEND on the grid being complete.
        call s_initialize_weno_module()

#if defined(MFC_OpenACC) && defined(MFC_MEMORY_DUMP)
        print *, "[MEM-INST] After: s_initialize_weno_module"
        call acc_present_dump()
#endif

        call s_initialize_cbc_module()
        call s_initialize_derived_variables()

        if (hypoelasticity) call s_initialize_hypoelastic_module()
        if (hyperelasticity) call s_initialize_hyperelastic_module()

    end subroutine s_initialize_modules

    subroutine s_initialize_mpi_domain
        integer :: ierr
#ifdef MFC_OpenACC
        real(kind(0d0)) :: starttime, endtime
        integer :: num_devices, local_size, num_nodes, ppn, my_device_num
        integer :: dev, devNum, local_rank
#ifdef MFC_MPI
        integer :: local_comm
#endif
        integer(acc_device_kind) :: devtype
#endif

        ! Initializing MPI execution environment

        call s_mpi_initialize()

        ! Bind GPUs if OpenACC is enabled
#ifdef MFC_OpenACC
#ifndef MFC_MPI
        local_size = 1
        local_rank = 0
#else
        call MPI_Comm_split_type(MPI_COMM_WORLD, MPI_COMM_TYPE_SHARED, 0, &
                                 MPI_INFO_NULL, local_comm, ierr)
        call MPI_Comm_size(local_comm, local_size, ierr)
        call MPI_Comm_rank(local_comm, local_rank, ierr)
#endif

        devtype = acc_get_device_type()
        devNum = acc_get_num_devices(devtype)
        dev = mod(local_rank, devNum)

        call acc_set_device_num(dev, devtype)
#endif

        ! The rank 0 processor assigns default values to the user inputs prior to
        ! reading them in from the input file. Next, the user inputs are read and
        ! their consistency is checked. The identification of any inconsistencies
        ! will result in the termination of the simulation.
        if (proc_rank == 0) then
            call s_assign_default_values_to_user_inputs()
            call s_read_input_file()
            call s_check_input_file()

            print '(" Simulating a ", A, " ", I0, "x", I0, "x", I0, " case on ", I0, " rank(s) ", A, ".")', &
#:if not MFC_CASE_OPTIMIZATION
                "regular", &
#:else
                "case-optimized", &
#:endif
                m, n, p, num_procs, &
#ifdef MFC_OpenACC
!&<
                "with OpenACC offloading"
!&>
#else
                "on CPUs"
#endif
        end if

        ! Broadcasting the user inputs to all of the processors and performing the
        ! parallel computational domain decomposition. Neither procedure has to be
        ! carried out if the simulation is in fact not truly executed in parallel.

        call s_mpi_bcast_user_inputs()

        call s_initialize_parallel_io()

        call s_mpi_decompose_computational_domain()

    end subroutine s_initialize_mpi_domain

    subroutine s_initialize_gpu_vars
        integer :: i
        !Update GPU DATA
        do i = 1, sys_size
            !$acc update device(q_cons_ts(1)%vf(i)%sf)
        end do

        if (qbmm .and. .not. polytropic) then
            !$acc update device(pb_ts(1)%sf, mv_ts(1)%sf)
        end if
        !$acc update device(nb, R0ref, Ca, Web, Re_inv, weight, R0, V0, bubbles, polytropic, polydisperse, qbmm, R0_type, ptil, bubble_model, thermal, poly_sigma, adv_n, adap_dt, n_idx, pi_fac, low_Mach)
        !$acc update device(R_n, R_v, phi_vn, phi_nv, Pe_c, Tw, pv, M_n, M_v, k_n, k_v, pb0, mass_n0, mass_v0, Pe_T, Re_trans_T, Re_trans_c, Im_trans_T, Im_trans_c, omegaN , mul0, ss, gamma_v, mu_v, gamma_m, gamma_n, mu_n, gam)

        !$acc update device(acoustic_source, num_source)
        !$acc update device(sigma)

        !$acc update device(dx, dy, dz, x_cb, x_cc, y_cb, y_cc, z_cb, z_cc)

        !$acc update device(bc_x%vb1, bc_x%vb2, bc_x%vb3, bc_x%ve1, bc_x%ve2, bc_x%ve3)
        !$acc update device(bc_y%vb1, bc_y%vb2, bc_y%vb3, bc_y%ve1, bc_y%ve2, bc_y%ve3)
        !$acc update device(bc_z%vb1, bc_z%vb2, bc_z%vb3, bc_z%ve1, bc_z%ve2, bc_z%ve3)

        !$acc update device(relax, relax_model)
        if (relax) then
            !$acc update device(palpha_eps, ptgalpha_eps)
        end if

        if (ib) then
            !$acc update device(ib_markers%sf)
        end if

    end subroutine s_initialize_gpu_vars

    subroutine s_finalize_modules
        ! Disassociate pointers for serial and parallel I/O
        s_read_data_files => null()
        s_write_data_files => null()

        call s_finalize_time_steppers_module()
        if (hypoelasticity) call s_finalize_hypoelastic_module() 
        if (hyperelasticity) call s_finalize_hyperelastic_module() 
        call s_finalize_derived_variables_module()
        call s_finalize_data_output_module()
        call s_finalize_rhs_module()
        call s_finalize_cbc_module()
        call s_finalize_riemann_solvers_module()
        call s_finalize_weno_module()
        call s_finalize_variables_conversion_module()
        if (grid_geometry == 3) call s_finalize_fftw_module
        call s_finalize_mpi_proxy_module()
        call s_finalize_global_parameters_module()
        if (relax) call s_finalize_relaxation_solver_module()
        if (any(Re_size > 0)) then
            call s_finalize_viscous_module()
        end if

        if (.not. f_is_default(sigma)) call s_finalize_surface_tension_module()
        if (bodyForces) call s_finalize_body_forces_module()

        ! Terminating MPI execution environment
        call s_mpi_finalize()
    end subroutine s_finalize_modules

end module m_start_up<|MERGE_RESOLUTION|>--- conflicted
+++ resolved
@@ -148,13 +148,8 @@
             fd_order, probe, num_probes, t_step_old, &
             alt_soundspeed, mixture_err, weno_Re_flux, &
             null_weights, precision, parallel_io, cyl_coord, &
-<<<<<<< HEAD
-            rhoref, pref, bubbles, bubble_model, & 
- 
-=======
             rhoref, pref, bubbles, bubble_model, &
             R0ref, chem_params, &
->>>>>>> 972a58a0
 #:if not MFC_CASE_OPTIMIZATION
             nb, mapped_weno, wenoz, teno, weno_order, num_fluids, &
 #:endif
@@ -168,12 +163,9 @@
             R0_type, file_per_process, sigma, &
             pi_fac, adv_n, adap_dt, bf_x, bf_y, bf_z, &
             k_x, k_y, k_z, w_x, w_y, w_z, p_x, p_y, p_z, &
-<<<<<<< HEAD
-            g_x, g_y, g_z, hyperelasticity, R0ref
-=======
-            g_x, g_y, g_z, n_start, t_save, t_stop, &
+            g_x, g_y, g_z, hyperelasticity, R0ref, &
+            n_start, t_save, t_stop, &
             cfl_adap_dt, cfl_const_dt, cfl_target
->>>>>>> 972a58a0
 
         ! Checking that an input file has been provided by the user. If it
         ! has, then the input file is read in, otherwise, simulation exits.
