!>
!! @file m_start_up.f90
!! @brief Contains module m_start_up

#:include 'case.fpp'

!> @brief The purpose of the module is primarily to read in the files that
!!              contain the inputs, the initial condition data and the grid data
!!              that are provided by the user. The module is additionally tasked
!!              with verifying the consistency of the user inputs and completing
!!              the grid variablesThe purpose of the module is primarily to read
!!              in the files that
!!              contain the inputs, the initial condition data and the grid data
!!              that are provided by the user. The module is additionally tasked
!!              with verifying the consistency of the user inputs and completing
!!              the grid variables. This module also also allocating, initializing
!!              I/O, and deallocating the relevant variables on both cpus and gpus as well as
!!              setting up the time stepping, domain decomposition and I/O procedures.
module m_start_up

    ! Dependencies =============================================================
    use m_derived_types        !< Definitions of the derived types

    use m_global_parameters    !< Definitions of the global parameters

    use m_mpi_proxy            !< Message passing interface (MPI) module proxy

    use m_variables_conversion !< State variables type conversion procedures

    use m_weno                 !< Weighted and essentially non-oscillatory (WENO)
                               !! schemes for spatial reconstruction of variables

    use m_riemann_solvers      !< Exact and approximate Riemann problem solvers

    use m_cbc                  !< Characteristic boundary conditions (CBC)

    use m_acoustic_src      !< Acoustic source calculations

    use m_rhs                  !< Right-hand-side (RHS) evaluation procedures

    use m_chemistry            !< Chemistry module

    use m_data_output          !< Run-time info & solution data output procedures

    use m_time_steppers        !< Time-stepping algorithms

    use m_qbmm                 !< Quadrature MOM

    use m_derived_variables     !< Procedures used to compute quantities derived
                                !! from the conservative and primitive variables
    use m_hypoelastic

    use m_hyperelastic

    use m_phase_change          !< Phase-change module

    use m_viscous

    use m_bubbles

    use ieee_arithmetic

    use m_helper_basic          !< Functions to compare floating point numbers

#ifdef MFC_OpenACC
    use openacc
#endif

    use m_nvtx

    use m_ibm

    use m_compile_specific

    use m_checker_common

    use m_checker

    use m_surface_tension

    use m_body_forces
    ! ==========================================================================

    implicit none

    private; public :: s_read_input_file, &
 s_check_input_file, &
 s_read_data_files, &
 s_read_serial_data_files, &
 s_read_parallel_data_files, &
 s_populate_grid_variables_buffers, &
 s_initialize_internal_energy_equations, &
 s_initialize_modules, s_initialize_gpu_vars, &
 s_initialize_mpi_domain, s_finalize_modules, &
 s_perform_time_step, s_save_data, &
 s_save_performance_metrics


    type(scalar_field), allocatable, dimension(:) :: grad_x_vf, grad_y_vf, grad_z_vf, norm_vf

    real(kind(0d0)) :: dt_init

contains

   !> Read data files. Dispatch subroutine that replaces procedure pointer.
        !! @param q_cons_vf Conservative variables
    subroutine s_read_data_files(q_cons_vf)

        type(scalar_field), &
            dimension(sys_size), &
            intent(inout) :: q_cons_vf

        if (.not. parallel_io) then
            call s_read_serial_data_files(q_cons_vf)
        else
            call s_read_parallel_data_files(q_cons_vf)
        end if

    end subroutine s_read_data_files

    !>  The purpose of this procedure is to first verify that an
        !!      input file has been made available by the user. Provided
        !!      that this is so, the input file is then read in.
    subroutine s_read_input_file

        ! Relative path to the input file provided by the user
        character(LEN=name_len) :: file_path = './simulation.inp'

        logical :: file_exist !<
            !! Logical used to check the existence of the input file

        integer :: iostatus
            !! Integer to check iostat of file read

        character(len=1000) :: line

        ! Namelist of the global parameters which may be specified by user
        namelist /user_inputs/ case_dir, run_time_info, m, n, p, dt, &
            t_step_start, t_step_stop, t_step_save, t_step_print, &
            model_eqns, mpp_lim, time_stepper, weno_eps, weno_flat, &
            riemann_flat, rdma_mpi, cu_tensor, &
            teno_CT, mp_weno, weno_avg, &
            riemann_solver, low_Mach, wave_speeds, avg_state, &
            bc_x, bc_y, bc_z, &
            x_a, y_a, z_a, x_b, y_b, z_b, &
            x_domain, y_domain, z_domain, &
            hypoelasticity, &
            ib, num_ibs, patch_ib, &
            fluid_pp, probe_wrt, prim_vars_wrt, &
            fd_order, probe, num_probes, t_step_old, &
            alt_soundspeed, mixture_err, weno_Re_flux, &
            null_weights, precision, parallel_io, cyl_coord, &
            rhoref, pref, bubbles, bubble_model, &
            R0ref, chem_params, &
#:if not MFC_CASE_OPTIMIZATION
            nb, mapped_weno, wenoz, teno, wenoz_q, weno_order, num_fluids, &
#:endif
            Ca, Web, Re_inv, &
            acoustic_source, acoustic, num_source, &
            polytropic, thermal, &
            integral, integral_wrt, num_integrals, &
            polydisperse, poly_sigma, qbmm, &
            relax, relax_model, &
            palpha_eps, ptgalpha_eps, &
            R0_type, file_per_process, sigma, &
            pi_fac, adv_n, adap_dt, bf_x, bf_y, bf_z, &
            k_x, k_y, k_z, w_x, w_y, w_z, p_x, p_y, p_z, &
<<<<<<< HEAD
            g_x, g_y, g_z, hyperelasticity, R0ref, &
            n_start, t_save, t_stop, &
            cfl_adap_dt, cfl_const_dt, cfl_target
=======
            g_x, g_y, g_z, n_start, t_save, t_stop, &
            cfl_adap_dt, cfl_const_dt, cfl_target, &
            viscous, surface_tension
>>>>>>> 03f320e0

        ! Checking that an input file has been provided by the user. If it
        ! has, then the input file is read in, otherwise, simulation exits.
        inquire (FILE=trim(file_path), EXIST=file_exist)

        if (file_exist) then
            open (1, FILE=trim(file_path), &
                  FORM='formatted', &
                  ACTION='read', &
                  STATUS='old')
            read (1, NML=user_inputs, iostat=iostatus)

            if (iostatus /= 0) then
                backspace (1)
                read (1, fmt='(A)') line
                print *, 'Invalid line in namelist: '//trim(line)
                call s_mpi_abort('Invalid line in simulation.inp. It is '// &
                                 'likely due to a datatype mismatch. Exiting ...')
            end if

            close (1)

            if ((bf_x) .or. (bf_y) .or. (bf_z)) then
                bodyForces = .true.
            endif

            ! Store m,n,p into global m,n,p
            m_glb = m
            n_glb = n
            p_glb = p

            if (cfl_adap_dt .or. cfl_const_dt) cfl_dt = .true.

        else
            call s_mpi_abort(trim(file_path)//' is missing. Exiting ...')
        end if

    end subroutine s_read_input_file

    !> The goal of this procedure is to verify that each of the
    !!      user provided inputs is valid and that their combination
    !!      constitutes a meaningful configuration for the simulation.
    subroutine s_check_input_file

        ! Relative path to the current directory file in the case directory
        character(LEN=path_len) :: file_path

        ! Logical used to check the existence of the current directory file
        logical :: file_exist

        ! Logistics ========================================================
        file_path = trim(case_dir)//'/.'

        call my_inquire(file_path, file_exist)

        if (file_exist .neqv. .true.) then
            call s_mpi_abort(trim(file_path)//' is missing. Exiting ...')
        end if
        ! ==================================================================

        call s_check_inputs_common()
        call s_check_inputs()

    end subroutine s_check_input_file

        !!              initial condition and grid data files. The cell-average
        !!              conservative variables constitute the former, while the
        !!              cell-boundary locations in x-, y- and z-directions make
        !!              up the latter. This procedure also calculates the cell-
        !!              width distributions from the cell-boundary locations.
        !! @param q_cons_vf Cell-averaged conservative variables
    subroutine s_read_serial_data_files(q_cons_vf)

        type(scalar_field), dimension(sys_size), intent(INOUT) :: q_cons_vf

        character(LEN=path_len + 2*name_len) :: t_step_dir !<
            !! Relative path to the starting time-step directory

        character(LEN=path_len + 3*name_len) :: file_path !<
            !! Relative path to the grid and conservative variables data files

        logical :: file_exist !<
        ! Logical used to check the existence of the data files

        integer :: i, r !< Generic loop iterator

        ! Confirming that the directory from which the initial condition and
        ! the grid data files are to be read in exists and exiting otherwise
        if (cfl_dt) then
            write (t_step_dir, '(A,I0,A,I0)') &
                trim(case_dir)//'/p_all/p', proc_rank, '/', n_start
        else
            write (t_step_dir, '(A,I0,A,I0)') &
                trim(case_dir)//'/p_all/p', proc_rank, '/', t_step_start
        end if

        file_path = trim(t_step_dir)//'/.'
        call my_inquire(file_path, file_exist)

        if (file_exist .neqv. .true.) then
            call s_mpi_abort(trim(file_path)//' is missing. Exiting ...')
        end if

        ! Cell-boundary Locations in x-direction ===========================
        file_path = trim(t_step_dir)//'/x_cb.dat'

        inquire (FILE=trim(file_path), EXIST=file_exist)

        if (file_exist) then
            open (2, FILE=trim(file_path), &
                  FORM='unformatted', &
                  ACTION='read', &
                  STATUS='old')
            read (2) x_cb(-1:m); close (2)
        else
            call s_mpi_abort(trim(file_path)//' is missing. Exiting ...')
        end if

        dx(0:m) = x_cb(0:m) - x_cb(-1:m - 1)
        x_cc(0:m) = x_cb(-1:m - 1) + dx(0:m)/2d0

        if (ib) then
            do i = 1, num_ibs
                if (patch_ib(i)%c > 0) then
                    Np = int((patch_ib(i)%p*patch_ib(i)%c/dx(0))*20) + int(((patch_ib(i)%c - patch_ib(i)%p*patch_ib(i)%c)/dx(0))*20) + 1
                end if
            end do
        end if
        ! ==================================================================

        ! Cell-boundary Locations in y-direction ===========================
        if (n > 0) then

            file_path = trim(t_step_dir)//'/y_cb.dat'

            inquire (FILE=trim(file_path), EXIST=file_exist)

            if (file_exist) then
                open (2, FILE=trim(file_path), &
                      FORM='unformatted', &
                      ACTION='read', &
                      STATUS='old')
                read (2) y_cb(-1:n); close (2)
            else
                call s_mpi_abort(trim(file_path)//' is missing. Exiting ...')
            end if

            dy(0:n) = y_cb(0:n) - y_cb(-1:n - 1)
            y_cc(0:n) = y_cb(-1:n - 1) + dy(0:n)/2d0

        end if
        ! ==================================================================

        ! Cell-boundary Locations in z-direction ===========================
        if (p > 0) then

            file_path = trim(t_step_dir)//'/z_cb.dat'

            inquire (FILE=trim(file_path), EXIST=file_exist)

            if (file_exist) then
                open (2, FILE=trim(file_path), &
                      FORM='unformatted', &
                      ACTION='read', &
                      STATUS='old')
                read (2) z_cb(-1:p); close (2)
            else
                call s_mpi_abort(trim(file_path)//' is missing. Exiting ...')
            end if

            dz(0:p) = z_cb(0:p) - z_cb(-1:p - 1)
            z_cc(0:p) = z_cb(-1:p - 1) + dz(0:p)/2d0

        end if
        ! ==================================================================

        do i = 1, sys_size
            write (file_path, '(A,I0,A)') &
                trim(t_step_dir)//'/q_cons_vf', i, '.dat'
            inquire (FILE=trim(file_path), EXIST=file_exist)
            if (file_exist) then
                open (2, FILE=trim(file_path), &
                      FORM='unformatted', &
                      ACTION='read', &
                      STATUS='old')
                read (2) q_cons_vf(i)%sf(0:m, 0:n, 0:p); close (2)
            else
                call s_mpi_abort(trim(file_path)//' is missing. Exiting ...')
            end if
        end do

        if ((bubbles .eqv. .true.) .or. (elasticity .eqv. .true.)) then
            ! Read pb and mv for non-polytropic qbmm
            if (qbmm .and. .not. polytropic) then
                do i = 1, nb
                    do r = 1, nnode
                        write (file_path, '(A,I0,A)') &
                            trim(t_step_dir)//'/pb', sys_size + (i - 1)*nnode + r, '.dat'
                        inquire (FILE=trim(file_path), EXIST=file_exist)
                        if (file_exist) then
                            open (2, FILE=trim(file_path), &
                                  FORM='unformatted', &
                                  ACTION='read', &
                                  STATUS='old')
                            read (2) pb_ts(1)%sf(0:m, 0:n, 0:p, r, i); close (2)
                        else
                            call s_mpi_abort(trim(file_path)//' is missing. Exiting ...')
                        end if
                    end do
                end do
                do i = 1, nb
                    do r = 1, nnode
                        write (file_path, '(A,I0,A)') &
                            trim(t_step_dir)//'/mv', sys_size + (i - 1)*nnode + r, '.dat'
                        inquire (FILE=trim(file_path), EXIST=file_exist)
                        if (file_exist) then
                            open (2, FILE=trim(file_path), &
                                  FORM='unformatted', &
                                  ACTION='read', &
                                  STATUS='old')
                            read (2) mv_ts(1)%sf(0:m, 0:n, 0:p, r, i); close (2)
                        else
                            call s_mpi_abort(trim(file_path)//' is missing. Exiting ...')
                        end if
                    end do
                end do
            end if
        end if
        ! ==================================================================

        ! Read IBM Data ====================================================

        if (ib) then
            ! Read IB markers
            write (file_path, '(A,I0,A)') &
                trim(t_step_dir)//'/ib.dat'
            inquire (FILE=trim(file_path), EXIST=file_exist)
            if (file_exist) then
                open (2, FILE=trim(file_path), &
                        FORM='unformatted', &
                        ACTION='read', &
                        STATUS='old')
                read (2) ib_markers%sf(0:m, 0:n, 0:p); close (2)
            else
                call s_mpi_abort(trim(file_path)//' is missing. Exiting ...')
            end if

            ! Read Levelset
            write (file_path, '(A)') &
                trim(t_step_dir)//'/levelset.dat'
            inquire (FILE=trim(file_path), EXIST=file_exist)
            if (file_exist) then
                open (2, FILE=trim(file_path), &
                        FORM='unformatted', &
                        ACTION='read', &
                        STATUS='old')
                read (2) levelset%sf(0:m, 0:n, 0:p, 1:num_ibs); close (2)
                ! print*, 'check', STL_levelset(106, 50, 0, 1)
            else
                call s_mpi_abort(trim(file_path)//' is missing. Exiting ...')
            end if

            ! Read Levelset Norm
            write (file_path, '(A)') &
                trim(t_step_dir)//'/levelset_norm.dat'
            inquire (FILE=trim(file_path), EXIST=file_exist)
            if (file_exist) then
                open (2, FILE=trim(file_path), &
                        FORM='unformatted', &
                        ACTION='read', &
                        STATUS='old')
                read (2) levelset_norm%sf(0:m, 0:n, 0:p, 1:num_ibs, 1:3); close (2)
            else
                call s_mpi_abort(trim(file_path)//' is missing. Exiting ...')
            end if

            do i = 1, num_ibs
                if (patch_ib(i)%c > 0) then
                    allocate (airfoil_grid_u(1:Np))
                    allocate (airfoil_grid_l(1:Np))

                    write (file_path, '(A)') &
                        trim(t_step_dir)//'/airfoil_u.dat'
                    inquire (FILE=trim(file_path), EXIST=file_exist)
                    if (file_exist) then
                        open (2, FILE=trim(file_path), &
                              FORM='unformatted', &
                              ACTION='read', &
                              STATUS='old')
                        read (2) airfoil_grid_u; close (2)
                    else
                        call s_mpi_abort(trim(file_path)//' is missing. Exiting ...')
                    end if

                    write (file_path, '(A)') &
                        trim(t_step_dir)//'/airfoil_l.dat'
                    inquire (FILE=trim(file_path), EXIST=file_exist)
                    if (file_exist) then
                        open (2, FILE=trim(file_path), &
                              FORM='unformatted', &
                              ACTION='read', &
                              STATUS='old')
                        read (2) airfoil_grid_l; close (2)
                    else
                        call s_mpi_abort(trim(file_path)//' is missing. Exiting ...')
                    end if
                end if
            end do

        end if

    end subroutine s_read_serial_data_files

        !! @param q_cons_vf Conservative variables
    subroutine s_read_parallel_data_files(q_cons_vf)

        type(scalar_field), &
            dimension(sys_size), &
            intent(INOUT) :: q_cons_vf

#ifdef MFC_MPI

        real(kind(0d0)), allocatable, dimension(:) :: x_cb_glb, y_cb_glb, z_cb_glb

        integer :: ifile, ierr, data_size
        integer, dimension(MPI_STATUS_SIZE) :: status
        integer(KIND=MPI_OFFSET_KIND) :: disp
        integer(KIND=MPI_OFFSET_KIND) :: m_MOK, n_MOK, p_MOK
        integer(KIND=MPI_OFFSET_KIND) :: WP_MOK, var_MOK, str_MOK
        integer(KIND=MPI_OFFSET_KIND) :: NVARS_MOK
        integer(KIND=MPI_OFFSET_KIND) :: MOK

        character(LEN=path_len + 2*name_len) :: file_loc
        logical :: file_exist

        character(len=10) :: t_step_start_string

        integer :: i, j

        allocate (x_cb_glb(-1:m_glb))
        allocate (y_cb_glb(-1:n_glb))
        allocate (z_cb_glb(-1:p_glb))

        ! Read in cell boundary locations in x-direction
        file_loc = trim(case_dir)//'/restart_data'//trim(mpiiofs)//'x_cb.dat'
        inquire (FILE=trim(file_loc), EXIST=file_exist)

        if (file_exist) then
            data_size = m_glb + 2
            call MPI_FILE_OPEN(MPI_COMM_WORLD, file_loc, MPI_MODE_RDONLY, mpi_info_int, ifile, ierr)
            call MPI_FILE_READ(ifile, x_cb_glb, data_size, MPI_DOUBLE_PRECISION, status, ierr)
            call MPI_FILE_CLOSE(ifile, ierr)
        else
            call s_mpi_abort('File '//trim(file_loc)//' is missing. Exiting...')
        end if

        ! Assigning local cell boundary locations
        x_cb(-1:m) = x_cb_glb((start_idx(1) - 1):(start_idx(1) + m))
        ! Computing the cell width distribution
        dx(0:m) = x_cb(0:m) - x_cb(-1:m - 1)
        ! Computing the cell center locations
        x_cc(0:m) = x_cb(-1:m - 1) + dx(0:m)/2d0

        if (ib) then
            do i = 1, num_ibs
                if (patch_ib(i)%c > 0) then
                    Np = int((patch_ib(i)%p*patch_ib(i)%c/dx(0))*20) + int(((patch_ib(i)%c - patch_ib(i)%p*patch_ib(i)%c)/dx(0))*20) + 1
                    allocate (MPI_IO_airfoil_IB_DATA%var(1:2*Np))
                    print *, "HERE Np", Np
                end if
            end do
        end if

        if (n > 0) then
            ! Read in cell boundary locations in y-direction
            file_loc = trim(case_dir)//'/restart_data'//trim(mpiiofs)//'y_cb.dat'
            inquire (FILE=trim(file_loc), EXIST=file_exist)

            if (file_exist) then
                data_size = n_glb + 2
                call MPI_FILE_OPEN(MPI_COMM_WORLD, file_loc, MPI_MODE_RDONLY, mpi_info_int, ifile, ierr)
                call MPI_FILE_READ(ifile, y_cb_glb, data_size, MPI_DOUBLE_PRECISION, status, ierr)
                call MPI_FILE_CLOSE(ifile, ierr)
            else
                call s_mpi_abort('File '//trim(file_loc)//' is missing. Exiting...')
            end if

            ! Assigning local cell boundary locations
            y_cb(-1:n) = y_cb_glb((start_idx(2) - 1):(start_idx(2) + n))
            ! Computing the cell width distribution
            dy(0:n) = y_cb(0:n) - y_cb(-1:n - 1)
            ! Computing the cell center locations
            y_cc(0:n) = y_cb(-1:n - 1) + dy(0:n)/2d0

            if (p > 0) then
                ! Read in cell boundary locations in z-direction
                file_loc = trim(case_dir)//'/restart_data'//trim(mpiiofs)//'z_cb.dat'
                inquire (FILE=trim(file_loc), EXIST=file_exist)

                if (file_exist) then
                    data_size = p_glb + 2
                    call MPI_FILE_OPEN(MPI_COMM_WORLD, file_loc, MPI_MODE_RDONLY, mpi_info_int, ifile, ierr)
                    call MPI_FILE_READ(ifile, z_cb_glb, data_size, MPI_DOUBLE_PRECISION, status, ierr)
                    call MPI_FILE_CLOSE(ifile, ierr)
                else
                    call s_mpi_abort('File '//trim(file_loc)//'is missing. Exiting...')
                end if

                ! Assigning local cell boundary locations
                z_cb(-1:p) = z_cb_glb((start_idx(3) - 1):(start_idx(3) + p))
                ! Computing the cell width distribution
                dz(0:p) = z_cb(0:p) - z_cb(-1:p - 1)
                ! Computing the cell center locations
                z_cc(0:p) = z_cb(-1:p - 1) + dz(0:p)/2d0

            end if
        end if

        if (file_per_process) then
            if (cfl_dt) then
                call s_int_to_str(n_start, t_step_start_string)
                write (file_loc, '(I0,A1,I7.7,A)') n_start, '_', proc_rank, '.dat'
            else
                call s_int_to_str(t_step_start, t_step_start_string)
                write (file_loc, '(I0,A1,I7.7,A)') t_step_start, '_', proc_rank, '.dat'
            end if
            file_loc = trim(case_dir)//'/restart_data/lustre_'//trim(t_step_start_string)//trim(mpiiofs)//trim(file_loc)
            inquire (FILE=trim(file_loc), EXIST=file_exist)

            if (file_exist) then
                call MPI_FILE_OPEN(MPI_COMM_SELF, file_loc, MPI_MODE_RDONLY, mpi_info_int, ifile, ierr)

                ! Initialize MPI data I/O

                if (ib) then
                    call s_initialize_mpi_data(q_cons_vf, ib_markers, &
                        levelset, levelset_norm)
                else
                    call s_initialize_mpi_data(q_cons_vf)
                end if

                ! Size of local arrays
                data_size = (m + 1)*(n + 1)*(p + 1)

                ! Resize some integers so MPI can read even the biggest file
                m_MOK = int(m_glb + 1, MPI_OFFSET_KIND)
                n_MOK = int(n_glb + 1, MPI_OFFSET_KIND)
                p_MOK = int(p_glb + 1, MPI_OFFSET_KIND)
                WP_MOK = int(8d0, MPI_OFFSET_KIND)
                MOK = int(1d0, MPI_OFFSET_KIND)
                str_MOK = int(name_len, MPI_OFFSET_KIND)
                NVARS_MOK = int(sys_size, MPI_OFFSET_KIND)

                ! Read the data for each variable
                if ( bubbles .or. elasticity ) then

                    do i = 1, sys_size!adv_idx%end
                        var_MOK = int(i, MPI_OFFSET_KIND)

                        call MPI_FILE_READ(ifile, MPI_IO_DATA%var(i)%sf, data_size, &
                                           MPI_DOUBLE_PRECISION, status, ierr)
                    end do
                    !Read pb and mv for non-polytropic qbmm
                    if (qbmm .and. .not. polytropic) then
                        do i = sys_size + 1, sys_size + 2*nb*nnode
                            var_MOK = int(i, MPI_OFFSET_KIND)

                            call MPI_FILE_READ(ifile, MPI_IO_DATA%var(i)%sf, data_size, &
                                               MPI_DOUBLE_PRECISION, status, ierr)
                        end do
                    end if
                else
                    do i = 1, adv_idx%end
                        var_MOK = int(i, MPI_OFFSET_KIND)

                        call MPI_FILE_READ(ifile, MPI_IO_DATA%var(i)%sf, data_size, &
                                           MPI_DOUBLE_PRECISION, status, ierr)
                    end do
                end if
                

                call s_mpi_barrier()

                call MPI_FILE_CLOSE(ifile, ierr)

                if (ib) then
                    ! Read IB Markers
                    write (file_loc, '(A)') 'ib.dat'
                    file_loc = trim(case_dir)//'/restart_data'//trim(mpiiofs)//trim(file_loc)
                    inquire (FILE=trim(file_loc), EXIST=file_exist)

                    if (file_exist) then

                        call MPI_FILE_OPEN(MPI_COMM_WORLD, file_loc, MPI_MODE_RDONLY, mpi_info_int, ifile, ierr)

                        disp = 0

                        call MPI_FILE_SET_VIEW(ifile, disp, MPI_INTEGER, MPI_IO_IB_DATA%view, &
                                               'native', mpi_info_int, ierr)
                        call MPI_FILE_READ(ifile, MPI_IO_IB_DATA%var%sf, data_size, &
                                           MPI_INTEGER, status, ierr)

                    else
                        call s_mpi_abort('File '//trim(file_loc)//' is missing. Exiting...')
                    end if

                    ! Read Levelset
                    write (file_loc, '(A)') 'levelset.dat'
                    file_loc = trim(case_dir)//'/restart_data'//trim(mpiiofs)//trim(file_loc)
                    inquire (FILE=trim(file_loc), EXIST=file_exist)

                    if (file_exist) then

                        call MPI_FILE_OPEN(MPI_COMM_WORLD, file_loc, MPI_MODE_RDONLY, mpi_info_int, ifile, ierr)

                        disp = 0

                        call MPI_FILE_SET_VIEW(ifile, disp, MPI_DOUBLE_PRECISION, MPI_IO_levelset_DATA%view, &
                                               'native', mpi_info_int, ierr)
                        call MPI_FILE_READ(ifile, MPI_IO_levelset_DATA%var%sf, data_size * num_ibs, &
                                           MPI_DOUBLE_PRECISION, status, ierr)

                    else
                        call s_mpi_abort('File '//trim(file_loc)//' is missing. Exiting...')
                    end if

                    ! Read Levelset Norm
                    write (file_loc, '(A)') 'levelset_norm.dat'
                    file_loc = trim(case_dir)//'/restart_data'//trim(mpiiofs)//trim(file_loc)
                    inquire (FILE=trim(file_loc), EXIST=file_exist)

                    if (file_exist) then

                        call MPI_FILE_OPEN(MPI_COMM_WORLD, file_loc, MPI_MODE_RDONLY, mpi_info_int, ifile, ierr)

                        disp = 0

                        call MPI_FILE_SET_VIEW(ifile, disp, MPI_DOUBLE_PRECISION, MPI_IO_levelsetnorm_DATA%view, &
                                               'native', mpi_info_int, ierr)
                        call MPI_FILE_READ(ifile, MPI_IO_levelsetnorm_DATA%var%sf, data_size * num_ibs * 3, &
                                           MPI_DOUBLE_PRECISION, status, ierr)

                    else
                        call s_mpi_abort('File '//trim(file_loc)//' is missing. Exiting...')
                    end if

                end if

            else
                call s_mpi_abort('File '//trim(file_loc)//' is missing. Exiting...')
            end if
        else

            ! Open the file to read conservative variables
            if (cfl_dt) then
                write (file_loc, '(I0,A)') n_start, '.dat'
            else
                write (file_loc, '(I0,A)') t_step_start, '.dat'
            end if
            file_loc = trim(case_dir)//'/restart_data'//trim(mpiiofs)//trim(file_loc)
            inquire (FILE=trim(file_loc), EXIST=file_exist)

            if (file_exist) then
                call MPI_FILE_OPEN(MPI_COMM_WORLD, file_loc, MPI_MODE_RDONLY, mpi_info_int, ifile, ierr)

                ! Initialize MPI data I/O

                if (ib) then
                    call s_initialize_mpi_data(q_cons_vf, ib_markers, &
                        levelset, levelset_norm)
                else

                    call s_initialize_mpi_data(q_cons_vf)

                end if


                ! Size of local arrays
                data_size = (m + 1)*(n + 1)*(p + 1)

                ! Resize some integers so MPI can read even the biggest file
                m_MOK = int(m_glb + 1, MPI_OFFSET_KIND)
                n_MOK = int(n_glb + 1, MPI_OFFSET_KIND)
                p_MOK = int(p_glb + 1, MPI_OFFSET_KIND)
                WP_MOK = int(8d0, MPI_OFFSET_KIND)
                MOK = int(1d0, MPI_OFFSET_KIND)
                str_MOK = int(name_len, MPI_OFFSET_KIND)
                NVARS_MOK = int(sys_size, MPI_OFFSET_KIND)

                ! Read the data for each variable
                if ( bubbles .or. elasticity ) then

                    do i = 1, sys_size !adv_idx%end
                        var_MOK = int(i, MPI_OFFSET_KIND)
                        ! Initial displacement to skip at beginning of file
                        disp = m_MOK*max(MOK, n_MOK)*max(MOK, p_MOK)*WP_MOK*(var_MOK - 1)

                        call MPI_FILE_SET_VIEW(ifile, disp, MPI_DOUBLE_PRECISION, MPI_IO_DATA%view(i), &
                                               'native', mpi_info_int, ierr)
                        call MPI_FILE_READ(ifile, MPI_IO_DATA%var(i)%sf, data_size, &
                                           MPI_DOUBLE_PRECISION, status, ierr)
                    end do
                    !Read pb and mv for non-polytropic qbmm
                    if (qbmm .and. .not. polytropic) then
                        do i = sys_size + 1, sys_size + 2*nb*nnode
                            var_MOK = int(i, MPI_OFFSET_KIND)
                            ! Initial displacement to skip at beginning of file
                            disp = m_MOK*max(MOK, n_MOK)*max(MOK, p_MOK)*WP_MOK*(var_MOK - 1)

                            call MPI_FILE_SET_VIEW(ifile, disp, MPI_DOUBLE_PRECISION, MPI_IO_DATA%view(i), &
                                                   'native', mpi_info_int, ierr)
                            call MPI_FILE_READ(ifile, MPI_IO_DATA%var(i)%sf, data_size, &
                                               MPI_DOUBLE_PRECISION, status, ierr)
                        end do
                    end if
                else
                    do i = 1, sys_size
                        var_MOK = int(i, MPI_OFFSET_KIND)

                        ! Initial displacement to skip at beginning of file
                        disp = m_MOK*max(MOK, n_MOK)*max(MOK, p_MOK)*WP_MOK*(var_MOK - 1)

                        call MPI_FILE_SET_VIEW(ifile, disp, MPI_DOUBLE_PRECISION, MPI_IO_DATA%view(i), &
                                               'native', mpi_info_int, ierr)
                        call MPI_FILE_READ(ifile, MPI_IO_DATA%var(i)%sf, data_size, &
                                           MPI_DOUBLE_PRECISION, status, ierr)

                    end do
                end if

                call s_mpi_barrier()

                call MPI_FILE_CLOSE(ifile, ierr)

                if (ib) then

                    ! Read IB Markers
                    write (file_loc, '(A)') 'ib.dat'
                    file_loc = trim(case_dir)//'/restart_data'//trim(mpiiofs)//trim(file_loc)
                    inquire (FILE=trim(file_loc), EXIST=file_exist)

                    if (file_exist) then

                        call MPI_FILE_OPEN(MPI_COMM_WORLD, file_loc, MPI_MODE_RDONLY, mpi_info_int, ifile, ierr)

                        disp = 0

                        call MPI_FILE_SET_VIEW(ifile, disp, MPI_INTEGER, MPI_IO_IB_DATA%view, &
                                               'native', mpi_info_int, ierr)
                        call MPI_FILE_READ(ifile, MPI_IO_IB_DATA%var%sf, data_size, &
                                           MPI_INTEGER, status, ierr)

                    else
                        call s_mpi_abort('File '//trim(file_loc)//' is missing. Exiting...')
                    end if

                    ! Read Levelset
                    write (file_loc, '(A)') 'levelset.dat'
                    file_loc = trim(case_dir)//'/restart_data'//trim(mpiiofs)//trim(file_loc)
                    inquire (FILE=trim(file_loc), EXIST=file_exist)

                    if (file_exist) then

                        call MPI_FILE_OPEN(MPI_COMM_WORLD, file_loc, MPI_MODE_RDONLY, mpi_info_int, ifile, ierr)

                        disp = 0

                        call MPI_FILE_SET_VIEW(ifile, disp, MPI_DOUBLE_PRECISION, MPI_IO_levelset_DATA%view, &
                                               'native', mpi_info_int, ierr)
                        call MPI_FILE_READ(ifile, MPI_IO_levelset_DATA%var%sf, data_size, &
                                           MPI_DOUBLE_PRECISION, status, ierr)

                    else
                        call s_mpi_abort('File '//trim(file_loc)//' is missing. Exiting...')
                    end if

                    ! Read Levelset Norm
                    write (file_loc, '(A)') 'levelset_norm.dat'
                    file_loc = trim(case_dir)//'/restart_data'//trim(mpiiofs)//trim(file_loc)
                    inquire (FILE=trim(file_loc), EXIST=file_exist)

                    if (file_exist) then

                        call MPI_FILE_OPEN(MPI_COMM_WORLD, file_loc, MPI_MODE_RDONLY, mpi_info_int, ifile, ierr)

                        disp = 0

                        call MPI_FILE_SET_VIEW(ifile, disp, MPI_DOUBLE_PRECISION, MPI_IO_levelsetnorm_DATA%view, &
                                               'native', mpi_info_int, ierr)
                        call MPI_FILE_READ(ifile, MPI_IO_levelsetnorm_DATA%var%sf, data_size * num_ibs * 3, &
                                           MPI_DOUBLE_PRECISION, status, ierr)

                    else
                        call s_mpi_abort('File '//trim(file_loc)//' is missing. Exiting...')
                    end if

                end if

            else
                call s_mpi_abort('File '//trim(file_loc)//' is missing. Exiting...')
            end if

        end if

        if (ib) then

            do j = 1, num_ibs
                if (patch_ib(j)%c > 0) then

                    print *, "HERE Np", Np

                    allocate (airfoil_grid_u(1:Np))
                    allocate (airfoil_grid_l(1:Np))

                    write (file_loc, '(A)') 'airfoil_l.dat'
                    file_loc = trim(case_dir)//'/restart_data'//trim(mpiiofs)//trim(file_loc)
                    inquire (FILE=trim(file_loc), EXIST=file_exist)
                    if (file_exist) then

                        call MPI_FILE_OPEN(MPI_COMM_WORLD, file_loc, MPI_MODE_RDONLY, mpi_info_int, ifile, ierr)

                        ! Initial displacement to skip at beginning of file
                        disp = 0

                        call MPI_FILE_SET_VIEW(ifile, disp, MPI_DOUBLE_PRECISION, MPI_IO_airfoil_IB_DATA%view(1), &
                                               'native', mpi_info_int, ierr)
                        call MPI_FILE_READ(ifile, MPI_IO_airfoil_IB_DATA%var(1:Np), 3*Np, &
                                           MPI_DOUBLE_PRECISION, status, ierr)

                    end if

                    write (file_loc, '(A)') 'airfoil_u.dat'
                    file_loc = trim(case_dir)//'/restart_data'//trim(mpiiofs)//trim(file_loc)
                    inquire (FILE=trim(file_loc), EXIST=file_exist)
                    if (file_exist) then

                        call MPI_FILE_OPEN(MPI_COMM_WORLD, file_loc, MPI_MODE_RDONLY, mpi_info_int, ifile, ierr)

                        ! Initial displacement to skip at beginning of file
                        disp = 0

                        call MPI_FILE_SET_VIEW(ifile, disp, MPI_DOUBLE_PRECISION, MPI_IO_airfoil_IB_DATA%view(2), &
                                               'native', mpi_info_int, ierr)
                        call MPI_FILE_READ(ifile, MPI_IO_airfoil_IB_DATA%var(Np + 1:2*Np), 3*Np, &
                                           MPI_DOUBLE_PRECISION, status, ierr)
                    end if

                    do i = 1, Np
                        airfoil_grid_l(i)%x = MPI_IO_airfoil_IB_DATA%var(i)%x
                        airfoil_grid_l(i)%y = MPI_IO_airfoil_IB_DATA%var(i)%y
                    end do

                    do i = 1, Np
                        airfoil_grid_u(i)%x = MPI_IO_airfoil_IB_DATA%var(Np + i)%x
                        airfoil_grid_u(i)%y = MPI_IO_airfoil_IB_DATA%var(Np + i)%y
                    end do

                end if
            end do
        end if

        deallocate (x_cb_glb, y_cb_glb, z_cb_glb)

#endif

    end subroutine s_read_parallel_data_files

    !> The purpose of this subroutine is to populate the buffers
        !!          of the grid variables, which are constituted of the cell-
        !!          boundary locations and cell-width distributions, based on
        !!          the boundary conditions.
    subroutine s_populate_grid_variables_buffers

        integer :: i !< Generic loop iterator

        ! Population of Buffers in x-direction =============================

        ! Populating cell-width distribution buffer, at the beginning of the
        ! coordinate direction, based on the selected boundary condition. In
        ! order, these are the ghost-cell extrapolation, symmetry, periodic,
        ! and processor boundary conditions.
        if (bc_x%beg <= -3) then
            do i = 1, buff_size
                dx(-i) = dx(0)
            end do
        elseif (bc_x%beg == -2) then
            do i = 1, buff_size
                dx(-i) = dx(i - 1)
            end do
        elseif (bc_x%beg == -1) then
            do i = 1, buff_size
                dx(-i) = dx(m - (i - 1))
            end do
        else
            call s_mpi_sendrecv_grid_variables_buffers(1, -1)
        end if

        ! Computing the cell-boundary locations buffer, at the beginning of
        ! the coordinate direction, from the cell-width distribution buffer
        do i = 1, buff_size
            x_cb(-1 - i) = x_cb(-i) - dx(-i)
        end do
        ! Computing the cell-center locations buffer, at the beginning of
        ! the coordinate direction, from the cell-width distribution buffer
        do i = 1, buff_size
            x_cc(-i) = x_cc(1 - i) - (dx(1 - i) + dx(-i))/2d0
        end do

        ! Populating the cell-width distribution buffer, at the end of the
        ! coordinate direction, based on desired boundary condition. These
        ! include, in order, ghost-cell extrapolation, symmetry, periodic,
        ! and processor boundary conditions.
        if (bc_x%end <= -3) then
            do i = 1, buff_size
                dx(m + i) = dx(m)
            end do
        elseif (bc_x%end == -2) then
            do i = 1, buff_size
                dx(m + i) = dx(m - (i - 1))
            end do
        elseif (bc_x%end == -1) then
            do i = 1, buff_size
                dx(m + i) = dx(i - 1)
            end do
        else
            call s_mpi_sendrecv_grid_variables_buffers(1, 1)
        end if

        ! Populating the cell-boundary locations buffer, at the end of the
        ! coordinate direction, from buffer of the cell-width distribution
        do i = 1, buff_size
            x_cb(m + i) = x_cb(m + (i - 1)) + dx(m + i)
        end do
        ! Populating the cell-center locations buffer, at the end of the
        ! coordinate direction, from buffer of the cell-width distribution
        do i = 1, buff_size
            x_cc(m + i) = x_cc(m + (i - 1)) + (dx(m + (i - 1)) + dx(m + i))/2d0
        end do

        ! END: Population of Buffers in x-direction ========================

        ! Population of Buffers in y-direction =============================

        ! Populating cell-width distribution buffer, at the beginning of the
        ! coordinate direction, based on the selected boundary condition. In
        ! order, these are the ghost-cell extrapolation, symmetry, periodic,
        ! and processor boundary conditions.
        if (n == 0) then
            return
        elseif (bc_y%beg <= -3 .and. bc_y%beg /= -14) then
            do i = 1, buff_size
                dy(-i) = dy(0)
            end do
        elseif (bc_y%beg == -2 .or. bc_y%beg == -14) then
            do i = 1, buff_size
                dy(-i) = dy(i - 1)
            end do
        elseif (bc_y%beg == -1) then
            do i = 1, buff_size
                dy(-i) = dy(n - (i - 1))
            end do
        else
            call s_mpi_sendrecv_grid_variables_buffers(2, -1)
        end if

        ! Computing the cell-boundary locations buffer, at the beginning of
        ! the coordinate direction, from the cell-width distribution buffer
        do i = 1, buff_size
            y_cb(-1 - i) = y_cb(-i) - dy(-i)
        end do
        ! Computing the cell-center locations buffer, at the beginning of
        ! the coordinate direction, from the cell-width distribution buffer
        do i = 1, buff_size
            y_cc(-i) = y_cc(1 - i) - (dy(1 - i) + dy(-i))/2d0
        end do

        ! Populating the cell-width distribution buffer, at the end of the
        ! coordinate direction, based on desired boundary condition. These
        ! include, in order, ghost-cell extrapolation, symmetry, periodic,
        ! and processor boundary conditions.
        if (bc_y%end <= -3) then
            do i = 1, buff_size
                dy(n + i) = dy(n)
            end do
        elseif (bc_y%end == -2) then
            do i = 1, buff_size
                dy(n + i) = dy(n - (i - 1))
            end do
        elseif (bc_y%end == -1) then
            do i = 1, buff_size
                dy(n + i) = dy(i - 1)
            end do
        else
            call s_mpi_sendrecv_grid_variables_buffers(2, 1)
        end if

        ! Populating the cell-boundary locations buffer, at the end of the
        ! coordinate direction, from buffer of the cell-width distribution
        do i = 1, buff_size
            y_cb(n + i) = y_cb(n + (i - 1)) + dy(n + i)
        end do
        ! Populating the cell-center locations buffer, at the end of the
        ! coordinate direction, from buffer of the cell-width distribution
        do i = 1, buff_size
            y_cc(n + i) = y_cc(n + (i - 1)) + (dy(n + (i - 1)) + dy(n + i))/2d0
        end do

        ! END: Population of Buffers in y-direction ========================

        ! Population of Buffers in z-direction =============================

        ! Populating cell-width distribution buffer, at the beginning of the
        ! coordinate direction, based on the selected boundary condition. In
        ! order, these are the ghost-cell extrapolation, symmetry, periodic,
        ! and processor boundary conditions.
        if (p == 0) then
            return
        elseif (bc_z%beg <= -3) then
            do i = 1, buff_size
                dz(-i) = dz(0)
            end do
        elseif (bc_z%beg == -2) then
            do i = 1, buff_size
                dz(-i) = dz(i - 1)
            end do
        elseif (bc_z%beg == -1) then
            do i = 1, buff_size
                dz(-i) = dz(p - (i - 1))
            end do
        else
            call s_mpi_sendrecv_grid_variables_buffers(3, -1)
        end if

        ! Computing the cell-boundary locations buffer, at the beginning of
        ! the coordinate direction, from the cell-width distribution buffer
        do i = 1, buff_size
            z_cb(-1 - i) = z_cb(-i) - dz(-i)
        end do
        ! Computing the cell-center locations buffer, at the beginning of
        ! the coordinate direction, from the cell-width distribution buffer
        do i = 1, buff_size
            z_cc(-i) = z_cc(1 - i) - (dz(1 - i) + dz(-i))/2d0
        end do

        ! Populating the cell-width distribution buffer, at the end of the
        ! coordinate direction, based on desired boundary condition. These
        ! include, in order, ghost-cell extrapolation, symmetry, periodic,
        ! and processor boundary conditions.
        if (bc_z%end <= -3) then
            do i = 1, buff_size
                dz(p + i) = dz(p)
            end do
        elseif (bc_z%end == -2) then
            do i = 1, buff_size
                dz(p + i) = dz(p - (i - 1))
            end do
        elseif (bc_z%end == -1) then
            do i = 1, buff_size
                dz(p + i) = dz(i - 1)
            end do
        else
            call s_mpi_sendrecv_grid_variables_buffers(3, 1)
        end if

        ! Populating the cell-boundary locations buffer, at the end of the
        ! coordinate direction, from buffer of the cell-width distribution
        do i = 1, buff_size
            z_cb(p + i) = z_cb(p + (i - 1)) + dz(p + i)
        end do
        ! Populating the cell-center locations buffer, at the end of the
        ! coordinate direction, from buffer of the cell-width distribution
        do i = 1, buff_size
            z_cc(p + i) = z_cc(p + (i - 1)) + (dz(p + (i - 1)) + dz(p + i))/2d0
        end do

        ! END: Population of Buffers in z-direction ========================

    end subroutine s_populate_grid_variables_buffers

    !> The purpose of this procedure is to initialize the
        !!      values of the internal-energy equations of each phase
        !!      from the mass of each phase, the mixture momentum and
        !!      mixture-total-energy equations.
        !! @param v_vf conservative variables
    subroutine s_initialize_internal_energy_equations(v_vf)

        type(scalar_field), dimension(sys_size), intent(inout) :: v_vf

        real(kind(0d0)) :: rho
        real(kind(0d0)) :: dyn_pres
        real(kind(0d0)) :: gamma
        real(kind(0d0)) :: pi_inf
        real(kind(0d0)) :: qv
        real(kind(0d0)), dimension(2) :: Re
        real(kind(0d0)) :: pres, T

        integer :: i, j, k, l, c

        real(kind(0d0)), dimension(num_species) :: rhoYks

        do j = 0, m
            do k = 0, n
                do l = 0, p

                    call s_convert_to_mixture_variables(v_vf, j, k, l, rho, gamma, pi_inf, qv, Re)

                    dyn_pres = 0d0
                    do i = mom_idx%beg, mom_idx%end
                        dyn_pres = dyn_pres + 5d-1*v_vf(i)%sf(j, k, l)*v_vf(i)%sf(j, k, l) &
                                   /max(rho, sgm_eps)
                    end do

                    if (chemistry) then
                        do c = 1, num_species
                            rhoYks(c) = v_vf(chemxb + c - 1)%sf(j, k, l)
                        end do
                    end if

                    call s_compute_pressure(v_vf(E_idx)%sf(j, k, l), 0d0, &
                                            dyn_pres, pi_inf, gamma, rho, qv, rhoYks, pres, T)

                    do i = 1, num_fluids
                        v_vf(i + internalEnergies_idx%beg - 1)%sf(j, k, l) = v_vf(i + adv_idx%beg - 1)%sf(j, k, l)* &
                                                                             (fluid_pp(i)%gamma*pres + fluid_pp(i)%pi_inf) &
                                                                             + v_vf(i + cont_idx%beg - 1)%sf(j, k, l)*fluid_pp(i)%qv
                    end do

                end do
            end do
        end do

    end subroutine s_initialize_internal_energy_equations

    subroutine s_perform_time_step(t_step, time_avg, time_final, io_time_avg, io_time_final, proc_time, io_proc_time, file_exists, start, finish, nt)
        integer, intent(inout) :: t_step
        real(kind(0d0)), intent(inout) :: time_avg, time_final
        real(kind(0d0)), intent(inout) :: io_time_avg, io_time_final
        real(kind(0d0)), dimension(:), intent(inout) :: proc_time
        real(kind(0d0)), dimension(:), intent(inout) :: io_proc_time
        logical, intent(inout) :: file_exists
        real(kind(0d0)), intent(inout) :: start, finish
        integer, intent(inout) :: nt

        integer :: i

        if (cfl_dt) then
            if (cfl_const_dt .and. t_step == 0) call s_compute_dt()

            if (cfl_adap_dt) call s_compute_dt()

            if (t_step == 0) dt_init = dt

            if (dt < 1d-3*dt_init .and. cfl_adap_dt .and. proc_rank == 0) then
                print*, "Delta t = ", dt
                call s_mpi_abort("Delta t has become too small")
            end if
        end if

        if (cfl_dt) then
            if ((mytime + dt) >= t_stop) dt = t_stop - mytime
        else
            if ((mytime + dt) >= finaltime) dt = finaltime - mytime
        end if

        if (cfl_dt) then
            if (proc_rank == 0 .and. mod(t_step - t_step_start, t_step_print) == 0) then
                print '(" ["I3"%] Time "ES16.6" dt = "ES16.6" @ Time Step = "I8"")', &
                    int(ceiling(100d0*(mytime/t_stop))), &
                    mytime, &
                    dt, &
                    t_step
            end if
        else
            if (proc_rank == 0 .and. mod(t_step - t_step_start, t_step_print) == 0) then
                print '(" ["I3"%]  Time step "I8" of "I0" @ t_step = "I0"")', &
                   int(ceiling(100d0*(real(t_step - t_step_start)/(t_step_stop - t_step_start + 1)))), &
                    t_step - t_step_start + 1, &
                    t_step_stop - t_step_start + 1, &
                t_step
            end if
        end if

        if (probe_wrt) then
            do i = 1, sys_size
                !$acc update host(q_cons_ts(1)%vf(i)%sf)
            end do
        end if

        call s_compute_derived_variables(t_step)

#ifdef DEBUG
        print *, 'Computed derived vars'
#endif

        mytime = mytime + dt

        ! Total-variation-diminishing (TVD) Runge-Kutta (RK) time-steppers
        if (time_stepper == 1) then
            call s_1st_order_tvd_rk(t_step, time_avg)
        elseif (time_stepper == 2) then
            call s_2nd_order_tvd_rk(t_step, time_avg)
        elseif (time_stepper == 3 .and. (.not. adap_dt)) then
            call s_3rd_order_tvd_rk(t_step, time_avg)
        elseif (time_stepper == 3 .and. adap_dt) then
            call s_strang_splitting(t_step, time_avg)
        end if

        if (relax) call s_infinite_relaxation_k(q_cons_ts(1)%vf)

        ! Time-stepping loop controls

        t_step = t_step + 1
        
    end subroutine s_perform_time_step

    subroutine s_save_performance_metrics(t_step, time_avg, time_final, io_time_avg, io_time_final, proc_time, io_proc_time, file_exists, start, finish, nt)

        integer, intent(inout) :: t_step
        real(kind(0d0)), intent(inout) :: time_avg, time_final
        real(kind(0d0)), intent(inout) :: io_time_avg, io_time_final
        real(kind(0d0)), dimension(:), intent(inout) :: proc_time
        real(kind(0d0)), dimension(:), intent(inout) :: io_proc_time
        logical, intent(inout) :: file_exists
        real(kind(0d0)), intent(inout) :: start, finish
        integer, intent(inout) :: nt

        real(kind(0d0)) :: grind_time

        call s_mpi_barrier()

        if (num_procs > 1) then
            call mpi_bcast_time_step_values(proc_time, time_avg)

            call mpi_bcast_time_step_values(io_proc_time, io_time_avg)
        end if

        if (proc_rank == 0) then
            time_final = 0d0
            io_time_final = 0d0
            if (num_procs == 1) then
                time_final = time_avg
                io_time_final = io_time_avg
            else
                time_final = maxval(proc_time)
                io_time_final = maxval(io_proc_time)
            end if

            grind_time = time_final*1.0d9/(sys_size*maxval((/1,m_glb/))*maxval((/1,n_glb/))*maxval((/1,p_glb/)))

            print *, "Performance:", grind_time, "ns/gp/eq/rhs"
            inquire (FILE='time_data.dat', EXIST=file_exists)
            if (file_exists) then
                open (1, file='time_data.dat', position='append', status='old')
            else
                open (1, file='time_data.dat', status='new')
                write (1, '(A10, A15, A15)') "Ranks", "s/step", "ns/gp/eq/rhs"
            end if

            write (1, '(I10, 2(F15.8))') num_procs, time_final, grind_time

            close (1)

            inquire (FILE='io_time_data.dat', EXIST=file_exists)
            if (file_exists) then
                open (1, file='io_time_data.dat', position='append', status='old')
            else
                open (1, file='io_time_data.dat', status='new')
                write (1, '(A10, A15)') "Ranks", "s/step"
            end if

            write (1, '(I10, F15.8)') num_procs, io_time_final
            close (1)

        end if

    end subroutine s_save_performance_metrics

    subroutine s_save_data(t_step, start, finish, io_time_avg, nt)
        integer, intent(inout) :: t_step
        real(kind(0d0)), intent(inout) :: start, finish, io_time_avg
        integer, intent(inout) :: nt

        integer :: i, j, k, l

        integer :: save_count

        call cpu_time(start)
        !  call nvtxStartRange("I/O")
        do i = 1, sys_size
            !$acc update host(q_cons_ts(1)%vf(i)%sf)
            do l = 0, p
                do k = 0, n
                    do j = 0, m
                        if (ieee_is_nan(q_cons_ts(1)%vf(i)%sf(j, k, l))) then
                            print *, "NaN(s) in timestep output.", j, k, l, i, proc_rank, t_step, m, n, p
                            error stop "NaN(s) in timestep output."
                        end if
                    end do
                end do
            end do
        end do

        if (qbmm .and. .not. polytropic) then
            !$acc update host(pb_ts(1)%sf)
            !$acc update host(mv_ts(1)%sf)
        end if

        if (cfl_dt) then
            save_count = int(mytime/t_save)
        else
            save_count = t_step
        end if

        call s_write_data_files(q_cons_ts(1)%vf, q_prim_vf, save_count)

        !  call nvtxEndRange
        call cpu_time(finish)
        if (cfl_dt) then
            nt = mytime/t_save
        else
            nt = int((t_step - t_step_start)/(t_step_save))
        end if

        if (nt == 1) then
            io_time_avg = abs(finish - start)
        else
            io_time_avg = (abs(finish - start) + io_time_avg*(nt - 1))/nt
        end if

    end subroutine s_save_data

    subroutine s_initialize_modules
        call s_initialize_global_parameters_module()
        !Quadrature weights and nodes for polydisperse simulations
        if (bubbles .and. nb > 1 .and. R0_type == 1) then
            call s_simpson
        end if
        !Initialize variables for non-polytropic (Preston) model
        if (bubbles .and. .not. polytropic) then
            call s_initialize_nonpoly()
        end if
        !Initialize pb based on surface tension for qbmm (polytropic)
        if (qbmm .and. polytropic .and. (.not. f_is_default(Web))) then
            pb0 = pref + 2d0*fluid_pp(1)%ss/(R0*R0ref)
            pb0 = pb0/pref
            pref = 1d0
        end if

#if defined(MFC_OpenACC) && defined(MFC_MEMORY_DUMP)
        call acc_present_dump()
#endif

        call s_initialize_mpi_proxy_module()
        call s_initialize_variables_conversion_module()
        if (grid_geometry == 3) call s_initialize_fftw_module()
        call s_initialize_riemann_solvers_module()

        if(bubbles) call s_initialize_bubbles_module()
        if (ib) call s_initialize_ibm_module()
        if (qbmm) call s_initialize_qbmm_module()

#if defined(MFC_OpenACC) && defined(MFC_MEMORY_DUMP)
        call acc_present_dump()
#endif

        if (acoustic_source) then
            call s_initialize_acoustic_src()
        end if

        if (viscous) then
            call s_initialize_viscous_module()
        end if

        call s_initialize_rhs_module()

        if (surface_tension) call s_initialize_surface_tension_module()

#if defined(MFC_OpenACC) && defined(MFC_MEMORY_DUMP)
        call acc_present_dump()
#endif

        if (relax) call s_initialize_phasechange_module()
        if (chemistry) call s_initialize_chemistry_module()

        call s_initialize_data_output_module()
        call s_initialize_derived_variables_module()
        call s_initialize_time_steppers_module()

#if defined(MFC_OpenACC) && defined(MFC_MEMORY_DUMP)
        call acc_present_dump()
#endif

        ! Reading in the user provided initial condition and grid data
        call s_read_data_files(q_cons_ts(1)%vf)

        if (model_eqns == 3) call s_initialize_internal_energy_equations(q_cons_ts(1)%vf)
        if (ib) call s_ibm_setup()
        if (bodyForces) call s_initialize_body_forces_module()
        if (acoustic_source) call s_precalculate_acoustic_spatial_sources()

        ! Populating the buffers of the grid variables using the boundary conditions
        call s_populate_grid_variables_buffers()

        ! Computation of parameters, allocation of memory, association of pointers,
        ! and/or execution of any other tasks that are needed to properly configure
        ! the modules. The preparations below DO DEPEND on the grid being complete.
        call s_initialize_weno_module()

#if defined(MFC_OpenACC) && defined(MFC_MEMORY_DUMP)
        print *, "[MEM-INST] After: s_initialize_weno_module"
        call acc_present_dump()
#endif

        call s_initialize_cbc_module()
        call s_initialize_derived_variables()

        if (hypoelasticity) call s_initialize_hypoelastic_module()
        if (hyperelasticity) call s_initialize_hyperelastic_module()

    end subroutine s_initialize_modules

    subroutine s_initialize_mpi_domain
        integer :: ierr
#ifdef MFC_OpenACC
        real(kind(0d0)) :: starttime, endtime
        integer :: num_devices, local_size, num_nodes, ppn, my_device_num
        integer :: dev, devNum, local_rank
#ifdef MFC_MPI
        integer :: local_comm
#endif
        integer(acc_device_kind) :: devtype
#endif

        ! Initializing MPI execution environment

        call s_mpi_initialize()

        ! Bind GPUs if OpenACC is enabled
#ifdef MFC_OpenACC
#ifndef MFC_MPI
        local_size = 1
        local_rank = 0
#else
        call MPI_Comm_split_type(MPI_COMM_WORLD, MPI_COMM_TYPE_SHARED, 0, &
                                 MPI_INFO_NULL, local_comm, ierr)
        call MPI_Comm_size(local_comm, local_size, ierr)
        call MPI_Comm_rank(local_comm, local_rank, ierr)
#endif

        devtype = acc_get_device_type()
        devNum = acc_get_num_devices(devtype)
        dev = mod(local_rank, devNum)

        call acc_set_device_num(dev, devtype)
#endif

        ! The rank 0 processor assigns default values to the user inputs prior to
        ! reading them in from the input file. Next, the user inputs are read and
        ! their consistency is checked. The identification of any inconsistencies
        ! will result in the termination of the simulation.
        if (proc_rank == 0) then
            call s_assign_default_values_to_user_inputs()
            call s_read_input_file()
            call s_check_input_file()

            print '(" Simulating a ", A, " ", I0, "x", I0, "x", I0, " case on ", I0, " rank(s) ", A, ".")', &
#:if not MFC_CASE_OPTIMIZATION
                "regular", &
#:else
                "case-optimized", &
#:endif
                m, n, p, num_procs, &
#ifdef MFC_OpenACC
!&<
                "with OpenACC offloading"
!&>
#else
                "on CPUs"
#endif
        end if

        ! Broadcasting the user inputs to all of the processors and performing the
        ! parallel computational domain decomposition. Neither procedure has to be
        ! carried out if the simulation is in fact not truly executed in parallel.

        call s_mpi_bcast_user_inputs()

        call s_initialize_parallel_io()

        call s_mpi_decompose_computational_domain()

    end subroutine s_initialize_mpi_domain

    subroutine s_initialize_gpu_vars
        integer :: i
        !Update GPU DATA
        do i = 1, sys_size
            !$acc update device(q_cons_ts(1)%vf(i)%sf)
        end do

        if (qbmm .and. .not. polytropic) then
            !$acc update device(pb_ts(1)%sf, mv_ts(1)%sf)
        end if
        !$acc update device(nb, R0ref, Ca, Web, Re_inv, weight, R0, V0, bubbles, polytropic, polydisperse, qbmm, R0_type, ptil, bubble_model, thermal, poly_sigma, adv_n, adap_dt, n_idx, pi_fac, low_Mach)
        !$acc update device(R_n, R_v, phi_vn, phi_nv, Pe_c, Tw, pv, M_n, M_v, k_n, k_v, pb0, mass_n0, mass_v0, Pe_T, Re_trans_T, Re_trans_c, Im_trans_T, Im_trans_c, omegaN , mul0, ss, gamma_v, mu_v, gamma_m, gamma_n, mu_n, gam)

        !$acc update device(acoustic_source, num_source)
        !$acc update device(sigma, surface_tension)

        !$acc update device(dx, dy, dz, x_cb, x_cc, y_cb, y_cc, z_cb, z_cc)

        !$acc update device(bc_x%vb1, bc_x%vb2, bc_x%vb3, bc_x%ve1, bc_x%ve2, bc_x%ve3)
        !$acc update device(bc_y%vb1, bc_y%vb2, bc_y%vb3, bc_y%ve1, bc_y%ve2, bc_y%ve3)
        !$acc update device(bc_z%vb1, bc_z%vb2, bc_z%vb3, bc_z%ve1, bc_z%ve2, bc_z%ve3)

        !$acc update device(relax, relax_model)
        if (relax) then
            !$acc update device(palpha_eps, ptgalpha_eps)
        end if

        if (ib) then
            !$acc update device(ib_markers%sf)
        end if

    end subroutine s_initialize_gpu_vars

    subroutine s_finalize_modules

        call s_finalize_time_steppers_module()
        if (hypoelasticity) call s_finalize_hypoelastic_module() 
        if (hyperelasticity) call s_finalize_hyperelastic_module() 
        call s_finalize_derived_variables_module()
        call s_finalize_data_output_module()
        call s_finalize_rhs_module()
        call s_finalize_cbc_module()
        call s_finalize_riemann_solvers_module()
        call s_finalize_weno_module()
        call s_finalize_variables_conversion_module()
        if (grid_geometry == 3) call s_finalize_fftw_module
        call s_finalize_mpi_proxy_module()
        call s_finalize_global_parameters_module()
        if (relax) call s_finalize_relaxation_solver_module()
        if (viscous) then
            call s_finalize_viscous_module()
        end if

        if (surface_tension)  call s_finalize_surface_tension_module()
        if (bodyForces) call s_finalize_body_forces_module()

        ! Terminating MPI execution environment
        call s_mpi_finalize()
    end subroutine s_finalize_modules

end module m_start_up<|MERGE_RESOLUTION|>--- conflicted
+++ resolved
@@ -165,15 +165,10 @@
             R0_type, file_per_process, sigma, &
             pi_fac, adv_n, adap_dt, bf_x, bf_y, bf_z, &
             k_x, k_y, k_z, w_x, w_y, w_z, p_x, p_y, p_z, &
-<<<<<<< HEAD
-            g_x, g_y, g_z, hyperelasticity, R0ref, &
-            n_start, t_save, t_stop, &
-            cfl_adap_dt, cfl_const_dt, cfl_target
-=======
             g_x, g_y, g_z, n_start, t_save, t_stop, &
-            cfl_adap_dt, cfl_const_dt, cfl_target, &
-            viscous, surface_tension
->>>>>>> 03f320e0
+            cfl_adap_dt, cfl_const_dt, cfl_target,  &
+            viscous, surface_tension,               & 
+            hyperelasticity, R0ref
 
         ! Checking that an input file has been provided by the user. If it
         ! has, then the input file is read in, otherwise, simulation exits.
