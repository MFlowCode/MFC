--- conflicted
+++ resolved
@@ -82,11 +82,6 @@
     use m_surface_tension
 
     use m_body_forces
-<<<<<<< HEAD
-
-    ! ==========================================================================
-=======
->>>>>>> 314c05ad
 
     implicit none
 
@@ -1289,11 +1284,7 @@
         elseif (time_stepper == 3 .and. adap_dt) then
             call s_strang_splitting(t_step, time_avg)
         elseif (time_stepper == 4) then
-<<<<<<< HEAD
-            ! (Adaptive) 4th/5th order Runge—Kutta–Cash–Karp (RKCK) time-stepper (Cash J. and Karp A., 1990)         
-=======
             ! (Adaptive) 4th/5th order Runge—Kutta–Cash–Karp (RKCK) time-stepper (Cash J. and Karp A., 1990)
->>>>>>> 314c05ad
             call s_4th_5th_order_rkck(t_step, time_avg)
         end if
 
@@ -1407,11 +1398,7 @@
             !$acc update host(q_beta%vf(1)%sf)
             call s_write_data_files(q_cons_ts(1)%vf, q_T_sf, q_prim_vf, save_count, q_beta%vf(1))
             !$acc update host(Rmax_stats, Rmin_stats, gas_p, gas_mv, intfc_rad, intfc_vel)
-<<<<<<< HEAD
-            call s_write_restart_lag_bubbles(save_count) !parallel 
-=======
             call s_write_restart_lag_bubbles(save_count) !parallel
->>>>>>> 314c05ad
             if (lag_params%write_bubbles_stats) call s_write_lag_bubble_stats()
         else
             call s_write_data_files(q_cons_ts(1)%vf, q_T_sf, q_prim_vf, save_count)
@@ -1658,11 +1645,7 @@
         call s_finalize_mpi_proxy_module()
         call s_finalize_global_parameters_module()
         if (relax) call s_finalize_relaxation_solver_module()
-<<<<<<< HEAD
-        if (bubbles_lagrange) call s_finalize_lagrangian_solver() 
-=======
         if (bubbles_lagrange) call s_finalize_lagrangian_solver()
->>>>>>> 314c05ad
         if (viscous) then
             call s_finalize_viscous_module()
         end if
