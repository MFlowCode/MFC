--- conflicted
+++ resolved
@@ -179,12 +179,7 @@
             cfl_adap_dt, cfl_const_dt, cfl_target, &
             viscous, surface_tension, &
             bubbles_lagrange, lag_params, &
-<<<<<<< HEAD
-            hyperelasticity, R0ref, Bx0, powell, &
-=======
-            rkck_adap_dt, rkck_tolerance, &
             hyperelasticity, R0ref, num_bc_patches, Bx0, powell, &
->>>>>>> 8230af18
             cont_damage, tau_star, cont_damage_s, alpha_bar
 
         ! Checking that an input file has been provided by the user. If it
