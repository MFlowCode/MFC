--- conflicted
+++ resolved
@@ -1191,19 +1191,16 @@
         !$acc update device(nb, R0ref, Ca, Web, Re_inv, weight, R0, V0, bubbles, polytropic, polydisperse, qbmm, R0_type, ptil, bubble_model, thermal, poly_sigma)
         !$acc update device(R_n, R_v, phi_vn, phi_nv, Pe_c, Tw, pv, M_n, M_v, k_n, k_v, pb0, mass_n0, mass_v0, Pe_T, Re_trans_T, Re_trans_c, Im_trans_T, Im_trans_c, omegaN , mul0, ss, gamma_v, mu_v, gamma_m, gamma_n, mu_n, gam)
         !$acc update device(monopole, num_mono)
-<<<<<<< HEAD
     
         !$acc update device(bc_x%vb1, bc_x%vb2, bc_x%vb3, bc_x%ve1, bc_x%ve2, bc_x%ve3)
         !$acc update device(bc_y%vb1, bc_y%vb2, bc_y%vb3, bc_y%ve1, bc_y%ve2, bc_y%ve3)
         !$acc update device(bc_z%vb1, bc_z%vb2, bc_z%vb3, bc_z%ve1, bc_z%ve2, bc_z%ve3)
 
 
-=======
         !$acc update device(relax)
         if (relax) then
             !$acc update device(palpha_eps, ptgalpha_eps)
         end if
->>>>>>> 695a3050
     end subroutine s_initialize_gpu_vars
 
     subroutine s_finalize_modules()
