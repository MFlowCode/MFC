!>
!! @file m_start_up.f90
!! @brief Contains module m_start_up

#:include 'case.fpp'

!> @brief The purpose of the module is primarily to read in the files that
!!              contain the inputs, the initial condition data and the grid data
!!              that are provided by the user. The module is additionally tasked
!!              with verifying the consistency of the user inputs and completing
!!              the grid variablesThe purpose of the module is primarily to read
!!              in the files that
!!              contain the inputs, the initial condition data and the grid data
!!              that are provided by the user. The module is additionally tasked
!!              with verifying the consistency of the user inputs and completing
!!              the grid variables. This module also also allocating, initializing
!!              I/O, and deallocating the relevant variables on both cpus and gpus as well as
!!              setting up the time stepping, domain decomposition and I/O procedures.
module m_start_up

    ! Dependencies =============================================================
    use m_derived_types        !< Definitions of the derived types

    use m_global_parameters    !< Definitions of the global parameters

    use m_mpi_proxy            !< Message passing interface (MPI) module proxy

    use m_variables_conversion !< State variables type conversion procedures

    use m_weno                 !< Weighted and essentially non-oscillatory (WENO)
                               !! schemes for spatial reconstruction of variables

    use m_riemann_solvers      !< Exact and approximate Riemann problem solvers

    use m_cbc                  !< Characteristic boundary conditions (CBC)

    use m_acoustic_src      !< Acoustic source calculations

    use m_rhs                  !< Right-hane-side (RHS) evaluation procedures

    use m_chemistry            !< Chemistry module

    use m_data_output          !< Run-time info & solution data output procedures

    use m_time_steppers        !< Time-stepping algorithms

    use m_qbmm                 !< Quadrature MOM

    use m_derived_variables     !< Procedures used to compute quantities derived
                                !! from the conservative and primitive variables

    use m_hypoelastic

    use m_phase_change          !< Phase-change module

    use m_viscous

    use m_bubbles

    use ieee_arithmetic

    use m_helper_basic          !< Functions to compare floating point numbers

#ifdef MFC_OpenACC
    use openacc
#endif

    use m_nvtx

    use m_ibm

    use m_compile_specific

    use m_checker_common

    use m_checker

    use m_surface_tension

    use m_body_forces
    ! ==========================================================================

    implicit none

    private; public :: s_read_input_file, &
 s_check_input_file, &
 s_read_data_files, &
 s_read_serial_data_files, &
 s_read_parallel_data_files, &
 s_populate_grid_variables_buffers, &
 s_initialize_internal_energy_equations, &
 s_initialize_modules, s_initialize_gpu_vars, &
 s_initialize_mpi_domain, s_finalize_modules, &
 s_perform_time_step, s_save_data, &
 s_save_performance_metrics


    type(scalar_field), allocatable, dimension(:) :: grad_x_vf, grad_y_vf, grad_z_vf, norm_vf

    real(kind(0d0)) :: dt_init

contains

   !> Read data files. Dispatch subroutine that replaces procedure pointer.
        !! @param q_cons_vf Conservative variables
    subroutine s_read_data_files(q_cons_vf)

        type(scalar_field), &
            dimension(sys_size), &
            intent(inout) :: q_cons_vf

<<<<<<< HEAD
    real(wp) :: dt_init
=======
        if (.not. parallel_io) then
            call s_read_serial_data_files(q_cons_vf)
        else
            call s_read_parallel_data_files(q_cons_vf)
        end if
>>>>>>> 78a810f2

    end subroutine s_read_data_files

    !>  The purpose of this procedure is to first verify that an
        !!      input file has been made available by the user. Provided
        !!      that this is so, the input file is then read in.
    subroutine s_read_input_file

        ! Relative path to the input file provided by the user
        character(LEN=name_len) :: file_path = './simulation.inp'

        logical :: file_exist !<
            !! Logical used to check the existence of the input file

        integer :: iostatus
            !! Integer to check iostat of file read

        character(len=1000) :: line

        ! Namelist of the global parameters which may be specified by user
        namelist /user_inputs/ case_dir, run_time_info, m, n, p, dt, &
            t_step_start, t_step_stop, t_step_save, t_step_print, &
            model_eqns, mpp_lim, time_stepper, weno_eps, weno_flat, &
            riemann_flat, rdma_mpi, cu_tensor, &
            teno_CT, mp_weno, weno_avg, &
            riemann_solver, low_Mach, wave_speeds, avg_state, &
            bc_x, bc_y, bc_z, &
            x_domain, y_domain, z_domain, &
            hypoelasticity, &
            ib, num_ibs, patch_ib, &
            fluid_pp, probe_wrt, prim_vars_wrt, &
            fd_order, probe, num_probes, t_step_old, &
            alt_soundspeed, mixture_err, weno_Re_flux, &
            null_weights, precision, parallel_io, cyl_coord, &
            rhoref, pref, bubbles, bubble_model, &
            R0ref, chem_params, &
#:if not MFC_CASE_OPTIMIZATION
            nb, mapped_weno, wenoz, teno, wenoz_q, weno_order, num_fluids, &
#:endif
            Ca, Web, Re_inv, &
            acoustic_source, acoustic, num_source, &
            polytropic, thermal, &
            integral, integral_wrt, num_integrals, &
            polydisperse, poly_sigma, qbmm, &
            relax, relax_model, &
            palpha_eps, ptgalpha_eps, &
            R0_type, file_per_process, sigma, &
            pi_fac, adv_n, adap_dt, bf_x, bf_y, bf_z, &
            k_x, k_y, k_z, w_x, w_y, w_z, p_x, p_y, p_z, &
            g_x, g_y, g_z, n_start, t_save, t_stop, &
            cfl_adap_dt, cfl_const_dt, cfl_target, &
            viscous, surface_tension

        ! Checking that an input file has been provided by the user. If it
        ! has, then the input file is read in, otherwise, simulation exits.
        inquire (FILE=trim(file_path), EXIST=file_exist)

        if (file_exist) then
            open (1, FILE=trim(file_path), &
                  FORM='formatted', &
                  ACTION='read', &
                  STATUS='old')
            read (1, NML=user_inputs, iostat=iostatus)

            if (iostatus /= 0) then
                backspace (1)
                read (1, fmt='(A)') line
                print *, 'Invalid line in namelist: '//trim(line)
                call s_mpi_abort('Invalid line in simulation.inp. It is '// &
                                 'likely due to a datatype mismatch. Exiting ...')
            end if

            close (1)

            if ((bf_x) .or. (bf_y) .or. (bf_z)) then
                bodyForces = .true.
            endif

            ! Store m,n,p into global m,n,p
            m_glb = m
            n_glb = n
            p_glb = p

            if (cfl_adap_dt .or. cfl_const_dt) cfl_dt = .true.

        else
            call s_mpi_abort(trim(file_path)//' is missing. Exiting ...')
        end if

    end subroutine s_read_input_file

    !> The goal of this procedure is to verify that each of the
    !!      user provided inputs is valid and that their combination
    !!      constitutes a meaningful configuration for the simulation.
    subroutine s_check_input_file

        ! Relative path to the current directory file in the case directory
        character(LEN=path_len) :: file_path

        ! Logical used to check the existence of the current directory file
        logical :: file_exist

        ! Logistics ========================================================
        file_path = trim(case_dir)//'/.'

        call my_inquire(file_path, file_exist)

        if (file_exist .neqv. .true.) then
            call s_mpi_abort(trim(file_path)//' is missing. Exiting ...')
        end if
        ! ==================================================================

        call s_check_inputs_common()
        call s_check_inputs()

    end subroutine s_check_input_file

        !!              initial condition and grid data files. The cell-average
        !!              conservative variables constitute the former, while the
        !!              cell-boundary locations in x-, y- and z-directions make
        !!              up the latter. This procedure also calculates the cell-
        !!              width distributions from the cell-boundary locations.
        !! @param q_cons_vf Cell-averaged conservative variables
    subroutine s_read_serial_data_files(q_cons_vf)

        type(scalar_field), dimension(sys_size), intent(INOUT) :: q_cons_vf

        character(LEN=path_len + 2*name_len) :: t_step_dir !<
            !! Relative path to the starting time-step directory

        character(LEN=path_len + 3*name_len) :: file_path !<
            !! Relative path to the grid and conservative variables data files

        logical :: file_exist !<
        ! Logical used to check the existence of the data files

        integer :: i, r !< Generic loop iterator

        ! Confirming that the directory from which the initial condition and
        ! the grid data files are to be read in exists and exiting otherwise
        if (cfl_dt) then
            write (t_step_dir, '(A,I0,A,I0)') &
                trim(case_dir)//'/p_all/p', proc_rank, '/', n_start
        else
            write (t_step_dir, '(A,I0,A,I0)') &
                trim(case_dir)//'/p_all/p', proc_rank, '/', t_step_start
        end if

        file_path = trim(t_step_dir)//'/.'
        call my_inquire(file_path, file_exist)

        if (file_exist .neqv. .true.) then
            call s_mpi_abort(trim(file_path)//' is missing. Exiting ...')
        end if

        ! Cell-boundary Locations in x-direction ===========================
        file_path = trim(t_step_dir)//'/x_cb.dat'

        inquire (FILE=trim(file_path), EXIST=file_exist)

        if (file_exist) then
            open (2, FILE=trim(file_path), &
                  FORM='unformatted', &
                  ACTION='read', &
                  STATUS='old')
            read (2) x_cb(-1:m); close (2)
        else
            call s_mpi_abort(trim(file_path)//' is missing. Exiting ...')
        end if

        dx(0:m) = x_cb(0:m) - x_cb(-1:m - 1)
        x_cc(0:m) = x_cb(-1:m - 1) + dx(0:m)/2._wp

        if (ib) then
            do i = 1, num_ibs
                if (patch_ib(i)%c > 0) then
                    Np = int((patch_ib(i)%p*patch_ib(i)%c/dx(0))*20) + int(((patch_ib(i)%c - patch_ib(i)%p*patch_ib(i)%c)/dx(0))*20) + 1
                end if
            end do
        end if
        ! ==================================================================

        ! Cell-boundary Locations in y-direction ===========================
        if (n > 0) then

            file_path = trim(t_step_dir)//'/y_cb.dat'

            inquire (FILE=trim(file_path), EXIST=file_exist)

            if (file_exist) then
                open (2, FILE=trim(file_path), &
                      FORM='unformatted', &
                      ACTION='read', &
                      STATUS='old')
                read (2) y_cb(-1:n); close (2)
            else
                call s_mpi_abort(trim(file_path)//' is missing. Exiting ...')
            end if

            dy(0:n) = y_cb(0:n) - y_cb(-1:n - 1)
            y_cc(0:n) = y_cb(-1:n - 1) + dy(0:n)/2._wp

        end if
        ! ==================================================================

        ! Cell-boundary Locations in z-direction ===========================
        if (p > 0) then

            file_path = trim(t_step_dir)//'/z_cb.dat'

            inquire (FILE=trim(file_path), EXIST=file_exist)

            if (file_exist) then
                open (2, FILE=trim(file_path), &
                      FORM='unformatted', &
                      ACTION='read', &
                      STATUS='old')
                read (2) z_cb(-1:p); close (2)
            else
                call s_mpi_abort(trim(file_path)//' is missing. Exiting ...')
            end if

            dz(0:p) = z_cb(0:p) - z_cb(-1:p - 1)
            z_cc(0:p) = z_cb(-1:p - 1) + dz(0:p)/2._wp

        end if
        ! ==================================================================

        do i = 1, sys_size
            write (file_path, '(A,I0,A)') &
                trim(t_step_dir)//'/q_cons_vf', i, '.dat'
            inquire (FILE=trim(file_path), EXIST=file_exist)
            if (file_exist) then
                open (2, FILE=trim(file_path), &
                      FORM='unformatted', &
                      ACTION='read', &
                      STATUS='old')
                read (2) q_cons_vf(i)%sf(0:m, 0:n, 0:p); close (2)
            else
                call s_mpi_abort(trim(file_path)//' is missing. Exiting ...')
            end if
        end do

        if ((bubbles .eqv. .true.) .or. (hypoelasticity .eqv. .true.)) then
            ! Read pb and mv for non-polytropic qbmm
            if (qbmm .and. .not. polytropic) then
                do i = 1, nb
                    do r = 1, nnode
                        write (file_path, '(A,I0,A)') &
                            trim(t_step_dir)//'/pb', sys_size + (i - 1)*nnode + r, '.dat'
                        inquire (FILE=trim(file_path), EXIST=file_exist)
                        if (file_exist) then
                            open (2, FILE=trim(file_path), &
                                  FORM='unformatted', &
                                  ACTION='read', &
                                  STATUS='old')
                            read (2) pb_ts(1)%sf(0:m, 0:n, 0:p, r, i); close (2)
                        else
                            call s_mpi_abort(trim(file_path)//' is missing. Exiting ...')
                        end if
                    end do
                end do
                do i = 1, nb
                    do r = 1, nnode
                        write (file_path, '(A,I0,A)') &
                            trim(t_step_dir)//'/mv', sys_size + (i - 1)*nnode + r, '.dat'
                        inquire (FILE=trim(file_path), EXIST=file_exist)
                        if (file_exist) then
                            open (2, FILE=trim(file_path), &
                                  FORM='unformatted', &
                                  ACTION='read', &
                                  STATUS='old')
                            read (2) mv_ts(1)%sf(0:m, 0:n, 0:p, r, i); close (2)
                        else
                            call s_mpi_abort(trim(file_path)//' is missing. Exiting ...')
                        end if
                    end do
                end do
            end if
        end if
        ! ==================================================================

        ! Read IBM Data ====================================================

        if (ib) then
            do i = 1, num_ibs
                write (file_path, '(A,I0,A)') &
                    trim(t_step_dir)//'/ib.dat'
                inquire (FILE=trim(file_path), EXIST=file_exist)
                if (file_exist) then
                    open (2, FILE=trim(file_path), &
                          FORM='unformatted', &
                          ACTION='read', &
                          STATUS='old')
                    read (2) ib_markers%sf(0:m, 0:n, 0:p); close (2)
                else
                    call s_mpi_abort(trim(file_path)//' is missing. Exiting ...')
                end if

                if (patch_ib(i)%c > 0) then
                    allocate (airfoil_grid_u(1:Np))
                    allocate (airfoil_grid_l(1:Np))

                    write (file_path, '(A)') &
                        trim(t_step_dir)//'/airfoil_u.dat'
                    inquire (FILE=trim(file_path), EXIST=file_exist)
                    if (file_exist) then
                        open (2, FILE=trim(file_path), &
                              FORM='unformatted', &
                              ACTION='read', &
                              STATUS='old')
                        read (2) airfoil_grid_u; close (2)
                    else
                        call s_mpi_abort(trim(file_path)//' is missing. Exiting ...')
                    end if

                    write (file_path, '(A)') &
                        trim(t_step_dir)//'/airfoil_l.dat'
                    inquire (FILE=trim(file_path), EXIST=file_exist)
                    if (file_exist) then
                        open (2, FILE=trim(file_path), &
                              FORM='unformatted', &
                              ACTION='read', &
                              STATUS='old')
                        read (2) airfoil_grid_l; close (2)
                    else
                        call s_mpi_abort(trim(file_path)//' is missing. Exiting ...')
                    end if
                end if
            end do

        end if

    end subroutine s_read_serial_data_files

        !! @param q_cons_vf Conservative variables
    subroutine s_read_parallel_data_files(q_cons_vf)

        type(scalar_field), &
            dimension(sys_size), &
            intent(INOUT) :: q_cons_vf

#ifdef MFC_MPI

        real(wp), allocatable, dimension(:) :: x_cb_glb, y_cb_glb, z_cb_glb

        integer :: ifile, ierr, data_size
        integer, dimension(MPI_STATUS_SIZE) :: status
        integer(KIND=MPI_OFFSET_KIND) :: disp
        integer(KIND=MPI_OFFSET_KIND) :: m_MOK, n_MOK, p_MOK
        integer(KIND=MPI_OFFSET_KIND) :: WP_MOK, var_MOK, str_MOK
        integer(KIND=MPI_OFFSET_KIND) :: NVARS_MOK
        integer(KIND=MPI_OFFSET_KIND) :: MOK

        character(LEN=path_len + 2*name_len) :: file_loc
        logical :: file_exist

        character(len=10) :: t_step_start_string

        integer :: i, j

        allocate (x_cb_glb(-1:m_glb))
        allocate (y_cb_glb(-1:n_glb))
        allocate (z_cb_glb(-1:p_glb))

        ! Read in cell boundary locations in x-direction
        file_loc = trim(case_dir)//'/restart_data'//trim(mpiiofs)//'x_cb.dat'
        inquire (FILE=trim(file_loc), EXIST=file_exist)

        if (file_exist) then
            data_size = m_glb + 2
            call MPI_FILE_OPEN(MPI_COMM_WORLD, file_loc, MPI_MODE_RDONLY, mpi_info_int, ifile, ierr)
            call MPI_FILE_READ(ifile, x_cb_glb, data_size, mpi_p, status, ierr)
            call MPI_FILE_CLOSE(ifile, ierr)
        else
            call s_mpi_abort('File '//trim(file_loc)//' is missing. Exiting...')
        end if

        ! Assigning local cell boundary locations
        x_cb(-1:m) = x_cb_glb((start_idx(1) - 1):(start_idx(1) + m))
        ! Computing the cell width distribution
        dx(0:m) = x_cb(0:m) - x_cb(-1:m - 1)
        ! Computing the cell center locations
        x_cc(0:m) = x_cb(-1:m - 1) + dx(0:m)/2._wp

        if (ib) then
            do i = 1, num_ibs
                if (patch_ib(i)%c > 0) then
                    Np = int((patch_ib(i)%p*patch_ib(i)%c/dx(0))*20) + int(((patch_ib(i)%c - patch_ib(i)%p*patch_ib(i)%c)/dx(0))*20) + 1
                    allocate (MPI_IO_airfoil_IB_DATA%var(1:2*Np))
                    print *, "HERE Np", Np
                end if
            end do
        end if

        if (n > 0) then
            ! Read in cell boundary locations in y-direction
            file_loc = trim(case_dir)//'/restart_data'//trim(mpiiofs)//'y_cb.dat'
            inquire (FILE=trim(file_loc), EXIST=file_exist)

            if (file_exist) then
                data_size = n_glb + 2
                call MPI_FILE_OPEN(MPI_COMM_WORLD, file_loc, MPI_MODE_RDONLY, mpi_info_int, ifile, ierr)
                call MPI_FILE_READ(ifile, y_cb_glb, data_size, mpi_p, status, ierr)
                call MPI_FILE_CLOSE(ifile, ierr)
            else
                call s_mpi_abort('File '//trim(file_loc)//' is missing. Exiting...')
            end if

            ! Assigning local cell boundary locations
            y_cb(-1:n) = y_cb_glb((start_idx(2) - 1):(start_idx(2) + n))
            ! Computing the cell width distribution
            dy(0:n) = y_cb(0:n) - y_cb(-1:n - 1)
            ! Computing the cell center locations
            y_cc(0:n) = y_cb(-1:n - 1) + dy(0:n)/2._wp

            if (p > 0) then
                ! Read in cell boundary locations in z-direction
                file_loc = trim(case_dir)//'/restart_data'//trim(mpiiofs)//'z_cb.dat'
                inquire (FILE=trim(file_loc), EXIST=file_exist)

                if (file_exist) then
                    data_size = p_glb + 2
                    call MPI_FILE_OPEN(MPI_COMM_WORLD, file_loc, MPI_MODE_RDONLY, mpi_info_int, ifile, ierr)
                    call MPI_FILE_READ(ifile, z_cb_glb, data_size, mpi_p, status, ierr)
                    call MPI_FILE_CLOSE(ifile, ierr)
                else
                    call s_mpi_abort('File '//trim(file_loc)//'is missing. Exiting...')
                end if

                ! Assigning local cell boundary locations
                z_cb(-1:p) = z_cb_glb((start_idx(3) - 1):(start_idx(3) + p))
                ! Computing the cell width distribution
                dz(0:p) = z_cb(0:p) - z_cb(-1:p - 1)
                ! Computing the cell center locations
                z_cc(0:p) = z_cb(-1:p - 1) + dz(0:p)/2._wp

            end if
        end if

        if (file_per_process) then
            if (cfl_dt) then
                call s_int_to_str(n_start, t_step_start_string)
                write (file_loc, '(I0,A1,I7.7,A)') n_start, '_', proc_rank, '.dat'
            else
                call s_int_to_str(t_step_start, t_step_start_string)
                write (file_loc, '(I0,A1,I7.7,A)') t_step_start, '_', proc_rank, '.dat'
            end if

            file_loc = trim(case_dir)//'/restart_data/lustre_'//trim(t_step_start_string)//trim(mpiiofs)//trim(file_loc)
            inquire (FILE=trim(file_loc), EXIST=file_exist)

            if (file_exist) then
                call MPI_FILE_OPEN(MPI_COMM_SELF, file_loc, MPI_MODE_RDONLY, mpi_info_int, ifile, ierr)

                ! Initialize MPI data I/O

                if (ib) then
                    call s_initialize_mpi_data(q_cons_vf, ib_markers)
                else
                    call s_initialize_mpi_data(q_cons_vf)
                end if

                ! Size of local arrays
                data_size = (m + 1)*(n + 1)*(p + 1)

                ! Resize some integers so MPI can read even the biggest file
                m_MOK = int(m_glb + 1, MPI_OFFSET_KIND)
                n_MOK = int(n_glb + 1, MPI_OFFSET_KIND)
                p_MOK = int(p_glb + 1, MPI_OFFSET_KIND)
                WP_MOK = int(8._wp, MPI_OFFSET_KIND)
                MOK = int(1._wp, MPI_OFFSET_KIND)
                str_MOK = int(name_len, MPI_OFFSET_KIND)
                NVARS_MOK = int(sys_size, MPI_OFFSET_KIND)

                ! Read the data for each variable
                if (bubbles .or. hypoelasticity) then

                    do i = 1, sys_size!adv_idx%end
                        var_MOK = int(i, MPI_OFFSET_KIND)

                        call MPI_FILE_READ(ifile, MPI_IO_DATA%var(i)%sf, data_size, &
                                           mpi_p, status, ierr)
                    end do
                    !Read pb and mv for non-polytropic qbmm
                    if (qbmm .and. .not. polytropic) then
                        do i = sys_size + 1, sys_size + 2*nb*nnode
                            var_MOK = int(i, MPI_OFFSET_KIND)

                            call MPI_FILE_READ(ifile, MPI_IO_DATA%var(i)%sf, data_size, &
                                               mpi_p, status, ierr)
                        end do
                    end if
                else
                    do i = 1, adv_idx%end
                        var_MOK = int(i, MPI_OFFSET_KIND)

                        call MPI_FILE_READ(ifile, MPI_IO_DATA%var(i)%sf, data_size, &
                                           mpi_p, status, ierr)
                    end do
                end if

                call s_mpi_barrier()

                call MPI_FILE_CLOSE(ifile, ierr)

                if (ib) then

                    write (file_loc, '(A)') 'ib.dat'
                    file_loc = trim(case_dir)//'/restart_data'//trim(mpiiofs)//trim(file_loc)
                    inquire (FILE=trim(file_loc), EXIST=file_exist)

                    if (file_exist) then

                        call MPI_FILE_OPEN(MPI_COMM_WORLD, file_loc, MPI_MODE_RDONLY, mpi_info_int, ifile, ierr)

                        disp = 0

                        call MPI_FILE_SET_VIEW(ifile, disp, MPI_INTEGER, MPI_IO_IB_DATA%view, &
                                               'native', mpi_info_int, ierr)
                        call MPI_FILE_READ(ifile, MPI_IO_IB_DATA%var%sf, data_size, &
                                           MPI_INTEGER, status, ierr)

                    else
                        call s_mpi_abort('File '//trim(file_loc)//' is missing. Exiting...')
                    end if

                end if

            else
                call s_mpi_abort('File '//trim(file_loc)//' is missing. Exiting...')
            end if
        else
            ! Open the file to read conservative variables
            if (cfl_dt) then
                 write (file_loc, '(I0,A)') n_start, '.dat'
            else
                write (file_loc, '(I0,A)') t_step_start, '.dat'
            end if
            file_loc = trim(case_dir)//'/restart_data'//trim(mpiiofs)//trim(file_loc)
            inquire (FILE=trim(file_loc), EXIST=file_exist)

            if (file_exist) then
                call MPI_FILE_OPEN(MPI_COMM_WORLD, file_loc, MPI_MODE_RDONLY, mpi_info_int, ifile, ierr)

                ! Initialize MPI data I/O

                if (ib) then
                    call s_initialize_mpi_data(q_cons_vf, ib_markers)
                else

                    call s_initialize_mpi_data(q_cons_vf)

                end if


                ! Size of local arrays
                data_size = (m + 1)*(n + 1)*(p + 1)

                ! Resize some integers so MPI can read even the biggest file
                m_MOK = int(m_glb + 1, MPI_OFFSET_KIND)
                n_MOK = int(n_glb + 1, MPI_OFFSET_KIND)
                p_MOK = int(p_glb + 1, MPI_OFFSET_KIND)
                WP_MOK = int(8._wp, MPI_OFFSET_KIND)
                MOK = int(1._wp, MPI_OFFSET_KIND)
                str_MOK = int(name_len, MPI_OFFSET_KIND)
                NVARS_MOK = int(sys_size, MPI_OFFSET_KIND)

                ! Read the data for each variable
                if (bubbles .or. hypoelasticity) then

                    do i = 1, sys_size!adv_idx%end
                        var_MOK = int(i, MPI_OFFSET_KIND)
                        ! Initial displacement to skip at beginning of file
                        disp = m_MOK*max(MOK, n_MOK)*max(MOK, p_MOK)*WP_MOK*(var_MOK - 1)

                        call MPI_FILE_SET_VIEW(ifile, disp, mpi_p, MPI_IO_DATA%view(i), &
                                               'native', mpi_info_int, ierr)
                        call MPI_FILE_READ(ifile, MPI_IO_DATA%var(i)%sf, data_size, &
                                           mpi_p, status, ierr)
                    end do
                    !Read pb and mv for non-polytropic qbmm
                    if (qbmm .and. .not. polytropic) then
                        do i = sys_size + 1, sys_size + 2*nb*nnode
                            var_MOK = int(i, MPI_OFFSET_KIND)
                            ! Initial displacement to skip at beginning of file
                            disp = m_MOK*max(MOK, n_MOK)*max(MOK, p_MOK)*WP_MOK*(var_MOK - 1)

                            call MPI_FILE_SET_VIEW(ifile, disp, mpi_p, MPI_IO_DATA%view(i), &
                                                   'native', mpi_info_int, ierr)
                            call MPI_FILE_READ(ifile, MPI_IO_DATA%var(i)%sf, data_size, &
                                               mpi_p, status, ierr)
                        end do
                    end if
                else
                    do i = 1, sys_size
                        var_MOK = int(i, MPI_OFFSET_KIND)

                        ! Initial displacement to skip at beginning of file
                        disp = m_MOK*max(MOK, n_MOK)*max(MOK, p_MOK)*WP_MOK*(var_MOK - 1)

                        call MPI_FILE_SET_VIEW(ifile, disp, mpi_p, MPI_IO_DATA%view(i), &
                                               'native', mpi_info_int, ierr)
                        call MPI_FILE_READ(ifile, MPI_IO_DATA%var(i)%sf, data_size, &
                                           mpi_p, status, ierr)

                    end do
                end if

                call s_mpi_barrier()

                call MPI_FILE_CLOSE(ifile, ierr)

                if (ib) then

                    write (file_loc, '(A)') 'ib.dat'
                    file_loc = trim(case_dir)//'/restart_data'//trim(mpiiofs)//trim(file_loc)
                    inquire (FILE=trim(file_loc), EXIST=file_exist)

                    if (file_exist) then

                        call MPI_FILE_OPEN(MPI_COMM_WORLD, file_loc, MPI_MODE_RDONLY, mpi_info_int, ifile, ierr)

                        disp = 0

                        call MPI_FILE_SET_VIEW(ifile, disp, MPI_INTEGER, MPI_IO_IB_DATA%view, &
                                               'native', mpi_info_int, ierr)
                        call MPI_FILE_READ(ifile, MPI_IO_IB_DATA%var%sf, data_size, &
                                           MPI_INTEGER, status, ierr)

                    else
                        call s_mpi_abort('File '//trim(file_loc)//' is missing. Exiting...')
                    end if

                end if

            else
                call s_mpi_abort('File '//trim(file_loc)//' is missing. Exiting...')
            end if

        end if

        if (ib) then

            do j = 1, num_ibs
                if (patch_ib(j)%c > 0) then

                    print *, "HERE Np", Np

                    allocate (airfoil_grid_u(1:Np))
                    allocate (airfoil_grid_l(1:Np))

                    write (file_loc, '(A)') 'airfoil_l.dat'
                    file_loc = trim(case_dir)//'/restart_data'//trim(mpiiofs)//trim(file_loc)
                    inquire (FILE=trim(file_loc), EXIST=file_exist)
                    if (file_exist) then

                        call MPI_FILE_OPEN(MPI_COMM_WORLD, file_loc, MPI_MODE_RDONLY, mpi_info_int, ifile, ierr)

                        ! Initial displacement to skip at beginning of file
                        disp = 0

                        call MPI_FILE_SET_VIEW(ifile, disp, mpi_p, MPI_IO_airfoil_IB_DATA%view(1), &
                                               'native', mpi_info_int, ierr)
                        call MPI_FILE_READ(ifile, MPI_IO_airfoil_IB_DATA%var(1:Np), 3*Np, &
                                           mpi_p, status, ierr)

                    end if

                    write (file_loc, '(A)') 'airfoil_u.dat'
                    file_loc = trim(case_dir)//'/restart_data'//trim(mpiiofs)//trim(file_loc)
                    inquire (FILE=trim(file_loc), EXIST=file_exist)
                    if (file_exist) then

                        call MPI_FILE_OPEN(MPI_COMM_WORLD, file_loc, MPI_MODE_RDONLY, mpi_info_int, ifile, ierr)

                        ! Initial displacement to skip at beginning of file
                        disp = 0

                        call MPI_FILE_SET_VIEW(ifile, disp, mpi_p, MPI_IO_airfoil_IB_DATA%view(2), &
                                               'native', mpi_info_int, ierr)
                        call MPI_FILE_READ(ifile, MPI_IO_airfoil_IB_DATA%var(Np + 1:2*Np), 3*Np, &
                                           mpi_p, status, ierr)
                    end if

                    do i = 1, Np
                        airfoil_grid_l(i)%x = MPI_IO_airfoil_IB_DATA%var(i)%x
                        airfoil_grid_l(i)%y = MPI_IO_airfoil_IB_DATA%var(i)%y
                    end do

                    do i = 1, Np
                        airfoil_grid_u(i)%x = MPI_IO_airfoil_IB_DATA%var(Np + i)%x
                        airfoil_grid_u(i)%y = MPI_IO_airfoil_IB_DATA%var(Np + i)%y
                    end do

                end if
            end do
        end if

        deallocate (x_cb_glb, y_cb_glb, z_cb_glb)

#endif

    end subroutine s_read_parallel_data_files

    !> The purpose of this subroutine is to populate the buffers
        !!          of the grid variables, which are constituted of the cell-
        !!          boundary locations and cell-width distributions, based on
        !!          the boundary conditions.
    subroutine s_populate_grid_variables_buffers

        integer :: i !< Generic loop iterator

        ! Population of Buffers in x-direction =============================

        ! Populating cell-width distribution buffer, at the beginning of the
        ! coordinate direction, based on the selected boundary condition. In
        ! order, these are the ghost-cell extrapolation, symmetry, periodic,
        ! and processor boundary conditions.
        if (bc_x%beg <= -3) then
            do i = 1, buff_size
                dx(-i) = dx(0)
            end do
        elseif (bc_x%beg == -2) then
            do i = 1, buff_size
                dx(-i) = dx(i - 1)
            end do
        elseif (bc_x%beg == -1) then
            do i = 1, buff_size
                dx(-i) = dx(m - (i - 1))
            end do
        else
            call s_mpi_sendrecv_grid_variables_buffers(1, -1)
        end if

        ! Computing the cell-boundary locations buffer, at the beginning of
        ! the coordinate direction, from the cell-width distribution buffer
        do i = 1, buff_size
            x_cb(-1 - i) = x_cb(-i) - dx(-i)
        end do
        ! Computing the cell-center locations buffer, at the beginning of
        ! the coordinate direction, from the cell-width distribution buffer
        do i = 1, buff_size
            x_cc(-i) = x_cc(1 - i) - (dx(1 - i) + dx(-i))/2._wp
        end do

        ! Populating the cell-width distribution buffer, at the end of the
        ! coordinate direction, based on desired boundary condition. These
        ! include, in order, ghost-cell extrapolation, symmetry, periodic,
        ! and processor boundary conditions.
        if (bc_x%end <= -3) then
            do i = 1, buff_size
                dx(m + i) = dx(m)
            end do
        elseif (bc_x%end == -2) then
            do i = 1, buff_size
                dx(m + i) = dx(m - (i - 1))
            end do
        elseif (bc_x%end == -1) then
            do i = 1, buff_size
                dx(m + i) = dx(i - 1)
            end do
        else
            call s_mpi_sendrecv_grid_variables_buffers(1, 1)
        end if

        ! Populating the cell-boundary locations buffer, at the end of the
        ! coordinate direction, from buffer of the cell-width distribution
        do i = 1, buff_size
            x_cb(m + i) = x_cb(m + (i - 1)) + dx(m + i)
        end do
        ! Populating the cell-center locations buffer, at the end of the
        ! coordinate direction, from buffer of the cell-width distribution
        do i = 1, buff_size
            x_cc(m + i) = x_cc(m + (i - 1)) + (dx(m + (i - 1)) + dx(m + i))/2._wp
        end do

        ! END: Population of Buffers in x-direction ========================

        ! Population of Buffers in y-direction =============================

        ! Populating cell-width distribution buffer, at the beginning of the
        ! coordinate direction, based on the selected boundary condition. In
        ! order, these are the ghost-cell extrapolation, symmetry, periodic,
        ! and processor boundary conditions.
        if (n == 0) then
            return
        elseif (bc_y%beg <= -3 .and. bc_y%beg /= -14) then
            do i = 1, buff_size
                dy(-i) = dy(0)
            end do
        elseif (bc_y%beg == -2 .or. bc_y%beg == -14) then
            do i = 1, buff_size
                dy(-i) = dy(i - 1)
            end do
        elseif (bc_y%beg == -1) then
            do i = 1, buff_size
                dy(-i) = dy(n - (i - 1))
            end do
        else
            call s_mpi_sendrecv_grid_variables_buffers(2, -1)
        end if

        ! Computing the cell-boundary locations buffer, at the beginning of
        ! the coordinate direction, from the cell-width distribution buffer
        do i = 1, buff_size
            y_cb(-1 - i) = y_cb(-i) - dy(-i)
        end do
        ! Computing the cell-center locations buffer, at the beginning of
        ! the coordinate direction, from the cell-width distribution buffer
        do i = 1, buff_size
            y_cc(-i) = y_cc(1 - i) - (dy(1 - i) + dy(-i))/2._wp
        end do

        ! Populating the cell-width distribution buffer, at the end of the
        ! coordinate direction, based on desired boundary condition. These
        ! include, in order, ghost-cell extrapolation, symmetry, periodic,
        ! and processor boundary conditions.
        if (bc_y%end <= -3) then
            do i = 1, buff_size
                dy(n + i) = dy(n)
            end do
        elseif (bc_y%end == -2) then
            do i = 1, buff_size
                dy(n + i) = dy(n - (i - 1))
            end do
        elseif (bc_y%end == -1) then
            do i = 1, buff_size
                dy(n + i) = dy(i - 1)
            end do
        else
            call s_mpi_sendrecv_grid_variables_buffers(2, 1)
        end if

        ! Populating the cell-boundary locations buffer, at the end of the
        ! coordinate direction, from buffer of the cell-width distribution
        do i = 1, buff_size
            y_cb(n + i) = y_cb(n + (i - 1)) + dy(n + i)
        end do
        ! Populating the cell-center locations buffer, at the end of the
        ! coordinate direction, from buffer of the cell-width distribution
        do i = 1, buff_size
            y_cc(n + i) = y_cc(n + (i - 1)) + (dy(n + (i - 1)) + dy(n + i))/2._wp
        end do

        ! END: Population of Buffers in y-direction ========================

        ! Population of Buffers in z-direction =============================

        ! Populating cell-width distribution buffer, at the beginning of the
        ! coordinate direction, based on the selected boundary condition. In
        ! order, these are the ghost-cell extrapolation, symmetry, periodic,
        ! and processor boundary conditions.
        if (p == 0) then
            return
        elseif (bc_z%beg <= -3) then
            do i = 1, buff_size
                dz(-i) = dz(0)
            end do
        elseif (bc_z%beg == -2) then
            do i = 1, buff_size
                dz(-i) = dz(i - 1)
            end do
        elseif (bc_z%beg == -1) then
            do i = 1, buff_size
                dz(-i) = dz(p - (i - 1))
            end do
        else
            call s_mpi_sendrecv_grid_variables_buffers(3, -1)
        end if

        ! Computing the cell-boundary locations buffer, at the beginning of
        ! the coordinate direction, from the cell-width distribution buffer
        do i = 1, buff_size
            z_cb(-1 - i) = z_cb(-i) - dz(-i)
        end do
        ! Computing the cell-center locations buffer, at the beginning of
        ! the coordinate direction, from the cell-width distribution buffer
        do i = 1, buff_size
            z_cc(-i) = z_cc(1 - i) - (dz(1 - i) + dz(-i))/2._wp
        end do

        ! Populating the cell-width distribution buffer, at the end of the
        ! coordinate direction, based on desired boundary condition. These
        ! include, in order, ghost-cell extrapolation, symmetry, periodic,
        ! and processor boundary conditions.
        if (bc_z%end <= -3) then
            do i = 1, buff_size
                dz(p + i) = dz(p)
            end do
        elseif (bc_z%end == -2) then
            do i = 1, buff_size
                dz(p + i) = dz(p - (i - 1))
            end do
        elseif (bc_z%end == -1) then
            do i = 1, buff_size
                dz(p + i) = dz(i - 1)
            end do
        else
            call s_mpi_sendrecv_grid_variables_buffers(3, 1)
        end if

        ! Populating the cell-boundary locations buffer, at the end of the
        ! coordinate direction, from buffer of the cell-width distribution
        do i = 1, buff_size
            z_cb(p + i) = z_cb(p + (i - 1)) + dz(p + i)
        end do
        ! Populating the cell-center locations buffer, at the end of the
        ! coordinate direction, from buffer of the cell-width distribution
        do i = 1, buff_size
            z_cc(p + i) = z_cc(p + (i - 1)) + (dz(p + (i - 1)) + dz(p + i))/2._wp
        end do

        ! END: Population of Buffers in z-direction ========================

    end subroutine s_populate_grid_variables_buffers

    !> The purpose of this procedure is to initialize the
        !!      values of the internal-energy equations of each phase
        !!      from the mass of each phase, the mixture momentum and
        !!      mixture-total-energy equations.
        !! @param v_vf conservative variables
    subroutine s_initialize_internal_energy_equations(v_vf)

        type(scalar_field), dimension(sys_size), intent(inout) :: v_vf

        real(wp) :: rho
        real(wp) :: dyn_pres
        real(wp) :: gamma
        real(wp) :: pi_inf
        real(wp) :: qv
        real(wp), dimension(2) :: Re
        real(wp) :: pres, T

        integer :: i, j, k, l, c

        real(wp), dimension(num_species) :: rhoYks

        do j = 0, m
            do k = 0, n
                do l = 0, p

                    call s_convert_to_mixture_variables(v_vf, j, k, l, rho, gamma, pi_inf, qv, Re)

                    dyn_pres = 0._wp
                    do i = mom_idx%beg, mom_idx%end
                        dyn_pres = dyn_pres + 5e-1_wp*v_vf(i)%sf(j, k, l)*v_vf(i)%sf(j, k, l) &
                                   /max(rho, sgm_eps)
                    end do

                    if (chemistry) then
                        do c = 1, num_species
                            rhoYks(c) = v_vf(chemxb + c - 1)%sf(j, k, l)
                        end do
                    end if


                    call s_compute_pressure(v_vf(E_idx)%sf(j, k, l), 0._wp, &
                                            dyn_pres, pi_inf, gamma, rho, qv, rhoYks, pres, T)

                    do i = 1, num_fluids
                        v_vf(i + internalEnergies_idx%beg - 1)%sf(j, k, l) = v_vf(i + adv_idx%beg - 1)%sf(j, k, l)* &
                                                                             (fluid_pp(i)%gamma*pres + fluid_pp(i)%pi_inf) &
                                                                             + v_vf(i + cont_idx%beg - 1)%sf(j, k, l)*fluid_pp(i)%qv
                    end do

                end do
            end do
        end do

    end subroutine s_initialize_internal_energy_equations

    subroutine s_perform_time_step(t_step, time_avg, time_final, io_time_avg, io_time_final, proc_time, io_proc_time, file_exists, start, finish, nt)
        integer, intent(inout) :: t_step
        real(wp), intent(inout) :: time_avg, time_final
        real(wp), intent(inout) :: io_time_avg, io_time_final
        real(wp), dimension(:), intent(inout) :: proc_time
        real(wp), dimension(:), intent(inout) :: io_proc_time
        logical, intent(inout) :: file_exists
        real(wp), intent(inout) :: start, finish
        integer, intent(inout) :: nt


        integer :: i

        if (cfl_dt) then
            if (cfl_const_dt .and. t_step == 0) call s_compute_dt()

            if (cfl_adap_dt) call s_compute_dt()

            if (t_step == 0) dt_init = dt

            if (dt < 1e-3_wp*dt_init .and. cfl_adap_dt .and. proc_rank == 0) then
                print*, "Delta t = ", dt
                call s_mpi_abort("Delta t has become too small")
            end if
        end if

        if (cfl_dt) then
            if ((mytime + dt) >= t_stop) dt = t_stop - mytime
        else
            if ((mytime + dt) >= finaltime) dt = finaltime - mytime
        end if

        if (cfl_dt) then
            if (proc_rank == 0 .and. mod(t_step - t_step_start, t_step_print) == 0) then
                print '(" ["I3"%] Time "ES16.6" dt = "ES16.6" @ Time Step = "I8"")', &
                    int(ceiling(100._wp*(mytime/t_stop))), &
                    mytime, &
                    dt, &
                    t_step
            end if
        else
            if (proc_rank == 0 .and. mod(t_step - t_step_start, t_step_print) == 0) then
                print '(" ["I3"%]  Time step "I8" of "I0" @ t_step = "I0"")', &
                   int(ceiling(100._wp*(real(t_step - t_step_start)/(t_step_stop - t_step_start + 1)))), &
                    t_step - t_step_start + 1, &
                    t_step_stop - t_step_start + 1, &
                t_step
            end if
        end if

        if (probe_wrt) then
            do i = 1, sys_size
                !$acc update host(q_cons_ts(1)%vf(i)%sf)
            end do
        end if

        call s_compute_derived_variables(t_step)

#ifdef DEBUG
        print *, 'Computed derived vars'
#endif

        mytime = mytime + dt

        ! Total-variation-diminishing (TVD) Runge-Kutta (RK) time-steppers
        if (time_stepper == 1) then
            call s_1st_order_tvd_rk(t_step, time_avg)
        elseif (time_stepper == 2) then
            call s_2nd_order_tvd_rk(t_step, time_avg)
        elseif (time_stepper == 3 .and. (.not. adap_dt)) then
            call s_3rd_order_tvd_rk(t_step, time_avg)
        elseif (time_stepper == 3 .and. adap_dt) then
            call s_strang_splitting(t_step, time_avg)
        end if

        if (relax) call s_infinite_relaxation_k(q_cons_ts(1)%vf)

        ! Time-stepping loop controls

        t_step = t_step + 1

    end subroutine s_perform_time_step

    subroutine s_save_performance_metrics(t_step, time_avg, time_final, io_time_avg, io_time_final, proc_time, io_proc_time, file_exists, start, finish, nt)

        integer, intent(inout) :: t_step
        real(wp), intent(inout) :: time_avg, time_final
        real(wp), intent(inout) :: io_time_avg, io_time_final
        real(wp), dimension(:), intent(inout) :: proc_time
        real(wp), dimension(:), intent(inout) :: io_proc_time
        logical, intent(inout) :: file_exists
        real(wp), intent(inout) :: start, finish
        integer, intent(inout) :: nt

        real(wp) :: grind_time

        call s_mpi_barrier()

        if (num_procs > 1) then
            call mpi_bcast_time_step_values(proc_time, time_avg)

            call mpi_bcast_time_step_values(io_proc_time, io_time_avg)
        end if

        if (proc_rank == 0) then
            time_final = 0._wp
            io_time_final = 0._wp
            if (num_procs == 1) then
                time_final = time_avg
                io_time_final = io_time_avg
            else
                time_final = maxval(proc_time)
                io_time_final = maxval(io_proc_time)
            end if

            grind_time = time_final*1.0e9_wp/(sys_size*maxval((/1,m_glb/))*maxval((/1,n_glb/))*maxval((/1,p_glb/)))

            print *, "Performance:", grind_time, "ns/gp/eq/rhs"
            inquire (FILE='time_data.dat', EXIST=file_exists)
            if (file_exists) then
                open (1, file='time_data.dat', position='append', status='old')
            else
                open (1, file='time_data.dat', status='new')
                write (1, '(A10, A15, A15)') "Ranks", "s/step", "ns/gp/eq/rhs"
            end if

            write (1, '(I10, 2(F15.8))') num_procs, time_final, grind_time

            close (1)

            inquire (FILE='io_time_data.dat', EXIST=file_exists)
            if (file_exists) then
                open (1, file='io_time_data.dat', position='append', status='old')
            else
                open (1, file='io_time_data.dat', status='new')
                write (1, '(A10, A15)') "Ranks", "s/step"
            end if

            write (1, '(I10, F15.8)') num_procs, io_time_final
            close (1)

        end if

    end subroutine s_save_performance_metrics

    subroutine s_save_data(t_step, start, finish, io_time_avg, nt)
        integer, intent(inout) :: t_step
        real(wp), intent(inout) :: start, finish, io_time_avg
        integer, intent(inout) :: nt

        integer :: i, j, k, l

        integer :: save_count

        call cpu_time(start)
        !  call nvtxStartRange("I/O")
        do i = 1, sys_size
            !$acc update host(q_cons_ts(1)%vf(i)%sf)
            do l = 0, p
                do k = 0, n
                    do j = 0, m
                        if (ieee_is_nan(q_cons_ts(1)%vf(i)%sf(j, k, l))) then
                            print *, "NaN(s) in timestep output.", j, k, l, i, proc_rank, t_step, m, n, p
                            error stop "NaN(s) in timestep output."
                        end if
                    end do
                end do
            end do
        end do

        if (qbmm .and. .not. polytropic) then
            !$acc update host(pb_ts(1)%sf)
            !$acc update host(mv_ts(1)%sf)
        end if

        if (cfl_dt) then
            save_count = int(mytime/t_save)
        else
            save_count = t_step
        end if

        call s_write_data_files(q_cons_ts(1)%vf, q_prim_vf, save_count)

        !  call nvtxEndRange
        call cpu_time(finish)
        if (cfl_dt) then
            nt = mytime/t_save
        else
            nt = int((t_step - t_step_start)/(t_step_save))
        end if

        if (nt == 1) then
            io_time_avg = abs(finish - start)
        else
            io_time_avg = (abs(finish - start) + io_time_avg*(nt - 1))/nt
        end if

    end subroutine s_save_data

    subroutine s_initialize_modules
        call s_initialize_global_parameters_module()
        !Quadrature weights and nodes for polydisperse simulations
        if (bubbles .and. nb > 1 .and. R0_type == 1) then
            call s_simpson
        end if
        !Initialize variables for non-polytropic (Preston) model
        if (bubbles .and. .not. polytropic) then
            call s_initialize_nonpoly()
        end if
        !Initialize pb based on surface tension for qbmm (polytropic)
        if (qbmm .and. polytropic .and. (.not. f_is_default(Web))) then
            pb0 = pref + 2._wp*fluid_pp(1)%ss/(R0*R0ref)
            pb0 = pb0/pref
            pref = 1._wp
        end if

#if defined(MFC_OpenACC) && defined(MFC_MEMORY_DUMP)
        call acc_present_dump()
#endif

        call s_initialize_mpi_proxy_module()
        call s_initialize_variables_conversion_module()
        if (grid_geometry == 3) call s_initialize_fftw_module()
        call s_initialize_riemann_solvers_module()

        if(bubbles) call s_initialize_bubbles_module()
        if (ib) call s_initialize_ibm_module()
        if (qbmm) call s_initialize_qbmm_module()

#if defined(MFC_OpenACC) && defined(MFC_MEMORY_DUMP)
        call acc_present_dump()
#endif

        if (acoustic_source) then
            call s_initialize_acoustic_src()
        end if

        if (viscous) then
            call s_initialize_viscous_module()
        end if

        call s_initialize_rhs_module()

        if (surface_tension) call s_initialize_surface_tension_module()

#if defined(MFC_OpenACC) && defined(MFC_MEMORY_DUMP)
        call acc_present_dump()
#endif

        if (hypoelasticity) call s_initialize_hypoelastic_module()
        if (relax) call s_initialize_phasechange_module()
        if (chemistry) call s_initialize_chemistry_module()

        call s_initialize_data_output_module()
        call s_initialize_derived_variables_module()
        call s_initialize_time_steppers_module()

#if defined(MFC_OpenACC) && defined(MFC_MEMORY_DUMP)
        call acc_present_dump()
#endif

        ! Reading in the user provided initial condition and grid data
        call s_read_data_files(q_cons_ts(1)%vf)

        if (model_eqns == 3) call s_initialize_internal_energy_equations(q_cons_ts(1)%vf)
        if (ib) call s_ibm_setup()
        if (bodyForces) call s_initialize_body_forces_module()
        if (acoustic_source) call s_precalculate_acoustic_spatial_sources()

        ! Populating the buffers of the grid variables using the boundary conditions
        call s_populate_grid_variables_buffers()

        ! Computation of parameters, allocation of memory, association of pointers,
        ! and/or execution of any other tasks that are needed to properly configure
        ! the modules. The preparations below DO DEPEND on the grid being complete.
        call s_initialize_weno_module()

#if defined(MFC_OpenACC) && defined(MFC_MEMORY_DUMP)
        print *, "[MEM-INST] After: s_initialize_weno_module"
        call acc_present_dump()
#endif

        call s_initialize_cbc_module()

        call s_initialize_derived_variables()

    end subroutine s_initialize_modules

    subroutine s_initialize_mpi_domain
        integer :: ierr
#ifdef MFC_OpenACC
        real(wp) :: starttime, endtime
        integer :: num_devices, local_size, num_nodes, ppn, my_device_num
        integer :: dev, devNum, local_rank
#ifdef MFC_MPI
        integer :: local_comm
#endif
        integer(acc_device_kind) :: devtype
#endif

        ! Initializing MPI execution environment

        call s_mpi_initialize()

        ! Bind GPUs if OpenACC is enabled
#ifdef MFC_OpenACC
#ifndef MFC_MPI
        local_size = 1
        local_rank = 0
#else
        call MPI_Comm_split_type(MPI_COMM_WORLD, MPI_COMM_TYPE_SHARED, 0, &
                                 MPI_INFO_NULL, local_comm, ierr)
        call MPI_Comm_size(local_comm, local_size, ierr)
        call MPI_Comm_rank(local_comm, local_rank, ierr)
#endif

        devtype = acc_get_device_type()
        devNum = acc_get_num_devices(devtype)
        dev = mod(local_rank, devNum)

        call acc_set_device_num(dev, devtype)
#endif

        ! The rank 0 processor assigns default values to the user inputs prior to
        ! reading them in from the input file. Next, the user inputs are read and
        ! their consistency is checked. The identification of any inconsistencies
        ! will result in the termination of the simulation.
        if (proc_rank == 0) then
            call s_assign_default_values_to_user_inputs()
            call s_read_input_file()
            call s_check_input_file()

            print '(" Simulating a ", A, " ", I0, "x", I0, "x", I0, " case on ", I0, " rank(s) ", A, ".")', &
#:if not MFC_CASE_OPTIMIZATION
                "regular", &
#:else
                "case-optimized", &
#:endif
                m, n, p, num_procs, &
#ifdef MFC_OpenACC
!&<
                "with OpenACC offloading"
!&>
#else
                "on CPUs"
#endif
        end if

        ! Broadcasting the user inputs to all of the processors and performing the
        ! parallel computational domain decomposition. Neither procedure has to be
        ! carried out if the simulation is in fact not truly executed in parallel.

        call s_mpi_bcast_user_inputs()

        call s_initialize_parallel_io()

        call s_mpi_decompose_computational_domain()

    end subroutine s_initialize_mpi_domain

    subroutine s_initialize_gpu_vars
        integer :: i
        !Update GPU DATA
        do i = 1, sys_size
            !$acc update device(q_cons_ts(1)%vf(i)%sf)
        end do
        if (qbmm .and. .not. polytropic) then
            !$acc update device(pb_ts(1)%sf, mv_ts(1)%sf)
        end if
        !$acc update device(nb, R0ref, Ca, Web, Re_inv, weight, R0, V0, bubbles, polytropic, polydisperse, qbmm, R0_type, ptil, bubble_model, thermal, poly_sigma, adv_n, adap_dt, n_idx, pi_fac, low_Mach)
        !$acc update device(R_n, R_v, phi_vn, phi_nv, Pe_c, Tw, pv, M_n, M_v, k_n, k_v, pb0, mass_n0, mass_v0, Pe_T, Re_trans_T, Re_trans_c, Im_trans_T, Im_trans_c, omegaN , mul0, ss, gamma_v, mu_v, gamma_m, gamma_n, mu_n, gam)

        !$acc update device(acoustic_source, num_source)
        !$acc update device(sigma, surface_tension)

        !$acc update device(dx, dy, dz, x_cb, x_cc, y_cb, y_cc, z_cb, z_cc)

        !$acc update device(bc_x%vb1, bc_x%vb2, bc_x%vb3, bc_x%ve1, bc_x%ve2, bc_x%ve3)
        !$acc update device(bc_y%vb1, bc_y%vb2, bc_y%vb3, bc_y%ve1, bc_y%ve2, bc_y%ve3)
        !$acc update device(bc_z%vb1, bc_z%vb2, bc_z%vb3, bc_z%ve1, bc_z%ve2, bc_z%ve3)


        !$acc update device(relax, relax_model)
        if (relax) then
            !$acc update device(palpha_eps, ptgalpha_eps)
        end if

        if (ib) then
            !$acc update device(ib_markers%sf)
        end if

    end subroutine s_initialize_gpu_vars

    subroutine s_finalize_modules

        call s_finalize_time_steppers_module()
        call s_finalize_derived_variables_module()
        call s_finalize_data_output_module()
        call s_finalize_rhs_module()
        call s_finalize_cbc_module()
        call s_finalize_riemann_solvers_module()
        call s_finalize_weno_module()
        call s_finalize_variables_conversion_module()
        if (grid_geometry == 3) call s_finalize_fftw_module
        call s_finalize_mpi_proxy_module()
        call s_finalize_global_parameters_module()
        if (relax) call s_finalize_relaxation_solver_module()
        if (viscous) then
            call s_finalize_viscous_module()
        end if

        if (surface_tension)  call s_finalize_surface_tension_module()
        if (bodyForces) call s_finalize_body_forces_module()

        ! Terminating MPI execution environment
        call s_mpi_finalize()
    end subroutine s_finalize_modules

end module m_start_up<|MERGE_RESOLUTION|>--- conflicted
+++ resolved
@@ -109,15 +109,12 @@
             dimension(sys_size), &
             intent(inout) :: q_cons_vf
 
-<<<<<<< HEAD
-    real(wp) :: dt_init
-=======
+
         if (.not. parallel_io) then
             call s_read_serial_data_files(q_cons_vf)
         else
             call s_read_parallel_data_files(q_cons_vf)
         end if
->>>>>>> 78a810f2
 
     end subroutine s_read_data_files
 
