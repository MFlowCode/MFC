!>
!! @file m_start_up.f90
!! @brief Contains module m_start_up

#:include 'case.fpp'

!> @brief The purpose of the module is primarily to read in the files that
!!              contain the inputs, the initial condition data and the grid data
!!              that are provided by the user. The module is additionally tasked
!!              with verifying the consistency of the user inputs and completing
!!              the grid variablesThe purpose of the module is primarily to read
!!              in the files that
!!              contain the inputs, the initial condition data and the grid data
!!              that are provided by the user. The module is additionally tasked
!!              with verifying the consistency of the user inputs and completing
!!              the grid variables. This module also also allocating, initializing
!!              I/O, and deallocating the relevant variables on both cpus and gpus as well as
!!              setting up the time stepping, domain decomposition and I/O procedures.
module m_start_up

    ! Dependencies =============================================================
    use m_derived_types        !< Definitions of the derived types

    use m_global_parameters    !< Definitions of the global parameters

    use m_mpi_proxy            !< Message passing interface (MPI) module proxy

    use m_variables_conversion !< State variables type conversion procedures

    use m_weno                 !< Weighted and essentially non-oscillatory (WENO)
                               !! schemes for spatial reconstruction of variables

    use m_riemann_solvers      !< Exact and approximate Riemann problem solvers

    use m_cbc                  !< Characteristic boundary conditions (CBC)

    use m_acoustic_src      !< Acoustic source calculations

    use m_rhs                  !< Right-hane-side (RHS) evaluation procedures

    use m_chemistry            !< Chemistry module

    use m_data_output          !< Run-time info & solution data output procedures

    use m_time_steppers        !< Time-stepping algorithms

    use m_qbmm                 !< Quadrature MOM

    use m_derived_variables     !< Procedures used to compute quantities derived
                                !! from the conservative and primitive variables
    use m_hypoelastic

    use m_hyperelastic

    use m_phase_change          !< Phase-change module

    use m_viscous

    use m_bubbles

    use ieee_arithmetic

    use m_helper_basic          !< Functions to compare floating point numbers

#ifdef MFC_OpenACC
    use openacc
#endif

    use m_nvtx

    use m_ibm

    use m_compile_specific

    use m_checker_common

    use m_checker

    use m_surface_tension

    use m_body_forces
    ! ==========================================================================

    implicit none

    private; public :: s_read_input_file, &
 s_check_input_file, &
 s_read_data_files, &
 s_read_serial_data_files, &
 s_read_parallel_data_files, &
 s_populate_grid_variables_buffers, &
 s_initialize_internal_energy_equations, &
 s_initialize_modules, s_initialize_gpu_vars, &
 s_initialize_mpi_domain, s_finalize_modules, &
 s_perform_time_step, s_save_data, &
 s_save_performance_metrics


    type(scalar_field), allocatable, dimension(:) :: grad_x_vf, grad_y_vf, grad_z_vf, norm_vf

    real(wp) :: dt_init

contains

   !> Read data files. Dispatch subroutine that replaces procedure pointer.
        !! @param q_cons_vf Conservative variables
    subroutine s_read_data_files(q_cons_vf)

        type(scalar_field), &
            dimension(sys_size), &
            intent(inout) :: q_cons_vf


        if (.not. parallel_io) then
            call s_read_serial_data_files(q_cons_vf)
        else
            call s_read_parallel_data_files(q_cons_vf)
        end if

    end subroutine s_read_data_files

    !>  The purpose of this procedure is to first verify that an
        !!      input file has been made available by the user. Provided
        !!      that this is so, the input file is then read in.
    subroutine s_read_input_file

        ! Relative path to the input file provided by the user
        character(LEN=name_len) :: file_path = './simulation.inp'

        logical :: file_exist !<
            !! Logical used to check the existence of the input file

        integer :: iostatus
            !! Integer to check iostat of file read

        character(len=1000) :: line

        ! Namelist of the global parameters which may be specified by user
        namelist /user_inputs/ case_dir, run_time_info, m, n, p, dt, &
            t_step_start, t_step_stop, t_step_save, t_step_print, &
            model_eqns, mpp_lim, time_stepper, weno_eps, weno_flat, &
            riemann_flat, rdma_mpi, cu_tensor, &
            teno_CT, mp_weno, weno_avg, &
            riemann_solver, low_Mach, wave_speeds, avg_state, &
            bc_x, bc_y, bc_z, &
            x_a, y_a, z_a, x_b, y_b, z_b, &
            x_domain, y_domain, z_domain, &
            hypoelasticity, &
            ib, num_ibs, patch_ib, &
            fluid_pp, probe_wrt, prim_vars_wrt, &
            fd_order, probe, num_probes, t_step_old, &
            alt_soundspeed, mixture_err, weno_Re_flux, &
            null_weights, precision, parallel_io, cyl_coord, &
            rhoref, pref, bubbles, bubble_model, &
            R0ref, chem_params, &
#:if not MFC_CASE_OPTIMIZATION
            nb, mapped_weno, wenoz, teno, wenoz_q, weno_order, num_fluids, &
#:endif
            Ca, Web, Re_inv, &
            acoustic_source, acoustic, num_source, &
            polytropic, thermal, &
            integral, integral_wrt, num_integrals, &
            polydisperse, poly_sigma, qbmm, &
            relax, relax_model, &
            palpha_eps, ptgalpha_eps, &
            R0_type, file_per_process, sigma, &
            pi_fac, adv_n, adap_dt, bf_x, bf_y, bf_z, &
            k_x, k_y, k_z, w_x, w_y, w_z, p_x, p_y, p_z, &
            g_x, g_y, g_z, n_start, t_save, t_stop, &
            cfl_adap_dt, cfl_const_dt, cfl_target,  &
            viscous, surface_tension,               & 
            hyperelasticity, R0ref

        ! Checking that an input file has been provided by the user. If it
        ! has, then the input file is read in, otherwise, simulation exits.
        inquire (FILE=trim(file_path), EXIST=file_exist)

        if (file_exist) then
            open (1, FILE=trim(file_path), &
                  FORM='formatted', &
                  ACTION='read', &
                  STATUS='old')
            read (1, NML=user_inputs, iostat=iostatus)

            if (iostatus /= 0) then
                backspace (1)
                read (1, fmt='(A)') line
                print *, 'Invalid line in namelist: '//trim(line)
                call s_mpi_abort('Invalid line in simulation.inp. It is '// &
                                 'likely due to a datatype mismatch. Exiting ...')
            end if

            close (1)

            if ((bf_x) .or. (bf_y) .or. (bf_z)) then
                bodyForces = .true.
            endif

            ! Store m,n,p into global m,n,p
            m_glb = m
            n_glb = n
            p_glb = p

            if (cfl_adap_dt .or. cfl_const_dt) cfl_dt = .true.

        else
            call s_mpi_abort(trim(file_path)//' is missing. Exiting ...')
        end if

    end subroutine s_read_input_file

    !> The goal of this procedure is to verify that each of the
    !!      user provided inputs is valid and that their combination
    !!      constitutes a meaningful configuration for the simulation.
    subroutine s_check_input_file

        ! Relative path to the current directory file in the case directory
        character(LEN=path_len) :: file_path

        ! Logical used to check the existence of the current directory file
        logical :: file_exist

        ! Logistics ========================================================
        file_path = trim(case_dir)//'/.'

        call my_inquire(file_path, file_exist)

        if (file_exist .neqv. .true.) then
            call s_mpi_abort(trim(file_path)//' is missing. Exiting ...')
        end if
        ! ==================================================================

        call s_check_inputs_common()
        call s_check_inputs()

    end subroutine s_check_input_file

        !!              initial condition and grid data files. The cell-average
        !!              conservative variables constitute the former, while the
        !!              cell-boundary locations in x-, y- and z-directions make
        !!              up the latter. This procedure also calculates the cell-
        !!              width distributions from the cell-boundary locations.
        !! @param q_cons_vf Cell-averaged conservative variables
    subroutine s_read_serial_data_files(q_cons_vf)

        type(scalar_field), dimension(sys_size), intent(INOUT) :: q_cons_vf

        character(LEN=path_len + 2*name_len) :: t_step_dir !<
            !! Relative path to the starting time-step directory

        character(LEN=path_len + 3*name_len) :: file_path !<
            !! Relative path to the grid and conservative variables data files

        logical :: file_exist !<
        ! Logical used to check the existence of the data files

        integer :: i, r !< Generic loop iterator

        ! Confirming that the directory from which the initial condition and
        ! the grid data files are to be read in exists and exiting otherwise
        if (cfl_dt) then
            write (t_step_dir, '(A,I0,A,I0)') &
                trim(case_dir)//'/p_all/p', proc_rank, '/', n_start
        else
            write (t_step_dir, '(A,I0,A,I0)') &
                trim(case_dir)//'/p_all/p', proc_rank, '/', t_step_start
        end if

        file_path = trim(t_step_dir)//'/.'
        call my_inquire(file_path, file_exist)

        if (file_exist .neqv. .true.) then
            call s_mpi_abort(trim(file_path)//' is missing. Exiting ...')
        end if

        ! Cell-boundary Locations in x-direction ===========================
        file_path = trim(t_step_dir)//'/x_cb.dat'

        inquire (FILE=trim(file_path), EXIST=file_exist)

        if (file_exist) then
            open (2, FILE=trim(file_path), &
                  FORM='unformatted', &
                  ACTION='read', &
                  STATUS='old')
            read (2) x_cb(-1:m); close (2)
        else
            call s_mpi_abort(trim(file_path)//' is missing. Exiting ...')
        end if

        dx(0:m) = x_cb(0:m) - x_cb(-1:m - 1)
        x_cc(0:m) = x_cb(-1:m - 1) + dx(0:m)/2._wp

        if (ib) then
            do i = 1, num_ibs
                if (patch_ib(i)%c > 0) then
                    Np = int((patch_ib(i)%p*patch_ib(i)%c/dx(0))*20) + int(((patch_ib(i)%c - patch_ib(i)%p*patch_ib(i)%c)/dx(0))*20) + 1
                end if
            end do
        end if
        ! ==================================================================

        ! Cell-boundary Locations in y-direction ===========================
        if (n > 0) then

            file_path = trim(t_step_dir)//'/y_cb.dat'

            inquire (FILE=trim(file_path), EXIST=file_exist)

            if (file_exist) then
                open (2, FILE=trim(file_path), &
                      FORM='unformatted', &
                      ACTION='read', &
                      STATUS='old')
                read (2) y_cb(-1:n); close (2)
            else
                call s_mpi_abort(trim(file_path)//' is missing. Exiting ...')
            end if

            dy(0:n) = y_cb(0:n) - y_cb(-1:n - 1)
            y_cc(0:n) = y_cb(-1:n - 1) + dy(0:n)/2._wp

        end if
        ! ==================================================================

        ! Cell-boundary Locations in z-direction ===========================
        if (p > 0) then

            file_path = trim(t_step_dir)//'/z_cb.dat'

            inquire (FILE=trim(file_path), EXIST=file_exist)

            if (file_exist) then
                open (2, FILE=trim(file_path), &
                      FORM='unformatted', &
                      ACTION='read', &
                      STATUS='old')
                read (2) z_cb(-1:p); close (2)
            else
                call s_mpi_abort(trim(file_path)//' is missing. Exiting ...')
            end if

            dz(0:p) = z_cb(0:p) - z_cb(-1:p - 1)
            z_cc(0:p) = z_cb(-1:p - 1) + dz(0:p)/2._wp

        end if
        ! ==================================================================

        do i = 1, sys_size
            write (file_path, '(A,I0,A)') &
                trim(t_step_dir)//'/q_cons_vf', i, '.dat'
            inquire (FILE=trim(file_path), EXIST=file_exist)
            if (file_exist) then
                open (2, FILE=trim(file_path), &
                      FORM='unformatted', &
                      ACTION='read', &
                      STATUS='old')
                read (2) q_cons_vf(i)%sf(0:m, 0:n, 0:p); close (2)
            else
                call s_mpi_abort(trim(file_path)//' is missing. Exiting ...')
            end if
        end do

<<<<<<< HEAD
        if ((bubbles .eqv. .true.) .or. (elasticity .eqv. .true.)) then
=======
        if (bubbles .or. elasticity) then
>>>>>>> 29c132ef
            ! Read pb and mv for non-polytropic qbmm
            if (qbmm .and. .not. polytropic) then
                do i = 1, nb
                    do r = 1, nnode
                        write (file_path, '(A,I0,A)') &
                            trim(t_step_dir)//'/pb', sys_size + (i - 1)*nnode + r, '.dat'
                        inquire (FILE=trim(file_path), EXIST=file_exist)
                        if (file_exist) then
                            open (2, FILE=trim(file_path), &
                                  FORM='unformatted', &
                                  ACTION='read', &
                                  STATUS='old')
                            read (2) pb_ts(1)%sf(0:m, 0:n, 0:p, r, i); close (2)
                        else
                            call s_mpi_abort(trim(file_path)//' is missing. Exiting ...')
                        end if
                    end do
                end do
                do i = 1, nb
                    do r = 1, nnode
                        write (file_path, '(A,I0,A)') &
                            trim(t_step_dir)//'/mv', sys_size + (i - 1)*nnode + r, '.dat'
                        inquire (FILE=trim(file_path), EXIST=file_exist)
                        if (file_exist) then
                            open (2, FILE=trim(file_path), &
                                  FORM='unformatted', &
                                  ACTION='read', &
                                  STATUS='old')
                            read (2) mv_ts(1)%sf(0:m, 0:n, 0:p, r, i); close (2)
                        else
                            call s_mpi_abort(trim(file_path)//' is missing. Exiting ...')
                        end if
                    end do
                end do
            end if
        end if
        ! ==================================================================

        ! Read IBM Data ====================================================

        if (ib) then
            ! Read IB markers
            write (file_path, '(A,I0,A)') &
                trim(t_step_dir)//'/ib.dat'
            inquire (FILE=trim(file_path), EXIST=file_exist)
            if (file_exist) then
                open (2, FILE=trim(file_path), &
                        FORM='unformatted', &
                        ACTION='read', &
                        STATUS='old')
                read (2) ib_markers%sf(0:m, 0:n, 0:p); close (2)
            else
                call s_mpi_abort(trim(file_path)//' is missing. Exiting ...')
            end if

            ! Read Levelset
            write (file_path, '(A)') &
                trim(t_step_dir)//'/levelset.dat'
            inquire (FILE=trim(file_path), EXIST=file_exist)
            if (file_exist) then
                open (2, FILE=trim(file_path), &
                        FORM='unformatted', &
                        ACTION='read', &
                        STATUS='old')
                read (2) levelset%sf(0:m, 0:n, 0:p, 1:num_ibs); close (2)
                ! print*, 'check', STL_levelset(106, 50, 0, 1)
            else
                call s_mpi_abort(trim(file_path)//' is missing. Exiting ...')
            end if

            ! Read Levelset Norm
            write (file_path, '(A)') &
                trim(t_step_dir)//'/levelset_norm.dat'
            inquire (FILE=trim(file_path), EXIST=file_exist)
            if (file_exist) then
                open (2, FILE=trim(file_path), &
                        FORM='unformatted', &
                        ACTION='read', &
                        STATUS='old')
                read (2) levelset_norm%sf(0:m, 0:n, 0:p, 1:num_ibs, 1:3); close (2)
            else
                call s_mpi_abort(trim(file_path)//' is missing. Exiting ...')
            end if

            do i = 1, num_ibs
                if (patch_ib(i)%c > 0) then
                    allocate (airfoil_grid_u(1:Np))
                    allocate (airfoil_grid_l(1:Np))

                    write (file_path, '(A)') &
                        trim(t_step_dir)//'/airfoil_u.dat'
                    inquire (FILE=trim(file_path), EXIST=file_exist)
                    if (file_exist) then
                        open (2, FILE=trim(file_path), &
                              FORM='unformatted', &
                              ACTION='read', &
                              STATUS='old')
                        read (2) airfoil_grid_u; close (2)
                    else
                        call s_mpi_abort(trim(file_path)//' is missing. Exiting ...')
                    end if

                    write (file_path, '(A)') &
                        trim(t_step_dir)//'/airfoil_l.dat'
                    inquire (FILE=trim(file_path), EXIST=file_exist)
                    if (file_exist) then
                        open (2, FILE=trim(file_path), &
                              FORM='unformatted', &
                              ACTION='read', &
                              STATUS='old')
                        read (2) airfoil_grid_l; close (2)
                    else
                        call s_mpi_abort(trim(file_path)//' is missing. Exiting ...')
                    end if
                end if
            end do

        end if

    end subroutine s_read_serial_data_files

        !! @param q_cons_vf Conservative variables
    subroutine s_read_parallel_data_files(q_cons_vf)

        type(scalar_field), &
            dimension(sys_size), &
            intent(INOUT) :: q_cons_vf

#ifdef MFC_MPI

        real(wp), allocatable, dimension(:) :: x_cb_glb, y_cb_glb, z_cb_glb

        integer :: ifile, ierr, data_size
        integer, dimension(MPI_STATUS_SIZE) :: status
        integer(KIND=MPI_OFFSET_KIND) :: disp
        integer(KIND=MPI_OFFSET_KIND) :: m_MOK, n_MOK, p_MOK
        integer(KIND=MPI_OFFSET_KIND) :: WP_MOK, var_MOK, str_MOK
        integer(KIND=MPI_OFFSET_KIND) :: NVARS_MOK
        integer(KIND=MPI_OFFSET_KIND) :: MOK

        character(LEN=path_len + 2*name_len) :: file_loc
        logical :: file_exist

        character(len=10) :: t_step_start_string

        integer :: i, j

        allocate (x_cb_glb(-1:m_glb))
        allocate (y_cb_glb(-1:n_glb))
        allocate (z_cb_glb(-1:p_glb))

        ! Read in cell boundary locations in x-direction
        file_loc = trim(case_dir)//'/restart_data'//trim(mpiiofs)//'x_cb.dat'
        inquire (FILE=trim(file_loc), EXIST=file_exist)

        if (file_exist) then
            data_size = m_glb + 2
            call MPI_FILE_OPEN(MPI_COMM_WORLD, file_loc, MPI_MODE_RDONLY, mpi_info_int, ifile, ierr)
            call MPI_FILE_READ(ifile, x_cb_glb, data_size, mpi_p, status, ierr)
            call MPI_FILE_CLOSE(ifile, ierr)
        else
            call s_mpi_abort('File '//trim(file_loc)//' is missing. Exiting...')
        end if

        ! Assigning local cell boundary locations
        x_cb(-1:m) = x_cb_glb((start_idx(1) - 1):(start_idx(1) + m))
        ! Computing the cell width distribution
        dx(0:m) = x_cb(0:m) - x_cb(-1:m - 1)
        ! Computing the cell center locations
        x_cc(0:m) = x_cb(-1:m - 1) + dx(0:m)/2._wp

        if (ib) then
            do i = 1, num_ibs
                if (patch_ib(i)%c > 0) then
                    Np = int((patch_ib(i)%p*patch_ib(i)%c/dx(0))*20) + int(((patch_ib(i)%c - patch_ib(i)%p*patch_ib(i)%c)/dx(0))*20) + 1
                    allocate (MPI_IO_airfoil_IB_DATA%var(1:2*Np))
                    print *, "HERE Np", Np
                end if
            end do
        end if

        if (n > 0) then
            ! Read in cell boundary locations in y-direction
            file_loc = trim(case_dir)//'/restart_data'//trim(mpiiofs)//'y_cb.dat'
            inquire (FILE=trim(file_loc), EXIST=file_exist)

            if (file_exist) then
                data_size = n_glb + 2
                call MPI_FILE_OPEN(MPI_COMM_WORLD, file_loc, MPI_MODE_RDONLY, mpi_info_int, ifile, ierr)
                call MPI_FILE_READ(ifile, y_cb_glb, data_size, mpi_p, status, ierr)
                call MPI_FILE_CLOSE(ifile, ierr)
            else
                call s_mpi_abort('File '//trim(file_loc)//' is missing. Exiting...')
            end if

            ! Assigning local cell boundary locations
            y_cb(-1:n) = y_cb_glb((start_idx(2) - 1):(start_idx(2) + n))
            ! Computing the cell width distribution
            dy(0:n) = y_cb(0:n) - y_cb(-1:n - 1)
            ! Computing the cell center locations
            y_cc(0:n) = y_cb(-1:n - 1) + dy(0:n)/2._wp

            if (p > 0) then
                ! Read in cell boundary locations in z-direction
                file_loc = trim(case_dir)//'/restart_data'//trim(mpiiofs)//'z_cb.dat'
                inquire (FILE=trim(file_loc), EXIST=file_exist)

                if (file_exist) then
                    data_size = p_glb + 2
                    call MPI_FILE_OPEN(MPI_COMM_WORLD, file_loc, MPI_MODE_RDONLY, mpi_info_int, ifile, ierr)
                    call MPI_FILE_READ(ifile, z_cb_glb, data_size, mpi_p, status, ierr)
                    call MPI_FILE_CLOSE(ifile, ierr)
                else
                    call s_mpi_abort('File '//trim(file_loc)//'is missing. Exiting...')
                end if

                ! Assigning local cell boundary locations
                z_cb(-1:p) = z_cb_glb((start_idx(3) - 1):(start_idx(3) + p))
                ! Computing the cell width distribution
                dz(0:p) = z_cb(0:p) - z_cb(-1:p - 1)
                ! Computing the cell center locations
                z_cc(0:p) = z_cb(-1:p - 1) + dz(0:p)/2._wp

            end if
        end if

        if (file_per_process) then
            if (cfl_dt) then
                call s_int_to_str(n_start, t_step_start_string)
                write (file_loc, '(I0,A1,I7.7,A)') n_start, '_', proc_rank, '.dat'
            else
                call s_int_to_str(t_step_start, t_step_start_string)
                write (file_loc, '(I0,A1,I7.7,A)') t_step_start, '_', proc_rank, '.dat'
            end if
            file_loc = trim(case_dir)//'/restart_data/lustre_'//trim(t_step_start_string)//trim(mpiiofs)//trim(file_loc)
            inquire (FILE=trim(file_loc), EXIST=file_exist)

            if (file_exist) then
                call MPI_FILE_OPEN(MPI_COMM_SELF, file_loc, MPI_MODE_RDONLY, mpi_info_int, ifile, ierr)

                ! Initialize MPI data I/O

                if (ib) then
                    call s_initialize_mpi_data(q_cons_vf, ib_markers, &
                        levelset, levelset_norm)
                else
                    call s_initialize_mpi_data(q_cons_vf)
                end if

                ! Size of local arrays
                data_size = (m + 1)*(n + 1)*(p + 1)

                ! Resize some integers so MPI can read even the biggest file
                m_MOK = int(m_glb + 1, MPI_OFFSET_KIND)
                n_MOK = int(n_glb + 1, MPI_OFFSET_KIND)
                p_MOK = int(p_glb + 1, MPI_OFFSET_KIND)
                WP_MOK = int(8._wp, MPI_OFFSET_KIND)
                MOK = int(1._wp, MPI_OFFSET_KIND)
                str_MOK = int(name_len, MPI_OFFSET_KIND)
                NVARS_MOK = int(sys_size, MPI_OFFSET_KIND)

                ! Read the data for each variable
                if ( bubbles .or. elasticity ) then

                    do i = 1, sys_size!adv_idx%end
                        var_MOK = int(i, MPI_OFFSET_KIND)

                        call MPI_FILE_READ(ifile, MPI_IO_DATA%var(i)%sf, data_size, &
                                           mpi_p, status, ierr)
                    end do
                    !Read pb and mv for non-polytropic qbmm
                    if (qbmm .and. .not. polytropic) then
                        do i = sys_size + 1, sys_size + 2*nb*nnode
                            var_MOK = int(i, MPI_OFFSET_KIND)

                            call MPI_FILE_READ(ifile, MPI_IO_DATA%var(i)%sf, data_size, &
                                               mpi_p, status, ierr)
                        end do
                    end if
                else
                    do i = 1, adv_idx%end
                        var_MOK = int(i, MPI_OFFSET_KIND)

                        call MPI_FILE_READ(ifile, MPI_IO_DATA%var(i)%sf, data_size, &
                                           mpi_p, status, ierr)
                    end do
                end if
                

                call s_mpi_barrier()

                call MPI_FILE_CLOSE(ifile, ierr)

                if (ib) then
                    ! Read IB Markers
                    write (file_loc, '(A)') 'ib.dat'
                    file_loc = trim(case_dir)//'/restart_data'//trim(mpiiofs)//trim(file_loc)
                    inquire (FILE=trim(file_loc), EXIST=file_exist)

                    if (file_exist) then

                        call MPI_FILE_OPEN(MPI_COMM_WORLD, file_loc, MPI_MODE_RDONLY, mpi_info_int, ifile, ierr)

                        disp = 0

                        call MPI_FILE_SET_VIEW(ifile, disp, MPI_INTEGER, MPI_IO_IB_DATA%view, &
                                               'native', mpi_info_int, ierr)
                        call MPI_FILE_READ(ifile, MPI_IO_IB_DATA%var%sf, data_size * num_ibs, &
                                           MPI_INTEGER, status, ierr)

                    else
                        call s_mpi_abort('File '//trim(file_loc)//' is missing. Exiting...')
                    end if

                    ! Read Levelset
                    write (file_loc, '(A)') 'levelset.dat'
                    file_loc = trim(case_dir)//'/restart_data'//trim(mpiiofs)//trim(file_loc)
                    inquire (FILE=trim(file_loc), EXIST=file_exist)

                    if (file_exist) then

                        call MPI_FILE_OPEN(MPI_COMM_WORLD, file_loc, MPI_MODE_RDONLY, mpi_info_int, ifile, ierr)

                        disp = 0

                        call MPI_FILE_SET_VIEW(ifile, disp, mpi_p, MPI_IO_levelset_DATA%view, &
                                               'native', mpi_info_int, ierr)
                        call MPI_FILE_READ(ifile, MPI_IO_levelset_DATA%var%sf, data_size * num_ibs, &
                                           mpi_p, status, ierr)

                    else
                        call s_mpi_abort('File '//trim(file_loc)//' is missing. Exiting...')
                    end if

                    ! Read Levelset Norm
                    write (file_loc, '(A)') 'levelset_norm.dat'
                    file_loc = trim(case_dir)//'/restart_data'//trim(mpiiofs)//trim(file_loc)
                    inquire (FILE=trim(file_loc), EXIST=file_exist)

                    if (file_exist) then

                        call MPI_FILE_OPEN(MPI_COMM_WORLD, file_loc, MPI_MODE_RDONLY, mpi_info_int, ifile, ierr)

                        disp = 0

                        call MPI_FILE_SET_VIEW(ifile, disp, mpi_p, MPI_IO_levelsetnorm_DATA%view, &
                                               'native', mpi_info_int, ierr)
                        call MPI_FILE_READ(ifile, MPI_IO_levelsetnorm_DATA%var%sf, data_size * num_ibs * 3, &
                                           mpi_p, status, ierr)

                    else
                        call s_mpi_abort('File '//trim(file_loc)//' is missing. Exiting...')
                    end if

                end if

            else
                call s_mpi_abort('File '//trim(file_loc)//' is missing. Exiting...')
            end if
        else

            ! Open the file to read conservative variables
            if (cfl_dt) then
                write (file_loc, '(I0,A)') n_start, '.dat'
            else
                write (file_loc, '(I0,A)') t_step_start, '.dat'
            end if
            file_loc = trim(case_dir)//'/restart_data'//trim(mpiiofs)//trim(file_loc)
            inquire (FILE=trim(file_loc), EXIST=file_exist)

            if (file_exist) then
                call MPI_FILE_OPEN(MPI_COMM_WORLD, file_loc, MPI_MODE_RDONLY, mpi_info_int, ifile, ierr)

                ! Initialize MPI data I/O

                if (ib) then
                    call s_initialize_mpi_data(q_cons_vf, ib_markers, &
                        levelset, levelset_norm)
                else

                    call s_initialize_mpi_data(q_cons_vf)

                end if


                ! Size of local arrays
                data_size = (m + 1)*(n + 1)*(p + 1)

                ! Resize some integers so MPI can read even the biggest file
                m_MOK = int(m_glb + 1, MPI_OFFSET_KIND)
                n_MOK = int(n_glb + 1, MPI_OFFSET_KIND)
                p_MOK = int(p_glb + 1, MPI_OFFSET_KIND)
                WP_MOK = int(8._wp, MPI_OFFSET_KIND)
                MOK = int(1._wp, MPI_OFFSET_KIND)
                str_MOK = int(name_len, MPI_OFFSET_KIND)
                NVARS_MOK = int(sys_size, MPI_OFFSET_KIND)

                ! Read the data for each variable
                if ( bubbles .or. elasticity ) then

                    do i = 1, sys_size !adv_idx%end
                        var_MOK = int(i, MPI_OFFSET_KIND)
                        ! Initial displacement to skip at beginning of file
                        disp = m_MOK*max(MOK, n_MOK)*max(MOK, p_MOK)*WP_MOK*(var_MOK - 1)

                        call MPI_FILE_SET_VIEW(ifile, disp, mpi_p, MPI_IO_DATA%view(i), &
                                               'native', mpi_info_int, ierr)
                        call MPI_FILE_READ(ifile, MPI_IO_DATA%var(i)%sf, data_size, &
                                           mpi_p, status, ierr)
                    end do
                    !Read pb and mv for non-polytropic qbmm
                    if (qbmm .and. .not. polytropic) then
                        do i = sys_size + 1, sys_size + 2*nb*nnode
                            var_MOK = int(i, MPI_OFFSET_KIND)
                            ! Initial displacement to skip at beginning of file
                            disp = m_MOK*max(MOK, n_MOK)*max(MOK, p_MOK)*WP_MOK*(var_MOK - 1)

                            call MPI_FILE_SET_VIEW(ifile, disp, mpi_p, MPI_IO_DATA%view(i), &
                                                   'native', mpi_info_int, ierr)
                            call MPI_FILE_READ(ifile, MPI_IO_DATA%var(i)%sf, data_size, &
                                               mpi_p, status, ierr)
                        end do
                    end if
                else
                    do i = 1, sys_size
                        var_MOK = int(i, MPI_OFFSET_KIND)

                        ! Initial displacement to skip at beginning of file
                        disp = m_MOK*max(MOK, n_MOK)*max(MOK, p_MOK)*WP_MOK*(var_MOK - 1)

                        call MPI_FILE_SET_VIEW(ifile, disp, mpi_p, MPI_IO_DATA%view(i), &
                                               'native', mpi_info_int, ierr)
                        call MPI_FILE_READ(ifile, MPI_IO_DATA%var(i)%sf, data_size, &
                                           mpi_p, status, ierr)

                    end do
                end if

                call s_mpi_barrier()

                call MPI_FILE_CLOSE(ifile, ierr)

                if (ib) then

                    ! Read IB Markers
                    write (file_loc, '(A)') 'ib.dat'
                    file_loc = trim(case_dir)//'/restart_data'//trim(mpiiofs)//trim(file_loc)
                    inquire (FILE=trim(file_loc), EXIST=file_exist)

                    if (file_exist) then

                        call MPI_FILE_OPEN(MPI_COMM_WORLD, file_loc, MPI_MODE_RDONLY, mpi_info_int, ifile, ierr)

                        disp = 0

                        call MPI_FILE_SET_VIEW(ifile, disp, MPI_INTEGER, MPI_IO_IB_DATA%view, &
                                               'native', mpi_info_int, ierr)
                        call MPI_FILE_READ(ifile, MPI_IO_IB_DATA%var%sf, data_size, &
                                           MPI_INTEGER, status, ierr)

                    else
                        call s_mpi_abort('File '//trim(file_loc)//' is missing. Exiting...')
                    end if

                    ! Read Levelset
                    write (file_loc, '(A)') 'levelset.dat'
                    file_loc = trim(case_dir)//'/restart_data'//trim(mpiiofs)//trim(file_loc)
                    inquire (FILE=trim(file_loc), EXIST=file_exist)

                    if (file_exist) then

                        call MPI_FILE_OPEN(MPI_COMM_WORLD, file_loc, MPI_MODE_RDONLY, mpi_info_int, ifile, ierr)

                        disp = 0

                        call MPI_FILE_SET_VIEW(ifile, disp, mpi_p, MPI_IO_levelset_DATA%view, &
                                               'native', mpi_info_int, ierr)
                        call MPI_FILE_READ(ifile, MPI_IO_levelset_DATA%var%sf, data_size, &
                                           mpi_p, status, ierr)

                    else
                        call s_mpi_abort('File '//trim(file_loc)//' is missing. Exiting...')
                    end if

                    ! Read Levelset Norm
                    write (file_loc, '(A)') 'levelset_norm.dat'
                    file_loc = trim(case_dir)//'/restart_data'//trim(mpiiofs)//trim(file_loc)
                    inquire (FILE=trim(file_loc), EXIST=file_exist)

                    if (file_exist) then

                        call MPI_FILE_OPEN(MPI_COMM_WORLD, file_loc, MPI_MODE_RDONLY, mpi_info_int, ifile, ierr)

                        disp = 0

                        call MPI_FILE_SET_VIEW(ifile, disp, mpi_p, MPI_IO_levelsetnorm_DATA%view, &
                                               'native', mpi_info_int, ierr)
                        call MPI_FILE_READ(ifile, MPI_IO_levelsetnorm_DATA%var%sf, data_size * num_ibs * 3, &
                                           mpi_p, status, ierr)

                    else
                        call s_mpi_abort('File '//trim(file_loc)//' is missing. Exiting...')
                    end if

                end if

            else
                call s_mpi_abort('File '//trim(file_loc)//' is missing. Exiting...')
            end if

        end if

        if (ib) then

            do j = 1, num_ibs
                if (patch_ib(j)%c > 0) then

                    print *, "HERE Np", Np

                    allocate (airfoil_grid_u(1:Np))
                    allocate (airfoil_grid_l(1:Np))

                    write (file_loc, '(A)') 'airfoil_l.dat'
                    file_loc = trim(case_dir)//'/restart_data'//trim(mpiiofs)//trim(file_loc)
                    inquire (FILE=trim(file_loc), EXIST=file_exist)
                    if (file_exist) then

                        call MPI_FILE_OPEN(MPI_COMM_WORLD, file_loc, MPI_MODE_RDONLY, mpi_info_int, ifile, ierr)

                        ! Initial displacement to skip at beginning of file
                        disp = 0

                        call MPI_FILE_SET_VIEW(ifile, disp, mpi_p, MPI_IO_airfoil_IB_DATA%view(1), &
                                               'native', mpi_info_int, ierr)
                        call MPI_FILE_READ(ifile, MPI_IO_airfoil_IB_DATA%var(1:Np), 3*Np, &
                                           mpi_p, status, ierr)

                    end if

                    write (file_loc, '(A)') 'airfoil_u.dat'
                    file_loc = trim(case_dir)//'/restart_data'//trim(mpiiofs)//trim(file_loc)
                    inquire (FILE=trim(file_loc), EXIST=file_exist)
                    if (file_exist) then

                        call MPI_FILE_OPEN(MPI_COMM_WORLD, file_loc, MPI_MODE_RDONLY, mpi_info_int, ifile, ierr)

                        ! Initial displacement to skip at beginning of file
                        disp = 0

                        call MPI_FILE_SET_VIEW(ifile, disp, mpi_p, MPI_IO_airfoil_IB_DATA%view(2), &
                                               'native', mpi_info_int, ierr)
                        call MPI_FILE_READ(ifile, MPI_IO_airfoil_IB_DATA%var(Np + 1:2*Np), 3*Np, &
                                           mpi_p, status, ierr)
                    end if

                    do i = 1, Np
                        airfoil_grid_l(i)%x = MPI_IO_airfoil_IB_DATA%var(i)%x
                        airfoil_grid_l(i)%y = MPI_IO_airfoil_IB_DATA%var(i)%y
                    end do

                    do i = 1, Np
                        airfoil_grid_u(i)%x = MPI_IO_airfoil_IB_DATA%var(Np + i)%x
                        airfoil_grid_u(i)%y = MPI_IO_airfoil_IB_DATA%var(Np + i)%y
                    end do

                end if
            end do
        end if

        deallocate (x_cb_glb, y_cb_glb, z_cb_glb)

#endif

    end subroutine s_read_parallel_data_files

    !> The purpose of this subroutine is to populate the buffers
        !!          of the grid variables, which are constituted of the cell-
        !!          boundary locations and cell-width distributions, based on
        !!          the boundary conditions.
    subroutine s_populate_grid_variables_buffers

        integer :: i !< Generic loop iterator

        ! Population of Buffers in x-direction =============================

        ! Populating cell-width distribution buffer, at the beginning of the
        ! coordinate direction, based on the selected boundary condition. In
        ! order, these are the ghost-cell extrapolation, symmetry, periodic,
        ! and processor boundary conditions.
        if (bc_x%beg <= -3) then
            do i = 1, buff_size
                dx(-i) = dx(0)
            end do
        elseif (bc_x%beg == -2) then
            do i = 1, buff_size
                dx(-i) = dx(i - 1)
            end do
        elseif (bc_x%beg == -1) then
            do i = 1, buff_size
                dx(-i) = dx(m - (i - 1))
            end do
        else
            call s_mpi_sendrecv_grid_variables_buffers(1, -1)
        end if

        ! Computing the cell-boundary locations buffer, at the beginning of
        ! the coordinate direction, from the cell-width distribution buffer
        do i = 1, buff_size
            x_cb(-1 - i) = x_cb(-i) - dx(-i)
        end do
        ! Computing the cell-center locations buffer, at the beginning of
        ! the coordinate direction, from the cell-width distribution buffer
        do i = 1, buff_size
            x_cc(-i) = x_cc(1 - i) - (dx(1 - i) + dx(-i))/2._wp
        end do

        ! Populating the cell-width distribution buffer, at the end of the
        ! coordinate direction, based on desired boundary condition. These
        ! include, in order, ghost-cell extrapolation, symmetry, periodic,
        ! and processor boundary conditions.
        if (bc_x%end <= -3) then
            do i = 1, buff_size
                dx(m + i) = dx(m)
            end do
        elseif (bc_x%end == -2) then
            do i = 1, buff_size
                dx(m + i) = dx(m - (i - 1))
            end do
        elseif (bc_x%end == -1) then
            do i = 1, buff_size
                dx(m + i) = dx(i - 1)
            end do
        else
            call s_mpi_sendrecv_grid_variables_buffers(1, 1)
        end if

        ! Populating the cell-boundary locations buffer, at the end of the
        ! coordinate direction, from buffer of the cell-width distribution
        do i = 1, buff_size
            x_cb(m + i) = x_cb(m + (i - 1)) + dx(m + i)
        end do
        ! Populating the cell-center locations buffer, at the end of the
        ! coordinate direction, from buffer of the cell-width distribution
        do i = 1, buff_size
            x_cc(m + i) = x_cc(m + (i - 1)) + (dx(m + (i - 1)) + dx(m + i))/2._wp
        end do

        ! END: Population of Buffers in x-direction ========================

        ! Population of Buffers in y-direction =============================

        ! Populating cell-width distribution buffer, at the beginning of the
        ! coordinate direction, based on the selected boundary condition. In
        ! order, these are the ghost-cell extrapolation, symmetry, periodic,
        ! and processor boundary conditions.
        if (n == 0) then
            return
        elseif (bc_y%beg <= -3 .and. bc_y%beg /= -14) then
            do i = 1, buff_size
                dy(-i) = dy(0)
            end do
        elseif (bc_y%beg == -2 .or. bc_y%beg == -14) then
            do i = 1, buff_size
                dy(-i) = dy(i - 1)
            end do
        elseif (bc_y%beg == -1) then
            do i = 1, buff_size
                dy(-i) = dy(n - (i - 1))
            end do
        else
            call s_mpi_sendrecv_grid_variables_buffers(2, -1)
        end if

        ! Computing the cell-boundary locations buffer, at the beginning of
        ! the coordinate direction, from the cell-width distribution buffer
        do i = 1, buff_size
            y_cb(-1 - i) = y_cb(-i) - dy(-i)
        end do
        ! Computing the cell-center locations buffer, at the beginning of
        ! the coordinate direction, from the cell-width distribution buffer
        do i = 1, buff_size
            y_cc(-i) = y_cc(1 - i) - (dy(1 - i) + dy(-i))/2._wp
        end do

        ! Populating the cell-width distribution buffer, at the end of the
        ! coordinate direction, based on desired boundary condition. These
        ! include, in order, ghost-cell extrapolation, symmetry, periodic,
        ! and processor boundary conditions.
        if (bc_y%end <= -3) then
            do i = 1, buff_size
                dy(n + i) = dy(n)
            end do
        elseif (bc_y%end == -2) then
            do i = 1, buff_size
                dy(n + i) = dy(n - (i - 1))
            end do
        elseif (bc_y%end == -1) then
            do i = 1, buff_size
                dy(n + i) = dy(i - 1)
            end do
        else
            call s_mpi_sendrecv_grid_variables_buffers(2, 1)
        end if

        ! Populating the cell-boundary locations buffer, at the end of the
        ! coordinate direction, from buffer of the cell-width distribution
        do i = 1, buff_size
            y_cb(n + i) = y_cb(n + (i - 1)) + dy(n + i)
        end do
        ! Populating the cell-center locations buffer, at the end of the
        ! coordinate direction, from buffer of the cell-width distribution
        do i = 1, buff_size
            y_cc(n + i) = y_cc(n + (i - 1)) + (dy(n + (i - 1)) + dy(n + i))/2._wp
        end do

        ! END: Population of Buffers in y-direction ========================

        ! Population of Buffers in z-direction =============================

        ! Populating cell-width distribution buffer, at the beginning of the
        ! coordinate direction, based on the selected boundary condition. In
        ! order, these are the ghost-cell extrapolation, symmetry, periodic,
        ! and processor boundary conditions.
        if (p == 0) then
            return
        elseif (bc_z%beg <= -3) then
            do i = 1, buff_size
                dz(-i) = dz(0)
            end do
        elseif (bc_z%beg == -2) then
            do i = 1, buff_size
                dz(-i) = dz(i - 1)
            end do
        elseif (bc_z%beg == -1) then
            do i = 1, buff_size
                dz(-i) = dz(p - (i - 1))
            end do
        else
            call s_mpi_sendrecv_grid_variables_buffers(3, -1)
        end if

        ! Computing the cell-boundary locations buffer, at the beginning of
        ! the coordinate direction, from the cell-width distribution buffer
        do i = 1, buff_size
            z_cb(-1 - i) = z_cb(-i) - dz(-i)
        end do
        ! Computing the cell-center locations buffer, at the beginning of
        ! the coordinate direction, from the cell-width distribution buffer
        do i = 1, buff_size
            z_cc(-i) = z_cc(1 - i) - (dz(1 - i) + dz(-i))/2._wp
        end do

        ! Populating the cell-width distribution buffer, at the end of the
        ! coordinate direction, based on desired boundary condition. These
        ! include, in order, ghost-cell extrapolation, symmetry, periodic,
        ! and processor boundary conditions.
        if (bc_z%end <= -3) then
            do i = 1, buff_size
                dz(p + i) = dz(p)
            end do
        elseif (bc_z%end == -2) then
            do i = 1, buff_size
                dz(p + i) = dz(p - (i - 1))
            end do
        elseif (bc_z%end == -1) then
            do i = 1, buff_size
                dz(p + i) = dz(i - 1)
            end do
        else
            call s_mpi_sendrecv_grid_variables_buffers(3, 1)
        end if

        ! Populating the cell-boundary locations buffer, at the end of the
        ! coordinate direction, from buffer of the cell-width distribution
        do i = 1, buff_size
            z_cb(p + i) = z_cb(p + (i - 1)) + dz(p + i)
        end do
        ! Populating the cell-center locations buffer, at the end of the
        ! coordinate direction, from buffer of the cell-width distribution
        do i = 1, buff_size
            z_cc(p + i) = z_cc(p + (i - 1)) + (dz(p + (i - 1)) + dz(p + i))/2._wp
        end do

        ! END: Population of Buffers in z-direction ========================

    end subroutine s_populate_grid_variables_buffers

    !> The purpose of this procedure is to initialize the
        !!      values of the internal-energy equations of each phase
        !!      from the mass of each phase, the mixture momentum and
        !!      mixture-total-energy equations.
        !! @param v_vf conservative variables
    subroutine s_initialize_internal_energy_equations(v_vf)

        type(scalar_field), dimension(sys_size), intent(inout) :: v_vf

        real(wp) :: rho
        real(wp) :: dyn_pres
        real(wp) :: gamma
        real(wp) :: pi_inf
        real(wp) :: qv
        real(wp), dimension(2) :: Re
        real(wp) :: pres, T

        integer :: i, j, k, l, c

        real(wp), dimension(num_species) :: rhoYks

        T = dflt_T_guess

        do j = 0, m
            do k = 0, n
                do l = 0, p

                    call s_convert_to_mixture_variables(v_vf, j, k, l, rho, gamma, pi_inf, qv, Re)

                    dyn_pres = 0._wp
                    do i = mom_idx%beg, mom_idx%end
                        dyn_pres = dyn_pres + 5e-1_wp*v_vf(i)%sf(j, k, l)*v_vf(i)%sf(j, k, l) &
                                   /max(rho, sgm_eps)
                    end do

                    if (chemistry) then
                        do c = 1, num_species
                            rhoYks(c) = v_vf(chemxb + c - 1)%sf(j, k, l)
                        end do
                    end if


                    call s_compute_pressure(v_vf(E_idx)%sf(j, k, l), 0._wp, &
                                            dyn_pres, pi_inf, gamma, rho, qv, rhoYks, pres, T)

                    do i = 1, num_fluids
                        v_vf(i + internalEnergies_idx%beg - 1)%sf(j, k, l) = v_vf(i + adv_idx%beg - 1)%sf(j, k, l)* &
                                                                             (fluid_pp(i)%gamma*pres + fluid_pp(i)%pi_inf) &
                                                                             + v_vf(i + cont_idx%beg - 1)%sf(j, k, l)*fluid_pp(i)%qv
                    end do

                end do
            end do
        end do

    end subroutine s_initialize_internal_energy_equations

    subroutine s_perform_time_step(t_step, time_avg, time_final, io_time_avg, io_time_final, proc_time, io_proc_time, file_exists, start, finish, nt)
        integer, intent(inout) :: t_step
        real(wp), intent(inout) :: time_avg, time_final
        real(wp), intent(inout) :: io_time_avg, io_time_final
        real(wp), dimension(:), intent(inout) :: proc_time
        real(wp), dimension(:), intent(inout) :: io_proc_time
        logical, intent(inout) :: file_exists
        real(wp), intent(inout) :: start, finish
        integer, intent(inout) :: nt


        integer :: i

        if (cfl_dt) then
            if (cfl_const_dt .and. t_step == 0) call s_compute_dt()

            if (cfl_adap_dt) call s_compute_dt()

            if (t_step == 0) dt_init = dt

            if (dt < 1e-3_wp*dt_init .and. cfl_adap_dt .and. proc_rank == 0) then
                print*, "Delta t = ", dt
                call s_mpi_abort("Delta t has become too small")
            end if
        end if

        if (cfl_dt) then
            if ((mytime + dt) >= t_stop) dt = t_stop - mytime
        else
            if ((mytime + dt) >= finaltime) dt = finaltime - mytime
        end if

        if (cfl_dt) then
            if (proc_rank == 0 .and. mod(t_step - t_step_start, t_step_print) == 0) then
                print '(" ["I3"%] Time "ES16.6" dt = "ES16.6" @ Time Step = "I8"")', &
                    int(ceiling(100._wp*(mytime/t_stop))), &
                    mytime, &
                    dt, &
                    t_step
            end if
        else
            if (proc_rank == 0 .and. mod(t_step - t_step_start, t_step_print) == 0) then
                print '(" ["I3"%]  Time step "I8" of "I0" @ t_step = "I0"")', &
                   int(ceiling(100._wp*(real(t_step - t_step_start)/(t_step_stop - t_step_start + 1)))), &
                    t_step - t_step_start + 1, &
                    t_step_stop - t_step_start + 1, &
                t_step
            end if
        end if

        if (probe_wrt) then
            do i = 1, sys_size
                !$acc update host(q_cons_ts(1)%vf(i)%sf)
            end do
        end if

        call s_compute_derived_variables(t_step)

#ifdef DEBUG
        print *, 'Computed derived vars'
#endif

        mytime = mytime + dt

        ! Total-variation-diminishing (TVD) Runge-Kutta (RK) time-steppers
        if (time_stepper == 1) then
            call s_1st_order_tvd_rk(t_step, time_avg)
        elseif (time_stepper == 2) then
            call s_2nd_order_tvd_rk(t_step, time_avg)
        elseif (time_stepper == 3 .and. (.not. adap_dt)) then
            call s_3rd_order_tvd_rk(t_step, time_avg)
        elseif (time_stepper == 3 .and. adap_dt) then
            call s_strang_splitting(t_step, time_avg)
        end if

        if (relax) call s_infinite_relaxation_k(q_cons_ts(1)%vf)

        ! Time-stepping loop controls

        t_step = t_step + 1
        
    end subroutine s_perform_time_step

    subroutine s_save_performance_metrics(t_step, time_avg, time_final, io_time_avg, io_time_final, proc_time, io_proc_time, file_exists, start, finish, nt)

        integer, intent(inout) :: t_step
        real(wp), intent(inout) :: time_avg, time_final
        real(wp), intent(inout) :: io_time_avg, io_time_final
        real(wp), dimension(:), intent(inout) :: proc_time
        real(wp), dimension(:), intent(inout) :: io_proc_time
        logical, intent(inout) :: file_exists
        real(wp), intent(inout) :: start, finish
        integer, intent(inout) :: nt

        real(wp) :: grind_time

        call s_mpi_barrier()

        if (num_procs > 1) then
            call mpi_bcast_time_step_values(proc_time, time_avg)

            call mpi_bcast_time_step_values(io_proc_time, io_time_avg)
        end if

        if (proc_rank == 0) then
            time_final = 0._wp
            io_time_final = 0._wp
            if (num_procs == 1) then
                time_final = time_avg
                io_time_final = io_time_avg
            else
                time_final = maxval(proc_time)
                io_time_final = maxval(io_proc_time)
            end if

            grind_time = time_final*1.0e9_wp/(sys_size*maxval((/1,m_glb/))*maxval((/1,n_glb/))*maxval((/1,p_glb/)))

            print *, "Performance:", grind_time, "ns/gp/eq/rhs"
            inquire (FILE='time_data.dat', EXIST=file_exists)
            if (file_exists) then
                open (1, file='time_data.dat', position='append', status='old')
            else
                open (1, file='time_data.dat', status='new')
                write (1, '(A10, A15, A15)') "Ranks", "s/step", "ns/gp/eq/rhs"
            end if

            write (1, '(I10, 2(F15.8))') num_procs, time_final, grind_time

            close (1)

            inquire (FILE='io_time_data.dat', EXIST=file_exists)
            if (file_exists) then
                open (1, file='io_time_data.dat', position='append', status='old')
            else
                open (1, file='io_time_data.dat', status='new')
                write (1, '(A10, A15)') "Ranks", "s/step"
            end if

            write (1, '(I10, F15.8)') num_procs, io_time_final
            close (1)

        end if

    end subroutine s_save_performance_metrics

    subroutine s_save_data(t_step, start, finish, io_time_avg, nt)
        integer, intent(inout) :: t_step
        real(wp), intent(inout) :: start, finish, io_time_avg
        integer, intent(inout) :: nt

        integer :: i, j, k, l

        integer :: save_count

        call cpu_time(start)
        call nvtxStartRange("SAVE-DATA")
        do i = 1, sys_size
            !$acc update host(q_cons_ts(1)%vf(i)%sf)
            do l = 0, p
                do k = 0, n
                    do j = 0, m
                        if (ieee_is_nan(q_cons_ts(1)%vf(i)%sf(j, k, l))) then
                            print *, "NaN(s) in timestep output.", j, k, l, i, proc_rank, t_step, m, n, p
                            error stop "NaN(s) in timestep output."
                        end if
                    end do
                end do
            end do
        end do

        if (qbmm .and. .not. polytropic) then
            !$acc update host(pb_ts(1)%sf)
            !$acc update host(mv_ts(1)%sf)
        end if

        if (cfl_dt) then
            save_count = int(mytime/t_save)
        else
            save_count = t_step
        end if

        call s_write_data_files(q_cons_ts(1)%vf, q_T_sf, q_prim_vf, save_count)

        call nvtxEndRange
        call cpu_time(finish)
        if (cfl_dt) then
            nt = mytime/t_save
        else
            nt = int((t_step - t_step_start)/(t_step_save))
        end if

        if (nt == 1) then
            io_time_avg = abs(finish - start)
        else
            io_time_avg = (abs(finish - start) + io_time_avg*(nt - 1))/nt
        end if

    end subroutine s_save_data

    subroutine s_initialize_modules

        integer :: s

        call s_initialize_global_parameters_module()
        !Quadrature weights and nodes for polydisperse simulations
        if (bubbles .and. nb > 1 .and. R0_type == 1) then
            call s_simpson
        end if
        !Initialize variables for non-polytropic (Preston) model
        if (bubbles .and. .not. polytropic) then
            call s_initialize_nonpoly()
        end if
        !Initialize pb based on surface tension for qbmm (polytropic)
        if (qbmm .and. polytropic .and. (.not. f_is_default(Web))) then
            pb0 = pref + 2._wp*fluid_pp(1)%ss/(R0*R0ref)
            pb0 = pb0/pref
            pref = 1._wp
        end if

#if defined(MFC_OpenACC) && defined(MFC_MEMORY_DUMP)
        call acc_present_dump()
#endif

        call s_initialize_mpi_proxy_module()
        call s_initialize_variables_conversion_module()
        if (grid_geometry == 3) call s_initialize_fftw_module()
        call s_initialize_riemann_solvers_module()

        if(bubbles) call s_initialize_bubbles_module()
        if (ib) call s_initialize_ibm_module()
        if (qbmm) call s_initialize_qbmm_module()

#if defined(MFC_OpenACC) && defined(MFC_MEMORY_DUMP)
        call acc_present_dump()
#endif

        if (acoustic_source) then
            call s_initialize_acoustic_src()
        end if

        if (viscous) then
            call s_initialize_viscous_module()
        end if

        call s_initialize_rhs_module()

        if (surface_tension) call s_initialize_surface_tension_module()

#if defined(MFC_OpenACC) && defined(MFC_MEMORY_DUMP)
        call acc_present_dump()
#endif

        if (relax) call s_initialize_phasechange_module()

        call s_initialize_data_output_module()
        call s_initialize_derived_variables_module()
        call s_initialize_time_steppers_module()

#if defined(MFC_OpenACC) && defined(MFC_MEMORY_DUMP)
        call acc_present_dump()
#endif

        ! Reading in the user provided initial condition and grid data
        call s_read_data_files(q_cons_ts(1)%vf)

        if (model_eqns == 3) call s_initialize_internal_energy_equations(q_cons_ts(1)%vf)
        if (ib) call s_ibm_setup()
        if (bodyForces) call s_initialize_body_forces_module()
        if (acoustic_source) call s_precalculate_acoustic_spatial_sources()

        ! Populating the buffers of the grid variables using the boundary conditions
        call s_populate_grid_variables_buffers()

        ! Initialize the Temperature cache.
        if (chemistry) call s_compute_q_T_sf(q_T_sf, q_cons_ts(1)%vf, idwint)

        ! Computation of parameters, allocation of memory, association of pointers,
        ! and/or execution of any other tasks that are needed to properly configure
        ! the modules. The preparations below DO DEPEND on the grid being complete.
        call s_initialize_weno_module()

#if defined(MFC_OpenACC) && defined(MFC_MEMORY_DUMP)
        print *, "[MEM-INST] After: s_initialize_weno_module"
        call acc_present_dump()
#endif

        call s_initialize_cbc_module()
        call s_initialize_derived_variables()

        if (hypoelasticity) call s_initialize_hypoelastic_module()
        if (hyperelasticity) call s_initialize_hyperelastic_module()

    end subroutine s_initialize_modules

    subroutine s_initialize_mpi_domain
        integer :: ierr
#ifdef MFC_OpenACC
        real(wp) :: starttime, endtime
        integer :: num_devices, local_size, num_nodes, ppn, my_device_num
        integer :: dev, devNum, local_rank
#ifdef MFC_MPI
        integer :: local_comm
#endif
        integer(acc_device_kind) :: devtype
#endif

        ! Initializing MPI execution environment

        call s_mpi_initialize()

        ! Bind GPUs if OpenACC is enabled
#ifdef MFC_OpenACC
#ifndef MFC_MPI
        local_size = 1
        local_rank = 0
#else
        call MPI_Comm_split_type(MPI_COMM_WORLD, MPI_COMM_TYPE_SHARED, 0, &
                                 MPI_INFO_NULL, local_comm, ierr)
        call MPI_Comm_size(local_comm, local_size, ierr)
        call MPI_Comm_rank(local_comm, local_rank, ierr)
#endif

        devtype = acc_get_device_type()
        devNum = acc_get_num_devices(devtype)
        dev = mod(local_rank, devNum)

        call acc_set_device_num(dev, devtype)
#endif

        ! The rank 0 processor assigns default values to the user inputs prior to
        ! reading them in from the input file. Next, the user inputs are read and
        ! their consistency is checked. The identification of any inconsistencies
        ! will result in the termination of the simulation.
        if (proc_rank == 0) then
            call s_assign_default_values_to_user_inputs()
            call s_read_input_file()
            call s_check_input_file()

            print '(" Simulating a ", A, " ", I0, "x", I0, "x", I0, " case on ", I0, " rank(s) ", A, ".")', &
#:if not MFC_CASE_OPTIMIZATION
                "regular", &
#:else
                "case-optimized", &
#:endif
                m, n, p, num_procs, &
#ifdef MFC_OpenACC
!&<
                "with OpenACC offloading"
!&>
#else
                "on CPUs"
#endif
        end if

        ! Broadcasting the user inputs to all of the processors and performing the
        ! parallel computational domain decomposition. Neither procedure has to be
        ! carried out if the simulation is in fact not truly executed in parallel.

        call s_mpi_bcast_user_inputs()

        call s_initialize_parallel_io()

        call s_mpi_decompose_computational_domain()

    end subroutine s_initialize_mpi_domain

    subroutine s_initialize_gpu_vars
        integer :: i
        !Update GPU DATA
        do i = 1, sys_size
            !$acc update device(q_cons_ts(1)%vf(i)%sf)
        end do

        if (qbmm .and. .not. polytropic) then
            !$acc update device(pb_ts(1)%sf, mv_ts(1)%sf)
        end if
        if (chemistry) then
            !$acc update device(q_T_sf%sf)
        end if
        !$acc update device(nb, R0ref, Ca, Web, Re_inv, weight, R0, V0, bubbles, polytropic, polydisperse, qbmm, R0_type, ptil, bubble_model, thermal, poly_sigma, adv_n, adap_dt, n_idx, pi_fac, low_Mach)
        !$acc update device(R_n, R_v, phi_vn, phi_nv, Pe_c, Tw, pv, M_n, M_v, k_n, k_v, pb0, mass_n0, mass_v0, Pe_T, Re_trans_T, Re_trans_c, Im_trans_T, Im_trans_c, omegaN , mul0, ss, gamma_v, mu_v, gamma_m, gamma_n, mu_n, gam)

        !$acc update device(acoustic_source, num_source)
        !$acc update device(sigma, surface_tension)

        !$acc update device(dx, dy, dz, x_cb, x_cc, y_cb, y_cc, z_cb, z_cc)
   
        !$acc update device(bc_x%vb1, bc_x%vb2, bc_x%vb3, bc_x%ve1, bc_x%ve2, bc_x%ve3)
        !$acc update device(bc_y%vb1, bc_y%vb2, bc_y%vb3, bc_y%ve1, bc_y%ve2, bc_y%ve3)
        !$acc update device(bc_z%vb1, bc_z%vb2, bc_z%vb3, bc_z%ve1, bc_z%ve2, bc_z%ve3)

        !$acc update device(bc_x%grcbc_in, bc_x%grcbc_out, bc_x%grcbc_vel_out)
        !$acc update device(bc_y%grcbc_in, bc_y%grcbc_out, bc_y%grcbc_vel_out)
        !$acc update device(bc_z%grcbc_in, bc_z%grcbc_out, bc_z%grcbc_vel_out)

        !$acc update device(relax, relax_model)
        if (relax) then
            !$acc update device(palpha_eps, ptgalpha_eps)
        end if

        if (ib) then
            !$acc update device(ib_markers%sf)
        end if

    end subroutine s_initialize_gpu_vars

    subroutine s_finalize_modules

        call s_finalize_time_steppers_module()
        if (hypoelasticity) call s_finalize_hypoelastic_module() 
        if (hyperelasticity) call s_finalize_hyperelastic_module() 
        call s_finalize_derived_variables_module()
        call s_finalize_data_output_module()
        call s_finalize_rhs_module()
        call s_finalize_cbc_module()
        call s_finalize_riemann_solvers_module()
        call s_finalize_weno_module()
        call s_finalize_variables_conversion_module()
        if (grid_geometry == 3) call s_finalize_fftw_module
        call s_finalize_mpi_proxy_module()
        call s_finalize_global_parameters_module()
        if (relax) call s_finalize_relaxation_solver_module()
        if (viscous) then
            call s_finalize_viscous_module()
        end if

        if (surface_tension)  call s_finalize_surface_tension_module()
        if (bodyForces) call s_finalize_body_forces_module()

        ! Terminating MPI execution environment
        call s_mpi_finalize()
    end subroutine s_finalize_modules

end module m_start_up<|MERGE_RESOLUTION|>--- conflicted
+++ resolved
@@ -361,11 +361,7 @@
             end if
         end do
 
-<<<<<<< HEAD
-        if ((bubbles .eqv. .true.) .or. (elasticity .eqv. .true.)) then
-=======
         if (bubbles .or. elasticity) then
->>>>>>> 29c132ef
             ! Read pb and mv for non-polytropic qbmm
             if (qbmm .and. .not. polytropic) then
                 do i = 1, nb
