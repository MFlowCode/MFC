--- conflicted
+++ resolved
@@ -958,223 +958,7 @@
 
     end subroutine s_read_parallel_data_files
 
-<<<<<<< HEAD
         !> The purpose of this procedure is to initialize the
-=======
-    !> The purpose of this subroutine is to populate the buffers
-        !!          of the grid variables, which are constituted of the cell-
-        !!          boundary locations and cell-width distributions, based on
-        !!          the boundary conditions.
-    impure subroutine s_populate_grid_variables_buffers
-
-        integer :: i !< Generic loop iterator
-
-        ! Population of Buffers in x-direction
-
-        ! Populating cell-width distribution buffer, at the beginning of the
-        ! coordinate direction, based on the selected boundary condition. In
-        ! order, these are the ghost-cell extrapolation, symmetry, periodic,
-        ! and processor boundary conditions.
-        if (bc_x%beg <= BC_GHOST_EXTRAP) then
-            do i = 1, buff_size
-                dx(-i) = dx(0)
-            end do
-        elseif (bc_x%beg == BC_REFLECTIVE) then
-            do i = 1, buff_size
-                dx(-i) = dx(i - 1)
-            end do
-        elseif (bc_x%beg == BC_PERIODIC) then
-            do i = 1, buff_size
-                dx(-i) = dx(m - (i - 1))
-            end do
-        else
-            call s_mpi_sendrecv_grid_variables_buffers(1, -1)
-        end if
-
-        ! Computing the cell-boundary locations buffer, at the beginning of
-        ! the coordinate direction, from the cell-width distribution buffer
-        do i = 1, buff_size
-            x_cb(-1 - i) = x_cb(-i) - dx(-i)
-        end do
-        ! Computing the cell-center locations buffer, at the beginning of
-        ! the coordinate direction, from the cell-width distribution buffer
-        do i = 1, buff_size
-            x_cc(-i) = x_cc(1 - i) - (dx(1 - i) + dx(-i))/2._wp
-        end do
-
-        ! Populating the cell-width distribution buffer, at the end of the
-        ! coordinate direction, based on desired boundary condition. These
-        ! include, in order, ghost-cell extrapolation, symmetry, periodic,
-        ! and processor boundary conditions.
-        if (bc_x%end <= BC_GHOST_EXTRAP) then
-            do i = 1, buff_size
-                dx(m + i) = dx(m)
-            end do
-        elseif (bc_x%end == BC_REFLECTIVE) then
-            do i = 1, buff_size
-                dx(m + i) = dx(m - (i - 1))
-            end do
-        elseif (bc_x%end == BC_PERIODIC) then
-            do i = 1, buff_size
-                dx(m + i) = dx(i - 1)
-            end do
-        else
-            call s_mpi_sendrecv_grid_variables_buffers(1, 1)
-        end if
-
-        ! Populating the cell-boundary locations buffer, at the end of the
-        ! coordinate direction, from buffer of the cell-width distribution
-        do i = 1, buff_size
-            x_cb(m + i) = x_cb(m + (i - 1)) + dx(m + i)
-        end do
-        ! Populating the cell-center locations buffer, at the end of the
-        ! coordinate direction, from buffer of the cell-width distribution
-        do i = 1, buff_size
-            x_cc(m + i) = x_cc(m + (i - 1)) + (dx(m + (i - 1)) + dx(m + i))/2._wp
-        end do
-
-        ! END: Population of Buffers in x-direction
-
-        ! Population of Buffers in y-direction
-
-        ! Populating cell-width distribution buffer, at the beginning of the
-        ! coordinate direction, based on the selected boundary condition. In
-        ! order, these are the ghost-cell extrapolation, symmetry, periodic,
-        ! and processor boundary conditions.
-        if (n == 0) then
-            return
-        elseif (bc_y%beg <= BC_GHOST_EXTRAP .and. bc_y%beg /= BC_AXIS) then
-            do i = 1, buff_size
-                dy(-i) = dy(0)
-            end do
-        elseif (bc_y%beg == BC_REFLECTIVE .or. bc_y%beg == BC_AXIS) then
-            do i = 1, buff_size
-                dy(-i) = dy(i - 1)
-            end do
-        elseif (bc_y%beg == BC_PERIODIC) then
-            do i = 1, buff_size
-                dy(-i) = dy(n - (i - 1))
-            end do
-        else
-            call s_mpi_sendrecv_grid_variables_buffers(2, -1)
-        end if
-
-        ! Computing the cell-boundary locations buffer, at the beginning of
-        ! the coordinate direction, from the cell-width distribution buffer
-        do i = 1, buff_size
-            y_cb(-1 - i) = y_cb(-i) - dy(-i)
-        end do
-        ! Computing the cell-center locations buffer, at the beginning of
-        ! the coordinate direction, from the cell-width distribution buffer
-        do i = 1, buff_size
-            y_cc(-i) = y_cc(1 - i) - (dy(1 - i) + dy(-i))/2._wp
-        end do
-
-        ! Populating the cell-width distribution buffer, at the end of the
-        ! coordinate direction, based on desired boundary condition. These
-        ! include, in order, ghost-cell extrapolation, symmetry, periodic,
-        ! and processor boundary conditions.
-        if (bc_y%end <= BC_GHOST_EXTRAP) then
-            do i = 1, buff_size
-                dy(n + i) = dy(n)
-            end do
-        elseif (bc_y%end == BC_REFLECTIVE) then
-            do i = 1, buff_size
-                dy(n + i) = dy(n - (i - 1))
-            end do
-        elseif (bc_y%end == BC_PERIODIC) then
-            do i = 1, buff_size
-                dy(n + i) = dy(i - 1)
-            end do
-        else
-            call s_mpi_sendrecv_grid_variables_buffers(2, 1)
-        end if
-
-        ! Populating the cell-boundary locations buffer, at the end of the
-        ! coordinate direction, from buffer of the cell-width distribution
-        do i = 1, buff_size
-            y_cb(n + i) = y_cb(n + (i - 1)) + dy(n + i)
-        end do
-        ! Populating the cell-center locations buffer, at the end of the
-        ! coordinate direction, from buffer of the cell-width distribution
-        do i = 1, buff_size
-            y_cc(n + i) = y_cc(n + (i - 1)) + (dy(n + (i - 1)) + dy(n + i))/2._wp
-        end do
-
-        ! END: Population of Buffers in y-direction
-
-        ! Population of Buffers in z-direction
-
-        ! Populating cell-width distribution buffer, at the beginning of the
-        ! coordinate direction, based on the selected boundary condition. In
-        ! order, these are the ghost-cell extrapolation, symmetry, periodic,
-        ! and processor boundary conditions.
-        if (p == 0) then
-            return
-        elseif (bc_z%beg <= BC_GHOST_EXTRAP) then
-            do i = 1, buff_size
-                dz(-i) = dz(0)
-            end do
-        elseif (bc_z%beg == BC_REFLECTIVE) then
-            do i = 1, buff_size
-                dz(-i) = dz(i - 1)
-            end do
-        elseif (bc_z%beg == BC_PERIODIC) then
-            do i = 1, buff_size
-                dz(-i) = dz(p - (i - 1))
-            end do
-        else
-            call s_mpi_sendrecv_grid_variables_buffers(3, -1)
-        end if
-
-        ! Computing the cell-boundary locations buffer, at the beginning of
-        ! the coordinate direction, from the cell-width distribution buffer
-        do i = 1, buff_size
-            z_cb(-1 - i) = z_cb(-i) - dz(-i)
-        end do
-        ! Computing the cell-center locations buffer, at the beginning of
-        ! the coordinate direction, from the cell-width distribution buffer
-        do i = 1, buff_size
-            z_cc(-i) = z_cc(1 - i) - (dz(1 - i) + dz(-i))/2._wp
-        end do
-
-        ! Populating the cell-width distribution buffer, at the end of the
-        ! coordinate direction, based on desired boundary condition. These
-        ! include, in order, ghost-cell extrapolation, symmetry, periodic,
-        ! and processor boundary conditions.
-        if (bc_z%end <= BC_GHOST_EXTRAP) then
-            do i = 1, buff_size
-                dz(p + i) = dz(p)
-            end do
-        elseif (bc_z%end == BC_REFLECTIVE) then
-            do i = 1, buff_size
-                dz(p + i) = dz(p - (i - 1))
-            end do
-        elseif (bc_z%end == BC_PERIODIC) then
-            do i = 1, buff_size
-                dz(p + i) = dz(i - 1)
-            end do
-        else
-            call s_mpi_sendrecv_grid_variables_buffers(3, 1)
-        end if
-
-        ! Populating the cell-boundary locations buffer, at the end of the
-        ! coordinate direction, from buffer of the cell-width distribution
-        do i = 1, buff_size
-            z_cb(p + i) = z_cb(p + (i - 1)) + dz(p + i)
-        end do
-        ! Populating the cell-center locations buffer, at the end of the
-        ! coordinate direction, from buffer of the cell-width distribution
-        do i = 1, buff_size
-            z_cc(p + i) = z_cc(p + (i - 1)) + (dz(p + (i - 1)) + dz(p + i))/2._wp
-        end do
-
-        ! END: Population of Buffers in z-direction
-
-    end subroutine s_populate_grid_variables_buffers
-
-    !> The purpose of this procedure is to initialize the
->>>>>>> 2f8eef19
         !!      values of the internal-energy equations of each phase
         !!      from the mass of each phase, the mixture momentum and
         !!      mixture-total-energy equations.
