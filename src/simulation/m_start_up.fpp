--- conflicted
+++ resolved
@@ -1278,10 +1278,6 @@
 
             $:GPU_UPDATE(host='[q_beta%vf(1)%sf]')
             call s_write_data_files(q_cons_ts(1)%vf, q_T_sf, q_prim_vf, save_count, bc_type, q_beta%vf(1))
-<<<<<<< HEAD
-            $:GPU_UPDATE(host='[Rmax_stats,Rmin_stats,gas_p,gas_mv,intfc_vel, mtn_pos, mtn_vel]')
-=======
->>>>>>> 83112600
 
             call s_write_restart_lag_bubbles(save_count) !parallel
 
