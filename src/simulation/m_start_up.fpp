--- conflicted
+++ resolved
@@ -1264,13 +1264,6 @@
             pref = 1._wp
         end if
 
-<<<<<<< HEAD
-#if defined(MFC_OpenACC) && defined(MFC_MEMORY_DUMP)
-        call acc_present_dump()
-#endif
-
-=======
->>>>>>> 16de11cf
         call s_initialize_mpi_common_module()
         call s_initialize_mpi_proxy_module()
         call s_initialize_variables_conversion_module()
