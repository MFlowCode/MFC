!>
!! @file m_start_up.f90
!! @brief Contains module m_start_up

#:include 'case.fpp'
#:include 'macros.fpp'

!> @brief The purpose of the module is primarily to read in the files that
!!              contain the inputs, the initial condition data and the grid data
!!              that are provided by the user. The module is additionally tasked
!!              with verifying the consistency of the user inputs and completing
!!              the grid variablesThe purpose of the module is primarily to read
!!              in the files that
!!              contain the inputs, the initial condition data and the grid data
!!              that are provided by the user. The module is additionally tasked
!!              with verifying the consistency of the user inputs and completing
!!              the grid variables. This module also also allocating, initializing
!!              I/O, and deallocating the relevant variables on both cpus and gpus as well as
!!              setting up the time stepping, domain decomposition and I/O procedures.
module m_start_up

    use m_derived_types        !< Definitions of the derived types

    use m_global_parameters    !< Definitions of the global parameters

    use m_mpi_proxy            !< Message passing interface (MPI) module proxy

    use m_mpi_common

    use m_variables_conversion !< State variables type conversion procedures

    use m_weno                 !< Weighted and essentially non-oscillatory (WENO)
                               !! schemes for spatial reconstruction of variables

    use m_muscl                !< Monotonic Upstream-centered (MUSCL)
                               !! schemes for convservation laws

    use m_riemann_solvers      !< Exact and approximate Riemann problem solvers

    use m_cbc                  !< Characteristic boundary conditions (CBC)

    use m_boundary_common

    use m_acoustic_src      !< Acoustic source calculations

    use m_rhs                  !< Right-hane-side (RHS) evaluation procedures

    use m_chemistry            !< Chemistry module

    use m_data_output          !< Run-time info & solution data output procedures

    use m_time_steppers        !< Time-stepping algorithms

    use m_qbmm                 !< Quadrature MOM

    use m_derived_variables     !< Procedures used to compute quantities derived
                                !! from the conservative and primitive variables
    use m_hypoelastic

    use m_hyperelastic

    use m_phase_change          !< Phase-change module

    use m_viscous

    use m_bubbles_EE            !< Ensemble-averaged bubble dynamics routines

    use m_bubbles_EL            !< Lagrange bubble dynamics routines

    use ieee_arithmetic

    use m_helper_basic          !< Functions to compare floating point numbers

#ifdef MFC_OpenACC
    use openacc
#endif

    use m_nvtx

    use m_ibm

    use m_compile_specific

    use m_checker_common

    use m_checker

    use m_surface_tension

    use m_body_forces

    use m_sim_helpers

    use m_mhd

<<<<<<< HEAD
    use m_igr
=======
    use m_additional_forcing 

    use m_volume_filtering

    use m_compute_statistics
>>>>>>> d3142618

    implicit none

    private; public :: s_read_input_file, &
 s_check_input_file, &
 s_read_data_files, &
 s_read_serial_data_files, &
 s_read_parallel_data_files, &
 s_initialize_internal_energy_equations, &
 s_initialize_modules, s_initialize_gpu_vars, &
 s_initialize_mpi_domain, s_finalize_modules, &
 s_perform_time_step, s_save_data, &
 s_save_performance_metrics

    type(scalar_field), allocatable, dimension(:) :: q_cons_temp
    $:GPU_DECLARE(create='[q_cons_temp]')

    real(wp) :: dt_init

contains

   !> Read data files. Dispatch subroutine that replaces procedure pointer.
        !! @param q_cons_vf Conservative variables
    impure subroutine s_read_data_files(q_cons_vf)

        type(scalar_field), &
            dimension(sys_size), &
            intent(inout) :: q_cons_vf


        if (.not. parallel_io) then
            call s_read_serial_data_files(q_cons_vf)
        else
            call s_read_parallel_data_files(q_cons_vf)
        end if

    end subroutine s_read_data_files

    !>  The purpose of this procedure is to first verify that an
        !!      input file has been made available by the user. Provided
        !!      that this is so, the input file is then read in.
    impure subroutine s_read_input_file

        ! Relative path to the input file provided by the user
        character(LEN=name_len), parameter :: file_path = './simulation.inp'

        logical :: file_exist !<
            !! Logical used to check the existence of the input file

        integer :: iostatus
            !! Integer to check iostat of file read

        character(len=1000) :: line

        ! Namelist of the global parameters which may be specified by user
        namelist /user_inputs/ case_dir, run_time_info, m, n, p, dt, &
            t_step_start, t_step_stop, t_step_save, t_step_print, &
            model_eqns, mpp_lim, time_stepper, weno_eps, &
            rdma_mpi, teno_CT, mp_weno, weno_avg, &
            riemann_solver, low_Mach, wave_speeds, avg_state, &
            bc_x, bc_y, bc_z, &
            x_a, y_a, z_a, x_b, y_b, z_b, &
            x_domain, y_domain, z_domain, &
            hypoelasticity, &
            ib, num_ibs, patch_ib, &
            fluid_pp, probe_wrt, prim_vars_wrt, &
            fd_order, probe, num_probes, t_step_old, &
            alt_soundspeed, mixture_err, weno_Re_flux, &
            null_weights, precision, parallel_io, cyl_coord, &
            rhoref, pref, bubbles_euler, bubble_model, &
            R0ref, chem_params, &
#:if not MFC_CASE_OPTIMIZATION
            nb, mapped_weno, wenoz, teno, wenoz_q, weno_order, &
            num_fluids, mhd, relativity, igr_order, viscous, &
            igr_iter_solver, igr, igr_pres_lim, &
            recon_type, muscl_order, muscl_lim, &
#:endif
            Ca, Web, Re_inv, &
            acoustic_source, acoustic, num_source, &
            polytropic, thermal, &
            integral, integral_wrt, num_integrals, &
            polydisperse, poly_sigma, qbmm, &
            relax, relax_model, &
            palpha_eps, ptgalpha_eps, &
            file_per_process, sigma, &
            pi_fac, adv_n, adap_dt, adap_dt_tol, adap_dt_max_iters, &
            bf_x, bf_y, bf_z, &
            k_x, k_y, k_z, w_x, w_y, w_z, p_x, p_y, p_z, &
            g_x, g_y, g_z, n_start, t_save, t_stop, &
            cfl_adap_dt, cfl_const_dt, cfl_target, &
            surface_tension, bubbles_lagrange, lag_params, &
            hyperelasticity, R0ref, num_bc_patches, Bx0, powell, &
<<<<<<< HEAD
            cont_damage, tau_star, cont_damage_s, alpha_bar, &
            alf_factor, num_igr_iters, num_igr_warm_start_iters, &
            int_comp, ic_eps, ic_beta, nv_uvm_out_of_core, &
            nv_uvm_igr_temps_on_gpu, nv_uvm_pref_gpu, down_sample, fft_wrt
=======
            cont_damage, tau_star, cont_damage_s, alpha_bar, & 
            periodic_ibs, compute_particle_drag, u_inf_ref, rho_inf_ref, P_inf_ref, & 
            periodic_forcing, volume_filtering_momentum_eqn, store_levelset, & 
            slab_domain_decomposition, compute_autocorrelation, t_step_stat_start, & 
            filter_width, q_filtered_wrt
>>>>>>> d3142618

        ! Checking that an input file has been provided by the user. If it
        ! has, then the input file is read in, otherwise, simulation exits.
        inquire (FILE=trim(file_path), EXIST=file_exist)

        if (file_exist) then
            open (1, FILE=trim(file_path), &
                  FORM='formatted', &
                  ACTION='read', &
                  STATUS='old')
            read (1, NML=user_inputs, iostat=iostatus)

            if (iostatus /= 0) then
                backspace (1)
                read (1, fmt='(A)') line
                print *, 'Invalid line in namelist: '//trim(line)
                call s_mpi_abort('Invalid line in simulation.inp. It is '// &
                                 'likely due to a datatype mismatch. Exiting.')
            end if

            close (1)

            if ((bf_x) .or. (bf_y) .or. (bf_z)) then
                bodyForces = .true.
            endif

            ! Store m,n,p into global m,n,p
            m_glb = m
            n_glb = n
            p_glb = p

            call s_update_cell_bounds(cells_bounds, m, n, p)

            if (cfl_adap_dt .or. cfl_const_dt) cfl_dt = .true.

            if (any((/bc_x%beg, bc_x%end, bc_y%beg, bc_y%end, bc_z%beg, bc_z%end/) == -17) .or. &
                num_bc_patches > 0) then
                bc_io = .true.
            endif

        else
            call s_mpi_abort(trim(file_path)//' is missing. Exiting.')
        end if

    end subroutine s_read_input_file

    !> The goal of this procedure is to verify that each of the
    !!      user provided inputs is valid and that their combination
    !!      constitutes a meaningful configuration for the simulation.
    impure subroutine s_check_input_file

        ! Relative path to the current directory file in the case directory
        character(LEN=path_len) :: file_path

        ! Logical used to check the existence of the current directory file
        logical :: file_exist

        ! Logistics
        file_path = trim(case_dir)//'/.'

        call my_inquire(file_path, file_exist)

        if (file_exist .neqv. .true.) then
            call s_mpi_abort(trim(file_path)//' is missing. Exiting.')
        end if

        call s_check_inputs_common()
        call s_check_inputs()

    end subroutine s_check_input_file

        !!              initial condition and grid data files. The cell-average
        !!              conservative variables constitute the former, while the
        !!              cell-boundary locations in x-, y- and z-directions make
        !!              up the latter. This procedure also calculates the cell-
        !!              width distributions from the cell-boundary locations.
        !! @param q_cons_vf Cell-averaged conservative variables
    impure subroutine s_read_serial_data_files(q_cons_vf)

        type(scalar_field), dimension(sys_size), intent(INOUT) :: q_cons_vf


        character(LEN=path_len + 2*name_len) :: t_step_dir !<
            !! Relative path to the starting time-step directory

        character(LEN=path_len + 3*name_len) :: file_path !<
            !! Relative path to the grid and conservative variables data files

        logical :: file_exist !<
        ! Logical used to check the existence of the data files

        integer :: i, r !< Generic loop iterator

        ! Confirming that the directory from which the initial condition and
        ! the grid data files are to be read in exists and exiting otherwise
        if (cfl_dt) then
            write (t_step_dir, '(A,I0,A,I0)') &
                trim(case_dir)//'/p_all/p', proc_rank, '/', n_start
        else
            write (t_step_dir, '(A,I0,A,I0)') &
                trim(case_dir)//'/p_all/p', proc_rank, '/', t_step_start
        end if

        file_path = trim(t_step_dir)//'/.'
        call my_inquire(file_path, file_exist)

        if (file_exist .neqv. .true.) then
            call s_mpi_abort(trim(file_path)//' is missing. Exiting.')
        end if

        if (bc_io) then
            call s_read_serial_boundary_condition_files(t_step_dir, bc_type)
        else
            call s_assign_default_bc_type(bc_type)
        end if

        ! Cell-boundary Locations in x-direction
        file_path = trim(t_step_dir)//'/x_cb.dat'

        inquire (FILE=trim(file_path), EXIST=file_exist)

        if (file_exist) then
            open (2, FILE=trim(file_path), &
                  FORM='unformatted', &
                  ACTION='read', &
                  STATUS='old')
            read (2) x_cb(-1:m); close (2)
        else
            call s_mpi_abort(trim(file_path)//' is missing. Exiting.')
        end if

        dx(0:m) = x_cb(0:m) - x_cb(-1:m - 1)
        x_cc(0:m) = x_cb(-1:m - 1) + dx(0:m)/2._wp

        if (ib) then
            do i = 1, num_ibs
                if (patch_ib(i)%c > 0) then
                    Np = int((patch_ib(i)%p*patch_ib(i)%c/dx(0))*20) + int(((patch_ib(i)%c - patch_ib(i)%p*patch_ib(i)%c)/dx(0))*20) + 1
                end if
            end do
        end if

        ! Cell-boundary Locations in y-direction
        if (n > 0) then

            file_path = trim(t_step_dir)//'/y_cb.dat'

            inquire (FILE=trim(file_path), EXIST=file_exist)

            if (file_exist) then
                open (2, FILE=trim(file_path), &
                      FORM='unformatted', &
                      ACTION='read', &
                      STATUS='old')
                read (2) y_cb(-1:n); close (2)
            else
                call s_mpi_abort(trim(file_path)//' is missing. Exiting.')
            end if

            dy(0:n) = y_cb(0:n) - y_cb(-1:n - 1)
            y_cc(0:n) = y_cb(-1:n - 1) + dy(0:n)/2._wp

        end if

        ! Cell-boundary Locations in z-direction
        if (p > 0) then

            file_path = trim(t_step_dir)//'/z_cb.dat'

            inquire (FILE=trim(file_path), EXIST=file_exist)

            if (file_exist) then
                open (2, FILE=trim(file_path), &
                      FORM='unformatted', &
                      ACTION='read', &
                      STATUS='old')
                read (2) z_cb(-1:p); close (2)
            else
                call s_mpi_abort(trim(file_path)//' is missing. Exiting.')
            end if

            dz(0:p) = z_cb(0:p) - z_cb(-1:p - 1)
            z_cc(0:p) = z_cb(-1:p - 1) + dz(0:p)/2._wp

        end if

        do i = 1, sys_size
            write (file_path, '(A,I0,A)') &
                trim(t_step_dir)//'/q_cons_vf', i, '.dat'
            inquire (FILE=trim(file_path), EXIST=file_exist)
            if (file_exist) then
                open (2, FILE=trim(file_path), &
                      FORM='unformatted', &
                      ACTION='read', &
                      STATUS='old')
                read (2) q_cons_vf(i)%sf(0:m, 0:n, 0:p); close (2)
            else
                call s_mpi_abort(trim(file_path)//' is missing. Exiting.')
            end if
        end do

        if (bubbles_euler .or. elasticity) then
            ! Read pb and mv for non-polytropic qbmm
            if (qbmm .and. .not. polytropic) then
                do i = 1, nb
                    do r = 1, nnode
                        write (file_path, '(A,I0,A)') &
                            trim(t_step_dir)//'/pb', sys_size + (i - 1)*nnode + r, '.dat'
                        inquire (FILE=trim(file_path), EXIST=file_exist)
                        if (file_exist) then
                            open (2, FILE=trim(file_path), &
                                  FORM='unformatted', &
                                  ACTION='read', &
                                  STATUS='old')
                            read (2) pb_ts(1)%sf(0:m, 0:n, 0:p, r, i); close (2)
                        else
                            call s_mpi_abort(trim(file_path)//' is missing. Exiting.')
                        end if
                    end do
                end do
                do i = 1, nb
                    do r = 1, nnode
                        write (file_path, '(A,I0,A)') &
                            trim(t_step_dir)//'/mv', sys_size + (i - 1)*nnode + r, '.dat'
                        inquire (FILE=trim(file_path), EXIST=file_exist)
                        if (file_exist) then
                            open (2, FILE=trim(file_path), &
                                  FORM='unformatted', &
                                  ACTION='read', &
                                  STATUS='old')
                            read (2) mv_ts(1)%sf(0:m, 0:n, 0:p, r, i); close (2)
                        else
                            call s_mpi_abort(trim(file_path)//' is missing. Exiting.')
                        end if
                    end do
                end do
            end if
        end if

        ! Read IBM Data
        if (ib) then
            ! Read IB markers
            write (file_path, '(A,I0,A)') &
                trim(t_step_dir)//'/ib.dat'
            inquire (FILE=trim(file_path), EXIST=file_exist)
            if (file_exist) then
                open (2, FILE=trim(file_path), &
                        FORM='unformatted', &
                        ACTION='read', &
                        STATUS='old')
                read (2) ib_markers%sf(0:m, 0:n, 0:p); close (2)
            else
                call s_mpi_abort(trim(file_path)//' is missing. Exiting.')
            end if

            if (store_levelset) then
                ! Read Levelset
                write (file_path, '(A)') &
                    trim(t_step_dir)//'/levelset.dat'
                inquire (FILE=trim(file_path), EXIST=file_exist)
                if (file_exist) then
                    open (2, FILE=trim(file_path), &
                            FORM='unformatted', &
                            ACTION='read', &
                            STATUS='old')
                    read (2) levelset%sf(0:m, 0:n, 0:p, 1:num_ibs); close (2)
                    ! print*, 'check', STL_levelset(106, 50, 0, 1)
                else
                    call s_mpi_abort(trim(file_path)//' is missing. Exiting.')
                end if

                ! Read Levelset Norm
                write (file_path, '(A)') &
                    trim(t_step_dir)//'/levelset_norm.dat'
                inquire (FILE=trim(file_path), EXIST=file_exist)
                if (file_exist) then
                    open (2, FILE=trim(file_path), &
                            FORM='unformatted', &
                            ACTION='read', &
                            STATUS='old')
                    read (2) levelset_norm%sf(0:m, 0:n, 0:p, 1:num_ibs, 1:3); close (2)
                else
                    call s_mpi_abort(trim(file_path)//' is missing. Exiting.')
                end if
            end if

            do i = 1, num_ibs
                if (patch_ib(i)%c > 0) then
                    allocate (airfoil_grid_u(1:Np))
                    allocate (airfoil_grid_l(1:Np))

                    write (file_path, '(A)') &
                        trim(t_step_dir)//'/airfoil_u.dat'
                    inquire (FILE=trim(file_path), EXIST=file_exist)
                    if (file_exist) then
                        open (2, FILE=trim(file_path), &
                              FORM='unformatted', &
                              ACTION='read', &
                              STATUS='old')
                        read (2) airfoil_grid_u; close (2)
                    else
                        call s_mpi_abort(trim(file_path)//' is missing. Exiting.')
                    end if

                    write (file_path, '(A)') &
                        trim(t_step_dir)//'/airfoil_l.dat'
                    inquire (FILE=trim(file_path), EXIST=file_exist)
                    if (file_exist) then
                        open (2, FILE=trim(file_path), &
                              FORM='unformatted', &
                              ACTION='read', &
                              STATUS='old')
                        read (2) airfoil_grid_l; close (2)
                    else
                        call s_mpi_abort(trim(file_path)//' is missing. Exiting.')
                    end if
                end if
            end do

        end if

    end subroutine s_read_serial_data_files

        !! @param q_cons_vf Conservative variables
    impure subroutine s_read_parallel_data_files(q_cons_vf)

        type(scalar_field), &
            dimension(sys_size), &
            intent(INOUT) :: q_cons_vf

#ifdef MFC_MPI

        real(wp), allocatable, dimension(:) :: x_cb_glb, y_cb_glb, z_cb_glb

        integer :: ifile, ierr, data_size
        integer, dimension(MPI_STATUS_SIZE) :: status
        integer(KIND=MPI_OFFSET_KIND) :: disp
        integer(KIND=MPI_OFFSET_KIND) :: m_MOK, n_MOK, p_MOK
        integer(KIND=MPI_OFFSET_KIND) :: WP_MOK, var_MOK, str_MOK
        integer(KIND=MPI_OFFSET_KIND) :: NVARS_MOK
        integer(KIND=MPI_OFFSET_KIND) :: MOK

        character(LEN=path_len + 2*name_len) :: file_loc
        logical :: file_exist

        character(len=10) :: t_step_start_string

        integer :: i, j

        ! Downsampled data variables
        integer :: m_ds, n_ds, p_ds
        integer :: m_glb_ds, n_glb_ds, p_glb_ds
        integer :: m_glb_read, n_glb_read, p_glb_read ! data size of read

        allocate (x_cb_glb(-1:m_glb))
        allocate (y_cb_glb(-1:n_glb))
        allocate (z_cb_glb(-1:p_glb))

        ! Read in cell boundary locations in x-direction
        file_loc = trim(case_dir)//'/restart_data'//trim(mpiiofs)//'x_cb.dat'
        inquire (FILE=trim(file_loc), EXIST=file_exist)

        if(down_sample) then
            m_ds = INT((m+1)/3) - 1
            n_ds = INT((n+1)/3) - 1
            p_ds = INT((p+1)/3) - 1

            m_glb_ds = INT((m_glb+1)/3) - 1
            n_glb_ds = INT((n_glb+1)/3) - 1
            p_glb_ds = INT((p_glb+1)/3) - 1
        end if

        if (file_exist) then
            data_size = m_glb + 2
            call MPI_FILE_OPEN(MPI_COMM_WORLD, file_loc, MPI_MODE_RDONLY, mpi_info_int, ifile, ierr)
            call MPI_FILE_READ(ifile, x_cb_glb, data_size, mpi_p, status, ierr)
            call MPI_FILE_CLOSE(ifile, ierr)
        else
            call s_mpi_abort('File '//trim(file_loc)//' is missing. Exiting.')
        end if

        ! Assigning local cell boundary locations
        x_cb(-1:m) = x_cb_glb((start_idx(1) - 1):(start_idx(1) + m))
        ! Computing the cell width distribution
        dx(0:m) = x_cb(0:m) - x_cb(-1:m - 1)
        ! Computing the cell center locations
        x_cc(0:m) = x_cb(-1:m - 1) + dx(0:m)/2._wp

        if (ib) then
            do i = 1, num_ibs
                if (patch_ib(i)%c > 0) then
                    Np = int((patch_ib(i)%p*patch_ib(i)%c/dx(0))*20) + int(((patch_ib(i)%c - patch_ib(i)%p*patch_ib(i)%c)/dx(0))*20) + 1
                    allocate (MPI_IO_airfoil_IB_DATA%var(1:2*Np))
                end if
            end do
        end if

        if (n > 0) then
            ! Read in cell boundary locations in y-direction
            file_loc = trim(case_dir)//'/restart_data'//trim(mpiiofs)//'y_cb.dat'
            inquire (FILE=trim(file_loc), EXIST=file_exist)

            if (file_exist) then
                data_size = n_glb + 2
                call MPI_FILE_OPEN(MPI_COMM_WORLD, file_loc, MPI_MODE_RDONLY, mpi_info_int, ifile, ierr)
                call MPI_FILE_READ(ifile, y_cb_glb, data_size, mpi_p, status, ierr)
                call MPI_FILE_CLOSE(ifile, ierr)
            else
                call s_mpi_abort('File '//trim(file_loc)//' is missing. Exiting.')
            end if

            ! Assigning local cell boundary locations
            y_cb(-1:n) = y_cb_glb((start_idx(2) - 1):(start_idx(2) + n))
            ! Computing the cell width distribution
            dy(0:n) = y_cb(0:n) - y_cb(-1:n - 1)
            ! Computing the cell center locations
            y_cc(0:n) = y_cb(-1:n - 1) + dy(0:n)/2._wp

            if (p > 0) then
                ! Read in cell boundary locations in z-direction
                file_loc = trim(case_dir)//'/restart_data'//trim(mpiiofs)//'z_cb.dat'
                inquire (FILE=trim(file_loc), EXIST=file_exist)

                if (file_exist) then
                    data_size = p_glb + 2
                    call MPI_FILE_OPEN(MPI_COMM_WORLD, file_loc, MPI_MODE_RDONLY, mpi_info_int, ifile, ierr)
                    call MPI_FILE_READ(ifile, z_cb_glb, data_size, mpi_p, status, ierr)
                    call MPI_FILE_CLOSE(ifile, ierr)
                else
                    call s_mpi_abort('File '//trim(file_loc)//'is missing. Exiting.')
                end if

                ! Assigning local cell boundary locations
                z_cb(-1:p) = z_cb_glb((start_idx(3) - 1):(start_idx(3) + p))
                ! Computing the cell width distribution
                dz(0:p) = z_cb(0:p) - z_cb(-1:p - 1)
                ! Computing the cell center locations
                z_cc(0:p) = z_cb(-1:p - 1) + dz(0:p)/2._wp

            end if
        end if

        if (file_per_process) then
            if (cfl_dt) then
                call s_int_to_str(n_start, t_step_start_string)
                write (file_loc, '(I0,A1,I7.7,A)') n_start, '_', proc_rank, '.dat'
            else
                call s_int_to_str(t_step_start, t_step_start_string)
                write (file_loc, '(I0,A1,I7.7,A)') t_step_start, '_', proc_rank, '.dat'
            end if
            file_loc = trim(case_dir)//'/restart_data/lustre_'//trim(t_step_start_string)//trim(mpiiofs)//trim(file_loc)
            inquire (FILE=trim(file_loc), EXIST=file_exist)

            if (file_exist) then
                call MPI_FILE_OPEN(MPI_COMM_SELF, file_loc, MPI_MODE_RDONLY, mpi_info_int, ifile, ierr)

                ! Initialize MPI data I/O
                if(down_sample) then
                    call s_initialize_mpi_data_ds(q_cons_vf)
                else
                    if (ib) then
                        call s_initialize_mpi_data(q_cons_vf, ib_markers, &
                            levelset, levelset_norm)
                    else
                        call s_initialize_mpi_data(q_cons_vf)
                    end if
                end if

                if(down_sample) then
                    ! Size of local arrays
                    data_size = (m_ds + 3)*(n_ds + 3)*(p_ds + 3)
                    m_glb_read = m_glb_ds + 1
                    n_glb_read = n_glb_ds + 1
                    p_glb_read = p_glb_ds + 1
                else
                    ! Size of local arrays
                    data_size = (m + 1)*(n + 1)*(p + 1)
                    m_glb_read = m_glb + 1
                    n_glb_read = n_glb + 1
                    p_glb_read = p_glb + 1
                end if

                ! Resize some integers so MPI can read even the biggest file
                m_MOK = int(m_glb_read + 1, MPI_OFFSET_KIND)
                n_MOK = int(m_glb_read + 1, MPI_OFFSET_KIND)
                p_MOK = int(m_glb_read + 1, MPI_OFFSET_KIND)
                WP_MOK = int(8._wp, MPI_OFFSET_KIND)
                MOK = int(1._wp, MPI_OFFSET_KIND)
                str_MOK = int(name_len, MPI_OFFSET_KIND)
                NVARS_MOK = int(sys_size, MPI_OFFSET_KIND)

                ! Read the data for each variable
                if (bubbles_euler .or. elasticity) then

                    do i = 1, sys_size!adv_idx%end
                        var_MOK = int(i, MPI_OFFSET_KIND)

                        call MPI_FILE_READ(ifile, MPI_IO_DATA%var(i)%sf, data_size, &
                                           mpi_p, status, ierr)
                    end do
                    !Read pb and mv for non-polytropic qbmm
                    if (qbmm .and. .not. polytropic) then
                        do i = sys_size + 1, sys_size + 2*nb*nnode
                            var_MOK = int(i, MPI_OFFSET_KIND)

                            call MPI_FILE_READ(ifile, MPI_IO_DATA%var(i)%sf, data_size, &
                                               mpi_p, status, ierr)
                        end do
                    end if
                else
                    if(down_sample) then
                        do i = 1, sys_size
                            var_MOK = int(i, MPI_OFFSET_KIND)

                            call MPI_FILE_READ(ifile, q_cons_temp(i)%sf, data_size, &
                                               mpi_p, status, ierr)
                        end do
                    else
                        do i = 1, sys_size
                            var_MOK = int(i, MPI_OFFSET_KIND)

                            call MPI_FILE_READ(ifile, MPI_IO_DATA%var(i)%sf, data_size, &
                                               mpi_p, status, ierr)
                        end do
                    end if
                end if

                call s_mpi_barrier()

                call MPI_FILE_CLOSE(ifile, ierr)

                if (ib) then
                    ! Read IB Markers
                    write (file_loc, '(A)') 'ib.dat'
                    file_loc = trim(case_dir)//'/restart_data'//trim(mpiiofs)//trim(file_loc)
                    inquire (FILE=trim(file_loc), EXIST=file_exist)

                    if (file_exist) then

                        call MPI_FILE_OPEN(MPI_COMM_WORLD, file_loc, MPI_MODE_RDONLY, mpi_info_int, ifile, ierr)

                        disp = 0

                        call MPI_FILE_SET_VIEW(ifile, disp, MPI_INTEGER, MPI_IO_IB_DATA%view, &
                                               'native', mpi_info_int, ierr)
                        call MPI_FILE_READ(ifile, MPI_IO_IB_DATA%var%sf, data_size, &
                                           MPI_INTEGER, status, ierr)

                    else
                        call s_mpi_abort('File '//trim(file_loc)//' is missing. Exiting.')
                    end if

                    if (store_levelset) then
                        ! Read Levelset
                        write (file_loc, '(A)') 'levelset.dat'
                        file_loc = trim(case_dir)//'/restart_data'//trim(mpiiofs)//trim(file_loc)
                        inquire (FILE=trim(file_loc), EXIST=file_exist)

                        if (file_exist) then

                            call MPI_FILE_OPEN(MPI_COMM_WORLD, file_loc, MPI_MODE_RDONLY, mpi_info_int, ifile, ierr)

                            disp = 0

                            call MPI_FILE_SET_VIEW(ifile, disp, mpi_p, MPI_IO_levelset_DATA%view, &
                                                'native', mpi_info_int, ierr)
                            call MPI_FILE_READ(ifile, MPI_IO_levelset_DATA%var%sf, data_size * num_ibs, &
                                            mpi_p, status, ierr)

                        else
                            call s_mpi_abort('File '//trim(file_loc)//' is missing. Exiting.')
                        end if

                        ! Read Levelset Norm
                        write (file_loc, '(A)') 'levelset_norm.dat'
                        file_loc = trim(case_dir)//'/restart_data'//trim(mpiiofs)//trim(file_loc)
                        inquire (FILE=trim(file_loc), EXIST=file_exist)

                        if (file_exist) then

                            call MPI_FILE_OPEN(MPI_COMM_WORLD, file_loc, MPI_MODE_RDONLY, mpi_info_int, ifile, ierr)

                            disp = 0

                            call MPI_FILE_SET_VIEW(ifile, disp, mpi_p, MPI_IO_levelsetnorm_DATA%view, &
                                                'native', mpi_info_int, ierr)
                            call MPI_FILE_READ(ifile, MPI_IO_levelsetnorm_DATA%var%sf, data_size * num_ibs * 3, &
                                            mpi_p, status, ierr)

                        else
                            call s_mpi_abort('File '//trim(file_loc)//' is missing. Exiting.')
                        end if
                    end if

                end if

            else
                call s_mpi_abort('File '//trim(file_loc)//' is missing. Exiting.')
            end if
        else

            ! Open the file to read conservative variables
            if (cfl_dt) then
                write (file_loc, '(I0,A)') n_start, '.dat'
            else
                write (file_loc, '(I0,A)') t_step_start, '.dat'
            end if
            file_loc = trim(case_dir)//'/restart_data'//trim(mpiiofs)//trim(file_loc)
            inquire (FILE=trim(file_loc), EXIST=file_exist)

            if (file_exist) then
                call MPI_FILE_OPEN(MPI_COMM_WORLD, file_loc, MPI_MODE_RDONLY, mpi_info_int, ifile, ierr)

                ! Initialize MPI data I/O

                if (ib) then
                    call s_initialize_mpi_data(q_cons_vf, ib_markers, &
                        levelset, levelset_norm)
                else

                    call s_initialize_mpi_data(q_cons_vf)

                end if


                ! Size of local arrays
                data_size = (m + 1)*(n + 1)*(p + 1)

                ! Resize some integers so MPI can read even the biggest file
                m_MOK = int(m_glb + 1, MPI_OFFSET_KIND)
                n_MOK = int(n_glb + 1, MPI_OFFSET_KIND)
                p_MOK = int(p_glb + 1, MPI_OFFSET_KIND)
                WP_MOK = int(8._wp, MPI_OFFSET_KIND)
                MOK = int(1._wp, MPI_OFFSET_KIND)
                str_MOK = int(name_len, MPI_OFFSET_KIND)
                NVARS_MOK = int(sys_size, MPI_OFFSET_KIND)

                ! Read the data for each variable
                if (bubbles_euler .or. elasticity) then
                    do i = 1, sys_size !adv_idx%end
                        var_MOK = int(i, MPI_OFFSET_KIND)
                        ! Initial displacement to skip at beginning of file
                        disp = m_MOK*max(MOK, n_MOK)*max(MOK, p_MOK)*WP_MOK*(var_MOK - 1)

                        call MPI_FILE_SET_VIEW(ifile, disp, mpi_p, MPI_IO_DATA%view(i), &
                                               'native', mpi_info_int, ierr)
                        call MPI_FILE_READ(ifile, MPI_IO_DATA%var(i)%sf, data_size, &
                                           mpi_p, status, ierr)
                    end do
                    !Read pb and mv for non-polytropic qbmm
                    if (qbmm .and. .not. polytropic) then
                        do i = sys_size + 1, sys_size + 2*nb*nnode
                            var_MOK = int(i, MPI_OFFSET_KIND)
                            ! Initial displacement to skip at beginning of file
                            disp = m_MOK*max(MOK, n_MOK)*max(MOK, p_MOK)*WP_MOK*(var_MOK - 1)

                            call MPI_FILE_SET_VIEW(ifile, disp, mpi_p, MPI_IO_DATA%view(i), &
                                                   'native', mpi_info_int, ierr)
                            call MPI_FILE_READ(ifile, MPI_IO_DATA%var(i)%sf, data_size, &
                                               mpi_p, status, ierr)
                        end do
                    end if
                else
                    do i = 1, sys_size
                        var_MOK = int(i, MPI_OFFSET_KIND)

                        ! Initial displacement to skip at beginning of file
                        disp = m_MOK*max(MOK, n_MOK)*max(MOK, p_MOK)*WP_MOK*(var_MOK - 1)

                        call MPI_FILE_SET_VIEW(ifile, disp, mpi_p, MPI_IO_DATA%view(i), &
                                               'native', mpi_info_int, ierr)
                        call MPI_FILE_READ(ifile, MPI_IO_DATA%var(i)%sf, data_size, &
                                           mpi_p, status, ierr)

                    end do
                end if

                call s_mpi_barrier()

                call MPI_FILE_CLOSE(ifile, ierr)

                if (ib) then

                    ! Read IB Markers
                    write (file_loc, '(A)') 'ib.dat'
                    file_loc = trim(case_dir)//'/restart_data'//trim(mpiiofs)//trim(file_loc)
                    inquire (FILE=trim(file_loc), EXIST=file_exist)

                    if (file_exist) then

                        call MPI_FILE_OPEN(MPI_COMM_WORLD, file_loc, MPI_MODE_RDONLY, mpi_info_int, ifile, ierr)

                        disp = 0

                        call MPI_FILE_SET_VIEW(ifile, disp, MPI_INTEGER, MPI_IO_IB_DATA%view, &
                                               'native', mpi_info_int, ierr)
                        call MPI_FILE_READ(ifile, MPI_IO_IB_DATA%var%sf, data_size, &
                                           MPI_INTEGER, status, ierr)

                    else
                        call s_mpi_abort('File '//trim(file_loc)//' is missing. Exiting.')
                    end if

                    if (store_levelset) then
                        ! Read Levelset
                        write (file_loc, '(A)') 'levelset.dat'
                        file_loc = trim(case_dir)//'/restart_data'//trim(mpiiofs)//trim(file_loc)
                        inquire (FILE=trim(file_loc), EXIST=file_exist)

                        if (file_exist) then

                            call MPI_FILE_OPEN(MPI_COMM_WORLD, file_loc, MPI_MODE_RDONLY, mpi_info_int, ifile, ierr)

                            disp = 0

                            call MPI_FILE_SET_VIEW(ifile, disp, mpi_p, MPI_IO_levelset_DATA%view, &
                                                'native', mpi_info_int, ierr)
                            call MPI_FILE_READ(ifile, MPI_IO_levelset_DATA%var%sf, data_size * num_ibs, &
                                            mpi_p, status, ierr)

                        else
                            call s_mpi_abort('File '//trim(file_loc)//' is missing. Exiting.')
                        end if

                        ! Read Levelset Norm
                        write (file_loc, '(A)') 'levelset_norm.dat'
                        file_loc = trim(case_dir)//'/restart_data'//trim(mpiiofs)//trim(file_loc)
                        inquire (FILE=trim(file_loc), EXIST=file_exist)

                        if (file_exist) then

                            call MPI_FILE_OPEN(MPI_COMM_WORLD, file_loc, MPI_MODE_RDONLY, mpi_info_int, ifile, ierr)

                            disp = 0

                            call MPI_FILE_SET_VIEW(ifile, disp, mpi_p, MPI_IO_levelsetnorm_DATA%view, &
                                                'native', mpi_info_int, ierr)
                            call MPI_FILE_READ(ifile, MPI_IO_levelsetnorm_DATA%var%sf, data_size * num_ibs * 3, &
                                            mpi_p, status, ierr)

                        else
                            call s_mpi_abort('File '//trim(file_loc)//' is missing. Exiting.')
                        end if
                    end if

                end if

            else
                call s_mpi_abort('File '//trim(file_loc)//' is missing. Exiting.')
            end if

        end if

        if (ib) then

            do j = 1, num_ibs
                if (patch_ib(j)%c > 0) then

                    allocate (airfoil_grid_u(1:Np))
                    allocate (airfoil_grid_l(1:Np))

                    write (file_loc, '(A)') 'airfoil_l.dat'
                    file_loc = trim(case_dir)//'/restart_data'//trim(mpiiofs)//trim(file_loc)
                    inquire (FILE=trim(file_loc), EXIST=file_exist)
                    if (file_exist) then

                        call MPI_FILE_OPEN(MPI_COMM_WORLD, file_loc, MPI_MODE_RDONLY, mpi_info_int, ifile, ierr)

                        ! Initial displacement to skip at beginning of file
                        disp = 0

                        call MPI_FILE_SET_VIEW(ifile, disp, mpi_p, MPI_IO_airfoil_IB_DATA%view(1), &
                                               'native', mpi_info_int, ierr)
                        call MPI_FILE_READ(ifile, MPI_IO_airfoil_IB_DATA%var(1:Np), 3*Np, &
                                           mpi_p, status, ierr)

                    end if

                    write (file_loc, '(A)') 'airfoil_u.dat'
                    file_loc = trim(case_dir)//'/restart_data'//trim(mpiiofs)//trim(file_loc)
                    inquire (FILE=trim(file_loc), EXIST=file_exist)
                    if (file_exist) then

                        call MPI_FILE_OPEN(MPI_COMM_WORLD, file_loc, MPI_MODE_RDONLY, mpi_info_int, ifile, ierr)

                        ! Initial displacement to skip at beginning of file
                        disp = 0

                        call MPI_FILE_SET_VIEW(ifile, disp, mpi_p, MPI_IO_airfoil_IB_DATA%view(2), &
                                               'native', mpi_info_int, ierr)
                        call MPI_FILE_READ(ifile, MPI_IO_airfoil_IB_DATA%var(Np + 1:2*Np), 3*Np, &
                                           mpi_p, status, ierr)
                    end if

                    do i = 1, Np
                        airfoil_grid_l(i)%x = MPI_IO_airfoil_IB_DATA%var(i)%x
                        airfoil_grid_l(i)%y = MPI_IO_airfoil_IB_DATA%var(i)%y
                    end do

                    do i = 1, Np
                        airfoil_grid_u(i)%x = MPI_IO_airfoil_IB_DATA%var(Np + i)%x
                        airfoil_grid_u(i)%y = MPI_IO_airfoil_IB_DATA%var(Np + i)%y
                    end do

                end if
            end do
        end if

        deallocate (x_cb_glb, y_cb_glb, z_cb_glb)

        if (bc_io) then
            call s_read_parallel_boundary_condition_files(bc_type)
        else
            call s_assign_default_bc_type(bc_type)
        end if

#endif

    end subroutine s_read_parallel_data_files

        !> The purpose of this procedure is to initialize the
        !!      values of the internal-energy equations of each phase
        !!      from the mass of each phase, the mixture momentum and
        !!      mixture-total-energy equations.
        !! @param v_vf conservative variables
    subroutine s_initialize_internal_energy_equations(v_vf)

        type(scalar_field), dimension(sys_size), intent(inout) :: v_vf

        real(wp) :: rho
        real(wp) :: dyn_pres
        real(wp) :: gamma
        real(wp) :: pi_inf
        real(wp) :: qv
        real(wp), dimension(2) :: Re
        real(wp) :: pres, T

        integer :: i, j, k, l, c

        real(wp), dimension(num_species) :: rhoYks

        real(wp) :: pres_mag

        pres_mag = 0._wp

        T = dflt_T_guess

        do j = 0, m
            do k = 0, n
                do l = 0, p

                    call s_convert_to_mixture_variables(v_vf, j, k, l, rho, gamma, pi_inf, qv, Re)

                    dyn_pres = 0._wp
                    do i = mom_idx%beg, mom_idx%end
                        dyn_pres = dyn_pres + 5.e-1_wp*v_vf(i)%sf(j, k, l)*v_vf(i)%sf(j, k, l) &
                                   /max(rho, sgm_eps)
                    end do

                    if (chemistry) then
                        do c = 1, num_species
                            rhoYks(c) = v_vf(chemxb + c - 1)%sf(j, k, l)
                        end do
                    end if

                    if (mhd) then
                        if (n == 0) then
                            pres_mag = 0.5_wp*(Bx0**2 + v_vf(B_idx%beg)%sf(j, k, l)**2 + v_vf(B_idx%beg+1)%sf(j, k, l)**2)
                        else
                            pres_mag = 0.5_wp*(v_vf(B_idx%beg)%sf(j, k, l)**2 + v_vf(B_idx%beg+1)%sf(j, k, l)**2 + v_vf(B_idx%beg+2)%sf(j, k, l)**2)
                        end if
                    end if

                    call s_compute_pressure(v_vf(E_idx)%sf(j, k, l), 0._wp, &
                                            dyn_pres, pi_inf, gamma, rho, qv, rhoYks, pres, T, pres_mag = pres_mag)

                    do i = 1, num_fluids
                        v_vf(i + internalEnergies_idx%beg - 1)%sf(j, k, l) = v_vf(i + adv_idx%beg - 1)%sf(j, k, l)* &
                                                                             (fluid_pp(i)%gamma*pres + fluid_pp(i)%pi_inf) &
                                                                             + v_vf(i + cont_idx%beg - 1)%sf(j, k, l)*fluid_pp(i)%qv
                    end do

                end do
            end do
        end do

    end subroutine s_initialize_internal_energy_equations

    impure subroutine s_perform_time_step(t_step, time_avg)
        integer, intent(inout) :: t_step
        real(wp), intent(inout) :: time_avg


        integer :: i

        if (cfl_dt) then
            if (cfl_const_dt .and. t_step == 0) call s_compute_dt()

            if (cfl_adap_dt) call s_compute_dt()

            if (t_step == 0) dt_init = dt

            if (dt < 1.e-3_wp*dt_init .and. cfl_adap_dt .and. proc_rank == 0) then
                print*, "Delta t = ", dt
                call s_mpi_abort("Delta t has become too small")
            end if
        end if

        if (cfl_dt) then
            if ((mytime + dt) >= t_stop) then
                dt = t_stop - mytime
                $:GPU_UPDATE(device='[dt]')
            end if
        else
            if ((mytime + dt) >= finaltime) then
                dt = finaltime - mytime
                $:GPU_UPDATE(device='[dt]')
            end if
        end if

        if (cfl_dt) then
            if (proc_rank == 0 .and. mod(t_step - t_step_start, t_step_print) == 0) then
                print '(" [", I3, "%] Time ", ES16.6, " dt = ", ES16.6, " @ Time Step = ", I8,  " Time Avg = ", ES16.6,  " Time/step = ", ES12.6, "")', &
                    int(ceiling(100._wp*(mytime/t_stop))), &
                    mytime, &
                    dt, &
                    t_step, &
                    wall_time_avg, &
                    wall_time
            end if
        else
            if (proc_rank == 0 .and. mod(t_step - t_step_start, t_step_print) == 0) then
                print '(" [", I3, "%]  Time step ", I8, " of ", I0, " @ t_step = ", I8,  " Time Avg = ", ES12.6,  " Time/step= ", ES12.6, "")', &
                   int(ceiling(100._wp*(real(t_step - t_step_start)/(t_step_stop - t_step_start + 1)))), &
                    t_step - t_step_start + 1, &
                    t_step_stop - t_step_start + 1, &
                    t_step, &
                    wall_time_avg, &
                    wall_time
            end if
        end if

        if (probe_wrt) then
            do i = 1, sys_size
                $:GPU_UPDATE(host='[q_cons_ts(1)%vf(i)%sf]')
            end do
        end if

        call s_compute_derived_variables(t_step)

        ! Volume filter flow variables, compute unclosed terms and their statistics
        if (volume_filtering_momentum_eqn) then 
            if (t_step > t_step_stat_start) then  
                call nvtxStartRange("VOLUME-FILTER-MOMENTUM-EQUATION")  
                call s_volume_filter_momentum_eqn(q_cons_ts(1)%vf, q_prim_vf)
                call nvtxEndRange

                call nvtxStartRange("COMPUTE-STATISTICS")
                call s_compute_statistics_momentum_unclosed_terms(t_step, t_step_stat_start, reynolds_stress, eff_visc, int_mom_exch, q_cons_filtered, filtered_pressure)
                call nvtxEndRange

                ! write(100, *) mag_reynolds_stress%sf(10, 10, 10)
                ! write(101, *) stat_reynolds_stress(2)%sf(10, 10, 10), stat_reynolds_stress(3)%sf(10, 10, 10), stat_reynolds_stress(4)%sf(10, 10, 10)
            end if

            ! TEMPORARY, for v+v
            ! if (t_step == 1) then 
            !     open(unit=100, file='dat_reynolds_stress.txt', status='replace', action='write')
            !     open(unit=101, file='stat_reynolds_stress.txt', status='replace', action='write')
            ! end if
            ! if (t_step == 999) then 
            !     close(100)
            !     close(101)
            ! end if

            ! Compute explicit x-, y-, z- forces on each particle
            if (compute_particle_drag) then
                call nvtxStartRange("COMPUTE-PARTICLE-FORCES")
                call s_compute_particle_forces()
                call nvtxEndRange
            end if
        end if

        ! Compute terms to force a constant mass flow rate in fully periodic domain
        if (periodic_forcing) then 
            call nvtxStartRange("COMPUTE-PERIODIC-FORCING")
            call s_compute_periodic_forcing(q_cons_ts(1)%vf, t_step+1)
            call nvtxEndRange
        end if

#ifdef DEBUG
        print *, 'Computed derived vars'
#endif

        mytime = mytime + dt

        ! Total-variation-diminishing (TVD) Runge-Kutta (RK) time-steppers
        if (any(time_stepper == (/1, 2, 3/))) then
            call s_tvd_rk(t_step, time_avg, time_stepper)
        end if

        if (relax) call s_infinite_relaxation_k(q_cons_ts(1)%vf)

        ! Time-stepping loop controls

        t_step = t_step + 1

    end subroutine s_perform_time_step

    impure subroutine s_save_performance_metrics(time_avg, time_final, io_time_avg, io_time_final, proc_time, io_proc_time, file_exists)

        real(wp), intent(inout) :: time_avg, time_final
        real(wp), intent(inout) :: io_time_avg, io_time_final
        real(wp), dimension(:), intent(inout) :: proc_time
        real(wp), dimension(:), intent(inout) :: io_proc_time
        logical, intent(inout) :: file_exists

        real(wp) :: grind_time

        call s_mpi_barrier()

        if (num_procs > 1) then
            call mpi_bcast_time_step_values(proc_time, time_avg)

            call mpi_bcast_time_step_values(io_proc_time, io_time_avg)
        end if

        if (proc_rank == 0) then
            time_final = 0._wp
            io_time_final = 0._wp
            if (num_procs == 1) then
                time_final = time_avg
                io_time_final = io_time_avg
            else
                time_final = maxval(proc_time)
                io_time_final = maxval(io_proc_time)
            end if

            grind_time = time_final * 1.0e9_wp / &
                (real(sys_size, wp) * real(maxval((/1, m_glb/)), wp) * &
                 real(maxval((/1, n_glb/)), wp) * real(maxval((/1, p_glb/)), wp))

            print *, "Performance:", grind_time, "ns/gp/eq/rhs"
            inquire (FILE='time_data.dat', EXIST=file_exists)
            if (file_exists) then
                open (1, file='time_data.dat', position='append', status='old')
            else
                open (1, file='time_data.dat', status='new')
                write (1, '(A10, A15, A15)') "Ranks", "s/step", "ns/gp/eq/rhs"
            end if

            write (1, '(I10, 2(F15.8))') num_procs, time_final, grind_time

            close (1)

            inquire (FILE='io_time_data.dat', EXIST=file_exists)
            if (file_exists) then
                open (1, file='io_time_data.dat', position='append', status='old')
            else
                open (1, file='io_time_data.dat', status='new')
                write (1, '(A10, A15)') "Ranks", "s/step"
            end if

            write (1, '(I10, F15.8)') num_procs, io_time_final
            close (1)

        end if

    end subroutine s_save_performance_metrics

    impure subroutine s_save_data(t_step, start, finish, io_time_avg, nt)
        integer, intent(inout) :: t_step
        real(wp), intent(inout) :: start, finish, io_time_avg
        integer, intent(inout) :: nt

        integer :: i, j, k, l

        integer :: save_count

        call cpu_time(start)
        call nvtxStartRange("SAVE-DATA")
        if (q_filtered_wrt .and. (t_step == 0 .or. t_step == t_step_stop)) then
            !$acc update host(filtered_fluid_indicator_function%sf)
            do i = 1, 9 
                do j = 1, 4 
                    !$acc update host(stat_reynolds_stress(i)%vf(j)%sf)
                    !$acc update host(stat_eff_visc(i)%vf(j)%sf)
                end do 
            end do 
            do i = 1, 3 
                do j = 1, 4 
                    !$acc update host(stat_int_mom_exch(i)%vf(j)%sf)
                end do 
            end do
            do i = 1, sys_size-1
                do j = 1, 4 
                    !$acc update host(stat_q_cons_filtered(i)%vf(j)%sf)
                end do 
            end do
            do i = 1, 4
                !$acc update host(stat_filtered_pressure(i)%sf)
            end do
        end if
        do i = 1, sys_size
            $:GPU_UPDATE(host='[q_cons_ts(1)%vf(i)%sf]')
            do l = 0, p
                do k = 0, n
                    do j = 0, m
                        if (ieee_is_nan(q_cons_ts(1)%vf(i)%sf(j, k, l))) then
                            print *, "NaN(s) in timestep output.", j, k, l, i, proc_rank, t_step, m, n, p
                            error stop "NaN(s) in timestep output."
                        end if
                    end do
                end do
            end do
        end do

        if (qbmm .and. .not. polytropic) then
            $:GPU_UPDATE(host='[pb_ts(1)%sf]')
            $:GPU_UPDATE(host='[mv_ts(1)%sf]')
        end if

        if (cfl_dt) then
            save_count = int(mytime/t_save)
        else
            save_count = t_step
        end if

        if (bubbles_lagrange) then
            $:GPU_UPDATE(host='[lag_id, mtn_pos, mtn_posPrev, mtn_vel, intfc_rad, &
                & intfc_vel, bub_R0, Rmax_stats, Rmin_stats, bub_dphidt, gas_p, &
                & gas_mv, gas_mg, gas_betaT, gas_betaC]')
            do i = 1, nBubs
                if (ieee_is_nan(intfc_rad(i, 1)) .or. intfc_rad(i, 1) <= 0._wp) then
                    call s_mpi_abort("Bubble radius is negative or NaN, please reduce dt.")
                end if
            end do

            $:GPU_UPDATE(host='[q_beta%vf(1)%sf]')
            call s_write_data_files(q_cons_ts(1)%vf, q_T_sf, q_prim_vf, save_count, bc_type, q_beta%vf(1))

            call s_write_restart_lag_bubbles(save_count) !parallel
            if (lag_params%write_bubbles_stats) call s_write_lag_bubble_stats()
        else
<<<<<<< HEAD
            call s_write_data_files(q_cons_ts(1)%vf, q_T_sf, q_prim_vf, save_count, bc_type)
=======
            if (volume_filtering_momentum_eqn .and. (t_step == 0 .or. t_step == t_step_stop)) then
                call s_write_data_files(q_cons_ts(1)%vf, q_T_sf, q_prim_vf, save_count, &
                                        filtered_fluid_indicator_function=filtered_fluid_indicator_function, &
                                        stat_reynolds_stress=stat_reynolds_stress, stat_eff_visc=stat_eff_visc, &
                                        stat_int_mom_exch=stat_int_mom_exch, stat_q_cons_filtered=stat_q_cons_filtered, &
                                        stat_filtered_pressure=stat_filtered_pressure)
            else
                call s_write_data_files(q_cons_ts(1)%vf, q_T_sf, q_prim_vf, save_count)
            end if
>>>>>>> d3142618
        end if

        call nvtxEndRange
        call cpu_time(finish)
        if (cfl_dt) then
            nt = mytime/t_save
        else
            nt = int((t_step - t_step_start)/(t_step_save))
        end if

        if (nt == 1) then
            io_time_avg = abs(finish - start)
        else
            io_time_avg = (abs(finish - start) + io_time_avg*(nt - 1))/nt
        end if

    end subroutine s_save_data

    impure subroutine s_initialize_modules

        integer :: m_ds, n_ds, p_ds
        integer :: i, j, k, l, x_id, y_id, z_id, ix, iy, iz
        real(wp) :: temp1, temp2, temp3, temp4

        call s_initialize_global_parameters_module()
        !Quadrature weights and nodes for polydisperse simulations
        if (bubbles_euler .and. nb > 1) then
            call s_simpson(weight, R0)
        end if
        !Initialize variables for non-polytropic (Preston) model
        if (bubbles_euler .and. .not. polytropic) then
            call s_initialize_nonpoly()
        end if
        !Initialize pb based on surface tension for qbmm (polytropic)
        if (qbmm .and. polytropic .and. (.not. f_is_default(Web))) then
            pb0(:) = pref + 2._wp*fluid_pp(1)%ss/(R0(:)*R0ref)
            pb0 = pb0/pref
            pref = 1._wp
        end if

        call s_initialize_mpi_common_module()
        call s_initialize_mpi_proxy_module()
        call s_initialize_variables_conversion_module()
        if (grid_geometry == 3) call s_initialize_fftw_module()

        if(bubbles_euler) call s_initialize_bubbles_EE_module()
        if (ib) call s_initialize_ibm_module()
        if (qbmm) call s_initialize_qbmm_module()

        if (acoustic_source) then
            call s_initialize_acoustic_src()
        end if

        if (viscous .and. (.not. igr)) then
            call s_initialize_viscous_module()
        end if

        call s_initialize_rhs_module()

        if (surface_tension) call s_initialize_surface_tension_module()

        if (relax) call s_initialize_phasechange_module()

        call s_initialize_data_output_module()
        call s_initialize_derived_variables_module()
        call s_initialize_time_steppers_module()

        call s_initialize_boundary_common_module()

        if(down_sample) then
            m_ds = INT((m+1)/3) - 1
            n_ds = INT((n+1)/3) - 1
            p_ds = INT((p+1)/3) - 1

            allocate(q_cons_temp(1:sys_size))
            do i = 1, sys_size
                allocate(q_cons_temp(i)%sf(-1:m_ds+1,-1:n_ds+1,-1:p_ds+1))
            end do
        end if

        ! Reading in the user provided initial condition and grid data
        if(down_sample) then
            call s_read_data_files(q_cons_temp)
            call s_upsample_data(q_cons_ts(1)%vf, q_cons_temp)
            do i = 1, sys_size
                $:GPU_UPDATE(device='[q_cons_ts(1)%vf(i)%sf]')
            end do
        else
            call s_read_data_files(q_cons_ts(1)%vf)
        end if

        ! Populating the buffers of the grid variables using the boundary conditions
        call s_populate_grid_variables_buffers()

        if (model_eqns == 3) call s_initialize_internal_energy_equations(q_cons_ts(1)%vf)
        if (ib) call s_ibm_setup()
        if (bodyForces) call s_initialize_body_forces_module()
        if (acoustic_source) call s_precalculate_acoustic_spatial_sources()

        ! Initialize the Temperature cache.
        if (chemistry) call s_compute_q_T_sf(q_T_sf, q_cons_ts(1)%vf, idwint)

        ! Computation of parameters, allocation of memory, association of pointers,
        ! and/or execution of any other tasks that are needed to properly configure
        ! the modules. The preparations below DO DEPEND on the grid being complete.
        if (igr) then
            call s_initialize_igr_module()
        else
            if (recon_type == WENO_TYPE) then
                call s_initialize_weno_module()
            elseif (recon_type == MUSCL_TYPE) then
                call s_initialize_muscl_module()
            end if
            call s_initialize_cbc_module()
            call s_initialize_riemann_solvers_module()
        end if

        call s_initialize_derived_variables()
        if (bubbles_lagrange) call s_initialize_bubbles_EL_module(q_cons_ts(1)%vf)

        if (hypoelasticity) call s_initialize_hypoelastic_module()
        if (hyperelasticity) call s_initialize_hyperelastic_module()

        if (mhd .and. powell) call s_initialize_mhd_powell_module

        if (periodic_forcing) call s_initialize_additional_forcing_module()
        if (volume_filtering_momentum_eqn) then 
            call s_initialize_fftw_explicit_filter_module()
            call s_initialize_statistics_module()
        end if

    end subroutine s_initialize_modules

    impure subroutine s_initialize_mpi_domain
        integer :: ierr
#ifdef MFC_OpenACC
        real(wp) :: starttime, endtime
        integer :: num_devices, local_size, num_nodes, ppn, my_device_num
        integer :: dev, devNum, local_rank
#ifdef MFC_MPI
        integer :: local_comm
#endif
        integer(acc_device_kind) :: devtype
#endif

        ! Initializing MPI execution environment

        call s_mpi_initialize()

        ! Bind GPUs if OpenACC is enabled
#ifdef MFC_OpenACC
#ifndef MFC_MPI
        local_size = 1
        local_rank = 0
#else
        call MPI_Comm_split_type(MPI_COMM_WORLD, MPI_COMM_TYPE_SHARED, 0, &
                                 MPI_INFO_NULL, local_comm, ierr)
        call MPI_Comm_size(local_comm, local_size, ierr)
        call MPI_Comm_rank(local_comm, local_rank, ierr)
#endif

        devtype = acc_get_device_type()
        devNum = acc_get_num_devices(devtype)
        dev = mod(local_rank, devNum)

        call acc_set_device_num(dev, devtype)
#endif

        ! The rank 0 processor assigns default values to the user inputs prior to
        ! reading them in from the input file. Next, the user inputs are read and
        ! their consistency is checked. The identification of any inconsistencies
        ! will result in the termination of the simulation.
        if (proc_rank == 0) then
            call s_assign_default_values_to_user_inputs()
            call s_read_input_file()
            call s_check_input_file()

            print '(" Simulating a ", A, " ", I0, "x", I0, "x", I0, " case on ", I0, " rank(s) ", A, ".")', &
#:if not MFC_CASE_OPTIMIZATION
                "regular", &
#:else
                "case-optimized", &
#:endif
                m, n, p, num_procs, &
#ifdef MFC_OpenACC
!&<
                "with OpenACC offloading"
!&>
#else
                "on CPUs"
#endif
        end if

        ! Broadcasting the user inputs to all of the processors and performing the
        ! parallel computational domain decomposition. Neither procedure has to be
        ! carried out if the simulation is in fact not truly executed in parallel.

        call s_mpi_bcast_user_inputs()

        call s_initialize_parallel_io()

        call s_mpi_decompose_computational_domain()

    end subroutine s_initialize_mpi_domain

    subroutine s_initialize_gpu_vars
        integer :: i
        !Update GPU DATA
        if (.not. down_sample) then
            do i = 1, sys_size
                $:GPU_UPDATE(device='[q_cons_ts(1)%vf(i)%sf]')
            end do
        end if

        if (qbmm .and. .not. polytropic) then
            $:GPU_UPDATE(device='[pb_ts(1)%sf,mv_ts(1)%sf]')
        end if
        if (chemistry) then
            $:GPU_UPDATE(device='[q_T_sf%sf]')
        end if

        $:GPU_UPDATE(device='[chem_params]')
        
        $:GPU_UPDATE(device='[nb,R0ref,Ca,Web,Re_inv,weight,R0, &
            & bubbles_euler,polytropic,polydisperse,qbmm, &
            & ptil,bubble_model,thermal,poly_sigma,adv_n,adap_dt, &
            & adap_dt_tol,adap_dt_max_iters,n_idx,pi_fac,low_Mach]')
        $:GPU_UPDATE(device='[R_n,R_v,phi_vn,phi_nv,Pe_c,Tw,pv,M_n, &
            & M_v,k_n,k_v,pb0,mass_n0,mass_v0,Pe_T,Re_trans_T, &
            & Re_trans_c,Im_trans_T,Im_trans_c,omegaN,mul0,ss, &
            & gamma_v,mu_v,gamma_m,gamma_n,mu_n,gam]')

        $:GPU_UPDATE(device='[acoustic_source, num_source]')
        $:GPU_UPDATE(device='[sigma, surface_tension]')

        $:GPU_UPDATE(device='[dx,dy,dz,x_cb,x_cc,y_cb,y_cc,z_cb,z_cc]')

        $:GPU_UPDATE(device='[bc_x%vb1,bc_x%vb2,bc_x%vb3,bc_x%ve1,bc_x%ve2,bc_x%ve3]')
        $:GPU_UPDATE(device='[bc_y%vb1,bc_y%vb2,bc_y%vb3,bc_y%ve1,bc_y%ve2,bc_y%ve3]')
        $:GPU_UPDATE(device='[bc_z%vb1,bc_z%vb2,bc_z%vb3,bc_z%ve1,bc_z%ve2,bc_z%ve3]')

        $:GPU_UPDATE(device='[bc_x%grcbc_in,bc_x%grcbc_out,bc_x%grcbc_vel_out]')
        $:GPU_UPDATE(device='[bc_y%grcbc_in,bc_y%grcbc_out,bc_y%grcbc_vel_out]')
        $:GPU_UPDATE(device='[bc_z%grcbc_in,bc_z%grcbc_out,bc_z%grcbc_vel_out]')

        $:GPU_UPDATE(device='[relax, relax_model]')
        if (relax) then
            $:GPU_UPDATE(device='[palpha_eps, ptgalpha_eps]')
        end if

        if (ib) then
            $:GPU_UPDATE(device='[ib_markers%sf]')
        end if

<<<<<<< HEAD
        $:GPU_UPDATE(device='[igr, igr_order]')
=======
        !$acc update device(u_inf_ref, rho_inf_ref, P_inf_ref, filter_width)
>>>>>>> d3142618

    end subroutine s_initialize_gpu_vars

    impure subroutine s_finalize_modules

        call s_finalize_time_steppers_module()
        if (hypoelasticity) call s_finalize_hypoelastic_module()
        if (hyperelasticity) call s_finalize_hyperelastic_module()
        call s_finalize_derived_variables_module()
        call s_finalize_data_output_module()
        call s_finalize_rhs_module()
        if (igr) then
            call s_finalize_igr_module()
        else
            call s_finalize_cbc_module()
            call s_finalize_riemann_solvers_module()
            if (recon_type == WENO_TYPE) then
                call s_finalize_weno_module()
            elseif (recon_type == MUSCL_TYPE) then
                call s_finalize_muscl_module()
            end if
        end if
        call s_finalize_variables_conversion_module()
        if (grid_geometry == 3) call s_finalize_fftw_module
        call s_finalize_mpi_common_module()
        call s_finalize_global_parameters_module()
        call s_finalize_boundary_common_module()
        if (relax) call s_finalize_relaxation_solver_module()
        if (bubbles_lagrange) call s_finalize_lagrangian_solver()
        if (viscous .and. (.not. igr)) then
            call s_finalize_viscous_module()
        end if
        call s_finalize_mpi_proxy_module()

        if (surface_tension)  call s_finalize_surface_tension_module()
        if (bodyForces) call s_finalize_body_forces_module()
        if (mhd .and. powell) call s_finalize_mhd_powell_module

        if (periodic_forcing) call s_finalize_additional_forcing_module()
        if (volume_filtering_momentum_eqn) call s_finalize_fftw_explicit_filter_module

        ! Terminating MPI execution environment
        call s_mpi_finalize()
    end subroutine s_finalize_modules

end module m_start_up<|MERGE_RESOLUTION|>--- conflicted
+++ resolved
@@ -93,15 +93,13 @@
 
     use m_mhd
 
-<<<<<<< HEAD
     use m_igr
-=======
+
     use m_additional_forcing 
 
     use m_volume_filtering
 
     use m_compute_statistics
->>>>>>> d3142618
 
     implicit none
 
@@ -194,18 +192,14 @@
             cfl_adap_dt, cfl_const_dt, cfl_target, &
             surface_tension, bubbles_lagrange, lag_params, &
             hyperelasticity, R0ref, num_bc_patches, Bx0, powell, &
-<<<<<<< HEAD
             cont_damage, tau_star, cont_damage_s, alpha_bar, &
             alf_factor, num_igr_iters, num_igr_warm_start_iters, &
             int_comp, ic_eps, ic_beta, nv_uvm_out_of_core, &
-            nv_uvm_igr_temps_on_gpu, nv_uvm_pref_gpu, down_sample, fft_wrt
-=======
-            cont_damage, tau_star, cont_damage_s, alpha_bar, & 
+            nv_uvm_igr_temps_on_gpu, nv_uvm_pref_gpu, down_sample, fft_wrt, & 
             periodic_ibs, compute_particle_drag, u_inf_ref, rho_inf_ref, P_inf_ref, & 
             periodic_forcing, volume_filtering_momentum_eqn, store_levelset, & 
-            slab_domain_decomposition, compute_autocorrelation, t_step_stat_start, & 
+            slab_domain_decomposition, t_step_stat_start, & 
             filter_width, q_filtered_wrt
->>>>>>> d3142618
 
         ! Checking that an input file has been provided by the user. If it
         ! has, then the input file is read in, otherwise, simulation exits.
@@ -1160,40 +1154,20 @@
         if (volume_filtering_momentum_eqn) then 
             if (t_step > t_step_stat_start) then  
                 call nvtxStartRange("VOLUME-FILTER-MOMENTUM-EQUATION")  
-                call s_volume_filter_momentum_eqn(q_cons_ts(1)%vf, q_prim_vf)
+                call s_volume_filter_momentum_eqn(q_cons_ts(1)%vf, q_prim_vf, bc_type)
                 call nvtxEndRange
 
                 call nvtxStartRange("COMPUTE-STATISTICS")
                 call s_compute_statistics_momentum_unclosed_terms(t_step, t_step_stat_start, reynolds_stress, eff_visc, int_mom_exch, q_cons_filtered, filtered_pressure)
                 call nvtxEndRange
 
-                ! write(100, *) mag_reynolds_stress%sf(10, 10, 10)
-                ! write(101, *) stat_reynolds_stress(2)%sf(10, 10, 10), stat_reynolds_stress(3)%sf(10, 10, 10), stat_reynolds_stress(4)%sf(10, 10, 10)
-            end if
-
-            ! TEMPORARY, for v+v
-            ! if (t_step == 1) then 
-            !     open(unit=100, file='dat_reynolds_stress.txt', status='replace', action='write')
-            !     open(unit=101, file='stat_reynolds_stress.txt', status='replace', action='write')
-            ! end if
-            ! if (t_step == 999) then 
-            !     close(100)
-            !     close(101)
-            ! end if
-
-            ! Compute explicit x-, y-, z- forces on each particle
-            if (compute_particle_drag) then
-                call nvtxStartRange("COMPUTE-PARTICLE-FORCES")
-                call s_compute_particle_forces()
-                call nvtxEndRange
-            end if
-        end if
-
-        ! Compute terms to force a constant mass flow rate in fully periodic domain
-        if (periodic_forcing) then 
-            call nvtxStartRange("COMPUTE-PERIODIC-FORCING")
-            call s_compute_periodic_forcing(q_cons_ts(1)%vf, t_step+1)
-            call nvtxEndRange
+                ! Compute explicit x-, y-, z- forces on each particle
+                if (compute_particle_drag) then
+                    call nvtxStartRange("COMPUTE-PARTICLE-FORCES")
+                    call s_compute_particle_forces()
+                    call nvtxEndRange
+                end if
+            end if
         end if
 
 #ifdef DEBUG
@@ -1288,25 +1262,25 @@
         call cpu_time(start)
         call nvtxStartRange("SAVE-DATA")
         if (q_filtered_wrt .and. (t_step == 0 .or. t_step == t_step_stop)) then
-            !$acc update host(filtered_fluid_indicator_function%sf)
+            $:GPU_UPDATE(host='[filtered_fluid_indicator_function%sf]')
             do i = 1, 9 
                 do j = 1, 4 
-                    !$acc update host(stat_reynolds_stress(i)%vf(j)%sf)
-                    !$acc update host(stat_eff_visc(i)%vf(j)%sf)
+                    $:GPU_UPDATE(host='[stat_reynolds_stress(i)%vf(j)%sf]')
+                    $:GPU_UPDATE(host='[stat_eff_visc(i)%vf(j)%sf]')
                 end do 
             end do 
             do i = 1, 3 
                 do j = 1, 4 
-                    !$acc update host(stat_int_mom_exch(i)%vf(j)%sf)
+                    $:GPU_UPDATE(host='[stat_int_mom_exch(i)%vf(j)%sf]')
                 end do 
             end do
             do i = 1, sys_size-1
                 do j = 1, 4 
-                    !$acc update host(stat_q_cons_filtered(i)%vf(j)%sf)
+                    $:GPU_UPDATE(host='[stat_q_cons_filtered(i)%vf(j)%sf]')
                 end do 
             end do
             do i = 1, 4
-                !$acc update host(stat_filtered_pressure(i)%sf)
+                $:GPU_UPDATE(host='[stat_filtered_pressure(i)%sf]')
             end do
         end if
         do i = 1, sys_size
@@ -1349,20 +1323,13 @@
 
             call s_write_restart_lag_bubbles(save_count) !parallel
             if (lag_params%write_bubbles_stats) call s_write_lag_bubble_stats()
+        else if (volume_filtering_momentum_eqn .and. (t_step == 0 .or. t_step == t_step_stop)) then
+            call s_write_data_files(q_cons_ts(1)%vf, q_T_sf, q_prim_vf, save_count, bc_type, & 
+                                    filtered_fluid_indicator_function=filtered_fluid_indicator_function, &
+                                    stat_q_cons_filtered=stat_q_cons_filtered, stat_filtered_pressure=stat_filtered_pressure, & 
+                                    stat_reynolds_stress=stat_reynolds_stress, stat_eff_visc=stat_eff_visc, stat_int_mom_exch=stat_int_mom_exch)
         else
-<<<<<<< HEAD
             call s_write_data_files(q_cons_ts(1)%vf, q_T_sf, q_prim_vf, save_count, bc_type)
-=======
-            if (volume_filtering_momentum_eqn .and. (t_step == 0 .or. t_step == t_step_stop)) then
-                call s_write_data_files(q_cons_ts(1)%vf, q_T_sf, q_prim_vf, save_count, &
-                                        filtered_fluid_indicator_function=filtered_fluid_indicator_function, &
-                                        stat_reynolds_stress=stat_reynolds_stress, stat_eff_visc=stat_eff_visc, &
-                                        stat_int_mom_exch=stat_int_mom_exch, stat_q_cons_filtered=stat_q_cons_filtered, &
-                                        stat_filtered_pressure=stat_filtered_pressure)
-            else
-                call s_write_data_files(q_cons_ts(1)%vf, q_T_sf, q_prim_vf, save_count)
-            end if
->>>>>>> d3142618
         end if
 
         call nvtxEndRange
@@ -1617,11 +1584,8 @@
             $:GPU_UPDATE(device='[ib_markers%sf]')
         end if
 
-<<<<<<< HEAD
         $:GPU_UPDATE(device='[igr, igr_order]')
-=======
-        !$acc update device(u_inf_ref, rho_inf_ref, P_inf_ref, filter_width)
->>>>>>> d3142618
+        $:GPU_UPDATE(device='[u_inf_ref, rho_inf_ref, P_inf_ref, filter_width]')
 
     end subroutine s_initialize_gpu_vars
 
