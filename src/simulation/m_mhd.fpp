!>
!! @file m_mhd.f90
!! @brief Contains module m_mhd

#:include 'macros.fpp'

!> @brief This module is used to compute source terms for magnetohydrodynamics
!!              Note: not applicable for 1D

module m_mhd

    use m_derived_types        !< Definitions of the derived types
    use m_global_parameters    !< Definitions of the global parameters
    use m_finite_differences
    use m_helper
    use m_mpi_common

    implicit none

    private; public :: s_initialize_mhd_powell_module, &
 s_finalize_mhd_powell_module, &
 s_compute_mhd_powell_rhs

    real(wp), allocatable, dimension(:, :, :) :: du_dx, du_dy !, du_dz
    real(wp), allocatable, dimension(:, :, :) :: dv_dx, dv_dy !, dv_dz
    real(wp), allocatable, dimension(:, :, :) :: dw_dx, dw_dy, dw_dz
<<<<<<< HEAD
    !$acc declare create(du_dx,du_dy,dv_dx,dv_dy,dw_dx,dw_dy,dw_dz)
=======
    $:GPU_DECLARE(create='[du_dx,du_dy,du_dz,dv_dx,dv_dy,dv_dz,dw_dx,dw_dy,dw_dz]')
>>>>>>> df321c83

    real(wp), allocatable, dimension(:, :) :: fd_coeff_x_h
    real(wp), allocatable, dimension(:, :) :: fd_coeff_y_h
    real(wp), allocatable, dimension(:, :) :: fd_coeff_z_h
    $:GPU_DECLARE(create='[fd_coeff_x_h,fd_coeff_y_h,fd_coeff_z_h]')

contains

    impure subroutine s_initialize_mhd_powell_module

        ! Additional safety check beyond m_checker
        if (n == 0) call s_mpi_abort('Fatal Error: Powell correction is not applicable for 1D')

        @:ALLOCATE(du_dx(0:m,0:n,0:p), dv_dx(0:m,0:n,0:p), dw_dx(0:m,0:n,0:p))
        @:ALLOCATE(du_dy(0:m,0:n,0:p), dv_dy(0:m,0:n,0:p), dw_dy(0:m,0:n,0:p))
        if (p > 0) then
            @:ALLOCATE(dw_dx(0:m,0:n,0:p), dw_dy(0:m,0:n,0:p), dw_dz(0:m,0:n,0:p))
        end if

        @:ALLOCATE(fd_coeff_x_h(-fd_number:fd_number, 0:m))
        @:ALLOCATE(fd_coeff_y_h(-fd_number:fd_number, 0:n))
        if (p > 0) then
            @:ALLOCATE(fd_coeff_z_h(-fd_number:fd_number, 0:p))
        end if

        ! Computing centered finite difference coefficients
<<<<<<< HEAD
        call s_compute_finite_difference_coefficients(m, x_cc, fd_coeff_x_h, buff_size, fd_order, fd_number)
        !$acc update device(fd_coeff_x_h)
        call s_compute_finite_difference_coefficients(n, y_cc, fd_coeff_y_h, buff_size, fd_order, fd_number)
        !$acc update device(fd_coeff_y_h)
        if (p > 0) then
            call s_compute_finite_difference_coefficients(p, z_cc, fd_coeff_z_h, buff_size, fd_order, fd_number)
            !$acc update device(fd_coeff_z_h)
=======
        call s_compute_finite_difference_coefficients(m, x_cc, fd_coeff_x_h, buff_size, fd_number, fd_order)
        $:GPU_UPDATE(device='[fd_coeff_x_h]')
        call s_compute_finite_difference_coefficients(n, y_cc, fd_coeff_y_h, buff_size, fd_number, fd_order)
        $:GPU_UPDATE(device='[fd_coeff_y_h]')
        if (p > 0) then
            call s_compute_finite_difference_coefficients(p, z_cc, fd_coeff_z_h, buff_size, fd_number, fd_order)
            $:GPU_UPDATE(device='[fd_coeff_z_h]')
>>>>>>> df321c83
        end if

    end subroutine s_initialize_mhd_powell_module

    !>  Compute the Powell source term to correct the magnetic field divergence.
        !!      The Powell source term is:
        !!      S = - (divB) [ 0, Bx, By, Bz, vdotB, vx, vy, vz ]^T
        !!  @param q_prim_vf  Primitive variables
        !!  @param rhs_vf     rhs variables
    pure subroutine s_compute_mhd_powell_rhs(q_prim_vf, rhs_vf)

        type(scalar_field), dimension(sys_size), intent(in) :: q_prim_vf
        type(scalar_field), dimension(sys_size), intent(inout) :: rhs_vf

        integer :: k, l, q, r
        real(wp), dimension(3) :: v, B
        real(wp) :: divB, vdotB

        $:GPU_PARALLEL_LOOP(collapse=3, private='[v, B]')
        do q = 0, p
            do l = 0, n
                do k = 0, m

                    divB = 0._wp
                    $:GPU_LOOP(parallelism='[seq]')
                    do r = -fd_number, fd_number
                        divB = divB + q_prim_vf(B_idx%beg)%sf(k + r, l, q)*fd_coeff_x_h(r, k)
                    end do
                    $:GPU_LOOP(parallelism='[seq]')
                    do r = -fd_number, fd_number
                        divB = divB + q_prim_vf(B_idx%beg + 1)%sf(k, l + r, q)*fd_coeff_y_h(r, l)
                    end do
                    if (p > 0) then
                        $:GPU_LOOP(parallelism='[seq]')
                        do r = -fd_number, fd_number
                            divB = divB + q_prim_vf(B_idx%beg + 2)%sf(k, l, q + r)*fd_coeff_z_h(r, q)
                        end do
                    end if

                    v(1) = q_prim_vf(momxb)%sf(k, l, q)
                    v(2) = q_prim_vf(momxb + 1)%sf(k, l, q)
                    v(3) = q_prim_vf(momxb + 2)%sf(k, l, q)

                    B(1) = q_prim_vf(B_idx%beg)%sf(k, l, q)
                    B(2) = q_prim_vf(B_idx%beg + 1)%sf(k, l, q)
                    B(3) = q_prim_vf(B_idx%beg + 2)%sf(k, l, q)

                    vdotB = sum(v*B)

                    ! 1: rho -> unchanged
                    ! 2: vx  -> - (divB) * Bx
                    ! 3: vy  -> - (divB) * By
                    ! 4: vz  -> - (divB) * Bz
                    ! 5: E   -> - (divB) * (vdotB)
                    ! 6: Bx  -> - (divB) * vx
                    ! 7: By  -> - (divB) * vy
                    ! 8: Bz  -> - (divB) * vz

                    rhs_vf(momxb)%sf(k, l, q) = rhs_vf(momxb)%sf(k, l, q) - divB*B(1)
                    rhs_vf(momxb + 1)%sf(k, l, q) = rhs_vf(momxb + 1)%sf(k, l, q) - divB*B(2)
                    rhs_vf(momxb + 2)%sf(k, l, q) = rhs_vf(momxb + 2)%sf(k, l, q) - divB*B(3)

                    rhs_vf(E_idx)%sf(k, l, q) = rhs_vf(E_idx)%sf(k, l, q) - divB*vdotB

                    rhs_vf(B_idx%beg)%sf(k, l, q) = rhs_vf(B_idx%beg)%sf(k, l, q) - divB*v(1)
                    rhs_vf(B_idx%beg + 1)%sf(k, l, q) = rhs_vf(B_idx%beg + 1)%sf(k, l, q) - divB*v(2)
                    rhs_vf(B_idx%beg + 2)%sf(k, l, q) = rhs_vf(B_idx%beg + 2)%sf(k, l, q) - divB*v(3)

                end do
            end do
        end do

    end subroutine s_compute_mhd_powell_rhs

    impure subroutine s_finalize_mhd_powell_module

        @:DEALLOCATE(du_dx, dv_dx, dw_dx)
        @:DEALLOCATE(fd_coeff_x_h)
        @:DEALLOCATE(du_dy, dv_dy, dw_dy)
        @:DEALLOCATE(fd_coeff_y_h)
        if (p > 0) then
            @:DEALLOCATE(dw_dx, dw_dy, dw_dz)
            @:DEALLOCATE(fd_coeff_z_h)
        end if

    end subroutine s_finalize_mhd_powell_module

end module m_mhd<|MERGE_RESOLUTION|>--- conflicted
+++ resolved
@@ -21,14 +21,10 @@
  s_finalize_mhd_powell_module, &
  s_compute_mhd_powell_rhs
 
-    real(wp), allocatable, dimension(:, :, :) :: du_dx, du_dy !, du_dz
-    real(wp), allocatable, dimension(:, :, :) :: dv_dx, dv_dy !, dv_dz
+    real(wp), allocatable, dimension(:, :, :) :: du_dx, du_dy
+    real(wp), allocatable, dimension(:, :, :) :: dv_dx, dv_dy
     real(wp), allocatable, dimension(:, :, :) :: dw_dx, dw_dy, dw_dz
-<<<<<<< HEAD
-    !$acc declare create(du_dx,du_dy,dv_dx,dv_dy,dw_dx,dw_dy,dw_dz)
-=======
-    $:GPU_DECLARE(create='[du_dx,du_dy,du_dz,dv_dx,dv_dy,dv_dz,dw_dx,dw_dy,dw_dz]')
->>>>>>> df321c83
+    $:GPU_DECLARE(create='[du_dx,du_dy,dv_dx,dv_dy,dw_dx,dw_dy,dw_dz]')
 
     real(wp), allocatable, dimension(:, :) :: fd_coeff_x_h
     real(wp), allocatable, dimension(:, :) :: fd_coeff_y_h
@@ -55,23 +51,13 @@
         end if
 
         ! Computing centered finite difference coefficients
-<<<<<<< HEAD
         call s_compute_finite_difference_coefficients(m, x_cc, fd_coeff_x_h, buff_size, fd_order, fd_number)
-        !$acc update device(fd_coeff_x_h)
+        $:GPU_UPDATE(device='[fd_coeff_x_h]')
         call s_compute_finite_difference_coefficients(n, y_cc, fd_coeff_y_h, buff_size, fd_order, fd_number)
-        !$acc update device(fd_coeff_y_h)
+        $:GPU_UPDATE(device='[fd_coeff_y_h]')
         if (p > 0) then
             call s_compute_finite_difference_coefficients(p, z_cc, fd_coeff_z_h, buff_size, fd_order, fd_number)
-            !$acc update device(fd_coeff_z_h)
-=======
-        call s_compute_finite_difference_coefficients(m, x_cc, fd_coeff_x_h, buff_size, fd_number, fd_order)
-        $:GPU_UPDATE(device='[fd_coeff_x_h]')
-        call s_compute_finite_difference_coefficients(n, y_cc, fd_coeff_y_h, buff_size, fd_number, fd_order)
-        $:GPU_UPDATE(device='[fd_coeff_y_h]')
-        if (p > 0) then
-            call s_compute_finite_difference_coefficients(p, z_cc, fd_coeff_z_h, buff_size, fd_number, fd_order)
             $:GPU_UPDATE(device='[fd_coeff_z_h]')
->>>>>>> df321c83
         end if
 
     end subroutine s_initialize_mhd_powell_module
