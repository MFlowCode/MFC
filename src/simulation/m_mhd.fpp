--- conflicted
+++ resolved
@@ -76,24 +76,7 @@
         real(wp), dimension(3) :: v, B
         real(wp) :: divB, vdotB
 
-<<<<<<< HEAD
-        $:GPU_PARALLEL_LOOP(collapse=3, private='[k,l,q,v, B]')
-        do q = 0, p
-            do l = 0, n
-                do k = 0, m
-
-                    divB = 0._wp
-                    $:GPU_LOOP(parallelism='[seq]')
-                    do r = -fd_number, fd_number
-                        divB = divB + q_prim_vf(B_idx%beg)%sf(k + r, l, q)*fd_coeff_x_h(r, k)
-                    end do
-                    $:GPU_LOOP(parallelism='[seq]')
-                    do r = -fd_number, fd_number
-                        divB = divB + q_prim_vf(B_idx%beg + 1)%sf(k, l + r, q)*fd_coeff_y_h(r, l)
-                    end do
-                    if (p > 0) then
-=======
-        #:call GPU_PARALLEL_LOOP(collapse=3, private='[v, B, r, divB, vdotB]')
+        $:GPU_PARALLEL_LOOP(collapse=3, private='[k,l,q,v,B,r,divB,vdotB]')
             do q = 0, p
                 do l = 0, n
                     do k = 0, m
@@ -103,41 +86,45 @@
                         do r = -fd_number, fd_number
                             divB = divB + q_prim_vf(B_idx%beg)%sf(k + r, l, q)*fd_coeff_x_h(r, k)
                         end do
->>>>>>> 37560f12
                         $:GPU_LOOP(parallelism='[seq]')
                         do r = -fd_number, fd_number
-                            divB = divB + q_prim_vf(B_idx%beg + 2)%sf(k, l, q + r)*fd_coeff_z_h(r, q)
+                            divB = divB + q_prim_vf(B_idx%beg + 1)%sf(k, l + r, q)*fd_coeff_y_h(r, l)
                         end do
-                    end if
+                        if (p > 0) then
+                            $:GPU_LOOP(parallelism='[seq]')
+                            do r = -fd_number, fd_number
+                                divB = divB + q_prim_vf(B_idx%beg + 2)%sf(k, l, q + r)*fd_coeff_z_h(r, q)
+                            end do
+                        end if
 
-                    v(1) = q_prim_vf(momxb)%sf(k, l, q)
-                    v(2) = q_prim_vf(momxb + 1)%sf(k, l, q)
-                    v(3) = q_prim_vf(momxb + 2)%sf(k, l, q)
+                        v(1) = q_prim_vf(momxb)%sf(k, l, q)
+                        v(2) = q_prim_vf(momxb + 1)%sf(k, l, q)
+                        v(3) = q_prim_vf(momxb + 2)%sf(k, l, q)
 
-                    B(1) = q_prim_vf(B_idx%beg)%sf(k, l, q)
-                    B(2) = q_prim_vf(B_idx%beg + 1)%sf(k, l, q)
-                    B(3) = q_prim_vf(B_idx%beg + 2)%sf(k, l, q)
+                        B(1) = q_prim_vf(B_idx%beg)%sf(k, l, q)
+                        B(2) = q_prim_vf(B_idx%beg + 1)%sf(k, l, q)
+                        B(3) = q_prim_vf(B_idx%beg + 2)%sf(k, l, q)
 
-                    vdotB = sum(v*B)
+                        vdotB = sum(v*B)
 
-                    ! 1: rho -> unchanged
-                    ! 2: vx  -> - (divB) * Bx
-                    ! 3: vy  -> - (divB) * By
-                    ! 4: vz  -> - (divB) * Bz
-                    ! 5: E   -> - (divB) * (vdotB)
-                    ! 6: Bx  -> - (divB) * vx
-                    ! 7: By  -> - (divB) * vy
-                    ! 8: Bz  -> - (divB) * vz
+                        ! 1: rho -> unchanged
+                        ! 2: vx  -> - (divB) * Bx
+                        ! 3: vy  -> - (divB) * By
+                        ! 4: vz  -> - (divB) * Bz
+                        ! 5: E   -> - (divB) * (vdotB)
+                        ! 6: Bx  -> - (divB) * vx
+                        ! 7: By  -> - (divB) * vy
+                        ! 8: Bz  -> - (divB) * vz
 
-                    rhs_vf(momxb)%sf(k, l, q) = rhs_vf(momxb)%sf(k, l, q) - divB*B(1)
-                    rhs_vf(momxb + 1)%sf(k, l, q) = rhs_vf(momxb + 1)%sf(k, l, q) - divB*B(2)
-                    rhs_vf(momxb + 2)%sf(k, l, q) = rhs_vf(momxb + 2)%sf(k, l, q) - divB*B(3)
+                        rhs_vf(momxb)%sf(k, l, q) = rhs_vf(momxb)%sf(k, l, q) - divB*B(1)
+                        rhs_vf(momxb + 1)%sf(k, l, q) = rhs_vf(momxb + 1)%sf(k, l, q) - divB*B(2)
+                        rhs_vf(momxb + 2)%sf(k, l, q) = rhs_vf(momxb + 2)%sf(k, l, q) - divB*B(3)
 
-                    rhs_vf(E_idx)%sf(k, l, q) = rhs_vf(E_idx)%sf(k, l, q) - divB*vdotB
+                        rhs_vf(E_idx)%sf(k, l, q) = rhs_vf(E_idx)%sf(k, l, q) - divB*vdotB
 
-                    rhs_vf(B_idx%beg)%sf(k, l, q) = rhs_vf(B_idx%beg)%sf(k, l, q) - divB*v(1)
-                    rhs_vf(B_idx%beg + 1)%sf(k, l, q) = rhs_vf(B_idx%beg + 1)%sf(k, l, q) - divB*v(2)
-                    rhs_vf(B_idx%beg + 2)%sf(k, l, q) = rhs_vf(B_idx%beg + 2)%sf(k, l, q) - divB*v(3)
+                        rhs_vf(B_idx%beg)%sf(k, l, q) = rhs_vf(B_idx%beg)%sf(k, l, q) - divB*v(1)
+                        rhs_vf(B_idx%beg + 1)%sf(k, l, q) = rhs_vf(B_idx%beg + 1)%sf(k, l, q) - divB*v(2)
+                        rhs_vf(B_idx%beg + 2)%sf(k, l, q) = rhs_vf(B_idx%beg + 2)%sf(k, l, q) - divB*v(3)
 
                 end do
             end do
