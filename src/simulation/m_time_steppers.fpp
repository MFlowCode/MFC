--- conflicted
+++ resolved
@@ -923,12 +923,8 @@
         real(wp) :: H          !< Cell-avg. enthalpy
         real(wp), dimension(2) :: Re         !< Cell-avg. Reynolds numbers
         type(vector_field) :: gm_alpha_qp
-<<<<<<< HEAD
         real(wp) :: dt_local
-        type(int_bounds_info) :: ix, iy, iz
-=======
-        real(kind(0d0)) :: dt_local
->>>>>>> 6bad3796
+        
         integer :: i, j, k, l, q !< Generic loop iterators
 
         call s_convert_conservative_to_primitive_variables( &
@@ -944,7 +940,7 @@
                     call s_compute_enthalpy(q_prim_vf, pres, rho, gamma, pi_inf, Re, H, alpha, vel, vel_sum, j, k, l)
 
                     ! Compute mixture sound speed
-                    call s_compute_speed_of_sound(pres, rho, gamma, pi_inf, H, alpha, vel_sum, 0d0, c)
+                    call s_compute_speed_of_sound(pres, rho, gamma, pi_inf, H, alpha, vel_sum, 0._wp, c)
 
                     call s_compute_dt_from_cfl(vel, c, max_dt, rho, Re, j, k, l)
                 end do
