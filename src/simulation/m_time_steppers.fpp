!>
!! @file m_time_steppers.f90
!! @brief Contains module m_time_steppers

#:include 'macros.fpp'

!> @brief The following module features a variety of time-stepping schemes.
!!              Currently, it includes the following Runge-Kutta (RK) algorithms:
!!                   1) 1st Order TVD RK
!!                   2) 2nd Order TVD RK
!!                   3) 3rd Order TVD RK
!!              where TVD designates a total-variation-diminishing time-stepper.
module m_time_steppers

    use m_derived_types        !< Definitions of the derived types

    use m_global_parameters    !< Definitions of the global parameters

    use m_rhs                  !< Right-hane-side (RHS) evaluation procedures

    use m_pressure_relaxation  !< Pressure relaxation procedures

    use m_data_output          !< Run-time info & solution data output procedures

    use m_bubbles_EE           !< Ensemble-averaged bubble dynamics routines

    use m_bubbles_EL           !< Lagrange bubble dynamics routines

    use m_ibm

    use m_hyperelastic

    use m_mpi_proxy            !< Message passing interface (MPI) module proxy

    use m_boundary_common

    use m_helper

    use m_sim_helpers

    use m_fftw

    use m_nvtx

    use m_thermochem, only: num_species

    use m_body_forces

    implicit none

    type(vector_field), allocatable, dimension(:) :: q_cons_ts !<
    !! Cell-average conservative variables at each time-stage (TS)

    type(scalar_field), allocatable, dimension(:) :: q_prim_vf !<
    !! Cell-average primitive variables at the current time-stage

    type(scalar_field), allocatable, dimension(:) :: rhs_vf !<
    !! Cell-average RHS variables at the current time-stage

    type(integer_field), allocatable, dimension(:, :) :: bc_type !<
    !! Boundary condition identifiers

    type(vector_field), allocatable, dimension(:) :: q_prim_ts !<
    !! Cell-average primitive variables at consecutive TIMESTEPS

    real(wp), allocatable, dimension(:, :, :, :, :) :: rhs_pb

    type(scalar_field) :: q_T_sf !<
    !! Cell-average temperature variables at the current time-stage

    real(wp), allocatable, dimension(:, :, :, :, :) :: rhs_mv

    real(wp), allocatable, dimension(:, :, :) :: max_dt

    integer, private :: num_ts !<
    !! Number of time stages in the time-stepping scheme

    !$acc declare create(q_cons_ts, q_prim_vf, q_T_sf, rhs_vf, q_prim_ts, rhs_mv, rhs_pb, max_dt)

contains

    !> The computation of parameters, the allocation of memory,
        !!      the association of pointers and/or the execution of any
        !!      other procedures that are necessary to setup the module.
    impure subroutine s_initialize_time_steppers_module

        integer :: i, j !< Generic loop iterators

        ! Setting number of time-stages for selected time-stepping scheme
        if (time_stepper == 1) then
            num_ts = 1
        elseif (any(time_stepper == (/2, 3/))) then
            num_ts = 2
        end if

        ! Allocating the cell-average conservative variables
        @:ALLOCATE(q_cons_ts(1:num_ts))

        do i = 1, num_ts
            @:ALLOCATE(q_cons_ts(i)%vf(1:sys_size))
        end do

        do i = 1, num_ts
            do j = 1, sys_size
                @:ALLOCATE(q_cons_ts(i)%vf(j)%sf(idwbuff(1)%beg:idwbuff(1)%end, &
                    idwbuff(2)%beg:idwbuff(2)%end, &
                    idwbuff(3)%beg:idwbuff(3)%end))
            end do
            @:ACC_SETUP_VFs(q_cons_ts(i))
        end do

        ! Allocating the cell-average primitive ts variables
        if (probe_wrt) then
            @:ALLOCATE(q_prim_ts(0:3))

            do i = 0, 3
                @:ALLOCATE(q_prim_ts(i)%vf(1:sys_size))
            end do

            do i = 0, 3
                do j = 1, sys_size
                    @:ALLOCATE(q_prim_ts(i)%vf(j)%sf(idwbuff(1)%beg:idwbuff(1)%end, &
                        idwbuff(2)%beg:idwbuff(2)%end, &
                        idwbuff(3)%beg:idwbuff(3)%end))
                end do
            end do

            do i = 0, 3
                @:ACC_SETUP_VFs(q_prim_ts(i))
            end do
        end if

        ! Allocating the cell-average primitive variables
        @:ALLOCATE(q_prim_vf(1:sys_size))

        do i = 1, adv_idx%end
            @:ALLOCATE(q_prim_vf(i)%sf(idwbuff(1)%beg:idwbuff(1)%end, &
                idwbuff(2)%beg:idwbuff(2)%end, &
                idwbuff(3)%beg:idwbuff(3)%end))
            @:ACC_SETUP_SFs(q_prim_vf(i))
        end do

        if (bubbles_euler) then
            do i = bub_idx%beg, bub_idx%end
                @:ALLOCATE(q_prim_vf(i)%sf(idwbuff(1)%beg:idwbuff(1)%end, &
                    idwbuff(2)%beg:idwbuff(2)%end, &
                    idwbuff(3)%beg:idwbuff(3)%end))
                @:ACC_SETUP_SFs(q_prim_vf(i))
            end do
            if (adv_n) then
                @:ALLOCATE(q_prim_vf(n_idx)%sf(idwbuff(1)%beg:idwbuff(1)%end, &
                    idwbuff(2)%beg:idwbuff(2)%end, &
                    idwbuff(3)%beg:idwbuff(3)%end))
                @:ACC_SETUP_SFs(q_prim_vf(n_idx))
            end if
        end if

        if (mhd) then
            do i = B_idx%beg, B_idx%end
                @:ALLOCATE(q_prim_vf(i)%sf(idwbuff(1)%beg:idwbuff(1)%end, &
                    idwbuff(2)%beg:idwbuff(2)%end, &
                    idwbuff(3)%beg:idwbuff(3)%end))
                @:ACC_SETUP_SFs(q_prim_vf(i))
            end do
        end if

        if (elasticity) then
            do i = stress_idx%beg, stress_idx%end
                @:ALLOCATE(q_prim_vf(i)%sf(idwbuff(1)%beg:idwbuff(1)%end, &
                    idwbuff(2)%beg:idwbuff(2)%end, &
                    idwbuff(3)%beg:idwbuff(3)%end))
                @:ACC_SETUP_SFs(q_prim_vf(i))
            end do
        end if

        if (hyperelasticity) then
            do i = xibeg, xiend + 1
                @:ALLOCATE(q_prim_vf(i)%sf(idwbuff(1)%beg:idwbuff(1)%end, &
                    idwbuff(2)%beg:idwbuff(2)%end, &
                    idwbuff(3)%beg:idwbuff(3)%end))
                @:ACC_SETUP_SFs(q_prim_vf(i))
            end do
        end if

        if (cont_damage) then
            @:ALLOCATE(q_prim_vf(damage_idx)%sf(idwbuff(1)%beg:idwbuff(1)%end, &
                idwbuff(2)%beg:idwbuff(2)%end, &
                idwbuff(3)%beg:idwbuff(3)%end))
            @:ACC_SETUP_SFs(q_prim_vf(damage_idx))
        end if

        if (model_eqns == 3) then
            do i = internalEnergies_idx%beg, internalEnergies_idx%end
                @:ALLOCATE(q_prim_vf(i)%sf(idwbuff(1)%beg:idwbuff(1)%end, &
                    idwbuff(2)%beg:idwbuff(2)%end, &
                    idwbuff(3)%beg:idwbuff(3)%end))
                @:ACC_SETUP_SFs(q_prim_vf(i))
            end do
        end if

        if (surface_tension) then
            @:ALLOCATE(q_prim_vf(c_idx)%sf(idwbuff(1)%beg:idwbuff(1)%end, &
                idwbuff(2)%beg:idwbuff(2)%end, &
                idwbuff(3)%beg:idwbuff(3)%end))
            @:ACC_SETUP_SFs(q_prim_vf(c_idx))
        end if

        if (chemistry) then
            do i = chemxb, chemxe
                @:ALLOCATE(q_prim_vf(i)%sf(idwbuff(1)%beg:idwbuff(1)%end, &
                    idwbuff(2)%beg:idwbuff(2)%end, &
                    idwbuff(3)%beg:idwbuff(3)%end))
                @:ACC_SETUP_SFs(q_prim_vf(i))
            end do

            @:ALLOCATE(q_T_sf%sf(idwbuff(1)%beg:idwbuff(1)%end, &
                idwbuff(2)%beg:idwbuff(2)%end, &
                idwbuff(3)%beg:idwbuff(3)%end))
            @:ACC_SETUP_SFs(q_T_sf)
        end if

        @:ALLOCATE(pb_ts(1:2))
        !Initialize bubble variables pb and mv at all quadrature nodes for all R0 bins
        if (qbmm .and. (.not. polytropic)) then
            @:ALLOCATE(pb_ts(1)%sf(idwbuff(1)%beg:idwbuff(1)%end, &
                idwbuff(2)%beg:idwbuff(2)%end, &
                idwbuff(3)%beg:idwbuff(3)%end, 1:nnode, 1:nb))
            @:ACC_SETUP_SFs(pb_ts(1))

            @:ALLOCATE(pb_ts(2)%sf(idwbuff(1)%beg:idwbuff(1)%end, &
                idwbuff(2)%beg:idwbuff(2)%end, &
                idwbuff(3)%beg:idwbuff(3)%end, 1:nnode, 1:nb))
            @:ACC_SETUP_SFs(pb_ts(2))

            @:ALLOCATE(rhs_pb(idwbuff(1)%beg:idwbuff(1)%end, &
                idwbuff(2)%beg:idwbuff(2)%end, &
                idwbuff(3)%beg:idwbuff(3)%end, 1:nnode, 1:nb))
        else if (qbmm .and. polytropic) then
            @:ALLOCATE(pb_ts(1)%sf(idwbuff(1)%beg:idwbuff(1)%beg + 1, &
                idwbuff(2)%beg:idwbuff(2)%beg + 1, &
                idwbuff(3)%beg:idwbuff(3)%beg + 1, 1:nnode, 1:nb))
            @:ACC_SETUP_SFs(pb_ts(1))

            @:ALLOCATE(pb_ts(2)%sf(idwbuff(1)%beg:idwbuff(1)%beg + 1, &
                idwbuff(2)%beg:idwbuff(2)%beg + 1, &
                idwbuff(3)%beg:idwbuff(3)%beg + 1, 1:nnode, 1:nb))
            @:ACC_SETUP_SFs(pb_ts(2))

            @:ALLOCATE(rhs_pb(idwbuff(1)%beg:idwbuff(1)%beg + 1, &
                idwbuff(2)%beg:idwbuff(2)%beg + 1, &
                idwbuff(3)%beg:idwbuff(3)%beg + 1, 1:nnode, 1:nb))
        else
            @:ALLOCATE(pb_ts(1)%sf(0,0,0,0,0))
            @:ACC_SETUP_SFs(pb_ts(1))

            @:ALLOCATE(pb_ts(2)%sf(0,0,0,0,0))
            @:ACC_SETUP_SFs(pb_ts(2))

            @:ALLOCATE(rhs_pb(0,0,0,0,0))
        end if

        @:ALLOCATE(mv_ts(1:2))

        if (qbmm .and. (.not. polytropic)) then
            @:ALLOCATE(mv_ts(1)%sf(idwbuff(1)%beg:idwbuff(1)%end, &
                idwbuff(2)%beg:idwbuff(2)%end, &
                idwbuff(3)%beg:idwbuff(3)%end, 1:nnode, 1:nb))
            @:ACC_SETUP_SFs(mv_ts(1))

            @:ALLOCATE(mv_ts(2)%sf(idwbuff(1)%beg:idwbuff(1)%end, &
                idwbuff(2)%beg:idwbuff(2)%end, &
                idwbuff(3)%beg:idwbuff(3)%end, 1:nnode, 1:nb))
            @:ACC_SETUP_SFs(mv_ts(2))

            @:ALLOCATE(rhs_mv(idwbuff(1)%beg:idwbuff(1)%end, &
                idwbuff(2)%beg:idwbuff(2)%end, &
                idwbuff(3)%beg:idwbuff(3)%end, 1:nnode, 1:nb))

        else if (qbmm .and. polytropic) then
            @:ALLOCATE(mv_ts(1)%sf(idwbuff(1)%beg:idwbuff(1)%beg + 1, &
                idwbuff(2)%beg:idwbuff(2)%beg + 1, &
                idwbuff(3)%beg:idwbuff(3)%beg + 1, 1:nnode, 1:nb))
            @:ACC_SETUP_SFs(mv_ts(1))

            @:ALLOCATE(mv_ts(2)%sf(idwbuff(1)%beg:idwbuff(1)%beg + 1, &
                idwbuff(2)%beg:idwbuff(2)%beg + 1, &
                idwbuff(3)%beg:idwbuff(3)%beg + 1, 1:nnode, 1:nb))
            @:ACC_SETUP_SFs(mv_ts(2))

            @:ALLOCATE(rhs_mv(idwbuff(1)%beg:idwbuff(1)%beg + 1, &
                idwbuff(2)%beg:idwbuff(2)%beg + 1, &
                idwbuff(3)%beg:idwbuff(3)%beg + 1, 1:nnode, 1:nb))
        else
            @:ALLOCATE(mv_ts(1)%sf(0,0,0,0,0))
            @:ACC_SETUP_SFs(mv_ts(1))

            @:ALLOCATE(mv_ts(2)%sf(0,0,0,0,0))
            @:ACC_SETUP_SFs(mv_ts(2))

            @:ALLOCATE(rhs_mv(0,0,0,0,0))
        end if

        ! Allocating the cell-average RHS variables
        @:ALLOCATE(rhs_vf(1:sys_size))

        do i = 1, sys_size
            @:ALLOCATE(rhs_vf(i)%sf(0:m, 0:n, 0:p))
            @:ACC_SETUP_SFs(rhs_vf(i))
        end do

        ! Opening and writing the header of the run-time information file
        if (proc_rank == 0 .and. run_time_info) then
            call s_open_run_time_information_file()
        end if

        if (cfl_dt) then
            @:ALLOCATE(max_dt(0:m, 0:n, 0:p))
        end if

        ! Allocating arrays to store the bc types
        @:ALLOCATE(bc_type(1:num_dims,-1:1))

        @:ALLOCATE(bc_type(1,-1)%sf(0:0,0:n,0:p))
        @:ALLOCATE(bc_type(1,1)%sf(0:0,0:n,0:p))
        if (n > 0) then
            @:ALLOCATE(bc_type(2,-1)%sf(-buff_size:m+buff_size,0:0,0:p))
            @:ALLOCATE(bc_type(2,1)%sf(-buff_size:m+buff_size,0:0,0:p))
            if (p > 0) then
                @:ALLOCATE(bc_type(3,-1)%sf(-buff_size:m+buff_size,-buff_size:n+buff_size,0:0))
                @:ALLOCATE(bc_type(3,1)%sf(-buff_size:m+buff_size,-buff_size:n+buff_size,0:0))
            end if
        end if

        do i = 1, num_dims
            do j = -1, 1, 2
                @:ACC_SETUP_SFs(bc_type(i,j))
            end do
        end do

    end subroutine s_initialize_time_steppers_module

    !> 1st order TVD RK time-stepping algorithm
        !! @param t_step Current time step
    impure subroutine s_1st_order_tvd_rk(t_step, time_avg)

        integer, intent(in) :: t_step
        real(wp), intent(inout) :: time_avg

        integer :: i, j, k, l, q !< Generic loop iterator

        ! Stage 1 of 1
        call nvtxStartRange("TIMESTEP")

        call s_compute_rhs(q_cons_ts(1)%vf, q_T_sf, q_prim_vf, bc_type, rhs_vf, pb_ts(1)%sf, rhs_pb, mv_ts(1)%sf, rhs_mv, t_step, time_avg, 1)

#ifdef DEBUG
        print *, 'got rhs'
#endif

        if (run_time_info) then
            call s_write_run_time_information(q_prim_vf, t_step)
        end if

#ifdef DEBUG
        print *, 'wrote runtime info'
#endif

        if (probe_wrt) then
            call s_time_step_cycling(t_step)
        end if

        if (cfl_dt) then
            if (mytime >= t_stop) return
        else
            if (t_step == t_step_stop) return
        end if

        if (bubbles_lagrange .and. .not. adap_dt) call s_update_lagrange_tdv_rk(stage=1)

        !$acc parallel loop collapse(4) gang vector default(present)
        do i = 1, sys_size
            do l = 0, p
                do k = 0, n
                    do j = 0, m
                        q_cons_ts(1)%vf(i)%sf(j, k, l) = &
                            q_cons_ts(1)%vf(i)%sf(j, k, l) &
                            + dt*rhs_vf(i)%sf(j, k, l)
                    end do
                end do
            end do
        end do

        !Evolve pb and mv for non-polytropic qbmm
        if (qbmm .and. (.not. polytropic)) then
            !$acc parallel loop collapse(5) gang vector default(present)
            do i = 1, nb
                do l = 0, p
                    do k = 0, n
                        do j = 0, m
                            do q = 1, nnode
                                pb_ts(1)%sf(j, k, l, q, i) = &
                                    pb_ts(1)%sf(j, k, l, q, i) &
                                    + dt*rhs_pb(j, k, l, q, i)
                            end do
                        end do
                    end do
                end do
            end do
        end if

        if (qbmm .and. (.not. polytropic)) then
            !$acc parallel loop collapse(5) gang vector default(present)
            do i = 1, nb
                do l = 0, p
                    do k = 0, n
                        do j = 0, m
                            do q = 1, nnode
                                mv_ts(1)%sf(j, k, l, q, i) = &
                                    mv_ts(1)%sf(j, k, l, q, i) &
                                    + dt*rhs_mv(j, k, l, q, i)
                            end do
                        end do
                    end do
                end do
            end do
        end if

        if (bodyForces) call s_apply_bodyforces(q_cons_ts(1)%vf, q_prim_vf, rhs_vf, dt)

        if (grid_geometry == 3) call s_apply_fourier_filter(q_cons_ts(1)%vf)

        if (model_eqns == 3) call s_pressure_relaxation_procedure(q_cons_ts(1)%vf)

        if (adv_n) call s_comp_alpha_from_n(q_cons_ts(1)%vf)

        if (ib) then
            if (qbmm .and. .not. polytropic) then
                call s_ibm_correct_state(q_cons_ts(1)%vf, q_prim_vf, pb_ts(1)%sf, mv_ts(1)%sf)
            else
                call s_ibm_correct_state(q_cons_ts(1)%vf, q_prim_vf)
            end if
        end if

        call nvtxEndRange

    end subroutine s_1st_order_tvd_rk

    !> 2nd order TVD RK time-stepping algorithm
        !! @param t_step Current time-step
    impure subroutine s_2nd_order_tvd_rk(t_step, time_avg)

        integer, intent(in) :: t_step
        real(wp), intent(inout) :: time_avg

        integer :: i, j, k, l, q!< Generic loop iterator
        real(wp) :: start, finish

        ! Stage 1 of 2

        call cpu_time(start)

        call nvtxStartRange("TIMESTEP")

        call s_compute_rhs(q_cons_ts(1)%vf, q_T_sf, q_prim_vf, bc_type, rhs_vf, pb_ts(1)%sf, rhs_pb, mv_ts(1)%sf, rhs_mv, t_step, time_avg, 1)

        if (run_time_info) then
            call s_write_run_time_information(q_prim_vf, t_step)
        end if

        if (probe_wrt) then
            call s_time_step_cycling(t_step)
        end if

        if (cfl_dt) then
            if (mytime >= t_stop) return
        else
            if (t_step == t_step_stop) return
        end if

        if (bubbles_lagrange .and. .not. adap_dt) call s_update_lagrange_tdv_rk(stage=1)

        !$acc parallel loop collapse(4) gang vector default(present)
        do i = 1, sys_size
            do l = 0, p
                do k = 0, n
                    do j = 0, m
                        q_cons_ts(2)%vf(i)%sf(j, k, l) = &
                            q_cons_ts(1)%vf(i)%sf(j, k, l) &
                            + dt*rhs_vf(i)%sf(j, k, l)
                    end do
                end do
            end do
        end do

        !Evolve pb and mv for non-polytropic qbmm
        if (qbmm .and. (.not. polytropic)) then
            !$acc parallel loop collapse(5) gang vector default(present)
            do i = 1, nb
                do l = 0, p
                    do k = 0, n
                        do j = 0, m
                            do q = 1, nnode
                                pb_ts(2)%sf(j, k, l, q, i) = &
                                    pb_ts(1)%sf(j, k, l, q, i) &
                                    + dt*rhs_pb(j, k, l, q, i)
                            end do
                        end do
                    end do
                end do
            end do
        end if

        if (qbmm .and. (.not. polytropic)) then
            !$acc parallel loop collapse(5) gang vector default(present)
            do i = 1, nb
                do l = 0, p
                    do k = 0, n
                        do j = 0, m
                            do q = 1, nnode
                                mv_ts(2)%sf(j, k, l, q, i) = &
                                    mv_ts(1)%sf(j, k, l, q, i) &
                                    + dt*rhs_mv(j, k, l, q, i)
                            end do
                        end do
                    end do
                end do
            end do
        end if

        if (bodyForces) call s_apply_bodyforces(q_cons_ts(2)%vf, q_prim_vf, rhs_vf, dt)

        if (grid_geometry == 3) call s_apply_fourier_filter(q_cons_ts(2)%vf)

        if (model_eqns == 3 .and. (.not. relax)) then
            call s_pressure_relaxation_procedure(q_cons_ts(2)%vf)
        end if

        if (adv_n) call s_comp_alpha_from_n(q_cons_ts(2)%vf)

        if (ib) then
            if (qbmm .and. .not. polytropic) then
                call s_ibm_correct_state(q_cons_ts(2)%vf, q_prim_vf, pb_ts(2)%sf, mv_ts(2)%sf)
            else
                call s_ibm_correct_state(q_cons_ts(2)%vf, q_prim_vf)
            end if
        end if

        ! Stage 2 of 2

        call s_compute_rhs(q_cons_ts(2)%vf, q_T_sf, q_prim_vf, bc_type, rhs_vf, pb_ts(2)%sf, rhs_pb, mv_ts(2)%sf, rhs_mv, t_step, time_avg, 2)

        if (bubbles_lagrange .and. .not. adap_dt) call s_update_lagrange_tdv_rk(stage=2)

        !$acc parallel loop collapse(4) gang vector default(present)
        do i = 1, sys_size
            do l = 0, p
                do k = 0, n
                    do j = 0, m
                        q_cons_ts(1)%vf(i)%sf(j, k, l) = &
                            (q_cons_ts(1)%vf(i)%sf(j, k, l) &
                             + q_cons_ts(2)%vf(i)%sf(j, k, l) &
                             + dt*rhs_vf(i)%sf(j, k, l))/2._wp
                    end do
                end do
            end do
        end do

        if (qbmm .and. (.not. polytropic)) then
            !$acc parallel loop collapse(5) gang vector default(present)
            do i = 1, nb
                do l = 0, p
                    do k = 0, n
                        do j = 0, m
                            do q = 1, nnode
                                pb_ts(1)%sf(j, k, l, q, i) = &
                                    (pb_ts(1)%sf(j, k, l, q, i) &
                                     + pb_ts(2)%sf(j, k, l, q, i) &
                                     + dt*rhs_pb(j, k, l, q, i))/2._wp
                            end do
                        end do
                    end do
                end do
            end do
        end if

        if (qbmm .and. (.not. polytropic)) then
            !$acc parallel loop collapse(5) gang vector default(present)
            do i = 1, nb
                do l = 0, p
                    do k = 0, n
                        do j = 0, m
                            do q = 1, nnode
                                mv_ts(1)%sf(j, k, l, q, i) = &
                                    (mv_ts(1)%sf(j, k, l, q, i) &
                                     + mv_ts(2)%sf(j, k, l, q, i) &
                                     + dt*rhs_mv(j, k, l, q, i))/2._wp
                            end do
                        end do
                    end do
                end do
            end do
        end if

        if (bodyForces) call s_apply_bodyforces(q_cons_ts(1)%vf, q_prim_vf, rhs_vf, 2._wp*dt/3._wp)

        if (grid_geometry == 3) call s_apply_fourier_filter(q_cons_ts(1)%vf)

        if (model_eqns == 3 .and. (.not. relax)) then
            call s_pressure_relaxation_procedure(q_cons_ts(1)%vf)
        end if

        if (adv_n) call s_comp_alpha_from_n(q_cons_ts(1)%vf)

        if (ib) then
            if (qbmm .and. .not. polytropic) then
                call s_ibm_correct_state(q_cons_ts(1)%vf, q_prim_vf, pb_ts(1)%sf, mv_ts(1)%sf)
            else
                call s_ibm_correct_state(q_cons_ts(1)%vf, q_prim_vf)
            end if
        end if

        call nvtxEndRange

        call cpu_time(finish)

    end subroutine s_2nd_order_tvd_rk

    !> 3rd order TVD RK time-stepping algorithm
        !! @param t_step Current time-step
    impure subroutine s_3rd_order_tvd_rk(t_step, time_avg)

        integer, intent(IN) :: t_step
        real(wp), intent(INOUT) :: time_avg

        integer :: i, j, k, l, q !< Generic loop iterator

        real(wp) :: start, finish

        ! Stage 1 of 3

        if (.not. adap_dt) then
            call cpu_time(start)
            call nvtxStartRange("TIMESTEP")
        end if

        call s_compute_rhs(q_cons_ts(1)%vf, q_T_sf, q_prim_vf, bc_type, rhs_vf, pb_ts(1)%sf, rhs_pb, mv_ts(1)%sf, rhs_mv, t_step, time_avg, 1)

        if (run_time_info) then
            call s_write_run_time_information(q_prim_vf, t_step)
        end if

        if (probe_wrt) then
            call s_time_step_cycling(t_step)
        end if

        if (cfl_dt) then
            if (mytime >= t_stop) return
        else
            if (t_step == t_step_stop) return
        end if

        if (bubbles_lagrange .and. .not. adap_dt) call s_update_lagrange_tdv_rk(stage=1)

        !$acc parallel loop collapse(4) gang vector default(present)
        do i = 1, sys_size
            do l = 0, p
                do k = 0, n
                    do j = 0, m
                        q_cons_ts(2)%vf(i)%sf(j, k, l) = &
                            q_cons_ts(1)%vf(i)%sf(j, k, l) &
                            + dt*rhs_vf(i)%sf(j, k, l)
                    end do
                end do
            end do
        end do

        !Evolve pb and mv for non-polytropic qbmm
        if (qbmm .and. (.not. polytropic)) then
            !$acc parallel loop collapse(5) gang vector default(present)
            do i = 1, nb
                do l = 0, p
                    do k = 0, n
                        do j = 0, m
                            do q = 1, nnode
                                pb_ts(2)%sf(j, k, l, q, i) = &
                                    pb_ts(1)%sf(j, k, l, q, i) &
                                    + dt*rhs_pb(j, k, l, q, i)
                            end do
                        end do
                    end do
                end do
            end do
        end if

        if (qbmm .and. (.not. polytropic)) then
            !$acc parallel loop collapse(5) gang vector default(present)
            do i = 1, nb
                do l = 0, p
                    do k = 0, n
                        do j = 0, m
                            do q = 1, nnode
                                mv_ts(2)%sf(j, k, l, q, i) = &
                                    mv_ts(1)%sf(j, k, l, q, i) &
                                    + dt*rhs_mv(j, k, l, q, i)
                            end do
                        end do
                    end do
                end do
            end do
        end if

        if (bodyForces) call s_apply_bodyforces(q_cons_ts(2)%vf, q_prim_vf, rhs_vf, dt)

        if (grid_geometry == 3) call s_apply_fourier_filter(q_cons_ts(2)%vf)

        if (model_eqns == 3 .and. (.not. relax)) then
            call s_pressure_relaxation_procedure(q_cons_ts(2)%vf)
        end if

        if (adv_n) call s_comp_alpha_from_n(q_cons_ts(2)%vf)

        if (ib) then
            if (qbmm .and. .not. polytropic) then
                call s_ibm_correct_state(q_cons_ts(2)%vf, q_prim_vf, pb_ts(2)%sf, mv_ts(2)%sf)
            else
                call s_ibm_correct_state(q_cons_ts(2)%vf, q_prim_vf)
            end if
        end if

        ! Stage 2 of 3

        call s_compute_rhs(q_cons_ts(2)%vf, q_T_sf, q_prim_vf, bc_type, rhs_vf, pb_ts(2)%sf, rhs_pb, mv_ts(2)%sf, rhs_mv, t_step, time_avg, 2)

        if (bubbles_lagrange .and. .not. adap_dt) call s_update_lagrange_tdv_rk(stage=2)

        !$acc parallel loop collapse(4) gang vector default(present)
        do i = 1, sys_size
            do l = 0, p
                do k = 0, n
                    do j = 0, m
                        q_cons_ts(2)%vf(i)%sf(j, k, l) = &
                            (3._wp*q_cons_ts(1)%vf(i)%sf(j, k, l) &
                             + q_cons_ts(2)%vf(i)%sf(j, k, l) &
                             + dt*rhs_vf(i)%sf(j, k, l))/4._wp
                    end do
                end do
            end do
        end do

        if (qbmm .and. (.not. polytropic)) then
            !$acc parallel loop collapse(5) gang vector default(present)
            do i = 1, nb
                do l = 0, p
                    do k = 0, n
                        do j = 0, m
                            do q = 1, nnode
                                pb_ts(2)%sf(j, k, l, q, i) = &
                                    (3._wp*pb_ts(1)%sf(j, k, l, q, i) &
                                     + pb_ts(2)%sf(j, k, l, q, i) &
                                     + dt*rhs_pb(j, k, l, q, i))/4._wp
                            end do
                        end do
                    end do
                end do
            end do
        end if

        if (qbmm .and. (.not. polytropic)) then
            !$acc parallel loop collapse(5) gang vector default(present)
            do i = 1, nb
                do l = 0, p
                    do k = 0, n
                        do j = 0, m
                            do q = 1, nnode
                                mv_ts(2)%sf(j, k, l, q, i) = &
                                    (3._wp*mv_ts(1)%sf(j, k, l, q, i) &
                                     + mv_ts(2)%sf(j, k, l, q, i) &
                                     + dt*rhs_mv(j, k, l, q, i))/4._wp
                            end do
                        end do
                    end do
                end do
            end do
        end if

        if (bodyForces) call s_apply_bodyforces(q_cons_ts(2)%vf, q_prim_vf, rhs_vf, dt/4._wp)

        if (grid_geometry == 3) call s_apply_fourier_filter(q_cons_ts(2)%vf)

        if (model_eqns == 3 .and. (.not. relax)) then
            call s_pressure_relaxation_procedure(q_cons_ts(2)%vf)
        end if

        if (adv_n) call s_comp_alpha_from_n(q_cons_ts(2)%vf)

        if (ib) then
            if (qbmm .and. .not. polytropic) then
                call s_ibm_correct_state(q_cons_ts(2)%vf, q_prim_vf, pb_ts(2)%sf, mv_ts(2)%sf)
            else
                call s_ibm_correct_state(q_cons_ts(2)%vf, q_prim_vf)
            end if
        end if

        ! Stage 3 of 3
        call s_compute_rhs(q_cons_ts(2)%vf, q_T_sf, q_prim_vf, bc_type, rhs_vf, pb_ts(2)%sf, rhs_pb, mv_ts(2)%sf, rhs_mv, t_step, time_avg, 3)

        if (bubbles_lagrange .and. .not. adap_dt) call s_update_lagrange_tdv_rk(stage=3)

        !$acc parallel loop collapse(4) gang vector default(present)
        do i = 1, sys_size
            do l = 0, p
                do k = 0, n
                    do j = 0, m
                        q_cons_ts(1)%vf(i)%sf(j, k, l) = &
                            (q_cons_ts(1)%vf(i)%sf(j, k, l) &
                             + 2._wp*q_cons_ts(2)%vf(i)%sf(j, k, l) &
                             + 2._wp*dt*rhs_vf(i)%sf(j, k, l))/3._wp
                    end do
                end do
            end do
        end do

        if (qbmm .and. (.not. polytropic)) then
            !$acc parallel loop collapse(5) gang vector default(present)
            do i = 1, nb
                do l = 0, p
                    do k = 0, n
                        do j = 0, m
                            do q = 1, nnode
                                pb_ts(1)%sf(j, k, l, q, i) = &
                                    (pb_ts(1)%sf(j, k, l, q, i) &
                                     + 2._wp*pb_ts(2)%sf(j, k, l, q, i) &
                                     + 2._wp*dt*rhs_pb(j, k, l, q, i))/3._wp
                            end do
                        end do
                    end do
                end do
            end do
        end if

        if (qbmm .and. (.not. polytropic)) then
            !$acc parallel loop collapse(5) gang vector default(present)
            do i = 1, nb
                do l = 0, p
                    do k = 0, n
                        do j = 0, m
                            do q = 1, nnode
                                mv_ts(1)%sf(j, k, l, q, i) = &
                                    (mv_ts(1)%sf(j, k, l, q, i) &
                                     + 2._wp*mv_ts(2)%sf(j, k, l, q, i) &
                                     + 2._wp*dt*rhs_mv(j, k, l, q, i))/3._wp
                            end do
                        end do
                    end do
                end do
            end do
        end if

        if (bodyForces) call s_apply_bodyforces(q_cons_ts(1)%vf, q_prim_vf, rhs_vf, 2._wp*dt/3._wp)

        if (grid_geometry == 3) call s_apply_fourier_filter(q_cons_ts(1)%vf)

        if (model_eqns == 3 .and. (.not. relax)) then
            call s_pressure_relaxation_procedure(q_cons_ts(1)%vf)
        end if

        call nvtxStartRange("RHS-ELASTIC")
        if (hyperelasticity) call s_hyperelastic_rmt_stress_update(q_cons_ts(1)%vf, q_prim_vf)
        call nvtxEndRange

        if (adv_n) call s_comp_alpha_from_n(q_cons_ts(1)%vf)

        if (ib) then
            if (qbmm .and. .not. polytropic) then
                call s_ibm_correct_state(q_cons_ts(1)%vf, q_prim_vf, pb_ts(1)%sf, mv_ts(1)%sf)
            else
                call s_ibm_correct_state(q_cons_ts(1)%vf, q_prim_vf)
            end if
        end if

        if (.not. adap_dt) then
            call nvtxEndRange
            call cpu_time(finish)

            time = time + (finish - start)
        end if
    end subroutine s_3rd_order_tvd_rk

    !> Strang splitting scheme with 3rd order TVD RK time-stepping algorithm for
        !!      the flux term and adaptive time stepping algorithm for
        !!      the source term
        !! @param t_step Current time-step
    subroutine s_strang_splitting(t_step, time_avg)

        integer, intent(in) :: t_step
        real(wp), intent(inout) :: time_avg

        real(wp) :: start, finish

        call cpu_time(start)

        call nvtxStartRange("TIMESTEP")

        ! Stage 1 of 3
        call s_adaptive_dt_bubble(1)

        ! Stage 2 of 3
        call s_3rd_order_tvd_rk(t_step, time_avg)

        ! Stage 3 of 3
        call s_adaptive_dt_bubble(3)

        call nvtxEndRange

        call cpu_time(finish)

        time = time + (finish - start)

    end subroutine s_strang_splitting

    !> Bubble source part in Strang operator splitting scheme
        !! @param t_step Current time-step
    impure subroutine s_adaptive_dt_bubble(stage)

        integer, intent(in) :: stage

        type(vector_field) :: gm_alpha_qp

        call s_convert_conservative_to_primitive_variables( &
            q_cons_ts(1)%vf, &
            q_T_sf, &
            q_prim_vf, &
            idwint)

        if (bubbles_euler) then

            call s_compute_bubble_EE_source(q_cons_ts(1)%vf, q_prim_vf, rhs_vf)
            call s_comp_alpha_from_n(q_cons_ts(1)%vf)

        elseif (bubbles_lagrange) then

            call s_populate_variables_buffers(bc_type, q_prim_vf, pb_ts(1)%sf, mv_ts(1)%sf)
<<<<<<< HEAD
            call s_compute_bubble_EL_dynamics(q_cons_ts(1)%vf, q_prim_vf, t_step, rhs_vf, stage)
=======
            call s_compute_bubble_EL_dynamics(q_prim_vf, stage)
>>>>>>> 8e94d0a5
            call s_transfer_data_to_tmp()
            call s_smear_voidfraction()
            if (stage == 3) then
                if (lag_params%write_bubbles_stats) call s_calculate_lag_bubble_stats()
                if (lag_params%write_bubbles) then
                    !$acc update host(gas_p, gas_mv, intfc_rad, intfc_vel)
                    call s_write_lag_particles(mytime)
                end if
                call s_write_void_evol(mytime)
            end if

        end if

    end subroutine s_adaptive_dt_bubble

    impure subroutine s_compute_dt()

        real(wp) :: rho        !< Cell-avg. density
        real(wp), dimension(num_vels) :: vel        !< Cell-avg. velocity
        real(wp) :: vel_sum    !< Cell-avg. velocity sum
        real(wp) :: pres       !< Cell-avg. pressure
        real(wp), dimension(num_fluids) :: alpha      !< Cell-avg. volume fraction
        real(wp) :: gamma      !< Cell-avg. sp. heat ratio
        real(wp) :: pi_inf     !< Cell-avg. liquid stiffness function
        real(wp) :: c          !< Cell-avg. sound speed
        real(wp) :: H          !< Cell-avg. enthalpy
        real(wp), dimension(2) :: Re         !< Cell-avg. Reynolds numbers
        type(vector_field) :: gm_alpha_qp

        real(wp) :: dt_local
        integer :: j, k, l !< Generic loop iterators

        call s_convert_conservative_to_primitive_variables( &
            q_cons_ts(1)%vf, &
            q_T_sf, &
            q_prim_vf, &
            idwint)

        !$acc parallel loop collapse(3) gang vector default(present) private(vel, alpha, Re)
        do l = 0, p
            do k = 0, n
                do j = 0, m
                    call s_compute_enthalpy(q_prim_vf, pres, rho, gamma, pi_inf, Re, H, alpha, vel, vel_sum, j, k, l)

                    ! Compute mixture sound speed
                    call s_compute_speed_of_sound(pres, rho, gamma, pi_inf, H, alpha, vel_sum, 0._wp, c)

                    call s_compute_dt_from_cfl(vel, c, max_dt, rho, Re, j, k, l)
                end do
            end do
        end do

        !$acc kernels
        dt_local = minval(max_dt)
        !$acc end kernels

        if (num_procs == 1) then
            dt = dt_local
        else
            call s_mpi_allreduce_min(dt_local, dt)
        end if

        !$acc update device(dt)

    end subroutine s_compute_dt

    !> This subroutine applies the body forces source term at each
        !! Runge-Kutta stage
    subroutine s_apply_bodyforces(q_cons_vf, q_prim_vf, rhs_vf, ldt)

        type(scalar_field), dimension(1:sys_size), intent(inout) :: q_cons_vf
        type(scalar_field), dimension(1:sys_size), intent(in) :: q_prim_vf
        type(scalar_field), dimension(1:sys_size), intent(inout) :: rhs_vf

        real(wp), intent(in) :: ldt !< local dt

        integer :: i, j, k, l

        call nvtxStartRange("RHS-BODYFORCES")
        call s_compute_body_forces_rhs(q_prim_vf, q_cons_vf, rhs_vf)

        !$acc parallel loop collapse(4) gang vector default(present)
        do i = momxb, E_idx
            do l = 0, p
                do k = 0, n
                    do j = 0, m
                        q_cons_vf(i)%sf(j, k, l) = q_cons_vf(i)%sf(j, k, l) + &
                                                   ldt*rhs_vf(i)%sf(j, k, l)
                    end do
                end do
            end do
        end do

        call nvtxEndRange

    end subroutine s_apply_bodyforces

    !> This subroutine saves the temporary q_prim_vf vector
        !!      into the q_prim_ts vector that is then used in p_main
        !! @param t_step current time-step
    subroutine s_time_step_cycling(t_step)

        integer, intent(in) :: t_step

        integer :: i !< Generic loop iterator

        do i = 1, sys_size
            !$acc update host(q_prim_vf(i)%sf)
        end do

        if (t_step == t_step_start) then
            do i = 1, sys_size
                q_prim_ts(3)%vf(i)%sf(:, :, :) = q_prim_vf(i)%sf(:, :, :)
            end do
        elseif (t_step == t_step_start + 1) then
            do i = 1, sys_size
                q_prim_ts(2)%vf(i)%sf(:, :, :) = q_prim_vf(i)%sf(:, :, :)
            end do
        elseif (t_step == t_step_start + 2) then
            do i = 1, sys_size
                q_prim_ts(1)%vf(i)%sf(:, :, :) = q_prim_vf(i)%sf(:, :, :)
            end do
        elseif (t_step == t_step_start + 3) then
            do i = 1, sys_size
                q_prim_ts(0)%vf(i)%sf(:, :, :) = q_prim_vf(i)%sf(:, :, :)
            end do
        else ! All other timesteps
            do i = 1, sys_size
                q_prim_ts(3)%vf(i)%sf(:, :, :) = q_prim_ts(2)%vf(i)%sf(:, :, :)
                q_prim_ts(2)%vf(i)%sf(:, :, :) = q_prim_ts(1)%vf(i)%sf(:, :, :)
                q_prim_ts(1)%vf(i)%sf(:, :, :) = q_prim_ts(0)%vf(i)%sf(:, :, :)
                q_prim_ts(0)%vf(i)%sf(:, :, :) = q_prim_vf(i)%sf(:, :, :)
            end do
        end if

    end subroutine s_time_step_cycling

    !> Module deallocation and/or disassociation procedures
    impure subroutine s_finalize_time_steppers_module

        integer :: i, j !< Generic loop iterators

        ! Deallocating the cell-average conservative variables
        do i = 1, num_ts

            do j = 1, sys_size
                @:DEALLOCATE(q_cons_ts(i)%vf(j)%sf)
            end do

            @:DEALLOCATE(q_cons_ts(i)%vf)

        end do

        @:DEALLOCATE(q_cons_ts)

        ! Deallocating the cell-average primitive ts variables
        if (probe_wrt) then
            do i = 0, 3
                do j = 1, sys_size
                    @:DEALLOCATE(q_prim_ts(i)%vf(j)%sf)
                end do
                @:DEALLOCATE(q_prim_ts(i)%vf)
            end do
            @:DEALLOCATE(q_prim_ts)
        end if

        ! Deallocating the cell-average primitive variables
        do i = 1, adv_idx%end
            @:DEALLOCATE(q_prim_vf(i)%sf)
        end do

        if (mhd) then
            do i = B_idx%beg, B_idx%end
                @:DEALLOCATE(q_prim_vf(i)%sf)
            end do
        end if

        if (elasticity) then
            do i = stress_idx%beg, stress_idx%end
                @:DEALLOCATE(q_prim_vf(i)%sf)
            end do
        end if

        if (hyperelasticity) then
            do i = xibeg, xiend + 1
                @:DEALLOCATE(q_prim_vf(i)%sf)
            end do
        end if

        if (cont_damage) then
            @:DEALLOCATE(q_prim_vf(damage_idx)%sf)
        end if

        if (bubbles_euler) then
            do i = bub_idx%beg, bub_idx%end
                @:DEALLOCATE(q_prim_vf(i)%sf)
            end do
        end if

        if (model_eqns == 3) then
            do i = internalEnergies_idx%beg, internalEnergies_idx%end
                @:DEALLOCATE(q_prim_vf(i)%sf)
            end do
        end if

        @:DEALLOCATE(q_prim_vf)

        ! Deallocating the cell-average RHS variables
        do i = 1, sys_size
            @:DEALLOCATE(rhs_vf(i)%sf)
        end do

        @:DEALLOCATE(rhs_vf)

        ! Writing the footer of and closing the run-time information file
        if (proc_rank == 0 .and. run_time_info) then
            call s_close_run_time_information_file()
        end if

    end subroutine s_finalize_time_steppers_module

end module m_time_steppers<|MERGE_RESOLUTION|>--- conflicted
+++ resolved
@@ -940,11 +940,7 @@
         elseif (bubbles_lagrange) then
 
             call s_populate_variables_buffers(bc_type, q_prim_vf, pb_ts(1)%sf, mv_ts(1)%sf)
-<<<<<<< HEAD
-            call s_compute_bubble_EL_dynamics(q_cons_ts(1)%vf, q_prim_vf, t_step, rhs_vf, stage)
-=======
             call s_compute_bubble_EL_dynamics(q_prim_vf, stage)
->>>>>>> 8e94d0a5
             call s_transfer_data_to_tmp()
             call s_smear_voidfraction()
             if (stage == 3) then
