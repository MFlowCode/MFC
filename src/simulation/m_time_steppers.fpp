!>
!! @file m_time_steppers.f90
!! @brief Contains module m_time_steppers

#:include 'macros.fpp'

!> @brief The following module features a variety of time-stepping schemes.
!!              Currently, it includes the following Runge-Kutta (RK) algorithms:
!!                   1) 1st Order TVD RK
!!                   2) 2nd Order TVD RK
!!                   3) 3rd Order TVD RK
!!              where TVD designates a total-variation-diminishing time-stepper.
module m_time_steppers

    ! Dependencies =============================================================
    use m_derived_types        !< Definitions of the derived types

    use m_global_parameters    !< Definitions of the global parameters

    use m_rhs                  !< Right-hand-side (RHS) evaluation procedures

    use m_data_output          !< Run-time info & solution data output procedures

    use m_bubbles              !< Bubble dynamics routines

    use m_ibm

    use m_mpi_proxy            !< Message passing interface (MPI) module proxy

    use m_boundary_conditions

    use m_helper

    use m_sim_helpers

    use m_fftw

    use m_nvtx

    use m_thermochem, only: num_species

    use m_body_forces

    use m_lag_bubbles           !< Lagrangian bubbles routines
    ! ==========================================================================

    implicit none

<<<<<<< HEAD
#ifdef CRAY_ACC_WAR
    @:CRAY_DECLARE_GLOBAL(type(vector_field), dimension(:), q_cons_ts)
    !! Cell-average conservative variables at each time-stage (TS)

    @:CRAY_DECLARE_GLOBAL(type(scalar_field), dimension(:), q_prim_vf)
    !! Cell-average primitive variables at the current time-stage

    @:CRAY_DECLARE_GLOBAL(type(scalar_field), dimension(:), rhs_vf)
    !! Cell-average RHS variables at the current time-stage

    @:CRAY_DECLARE_GLOBAL(type(vector_field), dimension(:), rhs_ts_adapt)
    !! Cell-average RHS variables at each time-stage (TS)
    !! Adaptive 4th/5th order Runge—Kutta–Cash–Karp (RKCK) time stepper

    @:CRAY_DECLARE_GLOBAL(type(vector_field), dimension(:), q_prim_ts)
    !! Cell-average primitive variables at consecutive TIMESTEPS

    @:CRAY_DECLARE_GLOBAL(real(kind(0d0)), dimension(:, :, :, :, :), rhs_pb)

    @:CRAY_DECLARE_GLOBAL(real(kind(0d0)), dimension(:, :, :, :, :), rhs_mv)

    @:CRAY_DECLARE_GLOBAL(real(kind(0d0)), dimension( :, :, :), max_dt)

    integer, private :: num_ts !<
    !! Number of time stages in the time-stepping scheme

    !$acc declare link(q_cons_ts, q_prim_vf, rhs_vf, rhs_ts_adapt, q_prim_ts, rhs_mv, rhs_pb, max_dt)
#else
=======
>>>>>>> cf249d30
    type(vector_field), allocatable, dimension(:) :: q_cons_ts !<
    !! Cell-average conservative variables at each time-stage (TS)

    type(scalar_field), allocatable, dimension(:) :: q_prim_vf !<
    !! Cell-average primitive variables at the current time-stage

    type(scalar_field), allocatable, dimension(:) :: rhs_vf !<
    !! Cell-average RHS variables at the current time-stage

    type(vector_field), allocatable, dimension(:) :: rhs_ts_adapt
    !! Cell-average RHS variables at each time-stage (TS)
    !! Adaptive 4th/5th order Runge—Kutta–Cash–Karp (RKCK) time stepper

    type(vector_field), allocatable, dimension(:) :: q_prim_ts !<
    !! Cell-average primitive variables at consecutive TIMESTEPS

    real(kind(0d0)), allocatable, dimension(:, :, :, :, :) :: rhs_pb

    real(kind(0d0)), allocatable, dimension(:, :, :, :, :) :: rhs_mv

    real(kind(0d0)), allocatable, dimension(:, :, :) :: max_dt

    integer, private :: num_ts !<
    !! Number of time stages in the time-stepping scheme

<<<<<<< HEAD
    !$acc declare create(q_cons_ts, q_prim_vf, rhs_vf, rhs_ts_adapt, q_prim_ts, rhs_mv, rhs_pb, max_dt)
#endif
=======
    !$acc declare create(q_cons_ts,q_prim_vf,rhs_vf,q_prim_ts, rhs_mv, rhs_pb, max_dt)
>>>>>>> cf249d30

contains

    !> The computation of parameters, the allocation of memory,
        !!      the association of pointers and/or the execution of any
        !!      other procedures that are necessary to setup the module.
    subroutine s_initialize_time_steppers_module

        integer :: i, j !< Generic loop iterators

        ! Setting number of time-stages for selected time-stepping scheme
        if (lag_bubbles) then
            num_ts = 2
        else
            if (time_stepper == 1) then
                num_ts = 1
            elseif (any(time_stepper == (/2, 3/))) then
                num_ts = 2
            end if
        end if

        ! Allocating the cell-average conservative variables
        @:ALLOCATE(q_cons_ts(1:num_ts))

        do i = 1, num_ts
            @:ALLOCATE(q_cons_ts(i)%vf(1:sys_size))
        end do

        do i = 1, num_ts
            do j = 1, sys_size
                @:ALLOCATE(q_cons_ts(i)%vf(j)%sf(idwbuff(1)%beg:idwbuff(1)%end, &
                    idwbuff(2)%beg:idwbuff(2)%end, &
                    idwbuff(3)%beg:idwbuff(3)%end))
            end do
            @:ACC_SETUP_VFs(q_cons_ts(i))
        end do

        ! Allocating the cell-average primitive ts variables
        if (probe_wrt) then
            @:ALLOCATE(q_prim_ts(0:3))

            do i = 0, 3
                @:ALLOCATE(q_prim_ts(i)%vf(1:sys_size))
            end do

            do i = 0, 3
                do j = 1, sys_size
                    @:ALLOCATE(q_prim_ts(i)%vf(j)%sf(idwbuff(1)%beg:idwbuff(1)%end, &
                        idwbuff(2)%beg:idwbuff(2)%end, &
                        idwbuff(3)%beg:idwbuff(3)%end))
                end do
            end do

            do i = 0, 3
                @:ACC_SETUP_VFs(q_prim_ts(i))
            end do
        end if

        ! Allocating the cell-average primitive variables
        @:ALLOCATE(q_prim_vf(1:sys_size))

        do i = 1, adv_idx%end
            @:ALLOCATE(q_prim_vf(i)%sf(idwbuff(1)%beg:idwbuff(1)%end, &
                idwbuff(2)%beg:idwbuff(2)%end, &
                idwbuff(3)%beg:idwbuff(3)%end))
            @:ACC_SETUP_SFs(q_prim_vf(i))
        end do

        if (bubbles) then
            do i = bub_idx%beg, bub_idx%end
                @:ALLOCATE(q_prim_vf(i)%sf(idwbuff(1)%beg:idwbuff(1)%end, &
                    idwbuff(2)%beg:idwbuff(2)%end, &
                    idwbuff(3)%beg:idwbuff(3)%end))
                @:ACC_SETUP_SFs(q_prim_vf(i))
            end do
            if (adv_n) then
                @:ALLOCATE(q_prim_vf(n_idx)%sf(idwbuff(1)%beg:idwbuff(1)%end, &
                    idwbuff(2)%beg:idwbuff(2)%end, &
                    idwbuff(3)%beg:idwbuff(3)%end))
                @:ACC_SETUP_SFs(q_prim_vf(n_idx))
            end if
        end if

        if (hypoelasticity) then

            do i = stress_idx%beg, stress_idx%end
                @:ALLOCATE(q_prim_vf(i)%sf(idwbuff(1)%beg:idwbuff(1)%end, &
                    idwbuff(2)%beg:idwbuff(2)%end, &
                    idwbuff(3)%beg:idwbuff(3)%end))
                @:ACC_SETUP_SFs(q_prim_vf(i))
            end do
        end if

        if (model_eqns == 3) then
            do i = internalEnergies_idx%beg, internalEnergies_idx%end
                @:ALLOCATE(q_prim_vf(i)%sf(idwbuff(1)%beg:idwbuff(1)%end, &
                    idwbuff(2)%beg:idwbuff(2)%end, &
                    idwbuff(3)%beg:idwbuff(3)%end))
                @:ACC_SETUP_SFs(q_prim_vf(i))
            end do
        end if

        if (surface_tension) then
            @:ALLOCATE(q_prim_vf(c_idx)%sf(idwbuff(1)%beg:idwbuff(1)%end, &
                idwbuff(2)%beg:idwbuff(2)%end, &
                idwbuff(3)%beg:idwbuff(3)%end))
            @:ACC_SETUP_SFs(q_prim_vf(c_idx))
        end if

        if (chemistry) then
            do i = chemxb, chemxe
                @:ALLOCATE(q_prim_vf(i)%sf(idwbuff(1)%beg:idwbuff(1)%end, &
                    idwbuff(2)%beg:idwbuff(2)%end, &
                    idwbuff(3)%beg:idwbuff(3)%end))
                @:ACC_SETUP_SFs(q_prim_vf(i))
            end do

            @:ALLOCATE(q_prim_vf(T_idx)%sf(idwbuff(1)%beg:idwbuff(1)%end, &
                idwbuff(2)%beg:idwbuff(2)%end, &
                idwbuff(3)%beg:idwbuff(3)%end))
            @:ACC_SETUP_SFs(q_prim_vf(T_idx))
        end if

        @:ALLOCATE(pb_ts(1:2))
        !Initialize bubble variables pb and mv at all quadrature nodes for all R0 bins
        if (qbmm .and. (.not. polytropic)) then
            @:ALLOCATE(pb_ts(1)%sf(idwbuff(1)%beg:idwbuff(1)%end, &
                idwbuff(2)%beg:idwbuff(2)%end, &
                idwbuff(3)%beg:idwbuff(3)%end, 1:nnode, 1:nb))
            @:ACC_SETUP_SFs(pb_ts(1))

            @:ALLOCATE(pb_ts(2)%sf(idwbuff(1)%beg:idwbuff(1)%end, &
                idwbuff(2)%beg:idwbuff(2)%end, &
                idwbuff(3)%beg:idwbuff(3)%end, 1:nnode, 1:nb))
            @:ACC_SETUP_SFs(pb_ts(2))

            @:ALLOCATE(rhs_pb(idwbuff(1)%beg:idwbuff(1)%end, &
                idwbuff(2)%beg:idwbuff(2)%end, &
                idwbuff(3)%beg:idwbuff(3)%end, 1:nnode, 1:nb))
        else if (qbmm .and. polytropic) then
            @:ALLOCATE(pb_ts(1)%sf(idwbuff(1)%beg:idwbuff(1)%beg + 1, &
                idwbuff(2)%beg:idwbuff(2)%beg + 1, &
                idwbuff(3)%beg:idwbuff(3)%beg + 1, 1:nnode, 1:nb))
            @:ACC_SETUP_SFs(pb_ts(1))

            @:ALLOCATE(pb_ts(2)%sf(idwbuff(1)%beg:idwbuff(1)%beg + 1, &
                idwbuff(2)%beg:idwbuff(2)%beg + 1, &
                idwbuff(3)%beg:idwbuff(3)%beg + 1, 1:nnode, 1:nb))
            @:ACC_SETUP_SFs(pb_ts(2))

            @:ALLOCATE(rhs_pb(idwbuff(1)%beg:idwbuff(1)%beg + 1, &
                idwbuff(2)%beg:idwbuff(2)%beg + 1, &
                idwbuff(3)%beg:idwbuff(3)%beg + 1, 1:nnode, 1:nb))
        end if

        @:ALLOCATE(mv_ts(1:2))

        if (qbmm .and. (.not. polytropic)) then
            @:ALLOCATE(mv_ts(1)%sf(idwbuff(1)%beg:idwbuff(1)%end, &
                idwbuff(2)%beg:idwbuff(2)%end, &
                idwbuff(3)%beg:idwbuff(3)%end, 1:nnode, 1:nb))
            @:ACC_SETUP_SFs(mv_ts(1))

            @:ALLOCATE(mv_ts(2)%sf(idwbuff(1)%beg:idwbuff(1)%end, &
                idwbuff(2)%beg:idwbuff(2)%end, &
                idwbuff(3)%beg:idwbuff(3)%end, 1:nnode, 1:nb))
            @:ACC_SETUP_SFs(mv_ts(2))

            @:ALLOCATE(rhs_mv(idwbuff(1)%beg:idwbuff(1)%end, &
                idwbuff(2)%beg:idwbuff(2)%end, &
                idwbuff(3)%beg:idwbuff(3)%end, 1:nnode, 1:nb))

        else if (qbmm .and. polytropic) then
            @:ALLOCATE(mv_ts(1)%sf(idwbuff(1)%beg:idwbuff(1)%beg + 1, &
                idwbuff(2)%beg:idwbuff(2)%beg + 1, &
                idwbuff(3)%beg:idwbuff(3)%beg + 1, 1:nnode, 1:nb))
            @:ACC_SETUP_SFs(mv_ts(1))

            @:ALLOCATE(mv_ts(2)%sf(idwbuff(1)%beg:idwbuff(1)%beg + 1, &
                idwbuff(2)%beg:idwbuff(2)%beg + 1, &
                idwbuff(3)%beg:idwbuff(3)%beg + 1, 1:nnode, 1:nb))
            @:ACC_SETUP_SFs(mv_ts(2))

            @:ALLOCATE(rhs_mv(idwbuff(1)%beg:idwbuff(1)%beg + 1, &
                idwbuff(2)%beg:idwbuff(2)%beg + 1, &
                idwbuff(3)%beg:idwbuff(3)%beg + 1, 1:nnode, 1:nb))
        end if

        ! Allocating the cell-average RHS variables
        @:ALLOCATE(rhs_vf(1:sys_size))

        do i = 1, sys_size
            @:ALLOCATE(rhs_vf(i)%sf(0:m, 0:n, 0:p))
            @:ACC_SETUP_SFs(rhs_vf(i))
        end do

        ! Allocating the cell-average RHS time-stages for adaptive RKCK stepper
        if (lag_bubbles) then
            @:ALLOCATE_GLOBAL(rhs_ts_adapt(1:6))
            do i = 1, 6
                @:ALLOCATE(rhs_ts_adapt(i)%vf(1:sys_size))
            end do
            do i = 1, 6
                do j = 1, sys_size
                    @:ALLOCATE(rhs_ts_adapt(i)%vf(j)%sf(ix_t%beg:ix_t%end, &
                        iy_t%beg:iy_t%end, &
                        iz_t%beg:iz_t%end))
                end do
                @:ACC_SETUP_SFs(rhs_ts_adapt(i))
            end do
        end if

        ! Opening and writing the header of the run-time information file
        if (proc_rank == 0 .and. run_time_info) then
            call s_open_run_time_information_file()
        end if

        if (cfl_dt) then
            @:ALLOCATE(max_dt(0:m, 0:n, 0:p))
        end if

    end subroutine s_initialize_time_steppers_module

    !> 1st order TVD RK time-stepping algorithm
        !! @param t_step Current time step
    subroutine s_1st_order_tvd_rk(t_step, time_avg)

        integer, intent(in) :: t_step
        real(kind(0d0)), intent(inout) :: time_avg

        integer :: i, j, k, l, q !< Generic loop iterator

        ! Stage 1 of 1 =====================================================
        call nvtxStartRange("TIMESTEP")

        call s_compute_rhs(q_cons_ts(1)%vf, q_prim_vf, rhs_vf, pb_ts(1)%sf, rhs_pb, mv_ts(1)%sf, rhs_mv, t_step, time_avg)

#ifdef DEBUG
        print *, 'got rhs'
#endif

        if (run_time_info) then
            call s_write_run_time_information(q_prim_vf, t_step)
        end if

#ifdef DEBUG
        print *, 'wrote runtime info'
#endif

        if (probe_wrt) then
            call s_time_step_cycling(t_step)
        end if

        if (cfl_dt) then
            if (mytime >= t_stop) return
        else
            if (t_step == t_step_stop) return
        end if

        !$acc parallel loop collapse(4) gang vector default(present)
        do i = 1, sys_size
            do l = 0, p
                do k = 0, n
                    do j = 0, m
                        q_cons_ts(1)%vf(i)%sf(j, k, l) = &
                            q_cons_ts(1)%vf(i)%sf(j, k, l) &
                            + dt*rhs_vf(i)%sf(j, k, l)
                    end do
                end do
            end do
        end do

        !Evolve pb and mv for non-polytropic qbmm
        if (qbmm .and. (.not. polytropic)) then
            !$acc parallel loop collapse(5) gang vector default(present)
            do i = 1, nb
                do l = 0, p
                    do k = 0, n
                        do j = 0, m
                            do q = 1, nnode
                                pb_ts(1)%sf(j, k, l, q, i) = &
                                    pb_ts(1)%sf(j, k, l, q, i) &
                                    + dt*rhs_pb(j, k, l, q, i)
                            end do
                        end do
                    end do
                end do
            end do
        end if

        if (qbmm .and. (.not. polytropic)) then
            !$acc parallel loop collapse(5) gang vector default(present)
            do i = 1, nb
                do l = 0, p
                    do k = 0, n
                        do j = 0, m
                            do q = 1, nnode
                                mv_ts(1)%sf(j, k, l, q, i) = &
                                    mv_ts(1)%sf(j, k, l, q, i) &
                                    + dt*rhs_mv(j, k, l, q, i)
                            end do
                        end do
                    end do
                end do
            end do
        end if

        if (bodyForces) call s_apply_bodyforces(q_cons_ts(1)%vf, q_prim_vf, rhs_vf, dt)
        call nvtxEndRange

        if (grid_geometry == 3) call s_apply_fourier_filter(q_cons_ts(1)%vf)

        if (model_eqns == 3) call s_pressure_relaxation_procedure(q_cons_ts(1)%vf)

        if (adv_n) call s_comp_alpha_from_n(q_cons_ts(1)%vf)

        if (ib) then
            if (qbmm .and. .not. polytropic) then
                call s_ibm_correct_state(q_cons_ts(1)%vf, q_prim_vf, pb_ts(1)%sf, mv_ts(1)%sf)
            else
                call s_ibm_correct_state(q_cons_ts(1)%vf, q_prim_vf)
            end if
        end if

        ! ==================================================================

    end subroutine s_1st_order_tvd_rk

    !> 2nd order TVD RK time-stepping algorithm
        !! @param t_step Current time-step
    subroutine s_2nd_order_tvd_rk(t_step, time_avg)

        integer, intent(in) :: t_step
        real(kind(0d0)), intent(inout) :: time_avg

        integer :: i, j, k, l, q!< Generic loop iterator
        real(kind(0d0)) :: start, finish

        ! Stage 1 of 2 =====================================================

        call cpu_time(start)

        call nvtxStartRange("TIMESTEP")

        call s_compute_rhs(q_cons_ts(1)%vf, q_prim_vf, rhs_vf, pb_ts(1)%sf, rhs_pb, mv_ts(1)%sf, rhs_mv, t_step, time_avg)

        if (run_time_info) then
            call s_write_run_time_information(q_prim_vf, t_step)
        end if

        if (probe_wrt) then
            call s_time_step_cycling(t_step)
        end if

        if (cfl_dt) then
            if (mytime >= t_stop) return
        else
            if (t_step == t_step_stop) return
        end if

        !$acc parallel loop collapse(4) gang vector default(present)
        do i = 1, sys_size
            do l = 0, p
                do k = 0, n
                    do j = 0, m
                        q_cons_ts(2)%vf(i)%sf(j, k, l) = &
                            q_cons_ts(1)%vf(i)%sf(j, k, l) &
                            + dt*rhs_vf(i)%sf(j, k, l)
                    end do
                end do
            end do
        end do

        !Evolve pb and mv for non-polytropic qbmm
        if (qbmm .and. (.not. polytropic)) then
            !$acc parallel loop collapse(5) gang vector default(present)
            do i = 1, nb
                do l = 0, p
                    do k = 0, n
                        do j = 0, m
                            do q = 1, nnode
                                pb_ts(2)%sf(j, k, l, q, i) = &
                                    pb_ts(1)%sf(j, k, l, q, i) &
                                    + dt*rhs_pb(j, k, l, q, i)
                            end do
                        end do
                    end do
                end do
            end do
        end if

        if (qbmm .and. (.not. polytropic)) then
            !$acc parallel loop collapse(5) gang vector default(present)
            do i = 1, nb
                do l = 0, p
                    do k = 0, n
                        do j = 0, m
                            do q = 1, nnode
                                mv_ts(2)%sf(j, k, l, q, i) = &
                                    mv_ts(1)%sf(j, k, l, q, i) &
                                    + dt*rhs_mv(j, k, l, q, i)
                            end do
                        end do
                    end do
                end do
            end do
        end if

        if (bodyForces) call s_apply_bodyforces(q_cons_ts(2)%vf, q_prim_vf, rhs_vf, dt)

        if (grid_geometry == 3) call s_apply_fourier_filter(q_cons_ts(2)%vf)

        if (model_eqns == 3 .and. (.not. relax)) then
            call s_pressure_relaxation_procedure(q_cons_ts(2)%vf)
        end if

        if (adv_n) call s_comp_alpha_from_n(q_cons_ts(2)%vf)

        if (ib) then
            if (qbmm .and. .not. polytropic) then
                call s_ibm_correct_state(q_cons_ts(2)%vf, q_prim_vf, pb_ts(2)%sf, mv_ts(2)%sf)
            else
                call s_ibm_correct_state(q_cons_ts(2)%vf, q_prim_vf)
            end if
        end if
        ! ==================================================================

        ! Stage 2 of 2 =====================================================

        call s_compute_rhs(q_cons_ts(2)%vf, q_prim_vf, rhs_vf, pb_ts(2)%sf, rhs_pb, mv_ts(2)%sf, rhs_mv, t_step, time_avg)

        !$acc parallel loop collapse(4) gang vector default(present)
        do i = 1, sys_size
            do l = 0, p
                do k = 0, n
                    do j = 0, m
                        q_cons_ts(1)%vf(i)%sf(j, k, l) = &
                            (q_cons_ts(1)%vf(i)%sf(j, k, l) &
                             + q_cons_ts(2)%vf(i)%sf(j, k, l) &
                             + dt*rhs_vf(i)%sf(j, k, l))/2d0
                    end do
                end do
            end do
        end do

        if (qbmm .and. (.not. polytropic)) then
            !$acc parallel loop collapse(5) gang vector default(present)
            do i = 1, nb
                do l = 0, p
                    do k = 0, n
                        do j = 0, m
                            do q = 1, nnode
                                pb_ts(1)%sf(j, k, l, q, i) = &
                                    (pb_ts(1)%sf(j, k, l, q, i) &
                                     + pb_ts(2)%sf(j, k, l, q, i) &
                                     + dt*rhs_pb(j, k, l, q, i))/2d0
                            end do
                        end do
                    end do
                end do
            end do
        end if

        if (qbmm .and. (.not. polytropic)) then
            !$acc parallel loop collapse(5) gang vector default(present)
            do i = 1, nb
                do l = 0, p
                    do k = 0, n
                        do j = 0, m
                            do q = 1, nnode
                                mv_ts(1)%sf(j, k, l, q, i) = &
                                    (mv_ts(1)%sf(j, k, l, q, i) &
                                     + mv_ts(2)%sf(j, k, l, q, i) &
                                     + dt*rhs_mv(j, k, l, q, i))/2d0
                            end do
                        end do
                    end do
                end do
            end do
        end if

        if (bodyForces) call s_apply_bodyforces(q_cons_ts(1)%vf, q_prim_vf, rhs_vf, 2d0*dt/3d0)

        if (grid_geometry == 3) call s_apply_fourier_filter(q_cons_ts(1)%vf)

        if (model_eqns == 3 .and. (.not. relax)) then
            call s_pressure_relaxation_procedure(q_cons_ts(1)%vf)
        end if

        if (adv_n) call s_comp_alpha_from_n(q_cons_ts(1)%vf)

        if (ib) then
            if (qbmm .and. .not. polytropic) then
                call s_ibm_correct_state(q_cons_ts(1)%vf, q_prim_vf, pb_ts(1)%sf, mv_ts(1)%sf)
            else
                call s_ibm_correct_state(q_cons_ts(1)%vf, q_prim_vf)
            end if
        end if

        call nvtxEndRange

        call cpu_time(finish)
        ! ==================================================================

    end subroutine s_2nd_order_tvd_rk

    !> 3rd order TVD RK time-stepping algorithm
        !! @param t_step Current time-step
    subroutine s_3rd_order_tvd_rk(t_step, time_avg) ! --------------------------------

        integer, intent(IN) :: t_step
        real(kind(0d0)), intent(INOUT) :: time_avg

        integer :: i, j, k, l, q !< Generic loop iterator
        real(kind(0d0)) :: start, finish

        ! Stage 1 of 3 =====================================================

        if (.not. adap_dt) then
            call cpu_time(start)
            call nvtxStartRange("TIMESTEP")
        end if

        call s_compute_rhs(q_cons_ts(1)%vf, q_prim_vf, rhs_vf, pb_ts(1)%sf, rhs_pb, mv_ts(1)%sf, rhs_mv, t_step, time_avg)

        if (run_time_info) then
            call s_write_run_time_information(q_prim_vf, t_step)
        end if

        if (probe_wrt) then
            call s_time_step_cycling(t_step)
        end if

        if (cfl_dt) then
            if (mytime >= t_stop) return
        else
            if (t_step == t_step_stop) return
        end if

        !$acc parallel loop collapse(4) gang vector default(present)
        do i = 1, sys_size
            do l = 0, p
                do k = 0, n
                    do j = 0, m
                        q_cons_ts(2)%vf(i)%sf(j, k, l) = &
                            q_cons_ts(1)%vf(i)%sf(j, k, l) &
                            + dt*rhs_vf(i)%sf(j, k, l)
                    end do
                end do
            end do
        end do

        !Evolve pb and mv for non-polytropic qbmm
        if (qbmm .and. (.not. polytropic)) then
            !$acc parallel loop collapse(5) gang vector default(present)
            do i = 1, nb
                do l = 0, p
                    do k = 0, n
                        do j = 0, m
                            do q = 1, nnode
                                pb_ts(2)%sf(j, k, l, q, i) = &
                                    pb_ts(1)%sf(j, k, l, q, i) &
                                    + dt*rhs_pb(j, k, l, q, i)
                            end do
                        end do
                    end do
                end do
            end do
        end if

        if (qbmm .and. (.not. polytropic)) then
            !$acc parallel loop collapse(5) gang vector default(present)
            do i = 1, nb
                do l = 0, p
                    do k = 0, n
                        do j = 0, m
                            do q = 1, nnode
                                mv_ts(2)%sf(j, k, l, q, i) = &
                                    mv_ts(1)%sf(j, k, l, q, i) &
                                    + dt*rhs_mv(j, k, l, q, i)
                            end do
                        end do
                    end do
                end do
            end do
        end if

        if (bodyForces) call s_apply_bodyforces(q_cons_ts(2)%vf, q_prim_vf, rhs_vf, dt)

        if (grid_geometry == 3) call s_apply_fourier_filter(q_cons_ts(2)%vf)

        if (model_eqns == 3 .and. (.not. relax)) then
            call s_pressure_relaxation_procedure(q_cons_ts(2)%vf)
        end if

        if (adv_n) call s_comp_alpha_from_n(q_cons_ts(2)%vf)

        if (ib) then
            if (qbmm .and. .not. polytropic) then
                call s_ibm_correct_state(q_cons_ts(2)%vf, q_prim_vf, pb_ts(2)%sf, mv_ts(2)%sf)
            else
                call s_ibm_correct_state(q_cons_ts(2)%vf, q_prim_vf)
            end if
        end if
        ! ==================================================================

        ! Stage 2 of 3 =====================================================

        call s_compute_rhs(q_cons_ts(2)%vf, q_prim_vf, rhs_vf, pb_ts(2)%sf, rhs_pb, mv_ts(2)%sf, rhs_mv, t_step, time_avg)

        !$acc parallel loop collapse(4) gang vector default(present)
        do i = 1, sys_size
            do l = 0, p
                do k = 0, n
                    do j = 0, m
                        q_cons_ts(2)%vf(i)%sf(j, k, l) = &
                            (3d0*q_cons_ts(1)%vf(i)%sf(j, k, l) &
                             + q_cons_ts(2)%vf(i)%sf(j, k, l) &
                             + dt*rhs_vf(i)%sf(j, k, l))/4d0
                    end do
                end do
            end do
        end do

        if (qbmm .and. (.not. polytropic)) then
            !$acc parallel loop collapse(5) gang vector default(present)
            do i = 1, nb
                do l = 0, p
                    do k = 0, n
                        do j = 0, m
                            do q = 1, nnode
                                pb_ts(2)%sf(j, k, l, q, i) = &
                                    (3d0*pb_ts(1)%sf(j, k, l, q, i) &
                                     + pb_ts(2)%sf(j, k, l, q, i) &
                                     + dt*rhs_pb(j, k, l, q, i))/4d0
                            end do
                        end do
                    end do
                end do
            end do
        end if

        if (qbmm .and. (.not. polytropic)) then
            !$acc parallel loop collapse(5) gang vector default(present)
            do i = 1, nb
                do l = 0, p
                    do k = 0, n
                        do j = 0, m
                            do q = 1, nnode
                                mv_ts(2)%sf(j, k, l, q, i) = &
                                    (3d0*mv_ts(1)%sf(j, k, l, q, i) &
                                     + mv_ts(2)%sf(j, k, l, q, i) &
                                     + dt*rhs_mv(j, k, l, q, i))/4d0
                            end do
                        end do
                    end do
                end do
            end do
        end if

        if (bodyForces) call s_apply_bodyforces(q_cons_ts(2)%vf, q_prim_vf, rhs_vf, dt/4d0)

        if (grid_geometry == 3) call s_apply_fourier_filter(q_cons_ts(2)%vf)

        if (model_eqns == 3 .and. (.not. relax)) then
            call s_pressure_relaxation_procedure(q_cons_ts(2)%vf)
        end if

        if (adv_n) call s_comp_alpha_from_n(q_cons_ts(2)%vf)

        if (ib) then
            if (qbmm .and. .not. polytropic) then
                call s_ibm_correct_state(q_cons_ts(2)%vf, q_prim_vf, pb_ts(2)%sf, mv_ts(2)%sf)
            else
                call s_ibm_correct_state(q_cons_ts(2)%vf, q_prim_vf)
            end if
        end if
        ! ==================================================================

        ! Stage 3 of 3 =====================================================
        call s_compute_rhs(q_cons_ts(2)%vf, q_prim_vf, rhs_vf, pb_ts(2)%sf, rhs_pb, mv_ts(2)%sf, rhs_mv, t_step, time_avg)

        !$acc parallel loop collapse(4) gang vector default(present)
        do i = 1, sys_size
            do l = 0, p
                do k = 0, n
                    do j = 0, m
                        q_cons_ts(1)%vf(i)%sf(j, k, l) = &
                            (q_cons_ts(1)%vf(i)%sf(j, k, l) &
                             + 2d0*q_cons_ts(2)%vf(i)%sf(j, k, l) &
                             + 2d0*dt*rhs_vf(i)%sf(j, k, l))/3d0
                    end do
                end do
            end do
        end do

        if (qbmm .and. (.not. polytropic)) then
            !$acc parallel loop collapse(5) gang vector default(present)
            do i = 1, nb
                do l = 0, p
                    do k = 0, n
                        do j = 0, m
                            do q = 1, nnode
                                pb_ts(1)%sf(j, k, l, q, i) = &
                                    (pb_ts(1)%sf(j, k, l, q, i) &
                                     + 2d0*pb_ts(2)%sf(j, k, l, q, i) &
                                     + 2d0*dt*rhs_pb(j, k, l, q, i))/3d0
                            end do
                        end do
                    end do
                end do
            end do
        end if

        if (qbmm .and. (.not. polytropic)) then
            !$acc parallel loop collapse(5) gang vector default(present)
            do i = 1, nb
                do l = 0, p
                    do k = 0, n
                        do j = 0, m
                            do q = 1, nnode
                                mv_ts(1)%sf(j, k, l, q, i) = &
                                    (mv_ts(1)%sf(j, k, l, q, i) &
                                     + 2d0*mv_ts(2)%sf(j, k, l, q, i) &
                                     + 2d0*dt*rhs_mv(j, k, l, q, i))/3d0
                            end do
                        end do
                    end do
                end do
            end do
        end if

        if (bodyForces) call s_apply_bodyforces(q_cons_ts(1)%vf, q_prim_vf, rhs_vf, 2d0*dt/3d0)

        if (grid_geometry == 3) call s_apply_fourier_filter(q_cons_ts(1)%vf)

        if (model_eqns == 3 .and. (.not. relax)) then
            call s_pressure_relaxation_procedure(q_cons_ts(1)%vf)
        end if

        if (adv_n) call s_comp_alpha_from_n(q_cons_ts(1)%vf)

        if (ib) then
            if (qbmm .and. .not. polytropic) then
                call s_ibm_correct_state(q_cons_ts(1)%vf, q_prim_vf, pb_ts(1)%sf, mv_ts(1)%sf)
            else
                call s_ibm_correct_state(q_cons_ts(1)%vf, q_prim_vf)
            end if
        end if

        if (.not. adap_dt) then
            call nvtxEndRange
            call cpu_time(finish)

            time = time + (finish - start)
        end if
        ! ==================================================================

    end subroutine s_3rd_order_tvd_rk

    !> Strang splitting scheme with 3rd order TVD RK time-stepping algorithm for
        !!      the flux term and adaptive time stepping algorithm for
        !!      the source term
        !! @param t_step Current time-step
    subroutine s_strang_splitting(t_step, time_avg)

        integer, intent(in) :: t_step
        real(kind(0d0)), intent(inout) :: time_avg

        real(kind(0d0)) :: start, finish

        call cpu_time(start)

        call nvtxStartRange("TIMESTEP")

        ! Stage 1 of 3 =====================================================
        call s_adaptive_dt_bubble(t_step)

        ! Stage 2 of 3 =====================================================
        call s_3rd_order_tvd_rk(t_step, time_avg)

        ! Stage 3 of 3 =====================================================
        call s_adaptive_dt_bubble(t_step)

        call nvtxEndRange

        call cpu_time(finish)

        time = time + (finish - start)

        ! ==================================================================

    end subroutine s_strang_splitting

    !> Bubble source part in Strang operator splitting scheme
        !! @param t_step Current time-step
    subroutine s_adaptive_dt_bubble(t_step)

        integer, intent(in) :: t_step

        type(vector_field) :: gm_alpha_qp

        call s_convert_conservative_to_primitive_variables( &
            q_cons_ts(1)%vf, &
            q_prim_vf, &
            idwint, &
            gm_alpha_qp%vf)

        call s_compute_bubble_source(q_cons_ts(1)%vf, q_prim_vf, t_step, rhs_vf)

        call s_comp_alpha_from_n(q_cons_ts(1)%vf)

    end subroutine s_adaptive_dt_bubble ! ------------------------------

    subroutine s_compute_dt()

        real(kind(0d0)) :: rho        !< Cell-avg. density
        real(kind(0d0)), dimension(num_dims) :: vel        !< Cell-avg. velocity
        real(kind(0d0)) :: vel_sum    !< Cell-avg. velocity sum
        real(kind(0d0)) :: pres       !< Cell-avg. pressure
        real(kind(0d0)), dimension(num_fluids) :: alpha      !< Cell-avg. volume fraction
        real(kind(0d0)) :: gamma      !< Cell-avg. sp. heat ratio
        real(kind(0d0)) :: pi_inf     !< Cell-avg. liquid stiffness function
        real(kind(0d0)) :: c          !< Cell-avg. sound speed
        real(kind(0d0)) :: H          !< Cell-avg. enthalpy
        real(kind(0d0)), dimension(2) :: Re         !< Cell-avg. Reynolds numbers
        type(vector_field) :: gm_alpha_qp
        real(kind(0d0)) :: dt_local
        integer :: j, k, l !< Generic loop iterators

        call s_convert_conservative_to_primitive_variables( &
            q_cons_ts(1)%vf, &
            q_prim_vf, &
            idwint, &
            gm_alpha_qp%vf)

        !$acc parallel loop collapse(3) gang vector default(present) private(vel, alpha, Re)
        do l = 0, p
            do k = 0, n
                do j = 0, m
                    call s_compute_enthalpy(q_prim_vf, pres, rho, gamma, pi_inf, Re, H, alpha, vel, vel_sum, j, k, l)

                    ! Compute mixture sound speed
                    call s_compute_speed_of_sound(pres, rho, gamma, pi_inf, H, alpha, vel_sum, 0d0, c)

                    call s_compute_dt_from_cfl(vel, c, max_dt, rho, Re, j, k, l)
                end do
            end do
        end do

        !$acc kernels
        dt_local = minval(max_dt)
        !$acc end kernels

        if (num_procs == 1) then
            dt = dt_local
        else
            call s_mpi_allreduce_min(dt_local, dt)
        end if

        !$acc update device(dt)

    end subroutine s_compute_dt

    !> This subroutine applies the body forces source term at each
        !! Runge-Kutta stage
    subroutine s_apply_bodyforces(q_cons_vf, q_prim_vf, rhs_vf, ldt)

        type(scalar_field), dimension(1:sys_size), intent(inout) :: q_cons_vf
        type(scalar_field), dimension(1:sys_size), intent(in) :: q_prim_vf
        type(scalar_field), dimension(1:sys_size), intent(inout) :: rhs_vf

        real(kind(0d0)), intent(in) :: ldt !< local dt

        integer :: i, j, k, l

        call nvtxStartRange("RHS-BODYFORCES")
        call s_compute_body_forces_rhs(q_prim_vf, q_cons_vf, rhs_vf)

        !$acc parallel loop collapse(4) gang vector default(present)
        do i = momxb, E_idx
            do l = 0, p
                do k = 0, n
                    do j = 0, m
                        q_cons_vf(i)%sf(j, k, l) = q_cons_vf(i)%sf(j, k, l) + &
                                                   ldt*rhs_vf(i)%sf(j, k, l)
                    end do
                end do
            end do
        end do

        call nvtxEndRange

    end subroutine s_apply_bodyforces

    !> This subroutine saves the temporary q_prim_vf vector
        !!      into the q_prim_ts vector that is then used in p_main
        !! @param t_step current time-step
    subroutine s_time_step_cycling(t_step)

        integer, intent(in) :: t_step

        integer :: i !< Generic loop iterator

        do i = 1, sys_size
            !$acc update host(q_prim_vf(i)%sf)
        end do

        if (t_step == t_step_start) then
            do i = 1, sys_size
                q_prim_ts(3)%vf(i)%sf(:, :, :) = q_prim_vf(i)%sf(:, :, :)
            end do
        elseif (t_step == t_step_start + 1) then
            do i = 1, sys_size
                q_prim_ts(2)%vf(i)%sf(:, :, :) = q_prim_vf(i)%sf(:, :, :)
            end do
        elseif (t_step == t_step_start + 2) then
            do i = 1, sys_size
                q_prim_ts(1)%vf(i)%sf(:, :, :) = q_prim_vf(i)%sf(:, :, :)
            end do
        elseif (t_step == t_step_start + 3) then
            do i = 1, sys_size
                q_prim_ts(0)%vf(i)%sf(:, :, :) = q_prim_vf(i)%sf(:, :, :)
            end do
        else ! All other timesteps
            do i = 1, sys_size
                q_prim_ts(3)%vf(i)%sf(:, :, :) = q_prim_ts(2)%vf(i)%sf(:, :, :)
                q_prim_ts(2)%vf(i)%sf(:, :, :) = q_prim_ts(1)%vf(i)%sf(:, :, :)
                q_prim_ts(1)%vf(i)%sf(:, :, :) = q_prim_ts(0)%vf(i)%sf(:, :, :)
                q_prim_ts(0)%vf(i)%sf(:, :, :) = q_prim_vf(i)%sf(:, :, :)
            end do
        end if

    end subroutine s_time_step_cycling

    !> (Adaptive) 4th/5th order Runge—Kutta–Cash–Karp (RKCK) time-stepping algorithm (Cash J. and Karp A., 1990)
        !!      Method for initial value problems with rapidly varying RHS. A maximum error between the 4th and 5th
        !!      order Runge-Kutta-Cash-Karp solutions for the same time step size is calculated. If the error is
        !!      smaller than a tolerance, then the algorithm employs the 5th order solution, while if not, both
        !!      eulerian/lagrangian variables are re-calculated with a smaller time step size.
        !! @param t_step Current time-step
        !! @param hdid Advanced time increment (adaptive time stepping)
    subroutine s_4th_5th_order_rkck(t_step, hdid, time_prev, time_avg)

        integer, intent(in) :: t_step
        real(kind(0d0)), intent(inout) :: hdid
        real(kind(0d0)), intent(in) :: time_prev
        real(kind(0d0)), intent(inout) :: time_avg

        real(kind(0.d0)) :: newtime, errmax_glb, dttarget, qtime
        real(kind(0.d0)) :: RKh, RKh_glb, htemp, SAFETY = 0.9d0, PGROW = -0.2d0, &
                            PSHRNK = -0.25d0, ERRCON = 1.89d-4
        integer :: i, j, k

        RKh = min(dt, dt_max)
        RKh = max(Rkh, 1.0d-12)

        if (num_procs > 1) then
            call s_mpi_allreduce_min(RKh, RKh_glb)
            RKh = RKh_glb
        end if

        dt = RKh
        lag_largestep = .false.
        !$acc update device(lag_largestep, dt)

        !> Starting adaptive RKCK algorithm
501     lag_errmax = 0.0d0
        !$acc update device(lag_errmax)

        ! First time-stage
#ifdef DEBUG
        if (proc_rank == 0) print *, 'RKCK 1st time-stage at', time_prev
#endif
        call s_compute_el_coupled_solver(q_cons_ts(1)%vf, q_prim_vf, rhs_ts_adapt(1)%vf, pb_ts(1)%sf, rhs_pb, mv_ts(1)%sf, rhs_mv, t_step, time_avg, time_prev, 1)
        call s_update_tmp_rkck(1, q_cons_ts, rhs_ts_adapt, q_prim_vf)
        if (lag_largestep) goto 502

        ! Second time-stage
#ifdef DEBUG
        if (proc_rank == 0) print *, 'RKCK 2nd time-stage at', time_prev + 0.2d0*dt
#endif
        call s_compute_el_coupled_solver(q_cons_ts(2)%vf, q_prim_vf, rhs_ts_adapt(2)%vf, pb_ts(1)%sf, rhs_pb, mv_ts(1)%sf, rhs_mv, t_step, time_avg, time_prev + 0.2d0*dt, 2)
        call s_update_tmp_rkck(2, q_cons_ts, rhs_ts_adapt, q_prim_vf)
        if (lag_largestep) goto 502

        ! Third time-stage
#ifdef DEBUG
        if (proc_rank == 0) print *, 'RKCK 3rd time-stage at', time_prev + 0.3d0*dt
#endif
        call s_compute_el_coupled_solver(q_cons_ts(2)%vf, q_prim_vf, rhs_ts_adapt(3)%vf, pb_ts(1)%sf, rhs_pb, mv_ts(1)%sf, rhs_mv, t_step, time_avg, time_prev + 0.3d0*dt, 3)
        call s_update_tmp_rkck(3, q_cons_ts, rhs_ts_adapt, q_prim_vf)
        if (lag_largestep) goto 502

        ! Fourth time-stage
#ifdef DEBUG
        if (proc_rank == 0) print *, 'RKCK 4th time-stage at', time_prev + 0.6d0*dt
#endif
        call s_compute_el_coupled_solver(q_cons_ts(2)%vf, q_prim_vf, rhs_ts_adapt(4)%vf, pb_ts(1)%sf, rhs_pb, mv_ts(1)%sf, rhs_mv, t_step, time_avg, time_prev + 0.6d0*dt, 4)
        call s_update_tmp_rkck(4, q_cons_ts, rhs_ts_adapt, q_prim_vf)
        if (lag_largestep) goto 502

        ! Fifth time-stage
#ifdef DEBUG
        if (proc_rank == 0) print *, 'RKCK 5th time-stage at', time_prev + 1.0d0*dt
#endif
        call s_compute_el_coupled_solver(q_cons_ts(2)%vf, q_prim_vf, rhs_ts_adapt(5)%vf, pb_ts(1)%sf, rhs_pb, mv_ts(1)%sf, rhs_mv, t_step, time_avg, time_prev + 1.0d0*dt, 5)
        call s_update_tmp_rkck(5, q_cons_ts, rhs_ts_adapt, q_prim_vf)
        if (lag_largestep) goto 502

        ! Sixth time-stage
#ifdef DEBUG
        if (proc_rank == 0) print *, 'RKCK 6th time-stage at', time_prev + 0.875d0*dt
#endif
        call s_compute_el_coupled_solver(q_cons_ts(2)%vf, q_prim_vf, rhs_ts_adapt(6)%vf, pb_ts(1)%sf, rhs_pb, mv_ts(1)%sf, rhs_mv, t_step, time_avg, time_prev + 0.875d0*dt, 6)
        call s_update_tmp_rkck(6, q_cons_ts, rhs_ts_adapt, q_prim_vf)
        if (lag_largestep) goto 502

        if (cfl_dt) then
            ! Truncation Error
#ifdef DEBUG
            if (proc_rank == 0) print *, 'Computing truncation error (4th/5th RKCK)'
#endif
            call s_calculate_rkck_truncation_error()
        end if

502     if (lag_largestep) then ! Encountered negative radius, so reduce dt and restart time step
            if (cfl_dt) then
                if (RKh > 1.0d-14) then
                    RKh = RKh/2.0d0
                    if (proc_rank == 0) print *, '>>>>> WARNING: Reducing dt and restarting time step, now dt: ', RKh
                    lag_largestep = .false.
                    dt = RKh
                    !$acc update device(lag_largestep, dt)
                    goto 501
                else
                    call s_mpi_abort('Time step smaller than 1e-14')
                end if
            else
                call s_mpi_abort('Time step too large, please reduce dt or enable cfl_adapt_dt')
            end if
        end if

        if (cfl_dt) then ! Checking truncation error
            lag_errmax = min(lag_errmax, 1.0d0)
            if (num_procs > 1) then
                call s_mpi_allreduce_max(lag_errmax, errmax_glb)
                lag_errmax = errmax_glb
            end if
            lag_errmax = lag_errmax/lag_rkck_tolerance ! Scale relative to user required tolerance.

            if ((lag_errmax > 1.0d0)) then   ! Truncation error too large, reduce dt and restart time step
                htemp = SAFETY*RKh*(lag_errmax**PSHRNK)
                RKh = sign(max(abs(htemp), 0.1d0*abs(RKh)), RKh)  ! No more than a factor of 10.
                if (proc_rank == 0) print *, '>>>>> WARNING: Truncation error found. Reducing dt and restaring time step, now dt: ', RKh
                lag_largestep = .false.
                dt = RKh
                !$acc update device(lag_largestep, dt)
                goto 501
            else                            ! Step succeeded. Compute size of next step.
                if (lag_errmax > ERRCON) then
                    dt = SAFETY*RKh*(lag_errmax**PGROW) ! No more than a factor of 5 increase.
                else
                    dt = 2.0d0*RKh            ! Truncation error too small (< 1.89e-4), increase time step
                end if
            end if
            dt = min(dt, dt_max)

        else
            dt = RKh
        end if

        hdid = RKh

        !> Update values
        qtime = time_prev + hdid
        call s_update_rkck(q_cons_ts, q_prim_vf)

        call s_write_void_evol(qtime)
        if (lag_write_bubble_stats) call s_calculate_lag_bubble_stats()

        if (run_time_info) then
            call s_write_run_time_information(q_prim_vf, t_step)
        end if

        return

    end subroutine s_4th_5th_order_rkck

    !> Module deallocation and/or disassociation procedures
    subroutine s_finalize_time_steppers_module

        integer :: i, j !< Generic loop iterators

        ! Deallocating the cell-average conservative variables
        do i = 1, num_ts

            do j = 1, sys_size
                @:DEALLOCATE(q_cons_ts(i)%vf(j)%sf)
            end do

            @:DEALLOCATE(q_cons_ts(i)%vf)

        end do

        @:DEALLOCATE(q_cons_ts)

        ! Deallocating the cell-average primitive ts variables
        if (probe_wrt) then
            do i = 0, 3
                do j = 1, sys_size
                    @:DEALLOCATE(q_prim_ts(i)%vf(j)%sf)
                end do
                @:DEALLOCATE(q_prim_ts(i)%vf)
            end do
            @:DEALLOCATE(q_prim_ts)
        end if

        ! Deallocating the cell-average primitive variables
        do i = 1, adv_idx%end
            @:DEALLOCATE(q_prim_vf(i)%sf)
        end do

        if (hypoelasticity) then
            do i = stress_idx%beg, stress_idx%end
                @:DEALLOCATE(q_prim_vf(i)%sf)
            end do
        end if

        if (bubbles) then
            do i = bub_idx%beg, bub_idx%end
                @:DEALLOCATE(q_prim_vf(i)%sf)
            end do
        end if

        if (model_eqns == 3) then
            do i = internalEnergies_idx%beg, internalEnergies_idx%end
                @:DEALLOCATE(q_prim_vf(i)%sf)
            end do
        end if

        @:DEALLOCATE(q_prim_vf)

        ! Deallocating the cell-average RHS variables
        do i = 1, sys_size
            @:DEALLOCATE(rhs_vf(i)%sf)
        end do

        @:DEALLOCATE(rhs_vf)

        ! Deallocating the cell-average RHS variable for adaptive method, Lagrangian solver
        if (lag_bubbles) then
            do i = 1, 6
                do j = 1, sys_size
                    @:DEALLOCATE(rhs_ts_adapt(i)%vf(j)%sf)
                end do
                @:DEALLOCATE(rhs_ts_adapt(i)%vf)
            end do
            @:DEALLOCATE_GLOBAL(rhs_ts_adapt)
        end if

        ! Writing the footer of and closing the run-time information file
        if (proc_rank == 0 .and. run_time_info) then
            call s_close_run_time_information_file()
        end if

    end subroutine s_finalize_time_steppers_module

end module m_time_steppers<|MERGE_RESOLUTION|>--- conflicted
+++ resolved
@@ -46,37 +46,6 @@
 
     implicit none
 
-<<<<<<< HEAD
-#ifdef CRAY_ACC_WAR
-    @:CRAY_DECLARE_GLOBAL(type(vector_field), dimension(:), q_cons_ts)
-    !! Cell-average conservative variables at each time-stage (TS)
-
-    @:CRAY_DECLARE_GLOBAL(type(scalar_field), dimension(:), q_prim_vf)
-    !! Cell-average primitive variables at the current time-stage
-
-    @:CRAY_DECLARE_GLOBAL(type(scalar_field), dimension(:), rhs_vf)
-    !! Cell-average RHS variables at the current time-stage
-
-    @:CRAY_DECLARE_GLOBAL(type(vector_field), dimension(:), rhs_ts_adapt)
-    !! Cell-average RHS variables at each time-stage (TS)
-    !! Adaptive 4th/5th order Runge—Kutta–Cash–Karp (RKCK) time stepper
-
-    @:CRAY_DECLARE_GLOBAL(type(vector_field), dimension(:), q_prim_ts)
-    !! Cell-average primitive variables at consecutive TIMESTEPS
-
-    @:CRAY_DECLARE_GLOBAL(real(kind(0d0)), dimension(:, :, :, :, :), rhs_pb)
-
-    @:CRAY_DECLARE_GLOBAL(real(kind(0d0)), dimension(:, :, :, :, :), rhs_mv)
-
-    @:CRAY_DECLARE_GLOBAL(real(kind(0d0)), dimension( :, :, :), max_dt)
-
-    integer, private :: num_ts !<
-    !! Number of time stages in the time-stepping scheme
-
-    !$acc declare link(q_cons_ts, q_prim_vf, rhs_vf, rhs_ts_adapt, q_prim_ts, rhs_mv, rhs_pb, max_dt)
-#else
-=======
->>>>>>> cf249d30
     type(vector_field), allocatable, dimension(:) :: q_cons_ts !<
     !! Cell-average conservative variables at each time-stage (TS)
 
@@ -102,12 +71,7 @@
     integer, private :: num_ts !<
     !! Number of time stages in the time-stepping scheme
 
-<<<<<<< HEAD
-    !$acc declare create(q_cons_ts, q_prim_vf, rhs_vf, rhs_ts_adapt, q_prim_ts, rhs_mv, rhs_pb, max_dt)
-#endif
-=======
-    !$acc declare create(q_cons_ts,q_prim_vf,rhs_vf,q_prim_ts, rhs_mv, rhs_pb, max_dt)
->>>>>>> cf249d30
+    !$acc declare create(q_cons_ts,q_prim_vf,rhs_vf,rhs_ts_adapt,q_prim_ts, rhs_mv, rhs_pb, max_dt)
 
 contains
 
@@ -306,15 +270,13 @@
 
         ! Allocating the cell-average RHS time-stages for adaptive RKCK stepper
         if (lag_bubbles) then
-            @:ALLOCATE_GLOBAL(rhs_ts_adapt(1:6))
+            @:ALLOCATE(rhs_ts_adapt(1:6))
             do i = 1, 6
                 @:ALLOCATE(rhs_ts_adapt(i)%vf(1:sys_size))
             end do
             do i = 1, 6
                 do j = 1, sys_size
-                    @:ALLOCATE(rhs_ts_adapt(i)%vf(j)%sf(ix_t%beg:ix_t%end, &
-                        iy_t%beg:iy_t%end, &
-                        iz_t%beg:iz_t%end))
+                    @:ALLOCATE(rhs_ts_adapt(i)%vf(j)%sf(0:m, 0:n, 0:p))
                 end do
                 @:ACC_SETUP_SFs(rhs_ts_adapt(i))
             end do
@@ -1060,7 +1022,11 @@
         real(kind(0.d0)) :: newtime, errmax_glb, dttarget, qtime
         real(kind(0.d0)) :: RKh, RKh_glb, htemp, SAFETY = 0.9d0, PGROW = -0.2d0, &
                             PSHRNK = -0.25d0, ERRCON = 1.89d-4
-        integer :: i, j, k
+        integer :: i, j, k, l, q, RKstep
+
+        real(kind(0.0d0)) :: maxDV_rhs, minDV_rhs
+        real(kind(0.0d0)), dimension(sys_size) :: maxQcons, minQcons
+        integer, dimension(3) :: cellDV_max
 
         RKh = min(dt, dt_max)
         RKh = max(Rkh, 1.0d-12)
@@ -1079,50 +1045,110 @@
         !$acc update device(lag_errmax)
 
         ! First time-stage
+        time_tmp = time_prev
+        RKstep = 1
+!$acc update device (time_tmp)
 #ifdef DEBUG
-        if (proc_rank == 0) print *, 'RKCK 1st time-stage at', time_prev
+        if (proc_rank == 0) print *, 'RKCK 1st time-stage at', time_tmp
 #endif
-        call s_compute_el_coupled_solver(q_cons_ts(1)%vf, q_prim_vf, rhs_ts_adapt(1)%vf, pb_ts(1)%sf, rhs_pb, mv_ts(1)%sf, rhs_mv, t_step, time_avg, time_prev, 1)
-        call s_update_tmp_rkck(1, q_cons_ts, rhs_ts_adapt, q_prim_vf)
+        call s_compute_rhs(q_cons_ts(1)%vf, q_prim_vf, rhs_ts_adapt(1)%vf, pb_ts(1)%sf, rhs_pb, mv_ts(1)%sf, rhs_mv, t_step, time_avg)
+        call s_compute_el_coupled_solver(q_cons_ts(1)%vf, q_prim_vf, rhs_ts_adapt(1)%vf, RKstep)
+        call s_update_tmp_rkck(RKstep, q_cons_ts, rhs_ts_adapt, q_prim_vf)
         if (lag_largestep) goto 502
 
+        ! maxDV_rhs = -100.0d0
+        ! maxQcons(1:sys_size) = -100.0d0
+        ! minDV_rhs = 100.0d0
+        ! minQcons(1:sys_size) = 100.0d0
+        ! !$acc parallel loop collapse(4) gang vector default(present) copyin(RKstep)
+        ! do l = 1, sys_size
+        !     do k = 0, p
+        !         do j = 0, n
+        !             do i = 0, m
+        !                 q_cons_ts(2)%vf(l)%sf(i, j, k) = q_cons_ts(1)%vf(l)%sf(i, j, k)
+        !                 !$acc loop seq
+        !                 do q = 1, RKstep
+        !                     q_cons_ts(2)%vf(l)%sf(i, j, k) = &
+        !                         q_cons_ts(2)%vf(l)%sf(i, j, k) + &
+        !                         dt*lag_RKcoef(RKstep, q)*rhs_ts_adapt(q)%vf(l)%sf(i, j, k)
+        !                     if (maxDV_rhs < rhs_ts_adapt(q)%vf(l)%sf(i, j, k)) then
+        !                         cellDV_max(1) = i
+        !                         cellDV_max(1) = j
+        !                         cellDV_max(1) = k
+        !                     end if
+        !                     maxDV_rhs = max(maxDV_rhs, rhs_ts_adapt(q)%vf(l)%sf(i, j, k))
+        !                     minDV_rhs = min(minDV_rhs, rhs_ts_adapt(q)%vf(l)%sf(i, j, k))
+        !                     maxQcons(l) = max(maxQcons(l), q_cons_ts(2)%vf(l)%sf(i, j, k))
+        !                     minQcons(l) = min(minQcons(l), q_cons_ts(2)%vf(l)%sf(i, j, k))
+
+        !                 end do
+        !             end do
+        !         end do
+        !     end do
+        ! end do
+        ! print*,'rhs_1: min max', minDV_rhs, maxDV_rhs, cellDV_max, m, n, p
+
+        ! do l = 1, sys_size
+        !     print*,'qcons_1: min max', maxQcons(l), minQcons(l), l
+        ! end do
+
         ! Second time-stage
+        time_tmp = time_prev + 0.2d0*dt
+        RKstep = 2
+!$acc update device (time_tmp)
 #ifdef DEBUG
-        if (proc_rank == 0) print *, 'RKCK 2nd time-stage at', time_prev + 0.2d0*dt
+        if (proc_rank == 0) print *, 'RKCK 2nd time-stage at', time_tmp
 #endif
-        call s_compute_el_coupled_solver(q_cons_ts(2)%vf, q_prim_vf, rhs_ts_adapt(2)%vf, pb_ts(1)%sf, rhs_pb, mv_ts(1)%sf, rhs_mv, t_step, time_avg, time_prev + 0.2d0*dt, 2)
-        call s_update_tmp_rkck(2, q_cons_ts, rhs_ts_adapt, q_prim_vf)
+        call s_compute_rhs(q_cons_ts(2)%vf, q_prim_vf, rhs_ts_adapt(2)%vf, pb_ts(1)%sf, rhs_pb, mv_ts(1)%sf, rhs_mv, t_step, time_avg)
+        call s_compute_el_coupled_solver(q_cons_ts(2)%vf, q_prim_vf, rhs_ts_adapt(2)%vf, RKstep)
+        call s_update_tmp_rkck(RKstep, q_cons_ts, rhs_ts_adapt, q_prim_vf)
         if (lag_largestep) goto 502
 
         ! Third time-stage
+        time_tmp = time_prev + 0.3d0*dt
+        RKstep = 3
+!$acc update device (time_tmp)
 #ifdef DEBUG
-        if (proc_rank == 0) print *, 'RKCK 3rd time-stage at', time_prev + 0.3d0*dt
+        if (proc_rank == 0) print *, 'RKCK 3rd time-stage at', time_tmp
 #endif
-        call s_compute_el_coupled_solver(q_cons_ts(2)%vf, q_prim_vf, rhs_ts_adapt(3)%vf, pb_ts(1)%sf, rhs_pb, mv_ts(1)%sf, rhs_mv, t_step, time_avg, time_prev + 0.3d0*dt, 3)
-        call s_update_tmp_rkck(3, q_cons_ts, rhs_ts_adapt, q_prim_vf)
+        call s_compute_rhs(q_cons_ts(2)%vf, q_prim_vf, rhs_ts_adapt(3)%vf, pb_ts(1)%sf, rhs_pb, mv_ts(1)%sf, rhs_mv, t_step, time_avg)
+        call s_compute_el_coupled_solver(q_cons_ts(2)%vf, q_prim_vf, rhs_ts_adapt(3)%vf, RKstep)
+        call s_update_tmp_rkck(RKstep, q_cons_ts, rhs_ts_adapt, q_prim_vf)
         if (lag_largestep) goto 502
 
         ! Fourth time-stage
+        time_tmp = time_prev + 0.6d0*dt
+        RKstep = 4
+!$acc update device (time_tmp)
 #ifdef DEBUG
-        if (proc_rank == 0) print *, 'RKCK 4th time-stage at', time_prev + 0.6d0*dt
+        if (proc_rank == 0) print *, 'RKCK 4th time-stage at', time_tmp
 #endif
-        call s_compute_el_coupled_solver(q_cons_ts(2)%vf, q_prim_vf, rhs_ts_adapt(4)%vf, pb_ts(1)%sf, rhs_pb, mv_ts(1)%sf, rhs_mv, t_step, time_avg, time_prev + 0.6d0*dt, 4)
-        call s_update_tmp_rkck(4, q_cons_ts, rhs_ts_adapt, q_prim_vf)
+        call s_compute_rhs(q_cons_ts(2)%vf, q_prim_vf, rhs_ts_adapt(4)%vf, pb_ts(1)%sf, rhs_pb, mv_ts(1)%sf, rhs_mv, t_step, time_avg)
+        call s_compute_el_coupled_solver(q_cons_ts(2)%vf, q_prim_vf, rhs_ts_adapt(4)%vf, RKstep)
+        call s_update_tmp_rkck(RKstep, q_cons_ts, rhs_ts_adapt, q_prim_vf)
         if (lag_largestep) goto 502
 
         ! Fifth time-stage
+        time_tmp = time_prev + 1.0d0*dt
+        RKstep = 5
+!$acc update device (time_tmp)
 #ifdef DEBUG
-        if (proc_rank == 0) print *, 'RKCK 5th time-stage at', time_prev + 1.0d0*dt
+        if (proc_rank == 0) print *, 'RKCK 5th time-stage at', time_tmp
 #endif
-        call s_compute_el_coupled_solver(q_cons_ts(2)%vf, q_prim_vf, rhs_ts_adapt(5)%vf, pb_ts(1)%sf, rhs_pb, mv_ts(1)%sf, rhs_mv, t_step, time_avg, time_prev + 1.0d0*dt, 5)
+        call s_compute_rhs(q_cons_ts(2)%vf, q_prim_vf, rhs_ts_adapt(5)%vf, pb_ts(1)%sf, rhs_pb, mv_ts(1)%sf, rhs_mv, t_step, time_avg)
+        call s_compute_el_coupled_solver(q_cons_ts(2)%vf, q_prim_vf, rhs_ts_adapt(5)%vf, 5)
         call s_update_tmp_rkck(5, q_cons_ts, rhs_ts_adapt, q_prim_vf)
         if (lag_largestep) goto 502
 
         ! Sixth time-stage
+        time_tmp = time_prev + 0.875d0*dt
+        RKstep = 6
+!$acc update device (time_tmp)
 #ifdef DEBUG
-        if (proc_rank == 0) print *, 'RKCK 6th time-stage at', time_prev + 0.875d0*dt
+        if (proc_rank == 0) print *, 'RKCK 6th time-stage at', time_tmp
 #endif
-        call s_compute_el_coupled_solver(q_cons_ts(2)%vf, q_prim_vf, rhs_ts_adapt(6)%vf, pb_ts(1)%sf, rhs_pb, mv_ts(1)%sf, rhs_mv, t_step, time_avg, time_prev + 0.875d0*dt, 6)
+        call s_compute_rhs(q_cons_ts(2)%vf, q_prim_vf, rhs_ts_adapt(6)%vf, pb_ts(1)%sf, rhs_pb, mv_ts(1)%sf, rhs_mv, t_step, time_avg)
+        call s_compute_el_coupled_solver(q_cons_ts(2)%vf, q_prim_vf, rhs_ts_adapt(6)%vf, 6)
         call s_update_tmp_rkck(6, q_cons_ts, rhs_ts_adapt, q_prim_vf)
         if (lag_largestep) goto 502
 
@@ -1193,8 +1219,6 @@
             call s_write_run_time_information(q_prim_vf, t_step)
         end if
 
-        return
-
     end subroutine s_4th_5th_order_rkck
 
     !> Module deallocation and/or disassociation procedures
@@ -1266,7 +1290,7 @@
                 end do
                 @:DEALLOCATE(rhs_ts_adapt(i)%vf)
             end do
-            @:DEALLOCATE_GLOBAL(rhs_ts_adapt)
+            @:DEALLOCATE(rhs_ts_adapt)
         end if
 
         ! Writing the footer of and closing the run-time information file
