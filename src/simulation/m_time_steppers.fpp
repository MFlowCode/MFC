!>
!! @file m_time_steppers.f90
!! @brief Contains module m_time_steppers

#:include 'macros.fpp'

!> @brief The following module features a variety of time-stepping schemes.
!!              Currently, it includes the following Runge-Kutta (RK) algorithms:
!!                   1) 1st Order TVD RK
!!                   2) 2nd Order TVD RK
!!                   3) 3rd Order TVD RK
!!              where TVD designates a total-variation-diminishing time-stepper.
module m_time_steppers

    ! Dependencies =============================================================
    use m_derived_types        !< Definitions of the derived types

    use m_global_parameters    !< Definitions of the global parameters

    use m_rhs                  !< Right-hane-side (RHS) evaluation procedures

    use m_data_output          !< Run-time info & solution data output procedures

    use m_bubbles              !< Bubble dynamics routines

    use m_ibm

    use m_mpi_proxy            !< Message passing interface (MPI) module proxy

    use m_boundary_conditions

    use m_helper

    use m_sim_helpers

    use m_fftw

    use m_nvtx

    use m_thermochem, only: num_species

    use m_body_forces
    ! ==========================================================================

    implicit none

    type(vector_field), allocatable, dimension(:) :: q_cons_ts !<
    !! Cell-average conservative variables at each time-stage (TS)

    type(scalar_field), allocatable, dimension(:) :: q_prim_vf !<
    !! Cell-average primitive variables at the current time-stage

    type(scalar_field), allocatable, dimension(:) :: rhs_vf !<
    !! Cell-average RHS variables at the current time-stage

    type(vector_field), allocatable, dimension(:) :: q_prim_ts !<
    !! Cell-average primitive variables at consecutive TIMESTEPS

    real(wp), allocatable, dimension(:, :, :, :, :) :: rhs_pb

    real(wp), allocatable, dimension(:, :, :, :, :) :: rhs_mv

    real(wp), allocatable, dimension(:, :, :) :: max_dt

    integer, private :: num_ts !<
    !! Number of time stages in the time-stepping scheme

    !$acc declare create(q_cons_ts,q_prim_vf,rhs_vf,q_prim_ts, rhs_mv, rhs_pb, max_dt)

contains

    !> The computation of parameters, the allocation of memory,
        !!      the association of pointers and/or the execution of any
        !!      other procedures that are necessary to setup the module.
    subroutine s_initialize_time_steppers_module

        integer :: i, j !< Generic loop iterators

        ! Setting number of time-stages for selected time-stepping scheme
        if (time_stepper == 1) then
            num_ts = 1
        elseif (any(time_stepper == (/2, 3/))) then
            num_ts = 2
        end if

        ! Allocating the cell-average conservative variables
        @:ALLOCATE(q_cons_ts(1:num_ts))

        do i = 1, num_ts
            @:ALLOCATE(q_cons_ts(i)%vf(1:sys_size))
        end do

        do i = 1, num_ts
            do j = 1, sys_size
                @:ALLOCATE(q_cons_ts(i)%vf(j)%sf(idwbuff(1)%beg:idwbuff(1)%end, &
                    idwbuff(2)%beg:idwbuff(2)%end, &
                    idwbuff(3)%beg:idwbuff(3)%end))
            end do
            @:ACC_SETUP_VFs(q_cons_ts(i))
        end do

        ! Allocating the cell-average primitive ts variables
        if (probe_wrt) then
            @:ALLOCATE(q_prim_ts(0:3))

            do i = 0, 3
                @:ALLOCATE(q_prim_ts(i)%vf(1:sys_size))
            end do

            do i = 0, 3
                do j = 1, sys_size
                    @:ALLOCATE(q_prim_ts(i)%vf(j)%sf(idwbuff(1)%beg:idwbuff(1)%end, &
                        idwbuff(2)%beg:idwbuff(2)%end, &
                        idwbuff(3)%beg:idwbuff(3)%end))
                end do
            end do

            do i = 0, 3
                @:ACC_SETUP_VFs(q_prim_ts(i))
            end do
        end if

        ! Allocating the cell-average primitive variables
        @:ALLOCATE(q_prim_vf(1:sys_size))

        do i = 1, adv_idx%end
            @:ALLOCATE(q_prim_vf(i)%sf(idwbuff(1)%beg:idwbuff(1)%end, &
                idwbuff(2)%beg:idwbuff(2)%end, &
                idwbuff(3)%beg:idwbuff(3)%end))
            @:ACC_SETUP_SFs(q_prim_vf(i))
        end do

        if (bubbles) then
            do i = bub_idx%beg, bub_idx%end
                @:ALLOCATE(q_prim_vf(i)%sf(idwbuff(1)%beg:idwbuff(1)%end, &
                    idwbuff(2)%beg:idwbuff(2)%end, &
                    idwbuff(3)%beg:idwbuff(3)%end))
                @:ACC_SETUP_SFs(q_prim_vf(i))
            end do
            if (adv_n) then
                @:ALLOCATE(q_prim_vf(n_idx)%sf(idwbuff(1)%beg:idwbuff(1)%end, &
                    idwbuff(2)%beg:idwbuff(2)%end, &
                    idwbuff(3)%beg:idwbuff(3)%end))
                @:ACC_SETUP_SFs(q_prim_vf(n_idx))
            end if
        end if

        if (hypoelasticity) then

            do i = stress_idx%beg, stress_idx%end
                @:ALLOCATE(q_prim_vf(i)%sf(idwbuff(1)%beg:idwbuff(1)%end, &
                    idwbuff(2)%beg:idwbuff(2)%end, &
                    idwbuff(3)%beg:idwbuff(3)%end))
                @:ACC_SETUP_SFs(q_prim_vf(i))
            end do
        end if

        if (model_eqns == 3) then
            do i = internalEnergies_idx%beg, internalEnergies_idx%end
                @:ALLOCATE(q_prim_vf(i)%sf(idwbuff(1)%beg:idwbuff(1)%end, &
                    idwbuff(2)%beg:idwbuff(2)%end, &
                    idwbuff(3)%beg:idwbuff(3)%end))
                @:ACC_SETUP_SFs(q_prim_vf(i))
            end do
        end if

        if (surface_tension) then
            @:ALLOCATE(q_prim_vf(c_idx)%sf(idwbuff(1)%beg:idwbuff(1)%end, &
                idwbuff(2)%beg:idwbuff(2)%end, &
                idwbuff(3)%beg:idwbuff(3)%end))
            @:ACC_SETUP_SFs(q_prim_vf(c_idx))
        end if

        if (chemistry) then
            do i = chemxb, chemxe
                @:ALLOCATE(q_prim_vf(i)%sf(idwbuff(1)%beg:idwbuff(1)%end, &
                    idwbuff(2)%beg:idwbuff(2)%end, &
                    idwbuff(3)%beg:idwbuff(3)%end))
                @:ACC_SETUP_SFs(q_prim_vf(i))
            end do

            @:ALLOCATE(q_prim_vf(T_idx)%sf(idwbuff(1)%beg:idwbuff(1)%end, &
                idwbuff(2)%beg:idwbuff(2)%end, &
                idwbuff(3)%beg:idwbuff(3)%end))
            @:ACC_SETUP_SFs(q_prim_vf(T_idx))
        end if

        @:ALLOCATE(pb_ts(1:2))
        !Initialize bubble variables pb and mv at all quadrature nodes for all R0 bins
        if (qbmm .and. (.not. polytropic)) then
            @:ALLOCATE(pb_ts(1)%sf(idwbuff(1)%beg:idwbuff(1)%end, &
                idwbuff(2)%beg:idwbuff(2)%end, &
                idwbuff(3)%beg:idwbuff(3)%end, 1:nnode, 1:nb))
            @:ACC_SETUP_SFs(pb_ts(1))

            @:ALLOCATE(pb_ts(2)%sf(idwbuff(1)%beg:idwbuff(1)%end, &
                idwbuff(2)%beg:idwbuff(2)%end, &
                idwbuff(3)%beg:idwbuff(3)%end, 1:nnode, 1:nb))
            @:ACC_SETUP_SFs(pb_ts(2))

            @:ALLOCATE(rhs_pb(idwbuff(1)%beg:idwbuff(1)%end, &
                idwbuff(2)%beg:idwbuff(2)%end, &
                idwbuff(3)%beg:idwbuff(3)%end, 1:nnode, 1:nb))
        else if (qbmm .and. polytropic) then
            @:ALLOCATE(pb_ts(1)%sf(idwbuff(1)%beg:idwbuff(1)%beg + 1, &
                idwbuff(2)%beg:idwbuff(2)%beg + 1, &
                idwbuff(3)%beg:idwbuff(3)%beg + 1, 1:nnode, 1:nb))
            @:ACC_SETUP_SFs(pb_ts(1))

            @:ALLOCATE(pb_ts(2)%sf(idwbuff(1)%beg:idwbuff(1)%beg + 1, &
                idwbuff(2)%beg:idwbuff(2)%beg + 1, &
                idwbuff(3)%beg:idwbuff(3)%beg + 1, 1:nnode, 1:nb))
            @:ACC_SETUP_SFs(pb_ts(2))

            @:ALLOCATE(rhs_pb(idwbuff(1)%beg:idwbuff(1)%beg + 1, &
                idwbuff(2)%beg:idwbuff(2)%beg + 1, &
                idwbuff(3)%beg:idwbuff(3)%beg + 1, 1:nnode, 1:nb))
        end if

        @:ALLOCATE(mv_ts(1:2))

        if (qbmm .and. (.not. polytropic)) then
            @:ALLOCATE(mv_ts(1)%sf(idwbuff(1)%beg:idwbuff(1)%end, &
                idwbuff(2)%beg:idwbuff(2)%end, &
                idwbuff(3)%beg:idwbuff(3)%end, 1:nnode, 1:nb))
            @:ACC_SETUP_SFs(mv_ts(1))

            @:ALLOCATE(mv_ts(2)%sf(idwbuff(1)%beg:idwbuff(1)%end, &
                idwbuff(2)%beg:idwbuff(2)%end, &
                idwbuff(3)%beg:idwbuff(3)%end, 1:nnode, 1:nb))
            @:ACC_SETUP_SFs(mv_ts(2))

            @:ALLOCATE(rhs_mv(idwbuff(1)%beg:idwbuff(1)%end, &
                idwbuff(2)%beg:idwbuff(2)%end, &
                idwbuff(3)%beg:idwbuff(3)%end, 1:nnode, 1:nb))

        else if (qbmm .and. polytropic) then
            @:ALLOCATE(mv_ts(1)%sf(idwbuff(1)%beg:idwbuff(1)%beg + 1, &
                idwbuff(2)%beg:idwbuff(2)%beg + 1, &
                idwbuff(3)%beg:idwbuff(3)%beg + 1, 1:nnode, 1:nb))
            @:ACC_SETUP_SFs(mv_ts(1))

            @:ALLOCATE(mv_ts(2)%sf(idwbuff(1)%beg:idwbuff(1)%beg + 1, &
                idwbuff(2)%beg:idwbuff(2)%beg + 1, &
                idwbuff(3)%beg:idwbuff(3)%beg + 1, 1:nnode, 1:nb))
            @:ACC_SETUP_SFs(mv_ts(2))

            @:ALLOCATE(rhs_mv(idwbuff(1)%beg:idwbuff(1)%beg + 1, &
                idwbuff(2)%beg:idwbuff(2)%beg + 1, &
                idwbuff(3)%beg:idwbuff(3)%beg + 1, 1:nnode, 1:nb))
        end if

        ! Allocating the cell-average RHS variables
        @:ALLOCATE(rhs_vf(1:sys_size))

        do i = 1, sys_size
            @:ALLOCATE(rhs_vf(i)%sf(0:m, 0:n, 0:p))
            @:ACC_SETUP_SFs(rhs_vf(i))
        end do

        ! Opening and writing the header of the run-time information file
        if (proc_rank == 0 .and. run_time_info) then
            call s_open_run_time_information_file()
        end if

        if (cfl_dt) then
            @:ALLOCATE(max_dt(0:m, 0:n, 0:p))
        end if

    end subroutine s_initialize_time_steppers_module

    !> 1st order TVD RK time-stepping algorithm
        !! @param t_step Current time step
    subroutine s_1st_order_tvd_rk(t_step, time_avg)

        integer, intent(in) :: t_step
        real(wp), intent(inout) :: time_avg

        integer :: i, j, k, l, q !< Generic loop iterator

        ! Stage 1 of 1 =====================================================
        call nvtxStartRange("TIMESTEP")

        call s_compute_rhs(q_cons_ts(1)%vf, q_prim_vf, rhs_vf, pb_ts(1)%sf, rhs_pb, mv_ts(1)%sf, rhs_mv, t_step, time_avg)

#ifdef DEBUG
        print *, 'got rhs'
#endif

        if (run_time_info) then
            call s_write_run_time_information(q_prim_vf, t_step)
        end if

#ifdef DEBUG
        print *, 'wrote runtime info'
#endif

        if (probe_wrt) then
            call s_time_step_cycling(t_step)
        end if

        if (cfl_dt) then
            if (mytime >= t_stop) return
        else
            if (t_step == t_step_stop) return
        end if

        !$acc parallel loop collapse(4) gang vector default(present)
        do i = 1, sys_size
            do l = 0, p
                do k = 0, n
                    do j = 0, m
                        q_cons_ts(1)%vf(i)%sf(j, k, l) = &
                            q_cons_ts(1)%vf(i)%sf(j, k, l) &
                            + dt*rhs_vf(i)%sf(j, k, l)
                    end do
                end do
            end do
        end do

        !Evolve pb and mv for non-polytropic qbmm
        if (qbmm .and. (.not. polytropic)) then
            !$acc parallel loop collapse(5) gang vector default(present)
            do i = 1, nb
                do l = 0, p
                    do k = 0, n
                        do j = 0, m
                            do q = 1, nnode
                                pb_ts(1)%sf(j, k, l, q, i) = &
                                    pb_ts(1)%sf(j, k, l, q, i) &
                                    + dt*rhs_pb(j, k, l, q, i)
                            end do
                        end do
                    end do
                end do
            end do
        end if

        if (qbmm .and. (.not. polytropic)) then
            !$acc parallel loop collapse(5) gang vector default(present)
            do i = 1, nb
                do l = 0, p
                    do k = 0, n
                        do j = 0, m
                            do q = 1, nnode
                                mv_ts(1)%sf(j, k, l, q, i) = &
                                    mv_ts(1)%sf(j, k, l, q, i) &
                                    + dt*rhs_mv(j, k, l, q, i)
                            end do
                        end do
                    end do
                end do
            end do
        end if

        if (bodyForces) call s_apply_bodyforces(q_cons_ts(1)%vf, q_prim_vf, rhs_vf, dt)
        call nvtxEndRange

        if (grid_geometry == 3) call s_apply_fourier_filter(q_cons_ts(1)%vf)

        if (model_eqns == 3) call s_pressure_relaxation_procedure(q_cons_ts(1)%vf)

        if (adv_n) call s_comp_alpha_from_n(q_cons_ts(1)%vf)

        if (ib) then
            if (qbmm .and. .not. polytropic) then
                call s_ibm_correct_state(q_cons_ts(1)%vf, q_prim_vf, pb_ts(1)%sf, mv_ts(1)%sf)
            else
                call s_ibm_correct_state(q_cons_ts(1)%vf, q_prim_vf)
            end if
        end if

        ! ==================================================================

    end subroutine s_1st_order_tvd_rk

    !> 2nd order TVD RK time-stepping algorithm
        !! @param t_step Current time-step
    subroutine s_2nd_order_tvd_rk(t_step, time_avg)

        integer, intent(in) :: t_step
        real(wp), intent(inout) :: time_avg

        integer :: i, j, k, l, q!< Generic loop iterator
        real(wp) :: start, finish

        ! Stage 1 of 2 =====================================================

        call cpu_time(start)

        call nvtxStartRange("TIMESTEP")

        call s_compute_rhs(q_cons_ts(1)%vf, q_prim_vf, rhs_vf, pb_ts(1)%sf, rhs_pb, mv_ts(1)%sf, rhs_mv, t_step, time_avg)

        if (run_time_info) then
            call s_write_run_time_information(q_prim_vf, t_step)
        end if

        if (probe_wrt) then
            call s_time_step_cycling(t_step)
        end if

        if (cfl_dt) then
            if (mytime >= t_stop) return
        else
            if (t_step == t_step_stop) return
        end if

        !$acc parallel loop collapse(4) gang vector default(present)
        do i = 1, sys_size
            do l = 0, p
                do k = 0, n
                    do j = 0, m
                        q_cons_ts(2)%vf(i)%sf(j, k, l) = &
                            q_cons_ts(1)%vf(i)%sf(j, k, l) &
                            + dt*rhs_vf(i)%sf(j, k, l)
                    end do
                end do
            end do
        end do

        !Evolve pb and mv for non-polytropic qbmm
        if (qbmm .and. (.not. polytropic)) then
            !$acc parallel loop collapse(5) gang vector default(present)
            do i = 1, nb
                do l = 0, p
                    do k = 0, n
                        do j = 0, m
                            do q = 1, nnode
                                pb_ts(2)%sf(j, k, l, q, i) = &
                                    pb_ts(1)%sf(j, k, l, q, i) &
                                    + dt*rhs_pb(j, k, l, q, i)
                            end do
                        end do
                    end do
                end do
            end do
        end if

        if (qbmm .and. (.not. polytropic)) then
            !$acc parallel loop collapse(5) gang vector default(present)
            do i = 1, nb
                do l = 0, p
                    do k = 0, n
                        do j = 0, m
                            do q = 1, nnode
                                mv_ts(2)%sf(j, k, l, q, i) = &
                                    mv_ts(1)%sf(j, k, l, q, i) &
                                    + dt*rhs_mv(j, k, l, q, i)
                            end do
                        end do
                    end do
                end do
            end do
        end if

        if (bodyForces) call s_apply_bodyforces(q_cons_ts(2)%vf, q_prim_vf, rhs_vf, dt)

        if (grid_geometry == 3) call s_apply_fourier_filter(q_cons_ts(2)%vf)

        if (model_eqns == 3 .and. (.not. relax)) then
            call s_pressure_relaxation_procedure(q_cons_ts(2)%vf)
        end if

        if (adv_n) call s_comp_alpha_from_n(q_cons_ts(2)%vf)

        if (ib) then
            if (qbmm .and. .not. polytropic) then
                call s_ibm_correct_state(q_cons_ts(2)%vf, q_prim_vf, pb_ts(2)%sf, mv_ts(2)%sf)
            else
                call s_ibm_correct_state(q_cons_ts(2)%vf, q_prim_vf)
            end if
        end if
        ! ==================================================================

        ! Stage 2 of 2 =====================================================

        call s_compute_rhs(q_cons_ts(2)%vf, q_prim_vf, rhs_vf, pb_ts(2)%sf, rhs_pb, mv_ts(2)%sf, rhs_mv, t_step, time_avg)

        !$acc parallel loop collapse(4) gang vector default(present)
        do i = 1, sys_size
            do l = 0, p
                do k = 0, n
                    do j = 0, m
                        q_cons_ts(1)%vf(i)%sf(j, k, l) = &
                            (q_cons_ts(1)%vf(i)%sf(j, k, l) &
                             + q_cons_ts(2)%vf(i)%sf(j, k, l) &
                             + dt*rhs_vf(i)%sf(j, k, l))/2._wp
                    end do
                end do
            end do
        end do

        if (qbmm .and. (.not. polytropic)) then
            !$acc parallel loop collapse(5) gang vector default(present)
            do i = 1, nb
                do l = 0, p
                    do k = 0, n
                        do j = 0, m
                            do q = 1, nnode
                                pb_ts(1)%sf(j, k, l, q, i) = &
                                    (pb_ts(1)%sf(j, k, l, q, i) &
                                     + pb_ts(2)%sf(j, k, l, q, i) &
                                     + dt*rhs_pb(j, k, l, q, i))/2._wp
                            end do
                        end do
                    end do
                end do
            end do
        end if

        if (qbmm .and. (.not. polytropic)) then
            !$acc parallel loop collapse(5) gang vector default(present)
            do i = 1, nb
                do l = 0, p
                    do k = 0, n
                        do j = 0, m
                            do q = 1, nnode
                                mv_ts(1)%sf(j, k, l, q, i) = &
                                    (mv_ts(1)%sf(j, k, l, q, i) &
                                     + mv_ts(2)%sf(j, k, l, q, i) &
                                     + dt*rhs_mv(j, k, l, q, i))/2._wp
                            end do
                        end do
                    end do
                end do
            end do
        end if

<<<<<<< HEAD
        call nvtxStartRange("body_forces")
        if (bodyForces) call s_apply_bodyforces(q_cons_ts(1)%vf, q_prim_vf, rhs_vf, 2._wp*dt/3._wp)
        call nvtxEndRange
=======
        if (bodyForces) call s_apply_bodyforces(q_cons_ts(1)%vf, q_prim_vf, rhs_vf, 2d0*dt/3d0)
>>>>>>> bb212366

        if (grid_geometry == 3) call s_apply_fourier_filter(q_cons_ts(1)%vf)

        if (model_eqns == 3 .and. (.not. relax)) then
            call s_pressure_relaxation_procedure(q_cons_ts(1)%vf)
        end if

        if (adv_n) call s_comp_alpha_from_n(q_cons_ts(1)%vf)

        if (ib) then
            if (qbmm .and. .not. polytropic) then
                call s_ibm_correct_state(q_cons_ts(1)%vf, q_prim_vf, pb_ts(1)%sf, mv_ts(1)%sf)
            else
                call s_ibm_correct_state(q_cons_ts(1)%vf, q_prim_vf)
            end if
        end if

        call nvtxEndRange

        call cpu_time(finish)
        ! ==================================================================

    end subroutine s_2nd_order_tvd_rk

    !> 3rd order TVD RK time-stepping algorithm
        !! @param t_step Current time-step
    subroutine s_3rd_order_tvd_rk(t_step, time_avg) ! --------------------------------

        integer, intent(IN) :: t_step
        real(wp), intent(INOUT) :: time_avg

        integer :: i, j, k, l, q !< Generic loop iterator

        real(wp) :: start, finish

        ! Stage 1 of 3 =====================================================

        if (.not. adap_dt) then
            call cpu_time(start)
            call nvtxStartRange("TIMESTEP")
        end if

        call s_compute_rhs(q_cons_ts(1)%vf, q_prim_vf, rhs_vf, pb_ts(1)%sf, rhs_pb, mv_ts(1)%sf, rhs_mv, t_step, time_avg)

        if (run_time_info) then
            call s_write_run_time_information(q_prim_vf, t_step)
        end if

        if (probe_wrt) then
            call s_time_step_cycling(t_step)
        end if

        if (cfl_dt) then
            if (mytime >= t_stop) return
        else
            if (t_step == t_step_stop) return
        end if

        !$acc parallel loop collapse(4) gang vector default(present)
        do i = 1, sys_size
            do l = 0, p
                do k = 0, n
                    do j = 0, m
                        q_cons_ts(2)%vf(i)%sf(j, k, l) = &
                            q_cons_ts(1)%vf(i)%sf(j, k, l) &
                            + dt*rhs_vf(i)%sf(j, k, l)
                    end do
                end do
            end do
        end do

        !Evolve pb and mv for non-polytropic qbmm
        if (qbmm .and. (.not. polytropic)) then
            !$acc parallel loop collapse(5) gang vector default(present)
            do i = 1, nb
                do l = 0, p
                    do k = 0, n
                        do j = 0, m
                            do q = 1, nnode
                                pb_ts(2)%sf(j, k, l, q, i) = &
                                    pb_ts(1)%sf(j, k, l, q, i) &
                                    + dt*rhs_pb(j, k, l, q, i)
                            end do
                        end do
                    end do
                end do
            end do
        end if

        if (qbmm .and. (.not. polytropic)) then
            !$acc parallel loop collapse(5) gang vector default(present)
            do i = 1, nb
                do l = 0, p
                    do k = 0, n
                        do j = 0, m
                            do q = 1, nnode
                                mv_ts(2)%sf(j, k, l, q, i) = &
                                    mv_ts(1)%sf(j, k, l, q, i) &
                                    + dt*rhs_mv(j, k, l, q, i)
                            end do
                        end do
                    end do
                end do
            end do
        end if

        if (bodyForces) call s_apply_bodyforces(q_cons_ts(2)%vf, q_prim_vf, rhs_vf, dt)

        if (grid_geometry == 3) call s_apply_fourier_filter(q_cons_ts(2)%vf)

        if (model_eqns == 3 .and. (.not. relax)) then
            call s_pressure_relaxation_procedure(q_cons_ts(2)%vf)
        end if

        if (adv_n) call s_comp_alpha_from_n(q_cons_ts(2)%vf)

        if (ib) then
            if (qbmm .and. .not. polytropic) then
                call s_ibm_correct_state(q_cons_ts(2)%vf, q_prim_vf, pb_ts(2)%sf, mv_ts(2)%sf)
            else
                call s_ibm_correct_state(q_cons_ts(2)%vf, q_prim_vf)
            end if
        end if
        ! ==================================================================

        ! Stage 2 of 3 =====================================================

        call s_compute_rhs(q_cons_ts(2)%vf, q_prim_vf, rhs_vf, pb_ts(2)%sf, rhs_pb, mv_ts(2)%sf, rhs_mv, t_step, time_avg)

        !$acc parallel loop collapse(4) gang vector default(present)
        do i = 1, sys_size
            do l = 0, p
                do k = 0, n
                    do j = 0, m
                        q_cons_ts(2)%vf(i)%sf(j, k, l) = &
                            (3._wp*q_cons_ts(1)%vf(i)%sf(j, k, l) &
                             + q_cons_ts(2)%vf(i)%sf(j, k, l) &
                             + dt*rhs_vf(i)%sf(j, k, l))/4._wp
                    end do
                end do
            end do
        end do

        if (qbmm .and. (.not. polytropic)) then
            !$acc parallel loop collapse(5) gang vector default(present)
            do i = 1, nb
                do l = 0, p
                    do k = 0, n
                        do j = 0, m
                            do q = 1, nnode
                                pb_ts(2)%sf(j, k, l, q, i) = &
                                    (3._wp*pb_ts(1)%sf(j, k, l, q, i) &
                                     + pb_ts(2)%sf(j, k, l, q, i) &
                                     + dt*rhs_pb(j, k, l, q, i))/4._wp
                            end do
                        end do
                    end do
                end do
            end do
        end if

        if (qbmm .and. (.not. polytropic)) then
            !$acc parallel loop collapse(5) gang vector default(present)
            do i = 1, nb
                do l = 0, p
                    do k = 0, n
                        do j = 0, m
                            do q = 1, nnode
                                mv_ts(2)%sf(j, k, l, q, i) = &
                                    (3._wp*mv_ts(1)%sf(j, k, l, q, i) &
                                     + mv_ts(2)%sf(j, k, l, q, i) &
                                     + dt*rhs_mv(j, k, l, q, i))/4._wp
                            end do
                        end do
                    end do
                end do
            end do
        end if

<<<<<<< HEAD
        call nvtxStartRange("body_forces")
        if (bodyForces) call s_apply_bodyforces(q_cons_ts(2)%vf, q_prim_vf, rhs_vf, dt/4._wp)
        call nvtxEndRange
=======
        if (bodyForces) call s_apply_bodyforces(q_cons_ts(2)%vf, q_prim_vf, rhs_vf, dt/4d0)
>>>>>>> bb212366

        if (grid_geometry == 3) call s_apply_fourier_filter(q_cons_ts(2)%vf)

        if (model_eqns == 3 .and. (.not. relax)) then
            call s_pressure_relaxation_procedure(q_cons_ts(2)%vf)
        end if

        if (adv_n) call s_comp_alpha_from_n(q_cons_ts(2)%vf)

        if (ib) then
            if (qbmm .and. .not. polytropic) then
                call s_ibm_correct_state(q_cons_ts(2)%vf, q_prim_vf, pb_ts(2)%sf, mv_ts(2)%sf)
            else
                call s_ibm_correct_state(q_cons_ts(2)%vf, q_prim_vf)
            end if
        end if
        ! ==================================================================

        ! Stage 3 of 3 =====================================================
        call s_compute_rhs(q_cons_ts(2)%vf, q_prim_vf, rhs_vf, pb_ts(2)%sf, rhs_pb, mv_ts(2)%sf, rhs_mv, t_step, time_avg)

        !$acc parallel loop collapse(4) gang vector default(present)
        do i = 1, sys_size
            do l = 0, p
                do k = 0, n
                    do j = 0, m
                        q_cons_ts(1)%vf(i)%sf(j, k, l) = &
                            (q_cons_ts(1)%vf(i)%sf(j, k, l) &
                             + 2._wp*q_cons_ts(2)%vf(i)%sf(j, k, l) &
                             + 2._wp*dt*rhs_vf(i)%sf(j, k, l))/3._wp
                    end do
                end do
            end do
        end do

        if (qbmm .and. (.not. polytropic)) then
            !$acc parallel loop collapse(5) gang vector default(present)
            do i = 1, nb
                do l = 0, p
                    do k = 0, n
                        do j = 0, m
                            do q = 1, nnode
                                pb_ts(1)%sf(j, k, l, q, i) = &
                                    (pb_ts(1)%sf(j, k, l, q, i) &
                                     + 2._wp*pb_ts(2)%sf(j, k, l, q, i) &
                                     + 2._wp*dt*rhs_pb(j, k, l, q, i))/3._wp
                            end do
                        end do
                    end do
                end do
            end do
        end if

        if (qbmm .and. (.not. polytropic)) then
            !$acc parallel loop collapse(5) gang vector default(present)
            do i = 1, nb
                do l = 0, p
                    do k = 0, n
                        do j = 0, m
                            do q = 1, nnode
                                mv_ts(1)%sf(j, k, l, q, i) = &
                                    (mv_ts(1)%sf(j, k, l, q, i) &
                                     + 2._wp*mv_ts(2)%sf(j, k, l, q, i) &
                                     + 2._wp*dt*rhs_mv(j, k, l, q, i))/3._wp
                            end do
                        end do
                    end do
                end do
            end do
        end if

<<<<<<< HEAD
        call nvtxStartRange("body_forces")
        if (bodyForces) call s_apply_bodyforces(q_cons_ts(1)%vf, q_prim_vf, rhs_vf, 2._wp*dt/3._wp)
        call nvtxEndRange
=======
        if (bodyForces) call s_apply_bodyforces(q_cons_ts(1)%vf, q_prim_vf, rhs_vf, 2d0*dt/3d0)
>>>>>>> bb212366

        if (grid_geometry == 3) call s_apply_fourier_filter(q_cons_ts(1)%vf)

        if (model_eqns == 3 .and. (.not. relax)) then
            call s_pressure_relaxation_procedure(q_cons_ts(1)%vf)
        end if

        if (adv_n) call s_comp_alpha_from_n(q_cons_ts(1)%vf)

        if (ib) then
            if (qbmm .and. .not. polytropic) then
                call s_ibm_correct_state(q_cons_ts(1)%vf, q_prim_vf, pb_ts(1)%sf, mv_ts(1)%sf)
            else
                call s_ibm_correct_state(q_cons_ts(1)%vf, q_prim_vf)
            end if
        end if

        if (.not. adap_dt) then
            call nvtxEndRange
            call cpu_time(finish)

            time = time + (finish - start)
        end if
        ! ==================================================================

    end subroutine s_3rd_order_tvd_rk

    !> Strang splitting scheme with 3rd order TVD RK time-stepping algorithm for
        !!      the flux term and adaptive time stepping algorithm for
        !!      the source term
        !! @param t_step Current time-step
    subroutine s_strang_splitting(t_step, time_avg)

        integer, intent(in) :: t_step
        real(wp), intent(inout) :: time_avg

        real(wp) :: start, finish

        call cpu_time(start)

        call nvtxStartRange("TIMESTEP")

        ! Stage 1 of 3 =====================================================
        call s_adaptive_dt_bubble(t_step)

        ! Stage 2 of 3 =====================================================
        call s_3rd_order_tvd_rk(t_step, time_avg)

        ! Stage 3 of 3 =====================================================
        call s_adaptive_dt_bubble(t_step)

        call nvtxEndRange

        call cpu_time(finish)

        time = time + (finish - start)

        ! ==================================================================

    end subroutine s_strang_splitting

    !> Bubble source part in Strang operator splitting scheme
        !! @param t_step Current time-step
    subroutine s_adaptive_dt_bubble(t_step)

        integer, intent(in) :: t_step

        type(vector_field) :: gm_alpha_qp

        call s_convert_conservative_to_primitive_variables( &
            q_cons_ts(1)%vf, &
            q_prim_vf, &
            idwint, &
            gm_alpha_qp%vf)

        call s_compute_bubble_source(q_cons_ts(1)%vf, q_prim_vf, t_step, rhs_vf)

        call s_comp_alpha_from_n(q_cons_ts(1)%vf)

    end subroutine s_adaptive_dt_bubble ! ------------------------------

    subroutine s_compute_dt()

        real(wp) :: rho        !< Cell-avg. density
        real(wp), dimension(num_dims) :: vel        !< Cell-avg. velocity
        real(wp) :: vel_sum    !< Cell-avg. velocity sum
        real(wp) :: pres       !< Cell-avg. pressure
        real(wp), dimension(num_fluids) :: alpha      !< Cell-avg. volume fraction
        real(wp) :: gamma      !< Cell-avg. sp. heat ratio
        real(wp) :: pi_inf     !< Cell-avg. liquid stiffness function
        real(wp) :: c          !< Cell-avg. sound speed
        real(wp) :: H          !< Cell-avg. enthalpy
        real(wp), dimension(2) :: Re         !< Cell-avg. Reynolds numbers
        type(vector_field) :: gm_alpha_qp

        real(wp) :: dt_local
        integer :: j, k, l !< Generic loop iterators

        call s_convert_conservative_to_primitive_variables( &
            q_cons_ts(1)%vf, &
            q_prim_vf, &
            idwint, &
            gm_alpha_qp%vf)

        !$acc parallel loop collapse(3) gang vector default(present) private(vel, alpha, Re)
        do l = 0, p
            do k = 0, n
                do j = 0, m
                    call s_compute_enthalpy(q_prim_vf, pres, rho, gamma, pi_inf, Re, H, alpha, vel, vel_sum, j, k, l)

                    ! Compute mixture sound speed
                    call s_compute_speed_of_sound(pres, rho, gamma, pi_inf, H, alpha, vel_sum, 0._wp, c)

                    call s_compute_dt_from_cfl(vel, c, max_dt, rho, Re, j, k, l)
                end do
            end do
        end do

        !$acc kernels
        dt_local = minval(max_dt)
        !$acc end kernels

        if (num_procs == 1) then
            dt = dt_local
        else
            call s_mpi_allreduce_min(dt_local, dt)
        end if

        !$acc update device(dt)

    end subroutine s_compute_dt

    !> This subroutine applies the body forces source term at each
        !! Runge-Kutta stage
    subroutine s_apply_bodyforces(q_cons_vf, q_prim_vf, rhs_vf, ldt)

        type(scalar_field), dimension(1:sys_size), intent(inout) :: q_cons_vf
        type(scalar_field), dimension(1:sys_size), intent(in) :: q_prim_vf
        type(scalar_field), dimension(1:sys_size), intent(inout) :: rhs_vf

        real(wp), intent(in) :: ldt !< local dt

        integer :: i, j, k, l

        call nvtxStartRange("RHS-BODYFORCES")
        call s_compute_body_forces_rhs(q_prim_vf, q_cons_vf, rhs_vf)

        !$acc parallel loop collapse(4) gang vector default(present)
        do i = momxb, E_idx
            do l = 0, p
                do k = 0, n
                    do j = 0, m
                        q_cons_vf(i)%sf(j, k, l) = q_cons_vf(i)%sf(j, k, l) + &
                                                   ldt*rhs_vf(i)%sf(j, k, l)
                    end do
                end do
            end do
        end do

        call nvtxEndRange

    end subroutine s_apply_bodyforces

    !> This subroutine saves the temporary q_prim_vf vector
        !!      into the q_prim_ts vector that is then used in p_main
        !! @param t_step current time-step
    subroutine s_time_step_cycling(t_step)

        integer, intent(in) :: t_step

        integer :: i !< Generic loop iterator

        do i = 1, sys_size
            !$acc update host(q_prim_vf(i)%sf)
        end do

        if (t_step == t_step_start) then
            do i = 1, sys_size
                q_prim_ts(3)%vf(i)%sf(:, :, :) = q_prim_vf(i)%sf(:, :, :)
            end do
        elseif (t_step == t_step_start + 1) then
            do i = 1, sys_size
                q_prim_ts(2)%vf(i)%sf(:, :, :) = q_prim_vf(i)%sf(:, :, :)
            end do
        elseif (t_step == t_step_start + 2) then
            do i = 1, sys_size
                q_prim_ts(1)%vf(i)%sf(:, :, :) = q_prim_vf(i)%sf(:, :, :)
            end do
        elseif (t_step == t_step_start + 3) then
            do i = 1, sys_size
                q_prim_ts(0)%vf(i)%sf(:, :, :) = q_prim_vf(i)%sf(:, :, :)
            end do
        else ! All other timesteps
            do i = 1, sys_size
                q_prim_ts(3)%vf(i)%sf(:, :, :) = q_prim_ts(2)%vf(i)%sf(:, :, :)
                q_prim_ts(2)%vf(i)%sf(:, :, :) = q_prim_ts(1)%vf(i)%sf(:, :, :)
                q_prim_ts(1)%vf(i)%sf(:, :, :) = q_prim_ts(0)%vf(i)%sf(:, :, :)
                q_prim_ts(0)%vf(i)%sf(:, :, :) = q_prim_vf(i)%sf(:, :, :)
            end do
        end if

    end subroutine s_time_step_cycling
    !> Module deallocation and/or disassociation procedures
    subroutine s_finalize_time_steppers_module

        integer :: i, j !< Generic loop iterators

        ! Deallocating the cell-average conservative variables
        do i = 1, num_ts

            do j = 1, sys_size
                @:DEALLOCATE(q_cons_ts(i)%vf(j)%sf)
            end do

            @:DEALLOCATE(q_cons_ts(i)%vf)

        end do

        @:DEALLOCATE(q_cons_ts)

        ! Deallocating the cell-average primitive ts variables
        if (probe_wrt) then
            do i = 0, 3
                do j = 1, sys_size
                    @:DEALLOCATE(q_prim_ts(i)%vf(j)%sf)
                end do
                @:DEALLOCATE(q_prim_ts(i)%vf)
            end do
            @:DEALLOCATE(q_prim_ts)
        end if

        ! Deallocating the cell-average primitive variables
        do i = 1, adv_idx%end
            @:DEALLOCATE(q_prim_vf(i)%sf)
        end do

        if (hypoelasticity) then
            do i = stress_idx%beg, stress_idx%end
                @:DEALLOCATE(q_prim_vf(i)%sf)
            end do
        end if

        if (bubbles) then
            do i = bub_idx%beg, bub_idx%end
                @:DEALLOCATE(q_prim_vf(i)%sf)
            end do
        end if

        if (model_eqns == 3) then
            do i = internalEnergies_idx%beg, internalEnergies_idx%end
                @:DEALLOCATE(q_prim_vf(i)%sf)
            end do
        end if

        @:DEALLOCATE(q_prim_vf)

        ! Deallocating the cell-average RHS variables
        do i = 1, sys_size
            @:DEALLOCATE(rhs_vf(i)%sf)
        end do

        @:DEALLOCATE(rhs_vf)

        ! Writing the footer of and closing the run-time information file
        if (proc_rank == 0 .and. run_time_info) then
            call s_close_run_time_information_file()
        end if

    end subroutine s_finalize_time_steppers_module

end module m_time_steppers<|MERGE_RESOLUTION|>--- conflicted
+++ resolved
@@ -527,13 +527,7 @@
             end do
         end if
 
-<<<<<<< HEAD
-        call nvtxStartRange("body_forces")
         if (bodyForces) call s_apply_bodyforces(q_cons_ts(1)%vf, q_prim_vf, rhs_vf, 2._wp*dt/3._wp)
-        call nvtxEndRange
-=======
-        if (bodyForces) call s_apply_bodyforces(q_cons_ts(1)%vf, q_prim_vf, rhs_vf, 2d0*dt/3d0)
->>>>>>> bb212366
 
         if (grid_geometry == 3) call s_apply_fourier_filter(q_cons_ts(1)%vf)
 
@@ -713,13 +707,7 @@
             end do
         end if
 
-<<<<<<< HEAD
-        call nvtxStartRange("body_forces")
         if (bodyForces) call s_apply_bodyforces(q_cons_ts(2)%vf, q_prim_vf, rhs_vf, dt/4._wp)
-        call nvtxEndRange
-=======
-        if (bodyForces) call s_apply_bodyforces(q_cons_ts(2)%vf, q_prim_vf, rhs_vf, dt/4d0)
->>>>>>> bb212366
 
         if (grid_geometry == 3) call s_apply_fourier_filter(q_cons_ts(2)%vf)
 
@@ -791,13 +779,7 @@
             end do
         end if
 
-<<<<<<< HEAD
-        call nvtxStartRange("body_forces")
         if (bodyForces) call s_apply_bodyforces(q_cons_ts(1)%vf, q_prim_vf, rhs_vf, 2._wp*dt/3._wp)
-        call nvtxEndRange
-=======
-        if (bodyForces) call s_apply_bodyforces(q_cons_ts(1)%vf, q_prim_vf, rhs_vf, 2d0*dt/3d0)
->>>>>>> bb212366
 
         if (grid_geometry == 3) call s_apply_fourier_filter(q_cons_ts(1)%vf)
 
