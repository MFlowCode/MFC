--- conflicted
+++ resolved
@@ -902,13 +902,13 @@
         call nvtxStartRange("TIMESTEP")
 
         ! Stage 1 of 3
-        call s_adaptive_dt_bubble(t_step, 1)
+        call s_adaptive_dt_bubble(1)
 
         ! Stage 2 of 3
         call s_3rd_order_tvd_rk(t_step, time_avg)
 
         ! Stage 3 of 3
-        call s_adaptive_dt_bubble(t_step, 3)
+        call s_adaptive_dt_bubble(3)
 
         call nvtxEndRange
 
@@ -920,9 +920,9 @@
 
     !> Bubble source part in Strang operator splitting scheme
         !! @param t_step Current time-step
-    subroutine s_adaptive_dt_bubble(t_step, stage)
-
-        integer, intent(in) :: t_step, stage
+    subroutine s_adaptive_dt_bubble(stage)
+
+        integer, intent(in) :: stage
 
         type(vector_field) :: gm_alpha_qp
 
@@ -932,18 +932,15 @@
             q_prim_vf, &
             idwint)
 
-<<<<<<< HEAD
-        call s_compute_bubble_EE_source(q_cons_ts(1)%vf, q_prim_vf, rhs_vf)
-=======
         if (bubbles_euler) then
 
-            call s_compute_bubble_EE_source(q_cons_ts(1)%vf, q_prim_vf, t_step, rhs_vf)
+            call s_compute_bubble_EE_source(q_cons_ts(1)%vf, q_prim_vf, rhs_vf)
             call s_comp_alpha_from_n(q_cons_ts(1)%vf)
 
         elseif (bubbles_lagrange) then
 
             call s_populate_variables_buffers(q_prim_vf, pb_ts(1)%sf, mv_ts(1)%sf, bc_type)
-            call s_compute_bubble_EL_dynamics(q_cons_ts(1)%vf, q_prim_vf, t_step, rhs_vf, stage)
+            call s_compute_bubble_EL_dynamics(q_prim_vf, stage)
             call s_transfer_data_to_tmp()
             call s_smear_voidfraction()
             if (stage == 3) then
@@ -954,7 +951,6 @@
                 end if
                 call s_write_void_evol(mytime)
             end if
->>>>>>> 59d94316
 
         end if
 
