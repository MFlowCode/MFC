!>
!! @file m_time_steppers.f90
!! @brief Contains module m_time_steppers

#:include 'macros.fpp'

!> @brief The following module features a variety of time-stepping schemes.
!!              Currently, it includes the following Runge-Kutta (RK) algorithms:
!!                   1) 1st Order TVD RK
!!                   2) 2nd Order TVD RK
!!                   3) 3rd Order TVD RK
!!              where TVD designates a total-variation-diminishing time-stepper.
module m_time_steppers

    ! Dependencies =============================================================
    use m_derived_types        !< Definitions of the derived types

    use m_global_parameters    !< Definitions of the global parameters

    use m_rhs                  !< Right-hane-side (RHS) evaluation procedures

    use m_data_output          !< Run-time info & solution data output procedures

    use m_bubbles              !< Bubble dynamics routines

    use m_ibm

    use m_mpi_proxy            !< Message passing interface (MPI) module proxy

    use m_boundary_conditions

    use m_helper

    use m_sim_helpers

    use m_fftw

    use m_nvtx

    use m_thermochem, only: num_species

    use m_body_forces
    ! ==========================================================================

    implicit none

<<<<<<< HEAD
#ifdef CRAY_ACC_WAR
    @:CRAY_DECLARE_GLOBAL(type(vector_field), dimension(:), q_cons_ts)
    !! Cell-average conservative variables at each time-stage (TS)

    @:CRAY_DECLARE_GLOBAL(type(scalar_field), dimension(:), q_prim_vf)
    !! Cell-average primitive variables at the current time-stage

    @:CRAY_DECLARE_GLOBAL(type(scalar_field), dimension(:), rhs_vf)
    !! Cell-average RHS variables at the current time-stage

    @:CRAY_DECLARE_GLOBAL(type(vector_field), dimension(:), q_prim_ts)
    !! Cell-average primitive variables at consecutive TIMESTEPS

    @:CRAY_DECLARE_GLOBAL(real(wp), dimension(:, :, :, :, :), rhs_pb)

    @:CRAY_DECLARE_GLOBAL(real(wp), dimension(:, :, :, :, :), rhs_mv)

    @:CRAY_DECLARE_GLOBAL(real(wp), dimension( :, :, :), max_dt)

    integer, private :: num_ts !<
    !! Number of time stages in the time-stepping scheme

    !$acc declare link(q_cons_ts,q_prim_vf,rhs_vf,q_prim_ts, rhs_mv, rhs_pb, max_dt)
#else
=======
>>>>>>> 78a810f2
    type(vector_field), allocatable, dimension(:) :: q_cons_ts !<
    !! Cell-average conservative variables at each time-stage (TS)

    type(scalar_field), allocatable, dimension(:) :: q_prim_vf !<
    !! Cell-average primitive variables at the current time-stage

    type(scalar_field), allocatable, dimension(:) :: rhs_vf !<
    !! Cell-average RHS variables at the current time-stage

    type(vector_field), allocatable, dimension(:) :: q_prim_ts !<
    !! Cell-average primitive variables at consecutive TIMESTEPS

    real(wp), allocatable, dimension(:, :, :, :, :) :: rhs_pb

    real(wp), allocatable, dimension(:, :, :, :, :) :: rhs_mv

    real(wp), allocatable, dimension(:, :, :) :: max_dt

    integer, private :: num_ts !<
    !! Number of time stages in the time-stepping scheme

    !$acc declare create(q_cons_ts,q_prim_vf,rhs_vf,q_prim_ts, rhs_mv, rhs_pb, max_dt)

contains

    !> The computation of parameters, the allocation of memory,
        !!      the association of pointers and/or the execution of any
        !!      other procedures that are necessary to setup the module.
    subroutine s_initialize_time_steppers_module

        integer :: i, j !< Generic loop iterators

        ! Setting number of time-stages for selected time-stepping scheme
        if (time_stepper == 1) then
            num_ts = 1
        elseif (any(time_stepper == (/2, 3/))) then
            num_ts = 2
        end if

        ! Allocating the cell-average conservative variables
        @:ALLOCATE_GLOBAL(q_cons_ts(1:num_ts))

        do i = 1, num_ts
            @:ALLOCATE(q_cons_ts(i)%vf(1:sys_size))
        end do

        do i = 1, num_ts
            do j = 1, sys_size
                @:ALLOCATE(q_cons_ts(i)%vf(j)%sf(idwbuff(1)%beg:idwbuff(1)%end, &
                    idwbuff(2)%beg:idwbuff(2)%end, &
                    idwbuff(3)%beg:idwbuff(3)%end))
            end do
            @:ACC_SETUP_VFs(q_cons_ts(i))
        end do

        ! Allocating the cell-average primitive ts variables
        if (probe_wrt) then
            @:ALLOCATE_GLOBAL(q_prim_ts(0:3))

            do i = 0, 3
                @:ALLOCATE(q_prim_ts(i)%vf(1:sys_size))
            end do

            do i = 0, 3
                do j = 1, sys_size
                    @:ALLOCATE(q_prim_ts(i)%vf(j)%sf(idwbuff(1)%beg:idwbuff(1)%end, &
                        idwbuff(2)%beg:idwbuff(2)%end, &
                        idwbuff(3)%beg:idwbuff(3)%end))
                end do
            end do

            do i = 0, 3
                @:ACC_SETUP_VFs(q_prim_ts(i))
            end do
        end if

        ! Allocating the cell-average primitive variables
        @:ALLOCATE_GLOBAL(q_prim_vf(1:sys_size))

        do i = 1, adv_idx%end
            @:ALLOCATE(q_prim_vf(i)%sf(idwbuff(1)%beg:idwbuff(1)%end, &
                idwbuff(2)%beg:idwbuff(2)%end, &
                idwbuff(3)%beg:idwbuff(3)%end))
            @:ACC_SETUP_SFs(q_prim_vf(i))
        end do

        if (bubbles) then
            do i = bub_idx%beg, bub_idx%end
                @:ALLOCATE(q_prim_vf(i)%sf(idwbuff(1)%beg:idwbuff(1)%end, &
                    idwbuff(2)%beg:idwbuff(2)%end, &
                    idwbuff(3)%beg:idwbuff(3)%end))
                @:ACC_SETUP_SFs(q_prim_vf(i))
            end do
            if (adv_n) then
                @:ALLOCATE(q_prim_vf(n_idx)%sf(idwbuff(1)%beg:idwbuff(1)%end, &
                    idwbuff(2)%beg:idwbuff(2)%end, &
                    idwbuff(3)%beg:idwbuff(3)%end))
                @:ACC_SETUP_SFs(q_prim_vf(n_idx))
            end if
        end if

        if (hypoelasticity) then

            do i = stress_idx%beg, stress_idx%end
                @:ALLOCATE(q_prim_vf(i)%sf(idwbuff(1)%beg:idwbuff(1)%end, &
                    idwbuff(2)%beg:idwbuff(2)%end, &
                    idwbuff(3)%beg:idwbuff(3)%end))
                @:ACC_SETUP_SFs(q_prim_vf(i))
            end do
        end if

        if (model_eqns == 3) then
            do i = internalEnergies_idx%beg, internalEnergies_idx%end
                @:ALLOCATE(q_prim_vf(i)%sf(idwbuff(1)%beg:idwbuff(1)%end, &
                    idwbuff(2)%beg:idwbuff(2)%end, &
                    idwbuff(3)%beg:idwbuff(3)%end))
                @:ACC_SETUP_SFs(q_prim_vf(i))
            end do
        end if

        if (surface_tension) then
            @:ALLOCATE(q_prim_vf(c_idx)%sf(idwbuff(1)%beg:idwbuff(1)%end, &
                idwbuff(2)%beg:idwbuff(2)%end, &
                idwbuff(3)%beg:idwbuff(3)%end))
            @:ACC_SETUP_SFs(q_prim_vf(c_idx))
        end if

        if (chemistry) then
            do i = chemxb, chemxe
                @:ALLOCATE(q_prim_vf(i)%sf(idwbuff(1)%beg:idwbuff(1)%end, &
                    idwbuff(2)%beg:idwbuff(2)%end, &
                    idwbuff(3)%beg:idwbuff(3)%end))
                @:ACC_SETUP_SFs(q_prim_vf(i))
            end do

            @:ALLOCATE(q_prim_vf(T_idx)%sf(idwbuff(1)%beg:idwbuff(1)%end, &
                idwbuff(2)%beg:idwbuff(2)%end, &
                idwbuff(3)%beg:idwbuff(3)%end))
            @:ACC_SETUP_SFs(q_prim_vf(T_idx))
        end if

        @:ALLOCATE_GLOBAL(pb_ts(1:2))
        !Initialize bubble variables pb and mv at all quadrature nodes for all R0 bins
        if (qbmm .and. (.not. polytropic)) then
            @:ALLOCATE(pb_ts(1)%sf(idwbuff(1)%beg:idwbuff(1)%end, &
                idwbuff(2)%beg:idwbuff(2)%end, &
                idwbuff(3)%beg:idwbuff(3)%end, 1:nnode, 1:nb))
            @:ACC_SETUP_SFs(pb_ts(1))

            @:ALLOCATE(pb_ts(2)%sf(idwbuff(1)%beg:idwbuff(1)%end, &
                idwbuff(2)%beg:idwbuff(2)%end, &
                idwbuff(3)%beg:idwbuff(3)%end, 1:nnode, 1:nb))
            @:ACC_SETUP_SFs(pb_ts(2))

            @:ALLOCATE_GLOBAL(rhs_pb(idwbuff(1)%beg:idwbuff(1)%end, &
                idwbuff(2)%beg:idwbuff(2)%end, &
                idwbuff(3)%beg:idwbuff(3)%end, 1:nnode, 1:nb))
        else if (qbmm .and. polytropic) then
            @:ALLOCATE(pb_ts(1)%sf(idwbuff(1)%beg:idwbuff(1)%beg + 1, &
                idwbuff(2)%beg:idwbuff(2)%beg + 1, &
                idwbuff(3)%beg:idwbuff(3)%beg + 1, 1:nnode, 1:nb))
            @:ACC_SETUP_SFs(pb_ts(1))

            @:ALLOCATE(pb_ts(2)%sf(idwbuff(1)%beg:idwbuff(1)%beg + 1, &
                idwbuff(2)%beg:idwbuff(2)%beg + 1, &
                idwbuff(3)%beg:idwbuff(3)%beg + 1, 1:nnode, 1:nb))
            @:ACC_SETUP_SFs(pb_ts(2))

            @:ALLOCATE_GLOBAL(rhs_pb(idwbuff(1)%beg:idwbuff(1)%beg + 1, &
                idwbuff(2)%beg:idwbuff(2)%beg + 1, &
                idwbuff(3)%beg:idwbuff(3)%beg + 1, 1:nnode, 1:nb))
        end if

        @:ALLOCATE_GLOBAL(mv_ts(1:2))

        if (qbmm .and. (.not. polytropic)) then
            @:ALLOCATE(mv_ts(1)%sf(idwbuff(1)%beg:idwbuff(1)%end, &
                idwbuff(2)%beg:idwbuff(2)%end, &
                idwbuff(3)%beg:idwbuff(3)%end, 1:nnode, 1:nb))
            @:ACC_SETUP_SFs(mv_ts(1))

            @:ALLOCATE(mv_ts(2)%sf(idwbuff(1)%beg:idwbuff(1)%end, &
                idwbuff(2)%beg:idwbuff(2)%end, &
                idwbuff(3)%beg:idwbuff(3)%end, 1:nnode, 1:nb))
            @:ACC_SETUP_SFs(mv_ts(2))

            @:ALLOCATE_GLOBAL(rhs_mv(idwbuff(1)%beg:idwbuff(1)%end, &
                idwbuff(2)%beg:idwbuff(2)%end, &
                idwbuff(3)%beg:idwbuff(3)%end, 1:nnode, 1:nb))

        else if (qbmm .and. polytropic) then
            @:ALLOCATE(mv_ts(1)%sf(idwbuff(1)%beg:idwbuff(1)%beg + 1, &
                idwbuff(2)%beg:idwbuff(2)%beg + 1, &
                idwbuff(3)%beg:idwbuff(3)%beg + 1, 1:nnode, 1:nb))
            @:ACC_SETUP_SFs(mv_ts(1))

            @:ALLOCATE(mv_ts(2)%sf(idwbuff(1)%beg:idwbuff(1)%beg + 1, &
                idwbuff(2)%beg:idwbuff(2)%beg + 1, &
                idwbuff(3)%beg:idwbuff(3)%beg + 1, 1:nnode, 1:nb))
            @:ACC_SETUP_SFs(mv_ts(2))

            @:ALLOCATE_GLOBAL(rhs_mv(idwbuff(1)%beg:idwbuff(1)%beg + 1, &
                idwbuff(2)%beg:idwbuff(2)%beg + 1, &
                idwbuff(3)%beg:idwbuff(3)%beg + 1, 1:nnode, 1:nb))
        end if

        ! Allocating the cell-average RHS variables
        @:ALLOCATE_GLOBAL(rhs_vf(1:sys_size))

        do i = 1, sys_size
            @:ALLOCATE(rhs_vf(i)%sf(0:m, 0:n, 0:p))
            @:ACC_SETUP_SFs(rhs_vf(i))
        end do

        ! Opening and writing the header of the run-time information file
        if (proc_rank == 0 .and. run_time_info) then
            call s_open_run_time_information_file()
        end if

        if (cfl_dt) then
            @:ALLOCATE_GLOBAL(max_dt(0:m, 0:n, 0:p))
        end if

    end subroutine s_initialize_time_steppers_module

    !> 1st order TVD RK time-stepping algorithm
        !! @param t_step Current time step
    subroutine s_1st_order_tvd_rk(t_step, time_avg)

        integer, intent(in) :: t_step
        real(wp), intent(inout) :: time_avg

        integer :: i, j, k, l, q !< Generic loop iterator

        ! Stage 1 of 1 =====================================================
        call nvtxStartRange("Time_Step")

        call s_compute_rhs(q_cons_ts(1)%vf, q_prim_vf, rhs_vf, pb_ts(1)%sf, rhs_pb, mv_ts(1)%sf, rhs_mv, t_step, time_avg)

#ifdef DEBUG
        print *, 'got rhs'
#endif

        if (run_time_info) then
            call s_write_run_time_information(q_prim_vf, t_step)
        end if

#ifdef DEBUG
        print *, 'wrote runtime info'
#endif

        if (probe_wrt) then
            call s_time_step_cycling(t_step)
        end if

        if (cfl_dt) then
            if (mytime >= t_stop) return
        else
            if (t_step == t_step_stop) return
        end if

        !$acc parallel loop collapse(4) gang vector default(present)
        do i = 1, sys_size
            do l = 0, p
                do k = 0, n
                    do j = 0, m
                        q_cons_ts(1)%vf(i)%sf(j, k, l) = &
                            q_cons_ts(1)%vf(i)%sf(j, k, l) &
                            + dt*rhs_vf(i)%sf(j, k, l)
                    end do
                end do
            end do
        end do

        !Evolve pb and mv for non-polytropic qbmm
        if (qbmm .and. (.not. polytropic)) then
            !$acc parallel loop collapse(5) gang vector default(present)
            do i = 1, nb
                do l = 0, p
                    do k = 0, n
                        do j = 0, m
                            do q = 1, nnode
                                pb_ts(1)%sf(j, k, l, q, i) = &
                                    pb_ts(1)%sf(j, k, l, q, i) &
                                    + dt*rhs_pb(j, k, l, q, i)
                            end do
                        end do
                    end do
                end do
            end do
        end if

        if (qbmm .and. (.not. polytropic)) then
            !$acc parallel loop collapse(5) gang vector default(present)
            do i = 1, nb
                do l = 0, p
                    do k = 0, n
                        do j = 0, m
                            do q = 1, nnode
                                mv_ts(1)%sf(j, k, l, q, i) = &
                                    mv_ts(1)%sf(j, k, l, q, i) &
                                    + dt*rhs_mv(j, k, l, q, i)
                            end do
                        end do
                    end do
                end do
            end do
        end if

        call nvtxStartRange("body_forces")
        if (bodyForces) call s_apply_bodyforces(q_cons_ts(1)%vf, q_prim_vf, rhs_vf, dt)
        call nvtxEndRange

        if (grid_geometry == 3) call s_apply_fourier_filter(q_cons_ts(1)%vf)

        if (model_eqns == 3) call s_pressure_relaxation_procedure(q_cons_ts(1)%vf)

        if (adv_n) call s_comp_alpha_from_n(q_cons_ts(1)%vf)

        if (ib) then
            if (qbmm .and. .not. polytropic) then
                call s_ibm_correct_state(q_cons_ts(1)%vf, q_prim_vf, pb_ts(1)%sf, mv_ts(1)%sf)
            else
                call s_ibm_correct_state(q_cons_ts(1)%vf, q_prim_vf)
            end if
        end if

        call nvtxEndRange

        ! ==================================================================

    end subroutine s_1st_order_tvd_rk

    !> 2nd order TVD RK time-stepping algorithm
        !! @param t_step Current time-step
    subroutine s_2nd_order_tvd_rk(t_step, time_avg)

        integer, intent(in) :: t_step
        real(wp), intent(inout) :: time_avg

        integer :: i, j, k, l, q!< Generic loop iterator
        real(wp) :: start, finish

        ! Stage 1 of 2 =====================================================

        call cpu_time(start)

        call nvtxStartRange("Time_Step")

        call s_compute_rhs(q_cons_ts(1)%vf, q_prim_vf, rhs_vf, pb_ts(1)%sf, rhs_pb, mv_ts(1)%sf, rhs_mv, t_step, time_avg)

        if (run_time_info) then
            call s_write_run_time_information(q_prim_vf, t_step)
        end if

        if (probe_wrt) then
            call s_time_step_cycling(t_step)
        end if

        if (cfl_dt) then
            if (mytime >= t_stop) return
        else
            if (t_step == t_step_stop) return
        end if

        !$acc parallel loop collapse(4) gang vector default(present)
        do i = 1, sys_size
            do l = 0, p
                do k = 0, n
                    do j = 0, m
                        q_cons_ts(2)%vf(i)%sf(j, k, l) = &
                            q_cons_ts(1)%vf(i)%sf(j, k, l) &
                            + dt*rhs_vf(i)%sf(j, k, l)
                    end do
                end do
            end do
        end do

        !Evolve pb and mv for non-polytropic qbmm
        if (qbmm .and. (.not. polytropic)) then
            !$acc parallel loop collapse(5) gang vector default(present)
            do i = 1, nb
                do l = 0, p
                    do k = 0, n
                        do j = 0, m
                            do q = 1, nnode
                                pb_ts(2)%sf(j, k, l, q, i) = &
                                    pb_ts(1)%sf(j, k, l, q, i) &
                                    + dt*rhs_pb(j, k, l, q, i)
                            end do
                        end do
                    end do
                end do
            end do
        end if

        if (qbmm .and. (.not. polytropic)) then
            !$acc parallel loop collapse(5) gang vector default(present)
            do i = 1, nb
                do l = 0, p
                    do k = 0, n
                        do j = 0, m
                            do q = 1, nnode
                                mv_ts(2)%sf(j, k, l, q, i) = &
                                    mv_ts(1)%sf(j, k, l, q, i) &
                                    + dt*rhs_mv(j, k, l, q, i)
                            end do
                        end do
                    end do
                end do
            end do
        end if

        call nvtxStartRange("body_forces")
        if (bodyForces) call s_apply_bodyforces(q_cons_ts(2)%vf, q_prim_vf, rhs_vf, dt)
        call nvtxEndRange

        if (grid_geometry == 3) call s_apply_fourier_filter(q_cons_ts(2)%vf)

        if (model_eqns == 3 .and. (.not. relax)) then
            call s_pressure_relaxation_procedure(q_cons_ts(2)%vf)
        end if

        if (adv_n) call s_comp_alpha_from_n(q_cons_ts(2)%vf)

        if (ib) then
            if (qbmm .and. .not. polytropic) then
                call s_ibm_correct_state(q_cons_ts(2)%vf, q_prim_vf, pb_ts(2)%sf, mv_ts(2)%sf)
            else
                call s_ibm_correct_state(q_cons_ts(2)%vf, q_prim_vf)
            end if
        end if
        ! ==================================================================

        ! Stage 2 of 2 =====================================================

        call s_compute_rhs(q_cons_ts(2)%vf, q_prim_vf, rhs_vf, pb_ts(2)%sf, rhs_pb, mv_ts(2)%sf, rhs_mv, t_step, time_avg)

        !$acc parallel loop collapse(4) gang vector default(present)
        do i = 1, sys_size
            do l = 0, p
                do k = 0, n
                    do j = 0, m
                        q_cons_ts(1)%vf(i)%sf(j, k, l) = &
                            (q_cons_ts(1)%vf(i)%sf(j, k, l) &
                             + q_cons_ts(2)%vf(i)%sf(j, k, l) &
                             + dt*rhs_vf(i)%sf(j, k, l))/2._wp
                    end do
                end do
            end do
        end do

        if (qbmm .and. (.not. polytropic)) then
            !$acc parallel loop collapse(5) gang vector default(present)
            do i = 1, nb
                do l = 0, p
                    do k = 0, n
                        do j = 0, m
                            do q = 1, nnode
                                pb_ts(1)%sf(j, k, l, q, i) = &
                                    (pb_ts(1)%sf(j, k, l, q, i) &
                                     + pb_ts(2)%sf(j, k, l, q, i) &
                                     + dt*rhs_pb(j, k, l, q, i))/2._wp
                            end do
                        end do
                    end do
                end do
            end do
        end if

        if (qbmm .and. (.not. polytropic)) then
            !$acc parallel loop collapse(5) gang vector default(present)
            do i = 1, nb
                do l = 0, p
                    do k = 0, n
                        do j = 0, m
                            do q = 1, nnode
                                mv_ts(1)%sf(j, k, l, q, i) = &
                                    (mv_ts(1)%sf(j, k, l, q, i) &
                                     + mv_ts(2)%sf(j, k, l, q, i) &
                                     + dt*rhs_mv(j, k, l, q, i))/2._wp
                            end do
                        end do
                    end do
                end do
            end do
        end if

        call nvtxStartRange("body_forces")
        if (bodyForces) call s_apply_bodyforces(q_cons_ts(1)%vf, q_prim_vf, rhs_vf, 2._wp*dt/3._wp)
        call nvtxEndRange

        if (grid_geometry == 3) call s_apply_fourier_filter(q_cons_ts(1)%vf)

        if (model_eqns == 3 .and. (.not. relax)) then
            call s_pressure_relaxation_procedure(q_cons_ts(1)%vf)
        end if

        if (adv_n) call s_comp_alpha_from_n(q_cons_ts(1)%vf)

        if (ib) then
            if (qbmm .and. .not. polytropic) then
                call s_ibm_correct_state(q_cons_ts(1)%vf, q_prim_vf, pb_ts(1)%sf, mv_ts(1)%sf)
            else
                call s_ibm_correct_state(q_cons_ts(1)%vf, q_prim_vf)
            end if
        end if

        call nvtxEndRange

        call cpu_time(finish)
        ! ==================================================================

    end subroutine s_2nd_order_tvd_rk

    !> 3rd order TVD RK time-stepping algorithm
        !! @param t_step Current time-step
    subroutine s_3rd_order_tvd_rk(t_step, time_avg) ! --------------------------------

        integer, intent(IN) :: t_step
        real(wp), intent(INOUT) :: time_avg

        integer :: i, j, k, l, q !< Generic loop iterator

        real(wp) :: start, finish

        ! Stage 1 of 3 =====================================================

        if (.not. adap_dt) then
            call cpu_time(start)
            call nvtxStartRange("Time_Step")
        end if

        call s_compute_rhs(q_cons_ts(1)%vf, q_prim_vf, rhs_vf, pb_ts(1)%sf, rhs_pb, mv_ts(1)%sf, rhs_mv, t_step, time_avg)

        if (run_time_info) then
            call s_write_run_time_information(q_prim_vf, t_step)
        end if

        if (probe_wrt) then
            call s_time_step_cycling(t_step)
        end if

        if (cfl_dt) then
            if (mytime >= t_stop) return
        else
            if (t_step == t_step_stop) return
        end if

        !$acc parallel loop collapse(4) gang vector default(present)
        do i = 1, sys_size
            do l = 0, p
                do k = 0, n
                    do j = 0, m
                        q_cons_ts(2)%vf(i)%sf(j, k, l) = &
                            q_cons_ts(1)%vf(i)%sf(j, k, l) &
                            + dt*rhs_vf(i)%sf(j, k, l)
                    end do
                end do
            end do
        end do

        !Evolve pb and mv for non-polytropic qbmm
        if (qbmm .and. (.not. polytropic)) then
            !$acc parallel loop collapse(5) gang vector default(present)
            do i = 1, nb
                do l = 0, p
                    do k = 0, n
                        do j = 0, m
                            do q = 1, nnode
                                pb_ts(2)%sf(j, k, l, q, i) = &
                                    pb_ts(1)%sf(j, k, l, q, i) &
                                    + dt*rhs_pb(j, k, l, q, i)
                            end do
                        end do
                    end do
                end do
            end do
        end if

        if (qbmm .and. (.not. polytropic)) then
            !$acc parallel loop collapse(5) gang vector default(present)
            do i = 1, nb
                do l = 0, p
                    do k = 0, n
                        do j = 0, m
                            do q = 1, nnode
                                mv_ts(2)%sf(j, k, l, q, i) = &
                                    mv_ts(1)%sf(j, k, l, q, i) &
                                    + dt*rhs_mv(j, k, l, q, i)
                            end do
                        end do
                    end do
                end do
            end do
        end if

        call nvtxStartRange("body_forces")
        if (bodyForces) call s_apply_bodyforces(q_cons_ts(2)%vf, q_prim_vf, rhs_vf, dt)
        call nvtxEndRange

        if (grid_geometry == 3) call s_apply_fourier_filter(q_cons_ts(2)%vf)

        if (model_eqns == 3 .and. (.not. relax)) then
            call s_pressure_relaxation_procedure(q_cons_ts(2)%vf)
        end if

        if (adv_n) call s_comp_alpha_from_n(q_cons_ts(2)%vf)

        if (ib) then
            if (qbmm .and. .not. polytropic) then
                call s_ibm_correct_state(q_cons_ts(2)%vf, q_prim_vf, pb_ts(2)%sf, mv_ts(2)%sf)
            else
                call s_ibm_correct_state(q_cons_ts(2)%vf, q_prim_vf)
            end if
        end if
        ! ==================================================================

        ! Stage 2 of 3 =====================================================

        call s_compute_rhs(q_cons_ts(2)%vf, q_prim_vf, rhs_vf, pb_ts(2)%sf, rhs_pb, mv_ts(2)%sf, rhs_mv, t_step, time_avg)

        !$acc parallel loop collapse(4) gang vector default(present)
        do i = 1, sys_size
            do l = 0, p
                do k = 0, n
                    do j = 0, m
                        q_cons_ts(2)%vf(i)%sf(j, k, l) = &
                            (3._wp*q_cons_ts(1)%vf(i)%sf(j, k, l) &
                             + q_cons_ts(2)%vf(i)%sf(j, k, l) &
                             + dt*rhs_vf(i)%sf(j, k, l))/4._wp
                    end do
                end do
            end do
        end do

        if (qbmm .and. (.not. polytropic)) then
            !$acc parallel loop collapse(5) gang vector default(present)
            do i = 1, nb
                do l = 0, p
                    do k = 0, n
                        do j = 0, m
                            do q = 1, nnode
                                pb_ts(2)%sf(j, k, l, q, i) = &
                                    (3._wp*pb_ts(1)%sf(j, k, l, q, i) &
                                     + pb_ts(2)%sf(j, k, l, q, i) &
                                     + dt*rhs_pb(j, k, l, q, i))/4._wp
                            end do
                        end do
                    end do
                end do
            end do
        end if

        if (qbmm .and. (.not. polytropic)) then
            !$acc parallel loop collapse(5) gang vector default(present)
            do i = 1, nb
                do l = 0, p
                    do k = 0, n
                        do j = 0, m
                            do q = 1, nnode
                                mv_ts(2)%sf(j, k, l, q, i) = &
                                    (3._wp*mv_ts(1)%sf(j, k, l, q, i) &
                                     + mv_ts(2)%sf(j, k, l, q, i) &
                                     + dt*rhs_mv(j, k, l, q, i))/4._wp
                            end do
                        end do
                    end do
                end do
            end do
        end if

        call nvtxStartRange("body_forces")
        if (bodyForces) call s_apply_bodyforces(q_cons_ts(2)%vf, q_prim_vf, rhs_vf, dt/4._wp)
        call nvtxEndRange

        if (grid_geometry == 3) call s_apply_fourier_filter(q_cons_ts(2)%vf)

        if (model_eqns == 3 .and. (.not. relax)) then
            call s_pressure_relaxation_procedure(q_cons_ts(2)%vf)
        end if

        if (adv_n) call s_comp_alpha_from_n(q_cons_ts(2)%vf)

        if (ib) then
            if (qbmm .and. .not. polytropic) then
                call s_ibm_correct_state(q_cons_ts(2)%vf, q_prim_vf, pb_ts(2)%sf, mv_ts(2)%sf)
            else
                call s_ibm_correct_state(q_cons_ts(2)%vf, q_prim_vf)
            end if
        end if
        ! ==================================================================

        ! Stage 3 of 3 =====================================================
        call s_compute_rhs(q_cons_ts(2)%vf, q_prim_vf, rhs_vf, pb_ts(2)%sf, rhs_pb, mv_ts(2)%sf, rhs_mv, t_step, time_avg)

        !$acc parallel loop collapse(4) gang vector default(present)
        do i = 1, sys_size
            do l = 0, p
                do k = 0, n
                    do j = 0, m
                        q_cons_ts(1)%vf(i)%sf(j, k, l) = &
                            (q_cons_ts(1)%vf(i)%sf(j, k, l) &
                             + 2._wp*q_cons_ts(2)%vf(i)%sf(j, k, l) &
                             + 2._wp*dt*rhs_vf(i)%sf(j, k, l))/3._wp
                    end do
                end do
            end do
        end do

        if (qbmm .and. (.not. polytropic)) then
            !$acc parallel loop collapse(5) gang vector default(present)
            do i = 1, nb
                do l = 0, p
                    do k = 0, n
                        do j = 0, m
                            do q = 1, nnode
                                pb_ts(1)%sf(j, k, l, q, i) = &
                                    (pb_ts(1)%sf(j, k, l, q, i) &
                                     + 2._wp*pb_ts(2)%sf(j, k, l, q, i) &
                                     + 2._wp*dt*rhs_pb(j, k, l, q, i))/3._wp
                            end do
                        end do
                    end do
                end do
            end do
        end if

        if (qbmm .and. (.not. polytropic)) then
            !$acc parallel loop collapse(5) gang vector default(present)
            do i = 1, nb
                do l = 0, p
                    do k = 0, n
                        do j = 0, m
                            do q = 1, nnode
                                mv_ts(1)%sf(j, k, l, q, i) = &
                                    (mv_ts(1)%sf(j, k, l, q, i) &
                                     + 2._wp*mv_ts(2)%sf(j, k, l, q, i) &
                                     + 2._wp*dt*rhs_mv(j, k, l, q, i))/3._wp
                            end do
                        end do
                    end do
                end do
            end do
        end if

        call nvtxStartRange("body_forces")
        if (bodyForces) call s_apply_bodyforces(q_cons_ts(1)%vf, q_prim_vf, rhs_vf, 2._wp*dt/3._wp)
        call nvtxEndRange

        if (grid_geometry == 3) call s_apply_fourier_filter(q_cons_ts(1)%vf)

        if (model_eqns == 3 .and. (.not. relax)) then
            call s_pressure_relaxation_procedure(q_cons_ts(1)%vf)
        end if

        if (adv_n) call s_comp_alpha_from_n(q_cons_ts(1)%vf)

        if (ib) then
            if (qbmm .and. .not. polytropic) then
                call s_ibm_correct_state(q_cons_ts(1)%vf, q_prim_vf, pb_ts(1)%sf, mv_ts(1)%sf)
            else
                call s_ibm_correct_state(q_cons_ts(1)%vf, q_prim_vf)
            end if
        end if

        if (.not. adap_dt) then
            call nvtxEndRange
            call cpu_time(finish)

            time = time + (finish - start)
        end if
        ! ==================================================================

    end subroutine s_3rd_order_tvd_rk

    !> Strang splitting scheme with 3rd order TVD RK time-stepping algorithm for
        !!      the flux term and adaptive time stepping algorithm for
        !!      the source term
        !! @param t_step Current time-step
    subroutine s_strang_splitting(t_step, time_avg)

        integer, intent(in) :: t_step
        real(wp), intent(inout) :: time_avg


        real(wp) :: start, finish

        call cpu_time(start)

        call nvtxStartRange("Time_Step")

        ! Stage 1 of 3 =====================================================
        call s_adaptive_dt_bubble(t_step)

        ! Stage 2 of 3 =====================================================
        call s_3rd_order_tvd_rk(t_step, time_avg)

        ! Stage 3 of 3 =====================================================
        call s_adaptive_dt_bubble(t_step)

        call nvtxEndRange

        call cpu_time(finish)

        time = time + (finish - start)

        ! ==================================================================

    end subroutine s_strang_splitting

    !> Bubble source part in Strang operator splitting scheme
        !! @param t_step Current time-step
    subroutine s_adaptive_dt_bubble(t_step)

        integer, intent(in) :: t_step

        type(vector_field) :: gm_alpha_qp

        call s_convert_conservative_to_primitive_variables( &
            q_cons_ts(1)%vf, &
            q_prim_vf, &
            idwint, &
            gm_alpha_qp%vf)

        call s_compute_bubble_source(q_cons_ts(1)%vf, q_prim_vf, t_step, rhs_vf)

        call s_comp_alpha_from_n(q_cons_ts(1)%vf)

    end subroutine s_adaptive_dt_bubble ! ------------------------------

    subroutine s_compute_dt()

        real(wp) :: rho        !< Cell-avg. density
        real(wp), dimension(num_dims) :: vel        !< Cell-avg. velocity
        real(wp) :: vel_sum    !< Cell-avg. velocity sum
        real(wp) :: pres       !< Cell-avg. pressure
        real(wp), dimension(num_fluids) :: alpha      !< Cell-avg. volume fraction
        real(wp) :: gamma      !< Cell-avg. sp. heat ratio
        real(wp) :: pi_inf     !< Cell-avg. liquid stiffness function
        real(wp) :: c          !< Cell-avg. sound speed
        real(wp) :: H          !< Cell-avg. enthalpy
        real(wp), dimension(2) :: Re         !< Cell-avg. Reynolds numbers
        type(vector_field) :: gm_alpha_qp

        real(wp) :: dt_local
        integer :: j, k, l !< Generic loop iterators

        call s_convert_conservative_to_primitive_variables( &
            q_cons_ts(1)%vf, &
            q_prim_vf, &
            idwint, &
            gm_alpha_qp%vf)

        !$acc parallel loop collapse(3) gang vector default(present) private(vel, alpha, Re)
        do l = 0, p
            do k = 0, n
                do j = 0, m
                    call s_compute_enthalpy(q_prim_vf, pres, rho, gamma, pi_inf, Re, H, alpha, vel, vel_sum, j, k, l)

                    ! Compute mixture sound speed
                    call s_compute_speed_of_sound(pres, rho, gamma, pi_inf, H, alpha, vel_sum, 0._wp, c)

                    call s_compute_dt_from_cfl(vel, c, max_dt, rho, Re, j, k, l)
                end do
            end do
        end do

        !$acc kernels
        dt_local = minval(max_dt)
        !$acc end kernels

        if (num_procs == 1) then
            dt = dt_local
        else
            call s_mpi_allreduce_min(dt_local, dt)
        end if

        !$acc update device(dt)

    end subroutine s_compute_dt

    !> This subroutine applies the body forces source term at each
        !! Runge-Kutta stage
    subroutine s_apply_bodyforces(q_cons_vf, q_prim_vf, rhs_vf, ldt)

        type(scalar_field), dimension(1:sys_size), intent(inout) :: q_cons_vf
        type(scalar_field), dimension(1:sys_size), intent(in) :: q_prim_vf
        type(scalar_field), dimension(1:sys_size), intent(inout) :: rhs_vf

        real(wp), intent(in) :: ldt !< local dt

        integer :: i, j, k, l

        call s_compute_body_forces_rhs(q_prim_vf, q_cons_vf, rhs_vf)

        !$acc parallel loop collapse(4) gang vector default(present)
        do i = momxb, E_idx
            do l = 0, p
                do k = 0, n
                    do j = 0, m
                        q_cons_vf(i)%sf(j, k, l) = q_cons_vf(i)%sf(j, k, l) + &
                                                   ldt*rhs_vf(i)%sf(j, k, l)
                    end do
                end do
            end do
        end do

    end subroutine s_apply_bodyforces

    !> This subroutine saves the temporary q_prim_vf vector
        !!      into the q_prim_ts vector that is then used in p_main
        !! @param t_step current time-step
    subroutine s_time_step_cycling(t_step)

        integer, intent(in) :: t_step

        integer :: i !< Generic loop iterator

        do i = 1, sys_size
            !$acc update host(q_prim_vf(i)%sf)
        end do

        if (t_step == t_step_start) then
            do i = 1, sys_size
                q_prim_ts(3)%vf(i)%sf(:, :, :) = q_prim_vf(i)%sf(:, :, :)
            end do
        elseif (t_step == t_step_start + 1) then
            do i = 1, sys_size
                q_prim_ts(2)%vf(i)%sf(:, :, :) = q_prim_vf(i)%sf(:, :, :)
            end do
        elseif (t_step == t_step_start + 2) then
            do i = 1, sys_size
                q_prim_ts(1)%vf(i)%sf(:, :, :) = q_prim_vf(i)%sf(:, :, :)
            end do
        elseif (t_step == t_step_start + 3) then
            do i = 1, sys_size
                q_prim_ts(0)%vf(i)%sf(:, :, :) = q_prim_vf(i)%sf(:, :, :)
            end do
        else ! All other timesteps
            do i = 1, sys_size
                q_prim_ts(3)%vf(i)%sf(:, :, :) = q_prim_ts(2)%vf(i)%sf(:, :, :)
                q_prim_ts(2)%vf(i)%sf(:, :, :) = q_prim_ts(1)%vf(i)%sf(:, :, :)
                q_prim_ts(1)%vf(i)%sf(:, :, :) = q_prim_ts(0)%vf(i)%sf(:, :, :)
                q_prim_ts(0)%vf(i)%sf(:, :, :) = q_prim_vf(i)%sf(:, :, :)
            end do
        end if

    end subroutine s_time_step_cycling
    !> Module deallocation and/or disassociation procedures
    subroutine s_finalize_time_steppers_module

        integer :: i, j !< Generic loop iterators

        ! Deallocating the cell-average conservative variables
        do i = 1, num_ts

            do j = 1, sys_size
                @:DEALLOCATE(q_cons_ts(i)%vf(j)%sf)
            end do

            @:DEALLOCATE(q_cons_ts(i)%vf)

        end do

        @:DEALLOCATE_GLOBAL(q_cons_ts)

        ! Deallocating the cell-average primitive ts variables
        if (probe_wrt) then
            do i = 0, 3
                do j = 1, sys_size
                    @:DEALLOCATE(q_prim_ts(i)%vf(j)%sf)
                end do
                @:DEALLOCATE(q_prim_ts(i)%vf)
            end do
            @:DEALLOCATE_GLOBAL(q_prim_ts)
        end if

        ! Deallocating the cell-average primitive variables
        do i = 1, adv_idx%end
            @:DEALLOCATE(q_prim_vf(i)%sf)
        end do

        if (hypoelasticity) then
            do i = stress_idx%beg, stress_idx%end
                @:DEALLOCATE(q_prim_vf(i)%sf)
            end do
        end if

        if (bubbles) then
            do i = bub_idx%beg, bub_idx%end
                @:DEALLOCATE(q_prim_vf(i)%sf)
            end do
        end if

        if (model_eqns == 3) then
            do i = internalEnergies_idx%beg, internalEnergies_idx%end
                @:DEALLOCATE(q_prim_vf(i)%sf)
            end do
        end if

        @:DEALLOCATE_GLOBAL(q_prim_vf)

        ! Deallocating the cell-average RHS variables
        do i = 1, sys_size
            @:DEALLOCATE(rhs_vf(i)%sf)
        end do

        @:DEALLOCATE_GLOBAL(rhs_vf)

        ! Writing the footer of and closing the run-time information file
        if (proc_rank == 0 .and. run_time_info) then
            call s_close_run_time_information_file()
        end if

    end subroutine s_finalize_time_steppers_module

end module m_time_steppers<|MERGE_RESOLUTION|>--- conflicted
+++ resolved
@@ -44,33 +44,7 @@
 
     implicit none
 
-<<<<<<< HEAD
-#ifdef CRAY_ACC_WAR
-    @:CRAY_DECLARE_GLOBAL(type(vector_field), dimension(:), q_cons_ts)
-    !! Cell-average conservative variables at each time-stage (TS)
-
-    @:CRAY_DECLARE_GLOBAL(type(scalar_field), dimension(:), q_prim_vf)
-    !! Cell-average primitive variables at the current time-stage
-
-    @:CRAY_DECLARE_GLOBAL(type(scalar_field), dimension(:), rhs_vf)
-    !! Cell-average RHS variables at the current time-stage
-
-    @:CRAY_DECLARE_GLOBAL(type(vector_field), dimension(:), q_prim_ts)
-    !! Cell-average primitive variables at consecutive TIMESTEPS
-
-    @:CRAY_DECLARE_GLOBAL(real(wp), dimension(:, :, :, :, :), rhs_pb)
-
-    @:CRAY_DECLARE_GLOBAL(real(wp), dimension(:, :, :, :, :), rhs_mv)
-
-    @:CRAY_DECLARE_GLOBAL(real(wp), dimension( :, :, :), max_dt)
-
-    integer, private :: num_ts !<
-    !! Number of time stages in the time-stepping scheme
-
-    !$acc declare link(q_cons_ts,q_prim_vf,rhs_vf,q_prim_ts, rhs_mv, rhs_pb, max_dt)
-#else
-=======
->>>>>>> 78a810f2
+
     type(vector_field), allocatable, dimension(:) :: q_cons_ts !<
     !! Cell-average conservative variables at each time-stage (TS)
 
