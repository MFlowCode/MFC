!>
!! @file m_time_steppers.f90
!! @brief Contains module m_time_steppers

#:include 'macros.fpp'

!> @brief The following module features a variety of time-stepping schemes.
!!              Currently, it includes the following Runge-Kutta (RK) algorithms:
!!                   1) 1st Order TVD RK
!!                   2) 2nd Order TVD RK
!!                   3) 3rd Order TVD RK
!!              where TVD designates a total-variation-diminishing time-stepper.
module m_time_steppers

    ! Dependencies =============================================================
    use m_derived_types        !< Definitions of the derived types

    use m_global_parameters    !< Definitions of the global parameters

    use m_rhs                  !< Right-hand-side (RHS) evaluation procedures

    use m_data_output          !< Run-time info & solution data output procedures

    use m_bubbles              !< Bubble dynamics routines

    use m_ibm

    use m_mpi_proxy            !< Message passing interface (MPI) module proxy

    use m_boundary_conditions

    use m_helper

    use m_fftw

    use m_nvtx

    use m_body_forces
    ! ==========================================================================

    implicit none

#ifdef CRAY_ACC_WAR
    @:CRAY_DECLARE_GLOBAL(type(vector_field), dimension(:), q_cons_ts)
    !! Cell-average conservative variables at each time-stage (TS)

    @:CRAY_DECLARE_GLOBAL(type(scalar_field), dimension(:), q_prim_vf)
    !! Cell-average primitive variables at the current time-stage

    @:CRAY_DECLARE_GLOBAL(type(scalar_field), dimension(:), rhs_vf)
    !! Cell-average RHS variables at the current time-stage

    @:CRAY_DECLARE_GLOBAL(type(vector_field), dimension(:), q_prim_ts)
    !! Cell-average primitive variables at consecutive TIMESTEPS

    @:CRAY_DECLARE_GLOBAL(real(kind(0d0)), dimension(:, :, :, :, :), rhs_pb)

    @:CRAY_DECLARE_GLOBAL(real(kind(0d0)), dimension(:, :, :, :, :), rhs_mv)

    integer, private :: num_ts !<
    !! Number of time stages in the time-stepping scheme

    !$acc declare link(q_cons_ts,q_prim_vf,rhs_vf,q_prim_ts, rhs_mv, rhs_pb)
#else
    type(vector_field), allocatable, dimension(:) :: q_cons_ts !<
    !! Cell-average conservative variables at each time-stage (TS)

    type(scalar_field), allocatable, dimension(:) :: q_prim_vf !<
    !! Cell-average primitive variables at the current time-stage

    type(scalar_field), allocatable, dimension(:) :: rhs_vf !<
    !! Cell-average RHS variables at the current time-stage

    type(vector_field), allocatable, dimension(:) :: q_prim_ts !<
    !! Cell-average primitive variables at consecutive TIMESTEPS

    real(kind(0d0)), allocatable, dimension(:, :, :, :, :) :: rhs_pb

    real(kind(0d0)), allocatable, dimension(:, :, :, :, :) :: rhs_mv

    integer, private :: num_ts !<
    !! Number of time stages in the time-stepping scheme

    !$acc declare create(q_cons_ts,q_prim_vf,rhs_vf,q_prim_ts, rhs_mv, rhs_pb)
#endif

contains

    !> The computation of parameters, the allocation of memory,
        !!      the association of pointers and/or the execution of any
        !!      other procedures that are necessary to setup the module.
    subroutine s_initialize_time_steppers_module

        type(int_bounds_info) :: ix_t, iy_t, iz_t !<
            !! Indical bounds in the x-, y- and z-directions

        integer :: i, j !< Generic loop iterators

        ! Setting number of time-stages for selected time-stepping scheme
        if (time_stepper == 1) then
            num_ts = 1
        elseif (any(time_stepper == (/2, 3/))) then
            num_ts = 2
        end if

        ! Setting the indical bounds in the x-, y- and z-directions
        ix_t%beg = -buff_size; ix_t%end = m + buff_size

        if (n > 0) then
            iy_t%beg = -buff_size; iy_t%end = n + buff_size

            if (p > 0) then
                iz_t%beg = -buff_size; iz_t%end = p + buff_size
            else
                iz_t%beg = 0; iz_t%end = 0
            end if
        else
            iy_t%beg = 0; iy_t%end = 0
            iz_t%beg = 0; iz_t%end = 0
        end if

        ! Allocating the cell-average conservative variables
        @:ALLOCATE_GLOBAL(q_cons_ts(1:num_ts))

        do i = 1, num_ts
            @:ALLOCATE(q_cons_ts(i)%vf(1:sys_size))
        end do

        do i = 1, num_ts
            do j = 1, sys_size
                @:ALLOCATE(q_cons_ts(i)%vf(j)%sf(ix_t%beg:ix_t%end, &
                    iy_t%beg:iy_t%end, &
                    iz_t%beg:iz_t%end))
            end do
            @:ACC_SETUP_VFs(q_cons_ts(i))
        end do

        ! Allocating the cell-average primitive ts variables
        if (probe_wrt) then
            @:ALLOCATE_GLOBAL(q_prim_ts(0:3))

            do i = 0, 3
                @:ALLOCATE(q_prim_ts(i)%vf(1:sys_size))
            end do

            do i = 0, 3
                do j = 1, sys_size
                    @:ALLOCATE(q_prim_ts(i)%vf(j)%sf(ix_t%beg:ix_t%end, &
                        iy_t%beg:iy_t%end, &
                        iz_t%beg:iz_t%end))
                end do
            end do

            do i = 0, 3
                @:ACC_SETUP_VFs(q_prim_ts(i))
            end do
        end if

        ! Allocating the cell-average primitive variables
        @:ALLOCATE_GLOBAL(q_prim_vf(1:sys_size))

        do i = 1, adv_idx%end
            @:ALLOCATE(q_prim_vf(i)%sf(ix_t%beg:ix_t%end, &
                iy_t%beg:iy_t%end, &
                iz_t%beg:iz_t%end))
            @:ACC_SETUP_SFs(q_prim_vf(i))
        end do

        if (bubbles) then
            do i = bub_idx%beg, bub_idx%end
                @:ALLOCATE(q_prim_vf(i)%sf(ix_t%beg:ix_t%end, &
                    iy_t%beg:iy_t%end, &
                    iz_t%beg:iz_t%end))
                @:ACC_SETUP_SFs(q_prim_vf(i))
            end do
            if (adv_n) then
                @:ALLOCATE(q_prim_vf(n_idx)%sf(ix_t%beg:ix_t%end, &
                    iy_t%beg:iy_t%end, &
                    iz_t%beg:iz_t%end))
                @:ACC_SETUP_SFs(q_prim_vf(n_idx))
            end if
        end if

        if (hypoelasticity) then

            do i = stress_idx%beg, stress_idx%end
                @:ALLOCATE(q_prim_vf(i)%sf(ix_t%beg:ix_t%end, &
                    iy_t%beg:iy_t%end, &
                    iz_t%beg:iz_t%end))
                @:ACC_SETUP_SFs(q_prim_vf(i))
            end do
        end if

        if (model_eqns == 3) then
            do i = internalEnergies_idx%beg, internalEnergies_idx%end
                @:ALLOCATE(q_prim_vf(i)%sf(ix_t%beg:ix_t%end, &
                    iy_t%beg:iy_t%end, &
                    iz_t%beg:iz_t%end))
                @:ACC_SETUP_SFs(q_prim_vf(i))
            end do
        end if

        if (.not. f_is_default(sigma)) then
            @:ALLOCATE(q_prim_vf(c_idx)%sf(ix_t%beg:ix_t%end, &
                iy_t%beg:iy_t%end, &
                iz_t%beg:iz_t%end))
            @:ACC_SETUP_SFs(q_prim_vf(c_idx))
        end if

        @:ALLOCATE_GLOBAL(pb_ts(1:2))
        !Initialize bubble variables pb and mv at all quadrature nodes for all R0 bins
        if (qbmm .and. (.not. polytropic)) then
            @:ALLOCATE(pb_ts(1)%sf(ix_t%beg:ix_t%end, &
                iy_t%beg:iy_t%end, &
                iz_t%beg:iz_t%end, 1:nnode, 1:nb))
            @:ACC_SETUP_SFs(pb_ts(1))

            @:ALLOCATE(pb_ts(2)%sf(ix_t%beg:ix_t%end, &
                iy_t%beg:iy_t%end, &
                iz_t%beg:iz_t%end, 1:nnode, 1:nb))
            @:ACC_SETUP_SFs(pb_ts(2))

            @:ALLOCATE_GLOBAL(rhs_pb(ix_t%beg:ix_t%end, &
                iy_t%beg:iy_t%end, &
                iz_t%beg:iz_t%end, 1:nnode, 1:nb))
        else if (qbmm .and. polytropic) then
            @:ALLOCATE(pb_ts(1)%sf(ix_t%beg:ix_t%beg + 1, &
                iy_t%beg:iy_t%beg + 1, &
                iz_t%beg:iz_t%beg + 1, 1:nnode, 1:nb))
            @:ACC_SETUP_SFs(pb_ts(1))

            @:ALLOCATE(pb_ts(2)%sf(ix_t%beg:ix_t%beg + 1, &
                iy_t%beg:iy_t%beg + 1, &
                iz_t%beg:iz_t%beg + 1, 1:nnode, 1:nb))
            @:ACC_SETUP_SFs(pb_ts(2))

            @:ALLOCATE_GLOBAL(rhs_pb(ix_t%beg:ix_t%beg + 1, &
                iy_t%beg:iy_t%beg + 1, &
                iz_t%beg:iz_t%beg + 1, 1:nnode, 1:nb))
        end if

        @:ALLOCATE_GLOBAL(mv_ts(1:2))

        if (qbmm .and. (.not. polytropic)) then
            @:ALLOCATE(mv_ts(1)%sf(ix_t%beg:ix_t%end, &
                iy_t%beg:iy_t%end, &
                iz_t%beg:iz_t%end, 1:nnode, 1:nb))
            @:ACC_SETUP_SFs(mv_ts(1))

            @:ALLOCATE(mv_ts(2)%sf(ix_t%beg:ix_t%end, &
                iy_t%beg:iy_t%end, &
                iz_t%beg:iz_t%end, 1:nnode, 1:nb))
            @:ACC_SETUP_SFs(mv_ts(2))

            @:ALLOCATE_GLOBAL(rhs_mv(ix_t%beg:ix_t%end, &
                iy_t%beg:iy_t%end, &
                iz_t%beg:iz_t%end, 1:nnode, 1:nb))

        else if (qbmm .and. polytropic) then
            @:ALLOCATE(mv_ts(1)%sf(ix_t%beg:ix_t%beg + 1, &
                iy_t%beg:iy_t%beg + 1, &
                iz_t%beg:iz_t%beg + 1, 1:nnode, 1:nb))
            @:ACC_SETUP_SFs(mv_ts(1))

            @:ALLOCATE(mv_ts(2)%sf(ix_t%beg:ix_t%beg + 1, &
                iy_t%beg:iy_t%beg + 1, &
                iz_t%beg:iz_t%beg + 1, 1:nnode, 1:nb))
            @:ACC_SETUP_SFs(mv_ts(2))

            @:ALLOCATE_GLOBAL(rhs_mv(ix_t%beg:ix_t%beg + 1, &
                iy_t%beg:iy_t%beg + 1, &
                iz_t%beg:iz_t%beg + 1, 1:nnode, 1:nb))
        end if

        if (adv_n) then
            @:ALLOCATE(q_prim_vf(n_idx)%sf(ix_t%beg:ix_t%end, &
                iy_t%beg:iy_t%end, &
                iz_t%beg:iz_t%end))
            @:ACC_SETUP_SFs(q_prim_vf(n_idx))
        end if

        ! Allocating the cell-average RHS variables
        @:ALLOCATE_GLOBAL(rhs_vf(1:sys_size))

        do i = 1, sys_size
            @:ALLOCATE(rhs_vf(i)%sf(0:m, 0:n, 0:p))
            @:ACC_SETUP_SFs(rhs_vf(i))
        end do

        ! Opening and writing the header of the run-time information file
        if (proc_rank == 0 .and. run_time_info) then
            call s_open_run_time_information_file()
        end if

    end subroutine s_initialize_time_steppers_module

    !> 1st order TVD RK time-stepping algorithm
        !! @param t_step Current time step
    subroutine s_1st_order_tvd_rk(t_step, time_avg)

        integer, intent(in) :: t_step
        real(kind(0d0)), intent(inout) :: time_avg

        integer :: i, j, k, l, q!< Generic loop iterator
        real(kind(0d0)) :: nR3bar

        ! Stage 1 of 1 =====================================================

        call nvtxStartRange("Time_Step")

        call s_compute_rhs(q_cons_ts(1)%vf, q_prim_vf, rhs_vf, pb_ts(1)%sf, rhs_pb, mv_ts(1)%sf, rhs_mv, t_step, time_avg)

        if (ib .and. t_step == 1) then
            if (qbmm .and. .not. polytropic) then
                call s_ibm_correct_state(q_cons_ts(1)%vf, q_prim_vf, pb_ts(1)%sf, mv_ts(1)%sf)
            else
                call s_ibm_correct_state(q_cons_ts(1)%vf, q_prim_vf)
            end if
        end if

#ifdef DEBUG
        print *, 'got rhs'
#endif

        if (run_time_info) then
            call s_write_run_time_information(q_prim_vf, t_step)
        end if

#ifdef DEBUG
        print *, 'wrote runtime info'
#endif

        if (probe_wrt) then
            call s_time_step_cycling(t_step)
        end if

        if (t_step == t_step_stop) return

        !$acc parallel loop collapse(4) gang vector default(present)
        do i = 1, sys_size
            do l = 0, p
                do k = 0, n
                    do j = 0, m
                        q_cons_ts(1)%vf(i)%sf(j, k, l) = &
                            q_cons_ts(1)%vf(i)%sf(j, k, l) &
                            + dt*rhs_vf(i)%sf(j, k, l)
                    end do
                end do
            end do
        end do

        !Evolve pb and mv for non-polytropic qbmm
        if (qbmm .and. (.not. polytropic)) then
            !$acc parallel loop collapse(5) gang vector default(present)
            do i = 1, nb
                do l = 0, p
                    do k = 0, n
                        do j = 0, m
                            do q = 1, nnode
                                pb_ts(1)%sf(j, k, l, q, i) = &
                                    pb_ts(1)%sf(j, k, l, q, i) &
                                    + dt*rhs_pb(j, k, l, q, i)
                            end do
                        end do
                    end do
                end do
            end do
        end if

        if (qbmm .and. (.not. polytropic)) then
            !$acc parallel loop collapse(5) gang vector default(present)
            do i = 1, nb
                do l = 0, p
                    do k = 0, n
                        do j = 0, m
                            do q = 1, nnode
                                mv_ts(1)%sf(j, k, l, q, i) = &
                                    mv_ts(1)%sf(j, k, l, q, i) &
                                    + dt*rhs_mv(j, k, l, q, i)
                            end do
                        end do
                    end do
                end do
            end do
        end if

        call nvtxStartRange("body_forces")
        if (bodyForces) call s_apply_bodyforces(q_cons_ts(1)%vf, q_prim_vf, rhs_vf, dt)
        call nvtxEndRange

        if (grid_geometry == 3) call s_apply_fourier_filter(q_cons_ts(1)%vf)

        if (model_eqns == 3) call s_pressure_relaxation_procedure(q_cons_ts(1)%vf)

        if (adv_n) call s_comp_alpha_from_n(q_cons_ts(1)%vf)

        if (ib) then
            if (qbmm .and. .not. polytropic) then
                call s_ibm_correct_state(q_cons_ts(1)%vf, q_prim_vf, pb_ts(1)%sf, mv_ts(1)%sf)
            else
                call s_ibm_correct_state(q_cons_ts(1)%vf, q_prim_vf)
            end if
        end if

        call nvtxEndRange

        ! ==================================================================

    end subroutine s_1st_order_tvd_rk

    !> 2nd order TVD RK time-stepping algorithm
        !! @param t_step Current time-step
    subroutine s_2nd_order_tvd_rk(t_step, time_avg)

        integer, intent(in) :: t_step
        real(kind(0d0)), intent(inout) :: time_avg

        integer :: i, j, k, l, q!< Generic loop iterator
        real(kind(0d0)) :: start, finish
        real(kind(0d0)) :: nR3bar

        ! Stage 1 of 2 =====================================================

        call cpu_time(start)

        call nvtxStartRange("Time_Step")

        call s_compute_rhs(q_cons_ts(1)%vf, q_prim_vf, rhs_vf, pb_ts(1)%sf, rhs_pb, mv_ts(1)%sf, rhs_mv, t_step, time_avg)

        if (ib .and. t_step == 1) then
            if (qbmm .and. .not. polytropic) then
                call s_ibm_correct_state(q_cons_ts(1)%vf, q_prim_vf, pb_ts(1)%sf, mv_ts(1)%sf)
            else
                call s_ibm_correct_state(q_cons_ts(1)%vf, q_prim_vf)
            end if
        end if

        if (run_time_info) then
            call s_write_run_time_information(q_prim_vf, t_step)
        end if

        if (probe_wrt) then
            call s_time_step_cycling(t_step)
        end if

        if (t_step == t_step_stop) return

        !$acc parallel loop collapse(4) gang vector default(present)
        do i = 1, sys_size
            do l = 0, p
                do k = 0, n
                    do j = 0, m
                        q_cons_ts(2)%vf(i)%sf(j, k, l) = &
                            q_cons_ts(1)%vf(i)%sf(j, k, l) &
                            + dt*rhs_vf(i)%sf(j, k, l)
                    end do
                end do
            end do
        end do

        !Evolve pb and mv for non-polytropic qbmm
        if (qbmm .and. (.not. polytropic)) then
            !$acc parallel loop collapse(5) gang vector default(present)
            do i = 1, nb
                do l = 0, p
                    do k = 0, n
                        do j = 0, m
                            do q = 1, nnode
                                pb_ts(2)%sf(j, k, l, q, i) = &
                                    pb_ts(1)%sf(j, k, l, q, i) &
                                    + dt*rhs_pb(j, k, l, q, i)
                            end do
                        end do
                    end do
                end do
            end do
        end if

        if (qbmm .and. (.not. polytropic)) then
            !$acc parallel loop collapse(5) gang vector default(present)
            do i = 1, nb
                do l = 0, p
                    do k = 0, n
                        do j = 0, m
                            do q = 1, nnode
                                mv_ts(2)%sf(j, k, l, q, i) = &
                                    mv_ts(1)%sf(j, k, l, q, i) &
                                    + dt*rhs_mv(j, k, l, q, i)
                            end do
                        end do
                    end do
                end do
            end do
        end if

        call nvtxStartRange("body_forces")
        if (bodyForces) call s_apply_bodyforces(q_cons_ts(1)%vf, q_prim_vf, rhs_vf, dt)
        call nvtxEndRange

        if (grid_geometry == 3) call s_apply_fourier_filter(q_cons_ts(2)%vf)

        if (model_eqns == 3 .and. (.not. relax)) then
            call s_pressure_relaxation_procedure(q_cons_ts(2)%vf)
        end if

        if (adv_n) call s_comp_alpha_from_n(q_cons_ts(2)%vf)

        if (ib) then
            if (qbmm .and. .not. polytropic) then
                call s_ibm_correct_state(q_cons_ts(2)%vf, q_prim_vf, pb_ts(2)%sf, mv_ts(2)%sf)
            else
                call s_ibm_correct_state(q_cons_ts(2)%vf, q_prim_vf)
            end if
        end if
        ! ==================================================================

        ! Stage 2 of 2 =====================================================

        call s_compute_rhs(q_cons_ts(2)%vf, q_prim_vf, rhs_vf, pb_ts(2)%sf, rhs_pb, mv_ts(2)%sf, rhs_mv, t_step, time_avg)

        !$acc parallel loop collapse(4) gang vector default(present)
        do i = 1, sys_size
            do l = 0, p
                do k = 0, n
                    do j = 0, m
                        q_cons_ts(1)%vf(i)%sf(j, k, l) = &
                            (q_cons_ts(1)%vf(i)%sf(j, k, l) &
                             + q_cons_ts(2)%vf(i)%sf(j, k, l) &
                             + dt*rhs_vf(i)%sf(j, k, l))/2d0
                    end do
                end do
            end do
        end do

        if (qbmm .and. (.not. polytropic)) then
            !$acc parallel loop collapse(5) gang vector default(present)
            do i = 1, nb
                do l = 0, p
                    do k = 0, n
                        do j = 0, m
                            do q = 1, nnode
                                pb_ts(1)%sf(j, k, l, q, i) = &
                                    (pb_ts(1)%sf(j, k, l, q, i) &
                                     + pb_ts(2)%sf(j, k, l, q, i) &
                                     + dt*rhs_pb(j, k, l, q, i))/2d0
                            end do
                        end do
                    end do
                end do
            end do
        end if

        if (qbmm .and. (.not. polytropic)) then
            !$acc parallel loop collapse(5) gang vector default(present)
            do i = 1, nb
                do l = 0, p
                    do k = 0, n
                        do j = 0, m
                            do q = 1, nnode
                                mv_ts(1)%sf(j, k, l, q, i) = &
                                    (mv_ts(1)%sf(j, k, l, q, i) &
                                     + mv_ts(2)%sf(j, k, l, q, i) &
                                     + dt*rhs_mv(j, k, l, q, i))/2d0
                            end do
                        end do
                    end do
                end do
            end do
        end if

        call nvtxStartRange("body_forces")
        if (bodyForces) call s_apply_bodyforces(q_cons_ts(1)%vf, q_prim_vf, rhs_vf, 2d0*dt/3d0)
        call nvtxEndRange

        if (grid_geometry == 3) call s_apply_fourier_filter(q_cons_ts(1)%vf)

        if (model_eqns == 3 .and. (.not. relax)) then
            call s_pressure_relaxation_procedure(q_cons_ts(1)%vf)
        end if

        if (adv_n) call s_comp_alpha_from_n(q_cons_ts(1)%vf)

        if (ib) then
            if (qbmm .and. .not. polytropic) then
                call s_ibm_correct_state(q_cons_ts(1)%vf, q_prim_vf, pb_ts(1)%sf, mv_ts(1)%sf)
            else
                call s_ibm_correct_state(q_cons_ts(1)%vf, q_prim_vf)
            end if
        end if

        call nvtxEndRange

        call cpu_time(finish)
        ! ==================================================================

    end subroutine s_2nd_order_tvd_rk

    !> 3rd order TVD RK time-stepping algorithm
        !! @param t_step Current time-step
<<<<<<< HEAD
    subroutine s_3rd_order_tvd_rk(t_step, time_avg) ! --------------------------------

        integer, intent(IN) :: t_step
        real(kind(0d0)), intent(INOUT) :: time_avg
=======
    subroutine s_3rd_order_tvd_rk(t_step, time_avg, dt_in)

        integer, intent(in) :: t_step
        real(kind(0d0)), intent(inout) :: time_avg
        real(kind(0d0)), intent(in) :: dt_in
>>>>>>> 2617ad81

        integer :: i, j, k, l, q !< Generic loop iterator
        real(kind(0d0)) :: ts_error, denom, error_fraction, time_step_factor !< Generic loop iterator
        real(kind(0d0)) :: start, finish
        real(kind(0d0)) :: nR3bar

        ! Stage 1 of 3 =====================================================

        if (.not. adap_dt) then
            call cpu_time(start)
            call nvtxStartRange("Time_Step")
        end if

        call s_compute_rhs(q_cons_ts(1)%vf, q_prim_vf, rhs_vf, pb_ts(1)%sf, rhs_pb, mv_ts(1)%sf, rhs_mv, t_step, time_avg)

        if (ib .and. t_step == 1) then
            if (qbmm .and. .not. polytropic) then
                call s_ibm_correct_state(q_cons_ts(1)%vf, q_prim_vf, pb_ts(1)%sf, mv_ts(1)%sf)
            else
                call s_ibm_correct_state(q_cons_ts(1)%vf, q_prim_vf)
            end if
        end if

        if (run_time_info) then
            call s_write_run_time_information(q_prim_vf, t_step)
        end if

        if (probe_wrt) then
            call s_time_step_cycling(t_step)
        end if

        if (t_step == t_step_stop) return

        !$acc parallel loop collapse(4) gang vector default(present)
        do i = 1, sys_size
            do l = 0, p
                do k = 0, n
                    do j = 0, m
                        q_cons_ts(2)%vf(i)%sf(j, k, l) = &
                            q_cons_ts(1)%vf(i)%sf(j, k, l) &
                            + dt*rhs_vf(i)%sf(j, k, l)
                    end do
                end do
            end do
        end do

        !Evolve pb and mv for non-polytropic qbmm
        if (qbmm .and. (.not. polytropic)) then
            !$acc parallel loop collapse(5) gang vector default(present)
            do i = 1, nb
                do l = 0, p
                    do k = 0, n
                        do j = 0, m
                            do q = 1, nnode
                                pb_ts(2)%sf(j, k, l, q, i) = &
                                    pb_ts(1)%sf(j, k, l, q, i) &
                                    + dt*rhs_pb(j, k, l, q, i)
                            end do
                        end do
                    end do
                end do
            end do
        end if

        if (qbmm .and. (.not. polytropic)) then
            !$acc parallel loop collapse(5) gang vector default(present)
            do i = 1, nb
                do l = 0, p
                    do k = 0, n
                        do j = 0, m
                            do q = 1, nnode
                                mv_ts(2)%sf(j, k, l, q, i) = &
                                    mv_ts(1)%sf(j, k, l, q, i) &
                                    + dt*rhs_mv(j, k, l, q, i)
                            end do
                        end do
                    end do
                end do
            end do
        end if

        call nvtxStartRange("body_forces")
        if (bodyForces) call s_apply_bodyforces(q_cons_ts(1)%vf, q_prim_vf, rhs_vf, dt)
        call nvtxEndRange

        if (grid_geometry == 3) call s_apply_fourier_filter(q_cons_ts(2)%vf)

        if (model_eqns == 3 .and. (.not. relax)) then
            call s_pressure_relaxation_procedure(q_cons_ts(2)%vf)
        end if

        if (adv_n) call s_comp_alpha_from_n(q_cons_ts(2)%vf)

        if (ib) then
            if (qbmm .and. .not. polytropic) then
                call s_ibm_correct_state(q_cons_ts(2)%vf, q_prim_vf, pb_ts(2)%sf, mv_ts(2)%sf)
            else
                call s_ibm_correct_state(q_cons_ts(2)%vf, q_prim_vf)
            end if
        end if

        ! ==================================================================

        ! Stage 2 of 3 =====================================================

        call s_compute_rhs(q_cons_ts(2)%vf, q_prim_vf, rhs_vf, pb_ts(2)%sf, rhs_pb, mv_ts(2)%sf, rhs_mv, t_step, time_avg)

        !$acc parallel loop collapse(4) gang vector default(present)
        do i = 1, sys_size
            do l = 0, p
                do k = 0, n
                    do j = 0, m
                        q_cons_ts(2)%vf(i)%sf(j, k, l) = &
                            (3d0*q_cons_ts(1)%vf(i)%sf(j, k, l) &
                             + q_cons_ts(2)%vf(i)%sf(j, k, l) &
                             + dt*rhs_vf(i)%sf(j, k, l))/4d0
                    end do
                end do
            end do
        end do

        if (qbmm .and. (.not. polytropic)) then
            !$acc parallel loop collapse(5) gang vector default(present)
            do i = 1, nb
                do l = 0, p
                    do k = 0, n
                        do j = 0, m
                            do q = 1, nnode
                                pb_ts(2)%sf(j, k, l, q, i) = &
                                    (3d0*pb_ts(1)%sf(j, k, l, q, i) &
                                     + pb_ts(2)%sf(j, k, l, q, i) &
                                     + dt*rhs_pb(j, k, l, q, i))/4d0
                            end do
                        end do
                    end do
                end do
            end do
        end if

        if (qbmm .and. (.not. polytropic)) then
            !$acc parallel loop collapse(5) gang vector default(present)
            do i = 1, nb
                do l = 0, p
                    do k = 0, n
                        do j = 0, m
                            do q = 1, nnode
                                mv_ts(2)%sf(j, k, l, q, i) = &
                                    (3d0*mv_ts(1)%sf(j, k, l, q, i) &
                                     + mv_ts(2)%sf(j, k, l, q, i) &
                                     + dt*rhs_mv(j, k, l, q, i))/4d0
                            end do
                        end do
                    end do
                end do
            end do
        end if

        call nvtxStartRange("body_forces")
        if (bodyForces) call s_apply_bodyforces(q_cons_ts(2)%vf, q_prim_vf, rhs_vf, dt/4d0)
        call nvtxEndRange

        if (grid_geometry == 3) call s_apply_fourier_filter(q_cons_ts(2)%vf)

        if (model_eqns == 3 .and. (.not. relax)) then
            call s_pressure_relaxation_procedure(q_cons_ts(2)%vf)
        end if

        if (adv_n) call s_comp_alpha_from_n(q_cons_ts(2)%vf)

        if (ib) then
            if (qbmm .and. .not. polytropic) then
                call s_ibm_correct_state(q_cons_ts(2)%vf, q_prim_vf, pb_ts(2)%sf, mv_ts(2)%sf)
            else
                call s_ibm_correct_state(q_cons_ts(2)%vf, q_prim_vf)
            end if
        end if

        ! ==================================================================

        ! Stage 3 of 3 =====================================================
        call s_compute_rhs(q_cons_ts(2)%vf, q_prim_vf, rhs_vf, pb_ts(2)%sf, rhs_pb, mv_ts(2)%sf, rhs_mv, t_step, time_avg)

        !$acc parallel loop collapse(4) gang vector default(present)
        do i = 1, sys_size
            do l = 0, p
                do k = 0, n
                    do j = 0, m
                        q_cons_ts(1)%vf(i)%sf(j, k, l) = &
                            (q_cons_ts(1)%vf(i)%sf(j, k, l) &
                             + 2d0*q_cons_ts(2)%vf(i)%sf(j, k, l) &
                             + 2d0*dt*rhs_vf(i)%sf(j, k, l))/3d0
                    end do
                end do
            end do
        end do

        if (qbmm .and. (.not. polytropic)) then
            !$acc parallel loop collapse(5) gang vector default(present)
            do i = 1, nb
                do l = 0, p
                    do k = 0, n
                        do j = 0, m
                            do q = 1, nnode
                                pb_ts(1)%sf(j, k, l, q, i) = &
                                    (pb_ts(1)%sf(j, k, l, q, i) &
                                     + 2d0*pb_ts(2)%sf(j, k, l, q, i) &
                                     + 2d0*dt*rhs_pb(j, k, l, q, i))/3d0
                            end do
                        end do
                    end do
                end do
            end do
        end if

        if (qbmm .and. (.not. polytropic)) then
            !$acc parallel loop collapse(5) gang vector default(present)
            do i = 1, nb
                do l = 0, p
                    do k = 0, n
                        do j = 0, m
                            do q = 1, nnode
                                mv_ts(1)%sf(j, k, l, q, i) = &
                                    (mv_ts(1)%sf(j, k, l, q, i) &
                                     + 2d0*mv_ts(2)%sf(j, k, l, q, i) &
                                     + 2d0*dt*rhs_mv(j, k, l, q, i))/3d0
                            end do
                        end do
                    end do
                end do
            end do
        end if

        call nvtxStartRange("body_forces")
        if (bodyForces) call s_apply_bodyforces(q_cons_ts(1)%vf, q_prim_vf, rhs_vf, 2d0*dt/3d0)
        call nvtxEndRange

        if (grid_geometry == 3) call s_apply_fourier_filter(q_cons_ts(1)%vf)

        if (model_eqns == 3 .and. (.not. relax)) then
            call s_pressure_relaxation_procedure(q_cons_ts(1)%vf)
        end if

        if (adv_n) call s_comp_alpha_from_n(q_cons_ts(1)%vf)

        if (ib) then
            if (qbmm .and. .not. polytropic) then
                call s_ibm_correct_state(q_cons_ts(1)%vf, q_prim_vf, pb_ts(1)%sf, mv_ts(1)%sf)
            else
                call s_ibm_correct_state(q_cons_ts(1)%vf, q_prim_vf)
            end if
        end if

        if (.not. adap_dt) then
            call nvtxEndRange
            call cpu_time(finish)

            time = time + (finish - start)
        end if
        ! ==================================================================

    end subroutine s_3rd_order_tvd_rk

    !> Strang splitting scheme with 3rd order TVD RK time-stepping algorithm for
        !!      the flux term and adaptive time stepping algorithm for
        !!      the source term
        !! @param t_step Current time-step
    subroutine s_strang_splitting(t_step, time_avg)

        integer, intent(in) :: t_step
        real(kind(0d0)), intent(inout) :: time_avg

        integer :: i, j, k, l !< Generic loop iterator
        real(kind(0d0)) :: start, finish

        call cpu_time(start)

        call nvtxStartRange("Time_Step")

        ! Stage 1 of 3 =====================================================
        call s_adaptive_dt_bubble(t_step)

        ! Stage 2 of 3 =====================================================
        call s_3rd_order_tvd_rk(t_step, time_avg)

        ! Stage 3 of 3 =====================================================
        call s_adaptive_dt_bubble(t_step)

        call nvtxEndRange

        call cpu_time(finish)

        time = time + (finish - start)

        ! ==================================================================

    end subroutine s_strang_splitting

    !> Bubble source part in Strang operator splitting scheme
        !! @param t_step Current time-step
    subroutine s_adaptive_dt_bubble(t_step)

        integer, intent(in) :: t_step

        type(int_bounds_info) :: ix, iy, iz
        type(vector_field) :: gm_alpha_qp

        integer :: i, j, k, l, q !< Generic loop iterator

        ix%beg = 0; iy%beg = 0; iz%beg = 0
        ix%end = m; iy%end = n; iz%end = p
        call s_convert_conservative_to_primitive_variables( &
            q_cons_ts(1)%vf, &
            q_prim_vf, &
            gm_alpha_qp%vf, &
            ix, iy, iz)

        call s_compute_bubble_source(q_cons_ts(1)%vf, q_prim_vf, t_step, rhs_vf)

<<<<<<< HEAD
        call s_comp_alpha_from_n(q_cons_ts(1)%vf)

    end subroutine s_adaptive_dt_bubble ! ------------------------------
=======
    end subroutine s_adaptive_dt_bubble
>>>>>>> 2617ad81

    !> This subroutine applies the body forces source term at each
        !! Runge-Kutta stage
    subroutine s_apply_bodyforces(q_cons_vf, q_prim_vf, rhs_vf, ldt)

        type(scalar_field), dimension(1:sys_size), intent(inout) :: q_cons_vf
        type(scalar_field), dimension(1:sys_size), intent(in) :: q_prim_vf
        type(scalar_field), dimension(1:sys_size), intent(inout) :: rhs_vf

        real(kind(0d0)), intent(in) :: ldt !< local dt

        integer :: i, j, k, l

        call s_compute_body_forces_rhs(q_prim_vf, q_cons_vf, rhs_vf)

        !$acc parallel loop collapse(4) gang vector default(present)
        do i = momxb, E_idx
            do l = 0, p
                do k = 0, n
                    do j = 0, m
                        q_cons_vf(i)%sf(j, k, l) = q_cons_vf(i)%sf(j, k, l) + &
                                                   ldt*rhs_vf(i)%sf(j, k, l)
                    end do
                end do
            end do
        end do

    end subroutine s_apply_bodyforces

    !> This subroutine saves the temporary q_prim_vf vector
        !!      into the q_prim_ts vector that is then used in p_main
        !! @param t_step current time-step
    subroutine s_time_step_cycling(t_step)

        integer, intent(in) :: t_step

        integer :: i !< Generic loop iterator

        do i = 1, sys_size
            !$acc update host(q_prim_vf(i)%sf)
        end do

        if (t_step == t_step_start) then
            do i = 1, sys_size
                q_prim_ts(3)%vf(i)%sf(:, :, :) = q_prim_vf(i)%sf(:, :, :)
            end do
        elseif (t_step == t_step_start + 1) then
            do i = 1, sys_size
                q_prim_ts(2)%vf(i)%sf(:, :, :) = q_prim_vf(i)%sf(:, :, :)
            end do
        elseif (t_step == t_step_start + 2) then
            do i = 1, sys_size
                q_prim_ts(1)%vf(i)%sf(:, :, :) = q_prim_vf(i)%sf(:, :, :)
            end do
        elseif (t_step == t_step_start + 3) then
            do i = 1, sys_size
                q_prim_ts(0)%vf(i)%sf(:, :, :) = q_prim_vf(i)%sf(:, :, :)
            end do
        else ! All other timesteps
            do i = 1, sys_size
                q_prim_ts(3)%vf(i)%sf(:, :, :) = q_prim_ts(2)%vf(i)%sf(:, :, :)
                q_prim_ts(2)%vf(i)%sf(:, :, :) = q_prim_ts(1)%vf(i)%sf(:, :, :)
                q_prim_ts(1)%vf(i)%sf(:, :, :) = q_prim_ts(0)%vf(i)%sf(:, :, :)
                q_prim_ts(0)%vf(i)%sf(:, :, :) = q_prim_vf(i)%sf(:, :, :)
            end do
        end if

    end subroutine s_time_step_cycling
    !> Module deallocation and/or disassociation procedures
    subroutine s_finalize_time_steppers_module

        integer :: i, j !< Generic loop iterators

        ! Deallocating the cell-average conservative variables
        do i = 1, num_ts

            do j = 1, sys_size
                @:DEALLOCATE(q_cons_ts(i)%vf(j)%sf)
            end do

            @:DEALLOCATE(q_cons_ts(i)%vf)

        end do

        @:DEALLOCATE_GLOBAL(q_cons_ts)

        ! Deallocating the cell-average primitive ts variables
        if (probe_wrt) then
            do i = 0, 3
                do j = 1, sys_size
                    @:DEALLOCATE(q_prim_ts(i)%vf(j)%sf)
                end do
                @:DEALLOCATE(q_prim_ts(i)%vf)
            end do
            @:DEALLOCATE_GLOBAL(q_prim_ts)
        end if

        ! Deallocating the cell-average primitive variables
        do i = 1, adv_idx%end
            @:DEALLOCATE(q_prim_vf(i)%sf)
        end do

        if (hypoelasticity) then
            do i = stress_idx%beg, stress_idx%end
                @:DEALLOCATE(q_prim_vf(i)%sf)
            end do
        end if

        if (bubbles) then
            do i = bub_idx%beg, bub_idx%end
                @:DEALLOCATE(q_prim_vf(i)%sf)
            end do
        end if

        if (model_eqns == 3) then
            do i = internalEnergies_idx%beg, internalEnergies_idx%end
                @:DEALLOCATE(q_prim_vf(i)%sf)
            end do
        end if

        @:DEALLOCATE_GLOBAL(q_prim_vf)

        ! Deallocating the cell-average RHS variables
        do i = 1, sys_size
            @:DEALLOCATE(rhs_vf(i)%sf)
        end do

        @:DEALLOCATE_GLOBAL(rhs_vf)

        ! Writing the footer of and closing the run-time information file
        if (proc_rank == 0 .and. run_time_info) then
            call s_close_run_time_information_file()
        end if

    end subroutine s_finalize_time_steppers_module

end module m_time_steppers<|MERGE_RESOLUTION|>--- conflicted
+++ resolved
@@ -597,18 +597,10 @@
 
     !> 3rd order TVD RK time-stepping algorithm
         !! @param t_step Current time-step
-<<<<<<< HEAD
     subroutine s_3rd_order_tvd_rk(t_step, time_avg) ! --------------------------------
 
         integer, intent(IN) :: t_step
         real(kind(0d0)), intent(INOUT) :: time_avg
-=======
-    subroutine s_3rd_order_tvd_rk(t_step, time_avg, dt_in)
-
-        integer, intent(in) :: t_step
-        real(kind(0d0)), intent(inout) :: time_avg
-        real(kind(0d0)), intent(in) :: dt_in
->>>>>>> 2617ad81
 
         integer :: i, j, k, l, q !< Generic loop iterator
         real(kind(0d0)) :: ts_error, denom, error_fraction, time_step_factor !< Generic loop iterator
@@ -927,13 +919,10 @@
 
         call s_compute_bubble_source(q_cons_ts(1)%vf, q_prim_vf, t_step, rhs_vf)
 
-<<<<<<< HEAD
         call s_comp_alpha_from_n(q_cons_ts(1)%vf)
 
     end subroutine s_adaptive_dt_bubble ! ------------------------------
-=======
-    end subroutine s_adaptive_dt_bubble
->>>>>>> 2617ad81
+
 
     !> This subroutine applies the body forces source term at each
         !! Runge-Kutta stage
