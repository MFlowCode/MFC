!>
!! @file m_time_steppers.f90
!! @brief Contains module m_time_steppers

#:include 'macros.fpp'

!> @brief The following module features a variety of time-stepping schemes.
!!              Currently, it includes the following Runge-Kutta (RK) algorithms:
!!                   1) 1st Order TVD RK
!!                   2) 2nd Order TVD RK
!!                   3) 3rd Order TVD RK
!!              where TVD designates a total-variation-diminishing time-stepper.
module m_time_steppers

    use m_derived_types        !< Definitions of the derived types

    use m_global_parameters    !< Definitions of the global parameters

    use m_rhs                  !< Right-hane-side (RHS) evaluation procedures

    use m_pressure_relaxation  !< Pressure relaxation procedures

    use m_data_output          !< Run-time info & solution data output procedures

    use m_bubbles_EE           !< Ensemble-averaged bubble dynamics routines

    use m_bubbles_EL           !< Lagrange bubble dynamics routines

    use m_ibm

    use m_hyperelastic

    use m_mpi_proxy            !< Message passing interface (MPI) module proxy

    use m_boundary_common

    use m_helper

    use m_sim_helpers

    use m_fftw

    use m_nvtx

    use m_thermochem, only: num_species

    use m_body_forces

    implicit none

    type(vector_field), allocatable, dimension(:) :: q_cons_ts !<
    !! Cell-average conservative variables at each time-stage (TS)

    type(scalar_field), allocatable, dimension(:) :: q_prim_vf !<
    !! Cell-average primitive variables at the current time-stage

    type(scalar_field), allocatable, dimension(:) :: rhs_vf !<
    !! Cell-average RHS variables at the current time-stage

    type(integer_field), allocatable, dimension(:, :) :: bc_type !<
    !! Boundary condition identifiers

    type(vector_field), allocatable, dimension(:) :: q_prim_ts1, q_prim_ts2 !<
    !! Cell-average primitive variables at consecutive TIMESTEPS

    real(wp), allocatable, dimension(:, :, :, :, :) :: rhs_pb

    type(scalar_field) :: q_T_sf !<
    !! Cell-average temperature variables at the current time-stage

    real(wp), allocatable, dimension(:, :, :, :, :) :: rhs_mv

    real(wp), allocatable, dimension(:, :, :) :: max_dt

    integer, private :: num_ts !<
    !! Number of time stages in the time-stepping scheme

    integer :: stor !< storage index
    real(wp), allocatable, dimension(:, :) :: rk_coef
    integer, private :: num_probe_ts

    $:GPU_DECLARE(create='[q_cons_ts,q_prim_vf,q_T_sf,rhs_vf,q_prim_ts1,q_prim_ts2,rhs_mv,rhs_pb,max_dt,rk_coef,stor,bc_type]')

#if defined(__NVCOMPILER_GPU_UNIFIED_MEM)
    real(stp), allocatable, dimension(:, :, :, :), pinned, target :: q_cons_ts_pool_host
#elif defined(FRONTIER_UNIFIED)
    real(stp), pointer, contiguous, dimension(:, :, :, :) :: q_cons_ts_pool_host, q_cons_ts_pool_device
    integer(kind=8) :: pool_dims(4), pool_starts(4)
    integer(kind=8) :: pool_size
    type(c_ptr) :: cptr_host, cptr_device
#endif

contains

    !> The computation of parameters, the allocation of memory,
        !!      the association of pointers and/or the execution of any
        !!      other procedures that are necessary to setup the module.
    impure subroutine s_initialize_time_steppers_module
#ifdef FRONTIER_UNIFIED
        use hipfort
        use hipfort_hipmalloc
        use hipfort_check
#if defined(MFC_OpenACC)
        use openacc
#endif
#endif
        integer :: i, j !< Generic loop iterators

        ! Setting number of time-stages for selected time-stepping scheme
        if (time_stepper == 1) then
            num_ts = 1
        elseif (any(time_stepper == (/2, 3/))) then
            num_ts = 2
        end if

        if (probe_wrt) then
            num_probe_ts = 2
        end if

        ! Allocating the cell-average conservative variables
        @:ALLOCATE(q_cons_ts(1:num_ts))
        @:PREFER_GPU(q_cons_ts)

        do i = 1, num_ts
            @:ALLOCATE(q_cons_ts(i)%vf(1:sys_size))
            @:PREFER_GPU(q_cons_ts(i)%vf)
        end do

#if defined(__NVCOMPILER_GPU_UNIFIED_MEM)
        if (num_ts == 2 .and. nv_uvm_out_of_core) then
            ! host allocation for q_cons_ts(2)%vf(j)%sf for all j
            allocate (q_cons_ts_pool_host(idwbuff(1)%beg:idwbuff(1)%end, &
                                          idwbuff(2)%beg:idwbuff(2)%end, &
                                          idwbuff(3)%beg:idwbuff(3)%end, &
                                          1:sys_size))
        end if

        do j = 1, sys_size
            ! q_cons_ts(1) lives on the device
            @:ALLOCATE(q_cons_ts(1)%vf(j)%sf(idwbuff(1)%beg:idwbuff(1)%end, &
                idwbuff(2)%beg:idwbuff(2)%end, &
                idwbuff(3)%beg:idwbuff(3)%end))
            @:PREFER_GPU(q_cons_ts(1)%vf(j)%sf)
            if (num_ts == 2) then
                if (nv_uvm_out_of_core) then
                    ! q_cons_ts(2) lives on the host
                    q_cons_ts(2)%vf(j)%sf(idwbuff(1)%beg:idwbuff(1)%end, &
                                          idwbuff(2)%beg:idwbuff(2)%end, &
                                          idwbuff(3)%beg:idwbuff(3)%end) => q_cons_ts_pool_host(:, :, :, j)
                else
                    @:ALLOCATE(q_cons_ts(2)%vf(j)%sf(idwbuff(1)%beg:idwbuff(1)%end, &
                        idwbuff(2)%beg:idwbuff(2)%end, &
                        idwbuff(3)%beg:idwbuff(3)%end))
                    @:PREFER_GPU(q_cons_ts(2)%vf(j)%sf)
                end if
            end if
        end do

        do i = 1, num_ts
            @:ACC_SETUP_VFs(q_cons_ts(i))
        end do
#elif defined(FRONTIER_UNIFIED)
        ! Allocate to memory regions using hip calls
        ! that we will attach pointers to
        do i = 1, 3
            pool_dims(i) = idwbuff(i)%end - idwbuff(i)%beg + 1
            pool_starts(i) = idwbuff(i)%beg
        end do
        pool_dims(4) = sys_size
        pool_starts(4) = 1
#ifdef MFC_MIXED_PRECISION
        pool_size = 1_8*(idwbuff(1)%end - idwbuff(1)%beg + 1)*(idwbuff(2)%end - idwbuff(2)%beg + 1)*(idwbuff(3)%end - idwbuff(3)%beg + 1)*sys_size
        call hipCheck(hipMalloc_(cptr_device, pool_size*2_8))
        call c_f_pointer(cptr_device, q_cons_ts_pool_device, shape=pool_dims)
        q_cons_ts_pool_device(idwbuff(1)%beg:, idwbuff(2)%beg:, idwbuff(3)%beg:, 1:) => q_cons_ts_pool_device

        call hipCheck(hipMallocManaged_(cptr_host, pool_size*2_8, hipMemAttachGlobal))
        call c_f_pointer(cptr_host, q_cons_ts_pool_host, shape=pool_dims)
        q_cons_ts_pool_host(idwbuff(1)%beg:, idwbuff(2)%beg:, idwbuff(3)%beg:, 1:) => q_cons_ts_pool_host
#else
        ! Doing hipMalloc then mapping should be most performant
        call hipCheck(hipMalloc(q_cons_ts_pool_device, dims8=pool_dims, lbounds8=pool_starts))
        ! Without this map CCE will still create a device copy, because it's silly like that
#if defined(MFC_OpenACC)
        call acc_map_data(q_cons_ts_pool_device, c_loc(q_cons_ts_pool_device), c_sizeof(q_cons_ts_pool_device))
#endif
        ! CCE see it can access this and will leave it on the host. It will stay on the host so long as HSA_XNACK=1
        ! NOTE: WE CANNOT DO ATOMICS INTO THIS MEMORY. We have to change a property to use atomics here
        ! Otherwise leaving this as fine-grained will actually help performance since it can't be cached in GPU L2
        if (num_ts == 2) then
            call hipCheck(hipMallocManaged(q_cons_ts_pool_host, dims8=pool_dims, lbounds8=pool_starts, flags=hipMemAttachGlobal))
#if defined(MFC_OpenMP)
            call hipCheck(hipMemAdvise(c_loc(q_cons_ts_pool_host), c_sizeof(q_cons_ts_pool_host), hipMemAdviseSetPreferredLocation, -1))
#endif
        end if
#endif

        do j = 1, sys_size
            ! q_cons_ts(1) lives on the device
            q_cons_ts(1)%vf(j)%sf(idwbuff(1)%beg:idwbuff(1)%end, &
                                  idwbuff(2)%beg:idwbuff(2)%end, &
                                  idwbuff(3)%beg:idwbuff(3)%end) => q_cons_ts_pool_device(:, :, :, j)
            if (num_ts == 2) then
                ! q_cons_ts(2) lives on the host
                q_cons_ts(2)%vf(j)%sf(idwbuff(1)%beg:idwbuff(1)%end, &
                                      idwbuff(2)%beg:idwbuff(2)%end, &
                                      idwbuff(3)%beg:idwbuff(3)%end) => q_cons_ts_pool_host(:, :, :, j)
            end if
        end do

        do i = 1, num_ts
            @:ACC_SETUP_VFs(q_cons_ts(i))
            do j = 1, sys_size
                $:GPU_UPDATE(device='[q_cons_ts(i)%vf(j)]')
            end do
        end do
#else
        do i = 1, num_ts
            do j = 1, sys_size
                @:ALLOCATE(q_cons_ts(i)%vf(j)%sf(idwbuff(1)%beg:idwbuff(1)%end, &
                    idwbuff(2)%beg:idwbuff(2)%end, &
                    idwbuff(3)%beg:idwbuff(3)%end))
            end do
            @:ACC_SETUP_VFs(q_cons_ts(i))
        end do
#endif

        ! Allocating the cell-average primitive ts variables
        if (probe_wrt) then
            @:ALLOCATE(q_prim_ts1(1:num_probe_ts))

            do i = 1, num_probe_ts
                @:ALLOCATE(q_prim_ts1(i)%vf(1:sys_size))
            end do

            do i = 1, num_probe_ts
                do j = 1, sys_size
                    @:ALLOCATE(q_prim_ts1(i)%vf(j)%sf(idwbuff(1)%beg:idwbuff(1)%end, &
                        idwbuff(2)%beg:idwbuff(2)%end, &
                        idwbuff(3)%beg:idwbuff(3)%end))
                end do
                @:ACC_SETUP_VFs(q_prim_ts1(i))
            end do

            @:ALLOCATE(q_prim_ts2(1:num_probe_ts))

            do i = 1, num_probe_ts
                @:ALLOCATE(q_prim_ts2(i)%vf(1:sys_size))
            end do

            do i = 1, num_probe_ts
                do j = 1, sys_size
                    @:ALLOCATE(q_prim_ts2(i)%vf(j)%sf(idwbuff(1)%beg:idwbuff(1)%end, &
                        idwbuff(2)%beg:idwbuff(2)%end, &
                        idwbuff(3)%beg:idwbuff(3)%end))
                end do
                @:ACC_SETUP_VFs(q_prim_ts2(i))
            end do
        end if

        ! Allocating the cell-average primitive variables
        @:ALLOCATE(q_prim_vf(1:sys_size))

        if (.not. igr) then
            do i = 1, adv_idx%end
                @:ALLOCATE(q_prim_vf(i)%sf(idwbuff(1)%beg:idwbuff(1)%end, &
                    idwbuff(2)%beg:idwbuff(2)%end, &
                    idwbuff(3)%beg:idwbuff(3)%end))
                @:ACC_SETUP_SFs(q_prim_vf(i))
            end do

            if (bubbles_euler) then
                do i = bub_idx%beg, bub_idx%end
                    @:ALLOCATE(q_prim_vf(i)%sf(idwbuff(1)%beg:idwbuff(1)%end, &
                        idwbuff(2)%beg:idwbuff(2)%end, &
                        idwbuff(3)%beg:idwbuff(3)%end))
                    @:ACC_SETUP_SFs(q_prim_vf(i))
                end do
                if (adv_n) then
                    @:ALLOCATE(q_prim_vf(n_idx)%sf(idwbuff(1)%beg:idwbuff(1)%end, &
                        idwbuff(2)%beg:idwbuff(2)%end, &
                        idwbuff(3)%beg:idwbuff(3)%end))
                    @:ACC_SETUP_SFs(q_prim_vf(n_idx))
                end if
            end if

            if (mhd) then
                do i = B_idx%beg, B_idx%end
                    @:ALLOCATE(q_prim_vf(i)%sf(idwbuff(1)%beg:idwbuff(1)%end, &
                        idwbuff(2)%beg:idwbuff(2)%end, &
                        idwbuff(3)%beg:idwbuff(3)%end))
                    @:ACC_SETUP_SFs(q_prim_vf(i))
                end do
            end if

            if (elasticity) then
                do i = stress_idx%beg, stress_idx%end
                    @:ALLOCATE(q_prim_vf(i)%sf(idwbuff(1)%beg:idwbuff(1)%end, &
                        idwbuff(2)%beg:idwbuff(2)%end, &
                        idwbuff(3)%beg:idwbuff(3)%end))
                    @:ACC_SETUP_SFs(q_prim_vf(i))
                end do
            end if

            if (hyperelasticity) then
                do i = xibeg, xiend + 1
                    @:ALLOCATE(q_prim_vf(i)%sf(idwbuff(1)%beg:idwbuff(1)%end, &
                        idwbuff(2)%beg:idwbuff(2)%end, &
                        idwbuff(3)%beg:idwbuff(3)%end))
                    @:ACC_SETUP_SFs(q_prim_vf(i))
                end do
            end if

            if (cont_damage) then
                @:ALLOCATE(q_prim_vf(damage_idx)%sf(idwbuff(1)%beg:idwbuff(1)%end, &
                    idwbuff(2)%beg:idwbuff(2)%end, &
                    idwbuff(3)%beg:idwbuff(3)%end))
                @:ACC_SETUP_SFs(q_prim_vf(damage_idx))
            end if

            if (model_eqns == 3) then
                do i = internalEnergies_idx%beg, internalEnergies_idx%end
                    @:ALLOCATE(q_prim_vf(i)%sf(idwbuff(1)%beg:idwbuff(1)%end, &
                        idwbuff(2)%beg:idwbuff(2)%end, &
                        idwbuff(3)%beg:idwbuff(3)%end))
                    @:ACC_SETUP_SFs(q_prim_vf(i))
                end do
            end if

            if (surface_tension) then
                @:ALLOCATE(q_prim_vf(c_idx)%sf(idwbuff(1)%beg:idwbuff(1)%end, &
                    idwbuff(2)%beg:idwbuff(2)%end, &
                    idwbuff(3)%beg:idwbuff(3)%end))
                @:ACC_SETUP_SFs(q_prim_vf(c_idx))
            end if

            if (chemistry) then
                do i = chemxb, chemxe
                    @:ALLOCATE(q_prim_vf(i)%sf(idwbuff(1)%beg:idwbuff(1)%end, &
                        idwbuff(2)%beg:idwbuff(2)%end, &
                        idwbuff(3)%beg:idwbuff(3)%end))
                    @:ACC_SETUP_SFs(q_prim_vf(i))
                end do

                @:ALLOCATE(q_T_sf%sf(idwbuff(1)%beg:idwbuff(1)%end, &
                    idwbuff(2)%beg:idwbuff(2)%end, &
                    idwbuff(3)%beg:idwbuff(3)%end))
                @:ACC_SETUP_SFs(q_T_sf)
            end if
        end if

        @:ALLOCATE(pb_ts(1:2))
        !Initialize bubble variables pb and mv at all quadrature nodes for all R0 bins
        if (qbmm .and. (.not. polytropic)) then
            @:ALLOCATE(pb_ts(1)%sf(idwbuff(1)%beg:idwbuff(1)%end, &
                idwbuff(2)%beg:idwbuff(2)%end, &
                idwbuff(3)%beg:idwbuff(3)%end, 1:nnode, 1:nb))
            @:ACC_SETUP_SFs(pb_ts(1))

            @:ALLOCATE(pb_ts(2)%sf(idwbuff(1)%beg:idwbuff(1)%end, &
                idwbuff(2)%beg:idwbuff(2)%end, &
                idwbuff(3)%beg:idwbuff(3)%end, 1:nnode, 1:nb))
            @:ACC_SETUP_SFs(pb_ts(2))

            @:ALLOCATE(rhs_pb(idwbuff(1)%beg:idwbuff(1)%end, &
                idwbuff(2)%beg:idwbuff(2)%end, &
                idwbuff(3)%beg:idwbuff(3)%end, 1:nnode, 1:nb))
        else if (qbmm .and. polytropic) then
            @:ALLOCATE(pb_ts(1)%sf(idwbuff(1)%beg:idwbuff(1)%beg + 1, &
                idwbuff(2)%beg:idwbuff(2)%beg + 1, &
                idwbuff(3)%beg:idwbuff(3)%beg + 1, 1:nnode, 1:nb))
            @:ACC_SETUP_SFs(pb_ts(1))

            @:ALLOCATE(pb_ts(2)%sf(idwbuff(1)%beg:idwbuff(1)%beg + 1, &
                idwbuff(2)%beg:idwbuff(2)%beg + 1, &
                idwbuff(3)%beg:idwbuff(3)%beg + 1, 1:nnode, 1:nb))
            @:ACC_SETUP_SFs(pb_ts(2))

            @:ALLOCATE(rhs_pb(idwbuff(1)%beg:idwbuff(1)%beg + 1, &
                idwbuff(2)%beg:idwbuff(2)%beg + 1, &
                idwbuff(3)%beg:idwbuff(3)%beg + 1, 1:nnode, 1:nb))
        else
            @:ALLOCATE(pb_ts(1)%sf(0,0,0,0,0))
            @:ACC_SETUP_SFs(pb_ts(1))

            @:ALLOCATE(pb_ts(2)%sf(0,0,0,0,0))
            @:ACC_SETUP_SFs(pb_ts(2))

            @:ALLOCATE(rhs_pb(0,0,0,0,0))
        end if

        @:ALLOCATE(mv_ts(1:2))

        if (qbmm .and. (.not. polytropic)) then
            @:ALLOCATE(mv_ts(1)%sf(idwbuff(1)%beg:idwbuff(1)%end, &
                idwbuff(2)%beg:idwbuff(2)%end, &
                idwbuff(3)%beg:idwbuff(3)%end, 1:nnode, 1:nb))
            @:ACC_SETUP_SFs(mv_ts(1))

            @:ALLOCATE(mv_ts(2)%sf(idwbuff(1)%beg:idwbuff(1)%end, &
                idwbuff(2)%beg:idwbuff(2)%end, &
                idwbuff(3)%beg:idwbuff(3)%end, 1:nnode, 1:nb))
            @:ACC_SETUP_SFs(mv_ts(2))

            @:ALLOCATE(rhs_mv(idwbuff(1)%beg:idwbuff(1)%end, &
                idwbuff(2)%beg:idwbuff(2)%end, &
                idwbuff(3)%beg:idwbuff(3)%end, 1:nnode, 1:nb))

        else if (qbmm .and. polytropic) then
            @:ALLOCATE(mv_ts(1)%sf(idwbuff(1)%beg:idwbuff(1)%beg + 1, &
                idwbuff(2)%beg:idwbuff(2)%beg + 1, &
                idwbuff(3)%beg:idwbuff(3)%beg + 1, 1:nnode, 1:nb))
            @:ACC_SETUP_SFs(mv_ts(1))

            @:ALLOCATE(mv_ts(2)%sf(idwbuff(1)%beg:idwbuff(1)%beg + 1, &
                idwbuff(2)%beg:idwbuff(2)%beg + 1, &
                idwbuff(3)%beg:idwbuff(3)%beg + 1, 1:nnode, 1:nb))
            @:ACC_SETUP_SFs(mv_ts(2))

            @:ALLOCATE(rhs_mv(idwbuff(1)%beg:idwbuff(1)%beg + 1, &
                idwbuff(2)%beg:idwbuff(2)%beg + 1, &
                idwbuff(3)%beg:idwbuff(3)%beg + 1, 1:nnode, 1:nb))
        else
            @:ALLOCATE(mv_ts(1)%sf(0,0,0,0,0))
            @:ACC_SETUP_SFs(mv_ts(1))

            @:ALLOCATE(mv_ts(2)%sf(0,0,0,0,0))
            @:ACC_SETUP_SFs(mv_ts(2))

            @:ALLOCATE(rhs_mv(0,0,0,0,0))
        end if

        ! Allocating the cell-average RHS variables
        @:ALLOCATE(rhs_vf(1:sys_size))
        @:PREFER_GPU(rhs_vf)

        if (igr) then
            do i = 1, sys_size
                @:ALLOCATE(rhs_vf(i)%sf(-1:m+1,-1:n+1,-1:p+1))
                @:ACC_SETUP_SFs(rhs_vf(i))
                @:PREFER_GPU(rhs_vf(i)%sf)
            end do
        else
            do i = 1, sys_size
                @:ALLOCATE(rhs_vf(i)%sf(0:m, 0:n, 0:p))
                @:ACC_SETUP_SFs(rhs_vf(i))
            end do
        end if

        ! Opening and writing the header of the run-time information file
        if (proc_rank == 0 .and. run_time_info) then
            call s_open_run_time_information_file()
        end if

        if (cfl_dt) then
            @:ALLOCATE(max_dt(0:m, 0:n, 0:p))
        end if

        ! Allocating arrays to store the bc types
        @:ALLOCATE(bc_type(1:num_dims,1:2))

        @:ALLOCATE(bc_type(1,1)%sf(0:0,0:n,0:p))
        @:ALLOCATE(bc_type(1,2)%sf(0:0,0:n,0:p))
        if (n > 0) then
            @:ALLOCATE(bc_type(2,1)%sf(-buff_size:m+buff_size,0:0,0:p))
            @:ALLOCATE(bc_type(2,2)%sf(-buff_size:m+buff_size,0:0,0:p))
            if (p > 0) then
                @:ALLOCATE(bc_type(3,1)%sf(-buff_size:m+buff_size,-buff_size:n+buff_size,0:0))
                @:ALLOCATE(bc_type(3,2)%sf(-buff_size:m+buff_size,-buff_size:n+buff_size,0:0))
            end if
        end if

        do i = 1, num_dims
            do j = 1, 2
                @:ACC_SETUP_SFs(bc_type(i,j))
            end do
        end do

        if (any(time_stepper == (/1, 2, 3/))) then
            ! temporary array index for TVD RK
            if (time_stepper == 1) then
                stor = 1
            else
                stor = 2
            end if

            ! TVD RK coefficients
            @:ALLOCATE (rk_coef(time_stepper, 4))
            if (time_stepper == 1) then
                rk_coef(1, :) = (/1._wp, 0._wp, 1._wp, 1._wp/)
            else if (time_stepper == 2) then
                rk_coef(1, :) = (/1._wp, 0._wp, 1._wp, 1._wp/)
                rk_coef(2, :) = (/1._wp, 1._wp, 1._wp, 2._wp/)
            else if (time_stepper == 3) then
                rk_coef(1, :) = (/1._wp, 0._wp, 1._wp, 1._wp/)
                rk_coef(2, :) = (/1._wp, 3._wp, 1._wp, 4._wp/)
                rk_coef(3, :) = (/2._wp, 1._wp, 2._wp, 3._wp/)
            end if
            $:GPU_UPDATE(device='[rk_coef, stor]')
        end if

    end subroutine s_initialize_time_steppers_module

    impure subroutine s_tvd_rk(t_step, time_avg, nstage)
#ifdef _CRAYFTN
        !DIR$ OPTIMIZE (-haggress)
#endif
        integer, intent(in) :: t_step
        real(wp), intent(inout) :: time_avg
        integer, intent(in) :: nstage

        integer :: i, j, k, l, q, s !< Generic loop iterator
        real(wp) :: start, finish
        integer :: dest

        call cpu_time(start)
        call nvtxStartRange("TIMESTEP")

        ! Adaptive dt: initial stage
        if (adap_dt) call s_adaptive_dt_bubble(1)

        do s = 1, nstage
            call s_compute_rhs(q_cons_ts(1)%vf, q_T_sf, q_prim_vf, bc_type, rhs_vf, pb_ts(1)%sf, rhs_pb, mv_ts(1)%sf, rhs_mv, t_step, time_avg, s)

            if (s == 1) then
                if (run_time_info) then
                    if (igr) then
                        call s_write_run_time_information(q_cons_ts(1)%vf, t_step)
                    else
                        call s_write_run_time_information(q_prim_vf, t_step)
                    end if
                end if

                if (probe_wrt) then
                    call s_time_step_cycling(t_step)
                end if

                if (cfl_dt) then
                    if (mytime >= t_stop) return
                else
                    if (t_step == t_step_stop) return
                end if
            end if

            if (bubbles_lagrange .and. .not. adap_dt) call s_update_lagrange_tdv_rk(stage=s)
            $:GPU_PARALLEL_LOOP(collapse=4)
            do i = 1, sys_size
                do l = 0, p
                    do k = 0, n
                        do j = 0, m
                            if (s == 1 .and. nstage > 1) then
                                q_cons_ts(stor)%vf(i)%sf(j, k, l) = &
                                    q_cons_ts(1)%vf(i)%sf(j, k, l)
                            end if
                            if (igr) then
                                q_cons_ts(1)%vf(i)%sf(j, k, l) = &
                                    (rk_coef(s, 1)*q_cons_ts(1)%vf(i)%sf(j, k, l) &
                                     + rk_coef(s, 2)*q_cons_ts(stor)%vf(i)%sf(j, k, l) &
                                     + rk_coef(s, 3)*rhs_vf(i)%sf(j, k, l))/rk_coef(s, 4)
                            else
                                q_cons_ts(1)%vf(i)%sf(j, k, l) = &
                                    (rk_coef(s, 1)*q_cons_ts(1)%vf(i)%sf(j, k, l) &
                                     + rk_coef(s, 2)*q_cons_ts(stor)%vf(i)%sf(j, k, l) &
                                     + rk_coef(s, 3)*dt*rhs_vf(i)%sf(j, k, l))/rk_coef(s, 4)
                            end if
                        end do
                    end do
                end do
            end do
            $:END_GPU_PARALLEL_LOOP()
            !Evolve pb and mv for non-polytropic qbmm
            if (qbmm .and. (.not. polytropic)) then
                $:GPU_PARALLEL_LOOP(collapse=5)
                do i = 1, nb
                    do l = 0, p
                        do k = 0, n
                            do j = 0, m
                                do q = 1, nnode
                                    if (s == 1 .and. nstage > 1) then
                                        pb_ts(stor)%sf(j, k, l, q, i) = &
                                            pb_ts(1)%sf(j, k, l, q, i)
                                        mv_ts(stor)%sf(j, k, l, q, i) = &
                                            mv_ts(1)%sf(j, k, l, q, i)
                                    end if
                                    pb_ts(1)%sf(j, k, l, q, i) = &
                                        (rk_coef(s, 1)*pb_ts(1)%sf(j, k, l, q, i) &
                                         + rk_coef(s, 2)*pb_ts(stor)%sf(j, k, l, q, i) &
                                         + rk_coef(s, 3)*dt*rhs_pb(j, k, l, q, i))/rk_coef(s, 4)
                                    mv_ts(1)%sf(j, k, l, q, i) = &
                                        (rk_coef(s, 1)*mv_ts(1)%sf(j, k, l, q, i) &
                                         + rk_coef(s, 2)*mv_ts(stor)%sf(j, k, l, q, i) &
                                         + rk_coef(s, 3)*dt*rhs_mv(j, k, l, q, i))/rk_coef(s, 4)
                                end do
                            end do
                        end do
                    end do
                end do
                $:END_GPU_PARALLEL_LOOP()
            end if

            if (bodyForces) call s_apply_bodyforces(q_cons_ts(1)%vf, q_prim_vf, rhs_vf, rk_coef(s, 3)*dt/rk_coef(s, 4))

            if (grid_geometry == 3) call s_apply_fourier_filter(q_cons_ts(1)%vf)

            if (model_eqns == 3 .and. (.not. relax)) then
                call s_pressure_relaxation_procedure(q_cons_ts(1)%vf)
            end if

            if (adv_n) call s_comp_alpha_from_n(q_cons_ts(1)%vf)

            if (ib) then
                ! check if any IBMS are moving, and if so, update the markers, ghost points, levelsets, and levelset norms
                if (moving_immersed_boundary_flag) then
<<<<<<< HEAD
                    call s_compute_ib_forces(q_prim_vf(E_idx)%sf) ! compute the force and torque on the IB from the fluid
=======
>>>>>>> 70518554

                    do i = 1, num_ibs
                        if (s == 1) then
                            patch_ib(i)%step_vel = patch_ib(i)%vel
                            patch_ib(i)%step_angular_vel = patch_ib(i)%angular_vel
                            patch_ib(i)%step_angles = patch_ib(i)%angles
                            patch_ib(i)%step_x_centroid = patch_ib(i)%x_centroid
                            patch_ib(i)%step_y_centroid = patch_ib(i)%y_centroid
                            patch_ib(i)%step_z_centroid = patch_ib(i)%z_centroid
                        end if

                        if (patch_ib(i)%moving_ibm > 0) then
                            patch_ib(i)%vel = (rk_coef(s, 1)*patch_ib(i)%step_vel + rk_coef(s, 2)*patch_ib(i)%vel)/rk_coef(s, 4)
                            patch_ib(i)%angular_vel = (rk_coef(s, 1)*patch_ib(i)%step_angular_vel + rk_coef(s, 2)*patch_ib(i)%angular_vel)/rk_coef(s, 4)

                            if (patch_ib(i)%moving_ibm == 2) then ! if we are using two-way coupling, apply force and torque
                                ! compute the force and torque on the IB from the fluid
                                call s_compute_ib_forces(q_prim_vf(E_idx)%sf(0:m, 0:n, 0:p))

                                ! update the velocity from the force value
                                patch_ib(i)%vel = patch_ib(i)%vel + rk_coef(s, 3)*dt*(patch_ib(i)%force/patch_ib(i)%mass)/rk_coef(s, 4)

                                ! update the angular velocity with the torque value
                                patch_ib(i)%angular_vel = (patch_ib(i)%angular_vel*patch_ib(i)%moment) + (rk_coef(s, 3)*dt*patch_ib(i)%torque/rk_coef(s, 4)) ! add the torque to the angular momentum
                                call s_compute_moment_of_inertia(i, patch_ib(i)%angular_vel) ! update the moment of inertia to be based on the direction of the angular momentum
                                patch_ib(i)%angular_vel = patch_ib(i)%angular_vel/patch_ib(i)%moment ! convert back to angular velocity with the new moment of inertia
                            end if

                            ! Update the angle of the IB
                            patch_ib(i)%angles = (rk_coef(s, 1)*patch_ib(i)%step_angles + rk_coef(s, 2)*patch_ib(i)%angles + rk_coef(s, 3)*patch_ib(i)%angular_vel*dt)/rk_coef(s, 4)

                            ! Update the position of the IB
                            patch_ib(i)%x_centroid = (rk_coef(s, 1)*patch_ib(i)%step_x_centroid + rk_coef(s, 2)*patch_ib(i)%x_centroid + rk_coef(s, 3)*patch_ib(i)%vel(1)*dt)/rk_coef(s, 4)
                            patch_ib(i)%y_centroid = (rk_coef(s, 1)*patch_ib(i)%step_y_centroid + rk_coef(s, 2)*patch_ib(i)%y_centroid + rk_coef(s, 3)*patch_ib(i)%vel(2)*dt)/rk_coef(s, 4)
                            patch_ib(i)%z_centroid = (rk_coef(s, 1)*patch_ib(i)%step_z_centroid + rk_coef(s, 2)*patch_ib(i)%z_centroid + rk_coef(s, 3)*patch_ib(i)%vel(3)*dt)/rk_coef(s, 4)
                        end if
                    end do
                    call s_update_mib(num_ibs, levelset, levelset_norm)
                end if
                if (qbmm .and. .not. polytropic) then
                    call s_ibm_correct_state(q_cons_ts(1)%vf, q_prim_vf, pb_ts(1)%sf, mv_ts(1)%sf)
                else
                    call s_ibm_correct_state(q_cons_ts(1)%vf, q_prim_vf)
                end if
            end if
        end do

        ! Adaptive dt: final stage
        if (adap_dt) call s_adaptive_dt_bubble(3)

        call nvtxEndRange
        call cpu_time(finish)

        wall_time = abs(finish - start)

        if (t_step >= 2) then
            wall_time_avg = (wall_time + (t_step - 2)*wall_time_avg)/(t_step - 1)
        else
            wall_time_avg = 0._wp
        end if

    end subroutine s_tvd_rk

    !> Bubble source part in Strang operator splitting scheme
        !! @param t_step Current time-step
    impure subroutine s_adaptive_dt_bubble(stage)

        integer, intent(in) :: stage

        type(vector_field) :: gm_alpha_qp

        call s_convert_conservative_to_primitive_variables( &
            q_cons_ts(1)%vf, &
            q_T_sf, &
            q_prim_vf, &
            idwint)

        if (bubbles_euler) then

            call s_compute_bubble_EE_source(q_cons_ts(1)%vf, q_prim_vf, rhs_vf, divu)
            call s_comp_alpha_from_n(q_cons_ts(1)%vf)

        elseif (bubbles_lagrange) then

            call s_populate_variables_buffers(bc_type, q_prim_vf, pb_ts(1)%sf, mv_ts(1)%sf)
            call s_compute_bubble_EL_dynamics(q_prim_vf, stage)
            call s_transfer_data_to_tmp()
            call s_smear_voidfraction()
            if (stage == 3) then
                if (lag_params%write_bubbles_stats) call s_calculate_lag_bubble_stats()
                if (lag_params%write_bubbles) then
                    $:GPU_UPDATE(host='[gas_p,gas_mv,intfc_rad,intfc_vel]')
                    call s_write_lag_particles(mytime)
                end if
                call s_write_void_evol(mytime)
            end if

        end if

    end subroutine s_adaptive_dt_bubble

    impure subroutine s_compute_dt()

        real(wp) :: rho        !< Cell-avg. density
        real(wp), dimension(num_vels) :: vel        !< Cell-avg. velocity
        real(wp) :: vel_sum    !< Cell-avg. velocity sum
        real(wp) :: pres       !< Cell-avg. pressure
        real(wp), dimension(num_fluids) :: alpha      !< Cell-avg. volume fraction
        real(wp) :: gamma      !< Cell-avg. sp. heat ratio
        real(wp) :: pi_inf     !< Cell-avg. liquid stiffness function
        real(wp) :: qv         !< Cell-avg. fluid reference energy
        real(wp) :: c          !< Cell-avg. sound speed
        real(wp) :: H          !< Cell-avg. enthalpy
        real(wp), dimension(2) :: Re         !< Cell-avg. Reynolds numbers
        type(vector_field) :: gm_alpha_qp

        real(wp) :: dt_local
        integer :: j, k, l !< Generic loop iterators

        if (.not. igr) then
            call s_convert_conservative_to_primitive_variables( &
                q_cons_ts(1)%vf, &
                q_T_sf, &
                q_prim_vf, &
                idwint)
        end if

        $:GPU_PARALLEL_LOOP(collapse=3, private='[vel, alpha, Re, rho, vel_sum, pres, gamma, pi_inf, c, H, qv]')
        do l = 0, p
            do k = 0, n
                do j = 0, m
                    if (igr) then
                        call s_compute_enthalpy(q_cons_ts(1)%vf, pres, rho, gamma, pi_inf, Re, H, alpha, vel, vel_sum, qv, j, k, l)
                    else
                        call s_compute_enthalpy(q_prim_vf, pres, rho, gamma, pi_inf, Re, H, alpha, vel, vel_sum, qv, j, k, l)
                    end if

                    ! Compute mixture sound speed
                    call s_compute_speed_of_sound(pres, rho, gamma, pi_inf, H, alpha, vel_sum, 0._wp, c, qv)

                    call s_compute_dt_from_cfl(vel, c, max_dt, rho, Re, j, k, l)
                end do
            end do
        end do
        $:END_GPU_PARALLEL_LOOP()

        #:call GPU_PARALLEL(copyout='[dt_local]', copyin='[max_dt]')
            dt_local = minval(max_dt)
        #:endcall GPU_PARALLEL

        if (num_procs == 1) then
            dt = dt_local
        else
            call s_mpi_allreduce_min(dt_local, dt)
        end if

        $:GPU_UPDATE(device='[dt]')

    end subroutine s_compute_dt

    !> This subroutine applies the body forces source term at each
        !! Runge-Kutta stage
    subroutine s_apply_bodyforces(q_cons_vf, q_prim_vf_in, rhs_vf_in, ldt)

        type(scalar_field), dimension(1:sys_size), intent(inout) :: q_cons_vf
        type(scalar_field), dimension(1:sys_size), intent(in) :: q_prim_vf_in
        type(scalar_field), dimension(1:sys_size), intent(inout) :: rhs_vf_in

        real(wp), intent(in) :: ldt !< local dt

        integer :: i, j, k, l

        call nvtxStartRange("RHS-BODYFORCES")
        call s_compute_body_forces_rhs(q_prim_vf_in, q_cons_vf, rhs_vf_in)

        $:GPU_PARALLEL_LOOP(collapse=4)
        do i = momxb, E_idx
            do l = 0, p
                do k = 0, n
                    do j = 0, m
                        q_cons_vf(i)%sf(j, k, l) = q_cons_vf(i)%sf(j, k, l) + &
                                                   ldt*rhs_vf_in(i)%sf(j, k, l)
                    end do
                end do
            end do
        end do
        $:END_GPU_PARALLEL_LOOP()

        call nvtxEndRange

    end subroutine s_apply_bodyforces

    !> This subroutine saves the temporary q_prim_vf vector
        !!      into the q_prim_ts vector that is then used in p_main
        !! @param t_step current time-step
    subroutine s_time_step_cycling(t_step)

        integer, intent(in) :: t_step

        integer :: i, j, k, l !< Generic loop iterator

        if (t_step == t_step_start) then
            $:GPU_PARALLEL_LOOP(collapse=4)
            do i = 1, sys_size
                do l = 0, p
                    do k = 0, n
                        do j = 0, m
                            q_prim_ts2(2)%vf(i)%sf(j, k, l) = q_prim_vf(i)%sf(j, k, l)
                        end do
                    end do
                end do
            end do
            $:END_GPU_PARALLEL_LOOP()
        elseif (t_step == t_step_start + 1) then
            $:GPU_PARALLEL_LOOP(collapse=4)
            do i = 1, sys_size
                do l = 0, p
                    do k = 0, n
                        do j = 0, m
                            q_prim_ts2(1)%vf(i)%sf(j, k, l) = q_prim_vf(i)%sf(j, k, l)
                        end do
                    end do
                end do
            end do
            $:END_GPU_PARALLEL_LOOP()
        elseif (t_step == t_step_start + 2) then
            $:GPU_PARALLEL_LOOP(collapse=4)
            do i = 1, sys_size
                do l = 0, p
                    do k = 0, n
                        do j = 0, m
                            q_prim_ts1(2)%vf(i)%sf(j, k, l) = q_prim_vf(i)%sf(j, k, l)
                        end do
                    end do
                end do
            end do
            $:END_GPU_PARALLEL_LOOP()
        elseif (t_step == t_step_start + 3) then
            $:GPU_PARALLEL_LOOP(collapse=4)
            do i = 1, sys_size
                do l = 0, p
                    do k = 0, n
                        do j = 0, m
                            q_prim_ts1(1)%vf(i)%sf(j, k, l) = q_prim_vf(i)%sf(j, k, l)
                        end do
                    end do
                end do
            end do
            $:END_GPU_PARALLEL_LOOP()
        else ! All other timesteps
            $:GPU_PARALLEL_LOOP(collapse=4)
            do i = 1, sys_size
                do l = 0, p
                    do k = 0, n
                        do j = 0, m
                            q_prim_ts2(2)%vf(i)%sf(j, k, l) = q_prim_ts2(1)%vf(i)%sf(j, k, l)
                            q_prim_ts2(1)%vf(i)%sf(j, k, l) = q_prim_ts1(2)%vf(i)%sf(j, k, l)
                            q_prim_ts1(2)%vf(i)%sf(j, k, l) = q_prim_ts1(1)%vf(i)%sf(j, k, l)
                            q_prim_ts1(1)%vf(i)%sf(j, k, l) = q_prim_vf(i)%sf(j, k, l)
                        end do
                    end do
                end do
            end do
            $:END_GPU_PARALLEL_LOOP()
        end if

    end subroutine s_time_step_cycling

    !> Module deallocation and/or disassociation procedures
    impure subroutine s_finalize_time_steppers_module
#ifdef FRONTIER_UNIFIED
        use hipfort
        use hipfort_hipmalloc
        use hipfort_check
#endif
        integer :: i, j !< Generic loop iterators

        ! Deallocating the cell-average conservative variables
#if defined(__NVCOMPILER_GPU_UNIFIED_MEM)
        do j = 1, sys_size
            @:DEALLOCATE(q_cons_ts(1)%vf(j)%sf)
            if (num_ts == 2) then
                if (nv_uvm_out_of_core) then
                    nullify (q_cons_ts(2)%vf(j)%sf)
                else
                    @:DEALLOCATE(q_cons_ts(2)%vf(j)%sf)
                end if
            end if
        end do
        if (num_ts == 2 .and. nv_uvm_out_of_core) then
            deallocate (q_cons_ts_pool_host)
        end if
#elif defined(FRONTIER_UNIFIED)
        do i = 1, num_ts
            do j = 1, sys_size
                nullify (q_cons_ts(i)%vf(j)%sf)
            end do
        end do
#ifdef MFC_MIXED_PRECISION
        call hipCheck(hipHostFree_(c_loc(q_cons_ts_pool_host)))
        nullify (q_cons_ts_pool_host)
        call hipCheck(hipFree_(c_loc(q_cons_ts_pool_device)))
        nullify (q_cons_ts_pool_device)
#else
        call hipCheck(hipHostFree(q_cons_ts_pool_host))
        call hipCheck(hipFree(q_cons_ts_pool_device))
#endif
#else
        do i = 1, num_ts
            do j = 1, sys_size
                @:DEALLOCATE(q_cons_ts(i)%vf(j)%sf)
            end do
        end do
#endif
        do i = 1, num_ts
            @:DEALLOCATE(q_cons_ts(i)%vf)
        end do

        @:DEALLOCATE(q_cons_ts)

        ! Deallocating the cell-average primitive ts variables
        if (probe_wrt) then
            do i = 1, num_probe_ts
                do j = 1, sys_size
                    @:DEALLOCATE(q_prim_ts1(i)%vf(j)%sf,q_prim_ts2(i)%vf(j)%sf )
                end do
                @:DEALLOCATE(q_prim_ts1(i)%vf, q_prim_ts2(i)%vf)
            end do
            @:DEALLOCATE(q_prim_ts1, q_prim_ts2)
        end if

        if (.not. igr) then
            ! Deallocating the cell-average primitive variables
            do i = 1, adv_idx%end
                @:DEALLOCATE(q_prim_vf(i)%sf)
            end do

            if (mhd) then
                do i = B_idx%beg, B_idx%end
                    @:DEALLOCATE(q_prim_vf(i)%sf)
                end do
            end if

            if (elasticity) then
                do i = stress_idx%beg, stress_idx%end
                    @:DEALLOCATE(q_prim_vf(i)%sf)
                end do
            end if

            if (hyperelasticity) then
                do i = xibeg, xiend + 1
                    @:DEALLOCATE(q_prim_vf(i)%sf)
                end do
            end if

            if (cont_damage) then
                @:DEALLOCATE(q_prim_vf(damage_idx)%sf)
            end if

            if (bubbles_euler) then
                do i = bub_idx%beg, bub_idx%end
                    @:DEALLOCATE(q_prim_vf(i)%sf)
                end do
            end if

            if (model_eqns == 3) then
                do i = internalEnergies_idx%beg, internalEnergies_idx%end
                    @:DEALLOCATE(q_prim_vf(i)%sf)
                end do
            end if
        end if

        @:DEALLOCATE(q_prim_vf)

        ! Deallocating the cell-average RHS variables
        do i = 1, sys_size
            @:DEALLOCATE(rhs_vf(i)%sf)
        end do

        @:DEALLOCATE(rhs_vf)

        ! Writing the footer of and closing the run-time information file
        if (proc_rank == 0 .and. run_time_info) then
            call s_close_run_time_information_file()
        end if

    end subroutine s_finalize_time_steppers_module

end module m_time_steppers<|MERGE_RESOLUTION|>--- conflicted
+++ resolved
@@ -611,10 +611,7 @@
             if (ib) then
                 ! check if any IBMS are moving, and if so, update the markers, ghost points, levelsets, and levelset norms
                 if (moving_immersed_boundary_flag) then
-<<<<<<< HEAD
                     call s_compute_ib_forces(q_prim_vf(E_idx)%sf) ! compute the force and torque on the IB from the fluid
-=======
->>>>>>> 70518554
 
                     do i = 1, num_ibs
                         if (s == 1) then
