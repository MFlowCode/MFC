--- conflicted
+++ resolved
@@ -448,90 +448,6 @@
             else
                 stor = 2
             end if
-<<<<<<< HEAD
-        end if
-
-#ifdef DEBUG
-        print *, 'wrote runtime info'
-#endif
-
-        if (probe_wrt) then
-            call s_time_step_cycling(t_step)
-        end if
-
-        if (cfl_dt) then
-            if (mytime >= t_stop) return
-        else
-            if (t_step == t_step_stop) return
-        end if
-
-        if (bubbles_lagrange .and. .not. adap_dt) call s_update_lagrange_tdv_rk(stage=1)
-
-        #:call GPU_PARALLEL_LOOP(collapse=4)
-            do i = 1, sys_size
-                do l = 0, p
-                    do k = 0, n
-                        do j = 0, m
-                            q_cons_ts(1)%vf(i)%sf(j, k, l) = &
-                                q_cons_ts(1)%vf(i)%sf(j, k, l) &
-                                + dt*rhs_vf(i)%sf(j, k, l)
-                        end do
-                    end do
-                end do
-            end do
-        #:endcall GPU_PARALLEL_LOOP
-
-        !Evolve pb and mv for non-polytropic qbmm
-        if (qbmm .and. (.not. polytropic)) then
-            #:call GPU_PARALLEL_LOOP(collapse=5)
-                do i = 1, nb
-                    do l = 0, p
-                        do k = 0, n
-                            do j = 0, m
-                                do q = 1, nnode
-                                    pb_ts(1)%sf(j, k, l, q, i) = &
-                                        pb_ts(1)%sf(j, k, l, q, i) &
-                                        + dt*rhs_pb(j, k, l, q, i)
-                                end do
-                            end do
-                        end do
-                    end do
-                end do
-            #:endcall GPU_PARALLEL_LOOP
-        end if
-
-        if (qbmm .and. (.not. polytropic)) then
-            #:call GPU_PARALLEL_LOOP(collapse=5)
-                do i = 1, nb
-                    do l = 0, p
-                        do k = 0, n
-                            do j = 0, m
-                                do q = 1, nnode
-                                    mv_ts(1)%sf(j, k, l, q, i) = &
-                                        mv_ts(1)%sf(j, k, l, q, i) &
-                                        + dt*rhs_mv(j, k, l, q, i)
-                                end do
-                            end do
-                        end do
-                    end do
-                end do
-            #:endcall GPU_PARALLEL_LOOP
-        end if
-
-        if (bodyForces) call s_apply_bodyforces(q_cons_ts(1)%vf, q_prim_vf, rhs_vf, dt)
-
-        if (grid_geometry == 3) call s_apply_fourier_filter(q_cons_ts(1)%vf)
-
-        if (model_eqns == 3) call s_pressure_relaxation_procedure(q_cons_ts(1)%vf)
-
-        if (adv_n) call s_comp_alpha_from_n(q_cons_ts(1)%vf)
-
-        if (ib) then
-            if (qbmm .and. .not. polytropic) then
-                call s_ibm_correct_state(q_cons_ts(1)%vf, q_prim_vf, pb_ts(1)%sf, mv_ts(1)%sf)
-            else
-                call s_ibm_correct_state(q_cons_ts(1)%vf, q_prim_vf)
-=======
 
             ! TVD RK coefficients
             @:ALLOCATE (rk_coef(time_stepper, 4))
@@ -544,7 +460,6 @@
                 rk_coef(1, :) = (/1._wp, 0._wp, 1._wp, 1._wp/)
                 rk_coef(2, :) = (/1._wp, 3._wp, 1._wp, 4._wp/)
                 rk_coef(3, :) = (/2._wp, 1._wp, 2._wp, 3._wp/)
->>>>>>> d91cb687
             end if
             $:GPU_UPDATE(device='[rk_coef]')
         end if
@@ -565,104 +480,8 @@
         call cpu_time(start)
         call nvtxStartRange("TIMESTEP")
 
-<<<<<<< HEAD
-        call s_compute_rhs(q_cons_ts(1)%vf, q_T_sf, q_prim_vf, bc_type, rhs_vf, pb_ts(1)%sf, rhs_pb, mv_ts(1)%sf, rhs_mv, t_step, time_avg, 1)
-
-        if (run_time_info) then
-            if (igr) then
-                call s_write_run_time_information(q_cons_ts(1)%vf, t_step)
-            else
-                call s_write_run_time_information(q_prim_vf, t_step)
-            end if
-        end if
-
-        if (probe_wrt) then
-            call s_time_step_cycling(t_step)
-        end if
-
-        if (cfl_dt) then
-            if (mytime >= t_stop) return
-        else
-            if (t_step == t_step_stop) return
-        end if
-
-        if (bubbles_lagrange .and. .not. adap_dt) call s_update_lagrange_tdv_rk(stage=1)
-
-#if defined(__NVCOMPILER_GPU_UNIFIED_MEM) || defined(FRONTIER_UNIFIED)
-        #:call GPU_PARALLEL_LOOP(collapse=4)
-            do i = 1, sys_size
-                do l = 0, p
-                    do k = 0, n
-                        do j = 0, m
-                            q_cons_ts(2)%vf(i)%sf(j, k, l) = &
-                                q_cons_ts(1)%vf(i)%sf(j, k, l)
-                            q_cons_ts(1)%vf(i)%sf(j, k, l) = &
-                                q_cons_ts(1)%vf(i)%sf(j, k, l) &
-                                + dt*rhs_vf(i)%sf(j, k, l)
-                        end do
-                    end do
-                end do
-            end do
-        #:endcall GPU_PARALLEL_LOOP
-
-        dest = 1 ! Result in q_cons_ts(1)%vf
-#else
-        #:call GPU_PARALLEL_LOOP(collapse=4)
-            do i = 1, sys_size
-                do l = 0, p
-                    do k = 0, n
-                        do j = 0, m
-                            q_cons_ts(2)%vf(i)%sf(j, k, l) = &
-                                q_cons_ts(1)%vf(i)%sf(j, k, l) &
-                                + dt*rhs_vf(i)%sf(j, k, l)
-                        end do
-                    end do
-                end do
-            end do
-        #:endcall GPU_PARALLEL_LOOP
-
-        dest = 2 ! Result in q_cons_ts(2)%vf
-#endif
-        !Evolve pb and mv for non-polytropic qbmm
-        if (qbmm .and. (.not. polytropic)) then
-            #:call GPU_PARALLEL_LOOP(collapse=5)
-                do i = 1, nb
-                    do l = 0, p
-                        do k = 0, n
-                            do j = 0, m
-                                do q = 1, nnode
-                                    pb_ts(2)%sf(j, k, l, q, i) = &
-                                        pb_ts(1)%sf(j, k, l, q, i) &
-                                        + dt*rhs_pb(j, k, l, q, i)
-                                end do
-                            end do
-                        end do
-                    end do
-                end do
-            #:endcall GPU_PARALLEL_LOOP
-        end if
-
-        if (qbmm .and. (.not. polytropic)) then
-            #:call GPU_PARALLEL_LOOP(collapse=5)
-                do i = 1, nb
-                    do l = 0, p
-                        do k = 0, n
-                            do j = 0, m
-                                do q = 1, nnode
-                                    mv_ts(2)%sf(j, k, l, q, i) = &
-                                        mv_ts(1)%sf(j, k, l, q, i) &
-                                        + dt*rhs_mv(j, k, l, q, i)
-                                end do
-                            end do
-                        end do
-                    end do
-                end do
-            #:endcall GPU_PARALLEL_LOOP
-        end if
-=======
         ! Adaptive dt: initial stage
         if (adap_dt) call s_adaptive_dt_bubble(1)
->>>>>>> d91cb687
 
         do s = 1, nstage
             call s_compute_rhs(q_cons_ts(1)%vf, q_T_sf, q_prim_vf, bc_type, rhs_vf, pb_ts(1)%sf, rhs_pb, mv_ts(1)%sf, rhs_mv, t_step, time_avg, s)
@@ -688,69 +507,11 @@
             end if
 
             if (bubbles_lagrange .and. .not. adap_dt) call s_update_lagrange_tdv_rk(stage=s)
-
-<<<<<<< HEAD
-#if defined(__NVCOMPILER_GPU_UNIFIED_MEM) || defined(FRONTIER_UNIFIED)
-        #:call GPU_PARALLEL_LOOP(collapse=4)
-=======
-            $:GPU_PARALLEL_LOOP(collapse=4)
->>>>>>> d91cb687
+            #:call GPU_PARALLEL_LOOP(collapse=4)
             do i = 1, sys_size
                 do l = 0, p
                     do k = 0, n
                         do j = 0, m
-<<<<<<< HEAD
-                            q_cons_ts(1)%vf(i)%sf(j, k, l) = &
-                                (q_cons_ts(2)%vf(i)%sf(j, k, l) &
-                                 + q_cons_ts(1)%vf(i)%sf(j, k, l) &
-                                 + dt*rhs_vf(i)%sf(j, k, l))/2._wp
-                        end do
-                    end do
-                end do
-            end do
-
-        #:endcall GPU_PARALLEL_LOOP
-        dest = 1 ! Result in q_cons_ts(1)%vf
-#else
-        #:call GPU_PARALLEL_LOOP(collapse=4)
-            do i = 1, sys_size
-                do l = 0, p
-                    do k = 0, n
-                        do j = 0, m
-                            q_cons_ts(1)%vf(i)%sf(j, k, l) = &
-                                (q_cons_ts(1)%vf(i)%sf(j, k, l) &
-                                 + q_cons_ts(2)%vf(i)%sf(j, k, l) &
-                                 + dt*rhs_vf(i)%sf(j, k, l))/2._wp
-                        end do
-                    end do
-                end do
-            end do
-        #:endcall GPU_PARALLEL_LOOP
-        dest = 1 ! Result in q_cons_ts(1)%vf
-#endif
-
-        if (qbmm .and. (.not. polytropic)) then
-            #:call GPU_PARALLEL_LOOP(collapse=5)
-                do i = 1, nb
-                    do l = 0, p
-                        do k = 0, n
-                            do j = 0, m
-                                do q = 1, nnode
-                                    pb_ts(1)%sf(j, k, l, q, i) = &
-                                        (pb_ts(1)%sf(j, k, l, q, i) &
-                                         + pb_ts(2)%sf(j, k, l, q, i) &
-                                         + dt*rhs_pb(j, k, l, q, i))/2._wp
-                                end do
-                            end do
-                        end do
-                    end do
-                end do
-            #:endcall GPU_PARALLEL_LOOP
-        end if
-
-        if (qbmm .and. (.not. polytropic)) then
-            #:call GPU_PARALLEL_LOOP(collapse=5)
-=======
                             if (s == 1 .and. nstage > 1) then
                                 q_cons_ts(stor)%vf(i)%sf(j, k, l) = &
                                     q_cons_ts(1)%vf(i)%sf(j, k, l)
@@ -763,22 +524,15 @@
                     end do
                 end do
             end do
-
+            #:endcall GPU_PARALLEL_LOOP
             !Evolve pb and mv for non-polytropic qbmm
             if (qbmm .and. (.not. polytropic)) then
-                $:GPU_PARALLEL_LOOP(collapse=5)
->>>>>>> d91cb687
+                #:call GPU_PARALLEL_LOOP(collapse=5)
                 do i = 1, nb
                     do l = 0, p
                         do k = 0, n
                             do j = 0, m
                                 do q = 1, nnode
-<<<<<<< HEAD
-                                    mv_ts(1)%sf(j, k, l, q, i) = &
-                                        (mv_ts(1)%sf(j, k, l, q, i) &
-                                         + mv_ts(2)%sf(j, k, l, q, i) &
-                                         + dt*rhs_mv(j, k, l, q, i))/2._wp
-=======
                                     if (s == 1 .and. nstage > 1) then
                                         pb_ts(stor)%sf(j, k, l, q, i) = &
                                             pb_ts(1)%sf(j, k, l, q, i)
@@ -793,178 +547,12 @@
                                         (rk_coef(s, 1)*mv_ts(1)%sf(j, k, l, q, i) &
                                          + rk_coef(s, 2)*mv_ts(stor)%sf(j, k, l, q, i) &
                                          + rk_coef(s, 3)*dt*rhs_mv(j, k, l, q, i))/rk_coef(s, 4)
->>>>>>> d91cb687
                                 end do
                             end do
                         end do
                     end do
                 end do
-<<<<<<< HEAD
-            #:endcall GPU_PARALLEL_LOOP
-        end if
-
-        if (bodyForces) call s_apply_bodyforces(q_cons_ts(dest)%vf, q_prim_vf, rhs_vf, 2._wp*dt/3._wp)
-
-        if (grid_geometry == 3) call s_apply_fourier_filter(q_cons_ts(dest)%vf)
-
-        if (model_eqns == 3 .and. (.not. relax)) then
-            call s_pressure_relaxation_procedure(q_cons_ts(dest)%vf)
-        end if
-
-        if (adv_n) call s_comp_alpha_from_n(q_cons_ts(dest)%vf)
-
-        if (ib) then
-            if (qbmm .and. .not. polytropic) then
-                call s_ibm_correct_state(q_cons_ts(dest)%vf, q_prim_vf, pb_ts(1)%sf, mv_ts(1)%sf)
-            else
-                call s_ibm_correct_state(q_cons_ts(dest)%vf, q_prim_vf)
-            end if
-        end if
-
-        call nvtxEndRange
-
-        call cpu_time(finish)
-
-        wall_time = abs(finish - start)
-
-        if (t_step >= 2) then
-            wall_time_avg = (wall_time + (t_step - 2)*wall_time_avg)/(t_step - 1)
-        else
-            wall_time_avg = 0._wp
-        end if
-
-    end subroutine s_2nd_order_tvd_rk
-
-    !> 3rd order TVD RK time-stepping algorithm
-        !! @param t_step Current time-step
-    impure subroutine s_3rd_order_tvd_rk(t_step, time_avg)
-#ifdef _CRAYFTN
-        !DIR$ OPTIMIZE (-haggress)
-#endif
-        integer, intent(IN) :: t_step
-        real(wp), intent(INOUT) :: time_avg
-
-        integer :: i, j, k, l, q !< Generic loop iterator
-        real(wp) :: start, finish
-        integer :: dest
-
-        ! Stage 1 of 3
-
-        if (.not. adap_dt) then
-            call cpu_time(start)
-            call nvtxStartRange("TIMESTEP")
-        end if
-
-        call s_compute_rhs(q_cons_ts(1)%vf, q_T_sf, q_prim_vf, bc_type, rhs_vf, pb_ts(1)%sf, rhs_pb, mv_ts(1)%sf, rhs_mv, t_step, time_avg, 1)
-
-        if (run_time_info) then
-            if (igr) then
-                call s_write_run_time_information(q_cons_ts(1)%vf, t_step)
-            else
-                call s_write_run_time_information(q_prim_vf, t_step)
-            end if
-        end if
-
-        if (probe_wrt) then
-            call s_time_step_cycling(t_step)
-        end if
-
-        if (cfl_dt) then
-            if (mytime >= t_stop) return
-        else
-            if (t_step == t_step_stop) return
-        end if
-
-        if (bubbles_lagrange .and. .not. adap_dt) call s_update_lagrange_tdv_rk(stage=1)
-
-#if defined(__NVCOMPILER_GPU_UNIFIED_MEM) || defined(FRONTIER_UNIFIED)
-        #:call GPU_PARALLEL_LOOP(collapse=4)
-            do i = 1, sys_size
-                do l = 0, p
-                    do k = 0, n
-                        do j = 0, m
-                            q_cons_ts(2)%vf(i)%sf(j, k, l) = &
-                                q_cons_ts(1)%vf(i)%sf(j, k, l)
-                            q_cons_ts(1)%vf(i)%sf(j, k, l) = &
-                                q_cons_ts(1)%vf(i)%sf(j, k, l) &
-                                + dt*rhs_vf(i)%sf(j, k, l)
-                        end do
-                    end do
-                end do
-            end do
-        #:endcall GPU_PARALLEL_LOOP
-        dest = 1 ! result in q_cons_ts(1)%vf
-#else
-        #:call GPU_PARALLEL_LOOP(collapse=4)
-            do i = 1, sys_size
-                do l = 0, p
-                    do k = 0, n
-                        do j = 0, m
-                            q_cons_ts(2)%vf(i)%sf(j, k, l) = &
-                                q_cons_ts(1)%vf(i)%sf(j, k, l) &
-                                + dt*rhs_vf(i)%sf(j, k, l)
-                        end do
-                    end do
-                end do
-            end do
-
-        #:endcall GPU_PARALLEL_LOOP
-        dest = 2 ! result in q_cons_ts(2)%vf
-#endif
-
-        !Evolve pb and mv for non-polytropic qbmm
-        if (qbmm .and. (.not. polytropic)) then
-            #:call GPU_PARALLEL_LOOP(collapse=5)
-                do i = 1, nb
-                    do l = 0, p
-                        do k = 0, n
-                            do j = 0, m
-                                do q = 1, nnode
-                                    pb_ts(2)%sf(j, k, l, q, i) = &
-                                        pb_ts(1)%sf(j, k, l, q, i) &
-                                        + dt*rhs_pb(j, k, l, q, i)
-                                end do
-                            end do
-                        end do
-                    end do
-                end do
-            #:endcall GPU_PARALLEL_LOOP
-        end if
-
-        if (qbmm .and. (.not. polytropic)) then
-            #:call GPU_PARALLEL_LOOP(collapse=5)
-                do i = 1, nb
-                    do l = 0, p
-                        do k = 0, n
-                            do j = 0, m
-                                do q = 1, nnode
-                                    mv_ts(2)%sf(j, k, l, q, i) = &
-                                        mv_ts(1)%sf(j, k, l, q, i) &
-                                        + dt*rhs_mv(j, k, l, q, i)
-                                end do
-                            end do
-                        end do
-                    end do
-                end do
-            #:endcall GPU_PARALLEL_LOOP
-        end if
-
-        if (bodyForces) call s_apply_bodyforces(q_cons_ts(dest)%vf, q_prim_vf, rhs_vf, dt)
-
-        if (grid_geometry == 3) call s_apply_fourier_filter(q_cons_ts(dest)%vf)
-
-        if (model_eqns == 3 .and. (.not. relax)) then
-            call s_pressure_relaxation_procedure(q_cons_ts(dest)%vf)
-        end if
-
-        if (adv_n) call s_comp_alpha_from_n(q_cons_ts(dest)%vf)
-
-        if (ib) then
-            if (qbmm .and. .not. polytropic) then
-                call s_ibm_correct_state(q_cons_ts(dest)%vf, q_prim_vf, pb_ts(2)%sf, mv_ts(2)%sf)
-            else
-                call s_ibm_correct_state(q_cons_ts(dest)%vf, q_prim_vf)
-=======
+                #:endcall GPU_PARALLEL_LOOP
             end if
 
             if (bodyForces) call s_apply_bodyforces(q_cons_ts(1)%vf, q_prim_vf, rhs_vf, rk_coef(s, 3)*dt/rk_coef(s, 4))
@@ -973,190 +561,8 @@
 
             if (model_eqns == 3 .and. (.not. relax)) then
                 call s_pressure_relaxation_procedure(q_cons_ts(1)%vf)
->>>>>>> d91cb687
-            end if
-
-<<<<<<< HEAD
-#if  defined(__NVCOMPILER_GPU_UNIFIED_MEM) || defined(FRONTIER_UNIFIED)
-        #:call GPU_PARALLEL_LOOP(collapse=4)
-            do i = 1, sys_size
-                do l = 0, p
-                    do k = 0, n
-                        do j = 0, m
-                            q_cons_ts(1)%vf(i)%sf(j, k, l) = &
-                                (3._wp*q_cons_ts(2)%vf(i)%sf(j, k, l) &
-                                 + q_cons_ts(1)%vf(i)%sf(j, k, l) &
-                                 + dt*rhs_vf(i)%sf(j, k, l))/4._wp
-                        end do
-                    end do
-                end do
-            end do
-        #:endcall GPU_PARALLEL_LOOP
-        dest = 1 ! Result in q_cons_ts(1)%vf
-#else
-        #:call GPU_PARALLEL_LOOP(collapse=4)
-            do i = 1, sys_size
-                do l = 0, p
-                    do k = 0, n
-                        do j = 0, m
-                            q_cons_ts(2)%vf(i)%sf(j, k, l) = &
-                                (3._wp*q_cons_ts(1)%vf(i)%sf(j, k, l) &
-                                 + q_cons_ts(2)%vf(i)%sf(j, k, l) &
-                                 + dt*rhs_vf(i)%sf(j, k, l))/4._wp
-                        end do
-                    end do
-                end do
-            end do
-
-        #:endcall GPU_PARALLEL_LOOP
-        dest = 2 ! Result in q_cons_ts(2)%vf
-#endif
-
-        if (qbmm .and. (.not. polytropic)) then
-            #:call GPU_PARALLEL_LOOP(collapse=5)
-                do i = 1, nb
-                    do l = 0, p
-                        do k = 0, n
-                            do j = 0, m
-                                do q = 1, nnode
-                                    pb_ts(2)%sf(j, k, l, q, i) = &
-                                        (3._wp*pb_ts(1)%sf(j, k, l, q, i) &
-                                         + pb_ts(2)%sf(j, k, l, q, i) &
-                                         + dt*rhs_pb(j, k, l, q, i))/4._wp
-                                end do
-                            end do
-                        end do
-                    end do
-                end do
-            #:endcall GPU_PARALLEL_LOOP
-        end if
-
-        if (qbmm .and. (.not. polytropic)) then
-            #:call GPU_PARALLEL_LOOP(collapse=5)
-                do i = 1, nb
-                    do l = 0, p
-                        do k = 0, n
-                            do j = 0, m
-                                do q = 1, nnode
-                                    mv_ts(2)%sf(j, k, l, q, i) = &
-                                        (3._wp*mv_ts(1)%sf(j, k, l, q, i) &
-                                         + mv_ts(2)%sf(j, k, l, q, i) &
-                                         + dt*rhs_mv(j, k, l, q, i))/4._wp
-                                end do
-                            end do
-                        end do
-                    end do
-                end do
-            #:endcall GPU_PARALLEL_LOOP
-        end if
-
-        if (bodyForces) call s_apply_bodyforces(q_cons_ts(dest)%vf, q_prim_vf, rhs_vf, dt/4._wp)
-
-        if (grid_geometry == 3) call s_apply_fourier_filter(q_cons_ts(dest)%vf)
-
-        if (model_eqns == 3 .and. (.not. relax)) then
-            call s_pressure_relaxation_procedure(q_cons_ts(dest)%vf)
-        end if
-
-        if (adv_n) call s_comp_alpha_from_n(q_cons_ts(dest)%vf)
-
-        if (ib) then
-            if (qbmm .and. .not. polytropic) then
-                call s_ibm_correct_state(q_cons_ts(dest)%vf, q_prim_vf, pb_ts(2)%sf, mv_ts(2)%sf)
-            else
-                call s_ibm_correct_state(q_cons_ts(dest)%vf, q_prim_vf)
-            end if
-        end if
-
-        ! Stage 3 of 3
-        call s_compute_rhs(q_cons_ts(dest)%vf, q_T_sf, q_prim_vf, bc_type, rhs_vf, pb_ts(2)%sf, rhs_pb, mv_ts(2)%sf, rhs_mv, t_step, time_avg, 3)
-
-        if (bubbles_lagrange .and. .not. adap_dt) call s_update_lagrange_tdv_rk(stage=3)
-
-#if defined(__NVCOMPILER_GPU_UNIFIED_MEM) || defined(FRONTIER_UNIFIED)
-        #:call GPU_PARALLEL_LOOP(collapse=4)
-            do i = 1, sys_size
-                do l = 0, p
-                    do k = 0, n
-                        do j = 0, m
-                            q_cons_ts(1)%vf(i)%sf(j, k, l) = &
-                                (q_cons_ts(2)%vf(i)%sf(j, k, l) &
-                                 + 2._wp*q_cons_ts(1)%vf(i)%sf(j, k, l) &
-                                 + 2._wp*dt*rhs_vf(i)%sf(j, k, l))/3._wp
-                        end do
-                    end do
-                end do
-            end do
-        #:endcall GPU_PARALLEL_LOOP
-        dest = 1 ! Result in q_cons_ts(1)%vf
-#else
-        #:call GPU_PARALLEL_LOOP(collapse=4)
-            do i = 1, sys_size
-                do l = 0, p
-                    do k = 0, n
-                        do j = 0, m
-                            q_cons_ts(1)%vf(i)%sf(j, k, l) = &
-                                (q_cons_ts(1)%vf(i)%sf(j, k, l) &
-                                 + 2._wp*q_cons_ts(2)%vf(i)%sf(j, k, l) &
-                                 + 2._wp*dt*rhs_vf(i)%sf(j, k, l))/3._wp
-                        end do
-                    end do
-                end do
-            end do
-
-        #:endcall GPU_PARALLEL_LOOP
-        dest = 1 ! Result in q_cons_ts(2)%vf
-#endif
-
-        if (qbmm .and. (.not. polytropic)) then
-            #:call GPU_PARALLEL_LOOP(collapse=5)
-                do i = 1, nb
-                    do l = 0, p
-                        do k = 0, n
-                            do j = 0, m
-                                do q = 1, nnode
-                                    pb_ts(1)%sf(j, k, l, q, i) = &
-                                        (pb_ts(1)%sf(j, k, l, q, i) &
-                                         + 2._wp*pb_ts(2)%sf(j, k, l, q, i) &
-                                         + 2._wp*dt*rhs_pb(j, k, l, q, i))/3._wp
-                                end do
-                            end do
-                        end do
-                    end do
-                end do
-            #:endcall GPU_PARALLEL_LOOP
-        end if
-
-        if (qbmm .and. (.not. polytropic)) then
-            #:call GPU_PARALLEL_LOOP(collapse=5)
-                do i = 1, nb
-                    do l = 0, p
-                        do k = 0, n
-                            do j = 0, m
-                                do q = 1, nnode
-                                    mv_ts(1)%sf(j, k, l, q, i) = &
-                                        (mv_ts(1)%sf(j, k, l, q, i) &
-                                         + 2._wp*mv_ts(2)%sf(j, k, l, q, i) &
-                                         + 2._wp*dt*rhs_mv(j, k, l, q, i))/3._wp
-                                end do
-                            end do
-                        end do
-                    end do
-                end do
-            #:endcall GPU_PARALLEL_LOOP
-        end if
-
-        if (bodyForces) call s_apply_bodyforces(q_cons_ts(dest)%vf, q_prim_vf, rhs_vf, 2._wp*dt/3._wp)
-
-        if (grid_geometry == 3) call s_apply_fourier_filter(q_cons_ts(dest)%vf)
-
-        if (model_eqns == 3 .and. (.not. relax)) then
-            call s_pressure_relaxation_procedure(q_cons_ts(dest)%vf)
-        end if
-
-        call nvtxStartRange("RHS-ELASTIC")
-        if (hyperelasticity) call s_hyperelastic_rmt_stress_update(q_cons_ts(dest)%vf, q_prim_vf)
-=======
+            end if
+
             if (adv_n) call s_comp_alpha_from_n(q_cons_ts(1)%vf)
 
             if (ib) then
@@ -1200,7 +606,6 @@
         ! Adaptive dt: final stage
         if (adap_dt) call s_adaptive_dt_bubble(3)
 
->>>>>>> d91cb687
         call nvtxEndRange
         call cpu_time(finish)
 
