!>
!! @file m_time_steppers.f90
!! @brief Contains module m_time_steppers

#:include 'macros.fpp'

!> @brief The following module features a variety of time-stepping schemes.
!!              Currently, it includes the following Runge-Kutta (RK) algorithms:
!!                   1) 1st Order TVD RK
!!                   2) 2nd Order TVD RK
!!                   3) 3rd Order TVD RK
!!              where TVD designates a total-variation-diminishing time-stepper.
module m_time_steppers

    ! Dependencies =============================================================
    use m_derived_types        !< Definitions of the derived types

    use m_global_parameters    !< Definitions of the global parameters

    use m_rhs                  !< Right-hane-side (RHS) evaluation procedures

    use m_data_output          !< Run-time info & solution data output procedures

    use m_bubbles              !< Bubble dynamics routines

    use m_ibm

    use m_mpi_proxy            !< Message passing interface (MPI) module proxy

    use m_boundary_conditions

    use m_helper

    use m_sim_helpers

    use m_fftw

    use m_nvtx

    use m_thermochem, only: num_species

    use m_body_forces
    ! ==========================================================================

    implicit none

#ifdef CRAY_ACC_WAR
    @:CRAY_DECLARE_GLOBAL(type(vector_field), dimension(:), q_cons_ts)
    !! Cell-average conservative variables at each time-stage (TS)

    @:CRAY_DECLARE_GLOBAL(type(scalar_field), dimension(:), q_prim_vf)
    !! Cell-average primitive variables at the current time-stage

    @:CRAY_DECLARE_GLOBAL(type(scalar_field), dimension(:), rhs_vf)
    !! Cell-average RHS variables at the current time-stage

    @:CRAY_DECLARE_GLOBAL(type(vector_field), dimension(:), q_prim_ts)
    !! Cell-average primitive variables at consecutive TIMESTEPS

    @:CRAY_DECLARE_GLOBAL(real(wp), dimension(:, :, :, :, :), rhs_pb)

    @:CRAY_DECLARE_GLOBAL(real(wp), dimension(:, :, :, :, :), rhs_mv)

    @:CRAY_DECLARE_GLOBAL(real(wp), dimension( :, :, :), max_dt)

    integer, private :: num_ts !<
    !! Number of time stages in the time-stepping scheme

    !$acc declare link(q_cons_ts,q_prim_vf,rhs_vf,q_prim_ts, rhs_mv, rhs_pb, max_dt)
#else
    type(vector_field), allocatable, dimension(:) :: q_cons_ts !<
    !! Cell-average conservative variables at each time-stage (TS)

    type(scalar_field), allocatable, dimension(:) :: q_prim_vf !<
    !! Cell-average primitive variables at the current time-stage

    type(scalar_field), allocatable, dimension(:) :: rhs_vf !<
    !! Cell-average RHS variables at the current time-stage

    type(vector_field), allocatable, dimension(:) :: q_prim_ts !<
    !! Cell-average primitive variables at consecutive TIMESTEPS

    real(wp), allocatable, dimension(:, :, :, :, :) :: rhs_pb

    real(wp), allocatable, dimension(:, :, :, :, :) :: rhs_mv

    real(wp), allocatable, dimension(:, :, :) :: max_dt

    integer, private :: num_ts !<
    !! Number of time stages in the time-stepping scheme

    !$acc declare create(q_cons_ts,q_prim_vf,rhs_vf,q_prim_ts, rhs_mv, rhs_pb, max_dt)
#endif

contains

    !> The computation of parameters, the allocation of memory,
        !!      the association of pointers and/or the execution of any
        !!      other procedures that are necessary to setup the module.
    subroutine s_initialize_time_steppers_module

        integer :: i, j !< Generic loop iterators

        ! Setting number of time-stages for selected time-stepping scheme
        if (time_stepper == 1) then
            num_ts = 1
        elseif (any(time_stepper == (/2, 3/))) then
            num_ts = 2
        end if

        ! Allocating the cell-average conservative variables
        @:ALLOCATE_GLOBAL(q_cons_ts(1:num_ts))

        do i = 1, num_ts
            @:ALLOCATE(q_cons_ts(i)%vf(1:sys_size))
        end do

        do i = 1, num_ts
            do j = 1, sys_size
                @:ALLOCATE(q_cons_ts(i)%vf(j)%sf(idwbuff(1)%beg:idwbuff(1)%end, &
                    idwbuff(2)%beg:idwbuff(2)%end, &
                    idwbuff(3)%beg:idwbuff(3)%end))
            end do
            @:ACC_SETUP_VFs(q_cons_ts(i))
        end do

        ! Allocating the cell-average primitive ts variables
        if (probe_wrt) then
            @:ALLOCATE_GLOBAL(q_prim_ts(0:3))

            do i = 0, 3
                @:ALLOCATE(q_prim_ts(i)%vf(1:sys_size))
            end do

            do i = 0, 3
                do j = 1, sys_size
                    @:ALLOCATE(q_prim_ts(i)%vf(j)%sf(idwbuff(1)%beg:idwbuff(1)%end, &
                        idwbuff(2)%beg:idwbuff(2)%end, &
                        idwbuff(3)%beg:idwbuff(3)%end))
                end do
            end do

            do i = 0, 3
                @:ACC_SETUP_VFs(q_prim_ts(i))
            end do
        end if

        ! Allocating the cell-average primitive variables
        @:ALLOCATE_GLOBAL(q_prim_vf(1:sys_size))

        do i = 1, adv_idx%end
            @:ALLOCATE(q_prim_vf(i)%sf(idwbuff(1)%beg:idwbuff(1)%end, &
                idwbuff(2)%beg:idwbuff(2)%end, &
                idwbuff(3)%beg:idwbuff(3)%end))
            @:ACC_SETUP_SFs(q_prim_vf(i))
        end do

        if (bubbles) then
            do i = bub_idx%beg, bub_idx%end
                @:ALLOCATE(q_prim_vf(i)%sf(idwbuff(1)%beg:idwbuff(1)%end, &
                    idwbuff(2)%beg:idwbuff(2)%end, &
                    idwbuff(3)%beg:idwbuff(3)%end))
                @:ACC_SETUP_SFs(q_prim_vf(i))
            end do
            if (adv_n) then
                @:ALLOCATE(q_prim_vf(n_idx)%sf(idwbuff(1)%beg:idwbuff(1)%end, &
                    idwbuff(2)%beg:idwbuff(2)%end, &
                    idwbuff(3)%beg:idwbuff(3)%end))
                @:ACC_SETUP_SFs(q_prim_vf(n_idx))
            end if
        end if

        if (hypoelasticity) then

            do i = stress_idx%beg, stress_idx%end
                @:ALLOCATE(q_prim_vf(i)%sf(idwbuff(1)%beg:idwbuff(1)%end, &
                    idwbuff(2)%beg:idwbuff(2)%end, &
                    idwbuff(3)%beg:idwbuff(3)%end))
                @:ACC_SETUP_SFs(q_prim_vf(i))
            end do
        end if

        if (model_eqns == 3) then
            do i = internalEnergies_idx%beg, internalEnergies_idx%end
                @:ALLOCATE(q_prim_vf(i)%sf(idwbuff(1)%beg:idwbuff(1)%end, &
                    idwbuff(2)%beg:idwbuff(2)%end, &
                    idwbuff(3)%beg:idwbuff(3)%end))
                @:ACC_SETUP_SFs(q_prim_vf(i))
            end do
        end if

        if (surface_tension) then
            @:ALLOCATE(q_prim_vf(c_idx)%sf(idwbuff(1)%beg:idwbuff(1)%end, &
                idwbuff(2)%beg:idwbuff(2)%end, &
                idwbuff(3)%beg:idwbuff(3)%end))
            @:ACC_SETUP_SFs(q_prim_vf(c_idx))
        end if

        if (chemistry) then
            do i = chemxb, chemxe
                @:ALLOCATE(q_prim_vf(i)%sf(idwbuff(1)%beg:idwbuff(1)%end, &
                    idwbuff(2)%beg:idwbuff(2)%end, &
                    idwbuff(3)%beg:idwbuff(3)%end))
                @:ACC_SETUP_SFs(q_prim_vf(i))
            end do

            @:ALLOCATE(q_prim_vf(T_idx)%sf(idwbuff(1)%beg:idwbuff(1)%end, &
                idwbuff(2)%beg:idwbuff(2)%end, &
                idwbuff(3)%beg:idwbuff(3)%end))
            @:ACC_SETUP_SFs(q_prim_vf(T_idx))
        end if

        @:ALLOCATE_GLOBAL(pb_ts(1:2))
        !Initialize bubble variables pb and mv at all quadrature nodes for all R0 bins
        if (qbmm .and. (.not. polytropic)) then
            @:ALLOCATE(pb_ts(1)%sf(idwbuff(1)%beg:idwbuff(1)%end, &
                idwbuff(2)%beg:idwbuff(2)%end, &
                idwbuff(3)%beg:idwbuff(3)%end, 1:nnode, 1:nb))
            @:ACC_SETUP_SFs(pb_ts(1))

            @:ALLOCATE(pb_ts(2)%sf(idwbuff(1)%beg:idwbuff(1)%end, &
                idwbuff(2)%beg:idwbuff(2)%end, &
                idwbuff(3)%beg:idwbuff(3)%end, 1:nnode, 1:nb))
            @:ACC_SETUP_SFs(pb_ts(2))

            @:ALLOCATE_GLOBAL(rhs_pb(idwbuff(1)%beg:idwbuff(1)%end, &
                idwbuff(2)%beg:idwbuff(2)%end, &
                idwbuff(3)%beg:idwbuff(3)%end, 1:nnode, 1:nb))
        else if (qbmm .and. polytropic) then
            @:ALLOCATE(pb_ts(1)%sf(idwbuff(1)%beg:idwbuff(1)%beg + 1, &
                idwbuff(2)%beg:idwbuff(2)%beg + 1, &
                idwbuff(3)%beg:idwbuff(3)%beg + 1, 1:nnode, 1:nb))
            @:ACC_SETUP_SFs(pb_ts(1))

            @:ALLOCATE(pb_ts(2)%sf(idwbuff(1)%beg:idwbuff(1)%beg + 1, &
                idwbuff(2)%beg:idwbuff(2)%beg + 1, &
                idwbuff(3)%beg:idwbuff(3)%beg + 1, 1:nnode, 1:nb))
            @:ACC_SETUP_SFs(pb_ts(2))

            @:ALLOCATE_GLOBAL(rhs_pb(idwbuff(1)%beg:idwbuff(1)%beg + 1, &
                idwbuff(2)%beg:idwbuff(2)%beg + 1, &
                idwbuff(3)%beg:idwbuff(3)%beg + 1, 1:nnode, 1:nb))
        end if

        @:ALLOCATE_GLOBAL(mv_ts(1:2))

        if (qbmm .and. (.not. polytropic)) then
            @:ALLOCATE(mv_ts(1)%sf(idwbuff(1)%beg:idwbuff(1)%end, &
                idwbuff(2)%beg:idwbuff(2)%end, &
                idwbuff(3)%beg:idwbuff(3)%end, 1:nnode, 1:nb))
            @:ACC_SETUP_SFs(mv_ts(1))

            @:ALLOCATE(mv_ts(2)%sf(idwbuff(1)%beg:idwbuff(1)%end, &
                idwbuff(2)%beg:idwbuff(2)%end, &
                idwbuff(3)%beg:idwbuff(3)%end, 1:nnode, 1:nb))
            @:ACC_SETUP_SFs(mv_ts(2))

            @:ALLOCATE_GLOBAL(rhs_mv(idwbuff(1)%beg:idwbuff(1)%end, &
                idwbuff(2)%beg:idwbuff(2)%end, &
                idwbuff(3)%beg:idwbuff(3)%end, 1:nnode, 1:nb))

        else if (qbmm .and. polytropic) then
            @:ALLOCATE(mv_ts(1)%sf(idwbuff(1)%beg:idwbuff(1)%beg + 1, &
                idwbuff(2)%beg:idwbuff(2)%beg + 1, &
                idwbuff(3)%beg:idwbuff(3)%beg + 1, 1:nnode, 1:nb))
            @:ACC_SETUP_SFs(mv_ts(1))

            @:ALLOCATE(mv_ts(2)%sf(idwbuff(1)%beg:idwbuff(1)%beg + 1, &
                idwbuff(2)%beg:idwbuff(2)%beg + 1, &
                idwbuff(3)%beg:idwbuff(3)%beg + 1, 1:nnode, 1:nb))
            @:ACC_SETUP_SFs(mv_ts(2))

            @:ALLOCATE_GLOBAL(rhs_mv(idwbuff(1)%beg:idwbuff(1)%beg + 1, &
                idwbuff(2)%beg:idwbuff(2)%beg + 1, &
                idwbuff(3)%beg:idwbuff(3)%beg + 1, 1:nnode, 1:nb))
        end if

        ! Allocating the cell-average RHS variables
        @:ALLOCATE_GLOBAL(rhs_vf(1:sys_size))

        do i = 1, sys_size
            @:ALLOCATE(rhs_vf(i)%sf(0:m, 0:n, 0:p))
            @:ACC_SETUP_SFs(rhs_vf(i))
        end do

        ! Opening and writing the header of the run-time information file
        if (proc_rank == 0 .and. run_time_info) then
            call s_open_run_time_information_file()
        end if

        if (cfl_dt) then
            @:ALLOCATE_GLOBAL(max_dt(0:m, 0:n, 0:p))
        end if

    end subroutine s_initialize_time_steppers_module

    !> 1st order TVD RK time-stepping algorithm
        !! @param t_step Current time step
    subroutine s_1st_order_tvd_rk(t_step, time_avg)

        integer, intent(in) :: t_step
        real(wp), intent(inout) :: time_avg

<<<<<<< HEAD
        integer :: i, j, k, l, q!< Generic loop iterator
        real(wp) :: nR3bar
        real(wp) :: e_mix

        real(wp) :: T
        real(wp), dimension(num_species) :: Ys
=======
        integer :: i, j, k, l, q !< Generic loop iterator
>>>>>>> 9700eb5a

        ! Stage 1 of 1 =====================================================
        call nvtxStartRange("Time_Step")

        call s_compute_rhs(q_cons_ts(1)%vf, q_prim_vf, rhs_vf, pb_ts(1)%sf, rhs_pb, mv_ts(1)%sf, rhs_mv, t_step, time_avg)

#ifdef DEBUG
        print *, 'got rhs'
#endif

        if (run_time_info) then
            call s_write_run_time_information(q_prim_vf, t_step)
        end if

#ifdef DEBUG
        print *, 'wrote runtime info'
#endif

        if (probe_wrt) then
            call s_time_step_cycling(t_step)
        end if

        if (cfl_dt) then
            if (mytime >= t_stop) return
        else
            if (t_step == t_step_stop) return
        end if

        !$acc parallel loop collapse(4) gang vector default(present)
        do i = 1, sys_size
            do l = 0, p
                do k = 0, n
                    do j = 0, m
                        q_cons_ts(1)%vf(i)%sf(j, k, l) = &
                            q_cons_ts(1)%vf(i)%sf(j, k, l) &
                            + dt*rhs_vf(i)%sf(j, k, l)
                    end do
                end do
            end do
        end do

        !Evolve pb and mv for non-polytropic qbmm
        if (qbmm .and. (.not. polytropic)) then
            !$acc parallel loop collapse(5) gang vector default(present)
            do i = 1, nb
                do l = 0, p
                    do k = 0, n
                        do j = 0, m
                            do q = 1, nnode
                                pb_ts(1)%sf(j, k, l, q, i) = &
                                    pb_ts(1)%sf(j, k, l, q, i) &
                                    + dt*rhs_pb(j, k, l, q, i)
                            end do
                        end do
                    end do
                end do
            end do
        end if

        if (qbmm .and. (.not. polytropic)) then
            !$acc parallel loop collapse(5) gang vector default(present)
            do i = 1, nb
                do l = 0, p
                    do k = 0, n
                        do j = 0, m
                            do q = 1, nnode
                                mv_ts(1)%sf(j, k, l, q, i) = &
                                    mv_ts(1)%sf(j, k, l, q, i) &
                                    + dt*rhs_mv(j, k, l, q, i)
                            end do
                        end do
                    end do
                end do
            end do
        end if

        call nvtxStartRange("body_forces")
        if (bodyForces) call s_apply_bodyforces(q_cons_ts(1)%vf, q_prim_vf, rhs_vf, dt)
        call nvtxEndRange

        if (grid_geometry == 3) call s_apply_fourier_filter(q_cons_ts(1)%vf)

        if (model_eqns == 3) call s_pressure_relaxation_procedure(q_cons_ts(1)%vf)

        if (adv_n) call s_comp_alpha_from_n(q_cons_ts(1)%vf)

        if (ib) then
            if (qbmm .and. .not. polytropic) then
                call s_ibm_correct_state(q_cons_ts(1)%vf, q_prim_vf, pb_ts(1)%sf, mv_ts(1)%sf)
            else
                call s_ibm_correct_state(q_cons_ts(1)%vf, q_prim_vf)
            end if
        end if

        call nvtxEndRange

        ! ==================================================================

    end subroutine s_1st_order_tvd_rk

    !> 2nd order TVD RK time-stepping algorithm
        !! @param t_step Current time-step
    subroutine s_2nd_order_tvd_rk(t_step, time_avg)

        integer, intent(in) :: t_step
        real(wp), intent(inout) :: time_avg

        integer :: i, j, k, l, q!< Generic loop iterator
<<<<<<< HEAD
        real(wp) :: start, finish
        real(wp) :: nR3bar
=======
        real(kind(0d0)) :: start, finish
>>>>>>> 9700eb5a

        ! Stage 1 of 2 =====================================================

        call cpu_time(start)

        call nvtxStartRange("Time_Step")

        call s_compute_rhs(q_cons_ts(1)%vf, q_prim_vf, rhs_vf, pb_ts(1)%sf, rhs_pb, mv_ts(1)%sf, rhs_mv, t_step, time_avg)

        if (run_time_info) then
            call s_write_run_time_information(q_prim_vf, t_step)
        end if

        if (probe_wrt) then
            call s_time_step_cycling(t_step)
        end if

        if (cfl_dt) then
            if (mytime >= t_stop) return
        else
            if (t_step == t_step_stop) return
        end if

        !$acc parallel loop collapse(4) gang vector default(present)
        do i = 1, sys_size
            do l = 0, p
                do k = 0, n
                    do j = 0, m
                        q_cons_ts(2)%vf(i)%sf(j, k, l) = &
                            q_cons_ts(1)%vf(i)%sf(j, k, l) &
                            + dt*rhs_vf(i)%sf(j, k, l)
                    end do
                end do
            end do
        end do

        !Evolve pb and mv for non-polytropic qbmm
        if (qbmm .and. (.not. polytropic)) then
            !$acc parallel loop collapse(5) gang vector default(present)
            do i = 1, nb
                do l = 0, p
                    do k = 0, n
                        do j = 0, m
                            do q = 1, nnode
                                pb_ts(2)%sf(j, k, l, q, i) = &
                                    pb_ts(1)%sf(j, k, l, q, i) &
                                    + dt*rhs_pb(j, k, l, q, i)
                            end do
                        end do
                    end do
                end do
            end do
        end if

        if (qbmm .and. (.not. polytropic)) then
            !$acc parallel loop collapse(5) gang vector default(present)
            do i = 1, nb
                do l = 0, p
                    do k = 0, n
                        do j = 0, m
                            do q = 1, nnode
                                mv_ts(2)%sf(j, k, l, q, i) = &
                                    mv_ts(1)%sf(j, k, l, q, i) &
                                    + dt*rhs_mv(j, k, l, q, i)
                            end do
                        end do
                    end do
                end do
            end do
        end if

        call nvtxStartRange("body_forces")
        if (bodyForces) call s_apply_bodyforces(q_cons_ts(2)%vf, q_prim_vf, rhs_vf, dt)
        call nvtxEndRange

        if (grid_geometry == 3) call s_apply_fourier_filter(q_cons_ts(2)%vf)

        if (model_eqns == 3 .and. (.not. relax)) then
            call s_pressure_relaxation_procedure(q_cons_ts(2)%vf)
        end if

        if (adv_n) call s_comp_alpha_from_n(q_cons_ts(2)%vf)

        if (ib) then
            if (qbmm .and. .not. polytropic) then
                call s_ibm_correct_state(q_cons_ts(2)%vf, q_prim_vf, pb_ts(2)%sf, mv_ts(2)%sf)
            else
                call s_ibm_correct_state(q_cons_ts(2)%vf, q_prim_vf)
            end if
        end if
        ! ==================================================================

        ! Stage 2 of 2 =====================================================

        call s_compute_rhs(q_cons_ts(2)%vf, q_prim_vf, rhs_vf, pb_ts(2)%sf, rhs_pb, mv_ts(2)%sf, rhs_mv, t_step, time_avg)

        !$acc parallel loop collapse(4) gang vector default(present)
        do i = 1, sys_size
            do l = 0, p
                do k = 0, n
                    do j = 0, m
                        q_cons_ts(1)%vf(i)%sf(j, k, l) = &
                            (q_cons_ts(1)%vf(i)%sf(j, k, l) &
                             + q_cons_ts(2)%vf(i)%sf(j, k, l) &
                             + dt*rhs_vf(i)%sf(j, k, l))/2._wp
                    end do
                end do
            end do
        end do

        if (qbmm .and. (.not. polytropic)) then
            !$acc parallel loop collapse(5) gang vector default(present)
            do i = 1, nb
                do l = 0, p
                    do k = 0, n
                        do j = 0, m
                            do q = 1, nnode
                                pb_ts(1)%sf(j, k, l, q, i) = &
                                    (pb_ts(1)%sf(j, k, l, q, i) &
                                     + pb_ts(2)%sf(j, k, l, q, i) &
                                     + dt*rhs_pb(j, k, l, q, i))/2._wp
                            end do
                        end do
                    end do
                end do
            end do
        end if

        if (qbmm .and. (.not. polytropic)) then
            !$acc parallel loop collapse(5) gang vector default(present)
            do i = 1, nb
                do l = 0, p
                    do k = 0, n
                        do j = 0, m
                            do q = 1, nnode
                                mv_ts(1)%sf(j, k, l, q, i) = &
                                    (mv_ts(1)%sf(j, k, l, q, i) &
                                     + mv_ts(2)%sf(j, k, l, q, i) &
                                     + dt*rhs_mv(j, k, l, q, i))/2._wp
                            end do
                        end do
                    end do
                end do
            end do
        end if

        call nvtxStartRange("body_forces")
        if (bodyForces) call s_apply_bodyforces(q_cons_ts(1)%vf, q_prim_vf, rhs_vf, 2._wp*dt/3._wp)
        call nvtxEndRange

        if (grid_geometry == 3) call s_apply_fourier_filter(q_cons_ts(1)%vf)

        if (model_eqns == 3 .and. (.not. relax)) then
            call s_pressure_relaxation_procedure(q_cons_ts(1)%vf)
        end if

        if (adv_n) call s_comp_alpha_from_n(q_cons_ts(1)%vf)

        if (ib) then
            if (qbmm .and. .not. polytropic) then
                call s_ibm_correct_state(q_cons_ts(1)%vf, q_prim_vf, pb_ts(1)%sf, mv_ts(1)%sf)
            else
                call s_ibm_correct_state(q_cons_ts(1)%vf, q_prim_vf)
            end if
        end if

        call nvtxEndRange

        call cpu_time(finish)
        ! ==================================================================

    end subroutine s_2nd_order_tvd_rk

    !> 3rd order TVD RK time-stepping algorithm
        !! @param t_step Current time-step
    subroutine s_3rd_order_tvd_rk(t_step, time_avg) ! --------------------------------

        integer, intent(IN) :: t_step
        real(wp), intent(INOUT) :: time_avg

        integer :: i, j, k, l, q !< Generic loop iterator
<<<<<<< HEAD
        real(wp) :: ts_error, denom, error_fraction, time_step_factor !< Generic loop iterator
        real(wp) :: start, finish
        real(wp) :: nR3bar
=======
        real(kind(0d0)) :: start, finish
>>>>>>> 9700eb5a

        ! Stage 1 of 3 =====================================================

        if (.not. adap_dt) then
            call cpu_time(start)
            call nvtxStartRange("Time_Step")
        end if

        call s_compute_rhs(q_cons_ts(1)%vf, q_prim_vf, rhs_vf, pb_ts(1)%sf, rhs_pb, mv_ts(1)%sf, rhs_mv, t_step, time_avg)

        if (run_time_info) then
            call s_write_run_time_information(q_prim_vf, t_step)
        end if

        if (probe_wrt) then
            call s_time_step_cycling(t_step)
        end if

        if (cfl_dt) then
            if (mytime >= t_stop) return
        else
            if (t_step == t_step_stop) return
        end if

        !$acc parallel loop collapse(4) gang vector default(present)
        do i = 1, sys_size
            do l = 0, p
                do k = 0, n
                    do j = 0, m
                        q_cons_ts(2)%vf(i)%sf(j, k, l) = &
                            q_cons_ts(1)%vf(i)%sf(j, k, l) &
                            + dt*rhs_vf(i)%sf(j, k, l)
                    end do
                end do
            end do
        end do

        !Evolve pb and mv for non-polytropic qbmm
        if (qbmm .and. (.not. polytropic)) then
            !$acc parallel loop collapse(5) gang vector default(present)
            do i = 1, nb
                do l = 0, p
                    do k = 0, n
                        do j = 0, m
                            do q = 1, nnode
                                pb_ts(2)%sf(j, k, l, q, i) = &
                                    pb_ts(1)%sf(j, k, l, q, i) &
                                    + dt*rhs_pb(j, k, l, q, i)
                            end do
                        end do
                    end do
                end do
            end do
        end if

        if (qbmm .and. (.not. polytropic)) then
            !$acc parallel loop collapse(5) gang vector default(present)
            do i = 1, nb
                do l = 0, p
                    do k = 0, n
                        do j = 0, m
                            do q = 1, nnode
                                mv_ts(2)%sf(j, k, l, q, i) = &
                                    mv_ts(1)%sf(j, k, l, q, i) &
                                    + dt*rhs_mv(j, k, l, q, i)
                            end do
                        end do
                    end do
                end do
            end do
        end if

        call nvtxStartRange("body_forces")
        if (bodyForces) call s_apply_bodyforces(q_cons_ts(2)%vf, q_prim_vf, rhs_vf, dt)
        call nvtxEndRange

        if (grid_geometry == 3) call s_apply_fourier_filter(q_cons_ts(2)%vf)

        if (model_eqns == 3 .and. (.not. relax)) then
            call s_pressure_relaxation_procedure(q_cons_ts(2)%vf)
        end if

        if (adv_n) call s_comp_alpha_from_n(q_cons_ts(2)%vf)

        if (ib) then
            if (qbmm .and. .not. polytropic) then
                call s_ibm_correct_state(q_cons_ts(2)%vf, q_prim_vf, pb_ts(2)%sf, mv_ts(2)%sf)
            else
                call s_ibm_correct_state(q_cons_ts(2)%vf, q_prim_vf)
            end if
        end if
        ! ==================================================================

        ! Stage 2 of 3 =====================================================

        call s_compute_rhs(q_cons_ts(2)%vf, q_prim_vf, rhs_vf, pb_ts(2)%sf, rhs_pb, mv_ts(2)%sf, rhs_mv, t_step, time_avg)

        !$acc parallel loop collapse(4) gang vector default(present)
        do i = 1, sys_size
            do l = 0, p
                do k = 0, n
                    do j = 0, m
                        q_cons_ts(2)%vf(i)%sf(j, k, l) = &
                            (3._wp*q_cons_ts(1)%vf(i)%sf(j, k, l) &
                             + q_cons_ts(2)%vf(i)%sf(j, k, l) &
                             + dt*rhs_vf(i)%sf(j, k, l))/4._wp
                    end do
                end do
            end do
        end do

        if (qbmm .and. (.not. polytropic)) then
            !$acc parallel loop collapse(5) gang vector default(present)
            do i = 1, nb
                do l = 0, p
                    do k = 0, n
                        do j = 0, m
                            do q = 1, nnode
                                pb_ts(2)%sf(j, k, l, q, i) = &
                                    (3._wp*pb_ts(1)%sf(j, k, l, q, i) &
                                     + pb_ts(2)%sf(j, k, l, q, i) &
                                     + dt*rhs_pb(j, k, l, q, i))/4._wp
                            end do
                        end do
                    end do
                end do
            end do
        end if

        if (qbmm .and. (.not. polytropic)) then
            !$acc parallel loop collapse(5) gang vector default(present)
            do i = 1, nb
                do l = 0, p
                    do k = 0, n
                        do j = 0, m
                            do q = 1, nnode
                                mv_ts(2)%sf(j, k, l, q, i) = &
                                    (3._wp*mv_ts(1)%sf(j, k, l, q, i) &
                                     + mv_ts(2)%sf(j, k, l, q, i) &
                                     + dt*rhs_mv(j, k, l, q, i))/4._wp
                            end do
                        end do
                    end do
                end do
            end do
        end if

        call nvtxStartRange("body_forces")
        if (bodyForces) call s_apply_bodyforces(q_cons_ts(2)%vf, q_prim_vf, rhs_vf, dt/4._wp)
        call nvtxEndRange

        if (grid_geometry == 3) call s_apply_fourier_filter(q_cons_ts(2)%vf)

        if (model_eqns == 3 .and. (.not. relax)) then
            call s_pressure_relaxation_procedure(q_cons_ts(2)%vf)
        end if

        if (adv_n) call s_comp_alpha_from_n(q_cons_ts(2)%vf)

        if (ib) then
            if (qbmm .and. .not. polytropic) then
                call s_ibm_correct_state(q_cons_ts(2)%vf, q_prim_vf, pb_ts(2)%sf, mv_ts(2)%sf)
            else
                call s_ibm_correct_state(q_cons_ts(2)%vf, q_prim_vf)
            end if
        end if
        ! ==================================================================

        ! Stage 3 of 3 =====================================================
        call s_compute_rhs(q_cons_ts(2)%vf, q_prim_vf, rhs_vf, pb_ts(2)%sf, rhs_pb, mv_ts(2)%sf, rhs_mv, t_step, time_avg)

        !$acc parallel loop collapse(4) gang vector default(present)
        do i = 1, sys_size
            do l = 0, p
                do k = 0, n
                    do j = 0, m
                        q_cons_ts(1)%vf(i)%sf(j, k, l) = &
                            (q_cons_ts(1)%vf(i)%sf(j, k, l) &
                             + 2._wp*q_cons_ts(2)%vf(i)%sf(j, k, l) &
                             + 2._wp*dt*rhs_vf(i)%sf(j, k, l))/3._wp
                    end do
                end do
            end do
        end do

        if (qbmm .and. (.not. polytropic)) then
            !$acc parallel loop collapse(5) gang vector default(present)
            do i = 1, nb
                do l = 0, p
                    do k = 0, n
                        do j = 0, m
                            do q = 1, nnode
                                pb_ts(1)%sf(j, k, l, q, i) = &
                                    (pb_ts(1)%sf(j, k, l, q, i) &
                                     + 2._wp*pb_ts(2)%sf(j, k, l, q, i) &
                                     + 2._wp*dt*rhs_pb(j, k, l, q, i))/3._wp
                            end do
                        end do
                    end do
                end do
            end do
        end if

        if (qbmm .and. (.not. polytropic)) then
            !$acc parallel loop collapse(5) gang vector default(present)
            do i = 1, nb
                do l = 0, p
                    do k = 0, n
                        do j = 0, m
                            do q = 1, nnode
                                mv_ts(1)%sf(j, k, l, q, i) = &
                                    (mv_ts(1)%sf(j, k, l, q, i) &
                                     + 2._wp*mv_ts(2)%sf(j, k, l, q, i) &
                                     + 2._wp*dt*rhs_mv(j, k, l, q, i))/3._wp
                            end do
                        end do
                    end do
                end do
            end do
        end if

        call nvtxStartRange("body_forces")
        if (bodyForces) call s_apply_bodyforces(q_cons_ts(1)%vf, q_prim_vf, rhs_vf, 2._wp*dt/3._wp)
        call nvtxEndRange

        if (grid_geometry == 3) call s_apply_fourier_filter(q_cons_ts(1)%vf)

        if (model_eqns == 3 .and. (.not. relax)) then
            call s_pressure_relaxation_procedure(q_cons_ts(1)%vf)
        end if

        if (adv_n) call s_comp_alpha_from_n(q_cons_ts(1)%vf)

        if (ib) then
            if (qbmm .and. .not. polytropic) then
                call s_ibm_correct_state(q_cons_ts(1)%vf, q_prim_vf, pb_ts(1)%sf, mv_ts(1)%sf)
            else
                call s_ibm_correct_state(q_cons_ts(1)%vf, q_prim_vf)
            end if
        end if

        if (.not. adap_dt) then
            call nvtxEndRange
            call cpu_time(finish)

            time = time + (finish - start)
        end if
        ! ==================================================================

    end subroutine s_3rd_order_tvd_rk

    !> Strang splitting scheme with 3rd order TVD RK time-stepping algorithm for
        !!      the flux term and adaptive time stepping algorithm for
        !!      the source term
        !! @param t_step Current time-step
    subroutine s_strang_splitting(t_step, time_avg)

        integer, intent(in) :: t_step
        real(wp), intent(inout) :: time_avg

<<<<<<< HEAD
        integer :: i, j, k, l !< Generic loop iterator
        real(wp) :: start, finish
=======
        real(kind(0d0)) :: start, finish
>>>>>>> 9700eb5a

        call cpu_time(start)

        call nvtxStartRange("Time_Step")

        ! Stage 1 of 3 =====================================================
        call s_adaptive_dt_bubble(t_step)

        ! Stage 2 of 3 =====================================================
        call s_3rd_order_tvd_rk(t_step, time_avg)

        ! Stage 3 of 3 =====================================================
        call s_adaptive_dt_bubble(t_step)

        call nvtxEndRange

        call cpu_time(finish)

        time = time + (finish - start)

        ! ==================================================================

    end subroutine s_strang_splitting

    !> Bubble source part in Strang operator splitting scheme
        !! @param t_step Current time-step
    subroutine s_adaptive_dt_bubble(t_step)

        integer, intent(in) :: t_step

        type(vector_field) :: gm_alpha_qp

        call s_convert_conservative_to_primitive_variables( &
            q_cons_ts(1)%vf, &
            q_prim_vf, &
            idwint, &
            gm_alpha_qp%vf)

        call s_compute_bubble_source(q_cons_ts(1)%vf, q_prim_vf, t_step, rhs_vf)

        call s_comp_alpha_from_n(q_cons_ts(1)%vf)

    end subroutine s_adaptive_dt_bubble ! ------------------------------

    subroutine s_compute_dt()

        real(wp) :: rho        !< Cell-avg. density
        real(wp), dimension(num_dims) :: vel        !< Cell-avg. velocity
        real(wp) :: vel_sum    !< Cell-avg. velocity sum
        real(wp) :: pres       !< Cell-avg. pressure
        real(wp), dimension(num_fluids) :: alpha      !< Cell-avg. volume fraction
        real(wp) :: gamma      !< Cell-avg. sp. heat ratio
        real(wp) :: pi_inf     !< Cell-avg. liquid stiffness function
        real(wp) :: c          !< Cell-avg. sound speed
        real(wp) :: H          !< Cell-avg. enthalpy
        real(wp), dimension(2) :: Re         !< Cell-avg. Reynolds numbers
        type(vector_field) :: gm_alpha_qp
<<<<<<< HEAD
        real(wp) :: dt_local
        
        integer :: i, j, k, l, q !< Generic loop iterators
=======
        real(kind(0d0)) :: dt_local
        integer :: j, k, l !< Generic loop iterators
>>>>>>> 9700eb5a

        call s_convert_conservative_to_primitive_variables( &
            q_cons_ts(1)%vf, &
            q_prim_vf, &
            idwint, &
            gm_alpha_qp%vf)

        !$acc parallel loop collapse(3) gang vector default(present) private(vel, alpha, Re)
        do l = 0, p
            do k = 0, n
                do j = 0, m
                    call s_compute_enthalpy(q_prim_vf, pres, rho, gamma, pi_inf, Re, H, alpha, vel, vel_sum, j, k, l)

                    ! Compute mixture sound speed
                    call s_compute_speed_of_sound(pres, rho, gamma, pi_inf, H, alpha, vel_sum, 0._wp, c)

                    call s_compute_dt_from_cfl(vel, c, max_dt, rho, Re, j, k, l)
                end do
            end do
        end do

        !$acc kernels
        dt_local = minval(max_dt)
        !$acc end kernels

        if (num_procs == 1) then
            dt = dt_local
        else
            call s_mpi_allreduce_min(dt_local, dt)
        end if

        !$acc update device(dt)

    end subroutine s_compute_dt

    !> This subroutine applies the body forces source term at each
        !! Runge-Kutta stage
    subroutine s_apply_bodyforces(q_cons_vf, q_prim_vf, rhs_vf, ldt)

        type(scalar_field), dimension(1:sys_size), intent(inout) :: q_cons_vf
        type(scalar_field), dimension(1:sys_size), intent(in) :: q_prim_vf
        type(scalar_field), dimension(1:sys_size), intent(inout) :: rhs_vf

        real(wp), intent(in) :: ldt !< local dt

        integer :: i, j, k, l

        call s_compute_body_forces_rhs(q_prim_vf, q_cons_vf, rhs_vf)

        !$acc parallel loop collapse(4) gang vector default(present)
        do i = momxb, E_idx
            do l = 0, p
                do k = 0, n
                    do j = 0, m
                        q_cons_vf(i)%sf(j, k, l) = q_cons_vf(i)%sf(j, k, l) + &
                                                   ldt*rhs_vf(i)%sf(j, k, l)
                    end do
                end do
            end do
        end do

    end subroutine s_apply_bodyforces

    !> This subroutine saves the temporary q_prim_vf vector
        !!      into the q_prim_ts vector that is then used in p_main
        !! @param t_step current time-step
    subroutine s_time_step_cycling(t_step)

        integer, intent(in) :: t_step

        integer :: i !< Generic loop iterator

        do i = 1, sys_size
            !$acc update host(q_prim_vf(i)%sf)
        end do

        if (t_step == t_step_start) then
            do i = 1, sys_size
                q_prim_ts(3)%vf(i)%sf(:, :, :) = q_prim_vf(i)%sf(:, :, :)
            end do
        elseif (t_step == t_step_start + 1) then
            do i = 1, sys_size
                q_prim_ts(2)%vf(i)%sf(:, :, :) = q_prim_vf(i)%sf(:, :, :)
            end do
        elseif (t_step == t_step_start + 2) then
            do i = 1, sys_size
                q_prim_ts(1)%vf(i)%sf(:, :, :) = q_prim_vf(i)%sf(:, :, :)
            end do
        elseif (t_step == t_step_start + 3) then
            do i = 1, sys_size
                q_prim_ts(0)%vf(i)%sf(:, :, :) = q_prim_vf(i)%sf(:, :, :)
            end do
        else ! All other timesteps
            do i = 1, sys_size
                q_prim_ts(3)%vf(i)%sf(:, :, :) = q_prim_ts(2)%vf(i)%sf(:, :, :)
                q_prim_ts(2)%vf(i)%sf(:, :, :) = q_prim_ts(1)%vf(i)%sf(:, :, :)
                q_prim_ts(1)%vf(i)%sf(:, :, :) = q_prim_ts(0)%vf(i)%sf(:, :, :)
                q_prim_ts(0)%vf(i)%sf(:, :, :) = q_prim_vf(i)%sf(:, :, :)
            end do
        end if

    end subroutine s_time_step_cycling
    !> Module deallocation and/or disassociation procedures
    subroutine s_finalize_time_steppers_module

        integer :: i, j !< Generic loop iterators

        ! Deallocating the cell-average conservative variables
        do i = 1, num_ts

            do j = 1, sys_size
                @:DEALLOCATE(q_cons_ts(i)%vf(j)%sf)
            end do

            @:DEALLOCATE(q_cons_ts(i)%vf)

        end do

        @:DEALLOCATE_GLOBAL(q_cons_ts)

        ! Deallocating the cell-average primitive ts variables
        if (probe_wrt) then
            do i = 0, 3
                do j = 1, sys_size
                    @:DEALLOCATE(q_prim_ts(i)%vf(j)%sf)
                end do
                @:DEALLOCATE(q_prim_ts(i)%vf)
            end do
            @:DEALLOCATE_GLOBAL(q_prim_ts)
        end if

        ! Deallocating the cell-average primitive variables
        do i = 1, adv_idx%end
            @:DEALLOCATE(q_prim_vf(i)%sf)
        end do

        if (hypoelasticity) then
            do i = stress_idx%beg, stress_idx%end
                @:DEALLOCATE(q_prim_vf(i)%sf)
            end do
        end if

        if (bubbles) then
            do i = bub_idx%beg, bub_idx%end
                @:DEALLOCATE(q_prim_vf(i)%sf)
            end do
        end if

        if (model_eqns == 3) then
            do i = internalEnergies_idx%beg, internalEnergies_idx%end
                @:DEALLOCATE(q_prim_vf(i)%sf)
            end do
        end if

        @:DEALLOCATE_GLOBAL(q_prim_vf)

        ! Deallocating the cell-average RHS variables
        do i = 1, sys_size
            @:DEALLOCATE(rhs_vf(i)%sf)
        end do

        @:DEALLOCATE_GLOBAL(rhs_vf)

        ! Writing the footer of and closing the run-time information file
        if (proc_rank == 0 .and. run_time_info) then
            call s_close_run_time_information_file()
        end if

    end subroutine s_finalize_time_steppers_module

end module m_time_steppers<|MERGE_RESOLUTION|>--- conflicted
+++ resolved
@@ -301,16 +301,7 @@
         integer, intent(in) :: t_step
         real(wp), intent(inout) :: time_avg
 
-<<<<<<< HEAD
-        integer :: i, j, k, l, q!< Generic loop iterator
-        real(wp) :: nR3bar
-        real(wp) :: e_mix
-
-        real(wp) :: T
-        real(wp), dimension(num_species) :: Ys
-=======
         integer :: i, j, k, l, q !< Generic loop iterator
->>>>>>> 9700eb5a
 
         ! Stage 1 of 1 =====================================================
         call nvtxStartRange("Time_Step")
@@ -419,12 +410,7 @@
         real(wp), intent(inout) :: time_avg
 
         integer :: i, j, k, l, q!< Generic loop iterator
-<<<<<<< HEAD
         real(wp) :: start, finish
-        real(wp) :: nR3bar
-=======
-        real(kind(0d0)) :: start, finish
->>>>>>> 9700eb5a
 
         ! Stage 1 of 2 =====================================================
 
@@ -606,13 +592,8 @@
         real(wp), intent(INOUT) :: time_avg
 
         integer :: i, j, k, l, q !< Generic loop iterator
-<<<<<<< HEAD
-        real(wp) :: ts_error, denom, error_fraction, time_step_factor !< Generic loop iterator
+
         real(wp) :: start, finish
-        real(wp) :: nR3bar
-=======
-        real(kind(0d0)) :: start, finish
->>>>>>> 9700eb5a
 
         ! Stage 1 of 3 =====================================================
 
@@ -873,12 +854,8 @@
         integer, intent(in) :: t_step
         real(wp), intent(inout) :: time_avg
 
-<<<<<<< HEAD
-        integer :: i, j, k, l !< Generic loop iterator
+
         real(wp) :: start, finish
-=======
-        real(kind(0d0)) :: start, finish
->>>>>>> 9700eb5a
 
         call cpu_time(start)
 
@@ -936,14 +913,9 @@
         real(wp) :: H          !< Cell-avg. enthalpy
         real(wp), dimension(2) :: Re         !< Cell-avg. Reynolds numbers
         type(vector_field) :: gm_alpha_qp
-<<<<<<< HEAD
+
         real(wp) :: dt_local
-        
-        integer :: i, j, k, l, q !< Generic loop iterators
-=======
-        real(kind(0d0)) :: dt_local
         integer :: j, k, l !< Generic loop iterators
->>>>>>> 9700eb5a
 
         call s_convert_conservative_to_primitive_variables( &
             q_cons_ts(1)%vf, &
