!>
!! @file m_time_steppers.f90
!! @brief Contains module m_time_steppers

#:include 'macros.fpp'

!> @brief The following module features a variety of time-stepping schemes.
!!              Currently, it includes the following Runge-Kutta (RK) algorithms:
!!                   1) 1st Order TVD RK
!!                   2) 2nd Order TVD RK
!!                   3) 3rd Order TVD RK
!!              where TVD designates a total-variation-diminishing time-stepper.
module m_time_steppers

    ! Dependencies =============================================================
    use m_derived_types        !< Definitions of the derived types

    use m_global_parameters    !< Definitions of the global parameters

    use m_rhs                  !< Right-hand-side (RHS) evaluation procedures

    use m_data_output          !< Run-time info & solution data output procedures

    use m_bubbles              !< Bubble dynamics routines

    use m_ibm

    use m_mpi_proxy            !< Message passing interface (MPI) module proxy

    use m_fftw

    use m_nvtx
    ! ==========================================================================

    implicit none

#ifdef CRAY_ACC_WAR
    @:CRAY_DECLARE_GLOBAL(type(vector_field), dimension(:), q_cons_ts)
    !! Cell-average conservative variables at each time-stage (TS)

    @:CRAY_DECLARE_GLOBAL(type(scalar_field), dimension(:), q_prim_vf)
    !! Cell-average primitive variables at the current time-stage

    @:CRAY_DECLARE_GLOBAL(type(scalar_field), dimension(:), rhs_vf)
    !! Cell-average RHS variables at the current time-stage

    @:CRAY_DECLARE_GLOBAL(type(vector_field), dimension(:), q_prim_ts)
    !! Cell-average primitive variables at consecutive TIMESTEPS

    @:CRAY_DECLARE_GLOBAL(real(kind(0d0)), dimension(:, :, :, :, :), rhs_pb)

    @:CRAY_DECLARE_GLOBAL(real(kind(0d0)), dimension(:, :, :, :, :), rhs_mv)

    integer, private :: num_ts !<
    !! Number of time stages in the time-stepping scheme

!$acc declare link(q_cons_ts,q_prim_vf,rhs_vf,q_prim_ts, rhs_mv, rhs_pb)
#else
    type(vector_field), allocatable, dimension(:) :: q_cons_ts !<
    !! Cell-average conservative variables at each time-stage (TS)

    type(scalar_field), allocatable, dimension(:) :: q_prim_vf !<
    !! Cell-average primitive variables at the current time-stage

    type(scalar_field), allocatable, dimension(:) :: rhs_vf !<
    !! Cell-average RHS variables at the current time-stage

    type(vector_field), allocatable, dimension(:) :: q_prim_ts !<
    !! Cell-average primitive variables at consecutive TIMESTEPS

    real(kind(0d0)), allocatable, dimension(:, :, :, :, :) :: rhs_pb

    real(kind(0d0)), allocatable, dimension(:, :, :, :, :) :: rhs_mv

    integer, private :: num_ts !<
    !! Number of time stages in the time-stepping scheme

!$acc declare create(q_cons_ts,q_prim_vf,rhs_vf,q_prim_ts, rhs_mv, rhs_pb)
#endif

contains

    !> The computation of parameters, the allocation of memory,
        !!      the association of pointers and/or the execution of any
        !!      other procedures that are necessary to setup the module.
    subroutine s_initialize_time_steppers_module() ! -----------------------

        type(int_bounds_info) :: ix_t, iy_t, iz_t !<
            !! Indical bounds in the x-, y- and z-directions

        integer :: i, j !< Generic loop iterators

        ! Setting number of time-stages for selected time-stepping scheme
        if (time_stepper == 1) then
            num_ts = 1
        elseif (any(time_stepper == (/2, 3/))) then
            num_ts = 2
        end if

        ! Setting the indical bounds in the x-, y- and z-directions
        ix_t%beg = -buff_size; ix_t%end = m + buff_size

        if (n > 0) then
            iy_t%beg = -buff_size; iy_t%end = n + buff_size

            if (p > 0) then
                iz_t%beg = -buff_size; iz_t%end = p + buff_size
            else
                iz_t%beg = 0; iz_t%end = 0
            end if
        else
            iy_t%beg = 0; iy_t%end = 0
            iz_t%beg = 0; iz_t%end = 0
        end if

        ! Allocating the cell-average conservative variables
        @:ALLOCATE_GLOBAL(q_cons_ts(1:num_ts))

        do i = 1, num_ts
            @:ALLOCATE(q_cons_ts(i)%vf(1:sys_size))
        end do

        do i = 1, num_ts
            do j = 1, sys_size
                @:ALLOCATE(q_cons_ts(i)%vf(j)%sf(ix_t%beg:ix_t%end, &
                    iy_t%beg:iy_t%end, &
                    iz_t%beg:iz_t%end))
            end do
            @:ACC_SETUP_VFs(q_cons_ts(i))
        end do

        ! Allocating the cell-average primitive ts variables
        if (probe_wrt) then
            @:ALLOCATE_GLOBAL(q_prim_ts(0:3))

            do i = 0, 3
                @:ALLOCATE(q_prim_ts(i)%vf(1:sys_size))
            end do

            do i = 0, 3
                do j = 1, sys_size
                    @:ALLOCATE(q_prim_ts(i)%vf(j)%sf(ix_t%beg:ix_t%end, &
                        iy_t%beg:iy_t%end, &
                        iz_t%beg:iz_t%end))
                end do
            end do

            do i = 0, 3
                @:ACC_SETUP_VFs(q_prim_ts(i))
            end do
        end if

        ! Allocating the cell-average primitive variables
        @:ALLOCATE_GLOBAL(q_prim_vf(1:sys_size))

        do i = 1, adv_idx%end
            @:ALLOCATE(q_prim_vf(i)%sf(ix_t%beg:ix_t%end, &
                iy_t%beg:iy_t%end, &
                iz_t%beg:iz_t%end))
            @:ACC_SETUP_SFs(q_prim_vf(i))
        end do

        if (bubbles) then
            do i = bub_idx%beg, bub_idx%end
                @:ALLOCATE(q_prim_vf(i)%sf(ix_t%beg:ix_t%end, &
                    iy_t%beg:iy_t%end, &
                    iz_t%beg:iz_t%end))
                @:ACC_SETUP_SFs(q_prim_vf(i))
            end do
        end if

        if (hypoelasticity) then

            do i = stress_idx%beg, stress_idx%end
                @:ALLOCATE(q_prim_vf(i)%sf(ix_t%beg:ix_t%end, &
                    iy_t%beg:iy_t%end, &
                    iz_t%beg:iz_t%end))
                @:ACC_SETUP_SFs(q_prim_vf(i))
            end do
        end if

        if (model_eqns == 3) then
            do i = internalEnergies_idx%beg, internalEnergies_idx%end
                @:ALLOCATE(q_prim_vf(i)%sf(ix_t%beg:ix_t%end, &
                    iy_t%beg:iy_t%end, &
                    iz_t%beg:iz_t%end))
                @:ACC_SETUP_SFs(q_prim_vf(i))
            end do
        end if

        @:ALLOCATE_GLOBAL(pb_ts(1:2))
        !Initialize bubble variables pb and mv at all quadrature nodes for all R0 bins
        if (qbmm .and. (.not. polytropic)) then
            @:ALLOCATE(pb_ts(1)%sf(ix_t%beg:ix_t%end, &
                iy_t%beg:iy_t%end, &
                iz_t%beg:iz_t%end, 1:nnode, 1:nb))
            @:ACC_SETUP_SFs(pb_ts(1))

            @:ALLOCATE(pb_ts(2)%sf(ix_t%beg:ix_t%end, &
                iy_t%beg:iy_t%end, &
                iz_t%beg:iz_t%end, 1:nnode, 1:nb))
            @:ACC_SETUP_SFs(pb_ts(2))

            @:ALLOCATE_GLOBAL(rhs_pb(ix_t%beg:ix_t%end, &
                iy_t%beg:iy_t%end, &
                iz_t%beg:iz_t%end, 1:nnode, 1:nb))
        else if (qbmm .and. polytropic) then
            @:ALLOCATE(pb_ts(1)%sf(ix_t%beg:ix_t%beg + 1, &
                iy_t%beg:iy_t%beg + 1, &
                iz_t%beg:iz_t%beg + 1, 1:nnode, 1:nb))
            @:ACC_SETUP_SFs(pb_ts(1))

            @:ALLOCATE(pb_ts(2)%sf(ix_t%beg:ix_t%beg + 1, &
                iy_t%beg:iy_t%beg + 1, &
                iz_t%beg:iz_t%beg + 1, 1:nnode, 1:nb))
            @:ACC_SETUP_SFs(pb_ts(2))

            @:ALLOCATE_GLOBAL(rhs_pb(ix_t%beg:ix_t%beg + 1, &
                iy_t%beg:iy_t%beg + 1, &
                iz_t%beg:iz_t%beg + 1, 1:nnode, 1:nb))
        end if

        @:ALLOCATE_GLOBAL(mv_ts(1:2))

        if (qbmm .and. (.not. polytropic)) then
            @:ALLOCATE(mv_ts(1)%sf(ix_t%beg:ix_t%end, &
                iy_t%beg:iy_t%end, &
                iz_t%beg:iz_t%end, 1:nnode, 1:nb))
            @:ACC_SETUP_SFs(mv_ts(1))

            @:ALLOCATE(mv_ts(2)%sf(ix_t%beg:ix_t%end, &
                iy_t%beg:iy_t%end, &
                iz_t%beg:iz_t%end, 1:nnode, 1:nb))
            @:ACC_SETUP_SFs(mv_ts(2))

            @:ALLOCATE_GLOBAL(rhs_mv(ix_t%beg:ix_t%end, &
                iy_t%beg:iy_t%end, &
                iz_t%beg:iz_t%end, 1:nnode, 1:nb))

        else if (qbmm .and. polytropic) then
            @:ALLOCATE(mv_ts(1)%sf(ix_t%beg:ix_t%beg + 1, &
                iy_t%beg:iy_t%beg + 1, &
                iz_t%beg:iz_t%beg + 1, 1:nnode, 1:nb))
            @:ACC_SETUP_SFs(mv_ts(1))

            @:ALLOCATE(mv_ts(2)%sf(ix_t%beg:ix_t%beg + 1, &
                iy_t%beg:iy_t%beg + 1, &
                iz_t%beg:iz_t%beg + 1, 1:nnode, 1:nb))
            @:ACC_SETUP_SFs(mv_ts(2))

            @:ALLOCATE_GLOBAL(rhs_mv(ix_t%beg:ix_t%beg + 1, &
                iy_t%beg:iy_t%beg + 1, &
                iz_t%beg:iz_t%beg + 1, 1:nnode, 1:nb))
        end if

<<<<<<< HEAD
        if (hypoelasticity) then

            do i = stress_idx%beg, stress_idx%end
                @:ALLOCATE(q_prim_vf(i)%sf(ix_t%beg:ix_t%end, &
                    iy_t%beg:iy_t%end, &
                    iz_t%beg:iz_t%end))
            end do
        end if

        if (model_eqns == 3) then
            do i = internalEnergies_idx%beg, internalEnergies_idx%end
                @:ALLOCATE(q_prim_vf(i)%sf(ix_t%beg:ix_t%end, &
                    iy_t%beg:iy_t%end, &
                    iz_t%beg:iz_t%end))
            end do
        end if

        if (sigma .ne. dflt_real) then
            @:ALLOCATE(q_prim_vf(c_idx)%sf(ix_t%beg:ix_t%end, &
                                       iy_t%beg:iy_t%end, &
                                       iz_t%beg:iz_t%end))
        end if

=======
>>>>>>> cc94cedf
        ! Allocating the cell-average RHS variables
        @:ALLOCATE_GLOBAL(rhs_vf(1:sys_size))

        do i = 1, sys_size
            @:ALLOCATE(rhs_vf(i)%sf(0:m, 0:n, 0:p))
            @:ACC_SETUP_SFs(rhs_vf(i))
        end do

        ! Opening and writing the header of the run-time information file
        if (proc_rank == 0 .and. run_time_info) then
            call s_open_run_time_information_file()
        end if

    end subroutine s_initialize_time_steppers_module ! ---------------------

    !> 1st order TVD RK time-stepping algorithm
        !! @param t_step Current time step
    subroutine s_1st_order_tvd_rk(t_step, time_avg) ! --------------------------------

        integer, intent(IN) :: t_step
        real(kind(0d0)), intent(INOUT) :: time_avg

        integer :: i, j, k, l, q!< Generic loop iterator
        real(kind(0d0)) :: start, finish

        ! Stage 1 of 1 =====================================================

        call cpu_time(start)

        call nvtxStartRange("Time_Step")

        call s_compute_rhs(q_cons_ts(1)%vf, q_prim_vf, rhs_vf, pb_ts(1)%sf, rhs_pb, mv_ts(1)%sf, rhs_mv, t_step)

#ifdef DEBUG
        print *, 'got rhs'
#endif

        if (run_time_info) then
            call s_write_run_time_information(q_prim_vf, t_step)
        end if

#ifdef DEBUG
        print *, 'wrote runtime info'
#endif

        if (probe_wrt) then
            call s_time_step_cycling(t_step)
        end if

        if (t_step == t_step_stop) return

        !$acc parallel loop collapse(4) gang vector default(present)
        do i = 1, sys_size
            do l = 0, p
                do k = 0, n
                    do j = 0, m
                        q_cons_ts(1)%vf(i)%sf(j, k, l) = &
                            q_cons_ts(1)%vf(i)%sf(j, k, l) &
                            + dt*rhs_vf(i)%sf(j, k, l)
                    end do
                end do
            end do
        end do

        !Evolve pb and mv for non-polytropic qbmm
        if (qbmm .and. (.not. polytropic)) then
            !$acc parallel loop collapse(5) gang vector default(present)
            do i = 1, nb
                do l = 0, p
                    do k = 0, n
                        do j = 0, m
                            do q = 1, nnode
                                pb_ts(1)%sf(j, k, l, q, i) = &
                                    pb_ts(1)%sf(j, k, l, q, i) &
                                    + dt*rhs_pb(j, k, l, q, i)
                            end do
                        end do
                    end do
                end do
            end do
        end if

        if (qbmm .and. (.not. polytropic)) then
            !$acc parallel loop collapse(5) gang vector default(present)
            do i = 1, nb
                do l = 0, p
                    do k = 0, n
                        do j = 0, m
                            do q = 1, nnode
                                mv_ts(1)%sf(j, k, l, q, i) = &
                                    mv_ts(1)%sf(j, k, l, q, i) &
                                    + dt*rhs_mv(j, k, l, q, i)
                            end do
                        end do
                    end do
                end do
            end do
        end if

        if (grid_geometry == 3) call s_apply_fourier_filter(q_cons_ts(1)%vf)

        if (model_eqns == 3) call s_pressure_relaxation_procedure(q_cons_ts(1)%vf)

        if (ib) then
            if (qbmm .and. .not. polytropic) then
                call s_ibm_correct_state(q_cons_ts(1)%vf, q_prim_vf, pb_ts(1)%sf, mv_ts(1)%sf)
            else
                call s_ibm_correct_state(q_cons_ts(1)%vf, q_prim_vf)
            end if
        end if

        call nvtxEndRange

        call cpu_time(finish)

        if (t_step >= 4) then
            time_avg = (abs(finish - start) + (t_step - 4)*time_avg)/(t_step - 3)
        else
            time_avg = 0d0
        end if

        ! ==================================================================

    end subroutine s_1st_order_tvd_rk ! ------------------------------------

    !> 2nd order TVD RK time-stepping algorithm
        !! @param t_step Current time-step
    subroutine s_2nd_order_tvd_rk(t_step, time_avg) ! --------------------------------

        integer, intent(IN) :: t_step
        real(kind(0d0)), intent(INOUT) :: time_avg

        integer :: i, j, k, l, q!< Generic loop iterator
        real(kind(0d0)) :: start, finish

        ! Stage 1 of 2 =====================================================

        call cpu_time(start)

        call nvtxStartRange("Time_Step")

        call s_compute_rhs(q_cons_ts(1)%vf, q_prim_vf, rhs_vf, pb_ts(1)%sf, rhs_pb, mv_ts(1)%sf, rhs_mv, t_step)

        if (run_time_info) then
            call s_write_run_time_information(q_prim_vf, t_step)
        end if

        if (probe_wrt) then
            call s_time_step_cycling(t_step)
        end if

        if (t_step == t_step_stop) return

        !$acc parallel loop collapse(4) gang vector default(present)
        do i = 1, sys_size
            do l = 0, p
                do k = 0, n
                    do j = 0, m
                        q_cons_ts(2)%vf(i)%sf(j, k, l) = &
                            q_cons_ts(1)%vf(i)%sf(j, k, l) &
                            + dt*rhs_vf(i)%sf(j, k, l)
                    end do
                end do
            end do
        end do

        !Evolve pb and mv for non-polytropic qbmm
        if (qbmm .and. (.not. polytropic)) then
            !$acc parallel loop collapse(5) gang vector default(present)
            do i = 1, nb
                do l = 0, p
                    do k = 0, n
                        do j = 0, m
                            do q = 1, nnode
                                pb_ts(2)%sf(j, k, l, q, i) = &
                                    pb_ts(1)%sf(j, k, l, q, i) &
                                    + dt*rhs_pb(j, k, l, q, i)
                            end do
                        end do
                    end do
                end do
            end do
        end if

        if (qbmm .and. (.not. polytropic)) then
            !$acc parallel loop collapse(5) gang vector default(present)
            do i = 1, nb
                do l = 0, p
                    do k = 0, n
                        do j = 0, m
                            do q = 1, nnode
                                mv_ts(2)%sf(j, k, l, q, i) = &
                                    mv_ts(1)%sf(j, k, l, q, i) &
                                    + dt*rhs_mv(j, k, l, q, i)
                            end do
                        end do
                    end do
                end do
            end do
        end if

        if (grid_geometry == 3) call s_apply_fourier_filter(q_cons_ts(2)%vf)

        if (model_eqns == 3 .and. (.not. relax)) then
            call s_pressure_relaxation_procedure(q_cons_ts(2)%vf)
        end if

        if (ib) then
            if (qbmm .and. .not. polytropic) then
                call s_ibm_correct_state(q_cons_ts(2)%vf, q_prim_vf, pb_ts(2)%sf, mv_ts(2)%sf)
            else
                call s_ibm_correct_state(q_cons_ts(2)%vf, q_prim_vf)
            end if
        end if
        ! ==================================================================

        ! Stage 2 of 2 =====================================================

        call s_compute_rhs(q_cons_ts(2)%vf, q_prim_vf, rhs_vf, pb_ts(2)%sf, rhs_pb, mv_ts(2)%sf, rhs_mv, t_step)

        !$acc parallel loop collapse(4) gang vector default(present)
        do i = 1, sys_size
            do l = 0, p
                do k = 0, n
                    do j = 0, m
                        q_cons_ts(1)%vf(i)%sf(j, k, l) = &
                            (q_cons_ts(1)%vf(i)%sf(j, k, l) &
                             + q_cons_ts(2)%vf(i)%sf(j, k, l) &
                             + dt*rhs_vf(i)%sf(j, k, l))/2d0
                    end do
                end do
            end do
        end do

        if (qbmm .and. (.not. polytropic)) then
            !$acc parallel loop collapse(5) gang vector default(present)
            do i = 1, nb
                do l = 0, p
                    do k = 0, n
                        do j = 0, m
                            do q = 1, nnode
                                pb_ts(1)%sf(j, k, l, q, i) = &
                                    (pb_ts(1)%sf(j, k, l, q, i) &
                                     + pb_ts(2)%sf(j, k, l, q, i) &
                                     + dt*rhs_pb(j, k, l, q, i))/2d0
                            end do
                        end do
                    end do
                end do
            end do
        end if

        if (qbmm .and. (.not. polytropic)) then
            !$acc parallel loop collapse(5) gang vector default(present)
            do i = 1, nb
                do l = 0, p
                    do k = 0, n
                        do j = 0, m
                            do q = 1, nnode
                                mv_ts(1)%sf(j, k, l, q, i) = &
                                    (mv_ts(1)%sf(j, k, l, q, i) &
                                     + mv_ts(2)%sf(j, k, l, q, i) &
                                     + dt*rhs_mv(j, k, l, q, i))/2d0
                            end do
                        end do
                    end do
                end do
            end do
        end if

        if (grid_geometry == 3) call s_apply_fourier_filter(q_cons_ts(1)%vf)

        if (model_eqns == 3 .and. (.not. relax)) then
            call s_pressure_relaxation_procedure(q_cons_ts(1)%vf)
        end if

        if (ib) then
            if (qbmm .and. .not. polytropic) then
                call s_ibm_correct_state(q_cons_ts(1)%vf, q_prim_vf, pb_ts(1)%sf, mv_ts(1)%sf)
            else
                call s_ibm_correct_state(q_cons_ts(1)%vf, q_prim_vf)
            end if
        end if

        call nvtxEndRange

        call cpu_time(finish)

        if (t_step >= 4) then
            time_avg = (abs(finish - start) + (t_step - 4)*time_avg)/(t_step - 3)
        else
            time_avg = 0d0
        end if

        ! ==================================================================

    end subroutine s_2nd_order_tvd_rk ! ------------------------------------

    !> 3rd order TVD RK time-stepping algorithm
        !! @param t_step Current time-step
    subroutine s_3rd_order_tvd_rk(t_step, time_avg) ! --------------------------------

        integer, intent(IN) :: t_step
        real(kind(0d0)), intent(INOUT) :: time_avg

        integer :: i, j, k, l, q
        real(kind(0d0)) :: ts_error, denom, error_fraction, time_step_factor !< Generic loop iterator
        real(kind(0d0)) :: start, finish

        ! Stage 1 of 3 =====================================================

        call cpu_time(start)

        call nvtxStartRange("Time_Step")

        call s_compute_rhs(q_cons_ts(1)%vf, q_prim_vf, rhs_vf, pb_ts(1)%sf, rhs_pb, mv_ts(1)%sf, rhs_mv, t_step)

        if (run_time_info) then
            call s_write_run_time_information(q_prim_vf, t_step)
        end if

        if (probe_wrt) then
            call s_time_step_cycling(t_step)
        end if

        if (t_step == t_step_stop) return

        !$acc parallel loop collapse(4) gang vector default(present)
        do i = 1, sys_size
            do l = 0, p
                do k = 0, n
                    do j = 0, m
                        q_cons_ts(2)%vf(i)%sf(j, k, l) = &
                            q_cons_ts(1)%vf(i)%sf(j, k, l) &
                            + dt*rhs_vf(i)%sf(j, k, l)
                    end do
                end do
            end do
        end do

        !Evolve pb and mv for non-polytropic qbmm
        if (qbmm .and. (.not. polytropic)) then
            !$acc parallel loop collapse(5) gang vector default(present)
            do i = 1, nb
                do l = 0, p
                    do k = 0, n
                        do j = 0, m
                            do q = 1, nnode
                                pb_ts(2)%sf(j, k, l, q, i) = &
                                    pb_ts(1)%sf(j, k, l, q, i) &
                                    + dt*rhs_pb(j, k, l, q, i)
                            end do
                        end do
                    end do
                end do
            end do
        end if

        if (qbmm .and. (.not. polytropic)) then
            !$acc parallel loop collapse(5) gang vector default(present)
            do i = 1, nb
                do l = 0, p
                    do k = 0, n
                        do j = 0, m
                            do q = 1, nnode
                                mv_ts(2)%sf(j, k, l, q, i) = &
                                    mv_ts(1)%sf(j, k, l, q, i) &
                                    + dt*rhs_mv(j, k, l, q, i)
                            end do
                        end do
                    end do
                end do
            end do
        end if

        if (grid_geometry == 3) call s_apply_fourier_filter(q_cons_ts(2)%vf)

        if (model_eqns == 3 .and. (.not. relax)) then
            call s_pressure_relaxation_procedure(q_cons_ts(2)%vf)
        end if

        if (ib) then
            if (qbmm .and. .not. polytropic) then
                call s_ibm_correct_state(q_cons_ts(2)%vf, q_prim_vf, pb_ts(2)%sf, mv_ts(2)%sf)
            else
                call s_ibm_correct_state(q_cons_ts(2)%vf, q_prim_vf)
            end if
        end if

        ! ==================================================================

        ! Stage 2 of 3 =====================================================

        call s_compute_rhs(q_cons_ts(2)%vf, q_prim_vf, rhs_vf, pb_ts(2)%sf, rhs_pb, mv_ts(2)%sf, rhs_mv, t_step)

        !$acc parallel loop collapse(4) gang vector default(present)
        do i = 1, sys_size
            do l = 0, p
                do k = 0, n
                    do j = 0, m
                        q_cons_ts(2)%vf(i)%sf(j, k, l) = &
                            (3d0*q_cons_ts(1)%vf(i)%sf(j, k, l) &
                             + q_cons_ts(2)%vf(i)%sf(j, k, l) &
                             + dt*rhs_vf(i)%sf(j, k, l))/4d0
                    end do
                end do
            end do
        end do

        if (qbmm .and. (.not. polytropic)) then
            !$acc parallel loop collapse(5) gang vector default(present)
            do i = 1, nb
                do l = 0, p
                    do k = 0, n
                        do j = 0, m
                            do q = 1, nnode
                                pb_ts(2)%sf(j, k, l, q, i) = &
                                    (3d0*pb_ts(1)%sf(j, k, l, q, i) &
                                     + pb_ts(2)%sf(j, k, l, q, i) &
                                     + dt*rhs_pb(j, k, l, q, i))/4d0
                            end do
                        end do
                    end do
                end do
            end do
        end if

        if (qbmm .and. (.not. polytropic)) then
            !$acc parallel loop collapse(5) gang vector default(present)
            do i = 1, nb
                do l = 0, p
                    do k = 0, n
                        do j = 0, m
                            do q = 1, nnode
                                mv_ts(2)%sf(j, k, l, q, i) = &
                                    (3d0*mv_ts(1)%sf(j, k, l, q, i) &
                                     + mv_ts(2)%sf(j, k, l, q, i) &
                                     + dt*rhs_mv(j, k, l, q, i))/4d0
                            end do
                        end do
                    end do
                end do
            end do
        end if

        if (grid_geometry == 3) call s_apply_fourier_filter(q_cons_ts(2)%vf)

        if (model_eqns == 3 .and. (.not. relax)) then
            call s_pressure_relaxation_procedure(q_cons_ts(2)%vf)
        end if

        if (ib) then
            if (qbmm .and. .not. polytropic) then
                call s_ibm_correct_state(q_cons_ts(2)%vf, q_prim_vf, pb_ts(2)%sf, mv_ts(2)%sf)
            else
                call s_ibm_correct_state(q_cons_ts(2)%vf, q_prim_vf)
            end if
        end if

        ! ==================================================================

        ! Stage 3 of 3 =====================================================
        call s_compute_rhs(q_cons_ts(2)%vf, q_prim_vf, rhs_vf, pb_ts(2)%sf, rhs_pb, mv_ts(2)%sf, rhs_mv, t_step)

        !$acc parallel loop collapse(4) gang vector default(present)
        do i = 1, sys_size
            do l = 0, p
                do k = 0, n
                    do j = 0, m
                        q_cons_ts(1)%vf(i)%sf(j, k, l) = &
                            (q_cons_ts(1)%vf(i)%sf(j, k, l) &
                             + 2d0*q_cons_ts(2)%vf(i)%sf(j, k, l) &
                             + 2d0*dt*rhs_vf(i)%sf(j, k, l))/3d0
                    end do
                end do
            end do
        end do

        if (qbmm .and. (.not. polytropic)) then
            !$acc parallel loop collapse(5) gang vector default(present)
            do i = 1, nb
                do l = 0, p
                    do k = 0, n
                        do j = 0, m
                            do q = 1, nnode
                                pb_ts(1)%sf(j, k, l, q, i) = &
                                    (pb_ts(1)%sf(j, k, l, q, i) &
                                     + 2d0*pb_ts(2)%sf(j, k, l, q, i) &
                                     + 2d0*dt*rhs_pb(j, k, l, q, i))/3d0
                            end do
                        end do
                    end do
                end do
            end do
        end if

        if (qbmm .and. (.not. polytropic)) then
            !$acc parallel loop collapse(5) gang vector default(present)
            do i = 1, nb
                do l = 0, p
                    do k = 0, n
                        do j = 0, m
                            do q = 1, nnode
                                mv_ts(1)%sf(j, k, l, q, i) = &
                                    (mv_ts(1)%sf(j, k, l, q, i) &
                                     + 2d0*mv_ts(2)%sf(j, k, l, q, i) &
                                     + 2d0*dt*rhs_mv(j, k, l, q, i))/3d0
                            end do
                        end do
                    end do
                end do
            end do
        end if

        if (grid_geometry == 3) call s_apply_fourier_filter(q_cons_ts(1)%vf)

        if (model_eqns == 3 .and. (.not. relax)) then
            call s_pressure_relaxation_procedure(q_cons_ts(1)%vf)
        end if

        if (ib) then
            if (qbmm .and. .not. polytropic) then
                call s_ibm_correct_state(q_cons_ts(1)%vf, q_prim_vf, pb_ts(1)%sf, mv_ts(1)%sf)
            else
                call s_ibm_correct_state(q_cons_ts(1)%vf, q_prim_vf)
            end if
        end if

        call nvtxEndRange

        call cpu_time(finish)

        time = time + (finish - start)

        if (t_step >= 4) then
            time_avg = (abs(finish - start) + (t_step - 4)*time_avg)/(t_step - 3)
        else
            time_avg = 0d0
        end if

        ! ==================================================================

    end subroutine s_3rd_order_tvd_rk ! ------------------------------------

    !> This subroutine saves the temporary q_prim_vf vector
        !!      into the q_prim_ts vector that is then used in p_main
        !! @param t_step current time-step
    subroutine s_time_step_cycling(t_step) ! ----------------------------

        integer, intent(IN) :: t_step

        integer :: i !< Generic loop iterator

        do i = 1, sys_size
            !$acc update host(q_prim_vf(i)%sf)
        end do

        if (t_step == t_step_start) then
            do i = 1, sys_size
                q_prim_ts(3)%vf(i)%sf(:, :, :) = q_prim_vf(i)%sf(:, :, :)
            end do
        elseif (t_step == t_step_start + 1) then
            do i = 1, sys_size
                q_prim_ts(2)%vf(i)%sf(:, :, :) = q_prim_vf(i)%sf(:, :, :)
            end do
        elseif (t_step == t_step_start + 2) then
            do i = 1, sys_size
                q_prim_ts(1)%vf(i)%sf(:, :, :) = q_prim_vf(i)%sf(:, :, :)
            end do
        elseif (t_step == t_step_start + 3) then
            do i = 1, sys_size
                q_prim_ts(0)%vf(i)%sf(:, :, :) = q_prim_vf(i)%sf(:, :, :)
            end do
        else ! All other timesteps
            do i = 1, sys_size
                q_prim_ts(3)%vf(i)%sf(:, :, :) = q_prim_ts(2)%vf(i)%sf(:, :, :)
                q_prim_ts(2)%vf(i)%sf(:, :, :) = q_prim_ts(1)%vf(i)%sf(:, :, :)
                q_prim_ts(1)%vf(i)%sf(:, :, :) = q_prim_ts(0)%vf(i)%sf(:, :, :)
                q_prim_ts(0)%vf(i)%sf(:, :, :) = q_prim_vf(i)%sf(:, :, :)
            end do
        end if

    end subroutine s_time_step_cycling ! -----------------------------------

    !> Module deallocation and/or disassociation procedures
    subroutine s_finalize_time_steppers_module() ! -------------------------

        integer :: i, j !< Generic loop iterators

        ! Deallocating the cell-average conservative variables
        do i = 1, num_ts

            do j = 1, sys_size
                @:DEALLOCATE(q_cons_ts(i)%vf(j)%sf)
            end do

            @:DEALLOCATE(q_cons_ts(i)%vf)

        end do

        @:DEALLOCATE_GLOBAL(q_cons_ts)

        ! Deallocating the cell-average primitive ts variables
        if (probe_wrt) then
            do i = 0, 3
                do j = 1, sys_size
                    @:DEALLOCATE(q_prim_ts(i)%vf(j)%sf)
                end do
                @:DEALLOCATE(q_prim_ts(i)%vf)
            end do
            @:DEALLOCATE_GLOBAL(q_prim_ts)
        end if

        ! Deallocating the cell-average primitive variables
        do i = 1, adv_idx%end
            @:DEALLOCATE(q_prim_vf(i)%sf)
        end do

        if (hypoelasticity) then
            do i = stress_idx%beg, stress_idx%end
                @:DEALLOCATE(q_prim_vf(i)%sf)
            end do
        end if

        if (bubbles) then
            do i = bub_idx%beg, bub_idx%end
                @:DEALLOCATE(q_prim_vf(i)%sf)
            end do
        end if

        if (model_eqns == 3) then
            do i = internalEnergies_idx%beg, internalEnergies_idx%end
                @:DEALLOCATE(q_prim_vf(i)%sf)
            end do
        end if

        @:DEALLOCATE_GLOBAL(q_prim_vf)

        ! Deallocating the cell-average RHS variables
        do i = 1, sys_size
            @:DEALLOCATE(rhs_vf(i)%sf)
        end do

        @:DEALLOCATE_GLOBAL(rhs_vf)

        ! Writing the footer of and closing the run-time information file
        if (proc_rank == 0 .and. run_time_info) then
            call s_close_run_time_information_file()
        end if

    end subroutine s_finalize_time_steppers_module ! -----------------------

end module m_time_steppers<|MERGE_RESOLUTION|>--- conflicted
+++ resolved
@@ -188,6 +188,12 @@
             end do
         end if
 
+        if (sigma .ne. dflt_real) then
+            @:ALLOCATE(q_prim_vf(c_idx)%sf(ix_t%beg:ix_t%end, &
+                                       iy_t%beg:iy_t%end, &
+                                       iz_t%beg:iz_t%end))
+        end if
+                                       
         @:ALLOCATE_GLOBAL(pb_ts(1:2))
         !Initialize bubble variables pb and mv at all quadrature nodes for all R0 bins
         if (qbmm .and. (.not. polytropic)) then
@@ -253,32 +259,6 @@
                 iz_t%beg:iz_t%beg + 1, 1:nnode, 1:nb))
         end if
 
-<<<<<<< HEAD
-        if (hypoelasticity) then
-
-            do i = stress_idx%beg, stress_idx%end
-                @:ALLOCATE(q_prim_vf(i)%sf(ix_t%beg:ix_t%end, &
-                    iy_t%beg:iy_t%end, &
-                    iz_t%beg:iz_t%end))
-            end do
-        end if
-
-        if (model_eqns == 3) then
-            do i = internalEnergies_idx%beg, internalEnergies_idx%end
-                @:ALLOCATE(q_prim_vf(i)%sf(ix_t%beg:ix_t%end, &
-                    iy_t%beg:iy_t%end, &
-                    iz_t%beg:iz_t%end))
-            end do
-        end if
-
-        if (sigma .ne. dflt_real) then
-            @:ALLOCATE(q_prim_vf(c_idx)%sf(ix_t%beg:ix_t%end, &
-                                       iy_t%beg:iy_t%end, &
-                                       iz_t%beg:iz_t%end))
-        end if
-
-=======
->>>>>>> cc94cedf
         ! Allocating the cell-average RHS variables
         @:ALLOCATE_GLOBAL(rhs_vf(1:sys_size))
 
