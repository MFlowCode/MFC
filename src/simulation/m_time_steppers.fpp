!>
!! @file m_time_steppers.f90
!! @brief Contains module m_time_steppers

#:include 'macros.fpp'

!> @brief The following module features a variety of time-stepping schemes.
!!              Currently, it includes the following Runge-Kutta (RK) algorithms:
!!                   1) 1st Order TVD RK
!!                   2) 2nd Order TVD RK
!!                   3) 3rd Order TVD RK
!!              where TVD designates a total-variation-diminishing time-stepper.
module m_time_steppers

    use m_derived_types        !< Definitions of the derived types

    use m_global_parameters    !< Definitions of the global parameters

    use m_rhs                  !< Right-hane-side (RHS) evaluation procedures

    use m_pressure_relaxation  !< Pressure relaxation procedures

    use m_data_output          !< Run-time info & solution data output procedures

    use m_bubbles_EE           !< Ensemble-averaged bubble dynamics routines

    use m_bubbles_EL           !< Lagrange bubble dynamics routines

    use m_ibm

    use m_hyperelastic

    use m_mpi_proxy            !< Message passing interface (MPI) module proxy

    use m_boundary_common

    use m_helper

    use m_sim_helpers

    use m_fftw

    use m_nvtx

    use m_thermochem, only: num_species

    use m_body_forces

    implicit none

    type(vector_field), allocatable, dimension(:) :: q_cons_ts !<
    !! Cell-average conservative variables at each time-stage (TS)

    type(scalar_field), allocatable, dimension(:) :: q_prim_vf !<
    !! Cell-average primitive variables at the current time-stage

    type(scalar_field), allocatable, dimension(:) :: rhs_vf !<
    !! Cell-average RHS variables at the current time-stage

    type(integer_field), allocatable, dimension(:, :) :: bc_type !<
    !! Boundary condition identifiers

    type(vector_field), allocatable, dimension(:) :: q_prim_ts !<
    !! Cell-average primitive variables at consecutive TIMESTEPS

    real(wp), allocatable, dimension(:, :, :, :, :) :: rhs_pb

    type(scalar_field) :: q_T_sf !<
    !! Cell-average temperature variables at the current time-stage

    real(wp), allocatable, dimension(:, :, :, :, :) :: rhs_mv

    real(wp), allocatable, dimension(:, :, :) :: max_dt

    integer, private :: num_ts !<
    !! Number of time stages in the time-stepping scheme

    $:GPU_DECLARE(create='[q_cons_ts,q_prim_vf,q_T_sf,rhs_vf,q_prim_ts,rhs_mv,rhs_pb,max_dt]')

#if defined(__NVCOMPILER_GPU_UNIFIED_MEM)
    real(wp), allocatable, dimension(:, :, :, :), pinned, target :: q_cons_ts_pool_host
#elif defined(FRONTIER_UNIFIED)
    real(wp), pointer, contiguous, dimension(:, :, :, :) :: q_cons_ts_pool_host, q_cons_ts_pool_device
    integer(kind=8) :: pool_dims(4), pool_starts(4)
#endif

contains

    !> The computation of parameters, the allocation of memory,
        !!      the association of pointers and/or the execution of any
        !!      other procedures that are necessary to setup the module.
    impure subroutine s_initialize_time_steppers_module
#ifdef FRONTIER_UNIFIED
        use hipfort
        use hipfort_hipmalloc
        use hipfort_check
        use openacc
#endif
        integer :: i, j !< Generic loop iterators

        ! Setting number of time-stages for selected time-stepping scheme
        if (time_stepper == 1) then
            num_ts = 1
        elseif (any(time_stepper == (/2, 3/))) then
            num_ts = 2
        end if

        ! Allocating the cell-average conservative variables
        @:ALLOCATE(q_cons_ts(1:num_ts))
        @:PREFER_GPU(q_cons_ts)

        do i = 1, num_ts
            @:ALLOCATE(q_cons_ts(i)%vf(1:sys_size))
            @:PREFER_GPU(q_cons_ts(i)%vf)
        end do

#if defined(__NVCOMPILER_GPU_UNIFIED_MEM)
        if (num_ts == 2 .and. nv_uvm_out_of_core) then
            ! host allocation for q_cons_ts(2)%vf(j)%sf for all j
            allocate (q_cons_ts_pool_host(idwbuff(1)%beg:idwbuff(1)%end, &
                                          idwbuff(2)%beg:idwbuff(2)%end, &
                                          idwbuff(3)%beg:idwbuff(3)%end, &
                                          1:sys_size))
        end if

        do j = 1, sys_size
            ! q_cons_ts(1) lives on the device
            @:ALLOCATE(q_cons_ts(1)%vf(j)%sf(idwbuff(1)%beg:idwbuff(1)%end, &
                idwbuff(2)%beg:idwbuff(2)%end, &
                idwbuff(3)%beg:idwbuff(3)%end))
            @:PREFER_GPU(q_cons_ts(1)%vf(j)%sf)
            if (num_ts == 2) then
                if (nv_uvm_out_of_core) then
                    ! q_cons_ts(2) lives on the host
                    q_cons_ts(2)%vf(j)%sf(idwbuff(1)%beg:idwbuff(1)%end, &
                                          idwbuff(2)%beg:idwbuff(2)%end, &
                                          idwbuff(3)%beg:idwbuff(3)%end) => q_cons_ts_pool_host(:, :, :, j)
                else
                    @:ALLOCATE(q_cons_ts(2)%vf(j)%sf(idwbuff(1)%beg:idwbuff(1)%end, &
                        idwbuff(2)%beg:idwbuff(2)%end, &
                        idwbuff(3)%beg:idwbuff(3)%end))
                    @:PREFER_GPU(q_cons_ts(2)%vf(j)%sf)
                end if
            end if
        end do

        do i = 1, num_ts
            @:ACC_SETUP_VFs(q_cons_ts(i))
        end do
#elif defined(FRONTIER_UNIFIED)
        ! Allocate to memory regions using hip calls
        ! that we will attach pointers to
        do i = 1, 3
            pool_dims(i) = idwbuff(i)%end - idwbuff(i)%beg + 1
            pool_starts(i) = idwbuff(i)%beg
        end do
        pool_dims(4) = sys_size
        pool_starts(4) = 1

        ! Doing hipMalloc then mapping should be most performant
        call hipCheck(hipMalloc(q_cons_ts_pool_device, dims8=pool_dims, lbounds8=pool_starts))
        ! Without this map CCE will still create a device copy, because it's silly like that
        call acc_map_data(q_cons_ts_pool_device, c_loc(q_cons_ts_pool_device), c_sizeof(q_cons_ts_pool_device))

        ! CCE see it can access this and will leave it on the host. It will stay on the host so long as HSA_XNACK=1
        ! NOTE: WE CANNOT DO ATOMICS INTO THIS MEMORY. We have to change a property to use atomics here
        ! Otherwise leaving this as fine-grained will actually help performance since it can't be cached in GPU L2
        if (num_ts == 2) then
            call hipCheck(hipMallocManaged(q_cons_ts_pool_host, dims8=pool_dims, lbounds8=pool_starts, flags=hipMemAttachGlobal))
        end if

        do j = 1, sys_size
            ! q_cons_ts(1) lives on the device
            q_cons_ts(1)%vf(j)%sf(idwbuff(1)%beg:idwbuff(1)%end, &
                                  idwbuff(2)%beg:idwbuff(2)%end, &
                                  idwbuff(3)%beg:idwbuff(3)%end) => q_cons_ts_pool_device(:, :, :, j)
            if (num_ts == 2) then
                ! q_cons_ts(2) lives on the host
                q_cons_ts(2)%vf(j)%sf(idwbuff(1)%beg:idwbuff(1)%end, &
                                      idwbuff(2)%beg:idwbuff(2)%end, &
                                      idwbuff(3)%beg:idwbuff(3)%end) => q_cons_ts_pool_host(:, :, :, j)
            end if
        end do

        do i = 1, num_ts
            @:ACC_SETUP_VFs(q_cons_ts(i))
            do j = 1, sys_size
                $:GPU_UPDATE(device='[q_cons_ts(i)%vf(j)]')
            end do
        end do
#else
        do i = 1, num_ts
            do j = 1, sys_size
                @:ALLOCATE(q_cons_ts(i)%vf(j)%sf(idwbuff(1)%beg:idwbuff(1)%end, &
                    idwbuff(2)%beg:idwbuff(2)%end, &
                    idwbuff(3)%beg:idwbuff(3)%end))
            end do
            @:ACC_SETUP_VFs(q_cons_ts(i))
        end do
#endif

        ! Allocating the cell-average primitive ts variables
        if (probe_wrt) then
            @:ALLOCATE(q_prim_ts(0:3))

            do i = 0, 3
                @:ALLOCATE(q_prim_ts(i)%vf(1:sys_size))
            end do

            do i = 0, 3
                do j = 1, sys_size
                    @:ALLOCATE(q_prim_ts(i)%vf(j)%sf(idwbuff(1)%beg:idwbuff(1)%end, &
                        idwbuff(2)%beg:idwbuff(2)%end, &
                        idwbuff(3)%beg:idwbuff(3)%end))
                end do
            end do

            do i = 0, 3
                @:ACC_SETUP_VFs(q_prim_ts(i))
            end do
        end if

        ! Allocating the cell-average primitive variables
        @:ALLOCATE(q_prim_vf(1:sys_size))

        if (.not. igr) then
            do i = 1, adv_idx%end
                @:ALLOCATE(q_prim_vf(i)%sf(idwbuff(1)%beg:idwbuff(1)%end, &
                    idwbuff(2)%beg:idwbuff(2)%end, &
                    idwbuff(3)%beg:idwbuff(3)%end))
                @:ACC_SETUP_SFs(q_prim_vf(i))
            end do

            if (bubbles_euler) then
                do i = bub_idx%beg, bub_idx%end
                    @:ALLOCATE(q_prim_vf(i)%sf(idwbuff(1)%beg:idwbuff(1)%end, &
                        idwbuff(2)%beg:idwbuff(2)%end, &
                        idwbuff(3)%beg:idwbuff(3)%end))
                    @:ACC_SETUP_SFs(q_prim_vf(i))
                end do
                if (adv_n) then
                    @:ALLOCATE(q_prim_vf(n_idx)%sf(idwbuff(1)%beg:idwbuff(1)%end, &
                        idwbuff(2)%beg:idwbuff(2)%end, &
                        idwbuff(3)%beg:idwbuff(3)%end))
                    @:ACC_SETUP_SFs(q_prim_vf(n_idx))
                end if
            end if

            if (mhd) then
                do i = B_idx%beg, B_idx%end
                    @:ALLOCATE(q_prim_vf(i)%sf(idwbuff(1)%beg:idwbuff(1)%end, &
                        idwbuff(2)%beg:idwbuff(2)%end, &
                        idwbuff(3)%beg:idwbuff(3)%end))
                    @:ACC_SETUP_SFs(q_prim_vf(i))
                end do
            end if

            if (elasticity) then
                do i = stress_idx%beg, stress_idx%end
                    @:ALLOCATE(q_prim_vf(i)%sf(idwbuff(1)%beg:idwbuff(1)%end, &
                        idwbuff(2)%beg:idwbuff(2)%end, &
                        idwbuff(3)%beg:idwbuff(3)%end))
                    @:ACC_SETUP_SFs(q_prim_vf(i))
                end do
            end if

            if (hyperelasticity) then
                do i = xibeg, xiend + 1
                    @:ALLOCATE(q_prim_vf(i)%sf(idwbuff(1)%beg:idwbuff(1)%end, &
                        idwbuff(2)%beg:idwbuff(2)%end, &
                        idwbuff(3)%beg:idwbuff(3)%end))
                    @:ACC_SETUP_SFs(q_prim_vf(i))
                end do
            end if

            if (cont_damage) then
                @:ALLOCATE(q_prim_vf(damage_idx)%sf(idwbuff(1)%beg:idwbuff(1)%end, &
                    idwbuff(2)%beg:idwbuff(2)%end, &
                    idwbuff(3)%beg:idwbuff(3)%end))
                @:ACC_SETUP_SFs(q_prim_vf(damage_idx))
            end if

            if (model_eqns == 3) then
                do i = internalEnergies_idx%beg, internalEnergies_idx%end
                    @:ALLOCATE(q_prim_vf(i)%sf(idwbuff(1)%beg:idwbuff(1)%end, &
                        idwbuff(2)%beg:idwbuff(2)%end, &
                        idwbuff(3)%beg:idwbuff(3)%end))
                    @:ACC_SETUP_SFs(q_prim_vf(i))
                end do
            end if

            if (surface_tension) then
                @:ALLOCATE(q_prim_vf(c_idx)%sf(idwbuff(1)%beg:idwbuff(1)%end, &
                    idwbuff(2)%beg:idwbuff(2)%end, &
                    idwbuff(3)%beg:idwbuff(3)%end))
                @:ACC_SETUP_SFs(q_prim_vf(c_idx))
            end if

            if (chemistry) then
                do i = chemxb, chemxe
                    @:ALLOCATE(q_prim_vf(i)%sf(idwbuff(1)%beg:idwbuff(1)%end, &
                        idwbuff(2)%beg:idwbuff(2)%end, &
                        idwbuff(3)%beg:idwbuff(3)%end))
                    @:ACC_SETUP_SFs(q_prim_vf(i))
                end do

                @:ALLOCATE(q_T_sf%sf(idwbuff(1)%beg:idwbuff(1)%end, &
                    idwbuff(2)%beg:idwbuff(2)%end, &
                    idwbuff(3)%beg:idwbuff(3)%end))
                @:ACC_SETUP_SFs(q_T_sf)
            end if
        end if

        @:ALLOCATE(pb_ts(1:2))
        !Initialize bubble variables pb and mv at all quadrature nodes for all R0 bins
        if (qbmm .and. (.not. polytropic)) then
            @:ALLOCATE(pb_ts(1)%sf(idwbuff(1)%beg:idwbuff(1)%end, &
                idwbuff(2)%beg:idwbuff(2)%end, &
                idwbuff(3)%beg:idwbuff(3)%end, 1:nnode, 1:nb))
            @:ACC_SETUP_SFs(pb_ts(1))

            @:ALLOCATE(pb_ts(2)%sf(idwbuff(1)%beg:idwbuff(1)%end, &
                idwbuff(2)%beg:idwbuff(2)%end, &
                idwbuff(3)%beg:idwbuff(3)%end, 1:nnode, 1:nb))
            @:ACC_SETUP_SFs(pb_ts(2))

            @:ALLOCATE(rhs_pb(idwbuff(1)%beg:idwbuff(1)%end, &
                idwbuff(2)%beg:idwbuff(2)%end, &
                idwbuff(3)%beg:idwbuff(3)%end, 1:nnode, 1:nb))
        else if (qbmm .and. polytropic) then
            @:ALLOCATE(pb_ts(1)%sf(idwbuff(1)%beg:idwbuff(1)%beg + 1, &
                idwbuff(2)%beg:idwbuff(2)%beg + 1, &
                idwbuff(3)%beg:idwbuff(3)%beg + 1, 1:nnode, 1:nb))
            @:ACC_SETUP_SFs(pb_ts(1))

            @:ALLOCATE(pb_ts(2)%sf(idwbuff(1)%beg:idwbuff(1)%beg + 1, &
                idwbuff(2)%beg:idwbuff(2)%beg + 1, &
                idwbuff(3)%beg:idwbuff(3)%beg + 1, 1:nnode, 1:nb))
            @:ACC_SETUP_SFs(pb_ts(2))

            @:ALLOCATE(rhs_pb(idwbuff(1)%beg:idwbuff(1)%beg + 1, &
                idwbuff(2)%beg:idwbuff(2)%beg + 1, &
                idwbuff(3)%beg:idwbuff(3)%beg + 1, 1:nnode, 1:nb))
        else
            @:ALLOCATE(pb_ts(1)%sf(0,0,0,0,0))
            @:ACC_SETUP_SFs(pb_ts(1))

            @:ALLOCATE(pb_ts(2)%sf(0,0,0,0,0))
            @:ACC_SETUP_SFs(pb_ts(2))

            @:ALLOCATE(rhs_pb(0,0,0,0,0))
        end if

        @:ALLOCATE(mv_ts(1:2))

        if (qbmm .and. (.not. polytropic)) then
            @:ALLOCATE(mv_ts(1)%sf(idwbuff(1)%beg:idwbuff(1)%end, &
                idwbuff(2)%beg:idwbuff(2)%end, &
                idwbuff(3)%beg:idwbuff(3)%end, 1:nnode, 1:nb))
            @:ACC_SETUP_SFs(mv_ts(1))

            @:ALLOCATE(mv_ts(2)%sf(idwbuff(1)%beg:idwbuff(1)%end, &
                idwbuff(2)%beg:idwbuff(2)%end, &
                idwbuff(3)%beg:idwbuff(3)%end, 1:nnode, 1:nb))
            @:ACC_SETUP_SFs(mv_ts(2))

            @:ALLOCATE(rhs_mv(idwbuff(1)%beg:idwbuff(1)%end, &
                idwbuff(2)%beg:idwbuff(2)%end, &
                idwbuff(3)%beg:idwbuff(3)%end, 1:nnode, 1:nb))

        else if (qbmm .and. polytropic) then
            @:ALLOCATE(mv_ts(1)%sf(idwbuff(1)%beg:idwbuff(1)%beg + 1, &
                idwbuff(2)%beg:idwbuff(2)%beg + 1, &
                idwbuff(3)%beg:idwbuff(3)%beg + 1, 1:nnode, 1:nb))
            @:ACC_SETUP_SFs(mv_ts(1))

            @:ALLOCATE(mv_ts(2)%sf(idwbuff(1)%beg:idwbuff(1)%beg + 1, &
                idwbuff(2)%beg:idwbuff(2)%beg + 1, &
                idwbuff(3)%beg:idwbuff(3)%beg + 1, 1:nnode, 1:nb))
            @:ACC_SETUP_SFs(mv_ts(2))

            @:ALLOCATE(rhs_mv(idwbuff(1)%beg:idwbuff(1)%beg + 1, &
                idwbuff(2)%beg:idwbuff(2)%beg + 1, &
                idwbuff(3)%beg:idwbuff(3)%beg + 1, 1:nnode, 1:nb))
        else
            @:ALLOCATE(mv_ts(1)%sf(0,0,0,0,0))
            @:ACC_SETUP_SFs(mv_ts(1))

            @:ALLOCATE(mv_ts(2)%sf(0,0,0,0,0))
            @:ACC_SETUP_SFs(mv_ts(2))

            @:ALLOCATE(rhs_mv(0,0,0,0,0))
        end if

        ! Allocating the cell-average RHS variables
        @:ALLOCATE(rhs_vf(1:sys_size))
        @:PREFER_GPU(rhs_vf)

        if (igr) then
            do i = 1, sys_size
                @:ALLOCATE(rhs_vf(i)%sf(-1:m+1,-1:n+1,-1:p+1))
                @:ACC_SETUP_SFs(rhs_vf(i))
                @:PREFER_GPU(rhs_vf(i)%sf)
            end do
        else
            do i = 1, sys_size
                @:ALLOCATE(rhs_vf(i)%sf(0:m, 0:n, 0:p))
                @:ACC_SETUP_SFs(rhs_vf(i))
            end do
        end if

        ! Opening and writing the header of the run-time information file
        if (proc_rank == 0 .and. run_time_info) then
            call s_open_run_time_information_file()
        end if

        if (cfl_dt) then
            @:ALLOCATE(max_dt(0:m, 0:n, 0:p))
        end if

        ! Allocating arrays to store the bc types
        @:ALLOCATE(bc_type(1:num_dims,-1:1))

        @:ALLOCATE(bc_type(1,-1)%sf(0:0,0:n,0:p))
        @:ALLOCATE(bc_type(1,1)%sf(0:0,0:n,0:p))
        if (n > 0) then
            @:ALLOCATE(bc_type(2,-1)%sf(-buff_size:m+buff_size,0:0,0:p))
            @:ALLOCATE(bc_type(2,1)%sf(-buff_size:m+buff_size,0:0,0:p))
            if (p > 0) then
                @:ALLOCATE(bc_type(3,-1)%sf(-buff_size:m+buff_size,-buff_size:n+buff_size,0:0))
                @:ALLOCATE(bc_type(3,1)%sf(-buff_size:m+buff_size,-buff_size:n+buff_size,0:0))
            end if
        end if

        do i = 1, num_dims
            do j = -1, 1, 2
                @:ACC_SETUP_SFs(bc_type(i,j))
            end do
        end do

    end subroutine s_initialize_time_steppers_module

    !> 1st order TVD RK time-stepping algorithm
        !! @param t_step Current time step
    impure subroutine s_1st_order_tvd_rk(t_step, time_avg)
#ifdef _CRAYFTN
        !DIR$ OPTIMIZE (-haggress)
#endif
        integer, intent(in) :: t_step
        real(wp), intent(inout) :: time_avg

        integer :: i, j, k, l, q !< Generic loop iterator

        real(wp) :: start, finish

        ! Stage 1 of 1
        call cpu_time(start)
        call nvtxStartRange("TIMESTEP")

        call s_compute_rhs(q_cons_ts(1)%vf, q_T_sf, q_prim_vf, bc_type, rhs_vf, pb_ts(1)%sf, rhs_pb, mv_ts(1)%sf, rhs_mv, t_step, time_avg, 1)

#ifdef DEBUG
        print *, 'got rhs'
#endif

        if (run_time_info) then
            if (igr) then
                call s_write_run_time_information(q_cons_ts(1)%vf, t_step)
            else
                call s_write_run_time_information(q_prim_vf, t_step)
            end if
        end if

#ifdef DEBUG
        print *, 'wrote runtime info'
#endif

        if (probe_wrt) then
            call s_time_step_cycling(t_step)
        end if

        if (cfl_dt) then
            if (mytime >= t_stop) return
        else
            if (t_step == t_step_stop) return
        end if

        if (bubbles_lagrange .and. .not. adap_dt) call s_update_lagrange_tdv_rk(stage=1)

        #:call GPU_PARALLEL_LOOP(collapse=4)
            do i = 1, sys_size
                do l = 0, p
                    do k = 0, n
                        do j = 0, m
                            q_cons_ts(1)%vf(i)%sf(j, k, l) = &
                                q_cons_ts(1)%vf(i)%sf(j, k, l) &
                                + dt*rhs_vf(i)%sf(j, k, l)
                        end do
                    end do
                end do
            end do
        #:endcall GPU_PARALLEL_LOOP

        !Evolve pb and mv for non-polytropic qbmm
        if (qbmm .and. (.not. polytropic)) then
            #:call GPU_PARALLEL_LOOP(collapse=5)
                do i = 1, nb
                    do l = 0, p
                        do k = 0, n
                            do j = 0, m
                                do q = 1, nnode
                                    pb_ts(1)%sf(j, k, l, q, i) = &
                                        pb_ts(1)%sf(j, k, l, q, i) &
                                        + dt*rhs_pb(j, k, l, q, i)
                                end do
                            end do
                        end do
                    end do
                end do
            #:endcall GPU_PARALLEL_LOOP
        end if

        if (qbmm .and. (.not. polytropic)) then
            #:call GPU_PARALLEL_LOOP(collapse=5)
                do i = 1, nb
                    do l = 0, p
                        do k = 0, n
                            do j = 0, m
                                do q = 1, nnode
                                    mv_ts(1)%sf(j, k, l, q, i) = &
                                        mv_ts(1)%sf(j, k, l, q, i) &
                                        + dt*rhs_mv(j, k, l, q, i)
                                end do
                            end do
                        end do
                    end do
                end do
            #:endcall GPU_PARALLEL_LOOP
        end if

        if (bodyForces) call s_apply_bodyforces(q_cons_ts(1)%vf, q_prim_vf, rhs_vf, dt)

        if (grid_geometry == 3) call s_apply_fourier_filter(q_cons_ts(1)%vf)

        if (model_eqns == 3) call s_pressure_relaxation_procedure(q_cons_ts(1)%vf)

        if (adv_n) call s_comp_alpha_from_n(q_cons_ts(1)%vf)

        if (ib) then
            if (qbmm .and. .not. polytropic) then
                call s_ibm_correct_state(q_cons_ts(1)%vf, q_prim_vf, pb_ts(1)%sf, mv_ts(1)%sf)
            else
                call s_ibm_correct_state(q_cons_ts(1)%vf, q_prim_vf)
            end if
        end if

        call nvtxEndRange

        call cpu_time(finish)

        wall_time = abs(finish - start)

        if (t_step >= 2) then
            wall_time_avg = (wall_time + (t_step - 2)*wall_time_avg)/(t_step - 1)
        else
            wall_time_avg = 0._wp
        end if

    end subroutine s_1st_order_tvd_rk

    !> 2nd order TVD RK time-stepping algorithm
        !! @param t_step Current time-step
    impure subroutine s_2nd_order_tvd_rk(t_step, time_avg)
#ifdef _CRAYFTN
        !DIR$ OPTIMIZE (-haggress)
#endif
        integer, intent(in) :: t_step
        real(wp), intent(inout) :: time_avg

        integer :: i, j, k, l, q!< Generic loop iterator
        real(wp) :: start, finish
        integer :: dest

        ! Stage 1 of 2

        call cpu_time(start)

        call nvtxStartRange("TIMESTEP")

        call s_compute_rhs(q_cons_ts(1)%vf, q_T_sf, q_prim_vf, bc_type, rhs_vf, pb_ts(1)%sf, rhs_pb, mv_ts(1)%sf, rhs_mv, t_step, time_avg, 1)

        if (run_time_info) then
            if (igr) then
                call s_write_run_time_information(q_cons_ts(1)%vf, t_step)
            else
                call s_write_run_time_information(q_prim_vf, t_step)
            end if
        end if

        if (probe_wrt) then
            call s_time_step_cycling(t_step)
        end if

        if (cfl_dt) then
            if (mytime >= t_stop) return
        else
            if (t_step == t_step_stop) return
        end if

        if (bubbles_lagrange .and. .not. adap_dt) call s_update_lagrange_tdv_rk(stage=1)

<<<<<<< HEAD
        #:call GPU_PARALLEL_LOOP(collapse=4)
            do i = 1, sys_size
                do l = 0, p
                    do k = 0, n
                        do j = 0, m
                            q_cons_ts(2)%vf(i)%sf(j, k, l) = &
                                q_cons_ts(1)%vf(i)%sf(j, k, l) &
                                + dt*rhs_vf(i)%sf(j, k, l)
                        end do
=======
#if defined(__NVCOMPILER_GPU_UNIFIED_MEM) || defined(FRONTIER_UNIFIED)
        $:GPU_PARALLEL_LOOP(collapse=4)
        do i = 1, sys_size
            do l = 0, p
                do k = 0, n
                    do j = 0, m
                        q_cons_ts(2)%vf(i)%sf(j, k, l) = &
                            q_cons_ts(1)%vf(i)%sf(j, k, l)
                        q_cons_ts(1)%vf(i)%sf(j, k, l) = &
                            q_cons_ts(1)%vf(i)%sf(j, k, l) &
                            + dt*rhs_vf(i)%sf(j, k, l)
                    end do
                end do
            end do
        end do

        dest = 1 ! Result in q_cons_ts(1)%vf
#else
        $:GPU_PARALLEL_LOOP(collapse=4)
        do i = 1, sys_size
            do l = 0, p
                do k = 0, n
                    do j = 0, m
                        q_cons_ts(2)%vf(i)%sf(j, k, l) = &
                            q_cons_ts(1)%vf(i)%sf(j, k, l) &
                            + dt*rhs_vf(i)%sf(j, k, l)
>>>>>>> 0a686485
                    end do
                end do
            end do
        #:endcall GPU_PARALLEL_LOOP

        dest = 2 ! Result in q_cons_ts(2)%vf
#endif

        !Evolve pb and mv for non-polytropic qbmm
        if (qbmm .and. (.not. polytropic)) then
            #:call GPU_PARALLEL_LOOP(collapse=5)
                do i = 1, nb
                    do l = 0, p
                        do k = 0, n
                            do j = 0, m
                                do q = 1, nnode
                                    pb_ts(2)%sf(j, k, l, q, i) = &
                                        pb_ts(1)%sf(j, k, l, q, i) &
                                        + dt*rhs_pb(j, k, l, q, i)
                                end do
                            end do
                        end do
                    end do
                end do
            #:endcall GPU_PARALLEL_LOOP
        end if

        if (qbmm .and. (.not. polytropic)) then
            #:call GPU_PARALLEL_LOOP(collapse=5)
                do i = 1, nb
                    do l = 0, p
                        do k = 0, n
                            do j = 0, m
                                do q = 1, nnode
                                    mv_ts(2)%sf(j, k, l, q, i) = &
                                        mv_ts(1)%sf(j, k, l, q, i) &
                                        + dt*rhs_mv(j, k, l, q, i)
                                end do
                            end do
                        end do
                    end do
                end do
            #:endcall GPU_PARALLEL_LOOP
        end if

        if (bodyForces) call s_apply_bodyforces(q_cons_ts(dest)%vf, q_prim_vf, rhs_vf, dt)

        if (grid_geometry == 3) call s_apply_fourier_filter(q_cons_ts(dest)%vf)

        if (model_eqns == 3 .and. (.not. relax)) then
            call s_pressure_relaxation_procedure(q_cons_ts(dest)%vf)
        end if

        if (adv_n) call s_comp_alpha_from_n(q_cons_ts(dest)%vf)

        if (ib) then
            if (qbmm .and. .not. polytropic) then
                call s_ibm_correct_state(q_cons_ts(dest)%vf, q_prim_vf, pb_ts(2)%sf, mv_ts(2)%sf)
            else
                call s_ibm_correct_state(q_cons_ts(dest)%vf, q_prim_vf)
            end if
        end if

        ! Stage 2 of 2
        call s_compute_rhs(q_cons_ts(dest)%vf, q_T_sf, q_prim_vf, bc_type, rhs_vf, pb_ts(2)%sf, rhs_pb, mv_ts(2)%sf, rhs_mv, t_step, time_avg, 2)

        if (bubbles_lagrange .and. .not. adap_dt) call s_update_lagrange_tdv_rk(stage=2)

<<<<<<< HEAD
        #:call GPU_PARALLEL_LOOP(collapse=4)
            do i = 1, sys_size
                do l = 0, p
                    do k = 0, n
                        do j = 0, m
                            q_cons_ts(1)%vf(i)%sf(j, k, l) = &
                                (q_cons_ts(1)%vf(i)%sf(j, k, l) &
                                 + q_cons_ts(2)%vf(i)%sf(j, k, l) &
                                 + dt*rhs_vf(i)%sf(j, k, l))/2._wp
                        end do
=======
#if defined(__NVCOMPILER_GPU_UNIFIED_MEM) || defined(FRONTIER_UNIFIED)
        $:GPU_PARALLEL_LOOP(collapse=4)
        do i = 1, sys_size
            do l = 0, p
                do k = 0, n
                    do j = 0, m
                        q_cons_ts(1)%vf(i)%sf(j, k, l) = &
                            (q_cons_ts(2)%vf(i)%sf(j, k, l) &
                             + q_cons_ts(1)%vf(i)%sf(j, k, l) &
                             + dt*rhs_vf(i)%sf(j, k, l))/2._wp
                    end do
                end do
            end do
        end do

        dest = 1 ! Result in q_cons_ts(1)%vf
#else
        $:GPU_PARALLEL_LOOP(collapse=4)
        do i = 1, sys_size
            do l = 0, p
                do k = 0, n
                    do j = 0, m
                        q_cons_ts(1)%vf(i)%sf(j, k, l) = &
                            (q_cons_ts(1)%vf(i)%sf(j, k, l) &
                             + q_cons_ts(2)%vf(i)%sf(j, k, l) &
                             + dt*rhs_vf(i)%sf(j, k, l))/2._wp
>>>>>>> 0a686485
                    end do
                end do
            end do
        #:endcall GPU_PARALLEL_LOOP

        dest = 1 ! Result in q_cons_ts(1)%vf
#endif

        if (qbmm .and. (.not. polytropic)) then
            #:call GPU_PARALLEL_LOOP(collapse=5)
                do i = 1, nb
                    do l = 0, p
                        do k = 0, n
                            do j = 0, m
                                do q = 1, nnode
                                    pb_ts(1)%sf(j, k, l, q, i) = &
                                        (pb_ts(1)%sf(j, k, l, q, i) &
                                         + pb_ts(2)%sf(j, k, l, q, i) &
                                         + dt*rhs_pb(j, k, l, q, i))/2._wp
                                end do
                            end do
                        end do
                    end do
                end do
            #:endcall GPU_PARALLEL_LOOP
        end if

        if (qbmm .and. (.not. polytropic)) then
            #:call GPU_PARALLEL_LOOP(collapse=5)
                do i = 1, nb
                    do l = 0, p
                        do k = 0, n
                            do j = 0, m
                                do q = 1, nnode
                                    mv_ts(1)%sf(j, k, l, q, i) = &
                                        (mv_ts(1)%sf(j, k, l, q, i) &
                                         + mv_ts(2)%sf(j, k, l, q, i) &
                                         + dt*rhs_mv(j, k, l, q, i))/2._wp
                                end do
                            end do
                        end do
                    end do
                end do
            #:endcall GPU_PARALLEL_LOOP
        end if

        if (bodyForces) call s_apply_bodyforces(q_cons_ts(dest)%vf, q_prim_vf, rhs_vf, 2._wp*dt/3._wp)

        if (grid_geometry == 3) call s_apply_fourier_filter(q_cons_ts(dest)%vf)

        if (model_eqns == 3 .and. (.not. relax)) then
            call s_pressure_relaxation_procedure(q_cons_ts(dest)%vf)
        end if

        if (adv_n) call s_comp_alpha_from_n(q_cons_ts(dest)%vf)

        if (ib) then
            if (qbmm .and. .not. polytropic) then
                call s_ibm_correct_state(q_cons_ts(dest)%vf, q_prim_vf, pb_ts(1)%sf, mv_ts(1)%sf)
            else
                call s_ibm_correct_state(q_cons_ts(dest)%vf, q_prim_vf)
            end if
        end if

        call nvtxEndRange

        call cpu_time(finish)

        wall_time = abs(finish - start)

        if (t_step >= 2) then
            wall_time_avg = (wall_time + (t_step - 2)*wall_time_avg)/(t_step - 1)
        else
            wall_time_avg = 0._wp
        end if

    end subroutine s_2nd_order_tvd_rk

    !> 3rd order TVD RK time-stepping algorithm
        !! @param t_step Current time-step
    impure subroutine s_3rd_order_tvd_rk(t_step, time_avg)
#ifdef _CRAYFTN
        !DIR$ OPTIMIZE (-haggress)
#endif
        integer, intent(IN) :: t_step
        real(wp), intent(INOUT) :: time_avg

        integer :: i, j, k, l, q !< Generic loop iterator
        real(wp) :: start, finish
        integer :: dest

        ! Stage 1 of 3

        if (.not. adap_dt) then
            call cpu_time(start)
            call nvtxStartRange("TIMESTEP")
        end if

        call s_compute_rhs(q_cons_ts(1)%vf, q_T_sf, q_prim_vf, bc_type, rhs_vf, pb_ts(1)%sf, rhs_pb, mv_ts(1)%sf, rhs_mv, t_step, time_avg, 1)

        if (run_time_info) then
            if (igr) then
                call s_write_run_time_information(q_cons_ts(1)%vf, t_step)
            else
                call s_write_run_time_information(q_prim_vf, t_step)
            end if
        end if

        if (probe_wrt) then
            call s_time_step_cycling(t_step)
        end if

        if (cfl_dt) then
            if (mytime >= t_stop) return
        else
            if (t_step == t_step_stop) return
        end if

        if (bubbles_lagrange .and. .not. adap_dt) call s_update_lagrange_tdv_rk(stage=1)

<<<<<<< HEAD
        #:call GPU_PARALLEL_LOOP(collapse=4)
            do i = 1, sys_size
                do l = 0, p
                    do k = 0, n
                        do j = 0, m
                            q_cons_ts(2)%vf(i)%sf(j, k, l) = &
                                q_cons_ts(1)%vf(i)%sf(j, k, l) &
                                + dt*rhs_vf(i)%sf(j, k, l)
                        end do
=======
#if defined(__NVCOMPILER_GPU_UNIFIED_MEM) || defined(FRONTIER_UNIFIED)
        $:GPU_PARALLEL_LOOP(collapse=4)
        do i = 1, sys_size
            do l = 0, p
                do k = 0, n
                    do j = 0, m
                        q_cons_ts(2)%vf(i)%sf(j, k, l) = &
                            q_cons_ts(1)%vf(i)%sf(j, k, l)
                        q_cons_ts(1)%vf(i)%sf(j, k, l) = &
                            q_cons_ts(1)%vf(i)%sf(j, k, l) &
                            + dt*rhs_vf(i)%sf(j, k, l)
                    end do
                end do
            end do
        end do

        dest = 1 ! result in q_cons_ts(1)%vf
#else
        $:GPU_PARALLEL_LOOP(collapse=4)
        do i = 1, sys_size
            do l = 0, p
                do k = 0, n
                    do j = 0, m
                        q_cons_ts(2)%vf(i)%sf(j, k, l) = &
                            q_cons_ts(1)%vf(i)%sf(j, k, l) &
                            + dt*rhs_vf(i)%sf(j, k, l)
>>>>>>> 0a686485
                    end do
                end do
            end do
        #:endcall GPU_PARALLEL_LOOP

        dest = 2 ! result in q_cons_ts(2)%vf
#endif

        !Evolve pb and mv for non-polytropic qbmm
        if (qbmm .and. (.not. polytropic)) then
            #:call GPU_PARALLEL_LOOP(collapse=5)
                do i = 1, nb
                    do l = 0, p
                        do k = 0, n
                            do j = 0, m
                                do q = 1, nnode
                                    pb_ts(2)%sf(j, k, l, q, i) = &
                                        pb_ts(1)%sf(j, k, l, q, i) &
                                        + dt*rhs_pb(j, k, l, q, i)
                                end do
                            end do
                        end do
                    end do
                end do
            #:endcall GPU_PARALLEL_LOOP
        end if

        if (qbmm .and. (.not. polytropic)) then
            #:call GPU_PARALLEL_LOOP(collapse=5)
                do i = 1, nb
                    do l = 0, p
                        do k = 0, n
                            do j = 0, m
                                do q = 1, nnode
                                    mv_ts(2)%sf(j, k, l, q, i) = &
                                        mv_ts(1)%sf(j, k, l, q, i) &
                                        + dt*rhs_mv(j, k, l, q, i)
                                end do
                            end do
                        end do
                    end do
                end do
            #:endcall GPU_PARALLEL_LOOP
        end if

        if (bodyForces) call s_apply_bodyforces(q_cons_ts(dest)%vf, q_prim_vf, rhs_vf, dt)

        if (grid_geometry == 3) call s_apply_fourier_filter(q_cons_ts(dest)%vf)

        if (model_eqns == 3 .and. (.not. relax)) then
            call s_pressure_relaxation_procedure(q_cons_ts(dest)%vf)
        end if

        if (adv_n) call s_comp_alpha_from_n(q_cons_ts(dest)%vf)

        if (ib) then
            if (qbmm .and. .not. polytropic) then
                call s_ibm_correct_state(q_cons_ts(dest)%vf, q_prim_vf, pb_ts(2)%sf, mv_ts(2)%sf)
            else
                call s_ibm_correct_state(q_cons_ts(dest)%vf, q_prim_vf)
            end if
        end if

        ! Stage 2 of 3
        call s_compute_rhs(q_cons_ts(dest)%vf, q_T_sf, q_prim_vf, bc_type, rhs_vf, pb_ts(2)%sf, rhs_pb, mv_ts(2)%sf, rhs_mv, t_step, time_avg, 2)

        if (bubbles_lagrange .and. .not. adap_dt) call s_update_lagrange_tdv_rk(stage=2)

<<<<<<< HEAD
        #:call GPU_PARALLEL_LOOP(collapse=4)
            do i = 1, sys_size
                do l = 0, p
                    do k = 0, n
                        do j = 0, m
                            q_cons_ts(2)%vf(i)%sf(j, k, l) = &
                                (3._wp*q_cons_ts(1)%vf(i)%sf(j, k, l) &
                                 + q_cons_ts(2)%vf(i)%sf(j, k, l) &
                                 + dt*rhs_vf(i)%sf(j, k, l))/4._wp
                        end do
=======
#if  defined(__NVCOMPILER_GPU_UNIFIED_MEM) || defined(FRONTIER_UNIFIED)
        $:GPU_PARALLEL_LOOP(collapse=4)
        do i = 1, sys_size
            do l = 0, p
                do k = 0, n
                    do j = 0, m
                        q_cons_ts(1)%vf(i)%sf(j, k, l) = &
                            (3._wp*q_cons_ts(2)%vf(i)%sf(j, k, l) &
                             + q_cons_ts(1)%vf(i)%sf(j, k, l) &
                             + dt*rhs_vf(i)%sf(j, k, l))/4._wp
                    end do
                end do
            end do
        end do

        dest = 1 ! Result in q_cons_ts(1)%vf
#else
        $:GPU_PARALLEL_LOOP(collapse=4)
        do i = 1, sys_size
            do l = 0, p
                do k = 0, n
                    do j = 0, m
                        q_cons_ts(2)%vf(i)%sf(j, k, l) = &
                            (3._wp*q_cons_ts(1)%vf(i)%sf(j, k, l) &
                             + q_cons_ts(2)%vf(i)%sf(j, k, l) &
                             + dt*rhs_vf(i)%sf(j, k, l))/4._wp
>>>>>>> 0a686485
                    end do
                end do
            end do
        #:endcall GPU_PARALLEL_LOOP

        dest = 2 ! Result in q_cons_ts(2)%vf
#endif

        if (qbmm .and. (.not. polytropic)) then
            #:call GPU_PARALLEL_LOOP(collapse=5)
                do i = 1, nb
                    do l = 0, p
                        do k = 0, n
                            do j = 0, m
                                do q = 1, nnode
                                    pb_ts(2)%sf(j, k, l, q, i) = &
                                        (3._wp*pb_ts(1)%sf(j, k, l, q, i) &
                                         + pb_ts(2)%sf(j, k, l, q, i) &
                                         + dt*rhs_pb(j, k, l, q, i))/4._wp
                                end do
                            end do
                        end do
                    end do
                end do
            #:endcall GPU_PARALLEL_LOOP
        end if

        if (qbmm .and. (.not. polytropic)) then
            #:call GPU_PARALLEL_LOOP(collapse=5)
                do i = 1, nb
                    do l = 0, p
                        do k = 0, n
                            do j = 0, m
                                do q = 1, nnode
                                    mv_ts(2)%sf(j, k, l, q, i) = &
                                        (3._wp*mv_ts(1)%sf(j, k, l, q, i) &
                                         + mv_ts(2)%sf(j, k, l, q, i) &
                                         + dt*rhs_mv(j, k, l, q, i))/4._wp
                                end do
                            end do
                        end do
                    end do
                end do
            #:endcall GPU_PARALLEL_LOOP
        end if

        if (bodyForces) call s_apply_bodyforces(q_cons_ts(dest)%vf, q_prim_vf, rhs_vf, dt/4._wp)

        if (grid_geometry == 3) call s_apply_fourier_filter(q_cons_ts(dest)%vf)

        if (model_eqns == 3 .and. (.not. relax)) then
            call s_pressure_relaxation_procedure(q_cons_ts(dest)%vf)
        end if

        if (adv_n) call s_comp_alpha_from_n(q_cons_ts(dest)%vf)

        if (ib) then
            if (qbmm .and. .not. polytropic) then
                call s_ibm_correct_state(q_cons_ts(dest)%vf, q_prim_vf, pb_ts(2)%sf, mv_ts(2)%sf)
            else
                call s_ibm_correct_state(q_cons_ts(dest)%vf, q_prim_vf)
            end if
        end if

        ! Stage 3 of 3
        call s_compute_rhs(q_cons_ts(dest)%vf, q_T_sf, q_prim_vf, bc_type, rhs_vf, pb_ts(2)%sf, rhs_pb, mv_ts(2)%sf, rhs_mv, t_step, time_avg, 3)

        if (bubbles_lagrange .and. .not. adap_dt) call s_update_lagrange_tdv_rk(stage=3)

<<<<<<< HEAD
        #:call GPU_PARALLEL_LOOP(collapse=4)
            do i = 1, sys_size
                do l = 0, p
                    do k = 0, n
                        do j = 0, m
                            q_cons_ts(1)%vf(i)%sf(j, k, l) = &
                                (q_cons_ts(1)%vf(i)%sf(j, k, l) &
                                 + 2._wp*q_cons_ts(2)%vf(i)%sf(j, k, l) &
                                 + 2._wp*dt*rhs_vf(i)%sf(j, k, l))/3._wp
                        end do
=======
#if defined(__NVCOMPILER_GPU_UNIFIED_MEM) || defined(FRONTIER_UNIFIED)
        $:GPU_PARALLEL_LOOP(collapse=4)
        do i = 1, sys_size
            do l = 0, p
                do k = 0, n
                    do j = 0, m
                        q_cons_ts(1)%vf(i)%sf(j, k, l) = &
                            (q_cons_ts(2)%vf(i)%sf(j, k, l) &
                             + 2._wp*q_cons_ts(1)%vf(i)%sf(j, k, l) &
                             + 2._wp*dt*rhs_vf(i)%sf(j, k, l))/3._wp
                    end do
                end do
            end do
        end do

        dest = 1 ! Result in q_cons_ts(1)%vf
#else
        $:GPU_PARALLEL_LOOP(collapse=4)
        do i = 1, sys_size
            do l = 0, p
                do k = 0, n
                    do j = 0, m
                        q_cons_ts(1)%vf(i)%sf(j, k, l) = &
                            (q_cons_ts(1)%vf(i)%sf(j, k, l) &
                             + 2._wp*q_cons_ts(2)%vf(i)%sf(j, k, l) &
                             + 2._wp*dt*rhs_vf(i)%sf(j, k, l))/3._wp
>>>>>>> 0a686485
                    end do
                end do
            end do
        #:endcall GPU_PARALLEL_LOOP

        dest = 1 ! Result in q_cons_ts(2)%vf
#endif

        if (qbmm .and. (.not. polytropic)) then
            #:call GPU_PARALLEL_LOOP(collapse=5)
                do i = 1, nb
                    do l = 0, p
                        do k = 0, n
                            do j = 0, m
                                do q = 1, nnode
                                    pb_ts(1)%sf(j, k, l, q, i) = &
                                        (pb_ts(1)%sf(j, k, l, q, i) &
                                         + 2._wp*pb_ts(2)%sf(j, k, l, q, i) &
                                         + 2._wp*dt*rhs_pb(j, k, l, q, i))/3._wp
                                end do
                            end do
                        end do
                    end do
                end do
            #:endcall GPU_PARALLEL_LOOP
        end if

        if (qbmm .and. (.not. polytropic)) then
            #:call GPU_PARALLEL_LOOP(collapse=5)
                do i = 1, nb
                    do l = 0, p
                        do k = 0, n
                            do j = 0, m
                                do q = 1, nnode
                                    mv_ts(1)%sf(j, k, l, q, i) = &
                                        (mv_ts(1)%sf(j, k, l, q, i) &
                                         + 2._wp*mv_ts(2)%sf(j, k, l, q, i) &
                                         + 2._wp*dt*rhs_mv(j, k, l, q, i))/3._wp
                                end do
                            end do
                        end do
                    end do
                end do
            #:endcall GPU_PARALLEL_LOOP
        end if

        if (bodyForces) call s_apply_bodyforces(q_cons_ts(dest)%vf, q_prim_vf, rhs_vf, 2._wp*dt/3._wp)

        if (grid_geometry == 3) call s_apply_fourier_filter(q_cons_ts(dest)%vf)

        if (model_eqns == 3 .and. (.not. relax)) then
            call s_pressure_relaxation_procedure(q_cons_ts(dest)%vf)
        end if

        call nvtxStartRange("RHS-ELASTIC")
        if (hyperelasticity) call s_hyperelastic_rmt_stress_update(q_cons_ts(dest)%vf, q_prim_vf)
        call nvtxEndRange

        if (adv_n) call s_comp_alpha_from_n(q_cons_ts(dest)%vf)

        if (ib) then
            if (qbmm .and. .not. polytropic) then
                call s_ibm_correct_state(q_cons_ts(dest)%vf, q_prim_vf, pb_ts(1)%sf, mv_ts(1)%sf)
            else
                call s_ibm_correct_state(q_cons_ts(dest)%vf, q_prim_vf)
            end if
        end if

        if (.not. adap_dt) then
            call nvtxEndRange
            call cpu_time(finish)

            wall_time = abs(finish - start)

            if (t_step >= 2) then
                wall_time_avg = (wall_time + (t_step - 2)*wall_time_avg)/(t_step - 1)
            else
                wall_time_avg = 0._wp
            end if

        end if

    end subroutine s_3rd_order_tvd_rk

    !> Strang splitting scheme with 3rd order TVD RK time-stepping algorithm for
        !!      the flux term and adaptive time stepping algorithm for
        !!      the source term
        !! @param t_step Current time-step
    subroutine s_strang_splitting(t_step, time_avg)

        integer, intent(in) :: t_step
        real(wp), intent(inout) :: time_avg

        real(wp) :: start, finish

        call cpu_time(start)

        call nvtxStartRange("TIMESTEP")

        ! Stage 1 of 3
        call s_adaptive_dt_bubble(1)

        ! Stage 2 of 3
        call s_3rd_order_tvd_rk(t_step, time_avg)

        ! Stage 3 of 3
        call s_adaptive_dt_bubble(3)

        call nvtxEndRange

        call cpu_time(finish)

        wall_time = abs(finish - start)

        if (t_step >= 2) then
            wall_time_avg = (wall_time + (t_step - 2)*wall_time_avg)/(t_step - 1)
        else
            wall_time_avg = 0._wp
        end if

    end subroutine s_strang_splitting

    !> Bubble source part in Strang operator splitting scheme
        !! @param t_step Current time-step
    impure subroutine s_adaptive_dt_bubble(stage)

        integer, intent(in) :: stage

        type(vector_field) :: gm_alpha_qp

        call s_convert_conservative_to_primitive_variables( &
            q_cons_ts(1)%vf, &
            q_T_sf, &
            q_prim_vf, &
            idwint)

        if (bubbles_euler) then

            call s_compute_bubble_EE_source(q_cons_ts(1)%vf, q_prim_vf, rhs_vf, divu)
            call s_comp_alpha_from_n(q_cons_ts(1)%vf)

        elseif (bubbles_lagrange) then

            call s_populate_variables_buffers(bc_type, q_prim_vf, pb_ts(1)%sf, mv_ts(1)%sf)
            call s_compute_bubble_EL_dynamics(q_prim_vf, stage)
            call s_transfer_data_to_tmp()
            call s_smear_voidfraction()
            if (stage == 3) then
                if (lag_params%write_bubbles_stats) call s_calculate_lag_bubble_stats()
                if (lag_params%write_bubbles) then
                    $:GPU_UPDATE(host='[gas_p,gas_mv,intfc_rad,intfc_vel]')
                    call s_write_lag_particles(mytime)
                end if
                call s_write_void_evol(mytime)
            end if

        end if

    end subroutine s_adaptive_dt_bubble

    impure subroutine s_compute_dt()

        real(wp) :: rho        !< Cell-avg. density
        real(wp), dimension(num_vels) :: vel        !< Cell-avg. velocity
        real(wp) :: vel_sum    !< Cell-avg. velocity sum
        real(wp) :: pres       !< Cell-avg. pressure
        real(wp), dimension(num_fluids) :: alpha      !< Cell-avg. volume fraction
        real(wp) :: gamma      !< Cell-avg. sp. heat ratio
        real(wp) :: pi_inf     !< Cell-avg. liquid stiffness function
        real(wp) :: c          !< Cell-avg. sound speed
        real(wp) :: H          !< Cell-avg. enthalpy
        real(wp), dimension(2) :: Re         !< Cell-avg. Reynolds numbers
        type(vector_field) :: gm_alpha_qp

        real(wp) :: dt_local
        integer :: j, k, l !< Generic loop iterators

        if (.not. igr) then
            call s_convert_conservative_to_primitive_variables( &
                q_cons_ts(1)%vf, &
                q_T_sf, &
                q_prim_vf, &
                idwint)
        end if

        #:call GPU_PARALLEL_LOOP(collapse=3, private='[vel, alpha, Re]')
            do l = 0, p
                do k = 0, n
                    do j = 0, m
                        if (igr) then
                            call s_compute_enthalpy(q_cons_ts(1)%vf, pres, rho, gamma, pi_inf, Re, H, alpha, vel, vel_sum, j, k, l)
                        else
                            call s_compute_enthalpy(q_prim_vf, pres, rho, gamma, pi_inf, Re, H, alpha, vel, vel_sum, j, k, l)
                        end if

                        ! Compute mixture sound speed
                        call s_compute_speed_of_sound(pres, rho, gamma, pi_inf, H, alpha, vel_sum, 0._wp, c)

                        call s_compute_dt_from_cfl(vel, c, max_dt, rho, Re, j, k, l)
                    end do
                end do
            end do
        #:endcall GPU_PARALLEL_LOOP

        #:call GPU_PARALLEL(copyout='[dt_local]', copyin='[max_dt]')
            dt_local = minval(max_dt)
        #:endcall GPU_PARALLEL

        if (num_procs == 1) then
            dt = dt_local
        else
            call s_mpi_allreduce_min(dt_local, dt)
        end if

        $:GPU_UPDATE(device='[dt]')

    end subroutine s_compute_dt

    !> This subroutine applies the body forces source term at each
        !! Runge-Kutta stage
    subroutine s_apply_bodyforces(q_cons_vf, q_prim_vf_in, rhs_vf_in, ldt)

        type(scalar_field), dimension(1:sys_size), intent(inout) :: q_cons_vf
        type(scalar_field), dimension(1:sys_size), intent(in) :: q_prim_vf_in
        type(scalar_field), dimension(1:sys_size), intent(inout) :: rhs_vf_in

        real(wp), intent(in) :: ldt !< local dt

        integer :: i, j, k, l

        call nvtxStartRange("RHS-BODYFORCES")
        call s_compute_body_forces_rhs(q_prim_vf_in, q_cons_vf, rhs_vf_in)

        #:call GPU_PARALLEL_LOOP(collapse=4)
            do i = momxb, E_idx
                do l = 0, p
                    do k = 0, n
                        do j = 0, m
                            q_cons_vf(i)%sf(j, k, l) = q_cons_vf(i)%sf(j, k, l) + &
                                                       ldt*rhs_vf_in(i)%sf(j, k, l)
                        end do
                    end do
                end do
            end do
        #:endcall GPU_PARALLEL_LOOP

        call nvtxEndRange

    end subroutine s_apply_bodyforces

    !> This subroutine saves the temporary q_prim_vf vector
        !!      into the q_prim_ts vector that is then used in p_main
        !! @param t_step current time-step
    subroutine s_time_step_cycling(t_step)

        integer, intent(in) :: t_step

        integer :: i, j, k, l !< Generic loop iterator

        if (t_step == t_step_start) then
            #:call GPU_PARALLEL_LOOP(collapse=4)
                do i = 1, sys_size
                    do l = 0, p
                        do k = 0, n
                            do j = 0, m
                                q_prim_ts(3)%vf(i)%sf(j, k, l) = q_prim_vf(i)%sf(j, k, l)
                            end do
                        end do
                    end do
                end do
            #:endcall GPU_PARALLEL_LOOP
        elseif (t_step == t_step_start + 1) then
            #:call GPU_PARALLEL_LOOP(collapse=4)
                do i = 1, sys_size
                    do l = 0, p
                        do k = 0, n
                            do j = 0, m
                                q_prim_ts(2)%vf(i)%sf(j, k, l) = q_prim_vf(i)%sf(j, k, l)
                            end do
                        end do
                    end do
                end do
            #:endcall GPU_PARALLEL_LOOP
        elseif (t_step == t_step_start + 2) then
            #:call GPU_PARALLEL_LOOP(collapse=4)
                do i = 1, sys_size
                    do l = 0, p
                        do k = 0, n
                            do j = 0, m
                                q_prim_ts(1)%vf(i)%sf(j, k, l) = q_prim_vf(i)%sf(j, k, l)
                            end do
                        end do
                    end do
                end do
            #:endcall GPU_PARALLEL_LOOP
        elseif (t_step == t_step_start + 3) then
            #:call GPU_PARALLEL_LOOP(collapse=4)
                do i = 1, sys_size
                    do l = 0, p
                        do k = 0, n
                            do j = 0, m
                                q_prim_ts(0)%vf(i)%sf(j, k, l) = q_prim_vf(i)%sf(j, k, l)
                            end do
                        end do
                    end do
                end do
            #:endcall GPU_PARALLEL_LOOP
        else ! All other timesteps
            #:call GPU_PARALLEL_LOOP(collapse=4)
                do i = 1, sys_size
                    do l = 0, p
                        do k = 0, n
                            do j = 0, m
                                q_prim_ts(3)%vf(i)%sf(j, k, l) = q_prim_ts(2)%vf(i)%sf(j, k, l)
                                q_prim_ts(2)%vf(i)%sf(j, k, l) = q_prim_ts(1)%vf(i)%sf(j, k, l)
                                q_prim_ts(1)%vf(i)%sf(j, k, l) = q_prim_ts(0)%vf(i)%sf(j, k, l)
                                q_prim_ts(0)%vf(i)%sf(j, k, l) = q_prim_vf(i)%sf(j, k, l)
                            end do
                        end do
                    end do
                end do
            #:endcall GPU_PARALLEL_LOOP
        end if

    end subroutine s_time_step_cycling

    !> Module deallocation and/or disassociation procedures
    impure subroutine s_finalize_time_steppers_module
#ifdef FRONTIER_UNIFIED
        use hipfort
        use hipfort_hipmalloc
        use hipfort_check
#endif
        integer :: i, j !< Generic loop iterators

        ! Deallocating the cell-average conservative variables
#if defined(__NVCOMPILER_GPU_UNIFIED_MEM)
        do j = 1, sys_size
            @:DEALLOCATE(q_cons_ts(1)%vf(j)%sf)
            if (num_ts == 2) then
                if (nv_uvm_out_of_core) then
                    nullify (q_cons_ts(2)%vf(j)%sf)
                else
                    @:DEALLOCATE(q_cons_ts(2)%vf(j)%sf)
                end if
            end if
        end do
        if (num_ts == 2 .and. nv_uvm_out_of_core) then
            deallocate (q_cons_ts_pool_host)
        end if
#elif defined(FRONTIER_UNIFIED)
        do i = 1, num_ts
            do j = 1, sys_size
                nullify (q_cons_ts(i)%vf(j)%sf)
            end do
        end do

        call hipCheck(hipHostFree(q_cons_ts_pool_host))
        call hipCheck(hipFree(q_cons_ts_pool_device))
#else
        do i = 1, num_ts
            do j = 1, sys_size
                @:DEALLOCATE(q_cons_ts(i)%vf(j)%sf)
            end do
        end do
#endif
        do i = 1, num_ts
            @:DEALLOCATE(q_cons_ts(i)%vf)
        end do

        @:DEALLOCATE(q_cons_ts)

        ! Deallocating the cell-average primitive ts variables
        if (probe_wrt) then
            do i = 0, 3
                do j = 1, sys_size
                    @:DEALLOCATE(q_prim_ts(i)%vf(j)%sf)
                end do
                @:DEALLOCATE(q_prim_ts(i)%vf)
            end do
            @:DEALLOCATE(q_prim_ts)
        end if

        if (.not. igr) then
            ! Deallocating the cell-average primitive variables
            do i = 1, adv_idx%end
                @:DEALLOCATE(q_prim_vf(i)%sf)
            end do

            if (mhd) then
                do i = B_idx%beg, B_idx%end
                    @:DEALLOCATE(q_prim_vf(i)%sf)
                end do
            end if

            if (elasticity) then
                do i = stress_idx%beg, stress_idx%end
                    @:DEALLOCATE(q_prim_vf(i)%sf)
                end do
            end if

            if (hyperelasticity) then
                do i = xibeg, xiend + 1
                    @:DEALLOCATE(q_prim_vf(i)%sf)
                end do
            end if

            if (cont_damage) then
                @:DEALLOCATE(q_prim_vf(damage_idx)%sf)
            end if

            if (bubbles_euler) then
                do i = bub_idx%beg, bub_idx%end
                    @:DEALLOCATE(q_prim_vf(i)%sf)
                end do
            end if

            if (model_eqns == 3) then
                do i = internalEnergies_idx%beg, internalEnergies_idx%end
                    @:DEALLOCATE(q_prim_vf(i)%sf)
                end do
            end if
        end if

        @:DEALLOCATE(q_prim_vf)

        ! Deallocating the cell-average RHS variables
        do i = 1, sys_size
            @:DEALLOCATE(rhs_vf(i)%sf)
        end do

        @:DEALLOCATE(rhs_vf)

        ! Writing the footer of and closing the run-time information file
        if (proc_rank == 0 .and. run_time_info) then
            call s_close_run_time_information_file()
        end if

    end subroutine s_finalize_time_steppers_module

end module m_time_steppers<|MERGE_RESOLUTION|>--- conflicted
+++ resolved
@@ -609,7 +609,25 @@
 
         if (bubbles_lagrange .and. .not. adap_dt) call s_update_lagrange_tdv_rk(stage=1)
 
-<<<<<<< HEAD
+#if defined(__NVCOMPILER_GPU_UNIFIED_MEM) || defined(FRONTIER_UNIFIED)
+        #:call GPU_PARALLEL_LOOP(collapse=4)
+            do i = 1, sys_size
+                do l = 0, p
+                    do k = 0, n
+                        do j = 0, m
+                            q_cons_ts(2)%vf(i)%sf(j, k, l) = &
+                                q_cons_ts(1)%vf(i)%sf(j, k, l)
+                            q_cons_ts(1)%vf(i)%sf(j, k, l) = &
+                                q_cons_ts(1)%vf(i)%sf(j, k, l) &
+                                + dt*rhs_vf(i)%sf(j, k, l)
+                        end do
+                    end do
+                end do
+            end do
+        #:endcall GPU_PARALLEL_LOOP
+
+        dest = 1 ! Result in q_cons_ts(1)%vf
+#else
         #:call GPU_PARALLEL_LOOP(collapse=4)
             do i = 1, sys_size
                 do l = 0, p
@@ -619,34 +637,6 @@
                                 q_cons_ts(1)%vf(i)%sf(j, k, l) &
                                 + dt*rhs_vf(i)%sf(j, k, l)
                         end do
-=======
-#if defined(__NVCOMPILER_GPU_UNIFIED_MEM) || defined(FRONTIER_UNIFIED)
-        $:GPU_PARALLEL_LOOP(collapse=4)
-        do i = 1, sys_size
-            do l = 0, p
-                do k = 0, n
-                    do j = 0, m
-                        q_cons_ts(2)%vf(i)%sf(j, k, l) = &
-                            q_cons_ts(1)%vf(i)%sf(j, k, l)
-                        q_cons_ts(1)%vf(i)%sf(j, k, l) = &
-                            q_cons_ts(1)%vf(i)%sf(j, k, l) &
-                            + dt*rhs_vf(i)%sf(j, k, l)
-                    end do
-                end do
-            end do
-        end do
-
-        dest = 1 ! Result in q_cons_ts(1)%vf
-#else
-        $:GPU_PARALLEL_LOOP(collapse=4)
-        do i = 1, sys_size
-            do l = 0, p
-                do k = 0, n
-                    do j = 0, m
-                        q_cons_ts(2)%vf(i)%sf(j, k, l) = &
-                            q_cons_ts(1)%vf(i)%sf(j, k, l) &
-                            + dt*rhs_vf(i)%sf(j, k, l)
->>>>>>> 0a686485
                     end do
                 end do
             end do
@@ -654,7 +644,6 @@
 
         dest = 2 ! Result in q_cons_ts(2)%vf
 #endif
-
         !Evolve pb and mv for non-polytropic qbmm
         if (qbmm .and. (.not. polytropic)) then
             #:call GPU_PARALLEL_LOOP(collapse=5)
@@ -715,7 +704,24 @@
 
         if (bubbles_lagrange .and. .not. adap_dt) call s_update_lagrange_tdv_rk(stage=2)
 
-<<<<<<< HEAD
+#if defined(__NVCOMPILER_GPU_UNIFIED_MEM) || defined(FRONTIER_UNIFIED)
+        #:call GPU_PARALLEL_LOOP(collapse=4)
+            do i = 1, sys_size
+                do l = 0, p
+                    do k = 0, n
+                        do j = 0, m
+                            q_cons_ts(1)%vf(i)%sf(j, k, l) = &
+                                (q_cons_ts(2)%vf(i)%sf(j, k, l) &
+                                 + q_cons_ts(1)%vf(i)%sf(j, k, l) &
+                                 + dt*rhs_vf(i)%sf(j, k, l))/2._wp
+                        end do
+                    end do
+                end do
+            end do
+
+        #:endcall GPU_PARALLEL_LOOP
+        dest = 1 ! Result in q_cons_ts(1)%vf
+#else
         #:call GPU_PARALLEL_LOOP(collapse=4)
             do i = 1, sys_size
                 do l = 0, p
@@ -726,39 +732,10 @@
                                  + q_cons_ts(2)%vf(i)%sf(j, k, l) &
                                  + dt*rhs_vf(i)%sf(j, k, l))/2._wp
                         end do
-=======
-#if defined(__NVCOMPILER_GPU_UNIFIED_MEM) || defined(FRONTIER_UNIFIED)
-        $:GPU_PARALLEL_LOOP(collapse=4)
-        do i = 1, sys_size
-            do l = 0, p
-                do k = 0, n
-                    do j = 0, m
-                        q_cons_ts(1)%vf(i)%sf(j, k, l) = &
-                            (q_cons_ts(2)%vf(i)%sf(j, k, l) &
-                             + q_cons_ts(1)%vf(i)%sf(j, k, l) &
-                             + dt*rhs_vf(i)%sf(j, k, l))/2._wp
-                    end do
-                end do
-            end do
-        end do
-
-        dest = 1 ! Result in q_cons_ts(1)%vf
-#else
-        $:GPU_PARALLEL_LOOP(collapse=4)
-        do i = 1, sys_size
-            do l = 0, p
-                do k = 0, n
-                    do j = 0, m
-                        q_cons_ts(1)%vf(i)%sf(j, k, l) = &
-                            (q_cons_ts(1)%vf(i)%sf(j, k, l) &
-                             + q_cons_ts(2)%vf(i)%sf(j, k, l) &
-                             + dt*rhs_vf(i)%sf(j, k, l))/2._wp
->>>>>>> 0a686485
                     end do
                 end do
             end do
         #:endcall GPU_PARALLEL_LOOP
-
         dest = 1 ! Result in q_cons_ts(1)%vf
 #endif
 
@@ -874,7 +851,24 @@
 
         if (bubbles_lagrange .and. .not. adap_dt) call s_update_lagrange_tdv_rk(stage=1)
 
-<<<<<<< HEAD
+#if defined(__NVCOMPILER_GPU_UNIFIED_MEM) || defined(FRONTIER_UNIFIED)
+        #:call GPU_PARALLEL_LOOP(collapse=4)
+            do i = 1, sys_size
+                do l = 0, p
+                    do k = 0, n
+                        do j = 0, m
+                            q_cons_ts(2)%vf(i)%sf(j, k, l) = &
+                                q_cons_ts(1)%vf(i)%sf(j, k, l)
+                            q_cons_ts(1)%vf(i)%sf(j, k, l) = &
+                                q_cons_ts(1)%vf(i)%sf(j, k, l) &
+                                + dt*rhs_vf(i)%sf(j, k, l)
+                        end do
+                    end do
+                end do
+            end do
+        #:endcall GPU_PARALLEL_LOOP
+        dest = 1 ! result in q_cons_ts(1)%vf
+#else
         #:call GPU_PARALLEL_LOOP(collapse=4)
             do i = 1, sys_size
                 do l = 0, p
@@ -884,39 +878,11 @@
                                 q_cons_ts(1)%vf(i)%sf(j, k, l) &
                                 + dt*rhs_vf(i)%sf(j, k, l)
                         end do
-=======
-#if defined(__NVCOMPILER_GPU_UNIFIED_MEM) || defined(FRONTIER_UNIFIED)
-        $:GPU_PARALLEL_LOOP(collapse=4)
-        do i = 1, sys_size
-            do l = 0, p
-                do k = 0, n
-                    do j = 0, m
-                        q_cons_ts(2)%vf(i)%sf(j, k, l) = &
-                            q_cons_ts(1)%vf(i)%sf(j, k, l)
-                        q_cons_ts(1)%vf(i)%sf(j, k, l) = &
-                            q_cons_ts(1)%vf(i)%sf(j, k, l) &
-                            + dt*rhs_vf(i)%sf(j, k, l)
-                    end do
-                end do
-            end do
-        end do
-
-        dest = 1 ! result in q_cons_ts(1)%vf
-#else
-        $:GPU_PARALLEL_LOOP(collapse=4)
-        do i = 1, sys_size
-            do l = 0, p
-                do k = 0, n
-                    do j = 0, m
-                        q_cons_ts(2)%vf(i)%sf(j, k, l) = &
-                            q_cons_ts(1)%vf(i)%sf(j, k, l) &
-                            + dt*rhs_vf(i)%sf(j, k, l)
->>>>>>> 0a686485
-                    end do
-                end do
-            end do
+                    end do
+                end do
+            end do
+
         #:endcall GPU_PARALLEL_LOOP
-
         dest = 2 ! result in q_cons_ts(2)%vf
 #endif
 
@@ -980,7 +946,23 @@
 
         if (bubbles_lagrange .and. .not. adap_dt) call s_update_lagrange_tdv_rk(stage=2)
 
-<<<<<<< HEAD
+#if  defined(__NVCOMPILER_GPU_UNIFIED_MEM) || defined(FRONTIER_UNIFIED)
+        #:call GPU_PARALLEL_LOOP(collapse=4)
+            do i = 1, sys_size
+                do l = 0, p
+                    do k = 0, n
+                        do j = 0, m
+                            q_cons_ts(1)%vf(i)%sf(j, k, l) = &
+                                (3._wp*q_cons_ts(2)%vf(i)%sf(j, k, l) &
+                                 + q_cons_ts(1)%vf(i)%sf(j, k, l) &
+                                 + dt*rhs_vf(i)%sf(j, k, l))/4._wp
+                        end do
+                    end do
+                end do
+            end do
+        #:endcall GPU_PARALLEL_LOOP
+        dest = 1 ! Result in q_cons_ts(1)%vf
+#else
         #:call GPU_PARALLEL_LOOP(collapse=4)
             do i = 1, sys_size
                 do l = 0, p
@@ -991,39 +973,11 @@
                                  + q_cons_ts(2)%vf(i)%sf(j, k, l) &
                                  + dt*rhs_vf(i)%sf(j, k, l))/4._wp
                         end do
-=======
-#if  defined(__NVCOMPILER_GPU_UNIFIED_MEM) || defined(FRONTIER_UNIFIED)
-        $:GPU_PARALLEL_LOOP(collapse=4)
-        do i = 1, sys_size
-            do l = 0, p
-                do k = 0, n
-                    do j = 0, m
-                        q_cons_ts(1)%vf(i)%sf(j, k, l) = &
-                            (3._wp*q_cons_ts(2)%vf(i)%sf(j, k, l) &
-                             + q_cons_ts(1)%vf(i)%sf(j, k, l) &
-                             + dt*rhs_vf(i)%sf(j, k, l))/4._wp
-                    end do
-                end do
-            end do
-        end do
-
-        dest = 1 ! Result in q_cons_ts(1)%vf
-#else
-        $:GPU_PARALLEL_LOOP(collapse=4)
-        do i = 1, sys_size
-            do l = 0, p
-                do k = 0, n
-                    do j = 0, m
-                        q_cons_ts(2)%vf(i)%sf(j, k, l) = &
-                            (3._wp*q_cons_ts(1)%vf(i)%sf(j, k, l) &
-                             + q_cons_ts(2)%vf(i)%sf(j, k, l) &
-                             + dt*rhs_vf(i)%sf(j, k, l))/4._wp
->>>>>>> 0a686485
-                    end do
-                end do
-            end do
+                    end do
+                end do
+            end do
+
         #:endcall GPU_PARALLEL_LOOP
-
         dest = 2 ! Result in q_cons_ts(2)%vf
 #endif
 
@@ -1088,7 +1042,23 @@
 
         if (bubbles_lagrange .and. .not. adap_dt) call s_update_lagrange_tdv_rk(stage=3)
 
-<<<<<<< HEAD
+#if defined(__NVCOMPILER_GPU_UNIFIED_MEM) || defined(FRONTIER_UNIFIED)
+        #:call GPU_PARALLEL_LOOP(collapse=4)
+            do i = 1, sys_size
+                do l = 0, p
+                    do k = 0, n
+                        do j = 0, m
+                            q_cons_ts(1)%vf(i)%sf(j, k, l) = &
+                                (q_cons_ts(2)%vf(i)%sf(j, k, l) &
+                                 + 2._wp*q_cons_ts(1)%vf(i)%sf(j, k, l) &
+                                 + 2._wp*dt*rhs_vf(i)%sf(j, k, l))/3._wp
+                        end do
+                    end do
+                end do
+            end do
+        #:endcall GPU_PARALLEL_LOOP
+        dest = 1 ! Result in q_cons_ts(1)%vf
+#else
         #:call GPU_PARALLEL_LOOP(collapse=4)
             do i = 1, sys_size
                 do l = 0, p
@@ -1099,39 +1069,11 @@
                                  + 2._wp*q_cons_ts(2)%vf(i)%sf(j, k, l) &
                                  + 2._wp*dt*rhs_vf(i)%sf(j, k, l))/3._wp
                         end do
-=======
-#if defined(__NVCOMPILER_GPU_UNIFIED_MEM) || defined(FRONTIER_UNIFIED)
-        $:GPU_PARALLEL_LOOP(collapse=4)
-        do i = 1, sys_size
-            do l = 0, p
-                do k = 0, n
-                    do j = 0, m
-                        q_cons_ts(1)%vf(i)%sf(j, k, l) = &
-                            (q_cons_ts(2)%vf(i)%sf(j, k, l) &
-                             + 2._wp*q_cons_ts(1)%vf(i)%sf(j, k, l) &
-                             + 2._wp*dt*rhs_vf(i)%sf(j, k, l))/3._wp
-                    end do
-                end do
-            end do
-        end do
-
-        dest = 1 ! Result in q_cons_ts(1)%vf
-#else
-        $:GPU_PARALLEL_LOOP(collapse=4)
-        do i = 1, sys_size
-            do l = 0, p
-                do k = 0, n
-                    do j = 0, m
-                        q_cons_ts(1)%vf(i)%sf(j, k, l) = &
-                            (q_cons_ts(1)%vf(i)%sf(j, k, l) &
-                             + 2._wp*q_cons_ts(2)%vf(i)%sf(j, k, l) &
-                             + 2._wp*dt*rhs_vf(i)%sf(j, k, l))/3._wp
->>>>>>> 0a686485
-                    end do
-                end do
-            end do
+                    end do
+                end do
+            end do
+
         #:endcall GPU_PARALLEL_LOOP
-
         dest = 1 ! Result in q_cons_ts(2)%vf
 #endif
 
