!>
!! @file m_time_steppers.f90
!! @brief Contains module m_time_steppers

#:include 'macros.fpp'

!> @brief The following module features a variety of time-stepping schemes.
!!              Currently, it includes the following Runge-Kutta (RK) algorithms:
!!                   1) 1st Order TVD RK
!!                   2) 2nd Order TVD RK
!!                   3) 3rd Order TVD RK
!!              where TVD designates a total-variation-diminishing time-stepper.
module m_time_steppers

    use m_derived_types        !< Definitions of the derived types

    use m_global_parameters    !< Definitions of the global parameters

    use m_rhs                  !< Right-hane-side (RHS) evaluation procedures

    use m_pressure_relaxation  !< Pressure relaxation procedures

    use m_data_output          !< Run-time info & solution data output procedures

    use m_bubbles_EE           !< Ensemble-averaged bubble dynamics routines

    use m_bubbles_EL           !< Lagrange bubble dynamics routines

    use m_ibm

    use m_hyperelastic

    use m_mpi_proxy            !< Message passing interface (MPI) module proxy

    use m_boundary_common

    use m_boundary_conditions

    use m_helper

    use m_sim_helpers

    use m_fftw

    use m_nvtx

    use m_thermochem, only: num_species

    use m_body_forces

    implicit none

    type(vector_field), allocatable, dimension(:) :: q_cons_ts !<
    !! Cell-average conservative variables at each time-stage (TS)

    type(scalar_field), allocatable, dimension(:) :: q_prim_vf !<
    !! Cell-average primitive variables at the current time-stage

    type(scalar_field), allocatable, dimension(:) :: rhs_vf !<
    !! Cell-average RHS variables at the current time-stage

    type(integer_field), allocatable, dimension(:, :) :: bc_type !<
    !! Boundary condition identifiers

    type(vector_field), allocatable, dimension(:) :: q_prim_ts !<
    !! Cell-average primitive variables at consecutive TIMESTEPS

    real(wp), allocatable, dimension(:, :, :, :, :) :: rhs_pb

    type(scalar_field) :: q_T_sf !<
    !! Cell-average temperature variables at the current time-stage

    real(wp), allocatable, dimension(:, :, :, :, :) :: rhs_mv

    real(wp), allocatable, dimension(:, :, :) :: max_dt

    integer, private :: num_ts !<
    !! Number of time stages in the time-stepping scheme

    !$acc declare create(q_cons_ts, q_prim_vf, q_T_sf, rhs_vf, q_prim_ts, rhs_mv, rhs_pb, max_dt)

contains

    !> The computation of parameters, the allocation of memory,
        !!      the association of pointers and/or the execution of any
        !!      other procedures that are necessary to setup the module.
    impure subroutine s_initialize_time_steppers_module

        integer :: i, j !< Generic loop iterators

        ! Setting number of time-stages for selected time-stepping scheme
        if (time_stepper == 1) then
            num_ts = 1
        elseif (any(time_stepper == (/2, 3/))) then
            num_ts = 2
        end if

        ! Allocating the cell-average conservative variables
        @:ALLOCATE(q_cons_ts(1:num_ts))

        do i = 1, num_ts
            @:ALLOCATE(q_cons_ts(i)%vf(1:sys_size))
        end do

        do i = 1, num_ts
            do j = 1, sys_size
                @:ALLOCATE(q_cons_ts(i)%vf(j)%sf(idwbuff(1)%beg:idwbuff(1)%end, &
                    idwbuff(2)%beg:idwbuff(2)%end, &
                    idwbuff(3)%beg:idwbuff(3)%end))
            end do
            @:ACC_SETUP_VFs(q_cons_ts(i))
        end do

        ! Allocating the cell-average primitive ts variables
        if (probe_wrt) then
            @:ALLOCATE(q_prim_ts(0:3))

            do i = 0, 3
                @:ALLOCATE(q_prim_ts(i)%vf(1:sys_size))
            end do

            do i = 0, 3
                do j = 1, sys_size
                    @:ALLOCATE(q_prim_ts(i)%vf(j)%sf(idwbuff(1)%beg:idwbuff(1)%end, &
                        idwbuff(2)%beg:idwbuff(2)%end, &
                        idwbuff(3)%beg:idwbuff(3)%end))
                end do
            end do

            do i = 0, 3
                @:ACC_SETUP_VFs(q_prim_ts(i))
            end do
        end if

        ! Allocating the cell-average primitive variables
        @:ALLOCATE(q_prim_vf(1:sys_size))

        do i = 1, eqn_idx%adv%end
            @:ALLOCATE(q_prim_vf(i)%sf(idwbuff(1)%beg:idwbuff(1)%end, &
                idwbuff(2)%beg:idwbuff(2)%end, &
                idwbuff(3)%beg:idwbuff(3)%end))
            @:ACC_SETUP_SFs(q_prim_vf(i))
        end do

        if (bubbles_euler) then
            do i = eqn_idx%bub%beg, eqn_idx%bub%end
                @:ALLOCATE(q_prim_vf(i)%sf(idwbuff(1)%beg:idwbuff(1)%end, &
                    idwbuff(2)%beg:idwbuff(2)%end, &
                    idwbuff(3)%beg:idwbuff(3)%end))
                @:ACC_SETUP_SFs(q_prim_vf(i))
            end do
            if (adv_n) then
                @:ALLOCATE(q_prim_vf(eqn_idx%n)%sf(idwbuff(1)%beg:idwbuff(1)%end, &
                    idwbuff(2)%beg:idwbuff(2)%end, &
                    idwbuff(3)%beg:idwbuff(3)%end))
                @:ACC_SETUP_SFs(q_prim_vf(eqn_idx%n))
            end if
        end if

        if (mhd) then
            do i = eqn_idx%B%beg, eqn_idx%B%end
                @:ALLOCATE(q_prim_vf(i)%sf(idwbuff(1)%beg:idwbuff(1)%end, &
                    idwbuff(2)%beg:idwbuff(2)%end, &
                    idwbuff(3)%beg:idwbuff(3)%end))
                @:ACC_SETUP_SFs(q_prim_vf(i))
            end do
        end if

        if (elasticity) then
            do i = eqn_idx%stress%beg, eqn_idx%stress%end
                @:ALLOCATE(q_prim_vf(i)%sf(idwbuff(1)%beg:idwbuff(1)%end, &
                    idwbuff(2)%beg:idwbuff(2)%end, &
                    idwbuff(3)%beg:idwbuff(3)%end))
                @:ACC_SETUP_SFs(q_prim_vf(i))
            end do
        end if

        if (hyperelasticity) then
            do i = xibeg, xiend + 1
                @:ALLOCATE(q_prim_vf(i)%sf(idwbuff(1)%beg:idwbuff(1)%end, &
                    idwbuff(2)%beg:idwbuff(2)%end, &
                    idwbuff(3)%beg:idwbuff(3)%end))
                @:ACC_SETUP_SFs(q_prim_vf(i))
            end do
        end if

        if (cont_damage) then
            @:ALLOCATE(q_prim_vf(eqn_idx%damage)%sf(idwbuff(1)%beg:idwbuff(1)%end, &
                idwbuff(2)%beg:idwbuff(2)%end, &
                idwbuff(3)%beg:idwbuff(3)%end))
            @:ACC_SETUP_SFs(q_prim_vf(eqn_idx%damage))
        end if

        if (model_eqns == 3) then
            do i = eqn_idx%internalEnergies%beg, eqn_idx%internalEnergies%end
                @:ALLOCATE(q_prim_vf(i)%sf(idwbuff(1)%beg:idwbuff(1)%end, &
                    idwbuff(2)%beg:idwbuff(2)%end, &
                    idwbuff(3)%beg:idwbuff(3)%end))
                @:ACC_SETUP_SFs(q_prim_vf(i))
            end do
        end if

        if (surface_tension) then
            @:ALLOCATE(q_prim_vf(eqn_idx%c)%sf(idwbuff(1)%beg:idwbuff(1)%end, &
                idwbuff(2)%beg:idwbuff(2)%end, &
                idwbuff(3)%beg:idwbuff(3)%end))
            @:ACC_SETUP_SFs(q_prim_vf(eqn_idx%c))
        end if

        if (chemistry) then
            do i = chemxb, chemxe
                @:ALLOCATE(q_prim_vf(i)%sf(idwbuff(1)%beg:idwbuff(1)%end, &
                    idwbuff(2)%beg:idwbuff(2)%end, &
                    idwbuff(3)%beg:idwbuff(3)%end))
                @:ACC_SETUP_SFs(q_prim_vf(i))
            end do

            @:ALLOCATE(q_T_sf%sf(idwbuff(1)%beg:idwbuff(1)%end, &
                idwbuff(2)%beg:idwbuff(2)%end, &
                idwbuff(3)%beg:idwbuff(3)%end))
            @:ACC_SETUP_SFs(q_T_sf)
        end if

        @:ALLOCATE(pb_ts(1:2))
        !Initialize bubble variables pb and mv at all quadrature nodes for all R0 bins
        if (qbmm .and. (.not. polytropic)) then
            @:ALLOCATE(pb_ts(1)%sf(idwbuff(1)%beg:idwbuff(1)%end, &
                idwbuff(2)%beg:idwbuff(2)%end, &
                idwbuff(3)%beg:idwbuff(3)%end, 1:nnode, 1:nb))
            @:ACC_SETUP_SFs(pb_ts(1))

            @:ALLOCATE(pb_ts(2)%sf(idwbuff(1)%beg:idwbuff(1)%end, &
                idwbuff(2)%beg:idwbuff(2)%end, &
                idwbuff(3)%beg:idwbuff(3)%end, 1:nnode, 1:nb))
            @:ACC_SETUP_SFs(pb_ts(2))

            @:ALLOCATE(rhs_pb(idwbuff(1)%beg:idwbuff(1)%end, &
                idwbuff(2)%beg:idwbuff(2)%end, &
                idwbuff(3)%beg:idwbuff(3)%end, 1:nnode, 1:nb))
        else if (qbmm .and. polytropic) then
            @:ALLOCATE(pb_ts(1)%sf(idwbuff(1)%beg:idwbuff(1)%beg + 1, &
                idwbuff(2)%beg:idwbuff(2)%beg + 1, &
                idwbuff(3)%beg:idwbuff(3)%beg + 1, 1:nnode, 1:nb))
            @:ACC_SETUP_SFs(pb_ts(1))

            @:ALLOCATE(pb_ts(2)%sf(idwbuff(1)%beg:idwbuff(1)%beg + 1, &
                idwbuff(2)%beg:idwbuff(2)%beg + 1, &
                idwbuff(3)%beg:idwbuff(3)%beg + 1, 1:nnode, 1:nb))
            @:ACC_SETUP_SFs(pb_ts(2))

            @:ALLOCATE(rhs_pb(idwbuff(1)%beg:idwbuff(1)%beg + 1, &
                idwbuff(2)%beg:idwbuff(2)%beg + 1, &
                idwbuff(3)%beg:idwbuff(3)%beg + 1, 1:nnode, 1:nb))
        else
            @:ALLOCATE(pb_ts(1)%sf(0,0,0,0,0))
            @:ACC_SETUP_SFs(pb_ts(1))

            @:ALLOCATE(pb_ts(2)%sf(0,0,0,0,0))
            @:ACC_SETUP_SFs(pb_ts(2))

            @:ALLOCATE(rhs_pb(0,0,0,0,0))
        end if

        @:ALLOCATE(mv_ts(1:2))

        if (qbmm .and. (.not. polytropic)) then
            @:ALLOCATE(mv_ts(1)%sf(idwbuff(1)%beg:idwbuff(1)%end, &
                idwbuff(2)%beg:idwbuff(2)%end, &
                idwbuff(3)%beg:idwbuff(3)%end, 1:nnode, 1:nb))
            @:ACC_SETUP_SFs(mv_ts(1))

            @:ALLOCATE(mv_ts(2)%sf(idwbuff(1)%beg:idwbuff(1)%end, &
                idwbuff(2)%beg:idwbuff(2)%end, &
                idwbuff(3)%beg:idwbuff(3)%end, 1:nnode, 1:nb))
            @:ACC_SETUP_SFs(mv_ts(2))

            @:ALLOCATE(rhs_mv(idwbuff(1)%beg:idwbuff(1)%end, &
                idwbuff(2)%beg:idwbuff(2)%end, &
                idwbuff(3)%beg:idwbuff(3)%end, 1:nnode, 1:nb))

        else if (qbmm .and. polytropic) then
            @:ALLOCATE(mv_ts(1)%sf(idwbuff(1)%beg:idwbuff(1)%beg + 1, &
                idwbuff(2)%beg:idwbuff(2)%beg + 1, &
                idwbuff(3)%beg:idwbuff(3)%beg + 1, 1:nnode, 1:nb))
            @:ACC_SETUP_SFs(mv_ts(1))

            @:ALLOCATE(mv_ts(2)%sf(idwbuff(1)%beg:idwbuff(1)%beg + 1, &
                idwbuff(2)%beg:idwbuff(2)%beg + 1, &
                idwbuff(3)%beg:idwbuff(3)%beg + 1, 1:nnode, 1:nb))
            @:ACC_SETUP_SFs(mv_ts(2))

            @:ALLOCATE(rhs_mv(idwbuff(1)%beg:idwbuff(1)%beg + 1, &
                idwbuff(2)%beg:idwbuff(2)%beg + 1, &
                idwbuff(3)%beg:idwbuff(3)%beg + 1, 1:nnode, 1:nb))
        else
            @:ALLOCATE(mv_ts(1)%sf(0,0,0,0,0))
            @:ACC_SETUP_SFs(mv_ts(1))

            @:ALLOCATE(mv_ts(2)%sf(0,0,0,0,0))
            @:ACC_SETUP_SFs(mv_ts(2))

            @:ALLOCATE(rhs_mv(0,0,0,0,0))
        end if

        ! Allocating the cell-average RHS variables
        @:ALLOCATE(rhs_vf(1:sys_size))

        do i = 1, sys_size
            @:ALLOCATE(rhs_vf(i)%sf(0:m, 0:n, 0:p))
            @:ACC_SETUP_SFs(rhs_vf(i))
        end do

        ! Opening and writing the header of the run-time information file
        if (proc_rank == 0 .and. run_time_info) then
            call s_open_run_time_information_file()
        end if

        if (cfl_dt) then
            @:ALLOCATE(max_dt(0:m, 0:n, 0:p))
        end if

        ! Allocating arrays to store the bc types
        @:ALLOCATE(bc_type(1:num_dims,-1:1))

        @:ALLOCATE(bc_type(1,-1)%sf(0:0,0:n,0:p))
        @:ALLOCATE(bc_type(1,1)%sf(0:0,0:n,0:p))
        if (n > 0) then
            @:ALLOCATE(bc_type(2,-1)%sf(-buff_size:m+buff_size,0:0,0:p))
            @:ALLOCATE(bc_type(2,1)%sf(-buff_size:m+buff_size,0:0,0:p))
            if (p > 0) then
                @:ALLOCATE(bc_type(3,-1)%sf(-buff_size:m+buff_size,-buff_size:n+buff_size,0:0))
                @:ALLOCATE(bc_type(3,1)%sf(-buff_size:m+buff_size,-buff_size:n+buff_size,0:0))
            end if
        end if

        do i = 1, num_dims
            do j = -1, 1, 2
                @:ACC_SETUP_SFs(bc_type(i,j))
            end do
        end do

    end subroutine s_initialize_time_steppers_module

    !> 1st order TVD RK time-stepping algorithm
        !! @param t_step Current time step
    impure subroutine s_1st_order_tvd_rk(t_step, time_avg)

        integer, intent(in) :: t_step
        real(wp), intent(inout) :: time_avg

        integer :: i, j, k, l, q !< Generic loop iterator

        ! Stage 1 of 1
        call nvtxStartRange("TIMESTEP")

        call s_compute_rhs(q_cons_ts(1)%vf, q_T_sf, q_prim_vf, bc_type, rhs_vf, pb_ts(1)%sf, rhs_pb, mv_ts(1)%sf, rhs_mv, t_step, time_avg, 1)

#ifdef DEBUG
        print *, 'got rhs'
#endif

        if (run_time_info) then
            call s_write_run_time_information(q_prim_vf, t_step)
        end if

#ifdef DEBUG
        print *, 'wrote runtime info'
#endif

        if (probe_wrt) then
            call s_time_step_cycling(t_step)
        end if

        if (cfl_dt) then
            if (mytime >= t_stop) return
        else
            if (t_step == t_step_stop) return
        end if

        if (bubbles_lagrange .and. .not. adap_dt) call s_update_lagrange_tdv_rk(stage=1)

        !$acc parallel loop collapse(4) gang vector default(present)
        do i = 1, sys_size
            do l = 0, p
                do k = 0, n
                    do j = 0, m
                        q_cons_ts(1)%vf(i)%sf(j, k, l) = &
                            q_cons_ts(1)%vf(i)%sf(j, k, l) &
                            + dt*rhs_vf(i)%sf(j, k, l)
                    end do
                end do
            end do
        end do

        !Evolve pb and mv for non-polytropic qbmm
        if (qbmm .and. (.not. polytropic)) then
            !$acc parallel loop collapse(5) gang vector default(present)
            do i = 1, nb
                do l = 0, p
                    do k = 0, n
                        do j = 0, m
                            do q = 1, nnode
                                pb_ts(1)%sf(j, k, l, q, i) = &
                                    pb_ts(1)%sf(j, k, l, q, i) &
                                    + dt*rhs_pb(j, k, l, q, i)
                            end do
                        end do
                    end do
                end do
            end do
        end if

        if (qbmm .and. (.not. polytropic)) then
            !$acc parallel loop collapse(5) gang vector default(present)
            do i = 1, nb
                do l = 0, p
                    do k = 0, n
                        do j = 0, m
                            do q = 1, nnode
                                mv_ts(1)%sf(j, k, l, q, i) = &
                                    mv_ts(1)%sf(j, k, l, q, i) &
                                    + dt*rhs_mv(j, k, l, q, i)
                            end do
                        end do
                    end do
                end do
            end do
        end if

        if (bodyForces) call s_apply_bodyforces(q_cons_ts(1)%vf, q_prim_vf, rhs_vf, dt)

        if (grid_geometry == 3) call s_apply_fourier_filter(q_cons_ts(1)%vf)

        if (model_eqns == 3) call s_pressure_relaxation_procedure(q_cons_ts(1)%vf)

        if (adv_n) call s_comp_alpha_from_n(q_cons_ts(1)%vf)

        if (ib) then
            if (qbmm .and. .not. polytropic) then
                call s_ibm_correct_state(q_cons_ts(1)%vf, q_prim_vf, pb_ts(1)%sf, mv_ts(1)%sf)
            else
                call s_ibm_correct_state(q_cons_ts(1)%vf, q_prim_vf)
            end if
        end if

        call nvtxEndRange

    end subroutine s_1st_order_tvd_rk

    !> 2nd order TVD RK time-stepping algorithm
        !! @param t_step Current time-step
    impure subroutine s_2nd_order_tvd_rk(t_step, time_avg)

        integer, intent(in) :: t_step
        real(wp), intent(inout) :: time_avg

        integer :: i, j, k, l, q!< Generic loop iterator
        real(wp) :: start, finish

        ! Stage 1 of 2

        call cpu_time(start)

        call nvtxStartRange("TIMESTEP")

        call s_compute_rhs(q_cons_ts(1)%vf, q_T_sf, q_prim_vf, bc_type, rhs_vf, pb_ts(1)%sf, rhs_pb, mv_ts(1)%sf, rhs_mv, t_step, time_avg, 1)

        if (run_time_info) then
            call s_write_run_time_information(q_prim_vf, t_step)
        end if

        if (probe_wrt) then
            call s_time_step_cycling(t_step)
        end if

        if (cfl_dt) then
            if (mytime >= t_stop) return
        else
            if (t_step == t_step_stop) return
        end if

        if (bubbles_lagrange .and. .not. adap_dt) call s_update_lagrange_tdv_rk(stage=1)

        !$acc parallel loop collapse(4) gang vector default(present)
        do i = 1, sys_size
            do l = 0, p
                do k = 0, n
                    do j = 0, m
                        q_cons_ts(2)%vf(i)%sf(j, k, l) = &
                            q_cons_ts(1)%vf(i)%sf(j, k, l) &
                            + dt*rhs_vf(i)%sf(j, k, l)
                    end do
                end do
            end do
        end do

        !Evolve pb and mv for non-polytropic qbmm
        if (qbmm .and. (.not. polytropic)) then
            !$acc parallel loop collapse(5) gang vector default(present)
            do i = 1, nb
                do l = 0, p
                    do k = 0, n
                        do j = 0, m
                            do q = 1, nnode
                                pb_ts(2)%sf(j, k, l, q, i) = &
                                    pb_ts(1)%sf(j, k, l, q, i) &
                                    + dt*rhs_pb(j, k, l, q, i)
                            end do
                        end do
                    end do
                end do
            end do
        end if

        if (qbmm .and. (.not. polytropic)) then
            !$acc parallel loop collapse(5) gang vector default(present)
            do i = 1, nb
                do l = 0, p
                    do k = 0, n
                        do j = 0, m
                            do q = 1, nnode
                                mv_ts(2)%sf(j, k, l, q, i) = &
                                    mv_ts(1)%sf(j, k, l, q, i) &
                                    + dt*rhs_mv(j, k, l, q, i)
                            end do
                        end do
                    end do
                end do
            end do
        end if

        if (bodyForces) call s_apply_bodyforces(q_cons_ts(2)%vf, q_prim_vf, rhs_vf, dt)

        if (grid_geometry == 3) call s_apply_fourier_filter(q_cons_ts(2)%vf)

        if (model_eqns == 3 .and. (.not. relax)) then
            call s_pressure_relaxation_procedure(q_cons_ts(2)%vf)
        end if

        if (adv_n) call s_comp_alpha_from_n(q_cons_ts(2)%vf)

        if (ib) then
            if (qbmm .and. .not. polytropic) then
                call s_ibm_correct_state(q_cons_ts(2)%vf, q_prim_vf, pb_ts(2)%sf, mv_ts(2)%sf)
            else
                call s_ibm_correct_state(q_cons_ts(2)%vf, q_prim_vf)
            end if
        end if

        ! Stage 2 of 2

        call s_compute_rhs(q_cons_ts(2)%vf, q_T_sf, q_prim_vf, bc_type, rhs_vf, pb_ts(2)%sf, rhs_pb, mv_ts(2)%sf, rhs_mv, t_step, time_avg, 2)

        if (bubbles_lagrange .and. .not. adap_dt) call s_update_lagrange_tdv_rk(stage=2)

        !$acc parallel loop collapse(4) gang vector default(present)
        do i = 1, sys_size
            do l = 0, p
                do k = 0, n
                    do j = 0, m
                        q_cons_ts(1)%vf(i)%sf(j, k, l) = &
                            (q_cons_ts(1)%vf(i)%sf(j, k, l) &
                             + q_cons_ts(2)%vf(i)%sf(j, k, l) &
                             + dt*rhs_vf(i)%sf(j, k, l))/2._wp
                    end do
                end do
            end do
        end do

        if (qbmm .and. (.not. polytropic)) then
            !$acc parallel loop collapse(5) gang vector default(present)
            do i = 1, nb
                do l = 0, p
                    do k = 0, n
                        do j = 0, m
                            do q = 1, nnode
                                pb_ts(1)%sf(j, k, l, q, i) = &
                                    (pb_ts(1)%sf(j, k, l, q, i) &
                                     + pb_ts(2)%sf(j, k, l, q, i) &
                                     + dt*rhs_pb(j, k, l, q, i))/2._wp
                            end do
                        end do
                    end do
                end do
            end do
        end if

        if (qbmm .and. (.not. polytropic)) then
            !$acc parallel loop collapse(5) gang vector default(present)
            do i = 1, nb
                do l = 0, p
                    do k = 0, n
                        do j = 0, m
                            do q = 1, nnode
                                mv_ts(1)%sf(j, k, l, q, i) = &
                                    (mv_ts(1)%sf(j, k, l, q, i) &
                                     + mv_ts(2)%sf(j, k, l, q, i) &
                                     + dt*rhs_mv(j, k, l, q, i))/2._wp
                            end do
                        end do
                    end do
                end do
            end do
        end if

        if (bodyForces) call s_apply_bodyforces(q_cons_ts(1)%vf, q_prim_vf, rhs_vf, 2._wp*dt/3._wp)

        if (grid_geometry == 3) call s_apply_fourier_filter(q_cons_ts(1)%vf)

        if (model_eqns == 3 .and. (.not. relax)) then
            call s_pressure_relaxation_procedure(q_cons_ts(1)%vf)
        end if

        if (adv_n) call s_comp_alpha_from_n(q_cons_ts(1)%vf)

        if (ib) then
            if (qbmm .and. .not. polytropic) then
                call s_ibm_correct_state(q_cons_ts(1)%vf, q_prim_vf, pb_ts(1)%sf, mv_ts(1)%sf)
            else
                call s_ibm_correct_state(q_cons_ts(1)%vf, q_prim_vf)
            end if
        end if

        call nvtxEndRange

        call cpu_time(finish)

    end subroutine s_2nd_order_tvd_rk

    !> 3rd order TVD RK time-stepping algorithm
        !! @param t_step Current time-step
    impure subroutine s_3rd_order_tvd_rk(t_step, time_avg)

        integer, intent(IN) :: t_step
        real(wp), intent(INOUT) :: time_avg

        integer :: i, j, k, l, q !< Generic loop iterator

        real(wp) :: start, finish

        ! Stage 1 of 3

        if (.not. adap_dt) then
            call cpu_time(start)
            call nvtxStartRange("TIMESTEP")
        end if

        call s_compute_rhs(q_cons_ts(1)%vf, q_T_sf, q_prim_vf, bc_type, rhs_vf, pb_ts(1)%sf, rhs_pb, mv_ts(1)%sf, rhs_mv, t_step, time_avg, 1)

        if (run_time_info) then
            call s_write_run_time_information(q_prim_vf, t_step)
        end if

        if (probe_wrt) then
            call s_time_step_cycling(t_step)
        end if

        if (cfl_dt) then
            if (mytime >= t_stop) return
        else
            if (t_step == t_step_stop) return
        end if

        if (bubbles_lagrange .and. .not. adap_dt) call s_update_lagrange_tdv_rk(stage=1)

        !$acc parallel loop collapse(4) gang vector default(present)
        do i = 1, sys_size
            do l = 0, p
                do k = 0, n
                    do j = 0, m
                        q_cons_ts(2)%vf(i)%sf(j, k, l) = &
                            q_cons_ts(1)%vf(i)%sf(j, k, l) &
                            + dt*rhs_vf(i)%sf(j, k, l)
                    end do
                end do
            end do
        end do

        !Evolve pb and mv for non-polytropic qbmm
        if (qbmm .and. (.not. polytropic)) then
            !$acc parallel loop collapse(5) gang vector default(present)
            do i = 1, nb
                do l = 0, p
                    do k = 0, n
                        do j = 0, m
                            do q = 1, nnode
                                pb_ts(2)%sf(j, k, l, q, i) = &
                                    pb_ts(1)%sf(j, k, l, q, i) &
                                    + dt*rhs_pb(j, k, l, q, i)
                            end do
                        end do
                    end do
                end do
            end do
        end if

        if (qbmm .and. (.not. polytropic)) then
            !$acc parallel loop collapse(5) gang vector default(present)
            do i = 1, nb
                do l = 0, p
                    do k = 0, n
                        do j = 0, m
                            do q = 1, nnode
                                mv_ts(2)%sf(j, k, l, q, i) = &
                                    mv_ts(1)%sf(j, k, l, q, i) &
                                    + dt*rhs_mv(j, k, l, q, i)
                            end do
                        end do
                    end do
                end do
            end do
        end if

        if (bodyForces) call s_apply_bodyforces(q_cons_ts(2)%vf, q_prim_vf, rhs_vf, dt)

        if (grid_geometry == 3) call s_apply_fourier_filter(q_cons_ts(2)%vf)

        if (model_eqns == 3 .and. (.not. relax)) then
            call s_pressure_relaxation_procedure(q_cons_ts(2)%vf)
        end if

        if (adv_n) call s_comp_alpha_from_n(q_cons_ts(2)%vf)

        if (ib) then
            if (qbmm .and. .not. polytropic) then
                call s_ibm_correct_state(q_cons_ts(2)%vf, q_prim_vf, pb_ts(2)%sf, mv_ts(2)%sf)
            else
                call s_ibm_correct_state(q_cons_ts(2)%vf, q_prim_vf)
            end if
        end if

        ! Stage 2 of 3

        call s_compute_rhs(q_cons_ts(2)%vf, q_T_sf, q_prim_vf, bc_type, rhs_vf, pb_ts(2)%sf, rhs_pb, mv_ts(2)%sf, rhs_mv, t_step, time_avg, 2)

        if (bubbles_lagrange .and. .not. adap_dt) call s_update_lagrange_tdv_rk(stage=2)

        !$acc parallel loop collapse(4) gang vector default(present)
        do i = 1, sys_size
            do l = 0, p
                do k = 0, n
                    do j = 0, m
                        q_cons_ts(2)%vf(i)%sf(j, k, l) = &
                            (3._wp*q_cons_ts(1)%vf(i)%sf(j, k, l) &
                             + q_cons_ts(2)%vf(i)%sf(j, k, l) &
                             + dt*rhs_vf(i)%sf(j, k, l))/4._wp
                    end do
                end do
            end do
        end do

        if (qbmm .and. (.not. polytropic)) then
            !$acc parallel loop collapse(5) gang vector default(present)
            do i = 1, nb
                do l = 0, p
                    do k = 0, n
                        do j = 0, m
                            do q = 1, nnode
                                pb_ts(2)%sf(j, k, l, q, i) = &
                                    (3._wp*pb_ts(1)%sf(j, k, l, q, i) &
                                     + pb_ts(2)%sf(j, k, l, q, i) &
                                     + dt*rhs_pb(j, k, l, q, i))/4._wp
                            end do
                        end do
                    end do
                end do
            end do
        end if

        if (qbmm .and. (.not. polytropic)) then
            !$acc parallel loop collapse(5) gang vector default(present)
            do i = 1, nb
                do l = 0, p
                    do k = 0, n
                        do j = 0, m
                            do q = 1, nnode
                                mv_ts(2)%sf(j, k, l, q, i) = &
                                    (3._wp*mv_ts(1)%sf(j, k, l, q, i) &
                                     + mv_ts(2)%sf(j, k, l, q, i) &
                                     + dt*rhs_mv(j, k, l, q, i))/4._wp
                            end do
                        end do
                    end do
                end do
            end do
        end if

        if (bodyForces) call s_apply_bodyforces(q_cons_ts(2)%vf, q_prim_vf, rhs_vf, dt/4._wp)

        if (grid_geometry == 3) call s_apply_fourier_filter(q_cons_ts(2)%vf)

        if (model_eqns == 3 .and. (.not. relax)) then
            call s_pressure_relaxation_procedure(q_cons_ts(2)%vf)
        end if

        if (adv_n) call s_comp_alpha_from_n(q_cons_ts(2)%vf)

        if (ib) then
            if (qbmm .and. .not. polytropic) then
                call s_ibm_correct_state(q_cons_ts(2)%vf, q_prim_vf, pb_ts(2)%sf, mv_ts(2)%sf)
            else
                call s_ibm_correct_state(q_cons_ts(2)%vf, q_prim_vf)
            end if
        end if

        ! Stage 3 of 3
        call s_compute_rhs(q_cons_ts(2)%vf, q_T_sf, q_prim_vf, bc_type, rhs_vf, pb_ts(2)%sf, rhs_pb, mv_ts(2)%sf, rhs_mv, t_step, time_avg, 3)

        if (bubbles_lagrange .and. .not. adap_dt) call s_update_lagrange_tdv_rk(stage=3)

        !$acc parallel loop collapse(4) gang vector default(present)
        do i = 1, sys_size
            do l = 0, p
                do k = 0, n
                    do j = 0, m
                        q_cons_ts(1)%vf(i)%sf(j, k, l) = &
                            (q_cons_ts(1)%vf(i)%sf(j, k, l) &
                             + 2._wp*q_cons_ts(2)%vf(i)%sf(j, k, l) &
                             + 2._wp*dt*rhs_vf(i)%sf(j, k, l))/3._wp
                    end do
                end do
            end do
        end do

        if (qbmm .and. (.not. polytropic)) then
            !$acc parallel loop collapse(5) gang vector default(present)
            do i = 1, nb
                do l = 0, p
                    do k = 0, n
                        do j = 0, m
                            do q = 1, nnode
                                pb_ts(1)%sf(j, k, l, q, i) = &
                                    (pb_ts(1)%sf(j, k, l, q, i) &
                                     + 2._wp*pb_ts(2)%sf(j, k, l, q, i) &
                                     + 2._wp*dt*rhs_pb(j, k, l, q, i))/3._wp
                            end do
                        end do
                    end do
                end do
            end do
        end if

        if (qbmm .and. (.not. polytropic)) then
            !$acc parallel loop collapse(5) gang vector default(present)
            do i = 1, nb
                do l = 0, p
                    do k = 0, n
                        do j = 0, m
                            do q = 1, nnode
                                mv_ts(1)%sf(j, k, l, q, i) = &
                                    (mv_ts(1)%sf(j, k, l, q, i) &
                                     + 2._wp*mv_ts(2)%sf(j, k, l, q, i) &
                                     + 2._wp*dt*rhs_mv(j, k, l, q, i))/3._wp
                            end do
                        end do
                    end do
                end do
            end do
        end if

        if (bodyForces) call s_apply_bodyforces(q_cons_ts(1)%vf, q_prim_vf, rhs_vf, 2._wp*dt/3._wp)

        if (grid_geometry == 3) call s_apply_fourier_filter(q_cons_ts(1)%vf)

        if (model_eqns == 3 .and. (.not. relax)) then
            call s_pressure_relaxation_procedure(q_cons_ts(1)%vf)
        end if

        call nvtxStartRange("RHS-ELASTIC")
        if (hyperelasticity) call s_hyperelastic_rmt_stress_update(q_cons_ts(1)%vf, q_prim_vf)
        call nvtxEndRange

        if (adv_n) call s_comp_alpha_from_n(q_cons_ts(1)%vf)

        if (ib) then
            if (qbmm .and. .not. polytropic) then
                call s_ibm_correct_state(q_cons_ts(1)%vf, q_prim_vf, pb_ts(1)%sf, mv_ts(1)%sf)
            else
                call s_ibm_correct_state(q_cons_ts(1)%vf, q_prim_vf)
            end if
        end if

        if (.not. adap_dt) then
            call nvtxEndRange
            call cpu_time(finish)

            time = time + (finish - start)
        end if
    end subroutine s_3rd_order_tvd_rk

    !> Strang splitting scheme with 3rd order TVD RK time-stepping algorithm for
        !!      the flux term and adaptive time stepping algorithm for
        !!      the source term
        !! @param t_step Current time-step
    subroutine s_strang_splitting(t_step, time_avg)

        integer, intent(in) :: t_step
        real(wp), intent(inout) :: time_avg

        real(wp) :: start, finish

        call cpu_time(start)

        call nvtxStartRange("TIMESTEP")

        ! Stage 1 of 3
        call s_adaptive_dt_bubble(1)

        ! Stage 2 of 3
        call s_3rd_order_tvd_rk(t_step, time_avg)

        ! Stage 3 of 3
        call s_adaptive_dt_bubble(3)

        call nvtxEndRange

        call cpu_time(finish)

        time = time + (finish - start)

    end subroutine s_strang_splitting

    !> Bubble source part in Strang operator splitting scheme
        !! @param t_step Current time-step
    impure subroutine s_adaptive_dt_bubble(stage)

        integer, intent(in) :: stage

        type(vector_field) :: gm_alpha_qp

        call s_convert_conservative_to_primitive_variables( &
            q_cons_ts(1)%vf, &
            q_T_sf, &
            q_prim_vf, &
            idwint)

        if (bubbles_euler) then

            call s_compute_bubble_EE_source(q_cons_ts(1)%vf, q_prim_vf, rhs_vf)
            call s_comp_alpha_from_n(q_cons_ts(1)%vf)

        elseif (bubbles_lagrange) then

<<<<<<< HEAD
            call s_populate_variables_buffers(q_prim_vf, pb_ts(1)%sf, mv_ts(1)%sf, bc_type)
            call s_compute_bubble_EL_dynamics(q_prim_vf, stage)
=======
            call s_populate_variables_buffers(q_prim_vf, pb_ts(1)%sf, mv_ts(1)%sf, bc_type, bc_bound)
            call s_compute_bubble_EL_dynamics(q_cons_ts(1)%vf, q_prim_vf, t_step, rhs_vf, stage)
>>>>>>> 11e1e717
            call s_transfer_data_to_tmp()
            call s_smear_voidfraction()
            if (stage == 3) then
                if (lag_params%write_bubbles_stats) call s_calculate_lag_bubble_stats()
                if (lag_params%write_bubbles) then
                    !$acc update host(gas_p, gas_mv, intfc_rad, intfc_vel)
                    call s_write_lag_particles(mytime)
                end if
                call s_write_void_evol(mytime)
            end if

        end if

    end subroutine s_adaptive_dt_bubble

    impure subroutine s_compute_dt()

        real(wp) :: rho        !< Cell-avg. density
        real(wp), dimension(num_vels) :: vel        !< Cell-avg. velocity
        real(wp) :: vel_sum    !< Cell-avg. velocity sum
        real(wp) :: pres       !< Cell-avg. pressure
        real(wp), dimension(num_fluids) :: alpha      !< Cell-avg. volume fraction
        real(wp) :: gamma      !< Cell-avg. sp. heat ratio
        real(wp) :: pi_inf     !< Cell-avg. liquid stiffness function
        real(wp) :: c          !< Cell-avg. sound speed
        real(wp) :: H          !< Cell-avg. enthalpy
        real(wp), dimension(2) :: Re         !< Cell-avg. Reynolds numbers
        type(vector_field) :: gm_alpha_qp

        real(wp) :: dt_local
        integer :: j, k, l !< Generic loop iterators

        call s_convert_conservative_to_primitive_variables( &
            q_cons_ts(1)%vf, &
            q_T_sf, &
            q_prim_vf, &
            idwint)

        !$acc parallel loop collapse(3) gang vector default(present) private(vel, alpha, Re)
        do l = 0, p
            do k = 0, n
                do j = 0, m
                    call s_compute_enthalpy(q_prim_vf, pres, rho, gamma, pi_inf, Re, H, alpha, vel, vel_sum, j, k, l)

                    ! Compute mixture sound speed
                    call s_compute_speed_of_sound(pres, rho, gamma, pi_inf, H, alpha, vel_sum, 0._wp, c)

                    call s_compute_dt_from_cfl(vel, c, max_dt, rho, Re, j, k, l)
                end do
            end do
        end do

        !$acc kernels
        dt_local = minval(max_dt)
        !$acc end kernels

        if (num_procs == 1) then
            dt = dt_local
        else
            call s_mpi_allreduce_min(dt_local, dt)
        end if

        !$acc update device(dt)

    end subroutine s_compute_dt

    !> This subroutine applies the body forces source term at each
        !! Runge-Kutta stage
    subroutine s_apply_bodyforces(q_cons_vf, q_prim_vf, rhs_vf, ldt)

        type(scalar_field), dimension(1:sys_size), intent(inout) :: q_cons_vf
        type(scalar_field), dimension(1:sys_size), intent(in) :: q_prim_vf
        type(scalar_field), dimension(1:sys_size), intent(inout) :: rhs_vf

        real(wp), intent(in) :: ldt !< local dt

        integer :: i, j, k, l

        call nvtxStartRange("RHS-BODYFORCES")
        call s_compute_body_forces_rhs(q_prim_vf, q_cons_vf, rhs_vf)

        !$acc parallel loop collapse(4) gang vector default(present)
        do i = momxb, eqn_idx%E
            do l = 0, p
                do k = 0, n
                    do j = 0, m
                        q_cons_vf(i)%sf(j, k, l) = q_cons_vf(i)%sf(j, k, l) + &
                                                   ldt*rhs_vf(i)%sf(j, k, l)
                    end do
                end do
            end do
        end do

        call nvtxEndRange

    end subroutine s_apply_bodyforces

    !> This subroutine saves the temporary q_prim_vf vector
        !!      into the q_prim_ts vector that is then used in p_main
        !! @param t_step current time-step
    subroutine s_time_step_cycling(t_step)

        integer, intent(in) :: t_step

        integer :: i !< Generic loop iterator

        do i = 1, sys_size
            !$acc update host(q_prim_vf(i)%sf)
        end do

        if (t_step == t_step_start) then
            do i = 1, sys_size
                q_prim_ts(3)%vf(i)%sf(:, :, :) = q_prim_vf(i)%sf(:, :, :)
            end do
        elseif (t_step == t_step_start + 1) then
            do i = 1, sys_size
                q_prim_ts(2)%vf(i)%sf(:, :, :) = q_prim_vf(i)%sf(:, :, :)
            end do
        elseif (t_step == t_step_start + 2) then
            do i = 1, sys_size
                q_prim_ts(1)%vf(i)%sf(:, :, :) = q_prim_vf(i)%sf(:, :, :)
            end do
        elseif (t_step == t_step_start + 3) then
            do i = 1, sys_size
                q_prim_ts(0)%vf(i)%sf(:, :, :) = q_prim_vf(i)%sf(:, :, :)
            end do
        else ! All other timesteps
            do i = 1, sys_size
                q_prim_ts(3)%vf(i)%sf(:, :, :) = q_prim_ts(2)%vf(i)%sf(:, :, :)
                q_prim_ts(2)%vf(i)%sf(:, :, :) = q_prim_ts(1)%vf(i)%sf(:, :, :)
                q_prim_ts(1)%vf(i)%sf(:, :, :) = q_prim_ts(0)%vf(i)%sf(:, :, :)
                q_prim_ts(0)%vf(i)%sf(:, :, :) = q_prim_vf(i)%sf(:, :, :)
            end do
        end if

    end subroutine s_time_step_cycling

    !> Module deallocation and/or disassociation procedures
    impure subroutine s_finalize_time_steppers_module

        integer :: i, j !< Generic loop iterators

        ! Deallocating the cell-average conservative variables
        do i = 1, num_ts

            do j = 1, sys_size
                @:DEALLOCATE(q_cons_ts(i)%vf(j)%sf)
            end do

            @:DEALLOCATE(q_cons_ts(i)%vf)

        end do

        @:DEALLOCATE(q_cons_ts)

        ! Deallocating the cell-average primitive ts variables
        if (probe_wrt) then
            do i = 0, 3
                do j = 1, sys_size
                    @:DEALLOCATE(q_prim_ts(i)%vf(j)%sf)
                end do
                @:DEALLOCATE(q_prim_ts(i)%vf)
            end do
            @:DEALLOCATE(q_prim_ts)
        end if

        ! Deallocating the cell-average primitive variables
        do i = 1, eqn_idx%adv%end
            @:DEALLOCATE(q_prim_vf(i)%sf)
        end do

        if (mhd) then
            do i = eqn_idx%B%beg, eqn_idx%B%end
                @:DEALLOCATE(q_prim_vf(i)%sf)
            end do
        end if

        if (elasticity) then
            do i = eqn_idx%stress%beg, eqn_idx%stress%end
                @:DEALLOCATE(q_prim_vf(i)%sf)
            end do
        end if

        if (hyperelasticity) then
            do i = xibeg, xiend + 1
                @:DEALLOCATE(q_prim_vf(i)%sf)
            end do
        end if

        if (cont_damage) then
            @:DEALLOCATE(q_prim_vf(eqn_idx%damage)%sf)
        end if

        if (bubbles_euler) then
            do i = eqn_idx%bub%beg, eqn_idx%bub%end
                @:DEALLOCATE(q_prim_vf(i)%sf)
            end do
        end if

        if (model_eqns == 3) then
            do i = eqn_idx%internalEnergies%beg, eqn_idx%internalEnergies%end
                @:DEALLOCATE(q_prim_vf(i)%sf)
            end do
        end if

        @:DEALLOCATE(q_prim_vf)

        ! Deallocating the cell-average RHS variables
        do i = 1, sys_size
            @:DEALLOCATE(rhs_vf(i)%sf)
        end do

        @:DEALLOCATE(rhs_vf)

        ! Writing the footer of and closing the run-time information file
        if (proc_rank == 0 .and. run_time_info) then
            call s_close_run_time_information_file()
        end if

    end subroutine s_finalize_time_steppers_module

end module m_time_steppers<|MERGE_RESOLUTION|>--- conflicted
+++ resolved
@@ -941,13 +941,8 @@
 
         elseif (bubbles_lagrange) then
 
-<<<<<<< HEAD
-            call s_populate_variables_buffers(q_prim_vf, pb_ts(1)%sf, mv_ts(1)%sf, bc_type)
-            call s_compute_bubble_EL_dynamics(q_prim_vf, stage)
-=======
             call s_populate_variables_buffers(q_prim_vf, pb_ts(1)%sf, mv_ts(1)%sf, bc_type, bc_bound)
             call s_compute_bubble_EL_dynamics(q_cons_ts(1)%vf, q_prim_vf, t_step, rhs_vf, stage)
->>>>>>> 11e1e717
             call s_transfer_data_to_tmp()
             call s_smear_voidfraction()
             if (stage == 3) then
