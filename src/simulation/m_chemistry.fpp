!!>
!! @file   m_chemistry.f90
!! @brief  Contains module m_chemistry
!! @author Henry Le Berre <hberre3@gatech.edu>

#:include 'macros.fpp'
#:include 'case.fpp'

module m_chemistry

    use ieee_arithmetic

    use m_mpi_proxy
    use m_thermochem, only: &
        num_species, mol_weights, get_net_production_rates

    use m_global_parameters

    use m_finite_differences

    implicit none

    type(scalar_field), private :: grads(1:3)

    !$acc declare create(grads)

contains

    subroutine s_initialize_chemistry_module

        integer :: i

        do i = 1, 3
            @:ALLOCATE(grads(i)%sf(&
                & idwbuff(1)%beg:idwbuff(1)%end, &
                & idwbuff(2)%beg:idwbuff(2)%end, &
                & idwbuff(3)%beg:idwbuff(3)%end))
        end do

        !$acc kernels
        do i = 1, num_dims
            grads(i)%sf(:, :, :) = 0.0_wp
        end do
        !$acc end kernels

    end subroutine s_initialize_chemistry_module

    subroutine s_finalize_chemistry_module

        deallocate (grads(1)%sf, grads(2)%sf, grads(3)%sf)

    end subroutine s_finalize_chemistry_module

    subroutine s_compute_chemistry_advection_flux(flux_n, rhs_vf)

        type(vector_field), dimension(:), intent(IN) :: flux_n
        type(scalar_field), dimension(sys_size), intent(INOUT) :: rhs_vf
        integer :: x, y, z
        integer :: eqn

        real(kind(0d0)) :: flux_x, flux_y, flux_z

        #:for num_dims in range(1, 4)
            if (num_dims == ${num_dims}$) then
                !$acc parallel loop collapse(4) gang vector default(present) &
                !$acc private(flux_x, flux_y, flux_z)
                do z = idwint(3)%beg, idwint(3)%end
                    do y = idwint(2)%beg, idwint(2)%end
                        do x = idwint(1)%beg, idwint(1)%end
                            do eqn = chemxb, chemxe
                                ! \nabla \cdot (F)
                                flux_x = (flux_n(1)%vf(eqn)%sf(x - 1, y, z) - &
                                          flux_n(1)%vf(eqn)%sf(x, y, z))/dx(x)

                                #:if num_dims >= 2
                                    flux_y = (flux_n(2)%vf(eqn)%sf(x, y - 1, z) - &
                                              flux_n(2)%vf(eqn)%sf(x, y, z))/dy(y)
                                #:else
                                    flux_y = 0d0
                                #:endif

                                #:if num_dims == 3
                                    flux_z = (flux_n(3)%vf(eqn)%sf(x, y, z - 1) - &
                                              flux_n(3)%vf(eqn)%sf(x, y, z))/dz(z)
                                #:else
                                    flux_z = 0d0
                                #:endif

                                rhs_vf(eqn)%sf(x, y, z) = flux_x + flux_y + flux_z
                            end do

                            rhs_vf(T_idx)%sf(x, y, z) = 0d0
                        end do
                    end do
                end do
            end if
        #:endfor

    end subroutine s_compute_chemistry_advection_flux

    subroutine s_compute_chemistry_reaction_flux(rhs_vf, q_cons_qp, q_prim_qp)

        type(scalar_field), dimension(sys_size), intent(INOUT) :: rhs_vf, q_cons_qp, q_prim_qp
        integer :: x, y, z
        integer :: eqn
<<<<<<< HEAD

        real(wp) :: T
        integer :: o
        real(wp) :: dyn_pres
        real(wp) :: E


        real(wp) :: rho, omega_m
        real(wp), dimension(num_species) :: Ys
        real(wp), dimension(num_species) :: omega
        real(wp) :: cp_mix
=======
        real(kind(0d0)) :: T
        real(kind(0d0)) :: rho, omega_m
        real(kind(0d0)), dimension(num_species) :: Ys
        real(kind(0d0)), dimension(num_species) :: omega
>>>>>>> 9700eb5a

        if (chemistry) then
            !$acc parallel loop collapse(3) gang vector default(present) &
            !$acc private(Ys, omega)
            do z = idwint(3)%beg, idwint(3)%end
                do y = idwint(2)%beg, idwint(2)%end
                    do x = idwint(1)%beg, idwint(1)%end

                        !$acc loop seq
                        do eqn = chemxb, chemxe
                            Ys(eqn - chemxb + 1) = q_prim_qp(eqn)%sf(x, y, z)
                        end do

                        rho = q_cons_qp(contxe)%sf(x, y, z)
                        T = q_prim_qp(T_idx)%sf(x, y, z)

                        call get_net_production_rates(rho, T, Ys, omega)

                        !$acc loop seq
                        do eqn = chemxb, chemxe

                            omega_m = mol_weights(eqn - chemxb + 1)*omega(eqn - chemxb + 1)

                            rhs_vf(eqn)%sf(x, y, z) = rhs_vf(eqn)%sf(x, y, z) + omega_m

                        end do

                    end do
                end do
            end do

        else

            @:ASSERT(.false., "Chemistry is not enabled")

        end if

    end subroutine s_compute_chemistry_reaction_flux

end module m_chemistry<|MERGE_RESOLUTION|>--- conflicted
+++ resolved
@@ -58,7 +58,7 @@
         integer :: x, y, z
         integer :: eqn
 
-        real(kind(0d0)) :: flux_x, flux_y, flux_z
+        real(wp) :: flux_x, flux_y, flux_z
 
         #:for num_dims in range(1, 4)
             if (num_dims == ${num_dims}$) then
@@ -76,20 +76,20 @@
                                     flux_y = (flux_n(2)%vf(eqn)%sf(x, y - 1, z) - &
                                               flux_n(2)%vf(eqn)%sf(x, y, z))/dy(y)
                                 #:else
-                                    flux_y = 0d0
+                                    flux_y = 0._wp
                                 #:endif
 
                                 #:if num_dims == 3
                                     flux_z = (flux_n(3)%vf(eqn)%sf(x, y, z - 1) - &
                                               flux_n(3)%vf(eqn)%sf(x, y, z))/dz(z)
                                 #:else
-                                    flux_z = 0d0
+                                    flux_z = 0._wp
                                 #:endif
 
                                 rhs_vf(eqn)%sf(x, y, z) = flux_x + flux_y + flux_z
                             end do
 
-                            rhs_vf(T_idx)%sf(x, y, z) = 0d0
+                            rhs_vf(T_idx)%sf(x, y, z) = 0._wp
                         end do
                     end do
                 end do
@@ -103,24 +103,11 @@
         type(scalar_field), dimension(sys_size), intent(INOUT) :: rhs_vf, q_cons_qp, q_prim_qp
         integer :: x, y, z
         integer :: eqn
-<<<<<<< HEAD
 
         real(wp) :: T
-        integer :: o
-        real(wp) :: dyn_pres
-        real(wp) :: E
-
-
         real(wp) :: rho, omega_m
         real(wp), dimension(num_species) :: Ys
         real(wp), dimension(num_species) :: omega
-        real(wp) :: cp_mix
-=======
-        real(kind(0d0)) :: T
-        real(kind(0d0)) :: rho, omega_m
-        real(kind(0d0)), dimension(num_species) :: Ys
-        real(kind(0d0)), dimension(num_species) :: omega
->>>>>>> 9700eb5a
 
         if (chemistry) then
             !$acc parallel loop collapse(3) gang vector default(present) &
