!!>
!! @file   m_chemistry.f90
!! @brief  Contains module m_chemistry
!! @author Henry Le Berre <hberre3@gatech.edu>

#:include 'macros.fpp'
#:include 'case.fpp'

module m_chemistry

    use ieee_arithmetic

    use m_mpi_proxy
    use m_thermochem, only: &
        num_species, mol_weights, get_net_production_rates

    use m_global_parameters

    use m_finite_differences

    implicit none

    type(scalar_field), private :: grads(1:3)

    !$acc declare create(grads)

contains

    subroutine s_initialize_chemistry_module

        integer :: i

        do i = 1, 3
            @:ALLOCATE(grads(i)%sf(&
                & idwbuff(1)%beg:idwbuff(1)%end, &
                & idwbuff(2)%beg:idwbuff(2)%end, &
                & idwbuff(3)%beg:idwbuff(3)%end))
        end do

        !$acc kernels
        do i = 1, num_dims
            grads(i)%sf(:, :, :) = 0.0_wp
        end do
        !$acc end kernels

    end subroutine s_initialize_chemistry_module

    subroutine s_finalize_chemistry_module

        deallocate (grads(1)%sf, grads(2)%sf, grads(3)%sf)

    end subroutine s_finalize_chemistry_module

    subroutine s_compute_chemistry_advection_flux(flux_n, rhs_vf)

        type(vector_field), dimension(:), intent(IN) :: flux_n
        type(scalar_field), dimension(sys_size), intent(INOUT) :: rhs_vf
        type(int_bounds_info) :: ix, iy, iz

        integer :: x, y, z
        integer :: eqn

        real(kind(0d0)) :: flux_x, flux_y, flux_z

        #:for num_dims in range(1, 4)
            if (num_dims == ${num_dims}$) then
                !$acc parallel loop collapse(4) gang vector default(present) &
                !$acc private(flux_x, flux_y, flux_z)
                do z = idwint(3)%beg, idwint(3)%end
                    do y = idwint(2)%beg, idwint(2)%end
                        do x = idwint(1)%beg, idwint(1)%end
                            do eqn = chemxb, chemxe
                                ! \nabla \cdot (F)
                                flux_x = (flux_n(1)%vf(eqn)%sf(x - 1, y, z) - &
                                          flux_n(1)%vf(eqn)%sf(x, y, z))/dx(x)

                                #:if num_dims >= 2
                                    flux_y = (flux_n(2)%vf(eqn)%sf(x, y - 1, z) - &
                                              flux_n(2)%vf(eqn)%sf(x, y, z))/dy(y)
                                #:else
                                    flux_y = 0d0
                                #:endif

                                #:if num_dims == 3
                                    flux_z = (flux_n(3)%vf(eqn)%sf(x, y, z - 1) - &
                                              flux_n(3)%vf(eqn)%sf(x, y, z))/dz(z)
                                #:else
                                    flux_z = 0d0
                                #:endif

                                rhs_vf(eqn)%sf(x, y, z) = flux_x + flux_y + flux_z
                            end do

                            rhs_vf(T_idx)%sf(x, y, z) = 0d0
                        end do
                    end do
                end do
            end if
        #:endfor

    end subroutine s_compute_chemistry_advection_flux

    subroutine s_compute_chemistry_reaction_flux(rhs_vf, q_cons_qp, q_prim_qp)

        type(scalar_field), dimension(sys_size), intent(INOUT) :: rhs_vf, q_cons_qp, q_prim_qp

        integer :: i

        integer :: x, y, z
        integer :: eqn

        real(wp) :: T
        integer :: o
        real(wp) :: dyn_pres
        real(wp) :: E

<<<<<<< HEAD
        real(wp) :: rho
        real(kind(1._wp)), dimension(num_species) :: Ys
        real(kind(1._wp)), dimension(num_species) :: omega
        real(wp), dimension(num_species) :: enthalpies
        real(wp) :: cp_mix
=======
        real(kind(0d0)) :: rho, omega_m
        real(kind(0d0)), dimension(num_species) :: Ys
        real(kind(0d0)), dimension(num_species) :: omega
        real(kind(0d0)) :: cp_mix
>>>>>>> 6bad3796

        if (chemistry) then
            !$acc parallel loop collapse(3) gang vector default(present) &
            !$acc private(Ys, omega)
            do z = idwint(3)%beg, idwint(3)%end
                do y = idwint(2)%beg, idwint(2)%end
                    do x = idwint(1)%beg, idwint(1)%end

<<<<<<< HEAD
                        ! Maybe use q_prim_vf instead?
                        rho = 0._wp
=======
                        !$acc loop seq
>>>>>>> 6bad3796
                        do eqn = chemxb, chemxe
                            Ys(eqn - chemxb + 1) = q_prim_qp(eqn)%sf(x, y, z)
                        end do

<<<<<<< HEAD
                        do eqn = chemxb, chemxe
                            Ys(eqn - chemxb + 1) = q_cons_qp(eqn)%sf(x, y, z)/rho
                        end do

                        dyn_pres = 0._wp

                        do i = momxb, momxe
                            dyn_pres = dyn_pres + rho*q_cons_qp(i)%sf(x, y, z)* &
                                       q_cons_qp(i)%sf(x, y, z)/2._wp
                        end do

                        call get_temperature(.true., q_cons_qp(E_idx)%sf(x, y, z) - dyn_pres, &
                            & q_prim_qp(tempxb)%sf(x, y, z), Ys, T)
=======
                        rho = q_cons_qp(contxe)%sf(x, y, z)
                        T = q_prim_qp(T_idx)%sf(x, y, z)
>>>>>>> 6bad3796

                        call get_net_production_rates(rho, T, Ys, omega)

                        !$acc loop seq
                        do eqn = chemxb, chemxe

                            omega_m = mol_weights(eqn - chemxb + 1)*omega(eqn - chemxb + 1)

                            rhs_vf(eqn)%sf(x, y, z) = rhs_vf(eqn)%sf(x, y, z) + omega_m

                        end do

                    end do
                end do
            end do

        else

            @:ASSERT(.false., "Chemistry is not enabled")

        end if

    end subroutine s_compute_chemistry_reaction_flux

<<<<<<< HEAD
    subroutine s_chemistry_normalize_cons(q_cons_qp)

        type(scalar_field), dimension(sys_size), intent(INOUT) :: q_cons_qp

        integer :: x, y, z
        integer :: eqn

        !$acc parallel loop collapse(4)
        do x = ix%beg, ix%end
            do y = iy%beg, iy%end
                do z = iz%beg, iz%end

                    do eqn = chemxb, chemxe
                        q_cons_qp(eqn)%sf(x, y, z) = max(0._wp, q_cons_qp(eqn)%sf(x, y, z))
                    end do

                end do
            end do
        end do

    end subroutine s_chemistry_normalize_cons

=======
>>>>>>> 6bad3796
end module m_chemistry<|MERGE_RESOLUTION|>--- conflicted
+++ resolved
@@ -114,18 +114,11 @@
         real(wp) :: dyn_pres
         real(wp) :: E
 
-<<<<<<< HEAD
-        real(wp) :: rho
-        real(kind(1._wp)), dimension(num_species) :: Ys
-        real(kind(1._wp)), dimension(num_species) :: omega
-        real(wp), dimension(num_species) :: enthalpies
+
+        real(wp) :: rho, omega_m
+        real(wp), dimension(num_species) :: Ys
+        real(wp), dimension(num_species) :: omega
         real(wp) :: cp_mix
-=======
-        real(kind(0d0)) :: rho, omega_m
-        real(kind(0d0)), dimension(num_species) :: Ys
-        real(kind(0d0)), dimension(num_species) :: omega
-        real(kind(0d0)) :: cp_mix
->>>>>>> 6bad3796
 
         if (chemistry) then
             !$acc parallel loop collapse(3) gang vector default(present) &
@@ -134,34 +127,13 @@
                 do y = idwint(2)%beg, idwint(2)%end
                     do x = idwint(1)%beg, idwint(1)%end
 
-<<<<<<< HEAD
-                        ! Maybe use q_prim_vf instead?
-                        rho = 0._wp
-=======
                         !$acc loop seq
->>>>>>> 6bad3796
                         do eqn = chemxb, chemxe
                             Ys(eqn - chemxb + 1) = q_prim_qp(eqn)%sf(x, y, z)
                         end do
 
-<<<<<<< HEAD
-                        do eqn = chemxb, chemxe
-                            Ys(eqn - chemxb + 1) = q_cons_qp(eqn)%sf(x, y, z)/rho
-                        end do
-
-                        dyn_pres = 0._wp
-
-                        do i = momxb, momxe
-                            dyn_pres = dyn_pres + rho*q_cons_qp(i)%sf(x, y, z)* &
-                                       q_cons_qp(i)%sf(x, y, z)/2._wp
-                        end do
-
-                        call get_temperature(.true., q_cons_qp(E_idx)%sf(x, y, z) - dyn_pres, &
-                            & q_prim_qp(tempxb)%sf(x, y, z), Ys, T)
-=======
                         rho = q_cons_qp(contxe)%sf(x, y, z)
                         T = q_prim_qp(T_idx)%sf(x, y, z)
->>>>>>> 6bad3796
 
                         call get_net_production_rates(rho, T, Ys, omega)
 
@@ -186,29 +158,4 @@
 
     end subroutine s_compute_chemistry_reaction_flux
 
-<<<<<<< HEAD
-    subroutine s_chemistry_normalize_cons(q_cons_qp)
-
-        type(scalar_field), dimension(sys_size), intent(INOUT) :: q_cons_qp
-
-        integer :: x, y, z
-        integer :: eqn
-
-        !$acc parallel loop collapse(4)
-        do x = ix%beg, ix%end
-            do y = iy%beg, iy%end
-                do z = iz%beg, iz%end
-
-                    do eqn = chemxb, chemxe
-                        q_cons_qp(eqn)%sf(x, y, z) = max(0._wp, q_cons_qp(eqn)%sf(x, y, z))
-                    end do
-
-                end do
-            end do
-        end do
-
-    end subroutine s_chemistry_normalize_cons
-
-=======
->>>>>>> 6bad3796
 end module m_chemistry