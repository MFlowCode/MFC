--- conflicted
+++ resolved
@@ -137,31 +137,25 @@
         if (bc_y%beg >= 0) return
 #if defined(MFC_GPU)
 
-<<<<<<< HEAD
             $:GPU_PARALLEL_LOOP(private='[j,k,l]', collapse=3)
-=======
-        #:call GPU_PARALLEL_LOOP(collapse=3)
->>>>>>> 37560f12
             do k = 1, sys_size
                 do j = 0, m
                     do l = 1, cmplx_size
                         data_fltr_cmplx_gpu(l + j*cmplx_size + (k - 1)*cmplx_size*x_size) = (0_dp, 0_dp)
-<<<<<<< HEAD
-=======
-                    end do
-                end do
-            end do
-        #:endcall GPU_PARALLEL_LOOP
-
-        #:call GPU_PARALLEL_LOOP(collapse=3)
-            do k = 1, sys_size
-                do j = 0, m
-                    do l = 0, p
-                        data_real_gpu(l + j*real_size + 1 + (k - 1)*real_size*x_size) = q_cons_vf(k)%sf(j, 0, l)
-                    end do
-                end do
-            end do
-        #:endcall GPU_PARALLEL_LOOP
+                    end do
+                end do
+            end do
+            $:END_GPU_PARALLEL_LOOP()
+
+        $:GPU_PARALLEL_LOOP(private='[j,k,l]', collapse=3)
+        do k = 1, sys_size
+            do j = 0, m
+                do l = 0, p
+                    data_real_gpu(l + j*real_size + 1 + (k - 1)*real_size*x_size) = q_cons_vf(k)%sf(j, 0, l)
+                end do
+            end do
+        end do
+        $:END_GPU_PARALLEL_LOOP()
 
         #:call GPU_HOST_DATA(use_device_addr='[data_real_gpu, data_cmplx_gpu, data_fltr_cmplx_gpu]')
 #if defined(__PGI)
@@ -174,7 +168,7 @@
         Nfq = 3
         $:GPU_UPDATE(device='[Nfq]')
 
-        #:call GPU_PARALLEL_LOOP(collapse=3)
+        $:GPU_PARALLEL_LOOP(private='[j,k,l]', collapse=3)
             do k = 1, sys_size
                 do j = 0, m
                     do l = 1, Nfq
@@ -182,7 +176,7 @@
                     end do
                 end do
             end do
-        #:endcall GPU_PARALLEL_LOOP
+        $:END_GPU_PARALLEL_LOOP()
 
         #:call GPU_HOST_DATA(use_device_addr='[data_real_gpu, data_cmplx_gpu, data_fltr_cmplx_gpu]')
 #if defined(__PGI)
@@ -193,7 +187,7 @@
 #endif
         #:endcall GPU_HOST_DATA
 
-        #:call GPU_PARALLEL_LOOP(collapse=3)
+        $:GPU_PARALLEL_LOOP(private='[j,k,l]', collapse=3)
             do k = 1, sys_size
                 do j = 0, m
                     do l = 0, p
@@ -202,120 +196,19 @@
                     end do
                 end do
             end do
-        #:endcall GPU_PARALLEL_LOOP
+        $:END_GPU_PARALLEL_LOOP()
 
         do i = 1, fourier_rings
 
-            #:call GPU_PARALLEL_LOOP(collapse=3)
+            $:GPU_PARALLEL_LOOP(private='[j,k,l]', collapse=3)
                 do k = 1, sys_size
                     do j = 0, m
                         do l = 1, cmplx_size
                             data_fltr_cmplx_gpu(l + j*cmplx_size + (k - 1)*cmplx_size*x_size) = (0_dp, 0_dp)
                         end do
->>>>>>> 37560f12
-                    end do
-                end do
-            end do
+
+                end do
             $:END_GPU_PARALLEL_LOOP()
-
-<<<<<<< HEAD
-            $:GPU_PARALLEL_LOOP(private='[j,k,l]', collapse=3)
-            do k = 1, sys_size
-                do j = 0, m
-                    do l = 0, p
-                        data_real_gpu(l + j*real_size + 1 + (k - 1)*real_size*x_size) = q_cons_vf(k)%sf(j, 0, l)
-=======
-            #:call GPU_PARALLEL_LOOP(collapse=3, firstprivate='[i]')
-                do k = 1, sys_size
-                    do j = 0, m
-                        do l = 0, p
-                            data_real_gpu(l + j*real_size + 1 + (k - 1)*real_size*x_size) = q_cons_vf(k)%sf(j, i, l)
-                        end do
->>>>>>> 37560f12
-                    end do
-                end do
-            end do
-            $:END_GPU_PARALLEL_LOOP()
-
-            #:call GPU_HOST_DATA(use_device_addr='[data_real_gpu, data_cmplx_gpu, data_fltr_cmplx_gpu]')
-#if defined(__PGI)
-                ierr = cufftExecD2Z(fwd_plan_gpu, data_real_gpu, data_cmplx_gpu)
-#else
-                ierr = hipfftExecD2Z(fwd_plan_gpu, data_real_gpu, data_cmplx_gpu)
-                call hipCheck(hipDeviceSynchronize())
-#endif
-<<<<<<< HEAD
-                #:endcall GPU_HOST_DATA
-                Nfq = 3
-                $:GPU_UPDATE(device='[Nfq]')
-
-                $:GPU_PARALLEL_LOOP(private='[j,k,l]', collapse=3)
-                do k = 1, sys_size
-                    do j = 0, m
-                        do l = 1, Nfq
-                            data_fltr_cmplx_gpu(l + j*cmplx_size + (k - 1)*cmplx_size*x_size) = data_cmplx_gpu(l + j*cmplx_size + (k - 1)*cmplx_size*x_size)
-                        end do
-                    end do
-                end do
-                $:END_GPU_PARALLEL_LOOP()
-
-                #:call GPU_HOST_DATA(use_device_ptr='[p_real, p_fltr_cmplx]')
-#if defined(__PGI)
-                    ierr = cufftExecZ2D(bwd_plan_gpu, data_fltr_cmplx_gpu, data_real_gpu)
-#else
-                    ierr = hipfftExecZ2D(bwd_plan_gpu, c_loc(p_fltr_cmplx), c_loc(p_real))
-                    call hipCheck(hipDeviceSynchronize())
-#endif
-                #:endcall GPU_HOST_DATA
-
-                $:GPU_PARALLEL_LOOP(private='[j,k,l]', collapse=3)
-                do k = 1, sys_size
-                    do j = 0, m
-                        do l = 0, p
-                            data_real_gpu(l + j*real_size + 1 + (k - 1)*real_size*x_size) = data_real_gpu(l + j*real_size + 1 + (k - 1)*real_size*x_size)/real(real_size, dp)
-                            q_cons_vf(k)%sf(j, 0, l) = data_real_gpu(l + j*real_size + 1 + (k - 1)*real_size*x_size)
-                        end do
-                    end do
-                end do
-                $:END_GPU_PARALLEL_LOOP()
-=======
-            #:endcall GPU_HOST_DATA
->>>>>>> 37560f12
-
-            Nfq = min(floor(2_dp*real(i, dp)*pi), cmplx_size)
-            $:GPU_UPDATE(device='[Nfq]')
-
-<<<<<<< HEAD
-                    $:GPU_PARALLEL_LOOP(private='[j,k,l]', collapse=3)
-                    do k = 1, sys_size
-                        do j = 0, m
-                            do l = 1, cmplx_size
-                                data_fltr_cmplx_gpu(l + j*cmplx_size + (k - 1)*cmplx_size*x_size) = (0_dp, 0_dp)
-                            end do
-                        end do
-                    end do
-                    $:END_GPU_PARALLEL_LOOP()
-
-                    $:GPU_PARALLEL_LOOP(private='[j,k,l]', collapse=3, firstprivate='[i]')
-                    do k = 1, sys_size
-                        do j = 0, m
-                            do l = 0, p
-                                data_real_gpu(l + j*real_size + 1 + (k - 1)*real_size*x_size) = q_cons_vf(k)%sf(j, i, l)
-                            end do
-                        end do
-                    end do
-                    $:END_GPU_PARALLEL_LOOP()
-=======
-            #:call GPU_PARALLEL_LOOP(collapse=3)
-                do k = 1, sys_size
-                    do j = 0, m
-                        do l = 1, Nfq
-                            data_fltr_cmplx_gpu(l + j*cmplx_size + (k - 1)*cmplx_size*x_size) = data_cmplx_gpu(l + j*cmplx_size + (k - 1)*cmplx_size*x_size)
-                        end do
-                    end do
-                end do
-            #:endcall GPU_PARALLEL_LOOP
->>>>>>> 37560f12
 
             #:call GPU_HOST_DATA(use_device_addr='[data_real_gpu, data_cmplx_gpu, data_fltr_cmplx_gpu]')
 #if defined(__PGI)
@@ -324,46 +217,9 @@
                 ierr = hipfftExecZ2D(bwd_plan_gpu, data_fltr_cmplx_gpu, data_real_gpu)
                 call hipCheck(hipDeviceSynchronize())
 #endif
-<<<<<<< HEAD
-                    #:endcall GPU_HOST_DATA
-
-                    Nfq = min(floor(2_dp*real(i, dp)*pi), cmplx_size)
-                    $:GPU_UPDATE(device='[Nfq]')
-
-                    $:GPU_PARALLEL_LOOP(private='[j,k,l]', collapse=3)
-                    do k = 1, sys_size
-                        do j = 0, m
-                            do l = 1, Nfq
-                                data_fltr_cmplx_gpu(l + j*cmplx_size + (k - 1)*cmplx_size*x_size) = data_cmplx_gpu(l + j*cmplx_size + (k - 1)*cmplx_size*x_size)
-                            end do
-                        end do
-                    end do
-                    $:END_GPU_PARALLEL_LOOP()
-
-                    #:call GPU_HOST_DATA(use_device_ptr='[p_real, p_fltr_cmplx]')
-#if defined(__PGI)
-                        ierr = cufftExecZ2D(bwd_plan_gpu, data_fltr_cmplx_gpu, data_real_gpu)
-#else
-                        ierr = hipfftExecZ2D(bwd_plan_gpu, c_loc(p_fltr_cmplx), c_loc(p_real))
-                        call hipCheck(hipDeviceSynchronize())
-#endif
-                    #:endcall GPU_HOST_DATA
-
-                    $:GPU_PARALLEL_LOOP(private='[j,k,l]', collapse=3, firstprivate='[i]')
-                    do k = 1, sys_size
-                        do j = 0, m
-                            do l = 0, p
-                                data_real_gpu(l + j*real_size + 1 + (k - 1)*real_size*x_size) = data_real_gpu(l + j*real_size + 1 + (k - 1)*real_size*x_size)/real(real_size, dp)
-                                q_cons_vf(k)%sf(j, i, l) = data_real_gpu(l + j*real_size + 1 + (k - 1)*real_size*x_size)
-                            end do
-                        end do
-                    end do
-                    $:END_GPU_PARALLEL_LOOP()
-
-=======
             #:endcall GPU_HOST_DATA
 
-            #:call GPU_PARALLEL_LOOP(collapse=3, firstprivate='[i]')
+            $:GPU_PARALLEL_LOOP(collapse=3, firstprivate='[i]')
                 do k = 1, sys_size
                     do j = 0, m
                         do l = 0, p
@@ -371,9 +227,8 @@
                             q_cons_vf(k)%sf(j, i, l) = data_real_gpu(l + j*real_size + 1 + (k - 1)*real_size*x_size)
                         end do
                     end do
->>>>>>> 37560f12
-                end do
-            #:endcall GPU_PARALLEL_LOOP
+                end do
+            $:END_GPU_PARALLEL_LOOP()
         end do
 
 #else
