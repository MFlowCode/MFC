--- conflicted
+++ resolved
@@ -16,19 +16,15 @@
 
     use m_mpi_proxy            !< Message passing interface (MPI) module proxy
 
-<<<<<<< HEAD
+
 #if defined(MFC_OpenACC) && defined(__PGI)
     use cufft
-#endif
-=======
-! #if defined(_OPENACC) && defined(__PGI)
-!     use cufft
-! #else if defined(_OPENACC)
-!     use hipfort
-!     use hipfort_check
-!     use hipfort_hipfft
-! #endif
->>>>>>> 30ac1a5b
+#else if defined(_OPENACC)
+    use hipfort
+    use hipfort_check
+    use hipfort_hipfft
+#endif
+
     ! ==========================================================================
 
     implicit none
@@ -37,63 +33,48 @@
  s_apply_fourier_filter, &
  s_finalize_fftw_module
 
-<<<<<<< HEAD
 #if !(defined(MFC_OpenACC) && defined(__PGI))
     include 'fftw3.f03'
 #endif
-=======
-! #if !(defined(_OPENACC))
-!     include 'fftw3.f03'
-! #endif
->>>>>>> 30ac1a5b
-
-!     type(c_ptr) :: fwd_plan, bwd_plan
-!     type(c_ptr) :: fftw_real_data, fftw_cmplx_data, fftw_fltr_cmplx_data
-!     integer :: real_size, cmplx_size, x_size, batch_size, Nfq
-
-!     real(c_double), pointer :: data_real(:) !< Real data
-
-!     complex(c_double_complex), pointer :: data_cmplx(:) !<
-!     !! Complex data in Fourier space
-
-!     complex(c_double_complex), pointer :: data_fltr_cmplx(:) !<
-!     !! Filtered complex data in Fourier space
-
-<<<<<<< HEAD
+
+    type(c_ptr) :: fwd_plan, bwd_plan
+    type(c_ptr) :: fftw_real_data, fftw_cmplx_data, fftw_fltr_cmplx_data
+    integer :: real_size, cmplx_size, x_size, batch_size, Nfq
+
+    real(c_double), pointer :: data_real(:) !< Real data
+
+    complex(c_double_complex), pointer :: data_cmplx(:) !<
+    !! Complex data in Fourier space
+
+    complex(c_double_complex), pointer :: data_fltr_cmplx(:) !<
+    !! Filtered complex data in Fourier space
+
 #if defined(MFC_OpenACC) && defined(__PGI)
-    !$acc declare create(real_size, cmplx_size, x_size, batch_size)
-
-    real(kind(0d0)), allocatable :: data_real_gpu(:)
-    complex(kind(0d0)), allocatable :: data_cmplx_gpu(:)
-    complex(kind(0d0)), allocatable :: data_fltr_cmplx_gpu(:)
-    !$acc declare create(data_real_gpu, data_cmplx_gpu, data_fltr_cmplx_gpu)
-=======
-! #if defined(_OPENACC) 
-!     !$acc declare create(real_size, cmplx_size, x_size, batch_size, Nfq)
-
-! #ifdef CRAY_ACC_WAR
-!     @:CRAY_DECLARE_GLOBAL(real(kind(0d0)), dimension(:), data_real_gpu)
-!     @:CRAY_DECLARE_GLOBAL(complex(kind(0d0)), dimension(:), data_cmplx_gpu)
-!     @:CRAY_DECLARE_GLOBAL(complex(kind(0d0)), dimension(:), data_fltr_cmplx_gpu)
-!     !$acc declare link(data_real_gpu, data_cmplx_gpu, data_fltr_cmplx_gpu)
-! #else
-!     real(kind(0d0)),    allocatable :: data_real_gpu(:)
-!     complex(kind(0d0)), allocatable :: data_cmplx_gpu(:)
-!     complex(kind(0d0)), allocatable :: data_fltr_cmplx_gpu(:)
-!     !$acc declare create(data_real_gpu, data_cmplx_gpu, data_fltr_cmplx_gpu)
-! #endif
-! #if defined(__PGI)
-!     integer :: fwd_plan_gpu, bwd_plan_gpu
-! #else
-!     type(c_ptr) :: fwd_plan_gpu, bwd_plan_gpu
-! #endif
-!     integer :: ierr
->>>>>>> 30ac1a5b
-
-!     integer, allocatable :: gpu_fft_size(:), iembed(:), oembed(:)
-
-!     integer :: istride, ostride, idist, odist, rank
-! #endif
+    !$acc declare create(real_size, cmplx_size, x_size, batch_size, Nfq)
+
+#ifdef CRAY_ACC_WAR
+        @:CRAY_DECLARE_GLOBAL(real(kind(0d0)), dimension(:), data_real_gpu)
+        @:CRAY_DECLARE_GLOBAL(complex(kind(0d0)), dimension(:), data_cmplx_gpu)
+        @:CRAY_DECLARE_GLOBAL(complex(kind(0d0)), dimension(:), data_fltr_cmplx_gpu)
+        !$acc declare link(data_real_gpu, data_cmplx_gpu, data_fltr_cmplx_gpu)
+#else
+        real(kind(0d0)),    allocatable :: data_real_gpu(:)
+        complex(kind(0d0)), allocatable :: data_cmplx_gpu(:)
+        complex(kind(0d0)), allocatable :: data_fltr_cmplx_gpu(:)
+        !$acc declare create(data_real_gpu, data_cmplx_gpu, data_fltr_cmplx_gpu)
+#endif
+
+#if defined(__PGI)
+        integer :: fwd_plan_gpu, bwd_plan_gpu
+#else
+        type(c_ptr) :: fwd_plan_gpu, bwd_plan_gpu
+#endif
+    integer :: ierr
+
+    integer, allocatable :: gpu_fft_size(:), iembed(:), oembed(:)
+
+    integer :: istride, ostride, idist, odist, rank
+#endif
 
 contains
 
@@ -102,13 +83,6 @@
         !!      applying the Fourier filter in the azimuthal direction.
     subroutine s_initialize_fftw_module() ! ----------------------------------
 
-<<<<<<< HEAD
-#if defined(MFC_OpenACC) && !defined(__PGI)
-
-        print *, "The FFTW module is not supported when using OpenACC with a compiler other than NVHPC/PGI."
-        stop 1
-
-#endif
 
         ! Size of input array going into DFT
         real_size = p + 1
@@ -119,16 +93,16 @@
 
         batch_size = x_size*sys_size
 
-#if defined(MFC_OpenACC) && defined(__PGI)
+#if defined(MFC_OPENACC) 
         rank = 1; istride = 1; ostride = 1
 
-        allocate (cufft_size(1:rank), iembed(1:rank), oembed(1:rank))
-
-        cufft_size(1) = real_size; 
+        allocate(gpu_fft_size(1:rank), iembed(1:rank), oembed(1:rank))
+
+        gpu_fft_size(1) = real_size; 
         iembed(1) = 0
         oembed(1) = 0
-
-!$acc update device(real_size, cmplx_size, x_size, sys_size, batch_size)
+        !$acc enter data copyin(real_size, cmplx_size, x_size, sys_size, batch_size, Nfq)
+        !$acc update device(real_size, cmplx_size, x_size, sys_size, batch_size)
 #else
         ! Allocate input and output DFT data sizes
         fftw_real_data = fftw_alloc_real(int(real_size, c_size_t))
@@ -144,68 +118,20 @@
         bwd_plan = fftw_plan_dft_c2r_1d(real_size, data_fltr_cmplx, data_real, FFTW_ESTIMATE)
 #endif
 
-#if defined(MFC_OpenACC) && defined(__PGI)
-        @:ALLOCATE(data_real_gpu(1:real_size*x_size*sys_size))
-        @:ALLOCATE(data_cmplx_gpu(1:cmplx_size*x_size*sys_size))
-        @:ALLOCATE(data_fltr_cmplx_gpu(1:cmplx_size*x_size*sys_size))
-=======
->>>>>>> 30ac1a5b
-
-!         ! Size of input array going into DFT
-!         real_size = p + 1
-!         ! Size of output array coming out of DFT
-!         cmplx_size = (p + 1)/2 + 1
-
-!         x_size = m + 1
-
-!         batch_size = x_size*sys_size
-
-! #if defined(_OPENACC) 
-!         rank = 1; istride = 1; ostride = 1
-
-!         allocate(gpu_fft_size(1:rank), iembed(1:rank), oembed(1:rank))
-
-!         gpu_fft_size(1) = real_size; 
-!         iembed(1) = 0
-!         oembed(1) = 0
-!         !$acc enter data copyin(real_size, cmplx_size, x_size, sys_size, batch_size, Nfq)
-!         !$acc update device(real_size, cmplx_size, x_size, sys_size, batch_size)
-! #else
-!         ! Allocate input and output DFT data sizes
-!         fftw_real_data = fftw_alloc_real(int(real_size, c_size_t))
-!         fftw_cmplx_data = fftw_alloc_complex(int(cmplx_size, c_size_t))
-!         fftw_fltr_cmplx_data = fftw_alloc_complex(int(cmplx_size, c_size_t))
-!         ! Associate input and output data pointers with allocated memory
-!         call c_f_pointer(fftw_real_data, data_real, [real_size])
-!         call c_f_pointer(fftw_cmplx_data, data_cmplx, [cmplx_size])
-!         call c_f_pointer(fftw_fltr_cmplx_data, data_fltr_cmplx, [cmplx_size])
-
-!         ! Generate plans for forward and backward DFTs
-!         fwd_plan = fftw_plan_dft_r2c_1d(real_size, data_real, data_cmplx, FFTW_ESTIMATE)
-!         bwd_plan = fftw_plan_dft_c2r_1d(real_size, data_fltr_cmplx, data_real, FFTW_ESTIMATE)
-! #endif
-
-! #if defined(_OPENACC) 
-
-! #ifdef CRAY_ACC_WAR
-!         @:ALLOCATE_GLOBAL(data_real_gpu(1:real_size*x_size*sys_size))
-!         @:ALLOCATE_GLOBAL(data_cmplx_gpu(1:cmplx_size*x_size*sys_size))
-!         @:ALLOCATE_GLOBAL(data_fltr_cmplx_gpu(1:cmplx_size*x_size*sys_size))
-! #else
-!         allocate(data_real_gpu(1:real_size*x_size*sys_size))
-!         allocate(data_cmplx_gpu(1:cmplx_size*x_size*sys_size))
-!         allocate(data_fltr_cmplx_gpu(1:cmplx_size*x_size*sys_size))
-!         !$acc enter data create(data_real_gpu, data_cmplx_gpu, data_fltr_cmplx_gpu)
-! #endif
-
-! #if defined(__PGI)
-!         ierr = cufftPlanMany(fwd_plan_gpu, rank, gpu_fft_size, iembed, istride, real_size, oembed, ostride, cmplx_size, CUFFT_D2Z, batch_size)
-!         ierr = cufftPlanMany(bwd_plan_gpu, rank, gpu_fft_size, iembed, istride, cmplx_size, oembed, ostride, real_size, CUFFT_Z2D, batch_size)
-! #else
-!         ierr = hipfftPlanMany(fwd_plan_gpu, rank, gpu_fft_size, iembed, istride, real_size, oembed, ostride, cmplx_size, HIPFFT_D2Z, batch_size)
-!         ierr = hipfftPlanMany(bwd_plan_gpu, rank, gpu_fft_size, iembed, istride, cmplx_size, oembed, ostride, real_size, HIPFFT_Z2D, batch_size)
-! #endif
-! #endif
+#if defined(_OPENACC) 
+        @:ALLOCATE_GLOBAL(data_real_gpu(1:real_size*x_size*sys_size))
+        @:ALLOCATE_GLOBAL(data_cmplx_gpu(1:cmplx_size*x_size*sys_size))
+        @:ALLOCATE_GLOBAL(data_fltr_cmplx_gpu(1:cmplx_size*x_size*sys_size))
+
+#if defined(__PGI)
+        ierr = cufftPlanMany(fwd_plan_gpu, rank, gpu_fft_size, iembed, istride, real_size, oembed, ostride, cmplx_size, CUFFT_D2Z, batch_size)
+        ierr = cufftPlanMany(bwd_plan_gpu, rank, gpu_fft_size, iembed, istride, cmplx_size, oembed, ostride, real_size, CUFFT_Z2D, batch_size)
+#else
+        ierr = hipfftPlanMany(fwd_plan_gpu, rank, gpu_fft_size, iembed, istride, real_size, oembed, ostride, cmplx_size, HIPFFT_D2Z, batch_size)
+        ierr = hipfftPlanMany(bwd_plan_gpu, rank, gpu_fft_size, iembed, istride, cmplx_size, oembed, ostride, real_size, HIPFFT_Z2D, batch_size)
+#endif
+
+#endif
 
     end subroutine s_initialize_fftw_module ! ------------------------------
 
@@ -217,17 +143,13 @@
 
         type(scalar_field), dimension(sys_size), intent(INOUT) :: q_cons_vf
 
-<<<<<<< HEAD
-        integer :: Nfq !< Number of kept modes
-
         integer :: i, j, k, l !< Generic loop iterators
 
         ! Restrict filter to processors that have cells adjacent to axis
         if (bc_y%beg >= 0) return
-
-#if defined(MFC_OpenACC) && defined(__PGI)
-
-        !$acc parallel loop collapse(3) gang vector default(present)
+#if defined(MFC_OPENACC) 
+
+!$acc parallel loop collapse(3) gang vector default(present)
         do k = 1, sys_size
             do j = 0, m
                 do l = 1, cmplx_size
@@ -236,7 +158,7 @@
             end do
         end do
 
-        !$acc parallel loop collapse(3) gang vector default(present)
+!$acc parallel loop collapse(3) gang vector default(present)
         do k = 1, sys_size
             do j = 0, m
                 do l = 0, p
@@ -245,13 +167,18 @@
             end do
         end do
 
-        !$acc host_data use_device(data_real_gpu, data_cmplx_gpu)
+!$acc host_data use_device(data_real_gpu, data_cmplx_gpu)
+#if defined(__PGI)
         ierr = cufftExecD2Z(fwd_plan_gpu, data_real_gpu, data_cmplx_gpu)
-        !$acc end host_data
-
+#else
+        ierr = hipfftExecD2Z(fwd_plan_gpu, c_loc(data_real_gpu), c_loc(data_cmplx_gpu))
+#endif
+        call hipCheck(hipDeviceSynchronize())
+!$acc end host_data
         Nfq = 3
-
-        !$acc parallel loop collapse(3) gang vector default(present) firstprivate(Nfq)
+        !$acc update device(Nfq)
+
+!$acc parallel loop collapse(3) gang vector default(present) 
         do k = 1, sys_size
             do j = 0, m
                 do l = 1, Nfq
@@ -260,15 +187,20 @@
             end do
         end do
 
-        !$acc host_data use_device(data_real_gpu, data_fltr_cmplx_gpu)
+!$acc host_data use_device(data_real_gpu, data_fltr_cmplx_gpu)
+#if defined(__PGI)
         ierr = cufftExecZ2D(bwd_plan_gpu, data_fltr_cmplx_gpu, data_real_gpu)
-        !$acc end host_data
-
-        !$acc parallel loop collapse(3) gang vector default(present)
+#else
+        ierr = hipfftExecZ2D(bwd_plan_gpu, c_loc(data_fltr_cmplx_gpu), c_loc(data_real_gpu))
+        call hipCheck(hipDeviceSynchronize())
+#endif       
+!$acc end host_data
+
+!$acc parallel loop collapse(3) gang vector default(present)
         do k = 1, sys_size
             do j = 0, m
                 do l = 0, p
-                    data_real_gpu(l + j*real_size + 1 + (k - 1)*real_size*x_size) = data_real_gpu(l + j*real_size + 1 + (k - 1)*real_size*x_size)/real(real_size, kind(0d0))
+                    data_real_gpu(l + j*real_size + 1 + (k-1)*real_size*x_size) = data_real_gpu(l + j*real_size + 1 + (k-1)*real_size*x_size)/REAL(real_size,KIND(0d0))
                     q_cons_vf(k)%sf(j, 0, l) = data_real_gpu(l + j*real_size + 1 + (k - 1)*real_size*x_size)
                 end do
             end do
@@ -276,7 +208,7 @@
 
         do i = 1, fourier_rings
 
-            !$acc parallel loop collapse(3) gang vector default(present)
+!$acc parallel loop collapse(3) gang vector default(present)
             do k = 1, sys_size
                 do j = 0, m
                     do l = 1, cmplx_size
@@ -285,7 +217,7 @@
                 end do
             end do
 
-            !$acc parallel loop collapse(3) gang vector default(present) firstprivate(i)
+!$acc parallel loop collapse(3) gang vector default(present) firstprivate(i)
             do k = 1, sys_size
                 do j = 0, m
                     do l = 0, p
@@ -294,13 +226,20 @@
                 end do
             end do
 
-            !$acc host_data use_device(data_real_gpu, data_cmplx_gpu)
+!$acc host_data use_device(data_real_gpu, data_cmplx_gpu)
+#if defined(__PGI)
             ierr = cufftExecD2Z(fwd_plan_gpu, data_real_gpu, data_cmplx_gpu)
-            !$acc end host_data
+#else
+            ierr = hipfftExecD2Z(fwd_plan_gpu, c_loc(data_real_gpu), c_loc(data_cmplx_gpu))
+            call hipCheck(hipDeviceSynchronize())
+#endif         
+!$acc end host_data
+
 
             Nfq = min(floor(2d0*real(i, kind(0d0))*pi), cmplx_size)
-
-            !$acc parallel loop collapse(3) gang vector default(present) firstprivate(Nfq)
+            !$acc update device(Nfq)
+
+!$acc parallel loop collapse(3) gang vector default(present) 
             do k = 1, sys_size
                 do j = 0, m
                     do l = 1, Nfq
@@ -309,23 +248,29 @@
                 end do
             end do
 
-            !$acc host_data use_device(data_real_gpu, data_fltr_cmplx_gpu)
+!$acc host_data use_device(data_real_gpu, data_fltr_cmplx_gpu)
+#if defined(__PGI)
             ierr = cufftExecZ2D(bwd_plan_gpu, data_fltr_cmplx_gpu, data_real_gpu)
-            !$acc end host_data
-
-            !$acc parallel loop collapse(3) gang vector default(present) firstprivate(i)
+#else
+            ierr = hipfftExecZ2D(bwd_plan_gpu, c_loc(data_fltr_cmplx_gpu), c_loc(data_real_gpu))
+            call hipCheck(hipDeviceSynchronize())
+#endif      
+!$acc end host_data
+
+!$acc parallel loop collapse(3) gang vector default(present) firstprivate(i)
             do k = 1, sys_size
                 do j = 0, m
                     do l = 0, p
-                        data_real_gpu(l + j*real_size + 1 + (k - 1)*real_size*x_size) = data_real_gpu(l + j*real_size + 1 + (k - 1)*real_size*x_size)/real(real_size, kind(0d0))
+                            data_real_gpu(l + j*real_size + 1 + (k-1)*real_size*x_size) = data_real_gpu(l + j*real_size + 1 + (k-1)*real_size*x_size)/REAL(real_size,KIND(0d0))
                         q_cons_vf(k)%sf(j, i, l) = data_real_gpu(l + j*real_size + 1 + (k - 1)*real_size*x_size)
                     end do
                 end do
             end do
-
-        end do
-
-#else
+            
+        end do
+
+
+#else 
         Nfq = 3
         do j = 0, m
             do k = 1, sys_size
@@ -355,164 +300,6 @@
             end do
         end do
 #endif
-=======
-!         integer :: i, j, k, l !< Generic loop iterators
-
-!         ! Restrict filter to processors that have cells adjacent to axis
-!         if (bc_y%beg >= 0) return
-! #if defined(_OPENACC) 
-
-! !$acc parallel loop collapse(3) gang vector default(present)
-!         do k = 1, sys_size
-!             do j = 0, m
-!                 do l = 1, cmplx_size
-!                     data_fltr_cmplx_gpu(l + j*cmplx_size + (k - 1)*cmplx_size*x_size) = (0d0, 0d0)
-!                 end do
-!             end do
-!         end do
-
-! !$acc parallel loop collapse(3) gang vector default(present)
-!         do k = 1, sys_size
-!             do j = 0, m
-!                 do l = 0, p
-!                     data_real_gpu(l + j*real_size + 1 + (k - 1)*real_size*x_size) = q_cons_vf(k)%sf(j, 0, l)
-!                 end do
-!             end do
-!         end do
-
-! !$acc host_data use_device(data_real_gpu, data_cmplx_gpu)
-! #if defined(__PGI)
-!         ierr = cufftExecD2Z(fwd_plan_gpu, data_real_gpu, data_cmplx_gpu)
-! #else
-!         ierr = hipfftExecD2Z(fwd_plan_gpu, c_loc(data_real_gpu), c_loc(data_cmplx_gpu))
-! #endif
-!         call hipCheck(hipDeviceSynchronize())
-! !$acc end host_data
-!         Nfq = 3
-!         !$acc update device(Nfq)
-
-! !$acc parallel loop collapse(3) gang vector default(present) 
-!         do k = 1, sys_size
-!             do j = 0, m
-!                 do l = 1, Nfq
-!                     data_fltr_cmplx_gpu(l + j*cmplx_size + (k - 1)*cmplx_size*x_size) = data_cmplx_gpu(l + j*cmplx_size + (k - 1)*cmplx_size*x_size)
-!                 end do
-!             end do
-!         end do
-
-! !$acc host_data use_device(data_real_gpu, data_fltr_cmplx_gpu)
-! #if defined(__PGI)
-!         ierr = cufftExecZ2D(bwd_plan_gpu, data_fltr_cmplx_gpu, data_real_gpu)
-! #else
-!         ierr = hipfftExecZ2D(bwd_plan_gpu, c_loc(data_fltr_cmplx_gpu), c_loc(data_real_gpu))
-! #endif
-!         call hipCheck(hipDeviceSynchronize())
-! !$acc end host_data
-
-! !$acc parallel loop collapse(3) gang vector default(present)
-!         do k = 1, sys_size
-!             do j = 0, m
-!                 do l = 0, p
-!                     data_real_gpu(l + j*real_size + 1 + (k-1)*real_size*x_size) = data_real_gpu(l + j*real_size + 1 + (k-1)*real_size*x_size)/REAL(real_size,KIND(0d0))
-!                     q_cons_vf(k)%sf(j, 0, l) = data_real_gpu(l + j*real_size + 1 + (k - 1)*real_size*x_size)
-!                 end do
-!             end do
-!         end do
-
-!         do i = 1, fourier_rings
-
-! !$acc parallel loop collapse(3) gang vector default(present)
-!             do k = 1, sys_size
-!                 do j = 0, m
-!                     do l = 1, cmplx_size
-!                         data_fltr_cmplx_gpu(l + j*cmplx_size + (k - 1)*cmplx_size*x_size) = (0d0, 0d0)
-!                     end do
-!                 end do
-!             end do
-
-! !$acc parallel loop collapse(3) gang vector default(present) firstprivate(i)
-!             do k = 1, sys_size
-!                 do j = 0, m
-!                     do l = 0, p
-!                         data_real_gpu(l + j*real_size + 1 + (k - 1)*real_size*x_size) = q_cons_vf(k)%sf(j, i, l)
-!                     end do
-!                 end do
-!             end do
-
-! !$acc host_data use_device(data_real_gpu, data_cmplx_gpu)
-! #if defined(__PGI)
-!             ierr = cufftExecD2Z(fwd_plan_gpu, data_real_gpu, data_cmplx_gpu)
-! #else
-!             ierr = hipfftExecD2Z(fwd_plan_gpu, c_loc(data_real_gpu), c_loc(data_cmplx_gpu))
-! #endif
-!             call hipCheck(hipDeviceSynchronize())
-! !$acc end host_data
-
-!             Nfq = min(floor(2d0*real(i, kind(0d0))*pi), cmplx_size)
-!             !$acc update device(Nfq)
-
-! !$acc parallel loop collapse(3) gang vector default(present) 
-!             do k = 1, sys_size
-!                 do j = 0, m
-!                     do l = 1, Nfq
-!                         data_fltr_cmplx_gpu(l + j*cmplx_size + (k - 1)*cmplx_size*x_size) = data_cmplx_gpu(l + j*cmplx_size + (k - 1)*cmplx_size*x_size)
-!                     end do
-!                 end do
-!             end do
-
-! !$acc host_data use_device(data_real_gpu, data_fltr_cmplx_gpu)
-! #if defined(__PGI)
-!             ierr = cufftExecZ2D(bwd_plan_gpu, data_fltr_cmplx_gpu, data_real_gpu)
-! #else
-!             ierr = hipfftExecZ2D(bwd_plan_gpu, c_loc(data_fltr_cmplx_gpu), c_loc(data_real_gpu))
-! #endif
-!             call hipCheck(hipDeviceSynchronize())
-! !$acc end host_data
-
-! !$acc parallel loop collapse(3) gang vector default(present) firstprivate(i)
-!             do k = 1, sys_size
-!                 do j = 0, m
-!                     do l = 0, p
-!                             data_real_gpu(l + j*real_size + 1 + (k-1)*real_size*x_size) = data_real_gpu(l + j*real_size + 1 + (k-1)*real_size*x_size)/REAL(real_size,KIND(0d0))
-!                         q_cons_vf(k)%sf(j, i, l) = data_real_gpu(l + j*real_size + 1 + (k - 1)*real_size*x_size)
-!                     end do
-!                 end do
-!             end do
-            
-!         end do
-
-
-! #else 
-!         Nfq = 3
-!         do j = 0, m
-!             do k = 1, sys_size
-!                 data_fltr_cmplx(:) = (0d0, 0d0)
-!                 data_real(1:p + 1) = q_cons_vf(k)%sf(j, 0, 0:p)
-!                 call fftw_execute_dft_r2c(fwd_plan, data_real, data_cmplx)
-!                 data_fltr_cmplx(1:Nfq) = data_cmplx(1:Nfq)
-!                 call fftw_execute_dft_c2r(bwd_plan, data_fltr_cmplx, data_real)
-!                 data_real(:) = data_real(:)/real(real_size, kind(0d0))
-!                 q_cons_vf(k)%sf(j, 0, 0:p) = data_real(1:p + 1)
-!             end do
-!         end do
-
-!         ! Apply Fourier filter to additional rings
-!         do i = 1, fourier_rings
-!             Nfq = min(floor(2d0*real(i, kind(0d0))*pi), cmplx_size)
-!             do j = 0, m
-!                 do k = 1, sys_size
-!                     data_fltr_cmplx(:) = (0d0, 0d0)
-!                     data_real(1:p + 1) = q_cons_vf(k)%sf(j, i, 0:p)
-!                     call fftw_execute_dft_r2c(fwd_plan, data_real, data_cmplx)
-!                     data_fltr_cmplx(1:Nfq) = data_cmplx(1:Nfq)
-!                     call fftw_execute_dft_c2r(bwd_plan, data_fltr_cmplx, data_real)
-!                     data_real(:) = data_real(:)/real(real_size, kind(0d0))
-!                     q_cons_vf(k)%sf(j, i, 0:p) = data_real(1:p + 1)
-!                 end do
-!             end do
-!         end do
-! #endif
->>>>>>> 30ac1a5b
 
     end subroutine s_apply_fourier_filter ! --------------------------------
 
@@ -521,11 +308,16 @@
         !!      applying the Fourier filter in the azimuthal direction.
     subroutine s_finalize_fftw_module() ! ------------------------------------
 
-<<<<<<< HEAD
-#if defined(MFC_OpenACC) && defined(__PGI)
-        @:DEALLOCATE(data_real_gpu, data_fltr_cmplx_gpu, data_cmplx_gpu)
+#if defined(MFC_OPENACC) 
+        @:DEALLOCATE_GLOBAL(data_real_gpu, data_fltr_cmplx_gpu, data_cmplx_gpu)        
+#if defined(_PGI)
+        
         ierr = cufftDestroy(fwd_plan_gpu)
         ierr = cufftDestroy(bwd_plan_gpu)
+#else
+        ierr = hipfftDestroy(fwd_plan_gpu)
+        ierr = hipfftDestroy(bwd_plan_gpu)
+#endif
 #else
         call fftw_free(fftw_real_data)
         call fftw_free(fftw_cmplx_data)
@@ -534,25 +326,6 @@
         call fftw_destroy_plan(fwd_plan)
         call fftw_destroy_plan(bwd_plan)
 #endif
-=======
-! #if defined(_OPENACC) 
-!         @:DEALLOCATE_GLOBAL(data_real_gpu, data_fltr_cmplx_gpu, data_cmplx_gpu)
-! #if defined(_PGI)
-!         ierr = cufftDestroy(fwd_plan_gpu)
-!         ierr = cufftDestroy(bwd_plan_gpu)
-! #else
-!         ierr = hipfftDestroy(fwd_plan_gpu)
-!         ierr = hipfftDestroy(bwd_plan_gpu)
-! #endif
-! #else
-!         call fftw_free(fftw_real_data)
-!         call fftw_free(fftw_cmplx_data)
-!         call fftw_free(fftw_fltr_cmplx_data)
-
-!         call fftw_destroy_plan(fwd_plan)
-!         call fftw_destroy_plan(bwd_plan)
-! #endif
->>>>>>> 30ac1a5b
 
     end subroutine s_finalize_fftw_module ! --------------------------------
 
