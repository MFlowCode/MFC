module m_sim_helpers

    ! Dependencies =============================================================
    use m_derived_types        !< Definitions of the derived types

    use m_global_parameters

    use m_variables_conversion
    ! ==========================================================================

    implicit none

    private; public :: s_compute_enthalpy, &
 s_compute_stability_from_dt, &
 s_compute_dt_from_cfl

contains

    !> Computes enthalpy
        !! @param q_prim_vf cell centered primitive variables
        !! @param pres mixture pressure
        !! @param rho mixture density
        !! @param gamma mixture gamma
        !! @param pi_inf mixture pi_inf
        !! @param Re mixture reynolds number
        !! @param H mixture enthalpy
        !! @param alpha component alphas
        !! @param vel directional velocities
        !! @param vel_sum squard sum of velocity components
        !! @param j x index
        !! @param k y index
        !! @param l z index
    subroutine s_compute_enthalpy(q_prim_vf, pres, rho, gamma, pi_inf, Re, H, alpha, vel, vel_sum, j, k, l)
#ifdef CRAY_ACC_WAR
        !DIR$ INLINEALWAYS s_compute_enthalpy
#else
        !$acc routine seq
#endif

        type(scalar_field), dimension(sys_size) :: q_prim_vf
        real(wp), dimension(num_fluids) :: alpha_rho
        real(wp), dimension(num_fluids) :: alpha
        real(wp), dimension(num_dims) :: vel
        real(wp) :: rho, gamma, pi_inf, qv, vel_sum, E, H, pres
        real(wp), dimension(2) :: Re
        integer :: i, j, k, l

        do i = 1, num_fluids
            alpha_rho(i) = q_prim_vf(i)%sf(j, k, l)
            alpha(i) = q_prim_vf(E_idx + i)%sf(j, k, l)
        end do

        if (bubbles) then
            call s_convert_species_to_mixture_variables_bubbles_acc(rho, gamma, pi_inf, qv, alpha, alpha_rho, Re, j, k, l)
        else
            call s_convert_species_to_mixture_variables_acc(rho, gamma, pi_inf, qv, alpha, alpha_rho, Re, j, k, l)
        end if

        do i = 1, num_dims
            vel(i) = q_prim_vf(contxe + i)%sf(j, k, l)
        end do

        vel_sum = 0._wp
        do i = 1, num_dims
            vel_sum = vel_sum + vel(i)**2._wp
        end do

        pres = q_prim_vf(E_idx)%sf(j, k, l)

        E = gamma*pres + pi_inf + 5e-1_wp*rho*vel_sum + qv

        H = (E + pres)/rho

    end subroutine s_compute_enthalpy

    !> Computes stability criterion for a specified dt
        !! @param vel directional velocities
        !! @param c mixture speed of sound
        !! @param Re_l mixture Reynolds number
        !! @param j x index
        !! @param k y index
        !! @param l z index
        !! @param icfl_sf cell centered inviscid cfl number
        !! @param vcfl_sf (optional) cell centered viscous cfl number
        !! @param Rc_sf (optional) cell centered Rc
    subroutine s_compute_stability_from_dt(vel, c, rho, Re_l, j, k, l, icfl_sf, vcfl_sf, Rc_sf)
        !$acc routine seq
<<<<<<< HEAD
        real(wp), dimension(num_dims) :: vel
        real(wp) :: c, icfl_dt, vcfl_dt, rho
        real(wp), dimension(0:m, 0:n, 0:p) :: icfl_sf
        real(wp), dimension(0:m, 0:n, 0:p), optional :: vcfl_sf, Rc_sf
        real(wp) :: fltr_dtheta   !<
=======
        real(kind(0d0)), dimension(num_dims) :: vel
        real(kind(0d0)) :: c, rho
        real(kind(0d0)), dimension(0:m, 0:n, 0:p) :: icfl_sf
        real(kind(0d0)), dimension(0:m, 0:n, 0:p), optional :: vcfl_sf, Rc_sf
        real(kind(0d0)) :: fltr_dtheta   !<
>>>>>>> 9700eb5a
             !! Modified dtheta accounting for Fourier filtering in azimuthal direction.
        integer :: j, k, l
        integer :: Nfq
        real(wp), dimension(2) :: Re_l

        if (grid_geometry == 3) then
            if (k == 0) then
                fltr_dtheta = 2._wp*pi*y_cb(0)/3._wp
            elseif (k <= fourier_rings) then
                Nfq = min(floor(2._wp*real(k, wp)*pi), (p + 1)/2 + 1)
                fltr_dtheta = 2._wp*pi*y_cb(k - 1)/real(Nfq, wp)
            else
                fltr_dtheta = y_cb(k - 1)*dz(l)
            end if
        end if

        if (p > 0) then
            !3D
            if (grid_geometry == 3) then
                icfl_sf(j, k, l) = dt/min(dx(j)/(abs(vel(1)) + c), &
                                          dy(k)/(abs(vel(2)) + c), &
                                          fltr_dtheta/(abs(vel(3)) + c))
            else
                icfl_sf(j, k, l) = dt/min(dx(j)/(abs(vel(1)) + c), &
                                          dy(k)/(abs(vel(2)) + c), &
                                          dz(l)/(abs(vel(3)) + c))
            end if

            if (viscous) then

                if (grid_geometry == 3) then
                    vcfl_sf(j, k, l) = maxval(dt/Re_l/rho) &
                                       /min(dx(j), dy(k), fltr_dtheta)**2._wp

                    Rc_sf(j, k, l) = min(dx(j)*(abs(vel(1)) + c), &
                                         dy(k)*(abs(vel(2)) + c), &
                                         fltr_dtheta*(abs(vel(3)) + c)) &
                                     /maxval(1._wp/Re_l)
                else
                    vcfl_sf(j, k, l) = maxval(dt/Re_l/rho) &
                                       /min(dx(j), dy(k), dz(l))**2._wp

                    Rc_sf(j, k, l) = min(dx(j)*(abs(vel(1)) + c), &
                                         dy(k)*(abs(vel(2)) + c), &
                                         dz(l)*(abs(vel(3)) + c)) &
                                     /maxval(1._wp/Re_l)
                end if

            end if

        elseif (n > 0) then
            !2D
            icfl_sf(j, k, l) = dt/min(dx(j)/(abs(vel(1)) + c), &
                                      dy(k)/(abs(vel(2)) + c))

            if (viscous) then

                vcfl_sf(j, k, l) = maxval(dt/Re_l/rho)/min(dx(j), dy(k))**2._wp

                Rc_sf(j, k, l) = min(dx(j)*(abs(vel(1)) + c), &
                                     dy(k)*(abs(vel(2)) + c)) &
                                 /maxval(1._wp/Re_l)

            end if

        else
            !1D
            icfl_sf(j, k, l) = (dt/dx(j))*(abs(vel(1)) + c)

            if (viscous) then

                vcfl_sf(j, k, l) = maxval(dt/Re_l/rho)/dx(j)**2._wp

                Rc_sf(j, k, l) = dx(j)*(abs(vel(1)) + c)/maxval(1._wp/Re_l)

            end if

        end if

    end subroutine s_compute_stability_from_dt

    !> Computes dt for a specified CFL number
        !! @param vel directional velocities
        !! @param max_dt cell centered maximum dt
        !! @param rho cell centered density
        !! @param Re_l cell centered Reynolds number
        !! @param j x coordinate
        !! @param k y coordinate
        !! @param l z coordinate
    subroutine s_compute_dt_from_cfl(vel, c, max_dt, rho, Re_l, j, k, l)
        !$acc routine seq
        real(wp), dimension(num_dims) :: vel
        real(wp) :: c, icfl_dt, vcfl_dt, rho
        real(wp), dimension(0:m, 0:n, 0:p) :: max_dt
        real(wp) :: fltr_dtheta   !<
             !! Modified dtheta accounting for Fourier filtering in azimuthal direction.
        integer :: j, k, l
        integer :: Nfq
        real(wp), dimension(2) :: Re_l

        if (grid_geometry == 3) then
            if (k == 0) then
                fltr_dtheta = 2._wp*pi*y_cb(0)/3._wp
            elseif (k <= fourier_rings) then
                Nfq = min(floor(2._wp*real(k, wp)*pi), (p + 1)/2 + 1)
                fltr_dtheta = 2._wp*pi*y_cb(k - 1)/real(Nfq, wp)
            else
                fltr_dtheta = y_cb(k - 1)*dz(l)
            end if
        end if

        if (p > 0) then
            !3D
            if (grid_geometry == 3) then
                icfl_dt = cfl_target*min(dx(j)/(abs(vel(1)) + c), &
                                         dy(k)/(abs(vel(2)) + c), &
                                         fltr_dtheta/(abs(vel(3)) + c))
            else
                icfl_dt = cfl_target*min(dx(j)/(abs(vel(1)) + c), &
                                         dy(k)/(abs(vel(2)) + c), &
                                         dz(l)/(abs(vel(3)) + c))
            end if

            if (viscous) then
                if (grid_geometry == 3) then
                    vcfl_dt = cfl_target*(min(dx(j), dy(k), fltr_dtheta)**2._wp) &
                              /minval(1/(rho*Re_l))
                else
                    vcfl_dt = cfl_target*(min(dx(j), dy(k), dz(l))**2._wp) &
                              /minval(1/(rho*Re_l))
                end if
            end if

        elseif (n > 0) then
            !2D
            icfl_dt = cfl_target*min(dx(j)/(abs(vel(1)) + c), &
                                     dy(k)/(abs(vel(2)) + c))

<<<<<<< HEAD
            if (any(Re_size > 0)) then
                vcfl_dt = cfl_target*(min(dx(j), dy(k))**2._wp)/maxval((1/Re_l)/rho)
=======
            if (viscous) then
                vcfl_dt = cfl_target*(min(dx(j), dy(k))**2d0)/maxval((1/Re_l)/rho)
>>>>>>> 9700eb5a
            end if

        else
            !1D
            icfl_dt = cfl_target*(dx(j)/(abs(vel(1)) + c))

<<<<<<< HEAD
            if (any(Re_size > 0)) then
                vcfl_dt = cfl_target*(dx(j)**2._wp)/minval(1/(rho*Re_l))
=======
            if (viscous) then
                vcfl_dt = cfl_target*(dx(j)**2d0)/minval(1/(rho*Re_l))
>>>>>>> 9700eb5a
            end if

        end if

        if (any(re_size > 0)) then
            max_dt(j, k, l) = min(icfl_dt, vcfl_dt)
        else
            max_dt(j, k, l) = icfl_dt
        end if

    end subroutine s_compute_dt_from_cfl

end module m_sim_helpers<|MERGE_RESOLUTION|>--- conflicted
+++ resolved
@@ -85,19 +85,11 @@
         !! @param Rc_sf (optional) cell centered Rc
     subroutine s_compute_stability_from_dt(vel, c, rho, Re_l, j, k, l, icfl_sf, vcfl_sf, Rc_sf)
         !$acc routine seq
-<<<<<<< HEAD
         real(wp), dimension(num_dims) :: vel
-        real(wp) :: c, icfl_dt, vcfl_dt, rho
+        real(wp) :: c, rho
         real(wp), dimension(0:m, 0:n, 0:p) :: icfl_sf
         real(wp), dimension(0:m, 0:n, 0:p), optional :: vcfl_sf, Rc_sf
         real(wp) :: fltr_dtheta   !<
-=======
-        real(kind(0d0)), dimension(num_dims) :: vel
-        real(kind(0d0)) :: c, rho
-        real(kind(0d0)), dimension(0:m, 0:n, 0:p) :: icfl_sf
-        real(kind(0d0)), dimension(0:m, 0:n, 0:p), optional :: vcfl_sf, Rc_sf
-        real(kind(0d0)) :: fltr_dtheta   !<
->>>>>>> 9700eb5a
              !! Modified dtheta accounting for Fourier filtering in azimuthal direction.
         integer :: j, k, l
         integer :: Nfq
@@ -236,26 +228,17 @@
             icfl_dt = cfl_target*min(dx(j)/(abs(vel(1)) + c), &
                                      dy(k)/(abs(vel(2)) + c))
 
-<<<<<<< HEAD
-            if (any(Re_size > 0)) then
+            if (viscous) then
                 vcfl_dt = cfl_target*(min(dx(j), dy(k))**2._wp)/maxval((1/Re_l)/rho)
-=======
-            if (viscous) then
-                vcfl_dt = cfl_target*(min(dx(j), dy(k))**2d0)/maxval((1/Re_l)/rho)
->>>>>>> 9700eb5a
             end if
 
         else
             !1D
             icfl_dt = cfl_target*(dx(j)/(abs(vel(1)) + c))
 
-<<<<<<< HEAD
-            if (any(Re_size > 0)) then
+
+            if (viscous) then
                 vcfl_dt = cfl_target*(dx(j)**2._wp)/minval(1/(rho*Re_l))
-=======
-            if (viscous) then
-                vcfl_dt = cfl_target*(dx(j)**2d0)/minval(1/(rho*Re_l))
->>>>>>> 9700eb5a
             end if
 
         end if
