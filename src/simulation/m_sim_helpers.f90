--- conflicted
+++ resolved
@@ -45,10 +45,6 @@
         real(wp), dimension(2) :: Re
         real(wp) :: G          !< Cell-avg. fluid shear modulus
         real(wp), dimension(num_fluids) :: Gs      !< Cell-avg. fluid shear moduli
-<<<<<<< HEAD
-
-=======
->>>>>>> 29c132ef
         integer :: i, j, k, l
 
         !$acc loop seq
@@ -59,11 +55,7 @@
 
         if (elasticity) then
             call s_convert_species_to_mixture_variables_acc(rho, gamma, pi_inf, qv, alpha, &
-<<<<<<< HEAD
-                                  alpha_rho, Re, j, k, l, G, Gs)
-=======
                                                             alpha_rho, Re, j, k, l, G, Gs)
->>>>>>> 29c132ef
         elseif (bubbles) then
             call s_convert_species_to_mixture_variables_bubbles_acc(rho, gamma, pi_inf, qv, alpha, alpha_rho, Re, j, k, l)
         else
@@ -87,11 +79,7 @@
 
         ! ENERGY ADJUSTMENTS FOR HYPERELASTIC ENERGY
         if (hyperelasticity) then
-<<<<<<< HEAD
-           E = E + G*q_prim_vf(xiend+1)%sf(j, k, l)
-=======
             E = E + G*q_prim_vf(xiend + 1)%sf(j, k, l)
->>>>>>> 29c132ef
         end if
 
         H = (E + pres)/rho
