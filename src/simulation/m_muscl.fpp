#:include 'macros.fpp'
module m_muscl

    use m_derived_types        !< Definitions of the derived types

    use m_global_parameters    !< Definitions of the global parameters

    use m_variables_conversion !< State variables type conversion procedures

#ifdef MFC_OpenACC
    use openacc
#endif

    use m_mpi_proxy

    use m_helper

    private; public :: s_initialize_muscl_module, &
 s_muscl, &
 s_finalize_muscl_module, &
 s_interface_compression

    integer :: v_size
    $:GPU_DECLARE(create='[v_size]')

    type(int_bounds_info) :: is1_muscl, is2_muscl, is3_muscl
    $:GPU_DECLARE(create='[is1_muscl,is2_muscl,is3_muscl]')

    !> @name The cell-average variables that will be MUSCL-reconstructed. Formerly, they
    !! are stored in v_vf. However, they are transferred to v_rs_wsL and v_rs_wsR
    !! as to be reshaped (RS) and/or characteristically decomposed. The reshaping
    !! allows the muscl procedure to be independent of the coordinate direction of
    !! the reconstruction. Lastly, notice that the left (L) and right (R) results
    !! of the characteristic decomposition are stored in custom-constructed muscl-
    !! stencils (WS) that are annexed to each position of a given scalar field.
    !> @{
    real(wp), allocatable, dimension(:, :, :, :) :: v_rs_ws_x_muscl, v_rs_ws_y_muscl, v_rs_ws_z_muscl
    !> @}
    $:GPU_DECLARE(create='[v_rs_ws_x_muscl,v_rs_ws_y_muscl,v_rs_ws_z_muscl]')

contains

    subroutine s_initialize_muscl_module()

        ! Initializing in x-direction
        is1_muscl%beg = -buff_size; is1_muscl%end = m - is1_muscl%beg
        if (n == 0) then
            is2_muscl%beg = 0
        else
            is2_muscl%beg = -buff_size; 
        end if

        is2_muscl%end = n - is2_muscl%beg

        if (p == 0) then
            is3_muscl%beg = 0
        else
            is3_muscl%beg = -buff_size
        end if

        is3_muscl%end = p - is3_muscl%beg

        @:ALLOCATE(v_rs_ws_x_muscl(is1_muscl%beg:is1_muscl%end, &
            is2_muscl%beg:is2_muscl%end, is3_muscl%beg:is3_muscl%end, 1:sys_size))

        if (n == 0) return

        ! initializing in y-direction
        is2_muscl%beg = -buff_size; is2_muscl%end = n - is2_muscl%beg
        is1_muscl%beg = -buff_size; is1_muscl%end = m - is1_muscl%beg

        if (p == 0) then
            is3_muscl%beg = 0
        else
            is3_muscl%beg = -buff_size
        end if

        is3_muscl%end = p - is3_muscl%beg

        @:ALLOCATE(v_rs_ws_y_muscl(is2_muscl%beg:is2_muscl%end, &
            is1_muscl%beg:is1_muscl%end, is3_muscl%beg:is3_muscl%end, 1:sys_size))

        if (p == 0) return

        ! initializing in z-direction
        is2_muscl%beg = -buff_size; is2_muscl%end = n - is2_muscl%beg
        is1_muscl%beg = -buff_size; is1_muscl%end = m - is1_muscl%beg
        is3_muscl%beg = -buff_size; is3_muscl%end = p - is3_muscl%beg

        @:ALLOCATE(v_rs_ws_z_muscl(is3_muscl%beg:is3_muscl%end, &
            is2_muscl%beg:is2_muscl%end, is1_muscl%beg:is1_muscl%end, 1:sys_size))

    end subroutine s_initialize_muscl_module

    subroutine s_muscl(v_vf, vL_rs_vf_x, vL_rs_vf_y, vL_rs_vf_z, vR_rs_vf_x, vR_rs_vf_y, vR_rs_vf_z, &
                       muscl_dir, &
                       is1_muscl_d, is2_muscl_d, is3_muscl_d)

        type(scalar_field), dimension(1:), intent(in) :: v_vf
        real(wp), dimension(idwbuff(1)%beg:, idwbuff(2)%beg:, idwbuff(3)%beg:, 1:), intent(inout) :: &
            vL_rs_vf_x, vL_rs_vf_y, &
            vL_rs_vf_z, vR_rs_vf_x, &
            vR_rs_vf_y, vR_rs_vf_z
        integer, intent(in) :: muscl_dir
        type(int_bounds_info), intent(in) :: is1_muscl_d, is2_muscl_d, is3_muscl_d

        integer :: j, k, l, i
        real(wp) :: slopeL, slopeR, slope
        is1_muscl = is1_muscl_d
        is2_muscl = is2_muscl_d
        is3_muscl = is3_muscl_d

        $:GPU_UPDATE(device='[is1_muscl,is2_muscl,is3_muscl]')

        if (muscl_order /= 1) then
            call s_initialize_muscl(v_vf, muscl_dir)
        end if

        if (muscl_order == 1) then
            if (muscl_dir == 1) then
<<<<<<< HEAD
                $:GPU_PARALLEL_LOOP(private='[i,j,k,l]', collapse=4)
=======
                #: call GPU_PARALLEL_LOOP(collapse=4)
>>>>>>> 37560f12
                do i = 1, ubound(v_vf, 1)
                    do l = is3_muscl%beg, is3_muscl%end
                        do k = is2_muscl%beg, is2_muscl%end
                            do j = is1_muscl%beg, is1_muscl%end
                                vL_rs_vf_x(j, k, l, i) = v_vf(i)%sf(j, k, l)
                                vR_rs_vf_x(j, k, l, i) = v_vf(i)%sf(j, k, l)
                            end do
                        end do
                    end do
                end do
<<<<<<< HEAD
                $:END_OMP_PARALLEL_LOOP()
=======
                #:endcall GPU_PARALLEL_LOOP
>>>>>>> 37560f12
            else if (muscl_dir == 2) then
                $:GPU_PARALLEL_LOOP(private='[i,j,k,l]', collapse=4)
                do i = 1, ubound(v_vf, 1)
                    do l = is3_muscl%beg, is3_muscl%end
                        do k = is2_muscl%beg, is2_muscl%end
                            do j = is1_muscl%beg, is1_muscl%end
                                vL_rs_vf_y(j, k, l, i) = v_vf(i)%sf(k, j, l)
                                vR_rs_vf_y(j, k, l, i) = v_vf(i)%sf(k, j, l)
                            end do
                        end do
                    end do
<<<<<<< HEAD
                end do
                $:END_OMP_PARALLEL_LOOP()
=======
                #:endcall GPU_PARALLEL_LOOP
>>>>>>> 37560f12
            else if (muscl_dir == 3) then
                $:GPU_PARALLEL_LOOP(private='[i,j,k,l]', collapse=4)
                do i = 1, ubound(v_vf, 1)
                    do l = is3_muscl%beg, is3_muscl%end
                        do k = is2_muscl%beg, is2_muscl%end
                            do j = is1_muscl%beg, is1_muscl%end
                                vL_rs_vf_z(j, k, l, i) = v_vf(i)%sf(l, k, j)
                                vR_rs_vf_z(j, k, l, i) = v_vf(i)%sf(l, k, j)
                            end do
                        end do
                    end do
<<<<<<< HEAD
                end do
                $:END_OMP_PARALLEL_LOOP()
=======
                #:endcall GPU_PARALLEL_LOOP
>>>>>>> 37560f12
            end if

            else if (muscl_order == 2) then
            ! MUSCL Reconstruction
            #:for MUSCL_DIR, XYZ in [(1, 'x'), (2, 'y'), (3, 'z')]
                if (muscl_dir == ${MUSCL_DIR}$) then
<<<<<<< HEAD
                    $:GPU_PARALLEL_LOOP(collapse=4,private='[i,j,k,l,slopeL,slopeR,slope]')
                    do l = is3_muscl%beg, is3_muscl%end
                        do k = is2_muscl%beg, is2_muscl%end
                            do j = is1_muscl%beg, is1_muscl%end
                                do i = 1, v_size

                                    slopeL = v_rs_ws_${XYZ}$ (j + 1, k, l, i) - &
                                             v_rs_ws_${XYZ}$ (j, k, l, i)
                                    slopeR = v_rs_ws_${XYZ}$ (j, k, l, i) - &
                                             v_rs_ws_${XYZ}$ (j - 1, k, l, i)
                                    slope = 0._wp

                                    if (muscl_lim == 1) then ! minmod
                                        if (slopeL*slopeR > 1e-9_wp) then
                                            slope = min(abs(slopeL), abs(slopeR))
                                        end if
                                        if (slopeL < 0._wp) slope = -slope
                                    elseif (muscl_lim == 2) then ! MC
                                        if (slopeL*slopeR > 1e-9_wp) then
                                            slope = min(2._wp*abs(slopeL), 2._wp*abs(slopeR))
                                            slope = min(slope, 5e-1_wp*(abs(slopeL) + abs(slopeR)))
                                        end if
                                        if (slopeL < 0._wp) slope = -slope
                                    elseif (muscl_lim == 3) then ! Van Albada
                                        if (abs(slopeL) > 1e-6_wp .and. abs(slopeR) > 1e-6_wp .and. &
                                            abs(slopeL + slopeR) > 1e-6_wp .and. slopeL*slopeR > 1e-6_wp) then
                                            slope = ((slopeL + slopeR)*slopeL*slopeR)/(slopeL**2._wp + slopeR**2._wp)
                                        end if
                                    elseif (muscl_lim == 4) then ! Van Leer
                                        if (abs(slopeL + slopeR) > 1.e-6_wp .and. slopeL*slopeR > 1.e-6_wp) then
                                            slope = 2._wp*slopeL*slopeR/(slopeL + slopeR)
                                        end if
                                    elseif (muscl_lim == 5) then ! SUPERBEE
                                        if (slopeL*slopeR > 1e-6_wp) then
                                            slope = -1._wp*min(-min(2._wp*abs(slopeL), abs(slopeR)), -min(abs(slopeL), 2._wp*abs(slopeR)))
=======
                    #:call GPU_PARALLEL_LOOP(collapse=4,private='[slopeL,slopeR,slope]')
                        do l = is3_muscl%beg, is3_muscl%end
                            do k = is2_muscl%beg, is2_muscl%end
                                do j = is1_muscl%beg, is1_muscl%end
                                    do i = 1, v_size

                                        slopeL = v_rs_ws_${XYZ}$_muscl(j + 1, k, l, i) - &
                                                 v_rs_ws_${XYZ}$_muscl(j, k, l, i)
                                        slopeR = v_rs_ws_${XYZ}$_muscl(j, k, l, i) - &
                                                 v_rs_ws_${XYZ}$_muscl(j - 1, k, l, i)
                                        slope = 0._wp

                                        if (muscl_lim == 1) then ! minmod
                                            if (slopeL*slopeR > 1e-9_wp) then
                                                slope = min(abs(slopeL), abs(slopeR))
                                            end if
                                            if (slopeL < 0._wp) slope = -slope
                                        elseif (muscl_lim == 2) then ! MC
                                            if (slopeL*slopeR > 1e-9_wp) then
                                                slope = min(2._wp*abs(slopeL), 2._wp*abs(slopeR))
                                                slope = min(slope, 5e-1_wp*(abs(slopeL) + abs(slopeR)))
                                            end if
                                            if (slopeL < 0._wp) slope = -slope
                                        elseif (muscl_lim == 3) then ! Van Albada
                                            if (abs(slopeL) > 1e-6_wp .and. abs(slopeR) > 1e-6_wp .and. &
                                                abs(slopeL + slopeR) > 1e-6_wp .and. slopeL*slopeR > 1e-6_wp) then
                                                slope = ((slopeL + slopeR)*slopeL*slopeR)/(slopeL**2._wp + slopeR**2._wp)
                                            end if
                                        elseif (muscl_lim == 4) then ! Van Leer
                                            if (abs(slopeL + slopeR) > 1.e-6_wp .and. slopeL*slopeR > 1.e-6_wp) then
                                                slope = 2._wp*slopeL*slopeR/(slopeL + slopeR)
                                            end if
                                        elseif (muscl_lim == 5) then ! SUPERBEE
                                            if (slopeL*slopeR > 1e-6_wp) then
                                                slope = -1._wp*min(-min(2._wp*abs(slopeL), abs(slopeR)), -min(abs(slopeL), 2._wp*abs(slopeR)))
                                            end if
>>>>>>> 37560f12
                                        end if
                                    end if

<<<<<<< HEAD
                                    ! reconstruct from left side
                                    vL_rs_vf_${XYZ}$ (j, k, l, i) = &
                                        v_rs_ws_${XYZ}$ (j, k, l, i) - (5.e-1_wp*slope)

                                    ! reconstruct from the right side
                                    vR_rs_vf_${XYZ}$ (j, k, l, i) = &
                                        v_rs_ws_${XYZ}$ (j, k, l, i) + (5.e-1_wp*slope)
=======
                                        ! reconstruct from left side
                                        vL_rs_vf_${XYZ}$ (j, k, l, i) = &
                                            v_rs_ws_${XYZ}$_muscl(j, k, l, i) - (5.e-1_wp*slope)

                                        ! reconstruct from the right side
                                        vR_rs_vf_${XYZ}$ (j, k, l, i) = &
                                            v_rs_ws_${XYZ}$_muscl(j, k, l, i) + (5.e-1_wp*slope)
>>>>>>> 37560f12

                                end do
                            end do
                        end do
<<<<<<< HEAD
                    end do
                    $:END_OMP_PARALLEL_LOOP()
=======
                    #:endcall GPU_PARALLEL_LOOP
>>>>>>> 37560f12
                end if
            #:endfor
            end if

            if (int_comp) then
                call s_interface_compression(vL_rs_vf_x, vL_rs_vf_y, vL_rs_vf_z, &
                                             vR_rs_vf_x, vR_rs_vf_y, vR_rs_vf_z, &
                                             muscl_dir, is1_muscl_d, is2_muscl_d, is3_muscl_d)
            end if

            end subroutine s_muscl

            subroutine s_interface_compression(vL_rs_vf_x, vL_rs_vf_y, vL_rs_vf_z, vR_rs_vf_x, vR_rs_vf_y, vR_rs_vf_z, &
                                               muscl_dir, &
                                               is1_muscl_d, is2_muscl_d, is3_muscl_d)

                real(wp), dimension(idwbuff(1)%beg:, idwbuff(2)%beg:, idwbuff(3)%beg:, 1:), intent(inout) :: &
                    vL_rs_vf_x, vL_rs_vf_y, &
                    vL_rs_vf_z, vR_rs_vf_x, &
                    vR_rs_vf_y, vR_rs_vf_z
                integer, intent(in) :: muscl_dir
                type(int_bounds_info), intent(in) :: is1_muscl_d, is2_muscl_d, is3_muscl_d

                integer :: j, k, l

                real(wp) :: aCL, aCR, aC, aTHINC, qmin, qmax, A, B, C, sign, moncon

                #:for MUSCL_DIR, XYZ in [(1, 'x'), (2, 'y'), (3, 'z')]
                    if (muscl_dir == ${MUSCL_DIR}$) then

<<<<<<< HEAD
                $:GPU_PARALLEL_LOOP(collapse=3,private='[j,k,l,aCL,aC,aCR,aTHINC,moncon,sign,qmin,qmax]')
                do l = is3_muscl%beg, is3_muscl%end
                    do k = is2_muscl%beg, is2_muscl%end
                        do j = is1_muscl%beg, is1_muscl%end

                            aCL = v_rs_ws_${XYZ}$ (j - 1, k, l, advxb)
                            aC = v_rs_ws_${XYZ}$ (j, k, l, advxb)
                            aCR = v_rs_ws_${XYZ}$ (j + 1, k, l, advxb)

                            moncon = (aCR - aC)*(aC - aCL)

                            if (aC >= ic_eps .and. aC <= 1._wp - ic_eps .and. moncon > moncon_cutoff) then ! Interface cell

                                if (aCR - aCL > 0._wp) then
                                    sign = 1._wp
                                else
                                    sign = -1._wp
                                end if

                                qmin = min(aCR, aCL)
                                qmax = max(aCR, aCL) - qmin

                                C = (aC - qmin + sgm_eps)/(qmax + sgm_eps)
                                B = exp(sign*ic_beta*(2._wp*C - 1._wp))
                                A = (B/cosh(ic_beta) - 1._wp)/tanh(ic_beta)

                                ! Left reconstruction
                                aTHINC = qmin + 5e-1_wp*qmax*(1._wp + sign*A)
                                if (aTHINC < ic_eps) aTHINC = ic_eps
                                if (aTHINC > 1 - ic_eps) aTHINC = 1 - ic_eps
                                vL_rs_vf_${XYZ}$ (j, k, l, contxb) = vL_rs_vf_${XYZ}$ (j, k, l, contxb)/ &
                                                                     vL_rs_vf_${XYZ}$ (j, k, l, advxb)*aTHINC
                                vL_rs_vf_${XYZ}$ (j, k, l, contxe) = vL_rs_vf_${XYZ}$ (j, k, l, contxe)/ &
                                                                     (1._wp - vL_rs_vf_${XYZ}$ (j, k, l, advxb))*(1._wp - aTHINC)
                                vL_rs_vf_${XYZ}$ (j, k, l, advxb) = aTHINC
                                vL_rs_vf_${XYZ}$ (j, k, l, advxe) = 1 - aTHINC

                                ! Right reconstruction
                                aTHINC = qmin + 5e-1_wp*qmax*(1._wp + sign*(tanh(ic_beta) + A)/(1._wp + A*tanh(ic_beta)))
                                if (aTHINC < ic_eps) aTHINC = ic_eps
                                if (aTHINC > 1 - ic_eps) aTHINC = 1 - ic_eps
                                vR_rs_vf_${XYZ}$ (j, k, l, contxb) = vL_rs_vf_${XYZ}$ (j, k, l, contxb)/ &
                                                                     vL_rs_vf_${XYZ}$ (j, k, l, advxb)*aTHINC
                                vR_rs_vf_${XYZ}$ (j, k, l, contxe) = vL_rs_vf_${XYZ}$ (j, k, l, contxe)/ &
                                                                     (1._wp - vL_rs_vf_${XYZ}$ (j, k, l, advxb))*(1._wp - aTHINC)
                                vR_rs_vf_${XYZ}$ (j, k, l, advxb) = aTHINC
                                vR_rs_vf_${XYZ}$ (j, k, l, advxe) = 1 - aTHINC

                            end if

                        end do
                    end do
                end do
                $:END_OMP_PARALLEL_LOOP()
            end if
        #:endfor
=======
                        #:call GPU_PARALLEL_LOOP(collapse=3,private='[aCL,aC,aCR,aTHINC,moncon,sign,qmin,qmax]')
                            do l = is3_muscl%beg, is3_muscl%end
                                do k = is2_muscl%beg, is2_muscl%end
                                    do j = is1_muscl%beg, is1_muscl%end

                                        aCL = v_rs_ws_${XYZ}$_muscl(j - 1, k, l, advxb)
                                        aC = v_rs_ws_${XYZ}$_muscl(j, k, l, advxb)
                                        aCR = v_rs_ws_${XYZ}$_muscl(j + 1, k, l, advxb)

                                        moncon = (aCR - aC)*(aC - aCL)

                                        if (aC >= ic_eps .and. aC <= 1._wp - ic_eps .and. moncon > moncon_cutoff) then ! Interface cell
>>>>>>> 37560f12

                                            if (aCR - aCL > 0._wp) then
                                                sign = 1._wp
                                            else
                                                sign = -1._wp
                                            end if

                                            qmin = min(aCR, aCL)
                                            qmax = max(aCR, aCL) - qmin

                                            C = (aC - qmin + sgm_eps)/(qmax + sgm_eps)
                                            B = exp(sign*ic_beta*(2._wp*C - 1._wp))
                                            A = (B/cosh(ic_beta) - 1._wp)/tanh(ic_beta)

                                            ! Left reconstruction
                                            aTHINC = qmin + 5e-1_wp*qmax*(1._wp + sign*A)
                                            if (aTHINC < ic_eps) aTHINC = ic_eps
                                            if (aTHINC > 1 - ic_eps) aTHINC = 1 - ic_eps
                                            vL_rs_vf_${XYZ}$ (j, k, l, contxb) = vL_rs_vf_${XYZ}$ (j, k, l, contxb)/ &
                                                                                 vL_rs_vf_${XYZ}$ (j, k, l, advxb)*aTHINC
                                            vL_rs_vf_${XYZ}$ (j, k, l, contxe) = vL_rs_vf_${XYZ}$ (j, k, l, contxe)/ &
                                                                                 (1._wp - vL_rs_vf_${XYZ}$ (j, k, l, advxb))*(1._wp - aTHINC)
                                            vL_rs_vf_${XYZ}$ (j, k, l, advxb) = aTHINC
                                            vL_rs_vf_${XYZ}$ (j, k, l, advxe) = 1 - aTHINC

                                            ! Right reconstruction
                                            aTHINC = qmin + 5e-1_wp*qmax*(1._wp + sign*(tanh(ic_beta) + A)/(1._wp + A*tanh(ic_beta)))
                                            if (aTHINC < ic_eps) aTHINC = ic_eps
                                            if (aTHINC > 1 - ic_eps) aTHINC = 1 - ic_eps
                                            vR_rs_vf_${XYZ}$ (j, k, l, contxb) = vL_rs_vf_${XYZ}$ (j, k, l, contxb)/ &
                                                                                 vL_rs_vf_${XYZ}$ (j, k, l, advxb)*aTHINC
                                            vR_rs_vf_${XYZ}$ (j, k, l, contxe) = vL_rs_vf_${XYZ}$ (j, k, l, contxe)/ &
                                                                                 (1._wp - vL_rs_vf_${XYZ}$ (j, k, l, advxb))*(1._wp - aTHINC)
                                            vR_rs_vf_${XYZ}$ (j, k, l, advxb) = aTHINC
                                            vR_rs_vf_${XYZ}$ (j, k, l, advxe) = 1 - aTHINC

                                        end if

<<<<<<< HEAD
        integer :: j, k, l, q !< Generic loop iterators

        ! Determining the number of cell-average variables which will be
        ! muscl-reconstructed and mapping their indical bounds in the x-,
        ! y- and z-directions to those in the s1-, s2- and s3-directions
        ! as to reshape the inputted data in the coordinate direction of
        ! the muscl reconstruction
        v_size = ubound(v_vf, 1)
        $:GPU_UPDATE(device='[v_size]')

        if (muscl_dir == 1) then
            $:GPU_PARALLEL_LOOP(private='[j,k,l,q]', collapse=4)
            do j = 1, v_size
                do q = is3_muscl%beg, is3_muscl%end
                    do l = is2_muscl%beg, is2_muscl%end
                        do k = is1_muscl%beg - muscl_polyn, is1_muscl%end + muscl_polyn
                            v_rs_ws_x(k, l, q, j) = v_vf(j)%sf(k, l, q)
                        end do
                    end do
                end do
            end do
            $:END_OMP_PARALLEL_LOOP()
        end if
=======
                                    end do
                                end do
                            end do
                        #:endcall GPU_PARALLEL_LOOP
                    end if
                #:endfor

            end subroutine s_interface_compression

            subroutine s_initialize_muscl(v_vf, muscl_dir)

                type(scalar_field), dimension(:), intent(in) :: v_vf
                integer, intent(in) :: muscl_dir

                integer :: j, k, l, q !< Generic loop iterators

                ! Determining the number of cell-average variables which will be
                ! muscl-reconstructed and mapping their indical bounds in the x-,
                ! y- and z-directions to those in the s1-, s2- and s3-directions
                ! as to reshape the inputted data in the coordinate direction of
                ! the muscl reconstruction
                v_size = ubound(v_vf, 1)
                $:GPU_UPDATE(device='[v_size]')

                if (muscl_dir == 1) then
                    #:call GPU_PARALLEL_LOOP(collapse=4)
                        do j = 1, v_size
                            do q = is3_muscl%beg, is3_muscl%end
                                do l = is2_muscl%beg, is2_muscl%end
                                    do k = is1_muscl%beg - muscl_polyn, is1_muscl%end + muscl_polyn
                                        v_rs_ws_x_muscl(k, l, q, j) = v_vf(j)%sf(k, l, q)
                                    end do
                                end do
                            end do
                        end do
                    #:endcall GPU_PARALLEL_LOOP
                end if
>>>>>>> 37560f12

                ! Reshaping/Projecting onto Characteristic Fields in y-direction
                if (n == 0) return

<<<<<<< HEAD
        if (muscl_dir == 2) then
            $:GPU_PARALLEL_LOOP(private='[j,k,l,q]', collapse=4)
            do j = 1, v_size
                do q = is3_muscl%beg, is3_muscl%end
                    do l = is2_muscl%beg, is2_muscl%end
                        do k = is1_muscl%beg - muscl_polyn, is1_muscl%end + muscl_polyn
                            v_rs_ws_y(k, l, q, j) = v_vf(j)%sf(l, k, q)
                        end do
                    end do
                end do
            end do
            $:END_OMP_PARALLEL_LOOP()
        end if

        ! Reshaping/Projecting onto Characteristic Fields in z-direction
        if (p == 0) return
        if (muscl_dir == 3) then
            $:GPU_PARALLEL_LOOP(private='[j,k,l,q]', collapse=4)
            do j = 1, v_size
                do q = is3_muscl%beg, is3_muscl%end
                    do l = is2_muscl%beg, is2_muscl%end
                        do k = is1_muscl%beg - muscl_polyn, is1_muscl%end + muscl_polyn
                            v_rs_ws_z(k, l, q, j) = v_vf(j)%sf(q, l, k)
                        end do
                    end do
                end do
            end do
            $:END_OMP_PARALLEL_LOOP()
        end if
=======
                if (muscl_dir == 2) then
                    #:call GPU_PARALLEL_LOOP(collapse=4)
                        do j = 1, v_size
                            do q = is3_muscl%beg, is3_muscl%end
                                do l = is2_muscl%beg, is2_muscl%end
                                    do k = is1_muscl%beg - muscl_polyn, is1_muscl%end + muscl_polyn
                                        v_rs_ws_y_muscl(k, l, q, j) = v_vf(j)%sf(l, k, q)
                                    end do
                                end do
                            end do
                        end do
                    #:endcall GPU_PARALLEL_LOOP
                end if

                ! Reshaping/Projecting onto Characteristic Fields in z-direction
                if (p == 0) return
                if (muscl_dir == 3) then
                    #:call GPU_PARALLEL_LOOP(collapse=4)
                        do j = 1, v_size
                            do q = is3_muscl%beg, is3_muscl%end
                                do l = is2_muscl%beg, is2_muscl%end
                                    do k = is1_muscl%beg - muscl_polyn, is1_muscl%end + muscl_polyn
                                        v_rs_ws_z_muscl(k, l, q, j) = v_vf(j)%sf(q, l, k)
                                    end do
                                end do
                            end do
                        end do
                    #:endcall GPU_PARALLEL_LOOP
                end if
>>>>>>> 37560f12

            end subroutine s_initialize_muscl

            subroutine s_finalize_muscl_module()

                @:DEALLOCATE(v_rs_ws_x_muscl)

                if (n == 0) return

                @:DEALLOCATE(v_rs_ws_y_muscl)

                if (p == 0) return

                @:DEALLOCATE(v_rs_ws_z_muscl)

            end subroutine s_finalize_muscl_module
        end module m_muscl<|MERGE_RESOLUTION|>--- conflicted
+++ resolved
@@ -118,11 +118,7 @@
 
         if (muscl_order == 1) then
             if (muscl_dir == 1) then
-<<<<<<< HEAD
-                $:GPU_PARALLEL_LOOP(private='[i,j,k,l]', collapse=4)
-=======
                 #: call GPU_PARALLEL_LOOP(collapse=4)
->>>>>>> 37560f12
                 do i = 1, ubound(v_vf, 1)
                     do l = is3_muscl%beg, is3_muscl%end
                         do k = is2_muscl%beg, is2_muscl%end
@@ -133,89 +129,40 @@
                         end do
                     end do
                 end do
-<<<<<<< HEAD
-                $:END_OMP_PARALLEL_LOOP()
-=======
-                #:endcall GPU_PARALLEL_LOOP
->>>>>>> 37560f12
+                $:END_GPU_PARALLEL_LOOP()
             else if (muscl_dir == 2) then
                 $:GPU_PARALLEL_LOOP(private='[i,j,k,l]', collapse=4)
-                do i = 1, ubound(v_vf, 1)
-                    do l = is3_muscl%beg, is3_muscl%end
-                        do k = is2_muscl%beg, is2_muscl%end
-                            do j = is1_muscl%beg, is1_muscl%end
-                                vL_rs_vf_y(j, k, l, i) = v_vf(i)%sf(k, j, l)
-                                vR_rs_vf_y(j, k, l, i) = v_vf(i)%sf(k, j, l)
+                    do i = 1, ubound(v_vf, 1)
+                        do l = is3_muscl%beg, is3_muscl%end
+                            do k = is2_muscl%beg, is2_muscl%end
+                                do j = is1_muscl%beg, is1_muscl%end
+                                    vL_rs_vf_y(j, k, l, i) = v_vf(i)%sf(k, j, l)
+                                    vR_rs_vf_y(j, k, l, i) = v_vf(i)%sf(k, j, l)
+                                end do
                             end do
                         end do
                     end do
-<<<<<<< HEAD
-                end do
-                $:END_OMP_PARALLEL_LOOP()
-=======
-                #:endcall GPU_PARALLEL_LOOP
->>>>>>> 37560f12
+                $:END_GPU_PARALLEL_LOOP()
             else if (muscl_dir == 3) then
                 $:GPU_PARALLEL_LOOP(private='[i,j,k,l]', collapse=4)
-                do i = 1, ubound(v_vf, 1)
-                    do l = is3_muscl%beg, is3_muscl%end
-                        do k = is2_muscl%beg, is2_muscl%end
-                            do j = is1_muscl%beg, is1_muscl%end
-                                vL_rs_vf_z(j, k, l, i) = v_vf(i)%sf(l, k, j)
-                                vR_rs_vf_z(j, k, l, i) = v_vf(i)%sf(l, k, j)
+                    do i = 1, ubound(v_vf, 1)
+                        do l = is3_muscl%beg, is3_muscl%end
+                            do k = is2_muscl%beg, is2_muscl%end
+                                do j = is1_muscl%beg, is1_muscl%end
+                                    vL_rs_vf_z(j, k, l, i) = v_vf(i)%sf(l, k, j)
+                                    vR_rs_vf_z(j, k, l, i) = v_vf(i)%sf(l, k, j)
+                                end do
                             end do
                         end do
                     end do
-<<<<<<< HEAD
-                end do
-                $:END_OMP_PARALLEL_LOOP()
-=======
-                #:endcall GPU_PARALLEL_LOOP
->>>>>>> 37560f12
+                $:END_GPU_PARALLEL_LOOP()
             end if
 
             else if (muscl_order == 2) then
             ! MUSCL Reconstruction
             #:for MUSCL_DIR, XYZ in [(1, 'x'), (2, 'y'), (3, 'z')]
                 if (muscl_dir == ${MUSCL_DIR}$) then
-<<<<<<< HEAD
                     $:GPU_PARALLEL_LOOP(collapse=4,private='[i,j,k,l,slopeL,slopeR,slope]')
-                    do l = is3_muscl%beg, is3_muscl%end
-                        do k = is2_muscl%beg, is2_muscl%end
-                            do j = is1_muscl%beg, is1_muscl%end
-                                do i = 1, v_size
-
-                                    slopeL = v_rs_ws_${XYZ}$ (j + 1, k, l, i) - &
-                                             v_rs_ws_${XYZ}$ (j, k, l, i)
-                                    slopeR = v_rs_ws_${XYZ}$ (j, k, l, i) - &
-                                             v_rs_ws_${XYZ}$ (j - 1, k, l, i)
-                                    slope = 0._wp
-
-                                    if (muscl_lim == 1) then ! minmod
-                                        if (slopeL*slopeR > 1e-9_wp) then
-                                            slope = min(abs(slopeL), abs(slopeR))
-                                        end if
-                                        if (slopeL < 0._wp) slope = -slope
-                                    elseif (muscl_lim == 2) then ! MC
-                                        if (slopeL*slopeR > 1e-9_wp) then
-                                            slope = min(2._wp*abs(slopeL), 2._wp*abs(slopeR))
-                                            slope = min(slope, 5e-1_wp*(abs(slopeL) + abs(slopeR)))
-                                        end if
-                                        if (slopeL < 0._wp) slope = -slope
-                                    elseif (muscl_lim == 3) then ! Van Albada
-                                        if (abs(slopeL) > 1e-6_wp .and. abs(slopeR) > 1e-6_wp .and. &
-                                            abs(slopeL + slopeR) > 1e-6_wp .and. slopeL*slopeR > 1e-6_wp) then
-                                            slope = ((slopeL + slopeR)*slopeL*slopeR)/(slopeL**2._wp + slopeR**2._wp)
-                                        end if
-                                    elseif (muscl_lim == 4) then ! Van Leer
-                                        if (abs(slopeL + slopeR) > 1.e-6_wp .and. slopeL*slopeR > 1.e-6_wp) then
-                                            slope = 2._wp*slopeL*slopeR/(slopeL + slopeR)
-                                        end if
-                                    elseif (muscl_lim == 5) then ! SUPERBEE
-                                        if (slopeL*slopeR > 1e-6_wp) then
-                                            slope = -1._wp*min(-min(2._wp*abs(slopeL), abs(slopeR)), -min(abs(slopeL), 2._wp*abs(slopeR)))
-=======
-                    #:call GPU_PARALLEL_LOOP(collapse=4,private='[slopeL,slopeR,slope]')
                         do l = is3_muscl%beg, is3_muscl%end
                             do k = is2_muscl%beg, is2_muscl%end
                                 do j = is1_muscl%beg, is1_muscl%end
@@ -251,19 +198,8 @@
                                             if (slopeL*slopeR > 1e-6_wp) then
                                                 slope = -1._wp*min(-min(2._wp*abs(slopeL), abs(slopeR)), -min(abs(slopeL), 2._wp*abs(slopeR)))
                                             end if
->>>>>>> 37560f12
                                         end if
-                                    end if
-
-<<<<<<< HEAD
-                                    ! reconstruct from left side
-                                    vL_rs_vf_${XYZ}$ (j, k, l, i) = &
-                                        v_rs_ws_${XYZ}$ (j, k, l, i) - (5.e-1_wp*slope)
-
-                                    ! reconstruct from the right side
-                                    vR_rs_vf_${XYZ}$ (j, k, l, i) = &
-                                        v_rs_ws_${XYZ}$ (j, k, l, i) + (5.e-1_wp*slope)
-=======
+
                                         ! reconstruct from left side
                                         vL_rs_vf_${XYZ}$ (j, k, l, i) = &
                                             v_rs_ws_${XYZ}$_muscl(j, k, l, i) - (5.e-1_wp*slope)
@@ -271,17 +207,12 @@
                                         ! reconstruct from the right side
                                         vR_rs_vf_${XYZ}$ (j, k, l, i) = &
                                             v_rs_ws_${XYZ}$_muscl(j, k, l, i) + (5.e-1_wp*slope)
->>>>>>> 37560f12
-
-                                end do
-                            end do
-                        end do
-<<<<<<< HEAD
-                    end do
-                    $:END_OMP_PARALLEL_LOOP()
-=======
-                    #:endcall GPU_PARALLEL_LOOP
->>>>>>> 37560f12
+
+                                    end do
+                                end do
+                            end do
+                        end do
+                    $:END_GPU_PARALLEL_LOOP()
                 end if
             #:endfor
             end if
@@ -312,65 +243,7 @@
                 #:for MUSCL_DIR, XYZ in [(1, 'x'), (2, 'y'), (3, 'z')]
                     if (muscl_dir == ${MUSCL_DIR}$) then
 
-<<<<<<< HEAD
-                $:GPU_PARALLEL_LOOP(collapse=3,private='[j,k,l,aCL,aC,aCR,aTHINC,moncon,sign,qmin,qmax]')
-                do l = is3_muscl%beg, is3_muscl%end
-                    do k = is2_muscl%beg, is2_muscl%end
-                        do j = is1_muscl%beg, is1_muscl%end
-
-                            aCL = v_rs_ws_${XYZ}$ (j - 1, k, l, advxb)
-                            aC = v_rs_ws_${XYZ}$ (j, k, l, advxb)
-                            aCR = v_rs_ws_${XYZ}$ (j + 1, k, l, advxb)
-
-                            moncon = (aCR - aC)*(aC - aCL)
-
-                            if (aC >= ic_eps .and. aC <= 1._wp - ic_eps .and. moncon > moncon_cutoff) then ! Interface cell
-
-                                if (aCR - aCL > 0._wp) then
-                                    sign = 1._wp
-                                else
-                                    sign = -1._wp
-                                end if
-
-                                qmin = min(aCR, aCL)
-                                qmax = max(aCR, aCL) - qmin
-
-                                C = (aC - qmin + sgm_eps)/(qmax + sgm_eps)
-                                B = exp(sign*ic_beta*(2._wp*C - 1._wp))
-                                A = (B/cosh(ic_beta) - 1._wp)/tanh(ic_beta)
-
-                                ! Left reconstruction
-                                aTHINC = qmin + 5e-1_wp*qmax*(1._wp + sign*A)
-                                if (aTHINC < ic_eps) aTHINC = ic_eps
-                                if (aTHINC > 1 - ic_eps) aTHINC = 1 - ic_eps
-                                vL_rs_vf_${XYZ}$ (j, k, l, contxb) = vL_rs_vf_${XYZ}$ (j, k, l, contxb)/ &
-                                                                     vL_rs_vf_${XYZ}$ (j, k, l, advxb)*aTHINC
-                                vL_rs_vf_${XYZ}$ (j, k, l, contxe) = vL_rs_vf_${XYZ}$ (j, k, l, contxe)/ &
-                                                                     (1._wp - vL_rs_vf_${XYZ}$ (j, k, l, advxb))*(1._wp - aTHINC)
-                                vL_rs_vf_${XYZ}$ (j, k, l, advxb) = aTHINC
-                                vL_rs_vf_${XYZ}$ (j, k, l, advxe) = 1 - aTHINC
-
-                                ! Right reconstruction
-                                aTHINC = qmin + 5e-1_wp*qmax*(1._wp + sign*(tanh(ic_beta) + A)/(1._wp + A*tanh(ic_beta)))
-                                if (aTHINC < ic_eps) aTHINC = ic_eps
-                                if (aTHINC > 1 - ic_eps) aTHINC = 1 - ic_eps
-                                vR_rs_vf_${XYZ}$ (j, k, l, contxb) = vL_rs_vf_${XYZ}$ (j, k, l, contxb)/ &
-                                                                     vL_rs_vf_${XYZ}$ (j, k, l, advxb)*aTHINC
-                                vR_rs_vf_${XYZ}$ (j, k, l, contxe) = vL_rs_vf_${XYZ}$ (j, k, l, contxe)/ &
-                                                                     (1._wp - vL_rs_vf_${XYZ}$ (j, k, l, advxb))*(1._wp - aTHINC)
-                                vR_rs_vf_${XYZ}$ (j, k, l, advxb) = aTHINC
-                                vR_rs_vf_${XYZ}$ (j, k, l, advxe) = 1 - aTHINC
-
-                            end if
-
-                        end do
-                    end do
-                end do
-                $:END_OMP_PARALLEL_LOOP()
-            end if
-        #:endfor
-=======
-                        #:call GPU_PARALLEL_LOOP(collapse=3,private='[aCL,aC,aCR,aTHINC,moncon,sign,qmin,qmax]')
+                        $:GPU_PARALLEL_LOOP(collapse=3,private='[j,k,l,aCL,aC,aCR,aTHINC,moncon,sign,qmin,qmax]')
                             do l = is3_muscl%beg, is3_muscl%end
                                 do k = is2_muscl%beg, is2_muscl%end
                                     do j = is1_muscl%beg, is1_muscl%end
@@ -382,7 +255,6 @@
                                         moncon = (aCR - aC)*(aC - aCL)
 
                                         if (aC >= ic_eps .and. aC <= 1._wp - ic_eps .and. moncon > moncon_cutoff) then ! Interface cell
->>>>>>> 37560f12
 
                                             if (aCR - aCL > 0._wp) then
                                                 sign = 1._wp
@@ -421,35 +293,10 @@
 
                                         end if
 
-<<<<<<< HEAD
-        integer :: j, k, l, q !< Generic loop iterators
-
-        ! Determining the number of cell-average variables which will be
-        ! muscl-reconstructed and mapping their indical bounds in the x-,
-        ! y- and z-directions to those in the s1-, s2- and s3-directions
-        ! as to reshape the inputted data in the coordinate direction of
-        ! the muscl reconstruction
-        v_size = ubound(v_vf, 1)
-        $:GPU_UPDATE(device='[v_size]')
-
-        if (muscl_dir == 1) then
-            $:GPU_PARALLEL_LOOP(private='[j,k,l,q]', collapse=4)
-            do j = 1, v_size
-                do q = is3_muscl%beg, is3_muscl%end
-                    do l = is2_muscl%beg, is2_muscl%end
-                        do k = is1_muscl%beg - muscl_polyn, is1_muscl%end + muscl_polyn
-                            v_rs_ws_x(k, l, q, j) = v_vf(j)%sf(k, l, q)
-                        end do
-                    end do
-                end do
-            end do
-            $:END_OMP_PARALLEL_LOOP()
-        end if
-=======
-                                    end do
-                                end do
-                            end do
-                        #:endcall GPU_PARALLEL_LOOP
+                                    end do
+                                end do
+                            end do
+                        $:END_GPU_PARALLEL_LOOP()
                     end if
                 #:endfor
 
@@ -471,7 +318,7 @@
                 $:GPU_UPDATE(device='[v_size]')
 
                 if (muscl_dir == 1) then
-                    #:call GPU_PARALLEL_LOOP(collapse=4)
+                    $:GPU_PARALLEL_LOOP(private='[j,k,l,q]', collapse=4)
                         do j = 1, v_size
                             do q = is3_muscl%beg, is3_muscl%end
                                 do l = is2_muscl%beg, is2_muscl%end
@@ -481,46 +328,14 @@
                                 end do
                             end do
                         end do
-                    #:endcall GPU_PARALLEL_LOOP
+                    $:END_GPU_PARALLEL_LOOP()
                 end if
->>>>>>> 37560f12
 
                 ! Reshaping/Projecting onto Characteristic Fields in y-direction
                 if (n == 0) return
 
-<<<<<<< HEAD
-        if (muscl_dir == 2) then
-            $:GPU_PARALLEL_LOOP(private='[j,k,l,q]', collapse=4)
-            do j = 1, v_size
-                do q = is3_muscl%beg, is3_muscl%end
-                    do l = is2_muscl%beg, is2_muscl%end
-                        do k = is1_muscl%beg - muscl_polyn, is1_muscl%end + muscl_polyn
-                            v_rs_ws_y(k, l, q, j) = v_vf(j)%sf(l, k, q)
-                        end do
-                    end do
-                end do
-            end do
-            $:END_OMP_PARALLEL_LOOP()
-        end if
-
-        ! Reshaping/Projecting onto Characteristic Fields in z-direction
-        if (p == 0) return
-        if (muscl_dir == 3) then
-            $:GPU_PARALLEL_LOOP(private='[j,k,l,q]', collapse=4)
-            do j = 1, v_size
-                do q = is3_muscl%beg, is3_muscl%end
-                    do l = is2_muscl%beg, is2_muscl%end
-                        do k = is1_muscl%beg - muscl_polyn, is1_muscl%end + muscl_polyn
-                            v_rs_ws_z(k, l, q, j) = v_vf(j)%sf(q, l, k)
-                        end do
-                    end do
-                end do
-            end do
-            $:END_OMP_PARALLEL_LOOP()
-        end if
-=======
                 if (muscl_dir == 2) then
-                    #:call GPU_PARALLEL_LOOP(collapse=4)
+                    $:GPU_PARALLEL_LOOP(private='[j,k,l,q]', collapse=4)
                         do j = 1, v_size
                             do q = is3_muscl%beg, is3_muscl%end
                                 do l = is2_muscl%beg, is2_muscl%end
@@ -530,13 +345,13 @@
                                 end do
                             end do
                         end do
-                    #:endcall GPU_PARALLEL_LOOP
+                    $:END_GPU_PARALLEL_LOOP()
                 end if
 
                 ! Reshaping/Projecting onto Characteristic Fields in z-direction
                 if (p == 0) return
                 if (muscl_dir == 3) then
-                    #:call GPU_PARALLEL_LOOP(collapse=4)
+                    $:GPU_PARALLEL_LOOP(private='[j,k,l,q]', collapse=4)
                         do j = 1, v_size
                             do q = is3_muscl%beg, is3_muscl%end
                                 do l = is2_muscl%beg, is2_muscl%end
@@ -546,9 +361,8 @@
                                 end do
                             end do
                         end do
-                    #:endcall GPU_PARALLEL_LOOP
+                    $:END_GPU_PARALLEL_LOOP()
                 end if
->>>>>>> 37560f12
 
             end subroutine s_initialize_muscl
 
