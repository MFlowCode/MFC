--- conflicted
+++ resolved
@@ -990,7 +990,6 @@
     end subroutine s_get_viscous
 
     subroutine s_compute_viscous_rhs(idir, q_prim_vf, rhs_vf, flux_src_n, &
-<<<<<<< HEAD
         dq_prim_dx_vf, dq_prim_dy_vf, dq_prim_dz_vf, ixt, iyt, izt)
 
         type(scalar_field), dimension(sys_size), intent(IN) :: q_prim_vf, &
@@ -998,16 +997,6 @@
                                                                 dq_prim_dx_vf, &
                                                                 dq_prim_dy_vf, &
                                                                 dq_prim_dz_vf
-=======
-                                     dq_prim_dx_vf, dq_prim_dy_vf, dq_prim_dz_vf, tau_Re_vf, ixt, iyt, izt)
-
-        type(scalar_field), dimension(sys_size), intent(IN) :: q_prim_vf, &
-                                                               flux_src_n, &
-                                                               dq_prim_dx_vf, &
-                                                               dq_prim_dy_vf, &
-                                                               dq_prim_dz_vf, &
-                                                               tau_Re_vf
->>>>>>> d04043b5
         type(scalar_field), dimension(sys_size), intent(INOUT) :: rhs_vf
         type(int_bounds_info) :: ixt, iyt, izt
         integer, intent(IN) :: idir
