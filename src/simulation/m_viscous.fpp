!>
!! @file m_viscous.f90
!! @brief Contains module m_viscous
#:include 'case.fpp'
#:include 'macros.fpp'

!> @brief The module contains the subroutines used to compute viscous terms.
module m_viscous

    use m_derived_types        !< Definitions of the derived types

    use m_global_parameters    !< Definitions of the global parameters

    use m_weno

    use m_muscl                !< Monotonic Upstream-centered (MUSCL)
                               !! schemes for conservation laws

    use m_helper

    use m_finite_differences

    private; public s_get_viscous, &
 s_compute_viscous_stress_tensor, &
 s_initialize_viscous_module, &
 s_reconstruct_cell_boundary_values_visc_deriv, &
 s_finalize_viscous_module

    type(int_bounds_info) :: iv
    type(int_bounds_info) :: is1_viscous, is2_viscous, is3_viscous
    $:GPU_DECLARE(create='[is1_viscous,is2_viscous,is3_viscous,iv]')

    real(wp), allocatable, dimension(:, :) :: Res_viscous
    $:GPU_DECLARE(create='[Res_viscous]')

contains

    impure subroutine s_initialize_viscous_module

        integer :: i, j !< generic loop iterators

        @:ALLOCATE(Res_viscous(1:2, 1:Re_size_max))

        do i = 1, 2
            do j = 1, Re_size(i)
                Res_viscous(i, j) = fluid_pp(Re_idx(i, j))%Re(i)
            end do
        end do
        $:GPU_UPDATE(device='[Res_viscous,Re_idx,Re_size]')
        $:GPU_ENTER_DATA(copyin='[is1_viscous,is2_viscous,is3_viscous,iv]')

    end subroutine s_initialize_viscous_module

    !> The purpose of this subroutine is to compute the viscous
    !      stress tensor for the cells directly next to the axis in
    !      cylindrical coordinates. This is necessary to avoid the
    !      1/r singularity that arises at the cell boundary coinciding
    !      with the axis, i.e., y_cb(-1) = 0.
    !  @param q_prim_vf Cell-average primitive variables
    !  @param grad_x_vf Cell-average primitive variable derivatives, x-dir
    !  @param grad_y_vf Cell-average primitive variable derivatives, y-dir
    !  @param grad_z_vf Cell-average primitive variable derivatives, z-dir
    subroutine s_compute_viscous_stress_tensor(q_prim_vf, grad_x_vf, grad_y_vf, grad_z_vf, &
                                               tau_Re_vf, &
                                               ix, iy, iz)

        type(scalar_field), dimension(sys_size), intent(in) :: q_prim_vf
        type(scalar_field), dimension(num_dims), intent(in) :: grad_x_vf, grad_y_vf, grad_z_vf
        type(scalar_field), dimension(1:sys_size), intent(inout) :: tau_Re_vf
        type(int_bounds_info), intent(in) :: ix, iy, iz

        real(wp) :: rho_visc, gamma_visc, pi_inf_visc, alpha_visc_sum  !< Mixture variables
        real(wp), dimension(2) :: Re_visc
        real(wp), dimension(num_fluids) :: alpha_visc, alpha_rho_visc

        real(wp), dimension(num_dims, num_dims) :: tau_Re

        integer :: i, j, k, l, q !< Generic loop iterator

        is1_viscous = ix; is2_viscous = iy; is3_viscous = iz

        $:GPU_UPDATE(device='[is1_viscous,is2_viscous,is3_viscous]')

        #:call GPU_PARALLEL_LOOP(collapse=3)
            do l = is3_viscous%beg, is3_viscous%end
                do k = is2_viscous%beg, is2_viscous%end
                    do j = is1_viscous%beg, is1_viscous%end
                        $:GPU_LOOP(parallelism='[seq]')
                        do i = momxb, E_idx
                            tau_Re_vf(i)%sf(j, k, l) = 0._wp
                        end do
                    end do
                end do
            end do
        #:endcall GPU_PARALLEL_LOOP

        if (shear_stress) then    ! Shear stresses
            #:call GPU_PARALLEL_LOOP(collapse=3, private='[alpha_visc, alpha_rho_visc, Re_visc, tau_Re]')
                do l = is3_viscous%beg, is3_viscous%end
                    do k = -1, 1
                        do j = is1_viscous%beg, is1_viscous%end

                            $:GPU_LOOP(parallelism='[seq]')
                            do i = 1, num_fluids
                                alpha_rho_visc(i) = q_prim_vf(i)%sf(j, k, l)
                                if (bubbles_euler .and. num_fluids == 1) then
                                    alpha_visc(i) = 1._wp - q_prim_vf(E_idx + i)%sf(j, k, l)
                                else
                                    alpha_visc(i) = q_prim_vf(E_idx + i)%sf(j, k, l)
                                end if
                            end do

                            if (bubbles_euler) then
                                rho_visc = 0._wp
                                gamma_visc = 0._wp
                                pi_inf_visc = 0._wp

                                if (mpp_lim .and. (model_eqns == 2) .and. (num_fluids > 2)) then
                                    $:GPU_LOOP(parallelism='[seq]')
                                    do i = 1, num_fluids
                                        rho_visc = rho_visc + alpha_rho_visc(i)
                                        gamma_visc = gamma_visc + alpha_visc(i)*gammas(i)
                                        pi_inf_visc = pi_inf_visc + alpha_visc(i)*pi_infs(i)
                                    end do
                                else if ((model_eqns == 2) .and. (num_fluids > 2)) then
                                    $:GPU_LOOP(parallelism='[seq]')
                                    do i = 1, num_fluids - 1
                                        rho_visc = rho_visc + alpha_rho_visc(i)
                                        gamma_visc = gamma_visc + alpha_visc(i)*gammas(i)
                                        pi_inf_visc = pi_inf_visc + alpha_visc(i)*pi_infs(i)
                                    end do
                                else
                                    rho_visc = alpha_rho_visc(1)
                                    gamma_visc = gammas(1)
                                    pi_inf_visc = pi_infs(1)
                                end if
                            else
                                rho_visc = 0._wp
                                gamma_visc = 0._wp
                                pi_inf_visc = 0._wp

                                alpha_visc_sum = 0._wp

                                if (mpp_lim) then
                                    $:GPU_LOOP(parallelism='[seq]')
                                    do i = 1, num_fluids
                                        alpha_rho_visc(i) = max(0._wp, alpha_rho_visc(i))
                                        alpha_visc(i) = min(max(0._wp, alpha_visc(i)), 1._wp)
                                        alpha_visc_sum = alpha_visc_sum + alpha_visc(i)
                                    end do

                                    alpha_visc = alpha_visc/max(alpha_visc_sum, sgm_eps)

                                end if

                                $:GPU_LOOP(parallelism='[seq]')
                                do i = 1, num_fluids
                                    rho_visc = rho_visc + alpha_rho_visc(i)
                                    gamma_visc = gamma_visc + alpha_visc(i)*gammas(i)
                                    pi_inf_visc = pi_inf_visc + alpha_visc(i)*pi_infs(i)
                                end do

                                if (viscous) then
                                    $:GPU_LOOP(parallelism='[seq]')
                                    do i = 1, 2
                                        Re_visc(i) = dflt_real

                                        if (Re_size(i) > 0) Re_visc(i) = 0._wp
                                        $:GPU_LOOP(parallelism='[seq]')
                                        do q = 1, Re_size(i)
                                            Re_visc(i) = alpha_visc(Re_idx(i, q))/Res_viscous(i, q) &
                                                         + Re_visc(i)
                                        end do

                                        Re_visc(i) = 1._wp/max(Re_visc(i), sgm_eps)

                                    end do
                                end if
                            end if

                            tau_Re(2, 1) = (grad_y_vf(1)%sf(j, k, l) + &
                                            grad_x_vf(2)%sf(j, k, l))/ &
                                           Re_visc(1)

                            tau_Re(2, 2) = (4._wp*grad_y_vf(2)%sf(j, k, l) &
                                            - 2._wp*grad_x_vf(1)%sf(j, k, l) &
                                            - 2._wp*q_prim_vf(momxb + 1)%sf(j, k, l)/y_cc(k))/ &
                                           (3._wp*Re_visc(1))
                            $:GPU_LOOP(parallelism='[seq]')
                            do i = 1, 2
                                tau_Re_vf(contxe + i)%sf(j, k, l) = &
                                    tau_Re_vf(contxe + i)%sf(j, k, l) - &
                                    tau_Re(2, i)

                                tau_Re_vf(E_idx)%sf(j, k, l) = &
                                    tau_Re_vf(E_idx)%sf(j, k, l) - &
                                    q_prim_vf(contxe + i)%sf(j, k, l)*tau_Re(2, i)
                            end do
                        end do
                    end do
                end do
            #:endcall GPU_PARALLEL_LOOP
        end if

        if (bulk_stress) then    ! Bulk stresses
            #:call GPU_PARALLEL_LOOP(collapse=3, private='[alpha_visc, alpha_rho_visc, Re_visc, tau_Re]')
                do l = is3_viscous%beg, is3_viscous%end
                    do k = -1, 1
                        do j = is1_viscous%beg, is1_viscous%end

                            $:GPU_LOOP(parallelism='[seq]')
                            do i = 1, num_fluids
                                alpha_rho_visc(i) = q_prim_vf(i)%sf(j, k, l)
                                if (bubbles_euler .and. num_fluids == 1) then
                                    alpha_visc(i) = 1._wp - q_prim_vf(E_idx + i)%sf(j, k, l)
                                else
                                    alpha_visc(i) = q_prim_vf(E_idx + i)%sf(j, k, l)
                                end if
                            end do

                            if (bubbles_euler) then
                                rho_visc = 0._wp
                                gamma_visc = 0._wp
                                pi_inf_visc = 0._wp

                                if (mpp_lim .and. (model_eqns == 2) .and. (num_fluids > 2)) then
                                    $:GPU_LOOP(parallelism='[seq]')
                                    do i = 1, num_fluids
                                        rho_visc = rho_visc + alpha_rho_visc(i)
                                        gamma_visc = gamma_visc + alpha_visc(i)*gammas(i)
                                        pi_inf_visc = pi_inf_visc + alpha_visc(i)*pi_infs(i)
                                    end do
                                else if ((model_eqns == 2) .and. (num_fluids > 2)) then
                                    $:GPU_LOOP(parallelism='[seq]')
                                    do i = 1, num_fluids - 1
                                        rho_visc = rho_visc + alpha_rho_visc(i)
                                        gamma_visc = gamma_visc + alpha_visc(i)*gammas(i)
                                        pi_inf_visc = pi_inf_visc + alpha_visc(i)*pi_infs(i)
                                    end do
                                else
                                    rho_visc = alpha_rho_visc(1)
                                    gamma_visc = gammas(1)
                                    pi_inf_visc = pi_infs(1)
                                end if
                            else
                                rho_visc = 0._wp
                                gamma_visc = 0._wp
                                pi_inf_visc = 0._wp

                                alpha_visc_sum = 0._wp

                                if (mpp_lim) then
                                    $:GPU_LOOP(parallelism='[seq]')
                                    do i = 1, num_fluids
                                        alpha_rho_visc(i) = max(0._wp, alpha_rho_visc(i))
                                        alpha_visc(i) = min(max(0._wp, alpha_visc(i)), 1._wp)
                                        alpha_visc_sum = alpha_visc_sum + alpha_visc(i)
                                    end do

                                    alpha_visc = alpha_visc/max(alpha_visc_sum, sgm_eps)

                                end if

                                $:GPU_LOOP(parallelism='[seq]')
                                do i = 1, num_fluids
                                    rho_visc = rho_visc + alpha_rho_visc(i)
                                    gamma_visc = gamma_visc + alpha_visc(i)*gammas(i)
                                    pi_inf_visc = pi_inf_visc + alpha_visc(i)*pi_infs(i)
                                end do

                                if (viscous) then
                                    $:GPU_LOOP(parallelism='[seq]')
                                    do i = 1, 2
                                        Re_visc(i) = dflt_real

                                        if (Re_size(i) > 0) Re_visc(i) = 0._wp
                                        $:GPU_LOOP(parallelism='[seq]')
                                        do q = 1, Re_size(i)
                                            Re_visc(i) = alpha_visc(Re_idx(i, q))/Res_viscous(i, q) &
                                                         + Re_visc(i)
                                        end do

                                        Re_visc(i) = 1._wp/max(Re_visc(i), sgm_eps)

                                    end do
                                end if
                            end if

                            tau_Re(2, 2) = (grad_x_vf(1)%sf(j, k, l) + &
                                            grad_y_vf(2)%sf(j, k, l) + &
                                            q_prim_vf(momxb + 1)%sf(j, k, l)/y_cc(k))/ &
                                           Re_visc(2)

                            tau_Re_vf(momxb + 1)%sf(j, k, l) = &
                                tau_Re_vf(momxb + 1)%sf(j, k, l) - &
                                tau_Re(2, 2)

                            tau_Re_vf(E_idx)%sf(j, k, l) = &
                                tau_Re_vf(E_idx)%sf(j, k, l) - &
                                q_prim_vf(momxb + 1)%sf(j, k, l)*tau_Re(2, 2)

                        end do
                    end do
                end do
            #:endcall GPU_PARALLEL_LOOP
        end if

        if (p == 0) return
        #:if not MFC_CASE_OPTIMIZATION or num_dims > 2

        if (shear_stress) then    ! Shear stresses
            #:call GPU_PARALLEL_LOOP(collapse=3, private='[alpha_visc, alpha_rho_visc, Re_visc, tau_Re]')
                do l = is3_viscous%beg, is3_viscous%end
                    do k = -1, 1
                        do j = is1_viscous%beg, is1_viscous%end

                            $:GPU_LOOP(parallelism='[seq]')
                            do i = 1, num_fluids
                                alpha_rho_visc(i) = q_prim_vf(i)%sf(j, k, l)
                                if (bubbles_euler .and. num_fluids == 1) then
                                    alpha_visc(i) = 1._wp - q_prim_vf(E_idx + i)%sf(j, k, l)
                                else
                                    alpha_visc(i) = q_prim_vf(E_idx + i)%sf(j, k, l)
                                end if
                            end do

                            if (bubbles_euler) then
                                rho_visc = 0._wp
                                gamma_visc = 0._wp
                                pi_inf_visc = 0._wp

                                if (mpp_lim .and. (model_eqns == 2) .and. (num_fluids > 2)) then
                                    $:GPU_LOOP(parallelism='[seq]')
                                    do i = 1, num_fluids
                                        rho_visc = rho_visc + alpha_rho_visc(i)
                                        gamma_visc = gamma_visc + alpha_visc(i)*gammas(i)
                                        pi_inf_visc = pi_inf_visc + alpha_visc(i)*pi_infs(i)
                                    end do
                                else if ((model_eqns == 2) .and. (num_fluids > 2)) then
                                    $:GPU_LOOP(parallelism='[seq]')
                                    do i = 1, num_fluids - 1
                                        rho_visc = rho_visc + alpha_rho_visc(i)
                                        gamma_visc = gamma_visc + alpha_visc(i)*gammas(i)
                                        pi_inf_visc = pi_inf_visc + alpha_visc(i)*pi_infs(i)
                                    end do
                                else
                                    rho_visc = alpha_rho_visc(1)
                                    gamma_visc = gammas(1)
                                    pi_inf_visc = pi_infs(1)
                                end if
                            else
                                rho_visc = 0._wp
                                gamma_visc = 0._wp
                                pi_inf_visc = 0._wp

                                alpha_visc_sum = 0._wp

                                if (mpp_lim) then
                                    $:GPU_LOOP(parallelism='[seq]')
                                    do i = 1, num_fluids
                                        alpha_rho_visc(i) = max(0._wp, alpha_rho_visc(i))
                                        alpha_visc(i) = min(max(0._wp, alpha_visc(i)), 1._wp)
                                        alpha_visc_sum = alpha_visc_sum + alpha_visc(i)
                                    end do

                                    alpha_visc = alpha_visc/max(alpha_visc_sum, sgm_eps)

                                end if

                                $:GPU_LOOP(parallelism='[seq]')
                                do i = 1, num_fluids
                                    rho_visc = rho_visc + alpha_rho_visc(i)
                                    gamma_visc = gamma_visc + alpha_visc(i)*gammas(i)
                                    pi_inf_visc = pi_inf_visc + alpha_visc(i)*pi_infs(i)
                                end do

                                if (viscous) then
                                    $:GPU_LOOP(parallelism='[seq]')
                                    do i = 1, 2
                                        Re_visc(i) = dflt_real

                                        if (Re_size(i) > 0) Re_visc(i) = 0._wp
                                        $:GPU_LOOP(parallelism='[seq]')
                                        do q = 1, Re_size(i)
                                            Re_visc(i) = alpha_visc(Re_idx(i, q))/Res_viscous(i, q) &
                                                         + Re_visc(i)
                                        end do

                                        Re_visc(i) = 1._wp/max(Re_visc(i), sgm_eps)

                                    end do
                                end if
                            end if

                            tau_Re(2, 2) = -(2._wp/3._wp)*grad_z_vf(3)%sf(j, k, l)/y_cc(k)/ &
                                           Re_visc(1)

                            tau_Re(2, 3) = ((grad_z_vf(2)%sf(j, k, l) - &
                                             q_prim_vf(momxe)%sf(j, k, l))/ &
                                            y_cc(k) + grad_y_vf(3)%sf(j, k, l))/ &
                                           Re_visc(1)

                            $:GPU_LOOP(parallelism='[seq]')
                            do i = 2, 3
                                tau_Re_vf(contxe + i)%sf(j, k, l) = &
                                    tau_Re_vf(contxe + i)%sf(j, k, l) - &
                                    tau_Re(2, i)

                                tau_Re_vf(E_idx)%sf(j, k, l) = &
                                    tau_Re_vf(E_idx)%sf(j, k, l) - &
                                    q_prim_vf(contxe + i)%sf(j, k, l)*tau_Re(2, i)
                            end do

                        end do
                    end do
                end do
            #:endcall GPU_PARALLEL_LOOP
        end if

        if (bulk_stress) then    ! Bulk stresses
            #:call GPU_PARALLEL_LOOP(collapse=3, private='[alpha_visc, alpha_rho_visc, Re_visc, tau_Re]')
                do l = is3_viscous%beg, is3_viscous%end
                    do k = -1, 1
                        do j = is1_viscous%beg, is1_viscous%end

                            $:GPU_LOOP(parallelism='[seq]')
                            do i = 1, num_fluids
                                alpha_rho_visc(i) = q_prim_vf(i)%sf(j, k, l)
                                if (bubbles_euler .and. num_fluids == 1) then
                                    alpha_visc(i) = 1._wp - q_prim_vf(E_idx + i)%sf(j, k, l)
                                else
                                    alpha_visc(i) = q_prim_vf(E_idx + i)%sf(j, k, l)
                                end if
                            end do

                            if (bubbles_euler) then
                                rho_visc = 0._wp
                                gamma_visc = 0._wp
                                pi_inf_visc = 0._wp

                                if (mpp_lim .and. (model_eqns == 2) .and. (num_fluids > 2)) then
                                    $:GPU_LOOP(parallelism='[seq]')
                                    do i = 1, num_fluids
                                        rho_visc = rho_visc + alpha_rho_visc(i)
                                        gamma_visc = gamma_visc + alpha_visc(i)*gammas(i)
                                        pi_inf_visc = pi_inf_visc + alpha_visc(i)*pi_infs(i)
                                    end do
                                else if ((model_eqns == 2) .and. (num_fluids > 2)) then
                                    $:GPU_LOOP(parallelism='[seq]')
                                    do i = 1, num_fluids - 1
                                        rho_visc = rho_visc + alpha_rho_visc(i)
                                        gamma_visc = gamma_visc + alpha_visc(i)*gammas(i)
                                        pi_inf_visc = pi_inf_visc + alpha_visc(i)*pi_infs(i)
                                    end do
                                else
                                    rho_visc = alpha_rho_visc(1)
                                    gamma_visc = gammas(1)
                                    pi_inf_visc = pi_infs(1)
                                end if
                            else
                                rho_visc = 0._wp
                                gamma_visc = 0._wp
                                pi_inf_visc = 0._wp

                                alpha_visc_sum = 0._wp

                                if (mpp_lim) then
                                    $:GPU_LOOP(parallelism='[seq]')
                                    do i = 1, num_fluids
                                        alpha_rho_visc(i) = max(0._wp, alpha_rho_visc(i))
                                        alpha_visc(i) = min(max(0._wp, alpha_visc(i)), 1._wp)
                                        alpha_visc_sum = alpha_visc_sum + alpha_visc(i)
                                    end do

                                    alpha_visc = alpha_visc/max(alpha_visc_sum, sgm_eps)

                                end if

                                $:GPU_LOOP(parallelism='[seq]')
                                do i = 1, num_fluids
                                    rho_visc = rho_visc + alpha_rho_visc(i)
                                    gamma_visc = gamma_visc + alpha_visc(i)*gammas(i)
                                    pi_inf_visc = pi_inf_visc + alpha_visc(i)*pi_infs(i)
                                end do

                                if (viscous) then
                                    $:GPU_LOOP(parallelism='[seq]')
                                    do i = 1, 2
                                        Re_visc(i) = dflt_real

                                        if (Re_size(i) > 0) Re_visc(i) = 0._wp
                                        $:GPU_LOOP(parallelism='[seq]')
                                        do q = 1, Re_size(i)
                                            Re_visc(i) = alpha_visc(Re_idx(i, q))/Res_viscous(i, q) &
                                                         + Re_visc(i)
                                        end do

                                        Re_visc(i) = 1._wp/max(Re_visc(i), sgm_eps)

                                    end do
                                end if
                            end if

                            tau_Re(2, 2) = grad_z_vf(3)%sf(j, k, l)/y_cc(k)/ &
                                           Re_visc(2)

                            tau_Re_vf(momxb + 1)%sf(j, k, l) = &
                                tau_Re_vf(momxb + 1)%sf(j, k, l) - &
                                tau_Re(2, 2)

                            tau_Re_vf(E_idx)%sf(j, k, l) = &
                                tau_Re_vf(E_idx)%sf(j, k, l) - &
                                q_prim_vf(momxb + 1)%sf(j, k, l)*tau_Re(2, 2)

                        end do
                    end do
                end do
            #:endcall GPU_PARALLEL_LOOP
        end if
        #:endif
    end subroutine s_compute_viscous_stress_tensor

    !>  Computes viscous terms
    !!  @param q_cons_vf Cell-averaged conservative variables
    !!  @param q_prim_vf Cell-averaged primitive variables
    !!  @param rhs_vf Cell-averaged RHS variables
    subroutine s_get_viscous(qL_prim_rsx_vf, qL_prim_rsy_vf, qL_prim_rsz_vf, &
                             dqL_prim_dx_n, dqL_prim_dy_n, dqL_prim_dz_n, &
                             qL_prim, &
                             qR_prim_rsx_vf, qR_prim_rsy_vf, qR_prim_rsz_vf, &
                             dqR_prim_dx_n, dqR_prim_dy_n, dqR_prim_dz_n, &
                             qR_prim, &
                             q_prim_qp, &
                             dq_prim_dx_qp, dq_prim_dy_qp, dq_prim_dz_qp, &
                             ix, iy, iz)

        real(wp), dimension(idwbuff(1)%beg:, idwbuff(2)%beg:, idwbuff(3)%beg:, 1:), &
            intent(inout) :: qL_prim_rsx_vf, qR_prim_rsx_vf, &
                             qL_prim_rsy_vf, qR_prim_rsy_vf, &
                             qL_prim_rsz_vf, qR_prim_rsz_vf

        type(vector_field), dimension(num_dims), intent(inout) :: qL_prim, qR_prim

        type(vector_field), intent(in) :: q_prim_qp

        type(vector_field), dimension(1:num_dims), &
            intent(inout) :: dqL_prim_dx_n, dqR_prim_dx_n, &
                             dqL_prim_dy_n, dqR_prim_dy_n, &
                             dqL_prim_dz_n, dqR_prim_dz_n

        type(vector_field), dimension(1), intent(inout) :: dq_prim_dx_qp, dq_prim_dy_qp, dq_prim_dz_qp
        type(int_bounds_info), intent(in) :: ix, iy, iz

        integer :: i, j, k, l

        do i = 1, num_dims

            iv%beg = mom_idx%beg; iv%end = mom_idx%end

            $:GPU_UPDATE(device='[iv]')

            call s_reconstruct_cell_boundary_values_visc( &
                q_prim_qp%vf(iv%beg:iv%end), &
                qL_prim_rsx_vf, qL_prim_rsy_vf, qL_prim_rsz_vf, &
                qR_prim_rsx_vf, qR_prim_rsy_vf, qR_prim_rsz_vf, &
                i, qL_prim(i)%vf(iv%beg:iv%end), qR_prim(i)%vf(iv%beg:iv%end), &
                ix, iy, iz)
        end do

        if (weno_Re_flux) then
            ! Compute velocity gradient at cell centers using scalar
            ! divergence theorem
            do i = 1, num_dims
                if (i == 1) then
                    call s_apply_scalar_divergence_theorem( &
                        qL_prim(i)%vf(iv%beg:iv%end), &
                        qR_prim(i)%vf(iv%beg:iv%end), &
                        dq_prim_dx_qp(1)%vf(iv%beg:iv%end), i, &
                        ix, iy, iz, iv, dx, m, buff_size)
                elseif (i == 2) then
                    call s_apply_scalar_divergence_theorem( &
                        qL_prim(i)%vf(iv%beg:iv%end), &
                        qR_prim(i)%vf(iv%beg:iv%end), &
                        dq_prim_dy_qp(1)%vf(iv%beg:iv%end), i, &
                        ix, iy, iz, iv, dy, n, buff_size)
                else
                    call s_apply_scalar_divergence_theorem( &
                        qL_prim(i)%vf(iv%beg:iv%end), &
                        qR_prim(i)%vf(iv%beg:iv%end), &
                        dq_prim_dz_qp(1)%vf(iv%beg:iv%end), i, &
                        ix, iy, iz, iv, dz, p, buff_size)
                end if
            end do

        else ! Compute velocity gradient at cell centers using finite differences

            iv%beg = mom_idx%beg; iv%end = mom_idx%end
            $:GPU_UPDATE(device='[iv]')

            is1_viscous = ix; is2_viscous = iy; is3_viscous = iz

            $:GPU_UPDATE(device='[is1_viscous,is2_viscous,is3_viscous]')

            #:call GPU_PARALLEL_LOOP(collapse=3)
                do l = is3_viscous%beg, is3_viscous%end
                    do k = iy%beg, iy%end
                        do j = is1_viscous%beg + 1, is1_viscous%end
                            $:GPU_LOOP(parallelism='[seq]')
                            do i = iv%beg, iv%end
                                dqL_prim_dx_n(1)%vf(i)%sf(j, k, l) = &
                                    (q_prim_qp%vf(i)%sf(j, k, l) - &
                                     q_prim_qp%vf(i)%sf(j - 1, k, l))/ &
                                    (x_cc(j) - x_cc(j - 1))
                            end do
                        end do
                    end do
                end do
            #:endcall GPU_PARALLEL_LOOP

            #:call GPU_PARALLEL_LOOP(collapse=3)
                do l = is3_viscous%beg, is3_viscous%end
                    do k = is2_viscous%beg, is2_viscous%end
                        do j = is1_viscous%beg, is1_viscous%end - 1
                            $:GPU_LOOP(parallelism='[seq]')
                            do i = iv%beg, iv%end
                                dqR_prim_dx_n(1)%vf(i)%sf(j, k, l) = &
                                    (q_prim_qp%vf(i)%sf(j + 1, k, l) - &
                                     q_prim_qp%vf(i)%sf(j, k, l))/ &
                                    (x_cc(j + 1) - x_cc(j))
                            end do
                        end do
                    end do
                end do
            #:endcall GPU_PARALLEL_LOOP

            if (n > 0) then

                #:call GPU_PARALLEL_LOOP(collapse=3)
                    do l = is3_viscous%beg, is3_viscous%end
                        do j = is2_viscous%beg + 1, is2_viscous%end
                            do k = is1_viscous%beg, is1_viscous%end
                                $:GPU_LOOP(parallelism='[seq]')
                                do i = iv%beg, iv%end
                                    dqL_prim_dy_n(2)%vf(i)%sf(k, j, l) = &
                                        (q_prim_qp%vf(i)%sf(k, j, l) - &
                                         q_prim_qp%vf(i)%sf(k, j - 1, l))/ &
                                        (y_cc(j) - y_cc(j - 1))
                                end do
                            end do
                        end do
                    end do
                #:endcall GPU_PARALLEL_LOOP

                #:call GPU_PARALLEL_LOOP(collapse=3)
                    do l = is3_viscous%beg, is3_viscous%end
                        do j = is2_viscous%beg, is2_viscous%end - 1
                            do k = is1_viscous%beg, is1_viscous%end
                                $:GPU_LOOP(parallelism='[seq]')
                                do i = iv%beg, iv%end
                                    dqR_prim_dy_n(2)%vf(i)%sf(k, j, l) = &
                                        (q_prim_qp%vf(i)%sf(k, j + 1, l) - &
                                         q_prim_qp%vf(i)%sf(k, j, l))/ &
                                        (y_cc(j + 1) - y_cc(j))
                                end do
                            end do
                        end do
                    end do
                #:endcall GPU_PARALLEL_LOOP

                #:call GPU_PARALLEL_LOOP(collapse=3)
                    do l = is3_viscous%beg, is3_viscous%end
                        do j = is2_viscous%beg + 1, is2_viscous%end
                            do k = is1_viscous%beg + 1, is1_viscous%end - 1
                                $:GPU_LOOP(parallelism='[seq]')
                                do i = iv%beg, iv%end
                                    dqL_prim_dx_n(2)%vf(i)%sf(k, j, l) = &
                                        (dqL_prim_dx_n(1)%vf(i)%sf(k, j, l) + &
                                         dqR_prim_dx_n(1)%vf(i)%sf(k, j, l) + &
                                         dqL_prim_dx_n(1)%vf(i)%sf(k, j - 1, l) + &
                                         dqR_prim_dx_n(1)%vf(i)%sf(k, j - 1, l))

                                    dqL_prim_dx_n(2)%vf(i)%sf(k, j, l) = 25.e-2_wp* &
                                                                         dqL_prim_dx_n(2)%vf(i)%sf(k, j, l)
                                end do
                            end do
                        end do
                    end do
                #:endcall GPU_PARALLEL_LOOP

                #:call GPU_PARALLEL_LOOP(collapse=3)
                    do l = is3_viscous%beg, is3_viscous%end
                        do j = is2_viscous%beg, is2_viscous%end - 1
                            do k = is1_viscous%beg + 1, is1_viscous%end - 1
                                $:GPU_LOOP(parallelism='[seq]')
                                do i = iv%beg, iv%end
                                    dqR_prim_dx_n(2)%vf(i)%sf(k, j, l) = &
                                        (dqL_prim_dx_n(1)%vf(i)%sf(k, j + 1, l) + &
                                         dqR_prim_dx_n(1)%vf(i)%sf(k, j + 1, l) + &
                                         dqL_prim_dx_n(1)%vf(i)%sf(k, j, l) + &
                                         dqR_prim_dx_n(1)%vf(i)%sf(k, j, l))

                                    dqR_prim_dx_n(2)%vf(i)%sf(k, j, l) = 25.e-2_wp* &
                                                                         dqR_prim_dx_n(2)%vf(i)%sf(k, j, l)

                                end do
                            end do
                        end do
                    end do
                #:endcall GPU_PARALLEL_LOOP

                #:call GPU_PARALLEL_LOOP(collapse=3)
                    do l = is3_viscous%beg, is3_viscous%end
                        do k = is2_viscous%beg + 1, is2_viscous%end - 1
                            do j = is1_viscous%beg + 1, is1_viscous%end
                                $:GPU_LOOP(parallelism='[seq]')
                                do i = iv%beg, iv%end
                                    dqL_prim_dy_n(1)%vf(i)%sf(j, k, l) = &
                                        (dqL_prim_dy_n(2)%vf(i)%sf(j, k, l) + &
                                         dqR_prim_dy_n(2)%vf(i)%sf(j, k, l) + &
                                         dqL_prim_dy_n(2)%vf(i)%sf(j - 1, k, l) + &
                                         dqR_prim_dy_n(2)%vf(i)%sf(j - 1, k, l))

                                    dqL_prim_dy_n(1)%vf(i)%sf(j, k, l) = 25.e-2_wp* &
                                                                         dqL_prim_dy_n(1)%vf(i)%sf(j, k, l)

                                end do
                            end do
                        end do
                    end do
                #:endcall GPU_PARALLEL_LOOP

                #:call GPU_PARALLEL_LOOP(collapse=3)
                    do l = is3_viscous%beg, is3_viscous%end
                        do k = is2_viscous%beg + 1, is2_viscous%end - 1
                            do j = is1_viscous%beg, is1_viscous%end - 1
                                $:GPU_LOOP(parallelism='[seq]')
                                do i = iv%beg, iv%end
                                    dqR_prim_dy_n(1)%vf(i)%sf(j, k, l) = &
                                        (dqL_prim_dy_n(2)%vf(i)%sf(j + 1, k, l) + &
                                         dqR_prim_dy_n(2)%vf(i)%sf(j + 1, k, l) + &
                                         dqL_prim_dy_n(2)%vf(i)%sf(j, k, l) + &
                                         dqR_prim_dy_n(2)%vf(i)%sf(j, k, l))

                                    dqR_prim_dy_n(1)%vf(i)%sf(j, k, l) = 25.e-2_wp* &
                                                                         dqR_prim_dy_n(1)%vf(i)%sf(j, k, l)

                                end do
                            end do
                        end do
                    end do
                #:endcall GPU_PARALLEL_LOOP

                if (p > 0) then
                    #:if not MFC_CASE_OPTIMIZATION or num_dims > 2
                    #:call GPU_PARALLEL_LOOP(collapse=3)
                        do j = is3_viscous%beg + 1, is3_viscous%end
                            do l = is2_viscous%beg, is2_viscous%end
                                do k = is1_viscous%beg, is1_viscous%end
                                    $:GPU_LOOP(parallelism='[seq]')
                                    do i = iv%beg, iv%end

<<<<<<< HEAD
                    #:call GPU_PARALLEL_LOOP(collapse=3)
                        do j = is3_viscous%beg + 1, is3_viscous%end
                            do l = is2_viscous%beg, is2_viscous%end
                                do k = is1_viscous%beg, is1_viscous%end
                                    $:GPU_LOOP(parallelism='[seq]')
                                    do i = iv%beg, iv%end

=======
>>>>>>> 0fcc08da
                                        dqL_prim_dz_n(3)%vf(i)%sf(k, l, j) = &
                                            (q_prim_qp%vf(i)%sf(k, l, j) - &
                                             q_prim_qp%vf(i)%sf(k, l, j - 1))/ &
                                            (z_cc(j) - z_cc(j - 1))
                                    end do
                                end do
                            end do
                        end do
                    #:endcall GPU_PARALLEL_LOOP

                    #:call GPU_PARALLEL_LOOP(collapse=3)
                        do j = is3_viscous%beg, is3_viscous%end - 1
                            do l = is2_viscous%beg, is2_viscous%end
                                do k = is1_viscous%beg, is1_viscous%end
                                    $:GPU_LOOP(parallelism='[seq]')
                                    do i = iv%beg, iv%end

                                        dqR_prim_dz_n(3)%vf(i)%sf(k, l, j) = &
                                            (q_prim_qp%vf(i)%sf(k, l, j + 1) - &
                                             q_prim_qp%vf(i)%sf(k, l, j))/ &
                                            (z_cc(j + 1) - z_cc(j))
                                    end do
                                end do
                            end do
                        end do
                    #:endcall GPU_PARALLEL_LOOP

                    #:call GPU_PARALLEL_LOOP(collapse=3)
                        do l = is3_viscous%beg + 1, is3_viscous%end - 1
                            do k = is2_viscous%beg, is2_viscous%end
                                do j = is1_viscous%beg + 1, is1_viscous%end
                                    $:GPU_LOOP(parallelism='[seq]')
                                    do i = iv%beg, iv%end

                                        dqL_prim_dz_n(1)%vf(i)%sf(j, k, l) = &
                                            (dqL_prim_dz_n(3)%vf(i)%sf(j, k, l) + &
                                             dqR_prim_dz_n(3)%vf(i)%sf(j, k, l) + &
                                             dqL_prim_dz_n(3)%vf(i)%sf(j - 1, k, l) + &
                                             dqR_prim_dz_n(3)%vf(i)%sf(j - 1, k, l))

                                        dqL_prim_dz_n(1)%vf(i)%sf(j, k, l) = 25.e-2_wp* &
                                                                             dqL_prim_dz_n(1)%vf(i)%sf(j, k, l)

                                    end do
                                end do
                            end do
                        end do
                    #:endcall GPU_PARALLEL_LOOP

                    #:call GPU_PARALLEL_LOOP(collapse=3)
                        do l = is3_viscous%beg + 1, is3_viscous%end - 1
                            do k = is2_viscous%beg, is2_viscous%end
                                do j = is1_viscous%beg, is1_viscous%end - 1
                                    $:GPU_LOOP(parallelism='[seq]')
                                    do i = iv%beg, iv%end

                                        dqR_prim_dz_n(1)%vf(i)%sf(j, k, l) = &
                                            (dqL_prim_dz_n(3)%vf(i)%sf(j + 1, k, l) + &
                                             dqR_prim_dz_n(3)%vf(i)%sf(j + 1, k, l) + &
                                             dqL_prim_dz_n(3)%vf(i)%sf(j, k, l) + &
                                             dqR_prim_dz_n(3)%vf(i)%sf(j, k, l))

                                        dqR_prim_dz_n(1)%vf(i)%sf(j, k, l) = 25.e-2_wp* &
                                                                             dqR_prim_dz_n(1)%vf(i)%sf(j, k, l)

                                    end do
                                end do
                            end do
                        end do
                    #:endcall GPU_PARALLEL_LOOP

                    #:call GPU_PARALLEL_LOOP(collapse=3)
                        do l = is3_viscous%beg + 1, is3_viscous%end - 1
                            do j = is2_viscous%beg + 1, is2_viscous%end
                                do k = is1_viscous%beg, is1_viscous%end
                                    $:GPU_LOOP(parallelism='[seq]')
                                    do i = iv%beg, iv%end

                                        dqL_prim_dz_n(2)%vf(i)%sf(k, j, l) = &
                                            (dqL_prim_dz_n(3)%vf(i)%sf(k, j, l) + &
                                             dqR_prim_dz_n(3)%vf(i)%sf(k, j, l) + &
                                             dqL_prim_dz_n(3)%vf(i)%sf(k, j - 1, l) + &
                                             dqR_prim_dz_n(3)%vf(i)%sf(k, j - 1, l))

                                        dqL_prim_dz_n(2)%vf(i)%sf(k, j, l) = 25.e-2_wp* &
                                                                             dqL_prim_dz_n(2)%vf(i)%sf(k, j, l)

                                    end do
                                end do
                            end do
                        end do
                    #:endcall GPU_PARALLEL_LOOP

                    #:call GPU_PARALLEL_LOOP(collapse=3)
                        do l = is3_viscous%beg + 1, is3_viscous%end - 1
                            do j = is2_viscous%beg, is2_viscous%end - 1
                                do k = is1_viscous%beg, is1_viscous%end
                                    $:GPU_LOOP(parallelism='[seq]')
                                    do i = iv%beg, iv%end

                                        dqR_prim_dz_n(2)%vf(i)%sf(k, j, l) = &
                                            (dqL_prim_dz_n(3)%vf(i)%sf(k, j + 1, l) + &
                                             dqR_prim_dz_n(3)%vf(i)%sf(k, j + 1, l) + &
                                             dqL_prim_dz_n(3)%vf(i)%sf(k, j, l) + &
                                             dqR_prim_dz_n(3)%vf(i)%sf(k, j, l))

                                        dqR_prim_dz_n(2)%vf(i)%sf(k, j, l) = 25.e-2_wp* &
                                                                             dqR_prim_dz_n(2)%vf(i)%sf(k, j, l)

                                    end do
                                end do
                            end do
                        end do
                    #:endcall GPU_PARALLEL_LOOP

                    #:call GPU_PARALLEL_LOOP(collapse=3)
                        do j = is3_viscous%beg + 1, is3_viscous%end
                            do l = is2_viscous%beg + 1, is2_viscous%end - 1
                                do k = is1_viscous%beg, is1_viscous%end
                                    $:GPU_LOOP(parallelism='[seq]')
                                    do i = iv%beg, iv%end

                                        dqL_prim_dy_n(3)%vf(i)%sf(k, l, j) = &
                                            (dqL_prim_dy_n(2)%vf(i)%sf(k, l, j) + &
                                             dqR_prim_dy_n(2)%vf(i)%sf(k, l, j) + &
                                             dqL_prim_dy_n(2)%vf(i)%sf(k, l, j - 1) + &
                                             dqR_prim_dy_n(2)%vf(i)%sf(k, l, j - 1))

                                        dqL_prim_dy_n(3)%vf(i)%sf(k, l, j) = 25.e-2_wp* &
                                                                             dqL_prim_dy_n(3)%vf(i)%sf(k, l, j)

                                    end do
                                end do
                            end do
                        end do
                    #:endcall GPU_PARALLEL_LOOP

                    #:call GPU_PARALLEL_LOOP(collapse=3)
                        do j = is3_viscous%beg, is3_viscous%end - 1
                            do l = is2_viscous%beg + 1, is2_viscous%end - 1
                                do k = is1_viscous%beg, is1_viscous%end
                                    $:GPU_LOOP(parallelism='[seq]')
                                    do i = iv%beg, iv%end

                                        dqR_prim_dy_n(3)%vf(i)%sf(k, l, j) = &
                                            (dqL_prim_dy_n(2)%vf(i)%sf(k, l, j + 1) + &
                                             dqR_prim_dy_n(2)%vf(i)%sf(k, l, j + 1) + &
                                             dqL_prim_dy_n(2)%vf(i)%sf(k, l, j) + &
                                             dqR_prim_dy_n(2)%vf(i)%sf(k, l, j))

                                        dqR_prim_dy_n(3)%vf(i)%sf(k, l, j) = 25.e-2_wp* &
                                                                             dqR_prim_dy_n(3)%vf(i)%sf(k, l, j)

                                    end do
                                end do
                            end do
                        end do
                    #:endcall GPU_PARALLEL_LOOP
                    #:call GPU_PARALLEL_LOOP(collapse=3)
                        do j = is3_viscous%beg + 1, is3_viscous%end
                            do l = is2_viscous%beg, is2_viscous%end
                                do k = is1_viscous%beg + 1, is1_viscous%end - 1
                                    $:GPU_LOOP(parallelism='[seq]')
                                    do i = iv%beg, iv%end

                                        dqL_prim_dx_n(3)%vf(i)%sf(k, l, j) = &
                                            (dqL_prim_dx_n(1)%vf(i)%sf(k, l, j) + &
                                             dqR_prim_dx_n(1)%vf(i)%sf(k, l, j) + &
                                             dqL_prim_dx_n(1)%vf(i)%sf(k, l, j - 1) + &
                                             dqR_prim_dx_n(1)%vf(i)%sf(k, l, j - 1))

                                        dqL_prim_dx_n(3)%vf(i)%sf(k, l, j) = 25.e-2_wp* &
                                                                             dqL_prim_dx_n(3)%vf(i)%sf(k, l, j)

                                    end do
                                end do
                            end do
                        end do
                    #:endcall GPU_PARALLEL_LOOP
                    #:call GPU_PARALLEL_LOOP(collapse=3)
                        do j = is3_viscous%beg, is3_viscous%end - 1
                            do l = is2_viscous%beg, is2_viscous%end
                                do k = is1_viscous%beg + 1, is1_viscous%end - 1
                                    $:GPU_LOOP(parallelism='[seq]')
                                    do i = iv%beg, iv%end
                                        dqR_prim_dx_n(3)%vf(i)%sf(k, l, j) = &
                                            (dqL_prim_dx_n(1)%vf(i)%sf(k, l, j + 1) + &
                                             dqR_prim_dx_n(1)%vf(i)%sf(k, l, j + 1) + &
                                             dqL_prim_dx_n(1)%vf(i)%sf(k, l, j) + &
                                             dqR_prim_dx_n(1)%vf(i)%sf(k, l, j))

                                        dqR_prim_dx_n(3)%vf(i)%sf(k, l, j) = 25.e-2_wp* &
                                                                             dqR_prim_dx_n(3)%vf(i)%sf(k, l, j)

                                    end do
                                end do
                            end do
                        end do
                    #:endcall GPU_PARALLEL_LOOP

                    do i = iv%beg, iv%end
                        call s_compute_fd_gradient(q_prim_qp%vf(i), &
                                                   dq_prim_dx_qp(1)%vf(i), &
                                                   dq_prim_dy_qp(1)%vf(i), &
                                                   dq_prim_dz_qp(1)%vf(i))
                    end do
                    #:endif

                else

                    do i = iv%beg, iv%end
                        call s_compute_fd_gradient(q_prim_qp%vf(i), &
                                                   dq_prim_dx_qp(1)%vf(i), &
                                                   dq_prim_dy_qp(1)%vf(i), &
                                                   dq_prim_dy_qp(1)%vf(i))
                    end do

                end if

            else

                do i = iv%beg, iv%end
                    call s_compute_fd_gradient(q_prim_qp%vf(i), &
                                               dq_prim_dx_qp(1)%vf(i), &
                                               dq_prim_dx_qp(1)%vf(i), &
                                               dq_prim_dx_qp(1)%vf(i))
                end do

            end if

        end if

    end subroutine s_get_viscous

    subroutine s_reconstruct_cell_boundary_values_visc(v_vf, vL_x, vL_y, vL_z, vR_x, vR_y, vR_z, &
                                                       norm_dir, vL_prim_vf, vR_prim_vf, ix, iy, iz)

        type(scalar_field), dimension(iv%beg:iv%end), intent(in) :: v_vf
        type(scalar_field), dimension(iv%beg:iv%end), intent(inout) :: vL_prim_vf, vR_prim_vf

        real(wp), dimension(idwbuff(1)%beg:, idwbuff(2)%beg:, idwbuff(3)%beg:, 1:), intent(inout) :: vL_x, vL_y, vL_z, vR_x, vR_y, vR_z
        integer, intent(in) :: norm_dir
        type(int_bounds_info), intent(in) :: ix, iy, iz

        integer :: recon_dir !< Coordinate direction of the WENO reconstruction

        integer :: i, j, k, l

        #:for SCHEME, TYPE in [('weno','WENO_TYPE'), ('muscl','MUSCL_TYPE')]
            if (recon_type == ${TYPE}$) then
                ! Reconstruction in s1-direction

                if (norm_dir == 1) then
                    is1_viscous = ix; is2_viscous = iy; is3_viscous = iz
                    recon_dir = 1; is1_viscous%beg = is1_viscous%beg + ${SCHEME}$_polyn
                    is1_viscous%end = is1_viscous%end - ${SCHEME}$_polyn

                elseif (norm_dir == 2) then
                    is1_viscous = iy; is2_viscous = ix; is3_viscous = iz
                    recon_dir = 2; is1_viscous%beg = is1_viscous%beg + ${SCHEME}$_polyn
                    is1_viscous%end = is1_viscous%end - ${SCHEME}$_polyn

                else
                    is1_viscous = iz; is2_viscous = iy; is3_viscous = ix
                    recon_dir = 3; is1_viscous%beg = is1_viscous%beg + ${SCHEME}$_polyn
                    is1_viscous%end = is1_viscous%end - ${SCHEME}$_polyn

                end if

                $:GPU_UPDATE(device='[is1_viscous, is2_viscous, is3_viscous, iv]')
                if (n > 0) then
                    if (p > 0) then
                        call s_${SCHEME}$ (v_vf(iv%beg:iv%end), &
                                           vL_x(:, :, :, iv%beg:iv%end), vL_y(:, :, :, iv%beg:iv%end), vL_z(:, :, :, iv%beg:iv%end), vR_x(:, :, :, iv%beg:iv%end), vR_y(:, :, :, iv%beg:iv%end), vR_z(:, :, :, iv%beg:iv%end), &
                                           recon_dir, &
                                           is1_viscous, is2_viscous, is3_viscous)
                    else
                        call s_${SCHEME}$ (v_vf(iv%beg:iv%end), &
                                           vL_x(:, :, :, iv%beg:iv%end), vL_y(:, :, :, iv%beg:iv%end), vL_z(:, :, :, :), vR_x(:, :, :, iv%beg:iv%end), vR_y(:, :, :, iv%beg:iv%end), vR_z(:, :, :, :), &
                                           recon_dir, &
                                           is1_viscous, is2_viscous, is3_viscous)
                    end if
                else
                    call s_${SCHEME}$ (v_vf(iv%beg:iv%end), &
                                       vL_x(:, :, :, iv%beg:iv%end), vL_y(:, :, :, :), vL_z(:, :, :, :), vR_x(:, :, :, iv%beg:iv%end), vR_y(:, :, :, :), vR_z(:, :, :, :), &
                                       recon_dir, &
                                       is1_viscous, is2_viscous, is3_viscous)
                end if

                if (viscous) then
                    if (weno_Re_flux) then
                        if (norm_dir == 2) then
                            #:call GPU_PARALLEL_LOOP(collapse=4)
                                do i = iv%beg, iv%end
                                    do l = is3_viscous%beg, is3_viscous%end
                                        do j = is1_viscous%beg, is1_viscous%end
                                            do k = is2_viscous%beg, is2_viscous%end
                                                vL_prim_vf(i)%sf(k, j, l) = vL_y(j, k, l, i)
                                                vR_prim_vf(i)%sf(k, j, l) = vR_y(j, k, l, i)
                                            end do
                                        end do
                                    end do
                                end do
                            #:endcall GPU_PARALLEL_LOOP
                        elseif (norm_dir == 3) then
                            #:call GPU_PARALLEL_LOOP(collapse=4)
                                do i = iv%beg, iv%end
                                    do j = is1_viscous%beg, is1_viscous%end
                                        do k = is2_viscous%beg, is2_viscous%end
                                            do l = is3_viscous%beg, is3_viscous%end
                                                vL_prim_vf(i)%sf(l, k, j) = vL_z(j, k, l, i)
                                                vR_prim_vf(i)%sf(l, k, j) = vR_z(j, k, l, i)
                                            end do
                                        end do
                                    end do
                                end do
                            #:endcall GPU_PARALLEL_LOOP
                        elseif (norm_dir == 1) then
                            #:call GPU_PARALLEL_LOOP(collapse=4)
                                do i = iv%beg, iv%end
                                    do l = is3_viscous%beg, is3_viscous%end
                                        do k = is2_viscous%beg, is2_viscous%end
                                            do j = is1_viscous%beg, is1_viscous%end
                                                vL_prim_vf(i)%sf(j, k, l) = vL_x(j, k, l, i)
                                                vR_prim_vf(i)%sf(j, k, l) = vR_x(j, k, l, i)
                                            end do
                                        end do
                                    end do
                                end do
                            #:endcall GPU_PARALLEL_LOOP
                        end if
                    end if
                end if
            end if
        #:endfor

    end subroutine s_reconstruct_cell_boundary_values_visc

    subroutine s_reconstruct_cell_boundary_values_visc_deriv(v_vf, vL_x, vL_y, vL_z, vR_x, vR_y, vR_z, &
                                                             norm_dir, vL_prim_vf, vR_prim_vf, ix, iy, iz)
        type(scalar_field), dimension(iv%beg:iv%end), intent(in) :: v_vf
        real(wp), dimension(idwbuff(1)%beg:, idwbuff(2)%beg:, idwbuff(3)%beg:, iv%beg:), intent(inout) :: vL_x, vL_y, vL_z, vR_x, vR_y, vR_z
        type(scalar_field), dimension(iv%beg:iv%end), intent(inout) :: vL_prim_vf, vR_prim_vf
        type(int_bounds_info), intent(in) :: ix, iy, iz

        integer, intent(IN) :: norm_dir

        integer :: recon_dir !< Coordinate direction of the WENO reconstruction

        integer :: i, j, k, l
        #:for SCHEME, TYPE in [('weno','WENO_TYPE'), ('muscl','MUSCL_TYPE')]
            if (recon_type == ${TYPE}$) then
                ! Reconstruction in s1-direction

                if (norm_dir == 1) then
                    is1_viscous = ix; is2_viscous = iy; is3_viscous = iz
                    recon_dir = 1; is1_viscous%beg = is1_viscous%beg + ${SCHEME}$_polyn
                    is1_viscous%end = is1_viscous%end - ${SCHEME}$_polyn

                elseif (norm_dir == 2) then
                    is1_viscous = iy; is2_viscous = ix; is3_viscous = iz
                    recon_dir = 2; is1_viscous%beg = is1_viscous%beg + ${SCHEME}$_polyn
                    is1_viscous%end = is1_viscous%end - ${SCHEME}$_polyn

                else
                    is1_viscous = iz; is2_viscous = iy; is3_viscous = ix
                    recon_dir = 3; is1_viscous%beg = is1_viscous%beg + ${SCHEME}$_polyn
                    is1_viscous%end = is1_viscous%end - ${SCHEME}$_polyn

                end if
                $:GPU_UPDATE(device='[is1_viscous, is2_viscous, is3_viscous, iv]')
                if (n > 0) then
                    if (p > 0) then

                        call s_${SCHEME}$ (v_vf(iv%beg:iv%end), &
                                           vL_x(:, :, :, iv%beg:iv%end), vL_y(:, :, :, iv%beg:iv%end), vL_z(:, :, :, iv%beg:iv%end), vR_x(:, :, :, iv%beg:iv%end), vR_y(:, :, :, iv%beg:iv%end), vR_z(:, :, :, iv%beg:iv%end), &
                                           recon_dir, &
                                           is1_viscous, is2_viscous, is3_viscous)
                    else
                        call s_${SCHEME}$ (v_vf(iv%beg:iv%end), &
                                           vL_x(:, :, :, iv%beg:iv%end), vL_y(:, :, :, iv%beg:iv%end), vL_z(:, :, :, :), vR_x(:, :, :, iv%beg:iv%end), vR_y(:, :, :, iv%beg:iv%end), vR_z(:, :, :, :), &
                                           recon_dir, &
                                           is1_viscous, is2_viscous, is3_viscous)
                    end if
                else

                    call s_${SCHEME}$ (v_vf(iv%beg:iv%end), &
                                       vL_x(:, :, :, iv%beg:iv%end), vL_y(:, :, :, :), vL_z(:, :, :, :), vR_x(:, :, :, iv%beg:iv%end), vR_y(:, :, :, :), vR_z(:, :, :, :), &
                                       recon_dir, &
                                       is1_viscous, is2_viscous, is3_viscous)
                end if

                if (viscous) then
                    if (weno_Re_flux) then
                        if (norm_dir == 2) then
                            #:call GPU_PARALLEL_LOOP(collapse=4)
                                do i = iv%beg, iv%end
                                    do l = is3_viscous%beg, is3_viscous%end
                                        do j = is1_viscous%beg, is1_viscous%end
                                            do k = is2_viscous%beg, is2_viscous%end
                                                vL_prim_vf(i)%sf(k, j, l) = vL_y(j, k, l, i)
                                                vR_prim_vf(i)%sf(k, j, l) = vR_y(j, k, l, i)
                                            end do
                                        end do
                                    end do
                                end do
                            #:endcall GPU_PARALLEL_LOOP
                        elseif (norm_dir == 3) then
                            #:call GPU_PARALLEL_LOOP(collapse=4)
                                do i = iv%beg, iv%end
                                    do j = is1_viscous%beg, is1_viscous%end
                                        do k = is2_viscous%beg, is2_viscous%end
                                            do l = is3_viscous%beg, is3_viscous%end
                                                vL_prim_vf(i)%sf(l, k, j) = vL_z(j, k, l, i)
                                                vR_prim_vf(i)%sf(l, k, j) = vR_z(j, k, l, i)
                                            end do
                                        end do
                                    end do
                                end do
                            #:endcall GPU_PARALLEL_LOOP
                        elseif (norm_dir == 1) then
                            #:call GPU_PARALLEL_LOOP(collapse=4)
                                do i = iv%beg, iv%end
                                    do l = is3_viscous%beg, is3_viscous%end
                                        do k = is2_viscous%beg, is2_viscous%end
                                            do j = is1_viscous%beg, is1_viscous%end
                                                vL_prim_vf(i)%sf(j, k, l) = vL_x(j, k, l, i)
                                                vR_prim_vf(i)%sf(j, k, l) = vR_x(j, k, l, i)
                                            end do
                                        end do
                                    end do
                                end do
                            #:endcall GPU_PARALLEL_LOOP
                        end if
                    end if
                end if
            end if

        #:endfor
    end subroutine s_reconstruct_cell_boundary_values_visc_deriv

    !>  The purpose of this subroutine is to employ the inputted
        !!      left and right cell-boundary integral-averaged variables
        !!      to compute the relevant cell-average first-order spatial
        !!      derivatives in the x-, y- or z-direction by means of the
        !!      scalar divergence theorem.
        !!  @param vL_vf Left cell-boundary integral averages
        !!  @param vR_vf Right cell-boundary integral averages
        !!  @param dv_ds_vf Cell-average first-order spatial derivatives
        !!  @param norm_dir Splitting coordinate direction
    subroutine s_apply_scalar_divergence_theorem(vL_vf, vR_vf, &
                                                 dv_ds_vf, &
                                                 norm_dir, &
                                                 ix, iy, iz, iv_in, &
                                                 dL, dim, buff_size_in)

        ! arrays of cell widths
        type(scalar_field), &
            dimension(iv%beg:iv%end), &
            intent(in) :: vL_vf, vR_vf

        type(scalar_field), &
            dimension(iv%beg:iv%end), &
            intent(inout) :: dv_ds_vf

        integer, intent(in) :: norm_dir
        type(int_bounds_info), intent(in) :: ix, iy, iz, iv_in
        integer, intent(in) :: dim, buff_size_in
        real(wp), dimension(-buff_size_in:dim + buff_size_in), intent(in) :: dL

        integer :: i, j, k, l !< Generic loop iterators

        is1_viscous = ix
        is2_viscous = iy
        is3_viscous = iz
        iv = iv_in

        $:GPU_UPDATE(device='[is1_viscous, is2_viscous, is3_viscous, iv]')

        ! First-Order Spatial Derivatives in x-direction
        if (norm_dir == 1) then

            ! A general application of the scalar divergence theorem that
            ! utilizes the left and right cell-boundary integral-averages,
            ! inside each cell, or an arithmetic mean of these two at the
            ! cell-boundaries, to calculate the cell-averaged first-order
            ! spatial derivatives inside the cell.

            #:call GPU_PARALLEL_LOOP(collapse=3)
                do l = is3_viscous%beg, is3_viscous%end
                    do k = is2_viscous%beg, is2_viscous%end
                        do j = is1_viscous%beg + 1, is1_viscous%end - 1
                            $:GPU_LOOP(parallelism='[seq]')
                            do i = iv%beg, iv%end
                                dv_ds_vf(i)%sf(j, k, l) = &
                                    1._wp/((1._wp + wa_flg)*dL(j)) &
                                    *(wa_flg*vL_vf(i)%sf(j + 1, k, l) &
                                      + vR_vf(i)%sf(j, k, l) &
                                      - vL_vf(i)%sf(j, k, l) &
                                      - wa_flg*vR_vf(i)%sf(j - 1, k, l))
                            end do
                        end do
                    end do
                end do
            #:endcall GPU_PARALLEL_LOOP

            ! END: First-Order Spatial Derivatives in x-direction

            ! First-Order Spatial Derivatives in y-direction
        elseif (norm_dir == 2) then

            ! A general application of the scalar divergence theorem that
            ! utilizes the left and right cell-boundary integral-averages,
            ! inside each cell, or an arithmetic mean of these two at the
            ! cell-boundaries, to calculate the cell-averaged first-order
            ! spatial derivatives inside the cell.

            #:call GPU_PARALLEL_LOOP(collapse=3)
                do l = is3_viscous%beg, is3_viscous%end
                    do k = is2_viscous%beg + 1, is2_viscous%end - 1
                        do j = is1_viscous%beg, is1_viscous%end
                            $:GPU_LOOP(parallelism='[seq]')
                            do i = iv%beg, iv%end
                                dv_ds_vf(i)%sf(j, k, l) = &
                                    1._wp/((1._wp + wa_flg)*dL(k)) &
                                    *(wa_flg*vL_vf(i)%sf(j, k + 1, l) &
                                      + vR_vf(i)%sf(j, k, l) &
                                      - vL_vf(i)%sf(j, k, l) &
                                      - wa_flg*vR_vf(i)%sf(j, k - 1, l))
                            end do
                        end do
                    end do
                end do
            #:endcall GPU_PARALLEL_LOOP

            ! END: First-Order Spatial Derivatives in y-direction

            ! First-Order Spatial Derivatives in z-direction
        else

            ! A general application of the scalar divergence theorem that
            ! utilizes the left and right cell-boundary integral-averages,
            ! inside each cell, or an arithmetic mean of these two at the
            ! cell-boundaries, to calculate the cell-averaged first-order
            ! spatial derivatives inside the cell.

            #:call GPU_PARALLEL_LOOP(collapse=3)
                do l = is3_viscous%beg + 1, is3_viscous%end - 1
                    do k = is2_viscous%beg, is2_viscous%end
                        do j = is1_viscous%beg, is1_viscous%end
                            $:GPU_LOOP(parallelism='[seq]')
                            do i = iv%beg, iv%end
                                dv_ds_vf(i)%sf(j, k, l) = &
                                    1._wp/((1._wp + wa_flg)*dL(l)) &
                                    *(wa_flg*vL_vf(i)%sf(j, k, l + 1) &
                                      + vR_vf(i)%sf(j, k, l) &
                                      - vL_vf(i)%sf(j, k, l) &
                                      - wa_flg*vR_vf(i)%sf(j, k, l - 1))
                            end do
                        end do
                    end do
                end do
            #:endcall GPU_PARALLEL_LOOP

        end if
        ! END: First-Order Spatial Derivatives in z-direction

    end subroutine s_apply_scalar_divergence_theorem

    !>  Computes the scalar gradient fields via finite differences
        !!  @param var Variable to compute derivative of
        !!  @param grad_x First coordinate direction component of the derivative
        !!  @param grad_y Second coordinate direction component of the derivative
        !!  @param grad_z Third coordinate direction component of the derivative
        !!  @param norm Norm of the gradient vector
    subroutine s_compute_fd_gradient(var, grad_x, grad_y, grad_z)

        type(scalar_field), intent(in) :: var
        type(scalar_field), intent(inout) :: grad_x
        type(scalar_field), intent(inout) :: grad_y
        type(scalar_field), intent(inout) :: grad_z
        type(int_bounds_info) :: ix, iy, iz

        integer :: j, k, l !< Generic loop iterators

        ix%beg = 1 - buff_size; ix%end = m + buff_size - 1
        if (n > 0) then
            iy%beg = 1 - buff_size; iy%end = n + buff_size - 1
        else
            iy%beg = 0; iy%end = 0
        end if

        if (p > 0) then
            iz%beg = 1 - buff_size; iz%end = p + buff_size - 1
        else
            iz%beg = 0; iz%end = 0
        end if

        is1_viscous = ix; is2_viscous = iy; is3_viscous = iz

        $:GPU_UPDATE(device='[is1_viscous,is2_viscous,is3_viscous]')

        #:call GPU_PARALLEL_LOOP(collapse=3)
            do l = is3_viscous%beg, is3_viscous%end
                do k = is2_viscous%beg, is2_viscous%end
                    do j = is1_viscous%beg, is1_viscous%end
                        grad_x%sf(j, k, l) = &
                            (var%sf(j + 1, k, l) - var%sf(j - 1, k, l))/ &
                            (x_cc(j + 1) - x_cc(j - 1))
                    end do
                end do
            end do
        #:endcall GPU_PARALLEL_LOOP

        if (n > 0) then
            #:call GPU_PARALLEL_LOOP(collapse=3)
                do l = is3_viscous%beg, is3_viscous%end
                    do k = is2_viscous%beg, is2_viscous%end
                        do j = is1_viscous%beg, is1_viscous%end
                            grad_y%sf(j, k, l) = &
                                (var%sf(j, k + 1, l) - var%sf(j, k - 1, l))/ &
                                (y_cc(k + 1) - y_cc(k - 1))
                        end do
                    end do
                end do
            #:endcall GPU_PARALLEL_LOOP
        end if

        if (p > 0) then
            #:call GPU_PARALLEL_LOOP(collapse=3)
                do l = is3_viscous%beg, is3_viscous%end
                    do k = is2_viscous%beg, is2_viscous%end
                        do j = is1_viscous%beg, is1_viscous%end
                            grad_z%sf(j, k, l) = &
                                (var%sf(j, k, l + 1) - var%sf(j, k, l - 1))/ &
                                (z_cc(l + 1) - z_cc(l - 1))
                        end do
                    end do
                end do
            #:endcall GPU_PARALLEL_LOOP
        end if

        #:call GPU_PARALLEL_LOOP(collapse=2)
            do l = idwbuff(3)%beg, idwbuff(3)%end
                do k = idwbuff(2)%beg, idwbuff(2)%end
                    grad_x%sf(idwbuff(1)%beg, k, l) = &
                        (-3._wp*var%sf(idwbuff(1)%beg, k, l) + 4._wp*var%sf(idwbuff(1)%beg + 1, k, l) - var%sf(idwbuff(1)%beg + 2, k, l))/ &
                        (x_cc(idwbuff(1)%beg + 2) - x_cc(idwbuff(1)%beg))
                    grad_x%sf(idwbuff(1)%end, k, l) = &
                        (+3._wp*var%sf(idwbuff(1)%end, k, l) - 4._wp*var%sf(idwbuff(1)%end - 1, k, l) + var%sf(idwbuff(1)%end - 2, k, l))/ &
                        (x_cc(idwbuff(1)%end) - x_cc(idwbuff(1)%end - 2))
                end do
            end do
        #:endcall GPU_PARALLEL_LOOP
        if (n > 0) then
            #:call GPU_PARALLEL_LOOP(collapse=2)
                do l = idwbuff(3)%beg, idwbuff(3)%end
                    do j = idwbuff(1)%beg, idwbuff(1)%end
                        grad_y%sf(j, idwbuff(2)%beg, l) = &
                            (-3._wp*var%sf(j, idwbuff(2)%beg, l) + 4._wp*var%sf(j, idwbuff(2)%beg + 1, l) - var%sf(j, idwbuff(2)%beg + 2, l))/ &
                            (y_cc(idwbuff(2)%beg + 2) - y_cc(idwbuff(2)%beg))
                        grad_y%sf(j, idwbuff(2)%end, l) = &
                            (+3._wp*var%sf(j, idwbuff(2)%end, l) - 4._wp*var%sf(j, idwbuff(2)%end - 1, l) + var%sf(j, idwbuff(2)%end - 2, l))/ &
                            (y_cc(idwbuff(2)%end) - y_cc(idwbuff(2)%end - 2))
                    end do
                end do
            #:endcall GPU_PARALLEL_LOOP
            if (p > 0) then
                #:call GPU_PARALLEL_LOOP(collapse=2)
                    do k = idwbuff(2)%beg, idwbuff(2)%end
                        do j = idwbuff(1)%beg, idwbuff(1)%end
                            grad_z%sf(j, k, idwbuff(3)%beg) = &
                                (-3._wp*var%sf(j, k, idwbuff(3)%beg) + 4._wp*var%sf(j, k, idwbuff(3)%beg + 1) - var%sf(j, k, idwbuff(3)%beg + 2))/ &
                                (z_cc(idwbuff(3)%beg + 2) - z_cc(is3_viscous%beg))
                            grad_z%sf(j, k, idwbuff(3)%end) = &
                                (+3._wp*var%sf(j, k, idwbuff(3)%end) - 4._wp*var%sf(j, k, idwbuff(3)%end - 1) + var%sf(j, k, idwbuff(3)%end - 2))/ &
                                (z_cc(idwbuff(3)%end) - z_cc(idwbuff(3)%end - 2))
                        end do
                    end do
                #:endcall GPU_PARALLEL_LOOP
            end if
        end if

        if (bc_x%beg <= BC_GHOST_EXTRAP) then
            #:call GPU_PARALLEL_LOOP(collapse=2)
                do l = idwbuff(3)%beg, idwbuff(3)%end
                    do k = idwbuff(2)%beg, idwbuff(2)%end
                        grad_x%sf(0, k, l) = (-3._wp*var%sf(0, k, l) + 4._wp*var%sf(1, k, l) - var%sf(2, k, l))/ &
                                             (x_cc(2) - x_cc(0))
                    end do
                end do
            #:endcall GPU_PARALLEL_LOOP
        end if
        if (bc_x%end <= BC_GHOST_EXTRAP) then
            #:call GPU_PARALLEL_LOOP(collapse=2)
                do l = idwbuff(3)%beg, idwbuff(3)%end
                    do k = idwbuff(2)%beg, idwbuff(2)%end
                        grad_x%sf(m, k, l) = (3._wp*var%sf(m, k, l) - 4._wp*var%sf(m - 1, k, l) + var%sf(m - 2, k, l))/ &
                                             (x_cc(m) - x_cc(m - 2))
                    end do
                end do
            #:endcall GPU_PARALLEL_LOOP
        end if
        if (n > 0) then
            if (bc_y%beg <= BC_GHOST_EXTRAP .and. bc_y%beg /= BC_NULL) then
                #:call GPU_PARALLEL_LOOP(collapse=2)
                    do l = idwbuff(3)%beg, idwbuff(3)%end
                        do j = idwbuff(1)%beg, idwbuff(1)%end
                            grad_y%sf(j, 0, l) = (-3._wp*var%sf(j, 0, l) + 4._wp*var%sf(j, 1, l) - var%sf(j, 2, l))/ &
                                                 (y_cc(2) - y_cc(0))
                        end do
                    end do
                #:endcall GPU_PARALLEL_LOOP
            end if
            if (bc_y%end <= BC_GHOST_EXTRAP) then
                #:call GPU_PARALLEL_LOOP(collapse=2)
                    do l = idwbuff(3)%beg, idwbuff(3)%end
                        do j = idwbuff(1)%beg, idwbuff(1)%end
                            grad_y%sf(j, n, l) = (3._wp*var%sf(j, n, l) - 4._wp*var%sf(j, n - 1, l) + var%sf(j, n - 2, l))/ &
                                                 (y_cc(n) - y_cc(n - 2))
                        end do
                    end do
                #:endcall GPU_PARALLEL_LOOP
            end if
            if (p > 0) then
                if (bc_z%beg <= BC_GHOST_EXTRAP) then
                    #:call GPU_PARALLEL_LOOP(collapse=2)
                        do k = idwbuff(2)%beg, idwbuff(2)%end
                            do j = idwbuff(1)%beg, idwbuff(1)%end
                                grad_z%sf(j, k, 0) = &
                                    (-3._wp*var%sf(j, k, 0) + 4._wp*var%sf(j, k, 1) - var%sf(j, k, 2))/ &
                                    (z_cc(2) - z_cc(0))
                            end do
                        end do
                    #:endcall GPU_PARALLEL_LOOP
                end if
                if (bc_z%end <= BC_GHOST_EXTRAP) then
                    #:call GPU_PARALLEL_LOOP(collapse=2)
                        do k = idwbuff(2)%beg, idwbuff(2)%end
                            do j = idwbuff(1)%beg, idwbuff(1)%end
                                grad_z%sf(j, k, p) = &
                                    (3._wp*var%sf(j, k, p) - 4._wp*var%sf(j, k, p - 1) + var%sf(j, k, p - 2))/ &
                                    (z_cc(p) - z_cc(p - 2))
                            end do
                        end do
                    #:endcall GPU_PARALLEL_LOOP
                end if
            end if
        end if

    end subroutine s_compute_fd_gradient

    impure subroutine s_finalize_viscous_module()

        @:DEALLOCATE(Res_viscous)

    end subroutine s_finalize_viscous_module

end module m_viscous<|MERGE_RESOLUTION|>--- conflicted
+++ resolved
@@ -308,215 +308,215 @@
         if (p == 0) return
         #:if not MFC_CASE_OPTIMIZATION or num_dims > 2
 
-        if (shear_stress) then    ! Shear stresses
-            #:call GPU_PARALLEL_LOOP(collapse=3, private='[alpha_visc, alpha_rho_visc, Re_visc, tau_Re]')
-                do l = is3_viscous%beg, is3_viscous%end
-                    do k = -1, 1
-                        do j = is1_viscous%beg, is1_viscous%end
-
-                            $:GPU_LOOP(parallelism='[seq]')
-                            do i = 1, num_fluids
-                                alpha_rho_visc(i) = q_prim_vf(i)%sf(j, k, l)
-                                if (bubbles_euler .and. num_fluids == 1) then
-                                    alpha_visc(i) = 1._wp - q_prim_vf(E_idx + i)%sf(j, k, l)
+            if (shear_stress) then    ! Shear stresses
+                #:call GPU_PARALLEL_LOOP(collapse=3, private='[alpha_visc, alpha_rho_visc, Re_visc, tau_Re]')
+                    do l = is3_viscous%beg, is3_viscous%end
+                        do k = -1, 1
+                            do j = is1_viscous%beg, is1_viscous%end
+
+                                $:GPU_LOOP(parallelism='[seq]')
+                                do i = 1, num_fluids
+                                    alpha_rho_visc(i) = q_prim_vf(i)%sf(j, k, l)
+                                    if (bubbles_euler .and. num_fluids == 1) then
+                                        alpha_visc(i) = 1._wp - q_prim_vf(E_idx + i)%sf(j, k, l)
+                                    else
+                                        alpha_visc(i) = q_prim_vf(E_idx + i)%sf(j, k, l)
+                                    end if
+                                end do
+
+                                if (bubbles_euler) then
+                                    rho_visc = 0._wp
+                                    gamma_visc = 0._wp
+                                    pi_inf_visc = 0._wp
+
+                                    if (mpp_lim .and. (model_eqns == 2) .and. (num_fluids > 2)) then
+                                        $:GPU_LOOP(parallelism='[seq]')
+                                        do i = 1, num_fluids
+                                            rho_visc = rho_visc + alpha_rho_visc(i)
+                                            gamma_visc = gamma_visc + alpha_visc(i)*gammas(i)
+                                            pi_inf_visc = pi_inf_visc + alpha_visc(i)*pi_infs(i)
+                                        end do
+                                    else if ((model_eqns == 2) .and. (num_fluids > 2)) then
+                                        $:GPU_LOOP(parallelism='[seq]')
+                                        do i = 1, num_fluids - 1
+                                            rho_visc = rho_visc + alpha_rho_visc(i)
+                                            gamma_visc = gamma_visc + alpha_visc(i)*gammas(i)
+                                            pi_inf_visc = pi_inf_visc + alpha_visc(i)*pi_infs(i)
+                                        end do
+                                    else
+                                        rho_visc = alpha_rho_visc(1)
+                                        gamma_visc = gammas(1)
+                                        pi_inf_visc = pi_infs(1)
+                                    end if
                                 else
-                                    alpha_visc(i) = q_prim_vf(E_idx + i)%sf(j, k, l)
-                                end if
-                            end do
-
-                            if (bubbles_euler) then
-                                rho_visc = 0._wp
-                                gamma_visc = 0._wp
-                                pi_inf_visc = 0._wp
-
-                                if (mpp_lim .and. (model_eqns == 2) .and. (num_fluids > 2)) then
+                                    rho_visc = 0._wp
+                                    gamma_visc = 0._wp
+                                    pi_inf_visc = 0._wp
+
+                                    alpha_visc_sum = 0._wp
+
+                                    if (mpp_lim) then
+                                        $:GPU_LOOP(parallelism='[seq]')
+                                        do i = 1, num_fluids
+                                            alpha_rho_visc(i) = max(0._wp, alpha_rho_visc(i))
+                                            alpha_visc(i) = min(max(0._wp, alpha_visc(i)), 1._wp)
+                                            alpha_visc_sum = alpha_visc_sum + alpha_visc(i)
+                                        end do
+
+                                        alpha_visc = alpha_visc/max(alpha_visc_sum, sgm_eps)
+
+                                    end if
+
                                     $:GPU_LOOP(parallelism='[seq]')
                                     do i = 1, num_fluids
                                         rho_visc = rho_visc + alpha_rho_visc(i)
                                         gamma_visc = gamma_visc + alpha_visc(i)*gammas(i)
                                         pi_inf_visc = pi_inf_visc + alpha_visc(i)*pi_infs(i)
                                     end do
-                                else if ((model_eqns == 2) .and. (num_fluids > 2)) then
-                                    $:GPU_LOOP(parallelism='[seq]')
-                                    do i = 1, num_fluids - 1
-                                        rho_visc = rho_visc + alpha_rho_visc(i)
-                                        gamma_visc = gamma_visc + alpha_visc(i)*gammas(i)
-                                        pi_inf_visc = pi_inf_visc + alpha_visc(i)*pi_infs(i)
-                                    end do
-                                else
-                                    rho_visc = alpha_rho_visc(1)
-                                    gamma_visc = gammas(1)
-                                    pi_inf_visc = pi_infs(1)
+
+                                    if (viscous) then
+                                        $:GPU_LOOP(parallelism='[seq]')
+                                        do i = 1, 2
+                                            Re_visc(i) = dflt_real
+
+                                            if (Re_size(i) > 0) Re_visc(i) = 0._wp
+                                            $:GPU_LOOP(parallelism='[seq]')
+                                            do q = 1, Re_size(i)
+                                                Re_visc(i) = alpha_visc(Re_idx(i, q))/Res_viscous(i, q) &
+                                                             + Re_visc(i)
+                                            end do
+
+                                            Re_visc(i) = 1._wp/max(Re_visc(i), sgm_eps)
+
+                                        end do
+                                    end if
                                 end if
-                            else
-                                rho_visc = 0._wp
-                                gamma_visc = 0._wp
-                                pi_inf_visc = 0._wp
-
-                                alpha_visc_sum = 0._wp
-
-                                if (mpp_lim) then
-                                    $:GPU_LOOP(parallelism='[seq]')
-                                    do i = 1, num_fluids
-                                        alpha_rho_visc(i) = max(0._wp, alpha_rho_visc(i))
-                                        alpha_visc(i) = min(max(0._wp, alpha_visc(i)), 1._wp)
-                                        alpha_visc_sum = alpha_visc_sum + alpha_visc(i)
-                                    end do
-
-                                    alpha_visc = alpha_visc/max(alpha_visc_sum, sgm_eps)
-
-                                end if
+
+                                tau_Re(2, 2) = -(2._wp/3._wp)*grad_z_vf(3)%sf(j, k, l)/y_cc(k)/ &
+                                               Re_visc(1)
+
+                                tau_Re(2, 3) = ((grad_z_vf(2)%sf(j, k, l) - &
+                                                 q_prim_vf(momxe)%sf(j, k, l))/ &
+                                                y_cc(k) + grad_y_vf(3)%sf(j, k, l))/ &
+                                               Re_visc(1)
+
+                                $:GPU_LOOP(parallelism='[seq]')
+                                do i = 2, 3
+                                    tau_Re_vf(contxe + i)%sf(j, k, l) = &
+                                        tau_Re_vf(contxe + i)%sf(j, k, l) - &
+                                        tau_Re(2, i)
+
+                                    tau_Re_vf(E_idx)%sf(j, k, l) = &
+                                        tau_Re_vf(E_idx)%sf(j, k, l) - &
+                                        q_prim_vf(contxe + i)%sf(j, k, l)*tau_Re(2, i)
+                                end do
+
+                            end do
+                        end do
+                    end do
+                #:endcall GPU_PARALLEL_LOOP
+            end if
+
+            if (bulk_stress) then    ! Bulk stresses
+                #:call GPU_PARALLEL_LOOP(collapse=3, private='[alpha_visc, alpha_rho_visc, Re_visc, tau_Re]')
+                    do l = is3_viscous%beg, is3_viscous%end
+                        do k = -1, 1
+                            do j = is1_viscous%beg, is1_viscous%end
 
                                 $:GPU_LOOP(parallelism='[seq]')
                                 do i = 1, num_fluids
-                                    rho_visc = rho_visc + alpha_rho_visc(i)
-                                    gamma_visc = gamma_visc + alpha_visc(i)*gammas(i)
-                                    pi_inf_visc = pi_inf_visc + alpha_visc(i)*pi_infs(i)
-                                end do
-
-                                if (viscous) then
-                                    $:GPU_LOOP(parallelism='[seq]')
-                                    do i = 1, 2
-                                        Re_visc(i) = dflt_real
-
-                                        if (Re_size(i) > 0) Re_visc(i) = 0._wp
-                                        $:GPU_LOOP(parallelism='[seq]')
-                                        do q = 1, Re_size(i)
-                                            Re_visc(i) = alpha_visc(Re_idx(i, q))/Res_viscous(i, q) &
-                                                         + Re_visc(i)
-                                        end do
-
-                                        Re_visc(i) = 1._wp/max(Re_visc(i), sgm_eps)
-
-                                    end do
-                                end if
-                            end if
-
-                            tau_Re(2, 2) = -(2._wp/3._wp)*grad_z_vf(3)%sf(j, k, l)/y_cc(k)/ &
-                                           Re_visc(1)
-
-                            tau_Re(2, 3) = ((grad_z_vf(2)%sf(j, k, l) - &
-                                             q_prim_vf(momxe)%sf(j, k, l))/ &
-                                            y_cc(k) + grad_y_vf(3)%sf(j, k, l))/ &
-                                           Re_visc(1)
-
-                            $:GPU_LOOP(parallelism='[seq]')
-                            do i = 2, 3
-                                tau_Re_vf(contxe + i)%sf(j, k, l) = &
-                                    tau_Re_vf(contxe + i)%sf(j, k, l) - &
-                                    tau_Re(2, i)
-
-                                tau_Re_vf(E_idx)%sf(j, k, l) = &
-                                    tau_Re_vf(E_idx)%sf(j, k, l) - &
-                                    q_prim_vf(contxe + i)%sf(j, k, l)*tau_Re(2, i)
-                            end do
-
-                        end do
-                    end do
-                end do
-            #:endcall GPU_PARALLEL_LOOP
-        end if
-
-        if (bulk_stress) then    ! Bulk stresses
-            #:call GPU_PARALLEL_LOOP(collapse=3, private='[alpha_visc, alpha_rho_visc, Re_visc, tau_Re]')
-                do l = is3_viscous%beg, is3_viscous%end
-                    do k = -1, 1
-                        do j = is1_viscous%beg, is1_viscous%end
-
-                            $:GPU_LOOP(parallelism='[seq]')
-                            do i = 1, num_fluids
-                                alpha_rho_visc(i) = q_prim_vf(i)%sf(j, k, l)
-                                if (bubbles_euler .and. num_fluids == 1) then
-                                    alpha_visc(i) = 1._wp - q_prim_vf(E_idx + i)%sf(j, k, l)
+                                    alpha_rho_visc(i) = q_prim_vf(i)%sf(j, k, l)
+                                    if (bubbles_euler .and. num_fluids == 1) then
+                                        alpha_visc(i) = 1._wp - q_prim_vf(E_idx + i)%sf(j, k, l)
+                                    else
+                                        alpha_visc(i) = q_prim_vf(E_idx + i)%sf(j, k, l)
+                                    end if
+                                end do
+
+                                if (bubbles_euler) then
+                                    rho_visc = 0._wp
+                                    gamma_visc = 0._wp
+                                    pi_inf_visc = 0._wp
+
+                                    if (mpp_lim .and. (model_eqns == 2) .and. (num_fluids > 2)) then
+                                        $:GPU_LOOP(parallelism='[seq]')
+                                        do i = 1, num_fluids
+                                            rho_visc = rho_visc + alpha_rho_visc(i)
+                                            gamma_visc = gamma_visc + alpha_visc(i)*gammas(i)
+                                            pi_inf_visc = pi_inf_visc + alpha_visc(i)*pi_infs(i)
+                                        end do
+                                    else if ((model_eqns == 2) .and. (num_fluids > 2)) then
+                                        $:GPU_LOOP(parallelism='[seq]')
+                                        do i = 1, num_fluids - 1
+                                            rho_visc = rho_visc + alpha_rho_visc(i)
+                                            gamma_visc = gamma_visc + alpha_visc(i)*gammas(i)
+                                            pi_inf_visc = pi_inf_visc + alpha_visc(i)*pi_infs(i)
+                                        end do
+                                    else
+                                        rho_visc = alpha_rho_visc(1)
+                                        gamma_visc = gammas(1)
+                                        pi_inf_visc = pi_infs(1)
+                                    end if
                                 else
-                                    alpha_visc(i) = q_prim_vf(E_idx + i)%sf(j, k, l)
-                                end if
-                            end do
-
-                            if (bubbles_euler) then
-                                rho_visc = 0._wp
-                                gamma_visc = 0._wp
-                                pi_inf_visc = 0._wp
-
-                                if (mpp_lim .and. (model_eqns == 2) .and. (num_fluids > 2)) then
+                                    rho_visc = 0._wp
+                                    gamma_visc = 0._wp
+                                    pi_inf_visc = 0._wp
+
+                                    alpha_visc_sum = 0._wp
+
+                                    if (mpp_lim) then
+                                        $:GPU_LOOP(parallelism='[seq]')
+                                        do i = 1, num_fluids
+                                            alpha_rho_visc(i) = max(0._wp, alpha_rho_visc(i))
+                                            alpha_visc(i) = min(max(0._wp, alpha_visc(i)), 1._wp)
+                                            alpha_visc_sum = alpha_visc_sum + alpha_visc(i)
+                                        end do
+
+                                        alpha_visc = alpha_visc/max(alpha_visc_sum, sgm_eps)
+
+                                    end if
+
                                     $:GPU_LOOP(parallelism='[seq]')
                                     do i = 1, num_fluids
                                         rho_visc = rho_visc + alpha_rho_visc(i)
                                         gamma_visc = gamma_visc + alpha_visc(i)*gammas(i)
                                         pi_inf_visc = pi_inf_visc + alpha_visc(i)*pi_infs(i)
                                     end do
-                                else if ((model_eqns == 2) .and. (num_fluids > 2)) then
-                                    $:GPU_LOOP(parallelism='[seq]')
-                                    do i = 1, num_fluids - 1
-                                        rho_visc = rho_visc + alpha_rho_visc(i)
-                                        gamma_visc = gamma_visc + alpha_visc(i)*gammas(i)
-                                        pi_inf_visc = pi_inf_visc + alpha_visc(i)*pi_infs(i)
-                                    end do
-                                else
-                                    rho_visc = alpha_rho_visc(1)
-                                    gamma_visc = gammas(1)
-                                    pi_inf_visc = pi_infs(1)
+
+                                    if (viscous) then
+                                        $:GPU_LOOP(parallelism='[seq]')
+                                        do i = 1, 2
+                                            Re_visc(i) = dflt_real
+
+                                            if (Re_size(i) > 0) Re_visc(i) = 0._wp
+                                            $:GPU_LOOP(parallelism='[seq]')
+                                            do q = 1, Re_size(i)
+                                                Re_visc(i) = alpha_visc(Re_idx(i, q))/Res_viscous(i, q) &
+                                                             + Re_visc(i)
+                                            end do
+
+                                            Re_visc(i) = 1._wp/max(Re_visc(i), sgm_eps)
+
+                                        end do
+                                    end if
                                 end if
-                            else
-                                rho_visc = 0._wp
-                                gamma_visc = 0._wp
-                                pi_inf_visc = 0._wp
-
-                                alpha_visc_sum = 0._wp
-
-                                if (mpp_lim) then
-                                    $:GPU_LOOP(parallelism='[seq]')
-                                    do i = 1, num_fluids
-                                        alpha_rho_visc(i) = max(0._wp, alpha_rho_visc(i))
-                                        alpha_visc(i) = min(max(0._wp, alpha_visc(i)), 1._wp)
-                                        alpha_visc_sum = alpha_visc_sum + alpha_visc(i)
-                                    end do
-
-                                    alpha_visc = alpha_visc/max(alpha_visc_sum, sgm_eps)
-
-                                end if
-
-                                $:GPU_LOOP(parallelism='[seq]')
-                                do i = 1, num_fluids
-                                    rho_visc = rho_visc + alpha_rho_visc(i)
-                                    gamma_visc = gamma_visc + alpha_visc(i)*gammas(i)
-                                    pi_inf_visc = pi_inf_visc + alpha_visc(i)*pi_infs(i)
-                                end do
-
-                                if (viscous) then
-                                    $:GPU_LOOP(parallelism='[seq]')
-                                    do i = 1, 2
-                                        Re_visc(i) = dflt_real
-
-                                        if (Re_size(i) > 0) Re_visc(i) = 0._wp
-                                        $:GPU_LOOP(parallelism='[seq]')
-                                        do q = 1, Re_size(i)
-                                            Re_visc(i) = alpha_visc(Re_idx(i, q))/Res_viscous(i, q) &
-                                                         + Re_visc(i)
-                                        end do
-
-                                        Re_visc(i) = 1._wp/max(Re_visc(i), sgm_eps)
-
-                                    end do
-                                end if
-                            end if
-
-                            tau_Re(2, 2) = grad_z_vf(3)%sf(j, k, l)/y_cc(k)/ &
-                                           Re_visc(2)
-
-                            tau_Re_vf(momxb + 1)%sf(j, k, l) = &
-                                tau_Re_vf(momxb + 1)%sf(j, k, l) - &
-                                tau_Re(2, 2)
-
-                            tau_Re_vf(E_idx)%sf(j, k, l) = &
-                                tau_Re_vf(E_idx)%sf(j, k, l) - &
-                                q_prim_vf(momxb + 1)%sf(j, k, l)*tau_Re(2, 2)
-
-                        end do
-                    end do
-                end do
-            #:endcall GPU_PARALLEL_LOOP
-        end if
+
+                                tau_Re(2, 2) = grad_z_vf(3)%sf(j, k, l)/y_cc(k)/ &
+                                               Re_visc(2)
+
+                                tau_Re_vf(momxb + 1)%sf(j, k, l) = &
+                                    tau_Re_vf(momxb + 1)%sf(j, k, l) - &
+                                    tau_Re(2, 2)
+
+                                tau_Re_vf(E_idx)%sf(j, k, l) = &
+                                    tau_Re_vf(E_idx)%sf(j, k, l) - &
+                                    q_prim_vf(momxb + 1)%sf(j, k, l)*tau_Re(2, 2)
+
+                            end do
+                        end do
+                    end do
+                #:endcall GPU_PARALLEL_LOOP
+            end if
         #:endif
     end subroutine s_compute_viscous_stress_tensor
 
@@ -752,229 +752,219 @@
 
                 if (p > 0) then
                     #:if not MFC_CASE_OPTIMIZATION or num_dims > 2
-                    #:call GPU_PARALLEL_LOOP(collapse=3)
-                        do j = is3_viscous%beg + 1, is3_viscous%end
-                            do l = is2_viscous%beg, is2_viscous%end
-                                do k = is1_viscous%beg, is1_viscous%end
-                                    $:GPU_LOOP(parallelism='[seq]')
-                                    do i = iv%beg, iv%end
-
-<<<<<<< HEAD
-                    #:call GPU_PARALLEL_LOOP(collapse=3)
-                        do j = is3_viscous%beg + 1, is3_viscous%end
-                            do l = is2_viscous%beg, is2_viscous%end
-                                do k = is1_viscous%beg, is1_viscous%end
-                                    $:GPU_LOOP(parallelism='[seq]')
-                                    do i = iv%beg, iv%end
-
-=======
->>>>>>> 0fcc08da
-                                        dqL_prim_dz_n(3)%vf(i)%sf(k, l, j) = &
-                                            (q_prim_qp%vf(i)%sf(k, l, j) - &
-                                             q_prim_qp%vf(i)%sf(k, l, j - 1))/ &
-                                            (z_cc(j) - z_cc(j - 1))
-                                    end do
-                                end do
-                            end do
-                        end do
-                    #:endcall GPU_PARALLEL_LOOP
-
-                    #:call GPU_PARALLEL_LOOP(collapse=3)
-                        do j = is3_viscous%beg, is3_viscous%end - 1
-                            do l = is2_viscous%beg, is2_viscous%end
-                                do k = is1_viscous%beg, is1_viscous%end
-                                    $:GPU_LOOP(parallelism='[seq]')
-                                    do i = iv%beg, iv%end
-
-                                        dqR_prim_dz_n(3)%vf(i)%sf(k, l, j) = &
-                                            (q_prim_qp%vf(i)%sf(k, l, j + 1) - &
-                                             q_prim_qp%vf(i)%sf(k, l, j))/ &
-                                            (z_cc(j + 1) - z_cc(j))
-                                    end do
-                                end do
-                            end do
-                        end do
-                    #:endcall GPU_PARALLEL_LOOP
-
-                    #:call GPU_PARALLEL_LOOP(collapse=3)
-                        do l = is3_viscous%beg + 1, is3_viscous%end - 1
-                            do k = is2_viscous%beg, is2_viscous%end
-                                do j = is1_viscous%beg + 1, is1_viscous%end
-                                    $:GPU_LOOP(parallelism='[seq]')
-                                    do i = iv%beg, iv%end
-
-                                        dqL_prim_dz_n(1)%vf(i)%sf(j, k, l) = &
-                                            (dqL_prim_dz_n(3)%vf(i)%sf(j, k, l) + &
-                                             dqR_prim_dz_n(3)%vf(i)%sf(j, k, l) + &
-                                             dqL_prim_dz_n(3)%vf(i)%sf(j - 1, k, l) + &
-                                             dqR_prim_dz_n(3)%vf(i)%sf(j - 1, k, l))
-
-                                        dqL_prim_dz_n(1)%vf(i)%sf(j, k, l) = 25.e-2_wp* &
-                                                                             dqL_prim_dz_n(1)%vf(i)%sf(j, k, l)
-
-                                    end do
-                                end do
-                            end do
-                        end do
-                    #:endcall GPU_PARALLEL_LOOP
-
-                    #:call GPU_PARALLEL_LOOP(collapse=3)
-                        do l = is3_viscous%beg + 1, is3_viscous%end - 1
-                            do k = is2_viscous%beg, is2_viscous%end
-                                do j = is1_viscous%beg, is1_viscous%end - 1
-                                    $:GPU_LOOP(parallelism='[seq]')
-                                    do i = iv%beg, iv%end
-
-                                        dqR_prim_dz_n(1)%vf(i)%sf(j, k, l) = &
-                                            (dqL_prim_dz_n(3)%vf(i)%sf(j + 1, k, l) + &
-                                             dqR_prim_dz_n(3)%vf(i)%sf(j + 1, k, l) + &
-                                             dqL_prim_dz_n(3)%vf(i)%sf(j, k, l) + &
-                                             dqR_prim_dz_n(3)%vf(i)%sf(j, k, l))
-
-                                        dqR_prim_dz_n(1)%vf(i)%sf(j, k, l) = 25.e-2_wp* &
-                                                                             dqR_prim_dz_n(1)%vf(i)%sf(j, k, l)
-
-                                    end do
-                                end do
-                            end do
-                        end do
-                    #:endcall GPU_PARALLEL_LOOP
-
-                    #:call GPU_PARALLEL_LOOP(collapse=3)
-                        do l = is3_viscous%beg + 1, is3_viscous%end - 1
-                            do j = is2_viscous%beg + 1, is2_viscous%end
-                                do k = is1_viscous%beg, is1_viscous%end
-                                    $:GPU_LOOP(parallelism='[seq]')
-                                    do i = iv%beg, iv%end
-
-                                        dqL_prim_dz_n(2)%vf(i)%sf(k, j, l) = &
-                                            (dqL_prim_dz_n(3)%vf(i)%sf(k, j, l) + &
-                                             dqR_prim_dz_n(3)%vf(i)%sf(k, j, l) + &
-                                             dqL_prim_dz_n(3)%vf(i)%sf(k, j - 1, l) + &
-                                             dqR_prim_dz_n(3)%vf(i)%sf(k, j - 1, l))
-
-                                        dqL_prim_dz_n(2)%vf(i)%sf(k, j, l) = 25.e-2_wp* &
-                                                                             dqL_prim_dz_n(2)%vf(i)%sf(k, j, l)
-
-                                    end do
-                                end do
-                            end do
-                        end do
-                    #:endcall GPU_PARALLEL_LOOP
-
-                    #:call GPU_PARALLEL_LOOP(collapse=3)
-                        do l = is3_viscous%beg + 1, is3_viscous%end - 1
-                            do j = is2_viscous%beg, is2_viscous%end - 1
-                                do k = is1_viscous%beg, is1_viscous%end
-                                    $:GPU_LOOP(parallelism='[seq]')
-                                    do i = iv%beg, iv%end
-
-                                        dqR_prim_dz_n(2)%vf(i)%sf(k, j, l) = &
-                                            (dqL_prim_dz_n(3)%vf(i)%sf(k, j + 1, l) + &
-                                             dqR_prim_dz_n(3)%vf(i)%sf(k, j + 1, l) + &
-                                             dqL_prim_dz_n(3)%vf(i)%sf(k, j, l) + &
-                                             dqR_prim_dz_n(3)%vf(i)%sf(k, j, l))
-
-                                        dqR_prim_dz_n(2)%vf(i)%sf(k, j, l) = 25.e-2_wp* &
-                                                                             dqR_prim_dz_n(2)%vf(i)%sf(k, j, l)
-
-                                    end do
-                                end do
-                            end do
-                        end do
-                    #:endcall GPU_PARALLEL_LOOP
-
-                    #:call GPU_PARALLEL_LOOP(collapse=3)
-                        do j = is3_viscous%beg + 1, is3_viscous%end
-                            do l = is2_viscous%beg + 1, is2_viscous%end - 1
-                                do k = is1_viscous%beg, is1_viscous%end
-                                    $:GPU_LOOP(parallelism='[seq]')
-                                    do i = iv%beg, iv%end
-
-                                        dqL_prim_dy_n(3)%vf(i)%sf(k, l, j) = &
-                                            (dqL_prim_dy_n(2)%vf(i)%sf(k, l, j) + &
-                                             dqR_prim_dy_n(2)%vf(i)%sf(k, l, j) + &
-                                             dqL_prim_dy_n(2)%vf(i)%sf(k, l, j - 1) + &
-                                             dqR_prim_dy_n(2)%vf(i)%sf(k, l, j - 1))
-
-                                        dqL_prim_dy_n(3)%vf(i)%sf(k, l, j) = 25.e-2_wp* &
-                                                                             dqL_prim_dy_n(3)%vf(i)%sf(k, l, j)
-
-                                    end do
-                                end do
-                            end do
-                        end do
-                    #:endcall GPU_PARALLEL_LOOP
-
-                    #:call GPU_PARALLEL_LOOP(collapse=3)
-                        do j = is3_viscous%beg, is3_viscous%end - 1
-                            do l = is2_viscous%beg + 1, is2_viscous%end - 1
-                                do k = is1_viscous%beg, is1_viscous%end
-                                    $:GPU_LOOP(parallelism='[seq]')
-                                    do i = iv%beg, iv%end
-
-                                        dqR_prim_dy_n(3)%vf(i)%sf(k, l, j) = &
-                                            (dqL_prim_dy_n(2)%vf(i)%sf(k, l, j + 1) + &
-                                             dqR_prim_dy_n(2)%vf(i)%sf(k, l, j + 1) + &
-                                             dqL_prim_dy_n(2)%vf(i)%sf(k, l, j) + &
-                                             dqR_prim_dy_n(2)%vf(i)%sf(k, l, j))
-
-                                        dqR_prim_dy_n(3)%vf(i)%sf(k, l, j) = 25.e-2_wp* &
-                                                                             dqR_prim_dy_n(3)%vf(i)%sf(k, l, j)
-
-                                    end do
-                                end do
-                            end do
-                        end do
-                    #:endcall GPU_PARALLEL_LOOP
-                    #:call GPU_PARALLEL_LOOP(collapse=3)
-                        do j = is3_viscous%beg + 1, is3_viscous%end
-                            do l = is2_viscous%beg, is2_viscous%end
-                                do k = is1_viscous%beg + 1, is1_viscous%end - 1
-                                    $:GPU_LOOP(parallelism='[seq]')
-                                    do i = iv%beg, iv%end
-
-                                        dqL_prim_dx_n(3)%vf(i)%sf(k, l, j) = &
-                                            (dqL_prim_dx_n(1)%vf(i)%sf(k, l, j) + &
-                                             dqR_prim_dx_n(1)%vf(i)%sf(k, l, j) + &
-                                             dqL_prim_dx_n(1)%vf(i)%sf(k, l, j - 1) + &
-                                             dqR_prim_dx_n(1)%vf(i)%sf(k, l, j - 1))
-
-                                        dqL_prim_dx_n(3)%vf(i)%sf(k, l, j) = 25.e-2_wp* &
-                                                                             dqL_prim_dx_n(3)%vf(i)%sf(k, l, j)
-
-                                    end do
-                                end do
-                            end do
-                        end do
-                    #:endcall GPU_PARALLEL_LOOP
-                    #:call GPU_PARALLEL_LOOP(collapse=3)
-                        do j = is3_viscous%beg, is3_viscous%end - 1
-                            do l = is2_viscous%beg, is2_viscous%end
-                                do k = is1_viscous%beg + 1, is1_viscous%end - 1
-                                    $:GPU_LOOP(parallelism='[seq]')
-                                    do i = iv%beg, iv%end
-                                        dqR_prim_dx_n(3)%vf(i)%sf(k, l, j) = &
-                                            (dqL_prim_dx_n(1)%vf(i)%sf(k, l, j + 1) + &
-                                             dqR_prim_dx_n(1)%vf(i)%sf(k, l, j + 1) + &
-                                             dqL_prim_dx_n(1)%vf(i)%sf(k, l, j) + &
-                                             dqR_prim_dx_n(1)%vf(i)%sf(k, l, j))
-
-                                        dqR_prim_dx_n(3)%vf(i)%sf(k, l, j) = 25.e-2_wp* &
-                                                                             dqR_prim_dx_n(3)%vf(i)%sf(k, l, j)
-
-                                    end do
-                                end do
-                            end do
-                        end do
-                    #:endcall GPU_PARALLEL_LOOP
-
-                    do i = iv%beg, iv%end
-                        call s_compute_fd_gradient(q_prim_qp%vf(i), &
-                                                   dq_prim_dx_qp(1)%vf(i), &
-                                                   dq_prim_dy_qp(1)%vf(i), &
-                                                   dq_prim_dz_qp(1)%vf(i))
-                    end do
+                        #:call GPU_PARALLEL_LOOP(collapse=3)
+                            do j = is3_viscous%beg + 1, is3_viscous%end
+                                do l = is2_viscous%beg, is2_viscous%end
+                                    do k = is1_viscous%beg, is1_viscous%end
+                                        $:GPU_LOOP(parallelism='[seq]')
+                                        do i = iv%beg, iv%end
+
+                                            dqL_prim_dz_n(3)%vf(i)%sf(k, l, j) = &
+                                                (q_prim_qp%vf(i)%sf(k, l, j) - &
+                                                 q_prim_qp%vf(i)%sf(k, l, j - 1))/ &
+                                                (z_cc(j) - z_cc(j - 1))
+                                        end do
+                                    end do
+                                end do
+                            end do
+                        #:endcall GPU_PARALLEL_LOOP
+
+                        #:call GPU_PARALLEL_LOOP(collapse=3)
+                            do j = is3_viscous%beg, is3_viscous%end - 1
+                                do l = is2_viscous%beg, is2_viscous%end
+                                    do k = is1_viscous%beg, is1_viscous%end
+                                        $:GPU_LOOP(parallelism='[seq]')
+                                        do i = iv%beg, iv%end
+
+                                            dqR_prim_dz_n(3)%vf(i)%sf(k, l, j) = &
+                                                (q_prim_qp%vf(i)%sf(k, l, j + 1) - &
+                                                 q_prim_qp%vf(i)%sf(k, l, j))/ &
+                                                (z_cc(j + 1) - z_cc(j))
+                                        end do
+                                    end do
+                                end do
+                            end do
+                        #:endcall GPU_PARALLEL_LOOP
+
+                        #:call GPU_PARALLEL_LOOP(collapse=3)
+                            do l = is3_viscous%beg + 1, is3_viscous%end - 1
+                                do k = is2_viscous%beg, is2_viscous%end
+                                    do j = is1_viscous%beg + 1, is1_viscous%end
+                                        $:GPU_LOOP(parallelism='[seq]')
+                                        do i = iv%beg, iv%end
+
+                                            dqL_prim_dz_n(1)%vf(i)%sf(j, k, l) = &
+                                                (dqL_prim_dz_n(3)%vf(i)%sf(j, k, l) + &
+                                                 dqR_prim_dz_n(3)%vf(i)%sf(j, k, l) + &
+                                                 dqL_prim_dz_n(3)%vf(i)%sf(j - 1, k, l) + &
+                                                 dqR_prim_dz_n(3)%vf(i)%sf(j - 1, k, l))
+
+                                            dqL_prim_dz_n(1)%vf(i)%sf(j, k, l) = 25.e-2_wp* &
+                                                                                 dqL_prim_dz_n(1)%vf(i)%sf(j, k, l)
+
+                                        end do
+                                    end do
+                                end do
+                            end do
+                        #:endcall GPU_PARALLEL_LOOP
+
+                        #:call GPU_PARALLEL_LOOP(collapse=3)
+                            do l = is3_viscous%beg + 1, is3_viscous%end - 1
+                                do k = is2_viscous%beg, is2_viscous%end
+                                    do j = is1_viscous%beg, is1_viscous%end - 1
+                                        $:GPU_LOOP(parallelism='[seq]')
+                                        do i = iv%beg, iv%end
+
+                                            dqR_prim_dz_n(1)%vf(i)%sf(j, k, l) = &
+                                                (dqL_prim_dz_n(3)%vf(i)%sf(j + 1, k, l) + &
+                                                 dqR_prim_dz_n(3)%vf(i)%sf(j + 1, k, l) + &
+                                                 dqL_prim_dz_n(3)%vf(i)%sf(j, k, l) + &
+                                                 dqR_prim_dz_n(3)%vf(i)%sf(j, k, l))
+
+                                            dqR_prim_dz_n(1)%vf(i)%sf(j, k, l) = 25.e-2_wp* &
+                                                                                 dqR_prim_dz_n(1)%vf(i)%sf(j, k, l)
+
+                                        end do
+                                    end do
+                                end do
+                            end do
+                        #:endcall GPU_PARALLEL_LOOP
+
+                        #:call GPU_PARALLEL_LOOP(collapse=3)
+                            do l = is3_viscous%beg + 1, is3_viscous%end - 1
+                                do j = is2_viscous%beg + 1, is2_viscous%end
+                                    do k = is1_viscous%beg, is1_viscous%end
+                                        $:GPU_LOOP(parallelism='[seq]')
+                                        do i = iv%beg, iv%end
+
+                                            dqL_prim_dz_n(2)%vf(i)%sf(k, j, l) = &
+                                                (dqL_prim_dz_n(3)%vf(i)%sf(k, j, l) + &
+                                                 dqR_prim_dz_n(3)%vf(i)%sf(k, j, l) + &
+                                                 dqL_prim_dz_n(3)%vf(i)%sf(k, j - 1, l) + &
+                                                 dqR_prim_dz_n(3)%vf(i)%sf(k, j - 1, l))
+
+                                            dqL_prim_dz_n(2)%vf(i)%sf(k, j, l) = 25.e-2_wp* &
+                                                                                 dqL_prim_dz_n(2)%vf(i)%sf(k, j, l)
+
+                                        end do
+                                    end do
+                                end do
+                            end do
+                        #:endcall GPU_PARALLEL_LOOP
+
+                        #:call GPU_PARALLEL_LOOP(collapse=3)
+                            do l = is3_viscous%beg + 1, is3_viscous%end - 1
+                                do j = is2_viscous%beg, is2_viscous%end - 1
+                                    do k = is1_viscous%beg, is1_viscous%end
+                                        $:GPU_LOOP(parallelism='[seq]')
+                                        do i = iv%beg, iv%end
+
+                                            dqR_prim_dz_n(2)%vf(i)%sf(k, j, l) = &
+                                                (dqL_prim_dz_n(3)%vf(i)%sf(k, j + 1, l) + &
+                                                 dqR_prim_dz_n(3)%vf(i)%sf(k, j + 1, l) + &
+                                                 dqL_prim_dz_n(3)%vf(i)%sf(k, j, l) + &
+                                                 dqR_prim_dz_n(3)%vf(i)%sf(k, j, l))
+
+                                            dqR_prim_dz_n(2)%vf(i)%sf(k, j, l) = 25.e-2_wp* &
+                                                                                 dqR_prim_dz_n(2)%vf(i)%sf(k, j, l)
+
+                                        end do
+                                    end do
+                                end do
+                            end do
+                        #:endcall GPU_PARALLEL_LOOP
+
+                        #:call GPU_PARALLEL_LOOP(collapse=3)
+                            do j = is3_viscous%beg + 1, is3_viscous%end
+                                do l = is2_viscous%beg + 1, is2_viscous%end - 1
+                                    do k = is1_viscous%beg, is1_viscous%end
+                                        $:GPU_LOOP(parallelism='[seq]')
+                                        do i = iv%beg, iv%end
+
+                                            dqL_prim_dy_n(3)%vf(i)%sf(k, l, j) = &
+                                                (dqL_prim_dy_n(2)%vf(i)%sf(k, l, j) + &
+                                                 dqR_prim_dy_n(2)%vf(i)%sf(k, l, j) + &
+                                                 dqL_prim_dy_n(2)%vf(i)%sf(k, l, j - 1) + &
+                                                 dqR_prim_dy_n(2)%vf(i)%sf(k, l, j - 1))
+
+                                            dqL_prim_dy_n(3)%vf(i)%sf(k, l, j) = 25.e-2_wp* &
+                                                                                 dqL_prim_dy_n(3)%vf(i)%sf(k, l, j)
+
+                                        end do
+                                    end do
+                                end do
+                            end do
+                        #:endcall GPU_PARALLEL_LOOP
+
+                        #:call GPU_PARALLEL_LOOP(collapse=3)
+                            do j = is3_viscous%beg, is3_viscous%end - 1
+                                do l = is2_viscous%beg + 1, is2_viscous%end - 1
+                                    do k = is1_viscous%beg, is1_viscous%end
+                                        $:GPU_LOOP(parallelism='[seq]')
+                                        do i = iv%beg, iv%end
+
+                                            dqR_prim_dy_n(3)%vf(i)%sf(k, l, j) = &
+                                                (dqL_prim_dy_n(2)%vf(i)%sf(k, l, j + 1) + &
+                                                 dqR_prim_dy_n(2)%vf(i)%sf(k, l, j + 1) + &
+                                                 dqL_prim_dy_n(2)%vf(i)%sf(k, l, j) + &
+                                                 dqR_prim_dy_n(2)%vf(i)%sf(k, l, j))
+
+                                            dqR_prim_dy_n(3)%vf(i)%sf(k, l, j) = 25.e-2_wp* &
+                                                                                 dqR_prim_dy_n(3)%vf(i)%sf(k, l, j)
+
+                                        end do
+                                    end do
+                                end do
+                            end do
+                        #:endcall GPU_PARALLEL_LOOP
+                        #:call GPU_PARALLEL_LOOP(collapse=3)
+                            do j = is3_viscous%beg + 1, is3_viscous%end
+                                do l = is2_viscous%beg, is2_viscous%end
+                                    do k = is1_viscous%beg + 1, is1_viscous%end - 1
+                                        $:GPU_LOOP(parallelism='[seq]')
+                                        do i = iv%beg, iv%end
+
+                                            dqL_prim_dx_n(3)%vf(i)%sf(k, l, j) = &
+                                                (dqL_prim_dx_n(1)%vf(i)%sf(k, l, j) + &
+                                                 dqR_prim_dx_n(1)%vf(i)%sf(k, l, j) + &
+                                                 dqL_prim_dx_n(1)%vf(i)%sf(k, l, j - 1) + &
+                                                 dqR_prim_dx_n(1)%vf(i)%sf(k, l, j - 1))
+
+                                            dqL_prim_dx_n(3)%vf(i)%sf(k, l, j) = 25.e-2_wp* &
+                                                                                 dqL_prim_dx_n(3)%vf(i)%sf(k, l, j)
+
+                                        end do
+                                    end do
+                                end do
+                            end do
+                        #:endcall GPU_PARALLEL_LOOP
+                        #:call GPU_PARALLEL_LOOP(collapse=3)
+                            do j = is3_viscous%beg, is3_viscous%end - 1
+                                do l = is2_viscous%beg, is2_viscous%end
+                                    do k = is1_viscous%beg + 1, is1_viscous%end - 1
+                                        $:GPU_LOOP(parallelism='[seq]')
+                                        do i = iv%beg, iv%end
+                                            dqR_prim_dx_n(3)%vf(i)%sf(k, l, j) = &
+                                                (dqL_prim_dx_n(1)%vf(i)%sf(k, l, j + 1) + &
+                                                 dqR_prim_dx_n(1)%vf(i)%sf(k, l, j + 1) + &
+                                                 dqL_prim_dx_n(1)%vf(i)%sf(k, l, j) + &
+                                                 dqR_prim_dx_n(1)%vf(i)%sf(k, l, j))
+
+                                            dqR_prim_dx_n(3)%vf(i)%sf(k, l, j) = 25.e-2_wp* &
+                                                                                 dqR_prim_dx_n(3)%vf(i)%sf(k, l, j)
+
+                                        end do
+                                    end do
+                                end do
+                            end do
+                        #:endcall GPU_PARALLEL_LOOP
+
+                        do i = iv%beg, iv%end
+                            call s_compute_fd_gradient(q_prim_qp%vf(i), &
+                                                       dq_prim_dx_qp(1)%vf(i), &
+                                                       dq_prim_dy_qp(1)%vf(i), &
+                                                       dq_prim_dz_qp(1)%vf(i))
+                        end do
                     #:endif
 
                 else
