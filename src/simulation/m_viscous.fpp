!>
!! @file m_viscous.f90
!! @brief Contains module m_viscous
#:include 'macros.fpp'

!> @brief The module contains the subroutines used to compute viscous terms.
module m_viscous

    ! Dependencies =============================================================
    use m_derived_types        !< Definitions of the derived types

    use m_global_parameters    !< Definitions of the global parameters

    use m_weno

    use m_helper

    use m_finite_differences
    ! ==========================================================================

    private; public s_get_viscous, &
 s_compute_viscous_stress_tensor, &
 s_initialize_viscous_module, &
 s_reconstruct_cell_boundary_values_visc_deriv, &
 s_finalize_viscous_module

    type(int_bounds_info) :: iv
    type(int_bounds_info) :: is1_viscous, is2_viscous, is3_viscous
    !$acc declare create(is1_viscous, is2_viscous, is3_viscous, iv)

    real(wp), allocatable, dimension(:, :) :: Res_viscous
    !$acc declare create(Res_viscous)

contains

    subroutine s_initialize_viscous_module

        integer :: i, j !< generic loop iterators

        @:ALLOCATE(Res_viscous(1:2, 1:maxval(Re_size)))

        do i = 1, 2
            do j = 1, Re_size(i)
                Res_viscous(i, j) = fluid_pp(Re_idx(i, j))%Re(i)
            end do
        end do
        !$acc update device(Res_viscous, Re_idx, Re_size)
        !$acc enter data copyin(is1_viscous, is2_viscous, is3_viscous, iv)

    end subroutine s_initialize_viscous_module

    !> The purpose of this subroutine is to compute the viscous
    !      stress tensor for the cells directly next to the axis in
    !      cylindrical coordinates. This is necessary to avoid the
    !      1/r singularity that arises at the cell boundary coinciding
    !      with the axis, i.e., y_cb(-1) = 0.
    !  @param q_prim_vf Cell-average primitive variables
    !  @param grad_x_vf Cell-average primitive variable derivatives, x-dir
    !  @param grad_y_vf Cell-average primitive variable derivatives, y-dir
    !  @param grad_z_vf Cell-average primitive variable derivatives, z-dir
    subroutine s_compute_viscous_stress_tensor(q_prim_vf, grad_x_vf, grad_y_vf, grad_z_vf, &
                                               tau_Re_vf, &
                                               ix, iy, iz)

        type(scalar_field), dimension(sys_size), intent(in) :: q_prim_vf
        type(scalar_field), dimension(num_dims), intent(in) :: grad_x_vf, grad_y_vf, grad_z_vf
        type(scalar_field), dimension(1:sys_size), intent(inout) :: tau_Re_vf
        type(int_bounds_info), intent(in) :: ix, iy, iz

        real(wp) :: rho_visc, gamma_visc, pi_inf_visc, alpha_visc_sum  !< Mixture variables
        real(wp), dimension(2) :: Re_visc
        real(wp), dimension(num_fluids) :: alpha_visc, alpha_rho_visc

        real(wp), dimension(num_dims, num_dims) :: tau_Re

        integer :: i, j, k, l, q !< Generic loop iterator

        is1_viscous = ix; is2_viscous = iy; is3_viscous = iz

        !$acc update device(is1_viscous, is2_viscous, is3_viscous)

        !$acc parallel loop collapse(3) gang vector default(present)
        do l = is3_viscous%beg, is3_viscous%end
            do k = is2_viscous%beg, is2_viscous%end
                do j = is1_viscous%beg, is1_viscous%end
                    !$acc loop seq
                    do i = momxb, E_idx
                        tau_Re_vf(i)%sf(j, k, l) = 0._wp
                    end do
                end do
            end do
        end do
        if (shear_stress) then    ! Shear stresses
            !$acc parallel loop collapse(3) gang vector default(present) private(alpha_visc, alpha_rho_visc, Re_visc, tau_Re )
            do l = is3_viscous%beg, is3_viscous%end
                do k = -1, 1
                    do j = is1_viscous%beg, is1_viscous%end

                        !$acc loop seq
                        do i = 1, num_fluids
                            alpha_rho_visc(i) = q_prim_vf(i)%sf(j, k, l)
<<<<<<< HEAD
                            if (bubbles_euler .and. num_fluids == 1) then
                                alpha_visc(i) = 1d0 - q_prim_vf(E_idx + i)%sf(j, k, l)
=======
                            if (bubbles .and. num_fluids == 1) then
                                alpha_visc(i) = 1._wp - q_prim_vf(E_idx + i)%sf(j, k, l)
>>>>>>> 108805c7
                            else
                                alpha_visc(i) = q_prim_vf(E_idx + i)%sf(j, k, l)
                            end if
                        end do

<<<<<<< HEAD
                        if (bubbles_euler) then
                            rho_visc = 0d0
                            gamma_visc = 0d0
                            pi_inf_visc = 0d0
=======
                        if (bubbles) then
                            rho_visc = 0._wp
                            gamma_visc = 0._wp
                            pi_inf_visc = 0._wp
>>>>>>> 108805c7

                            if (mpp_lim .and. (model_eqns == 2) .and. (num_fluids > 2)) then
                                !$acc loop seq
                                do i = 1, num_fluids
                                    rho_visc = rho_visc + alpha_rho_visc(i)
                                    gamma_visc = gamma_visc + alpha_visc(i)*gammas(i)
                                    pi_inf_visc = pi_inf_visc + alpha_visc(i)*pi_infs(i)
                                end do
                            else if ((model_eqns == 2) .and. (num_fluids > 2)) then
                                !$acc loop seq
                                do i = 1, num_fluids - 1
                                    rho_visc = rho_visc + alpha_rho_visc(i)
                                    gamma_visc = gamma_visc + alpha_visc(i)*gammas(i)
                                    pi_inf_visc = pi_inf_visc + alpha_visc(i)*pi_infs(i)
                                end do
                            else
                                rho_visc = alpha_rho_visc(1)
                                gamma_visc = gammas(1)
                                pi_inf_visc = pi_infs(1)
                            end if
                        else
                            rho_visc = 0._wp
                            gamma_visc = 0._wp
                            pi_inf_visc = 0._wp

                            alpha_visc_sum = 0._wp

                            if (mpp_lim) then
                                !$acc loop seq
                                do i = 1, num_fluids
                                    alpha_rho_visc(i) = max(0._wp, alpha_rho_visc(i))
                                    alpha_visc(i) = min(max(0._wp, alpha_visc(i)), 1._wp)
                                    alpha_visc_sum = alpha_visc_sum + alpha_visc(i)
                                end do

                                alpha_visc = alpha_visc/max(alpha_visc_sum, sgm_eps)

                            end if

                            !$acc loop seq
                            do i = 1, num_fluids
                                rho_visc = rho_visc + alpha_rho_visc(i)
                                gamma_visc = gamma_visc + alpha_visc(i)*gammas(i)
                                pi_inf_visc = pi_inf_visc + alpha_visc(i)*pi_infs(i)
                            end do

                            if (viscous) then
                                !$acc loop seq
                                do i = 1, 2
                                    Re_visc(i) = dflt_real

                                    if (Re_size(i) > 0) Re_visc(i) = 0._wp
                                    !$acc loop seq
                                    do q = 1, Re_size(i)
                                        Re_visc(i) = alpha_visc(Re_idx(i, q))/Res_viscous(i, q) &
                                                     + Re_visc(i)
                                    end do

                                    Re_visc(i) = 1._wp/max(Re_visc(i), sgm_eps)

                                end do
                            end if
                        end if

                        tau_Re(2, 1) = (grad_y_vf(1)%sf(j, k, l) + &
                                        grad_x_vf(2)%sf(j, k, l))/ &
                                       Re_visc(1)

                        tau_Re(2, 2) = (4._wp*grad_y_vf(2)%sf(j, k, l) &
                                        - 2._wp*grad_x_vf(1)%sf(j, k, l) &
                                        - 2._wp*q_prim_vf(momxb + 1)%sf(j, k, l)/y_cc(k))/ &
                                       (3._wp*Re_visc(1))
                        !$acc loop seq
                        do i = 1, 2
                            tau_Re_vf(contxe + i)%sf(j, k, l) = &
                                tau_Re_vf(contxe + i)%sf(j, k, l) - &
                                tau_Re(2, i)

                            tau_Re_vf(E_idx)%sf(j, k, l) = &
                                tau_Re_vf(E_idx)%sf(j, k, l) - &
                                q_prim_vf(contxe + i)%sf(j, k, l)*tau_Re(2, i)
                        end do
                    end do
                end do
            end do
        end if

        if (bulk_stress) then    ! Bulk stresses
            !$acc parallel loop collapse(3) gang vector default(present) private(alpha_visc, alpha_rho_visc, Re_visc, tau_Re )
            do l = is3_viscous%beg, is3_viscous%end
                do k = -1, 1
                    do j = is1_viscous%beg, is1_viscous%end

                        !$acc loop seq
                        do i = 1, num_fluids
                            alpha_rho_visc(i) = q_prim_vf(i)%sf(j, k, l)
<<<<<<< HEAD
                            if (bubbles_euler .and. num_fluids == 1) then
                                alpha_visc(i) = 1d0 - q_prim_vf(E_idx + i)%sf(j, k, l)
=======
                            if (bubbles .and. num_fluids == 1) then
                                alpha_visc(i) = 1._wp - q_prim_vf(E_idx + i)%sf(j, k, l)
>>>>>>> 108805c7
                            else
                                alpha_visc(i) = q_prim_vf(E_idx + i)%sf(j, k, l)
                            end if
                        end do

<<<<<<< HEAD
                        if (bubbles_euler) then
                            rho_visc = 0d0
                            gamma_visc = 0d0
                            pi_inf_visc = 0d0
=======
                        if (bubbles) then
                            rho_visc = 0._wp
                            gamma_visc = 0._wp
                            pi_inf_visc = 0._wp
>>>>>>> 108805c7

                            if (mpp_lim .and. (model_eqns == 2) .and. (num_fluids > 2)) then
                                !$acc loop seq
                                do i = 1, num_fluids
                                    rho_visc = rho_visc + alpha_rho_visc(i)
                                    gamma_visc = gamma_visc + alpha_visc(i)*gammas(i)
                                    pi_inf_visc = pi_inf_visc + alpha_visc(i)*pi_infs(i)
                                end do
                            else if ((model_eqns == 2) .and. (num_fluids > 2)) then
                                !$acc loop seq
                                do i = 1, num_fluids - 1
                                    rho_visc = rho_visc + alpha_rho_visc(i)
                                    gamma_visc = gamma_visc + alpha_visc(i)*gammas(i)
                                    pi_inf_visc = pi_inf_visc + alpha_visc(i)*pi_infs(i)
                                end do
                            else
                                rho_visc = alpha_rho_visc(1)
                                gamma_visc = gammas(1)
                                pi_inf_visc = pi_infs(1)
                            end if
                        else
                            rho_visc = 0._wp
                            gamma_visc = 0._wp
                            pi_inf_visc = 0._wp

                            alpha_visc_sum = 0._wp

                            if (mpp_lim) then
                                !$acc loop seq
                                do i = 1, num_fluids
                                    alpha_rho_visc(i) = max(0._wp, alpha_rho_visc(i))
                                    alpha_visc(i) = min(max(0._wp, alpha_visc(i)), 1._wp)
                                    alpha_visc_sum = alpha_visc_sum + alpha_visc(i)
                                end do

                                alpha_visc = alpha_visc/max(alpha_visc_sum, sgm_eps)

                            end if

                            !$acc loop seq
                            do i = 1, num_fluids
                                rho_visc = rho_visc + alpha_rho_visc(i)
                                gamma_visc = gamma_visc + alpha_visc(i)*gammas(i)
                                pi_inf_visc = pi_inf_visc + alpha_visc(i)*pi_infs(i)
                            end do

                            if (viscous) then
                                !$acc loop seq
                                do i = 1, 2
                                    Re_visc(i) = dflt_real

                                    if (Re_size(i) > 0) Re_visc(i) = 0._wp
                                    !$acc loop seq
                                    do q = 1, Re_size(i)
                                        Re_visc(i) = alpha_visc(Re_idx(i, q))/Res_viscous(i, q) &
                                                     + Re_visc(i)
                                    end do

                                    Re_visc(i) = 1._wp/max(Re_visc(i), sgm_eps)

                                end do
                            end if
                        end if

                        tau_Re(2, 2) = (grad_x_vf(1)%sf(j, k, l) + &
                                        grad_y_vf(2)%sf(j, k, l) + &
                                        q_prim_vf(momxb + 1)%sf(j, k, l)/y_cc(k))/ &
                                       Re_visc(2)

                        tau_Re_vf(momxb + 1)%sf(j, k, l) = &
                            tau_Re_vf(momxb + 1)%sf(j, k, l) - &
                            tau_Re(2, 2)

                        tau_Re_vf(E_idx)%sf(j, k, l) = &
                            tau_Re_vf(E_idx)%sf(j, k, l) - &
                            q_prim_vf(momxb + 1)%sf(j, k, l)*tau_Re(2, 2)

                    end do
                end do
            end do
        end if

        if (p == 0) return

        if (shear_stress) then    ! Shear stresses
            !$acc parallel loop collapse(3) gang vector default(present) private(alpha_visc, alpha_rho_visc, Re_visc, tau_Re )
            do l = is3_viscous%beg, is3_viscous%end
                do k = -1, 1
                    do j = is1_viscous%beg, is1_viscous%end

                        !$acc loop seq
                        do i = 1, num_fluids
                            alpha_rho_visc(i) = q_prim_vf(i)%sf(j, k, l)
<<<<<<< HEAD
                            if (bubbles_euler .and. num_fluids == 1) then
                                alpha_visc(i) = 1d0 - q_prim_vf(E_idx + i)%sf(j, k, l)
=======
                            if (bubbles .and. num_fluids == 1) then
                                alpha_visc(i) = 1._wp - q_prim_vf(E_idx + i)%sf(j, k, l)
>>>>>>> 108805c7
                            else
                                alpha_visc(i) = q_prim_vf(E_idx + i)%sf(j, k, l)
                            end if
                        end do

<<<<<<< HEAD
                        if (bubbles_euler) then
                            rho_visc = 0d0
                            gamma_visc = 0d0
                            pi_inf_visc = 0d0
=======
                        if (bubbles) then
                            rho_visc = 0._wp
                            gamma_visc = 0._wp
                            pi_inf_visc = 0._wp
>>>>>>> 108805c7

                            if (mpp_lim .and. (model_eqns == 2) .and. (num_fluids > 2)) then
                                !$acc loop seq
                                do i = 1, num_fluids
                                    rho_visc = rho_visc + alpha_rho_visc(i)
                                    gamma_visc = gamma_visc + alpha_visc(i)*gammas(i)
                                    pi_inf_visc = pi_inf_visc + alpha_visc(i)*pi_infs(i)
                                end do
                            else if ((model_eqns == 2) .and. (num_fluids > 2)) then
                                !$acc loop seq
                                do i = 1, num_fluids - 1
                                    rho_visc = rho_visc + alpha_rho_visc(i)
                                    gamma_visc = gamma_visc + alpha_visc(i)*gammas(i)
                                    pi_inf_visc = pi_inf_visc + alpha_visc(i)*pi_infs(i)
                                end do
                            else
                                rho_visc = alpha_rho_visc(1)
                                gamma_visc = gammas(1)
                                pi_inf_visc = pi_infs(1)
                            end if
                        else
                            rho_visc = 0._wp
                            gamma_visc = 0._wp
                            pi_inf_visc = 0._wp

                            alpha_visc_sum = 0._wp

                            if (mpp_lim) then
                                !$acc loop seq
                                do i = 1, num_fluids
                                    alpha_rho_visc(i) = max(0._wp, alpha_rho_visc(i))
                                    alpha_visc(i) = min(max(0._wp, alpha_visc(i)), 1._wp)
                                    alpha_visc_sum = alpha_visc_sum + alpha_visc(i)
                                end do

                                alpha_visc = alpha_visc/max(alpha_visc_sum, sgm_eps)

                            end if

                            !$acc loop seq
                            do i = 1, num_fluids
                                rho_visc = rho_visc + alpha_rho_visc(i)
                                gamma_visc = gamma_visc + alpha_visc(i)*gammas(i)
                                pi_inf_visc = pi_inf_visc + alpha_visc(i)*pi_infs(i)
                            end do

                            if (viscous) then
                                !$acc loop seq
                                do i = 1, 2
                                    Re_visc(i) = dflt_real

                                    if (Re_size(i) > 0) Re_visc(i) = 0._wp
                                    !$acc loop seq
                                    do q = 1, Re_size(i)
                                        Re_visc(i) = alpha_visc(Re_idx(i, q))/Res_viscous(i, q) &
                                                     + Re_visc(i)
                                    end do

                                    Re_visc(i) = 1._wp/max(Re_visc(i), sgm_eps)

                                end do
                            end if
                        end if

                        tau_Re(2, 2) = -(2._wp/3._wp)*grad_z_vf(3)%sf(j, k, l)/y_cc(k)/ &
                                       Re_visc(1)

                        tau_Re(2, 3) = ((grad_z_vf(2)%sf(j, k, l) - &
                                         q_prim_vf(momxe)%sf(j, k, l))/ &
                                        y_cc(k) + grad_y_vf(3)%sf(j, k, l))/ &
                                       Re_visc(1)

                        !$acc loop seq
                        do i = 2, 3
                            tau_Re_vf(contxe + i)%sf(j, k, l) = &
                                tau_Re_vf(contxe + i)%sf(j, k, l) - &
                                tau_Re(2, i)

                            tau_Re_vf(E_idx)%sf(j, k, l) = &
                                tau_Re_vf(E_idx)%sf(j, k, l) - &
                                q_prim_vf(contxe + i)%sf(j, k, l)*tau_Re(2, i)
                        end do

                    end do
                end do
            end do
        end if

        if (bulk_stress) then    ! Bulk stresses
            !$acc parallel loop collapse(3) gang vector default(present) private(alpha_visc, alpha_rho_visc, Re_visc, tau_Re )
            do l = is3_viscous%beg, is3_viscous%end
                do k = -1, 1
                    do j = is1_viscous%beg, is1_viscous%end

                        !$acc loop seq
                        do i = 1, num_fluids
                            alpha_rho_visc(i) = q_prim_vf(i)%sf(j, k, l)
<<<<<<< HEAD
                            if (bubbles_euler .and. num_fluids == 1) then
                                alpha_visc(i) = 1d0 - q_prim_vf(E_idx + i)%sf(j, k, l)
=======
                            if (bubbles .and. num_fluids == 1) then
                                alpha_visc(i) = 1._wp - q_prim_vf(E_idx + i)%sf(j, k, l)
>>>>>>> 108805c7
                            else
                                alpha_visc(i) = q_prim_vf(E_idx + i)%sf(j, k, l)
                            end if
                        end do

<<<<<<< HEAD
                        if (bubbles_euler) then
                            rho_visc = 0d0
                            gamma_visc = 0d0
                            pi_inf_visc = 0d0
=======
                        if (bubbles) then
                            rho_visc = 0._wp
                            gamma_visc = 0._wp
                            pi_inf_visc = 0._wp
>>>>>>> 108805c7

                            if (mpp_lim .and. (model_eqns == 2) .and. (num_fluids > 2)) then
                                !$acc loop seq
                                do i = 1, num_fluids
                                    rho_visc = rho_visc + alpha_rho_visc(i)
                                    gamma_visc = gamma_visc + alpha_visc(i)*gammas(i)
                                    pi_inf_visc = pi_inf_visc + alpha_visc(i)*pi_infs(i)
                                end do
                            else if ((model_eqns == 2) .and. (num_fluids > 2)) then
                                !$acc loop seq
                                do i = 1, num_fluids - 1
                                    rho_visc = rho_visc + alpha_rho_visc(i)
                                    gamma_visc = gamma_visc + alpha_visc(i)*gammas(i)
                                    pi_inf_visc = pi_inf_visc + alpha_visc(i)*pi_infs(i)
                                end do
                            else
                                rho_visc = alpha_rho_visc(1)
                                gamma_visc = gammas(1)
                                pi_inf_visc = pi_infs(1)
                            end if
                        else
                            rho_visc = 0._wp
                            gamma_visc = 0._wp
                            pi_inf_visc = 0._wp

                            alpha_visc_sum = 0._wp

                            if (mpp_lim) then
                                !$acc loop seq
                                do i = 1, num_fluids
                                    alpha_rho_visc(i) = max(0._wp, alpha_rho_visc(i))
                                    alpha_visc(i) = min(max(0._wp, alpha_visc(i)), 1._wp)
                                    alpha_visc_sum = alpha_visc_sum + alpha_visc(i)
                                end do

                                alpha_visc = alpha_visc/max(alpha_visc_sum, sgm_eps)

                            end if

                            !$acc loop seq
                            do i = 1, num_fluids
                                rho_visc = rho_visc + alpha_rho_visc(i)
                                gamma_visc = gamma_visc + alpha_visc(i)*gammas(i)
                                pi_inf_visc = pi_inf_visc + alpha_visc(i)*pi_infs(i)
                            end do

                            if (viscous) then
                                !$acc loop seq
                                do i = 1, 2
                                    Re_visc(i) = dflt_real

                                    if (Re_size(i) > 0) Re_visc(i) = 0._wp
                                    !$acc loop seq
                                    do q = 1, Re_size(i)
                                        Re_visc(i) = alpha_visc(Re_idx(i, q))/Res_viscous(i, q) &
                                                     + Re_visc(i)
                                    end do

                                    Re_visc(i) = 1._wp/max(Re_visc(i), sgm_eps)

                                end do
                            end if
                        end if

                        tau_Re(2, 2) = grad_z_vf(3)%sf(j, k, l)/y_cc(k)/ &
                                       Re_visc(2)

                        tau_Re_vf(momxb + 1)%sf(j, k, l) = &
                            tau_Re_vf(momxb + 1)%sf(j, k, l) - &
                            tau_Re(2, 2)

                        tau_Re_vf(E_idx)%sf(j, k, l) = &
                            tau_Re_vf(E_idx)%sf(j, k, l) - &
                            q_prim_vf(momxb + 1)%sf(j, k, l)*tau_Re(2, 2)

                    end do
                end do
            end do
        end if
    end subroutine s_compute_viscous_stress_tensor

    !>  Computes viscous terms
    !!  @param q_cons_vf Cell-averaged conservative variables
    !!  @param q_prim_vf Cell-averaged primitive variables
    !!  @param rhs_vf Cell-averaged RHS variables
    subroutine s_get_viscous(qL_prim_rsx_vf, qL_prim_rsy_vf, qL_prim_rsz_vf, &
                             dqL_prim_dx_n, dqL_prim_dy_n, dqL_prim_dz_n, &
                             qL_prim, &
                             qR_prim_rsx_vf, qR_prim_rsy_vf, qR_prim_rsz_vf, &
                             dqR_prim_dx_n, dqR_prim_dy_n, dqR_prim_dz_n, &
                             qR_prim, &
                             q_prim_qp, &
                             dq_prim_dx_qp, dq_prim_dy_qp, dq_prim_dz_qp, &
                             ix, iy, iz)

        real(wp), dimension(startx:, starty:, startz:, 1:), &
            intent(inout) :: qL_prim_rsx_vf, qR_prim_rsx_vf, &
                             qL_prim_rsy_vf, qR_prim_rsy_vf, &
                             qL_prim_rsz_vf, qR_prim_rsz_vf

        type(vector_field), dimension(num_dims), intent(inout) :: qL_prim, qR_prim

        type(vector_field), intent(in) :: q_prim_qp

        type(vector_field), dimension(1:num_dims), &
            intent(inout) :: dqL_prim_dx_n, dqR_prim_dx_n, &
                             dqL_prim_dy_n, dqR_prim_dy_n, &
                             dqL_prim_dz_n, dqR_prim_dz_n

        type(vector_field), dimension(1), intent(inout) :: dq_prim_dx_qp, dq_prim_dy_qp, dq_prim_dz_qp
        type(int_bounds_info), intent(in) :: ix, iy, iz

        integer :: i, j, k, l

        do i = 1, num_dims

            iv%beg = mom_idx%beg; iv%end = mom_idx%end

            !$acc update device(iv)

            call s_reconstruct_cell_boundary_values_visc( &
                q_prim_qp%vf(iv%beg:iv%end), &
                qL_prim_rsx_vf, qL_prim_rsy_vf, qL_prim_rsz_vf, &
                qR_prim_rsx_vf, qR_prim_rsy_vf, qR_prim_rsz_vf, &
                i, qL_prim(i)%vf(iv%beg:iv%end), qR_prim(i)%vf(iv%beg:iv%end), &
                ix, iy, iz)
        end do

        if (weno_Re_flux) then
            ! Compute velocity gradient at cell centers using scalar
            ! divergence theorem
            do i = 1, num_dims
                if (i == 1) then
                    call s_apply_scalar_divergence_theorem( &
                        qL_prim(i)%vf(iv%beg:iv%end), &
                        qR_prim(i)%vf(iv%beg:iv%end), &
                        dq_prim_dx_qp(1)%vf(iv%beg:iv%end), i, &
                        ix, iy, iz, iv, dx, m, buff_size)
                elseif (i == 2) then
                    call s_apply_scalar_divergence_theorem( &
                        qL_prim(i)%vf(iv%beg:iv%end), &
                        qR_prim(i)%vf(iv%beg:iv%end), &
                        dq_prim_dy_qp(1)%vf(iv%beg:iv%end), i, &
                        ix, iy, iz, iv, dy, n, buff_size)
                else
                    call s_apply_scalar_divergence_theorem( &
                        qL_prim(i)%vf(iv%beg:iv%end), &
                        qR_prim(i)%vf(iv%beg:iv%end), &
                        dq_prim_dz_qp(1)%vf(iv%beg:iv%end), i, &
                        ix, iy, iz, iv, dz, p, buff_size)
                end if
            end do

        else ! Compute velocity gradient at cell centers using finite differences

            iv%beg = mom_idx%beg; iv%end = mom_idx%end
            !$acc update device(iv)

            is1_viscous = ix; is2_viscous = iy; is3_viscous = iz

            !$acc update device(is1_viscous, is2_viscous, is3_viscous)

            !$acc parallel loop collapse(3) gang vector default(present)
            do l = is3_viscous%beg, is3_viscous%end
                do k = iy%beg, iy%end
                    do j = is1_viscous%beg + 1, is1_viscous%end
                        !$acc loop seq
                        do i = iv%beg, iv%end
                            dqL_prim_dx_n(1)%vf(i)%sf(j, k, l) = &
                                (q_prim_qp%vf(i)%sf(j, k, l) - &
                                 q_prim_qp%vf(i)%sf(j - 1, k, l))/ &
                                (x_cc(j) - x_cc(j - 1))
                        end do
                    end do
                end do
            end do

            !$acc parallel loop collapse(3) gang vector default(present)
            do l = is3_viscous%beg, is3_viscous%end
                do k = is2_viscous%beg, is2_viscous%end
                    do j = is1_viscous%beg, is1_viscous%end - 1
                        !$acc loop seq
                        do i = iv%beg, iv%end
                            dqR_prim_dx_n(1)%vf(i)%sf(j, k, l) = &
                                (q_prim_qp%vf(i)%sf(j + 1, k, l) - &
                                 q_prim_qp%vf(i)%sf(j, k, l))/ &
                                (x_cc(j + 1) - x_cc(j))
                        end do
                    end do
                end do
            end do

            if (n > 0) then

                !$acc parallel loop collapse(3) gang vector default(present)
                do l = is3_viscous%beg, is3_viscous%end
                    do j = is2_viscous%beg + 1, is2_viscous%end
                        do k = is1_viscous%beg, is1_viscous%end
                            !$acc loop seq
                            do i = iv%beg, iv%end
                                dqL_prim_dy_n(2)%vf(i)%sf(k, j, l) = &
                                    (q_prim_qp%vf(i)%sf(k, j, l) - &
                                     q_prim_qp%vf(i)%sf(k, j - 1, l))/ &
                                    (y_cc(j) - y_cc(j - 1))
                            end do
                        end do
                    end do
                end do

                !$acc parallel loop collapse(3) gang vector default(present)
                do l = is3_viscous%beg, is3_viscous%end
                    do j = is2_viscous%beg, is2_viscous%end - 1
                        do k = is1_viscous%beg, is1_viscous%end
                            !$acc loop seq
                            do i = iv%beg, iv%end
                                dqR_prim_dy_n(2)%vf(i)%sf(k, j, l) = &
                                    (q_prim_qp%vf(i)%sf(k, j + 1, l) - &
                                     q_prim_qp%vf(i)%sf(k, j, l))/ &
                                    (y_cc(j + 1) - y_cc(j))
                            end do
                        end do
                    end do
                end do

                !$acc parallel loop collapse(3) gang vector default(present)
                do l = is3_viscous%beg, is3_viscous%end
                    do j = is2_viscous%beg + 1, is2_viscous%end
                        do k = is1_viscous%beg + 1, is1_viscous%end - 1
                            !$acc loop seq
                            do i = iv%beg, iv%end
                                dqL_prim_dx_n(2)%vf(i)%sf(k, j, l) = &
                                    (dqL_prim_dx_n(1)%vf(i)%sf(k, j, l) + &
                                     dqR_prim_dx_n(1)%vf(i)%sf(k, j, l) + &
                                     dqL_prim_dx_n(1)%vf(i)%sf(k, j - 1, l) + &
                                     dqR_prim_dx_n(1)%vf(i)%sf(k, j - 1, l))

                                dqL_prim_dx_n(2)%vf(i)%sf(k, j, l) = 25e-2_wp* &
                                                                     dqL_prim_dx_n(2)%vf(i)%sf(k, j, l)
                            end do
                        end do
                    end do
                end do

                !$acc parallel loop collapse(3) gang vector default(present)
                do l = is3_viscous%beg, is3_viscous%end
                    do j = is2_viscous%beg, is2_viscous%end - 1
                        do k = is1_viscous%beg + 1, is1_viscous%end - 1
                            !$acc loop seq
                            do i = iv%beg, iv%end
                                dqR_prim_dx_n(2)%vf(i)%sf(k, j, l) = &
                                    (dqL_prim_dx_n(1)%vf(i)%sf(k, j + 1, l) + &
                                     dqR_prim_dx_n(1)%vf(i)%sf(k, j + 1, l) + &
                                     dqL_prim_dx_n(1)%vf(i)%sf(k, j, l) + &
                                     dqR_prim_dx_n(1)%vf(i)%sf(k, j, l))

                                dqR_prim_dx_n(2)%vf(i)%sf(k, j, l) = 25e-2_wp* &
                                                                     dqR_prim_dx_n(2)%vf(i)%sf(k, j, l)

                            end do
                        end do
                    end do
                end do

                !$acc parallel loop collapse(3) gang vector default(present)
                do l = is3_viscous%beg, is3_viscous%end
                    do k = is2_viscous%beg + 1, is2_viscous%end - 1
                        do j = is1_viscous%beg + 1, is1_viscous%end
                            !$acc loop seq
                            do i = iv%beg, iv%end
                                dqL_prim_dy_n(1)%vf(i)%sf(j, k, l) = &
                                    (dqL_prim_dy_n(2)%vf(i)%sf(j, k, l) + &
                                     dqR_prim_dy_n(2)%vf(i)%sf(j, k, l) + &
                                     dqL_prim_dy_n(2)%vf(i)%sf(j - 1, k, l) + &
                                     dqR_prim_dy_n(2)%vf(i)%sf(j - 1, k, l))

                                dqL_prim_dy_n(1)%vf(i)%sf(j, k, l) = 25e-2_wp* &
                                                                     dqL_prim_dy_n(1)%vf(i)%sf(j, k, l)

                            end do
                        end do
                    end do
                end do

                !$acc parallel loop collapse(3) gang vector default(present)
                do l = is3_viscous%beg, is3_viscous%end
                    do k = is2_viscous%beg + 1, is2_viscous%end - 1
                        do j = is1_viscous%beg, is1_viscous%end - 1
                            !$acc loop seq
                            do i = iv%beg, iv%end
                                dqR_prim_dy_n(1)%vf(i)%sf(j, k, l) = &
                                    (dqL_prim_dy_n(2)%vf(i)%sf(j + 1, k, l) + &
                                     dqR_prim_dy_n(2)%vf(i)%sf(j + 1, k, l) + &
                                     dqL_prim_dy_n(2)%vf(i)%sf(j, k, l) + &
                                     dqR_prim_dy_n(2)%vf(i)%sf(j, k, l))

                                dqR_prim_dy_n(1)%vf(i)%sf(j, k, l) = 25e-2_wp* &
                                                                     dqR_prim_dy_n(1)%vf(i)%sf(j, k, l)

                            end do
                        end do
                    end do
                end do

                if (p > 0) then

                    !$acc parallel loop collapse(3) gang vector default(present)
                    do j = is3_viscous%beg + 1, is3_viscous%end
                        do l = is2_viscous%beg, is2_viscous%end
                            do k = is1_viscous%beg, is1_viscous%end
                                !$acc loop seq
                                do i = iv%beg, iv%end

                                    dqL_prim_dz_n(3)%vf(i)%sf(k, l, j) = &
                                        (q_prim_qp%vf(i)%sf(k, l, j) - &
                                         q_prim_qp%vf(i)%sf(k, l, j - 1))/ &
                                        (z_cc(j) - z_cc(j - 1))
                                end do
                            end do
                        end do
                    end do

                    !$acc parallel loop collapse(3) gang vector default(present)
                    do j = is3_viscous%beg, is3_viscous%end - 1
                        do l = is2_viscous%beg, is2_viscous%end
                            do k = is1_viscous%beg, is1_viscous%end
                                !$acc loop seq
                                do i = iv%beg, iv%end

                                    dqR_prim_dz_n(3)%vf(i)%sf(k, l, j) = &
                                        (q_prim_qp%vf(i)%sf(k, l, j + 1) - &
                                         q_prim_qp%vf(i)%sf(k, l, j))/ &
                                        (z_cc(j + 1) - z_cc(j))
                                end do
                            end do
                        end do
                    end do

                    !$acc parallel loop collapse(3) gang vector default(present)
                    do l = is3_viscous%beg + 1, is3_viscous%end - 1
                        do k = is2_viscous%beg, is2_viscous%end
                            do j = is1_viscous%beg + 1, is1_viscous%end
                                !$acc loop seq
                                do i = iv%beg, iv%end

                                    dqL_prim_dz_n(1)%vf(i)%sf(j, k, l) = &
                                        (dqL_prim_dz_n(3)%vf(i)%sf(j, k, l) + &
                                         dqR_prim_dz_n(3)%vf(i)%sf(j, k, l) + &
                                         dqL_prim_dz_n(3)%vf(i)%sf(j - 1, k, l) + &
                                         dqR_prim_dz_n(3)%vf(i)%sf(j - 1, k, l))

                                    dqL_prim_dz_n(1)%vf(i)%sf(j, k, l) = 25e-2_wp* &
                                                                         dqL_prim_dz_n(1)%vf(i)%sf(j, k, l)

                                end do
                            end do
                        end do
                    end do

                    !$acc parallel loop collapse(3) gang vector default(present)
                    do l = is3_viscous%beg + 1, is3_viscous%end - 1
                        do k = is2_viscous%beg, is2_viscous%end
                            do j = is1_viscous%beg, is1_viscous%end - 1
                                !$acc loop seq
                                do i = iv%beg, iv%end

                                    dqR_prim_dz_n(1)%vf(i)%sf(j, k, l) = &
                                        (dqL_prim_dz_n(3)%vf(i)%sf(j + 1, k, l) + &
                                         dqR_prim_dz_n(3)%vf(i)%sf(j + 1, k, l) + &
                                         dqL_prim_dz_n(3)%vf(i)%sf(j, k, l) + &
                                         dqR_prim_dz_n(3)%vf(i)%sf(j, k, l))

                                    dqR_prim_dz_n(1)%vf(i)%sf(j, k, l) = 25e-2_wp* &
                                                                         dqR_prim_dz_n(1)%vf(i)%sf(j, k, l)

                                end do
                            end do
                        end do
                    end do

                    !$acc parallel loop collapse(3) gang vector default(present)
                    do l = is3_viscous%beg + 1, is3_viscous%end - 1
                        do j = is2_viscous%beg + 1, is2_viscous%end
                            do k = is1_viscous%beg, is1_viscous%end
                                !$acc loop seq
                                do i = iv%beg, iv%end

                                    dqL_prim_dz_n(2)%vf(i)%sf(k, j, l) = &
                                        (dqL_prim_dz_n(3)%vf(i)%sf(k, j, l) + &
                                         dqR_prim_dz_n(3)%vf(i)%sf(k, j, l) + &
                                         dqL_prim_dz_n(3)%vf(i)%sf(k, j - 1, l) + &
                                         dqR_prim_dz_n(3)%vf(i)%sf(k, j - 1, l))

                                    dqL_prim_dz_n(2)%vf(i)%sf(k, j, l) = 25e-2_wp* &
                                                                         dqL_prim_dz_n(2)%vf(i)%sf(k, j, l)

                                end do
                            end do
                        end do
                    end do

                    !$acc parallel loop collapse(3) gang vector default(present)
                    do l = is3_viscous%beg + 1, is3_viscous%end - 1
                        do j = is2_viscous%beg, is2_viscous%end - 1
                            do k = is1_viscous%beg, is1_viscous%end
                                !$acc loop seq
                                do i = iv%beg, iv%end

                                    dqR_prim_dz_n(2)%vf(i)%sf(k, j, l) = &
                                        (dqL_prim_dz_n(3)%vf(i)%sf(k, j + 1, l) + &
                                         dqR_prim_dz_n(3)%vf(i)%sf(k, j + 1, l) + &
                                         dqL_prim_dz_n(3)%vf(i)%sf(k, j, l) + &
                                         dqR_prim_dz_n(3)%vf(i)%sf(k, j, l))

                                    dqR_prim_dz_n(2)%vf(i)%sf(k, j, l) = 25e-2_wp* &
                                                                         dqR_prim_dz_n(2)%vf(i)%sf(k, j, l)

                                end do
                            end do
                        end do
                    end do

                    !$acc parallel loop collapse(3) gang vector default(present)
                    do j = is3_viscous%beg + 1, is3_viscous%end
                        do l = is2_viscous%beg + 1, is2_viscous%end - 1
                            do k = is1_viscous%beg, is1_viscous%end
                                !$acc loop seq
                                do i = iv%beg, iv%end

                                    dqL_prim_dy_n(3)%vf(i)%sf(k, l, j) = &
                                        (dqL_prim_dy_n(2)%vf(i)%sf(k, l, j) + &
                                         dqR_prim_dy_n(2)%vf(i)%sf(k, l, j) + &
                                         dqL_prim_dy_n(2)%vf(i)%sf(k, l, j - 1) + &
                                         dqR_prim_dy_n(2)%vf(i)%sf(k, l, j - 1))

                                    dqL_prim_dy_n(3)%vf(i)%sf(k, l, j) = 25e-2_wp* &
                                                                         dqL_prim_dy_n(3)%vf(i)%sf(k, l, j)

                                end do
                            end do
                        end do
                    end do

                    !$acc parallel loop collapse(3) gang vector default(present)
                    do j = is3_viscous%beg, is3_viscous%end - 1
                        do l = is2_viscous%beg + 1, is2_viscous%end - 1
                            do k = is1_viscous%beg, is1_viscous%end
                                !$acc loop seq
                                do i = iv%beg, iv%end

                                    dqR_prim_dy_n(3)%vf(i)%sf(k, l, j) = &
                                        (dqL_prim_dy_n(2)%vf(i)%sf(k, l, j + 1) + &
                                         dqR_prim_dy_n(2)%vf(i)%sf(k, l, j + 1) + &
                                         dqL_prim_dy_n(2)%vf(i)%sf(k, l, j) + &
                                         dqR_prim_dy_n(2)%vf(i)%sf(k, l, j))

                                    dqR_prim_dy_n(3)%vf(i)%sf(k, l, j) = 25e-2_wp* &
                                                                         dqR_prim_dy_n(3)%vf(i)%sf(k, l, j)

                                end do
                            end do
                        end do
                    end do
                    !$acc parallel loop collapse(3) gang vector default(present)
                    do j = is3_viscous%beg + 1, is3_viscous%end
                        do l = is2_viscous%beg, is2_viscous%end
                            do k = is1_viscous%beg + 1, is1_viscous%end - 1
                                !$acc loop seq
                                do i = iv%beg, iv%end

                                    dqL_prim_dx_n(3)%vf(i)%sf(k, l, j) = &
                                        (dqL_prim_dx_n(1)%vf(i)%sf(k, l, j) + &
                                         dqR_prim_dx_n(1)%vf(i)%sf(k, l, j) + &
                                         dqL_prim_dx_n(1)%vf(i)%sf(k, l, j - 1) + &
                                         dqR_prim_dx_n(1)%vf(i)%sf(k, l, j - 1))

                                    dqL_prim_dx_n(3)%vf(i)%sf(k, l, j) = 25e-2_wp* &
                                                                         dqL_prim_dx_n(3)%vf(i)%sf(k, l, j)

                                end do
                            end do
                        end do
                    end do
                    !$acc parallel loop collapse(3) gang vector default(present)
                    do j = is3_viscous%beg, is3_viscous%end - 1
                        do l = is2_viscous%beg, is2_viscous%end
                            do k = is1_viscous%beg + 1, is1_viscous%end - 1
                                !$acc loop seq
                                do i = iv%beg, iv%end
                                    dqR_prim_dx_n(3)%vf(i)%sf(k, l, j) = &
                                        (dqL_prim_dx_n(1)%vf(i)%sf(k, l, j + 1) + &
                                         dqR_prim_dx_n(1)%vf(i)%sf(k, l, j + 1) + &
                                         dqL_prim_dx_n(1)%vf(i)%sf(k, l, j) + &
                                         dqR_prim_dx_n(1)%vf(i)%sf(k, l, j))

                                    dqR_prim_dx_n(3)%vf(i)%sf(k, l, j) = 25e-2_wp* &
                                                                         dqR_prim_dx_n(3)%vf(i)%sf(k, l, j)

                                end do
                            end do
                        end do
                    end do

                    do i = iv%beg, iv%end
                        call s_compute_fd_gradient(q_prim_qp%vf(i), &
                                                   dq_prim_dx_qp(1)%vf(i), &
                                                   dq_prim_dy_qp(1)%vf(i), &
                                                   dq_prim_dz_qp(1)%vf(i))
                    end do

                else

                    do i = iv%beg, iv%end
                        call s_compute_fd_gradient(q_prim_qp%vf(i), &
                                                   dq_prim_dx_qp(1)%vf(i), &
                                                   dq_prim_dy_qp(1)%vf(i), &
                                                   dq_prim_dy_qp(1)%vf(i))
                    end do

                end if

            else

                do i = iv%beg, iv%end
                    call s_compute_fd_gradient(q_prim_qp%vf(i), &
                                               dq_prim_dx_qp(1)%vf(i), &
                                               dq_prim_dx_qp(1)%vf(i), &
                                               dq_prim_dx_qp(1)%vf(i))
                end do

            end if

        end if

    end subroutine s_get_viscous

    subroutine s_reconstruct_cell_boundary_values_visc(v_vf, vL_x, vL_y, vL_z, vR_x, vR_y, vR_z, &
                                                       norm_dir, vL_prim_vf, vR_prim_vf, ix, iy, iz)

        type(scalar_field), dimension(iv%beg:iv%end), intent(in) :: v_vf
        type(scalar_field), dimension(iv%beg:iv%end), intent(inout) :: vL_prim_vf, vR_prim_vf

        real(wp), dimension(startx:, starty:, startz:, 1:), intent(inout) :: vL_x, vL_y, vL_z, vR_x, vR_y, vR_z
        integer, intent(in) :: norm_dir
        type(int_bounds_info), intent(in) :: ix, iy, iz

        integer :: weno_dir !< Coordinate direction of the WENO reconstruction

        integer :: i, j, k, l

        ! Reconstruction in s1-direction ===================================

        if (norm_dir == 1) then
            is1_viscous = ix; is2_viscous = iy; is3_viscous = iz
            weno_dir = 1; is1_viscous%beg = is1_viscous%beg + weno_polyn
            is1_viscous%end = is1_viscous%end - weno_polyn

        elseif (norm_dir == 2) then
            is1_viscous = iy; is2_viscous = ix; is3_viscous = iz
            weno_dir = 2; is1_viscous%beg = is1_viscous%beg + weno_polyn
            is1_viscous%end = is1_viscous%end - weno_polyn

        else
            is1_viscous = iz; is2_viscous = iy; is3_viscous = ix
            weno_dir = 3; is1_viscous%beg = is1_viscous%beg + weno_polyn
            is1_viscous%end = is1_viscous%end - weno_polyn

        end if

        !$acc update device(is1_viscous, is2_viscous, is3_viscous, iv)

        if (n > 0) then
            if (p > 0) then
                call s_weno(v_vf(iv%beg:iv%end), &
                            vL_x(:, :, :, iv%beg:iv%end), vL_y(:, :, :, iv%beg:iv%end), vL_z(:, :, :, iv%beg:iv%end), vR_x(:, :, :, iv%beg:iv%end), vR_y(:, :, :, iv%beg:iv%end), vR_z(:, :, :, iv%beg:iv%end), &
                            norm_dir, weno_dir, &
                            is1_viscous, is2_viscous, is3_viscous)
            else
                call s_weno(v_vf(iv%beg:iv%end), &
                            vL_x(:, :, :, iv%beg:iv%end), vL_y(:, :, :, iv%beg:iv%end), vL_z(:, :, :, :), vR_x(:, :, :, iv%beg:iv%end), vR_y(:, :, :, iv%beg:iv%end), vR_z(:, :, :, :), &
                            norm_dir, weno_dir, &
                            is1_viscous, is2_viscous, is3_viscous)
            end if
        else
            call s_weno(v_vf(iv%beg:iv%end), &
                        vL_x(:, :, :, iv%beg:iv%end), vL_y(:, :, :, :), vL_z(:, :, :, :), vR_x(:, :, :, iv%beg:iv%end), vR_y(:, :, :, :), vR_z(:, :, :, :), &
                        norm_dir, weno_dir, &
                        is1_viscous, is2_viscous, is3_viscous)
        end if

        if (viscous) then
            if (weno_Re_flux) then
                if (norm_dir == 2) then
                    !$acc parallel loop collapse(4) gang vector default(present)
                    do i = iv%beg, iv%end
                        do l = is3_viscous%beg, is3_viscous%end
                            do j = is1_viscous%beg, is1_viscous%end
                                do k = is2_viscous%beg, is2_viscous%end
                                    vL_prim_vf(i)%sf(k, j, l) = vL_y(j, k, l, i)
                                    vR_prim_vf(i)%sf(k, j, l) = vR_y(j, k, l, i)
                                end do
                            end do
                        end do
                    end do
                elseif (norm_dir == 3) then
                    !$acc parallel loop collapse(4) gang vector default(present)
                    do i = iv%beg, iv%end
                        do j = is1_viscous%beg, is1_viscous%end
                            do k = is2_viscous%beg, is2_viscous%end
                                do l = is3_viscous%beg, is3_viscous%end
                                    vL_prim_vf(i)%sf(l, k, j) = vL_z(j, k, l, i)
                                    vR_prim_vf(i)%sf(l, k, j) = vR_z(j, k, l, i)
                                end do
                            end do
                        end do
                    end do
                elseif (norm_dir == 1) then
                    !$acc parallel loop collapse(4) gang vector default(present)
                    do i = iv%beg, iv%end
                        do l = is3_viscous%beg, is3_viscous%end
                            do k = is2_viscous%beg, is2_viscous%end
                                do j = is1_viscous%beg, is1_viscous%end
                                    vL_prim_vf(i)%sf(j, k, l) = vL_x(j, k, l, i)
                                    vR_prim_vf(i)%sf(j, k, l) = vR_x(j, k, l, i)
                                end do
                            end do
                        end do
                    end do
                end if
            end if
        end if

        ! ==================================================================

    end subroutine s_reconstruct_cell_boundary_values_visc

    subroutine s_reconstruct_cell_boundary_values_visc_deriv(v_vf, vL_x, vL_y, vL_z, vR_x, vR_y, vR_z, &
                                                             norm_dir, vL_prim_vf, vR_prim_vf, ix, iy, iz)

        type(scalar_field), dimension(iv%beg:iv%end), intent(in) :: v_vf
        real(wp), dimension(startx:, starty:, startz:, iv%beg:), intent(inout) :: vL_x, vL_y, vL_z, vR_x, vR_y, vR_z
        type(scalar_field), dimension(iv%beg:iv%end), intent(inout) :: vL_prim_vf, vR_prim_vf
        type(int_bounds_info), intent(in) :: ix, iy, iz

        integer, intent(IN) :: norm_dir

        integer :: weno_dir !< Coordinate direction of the WENO reconstruction

        integer :: i, j, k, l
        ! Reconstruction in s1-direction ===================================

        if (norm_dir == 1) then
            is1_viscous = ix; is2_viscous = iy; is3_viscous = iz
            weno_dir = 1; is1_viscous%beg = is1_viscous%beg + weno_polyn
            is1_viscous%end = is1_viscous%end - weno_polyn

        elseif (norm_dir == 2) then
            is1_viscous = iy; is2_viscous = ix; is3_viscous = iz
            weno_dir = 2; is1_viscous%beg = is1_viscous%beg + weno_polyn
            is1_viscous%end = is1_viscous%end - weno_polyn

        else
            is1_viscous = iz; is2_viscous = iy; is3_viscous = ix
            weno_dir = 3; is1_viscous%beg = is1_viscous%beg + weno_polyn
            is1_viscous%end = is1_viscous%end - weno_polyn

        end if

        !$acc update device(is1_viscous, is2_viscous, is3_viscous, iv)

        if (n > 0) then
            if (p > 0) then

                call s_weno(v_vf(iv%beg:iv%end), &
                            vL_x(:, :, :, iv%beg:iv%end), vL_y(:, :, :, iv%beg:iv%end), vL_z(:, :, :, iv%beg:iv%end), vR_x(:, :, :, iv%beg:iv%end), vR_y(:, :, :, iv%beg:iv%end), vR_z(:, :, :, iv%beg:iv%end), &
                            norm_dir, weno_dir, &
                            is1_viscous, is2_viscous, is3_viscous)
            else
                call s_weno(v_vf(iv%beg:iv%end), &
                            vL_x(:, :, :, iv%beg:iv%end), vL_y(:, :, :, iv%beg:iv%end), vL_z(:, :, :, :), vR_x(:, :, :, iv%beg:iv%end), vR_y(:, :, :, iv%beg:iv%end), vR_z(:, :, :, :), &
                            norm_dir, weno_dir, &
                            is1_viscous, is2_viscous, is3_viscous)
            end if
        else

            call s_weno(v_vf(iv%beg:iv%end), &
                        vL_x(:, :, :, iv%beg:iv%end), vL_y(:, :, :, :), vL_z(:, :, :, :), vR_x(:, :, :, iv%beg:iv%end), vR_y(:, :, :, :), vR_z(:, :, :, :), &
                        norm_dir, weno_dir, &
                        is1_viscous, is2_viscous, is3_viscous)
        end if

        if (viscous) then
            if (weno_Re_flux) then
                if (norm_dir == 2) then
                    !$acc parallel loop collapse(4) gang vector default(present)
                    do i = iv%beg, iv%end
                        do l = is3_viscous%beg, is3_viscous%end
                            do j = is1_viscous%beg, is1_viscous%end
                                do k = is2_viscous%beg, is2_viscous%end
                                    vL_prim_vf(i)%sf(k, j, l) = vL_y(j, k, l, i)
                                    vR_prim_vf(i)%sf(k, j, l) = vR_y(j, k, l, i)
                                end do
                            end do
                        end do
                    end do
                elseif (norm_dir == 3) then
                    !$acc parallel loop collapse(4) gang vector default(present)
                    do i = iv%beg, iv%end
                        do j = is1_viscous%beg, is1_viscous%end
                            do k = is2_viscous%beg, is2_viscous%end
                                do l = is3_viscous%beg, is3_viscous%end
                                    vL_prim_vf(i)%sf(l, k, j) = vL_z(j, k, l, i)
                                    vR_prim_vf(i)%sf(l, k, j) = vR_z(j, k, l, i)
                                end do
                            end do
                        end do
                    end do
                elseif (norm_dir == 1) then
                    !$acc parallel loop collapse(4) gang vector default(present)
                    do i = iv%beg, iv%end
                        do l = is3_viscous%beg, is3_viscous%end
                            do k = is2_viscous%beg, is2_viscous%end
                                do j = is1_viscous%beg, is1_viscous%end
                                    vL_prim_vf(i)%sf(j, k, l) = vL_x(j, k, l, i)
                                    vR_prim_vf(i)%sf(j, k, l) = vR_x(j, k, l, i)
                                end do
                            end do
                        end do
                    end do
                end if
            end if
        end if
        ! ==================================================================

    end subroutine s_reconstruct_cell_boundary_values_visc_deriv

    !>  The purpose of this subroutine is to employ the inputted
        !!      left and right cell-boundary integral-averaged variables
        !!      to compute the relevant cell-average first-order spatial
        !!      derivatives in the x-, y- or z-direction by means of the
        !!      scalar divergence theorem.
        !!  @param vL_vf Left cell-boundary integral averages
        !!  @param vR_vf Right cell-boundary integral averages
        !!  @param dv_ds_vf Cell-average first-order spatial derivatives
        !!  @param norm_dir Splitting coordinate direction
    subroutine s_apply_scalar_divergence_theorem(vL_vf, vR_vf, &
                                                 dv_ds_vf, &
                                                 norm_dir, &
                                                 ix, iy, iz, iv_in, &
                                                 dL, dim, buff_size_in)

        ! arrays of cell widths
        type(scalar_field), &
            dimension(iv%beg:iv%end), &
            intent(in) :: vL_vf, vR_vf

        type(scalar_field), &
            dimension(iv%beg:iv%end), &
            intent(inout) :: dv_ds_vf

        integer, intent(in) :: norm_dir
        type(int_bounds_info), intent(in) :: ix, iy, iz, iv_in
        integer, intent(in) :: dim, buff_size_in
        real(wp), dimension(-buff_size_in:dim + buff_size_in), intent(in) :: dL

        integer :: i, j, k, l !< Generic loop iterators

        is1_viscous = ix
        is2_viscous = iy
        is3_viscous = iz
        iv = iv_in

        !$acc update device(is1_viscous, is2_viscous, is3_viscous, iv)

        ! First-Order Spatial Derivatives in x-direction ===================
        if (norm_dir == 1) then

            ! A general application of the scalar divergence theorem that
            ! utilizes the left and right cell-boundary integral-averages,
            ! inside each cell, or an arithmetic mean of these two at the
            ! cell-boundaries, to calculate the cell-averaged first-order
            ! spatial derivatives inside the cell.

            !$acc parallel loop collapse(3) gang vector default(present)
            do l = is3_viscous%beg, is3_viscous%end
                do k = is2_viscous%beg, is2_viscous%end
                    do j = is1_viscous%beg + 1, is1_viscous%end - 1
                        !$acc loop seq
                        do i = iv%beg, iv%end
                            dv_ds_vf(i)%sf(j, k, l) = &
                                1._wp/((1._wp + wa_flg)*dL(j)) &
                                *(wa_flg*vL_vf(i)%sf(j + 1, k, l) &
                                  + vR_vf(i)%sf(j, k, l) &
                                  - vL_vf(i)%sf(j, k, l) &
                                  - wa_flg*vR_vf(i)%sf(j - 1, k, l))
                        end do
                    end do
                end do
            end do

            ! END: First-Order Spatial Derivatives in x-direction ==============

            ! First-Order Spatial Derivatives in y-direction ===================
        elseif (norm_dir == 2) then

            ! A general application of the scalar divergence theorem that
            ! utilizes the left and right cell-boundary integral-averages,
            ! inside each cell, or an arithmetic mean of these two at the
            ! cell-boundaries, to calculate the cell-averaged first-order
            ! spatial derivatives inside the cell.

            !$acc parallel loop collapse(3) gang vector default(present)
            do l = is3_viscous%beg, is3_viscous%end
                do k = is2_viscous%beg + 1, is2_viscous%end - 1
                    do j = is1_viscous%beg, is1_viscous%end
                        !$acc loop seq
                        do i = iv%beg, iv%end
                            dv_ds_vf(i)%sf(j, k, l) = &
                                1._wp/((1._wp + wa_flg)*dL(k)) &
                                *(wa_flg*vL_vf(i)%sf(j, k + 1, l) &
                                  + vR_vf(i)%sf(j, k, l) &
                                  - vL_vf(i)%sf(j, k, l) &
                                  - wa_flg*vR_vf(i)%sf(j, k - 1, l))
                        end do
                    end do
                end do
            end do

            ! END: First-Order Spatial Derivatives in y-direction ==============

            ! First-Order Spatial Derivatives in z-direction ===================
        else

            ! A general application of the scalar divergence theorem that
            ! utilizes the left and right cell-boundary integral-averages,
            ! inside each cell, or an arithmetic mean of these two at the
            ! cell-boundaries, to calculate the cell-averaged first-order
            ! spatial derivatives inside the cell.

            !$acc parallel loop collapse(3) gang vector default(present)
            do l = is3_viscous%beg + 1, is3_viscous%end - 1
                do k = is2_viscous%beg, is2_viscous%end
                    do j = is1_viscous%beg, is1_viscous%end
                        !$acc loop seq
                        do i = iv%beg, iv%end
                            dv_ds_vf(i)%sf(j, k, l) = &
                                1._wp/((1._wp + wa_flg)*dL(l)) &
                                *(wa_flg*vL_vf(i)%sf(j, k, l + 1) &
                                  + vR_vf(i)%sf(j, k, l) &
                                  - vL_vf(i)%sf(j, k, l) &
                                  - wa_flg*vR_vf(i)%sf(j, k, l - 1))
                        end do
                    end do
                end do
            end do

        end if
        ! END: First-Order Spatial Derivatives in z-direction ==============

    end subroutine s_apply_scalar_divergence_theorem

    !>  Computes the scalar gradient fields via finite differences
        !!  @param var Variable to compute derivative of
        !!  @param grad_x First coordinate direction component of the derivative
        !!  @param grad_y Second coordinate direction component of the derivative
        !!  @param grad_z Third coordinate direction component of the derivative
        !!  @param norm Norm of the gradient vector
    subroutine s_compute_fd_gradient(var, grad_x, grad_y, grad_z)

        type(scalar_field), intent(in) :: var
        type(scalar_field), intent(inout) :: grad_x
        type(scalar_field), intent(inout) :: grad_y
        type(scalar_field), intent(inout) :: grad_z
        type(int_bounds_info) :: ix, iy, iz

        integer :: j, k, l !< Generic loop iterators

        ix%beg = 1 - buff_size; ix%end = m + buff_size - 1
        if (n > 0) then
            iy%beg = 1 - buff_size; iy%end = n + buff_size - 1
        else
            iy%beg = 0; iy%end = 0
        end if

        if (p > 0) then
            iz%beg = 1 - buff_size; iz%end = p + buff_size - 1
        else
            iz%beg = 0; iz%end = 0
        end if

        is1_viscous = ix; is2_viscous = iy; is3_viscous = iz

        !$acc update device(is1_viscous, is2_viscous, is3_viscous)

        !$acc parallel loop collapse(3) gang vector default(present)
        do l = is3_viscous%beg, is3_viscous%end
            do k = is2_viscous%beg, is2_viscous%end
                do j = is1_viscous%beg, is1_viscous%end
                    grad_x%sf(j, k, l) = &
                        (var%sf(j + 1, k, l) - var%sf(j - 1, k, l))/ &
                        (x_cc(j + 1) - x_cc(j - 1))
                end do
            end do
        end do

        if (n > 0) then
            !$acc parallel loop collapse(3) gang vector
            do l = is3_viscous%beg, is3_viscous%end
                do k = is2_viscous%beg, is2_viscous%end
                    do j = is1_viscous%beg, is1_viscous%end
                        grad_y%sf(j, k, l) = &
                            (var%sf(j, k + 1, l) - var%sf(j, k - 1, l))/ &
                            (y_cc(k + 1) - y_cc(k - 1))
                    end do
                end do
            end do
        end if

        if (p > 0) then
            !$acc parallel loop collapse(3) gang vector
            do l = is3_viscous%beg, is3_viscous%end
                do k = is2_viscous%beg, is2_viscous%end
                    do j = is1_viscous%beg, is1_viscous%end
                        grad_z%sf(j, k, l) = &
                            (var%sf(j, k, l + 1) - var%sf(j, k, l - 1))/ &
                            (z_cc(l + 1) - z_cc(l - 1))
                    end do
                end do
            end do
        end if

        !$acc parallel loop collapse(2) gang vector default(present)
        do l = idwbuff(3)%beg, idwbuff(3)%end
            do k = idwbuff(2)%beg, idwbuff(2)%end
                grad_x%sf(idwbuff(1)%beg, k, l) = &
                    (-3._wp*var%sf(idwbuff(1)%beg, k, l) + 4._wp*var%sf(idwbuff(1)%beg + 1, k, l) - var%sf(idwbuff(1)%beg + 2, k, l))/ &
                    (x_cc(idwbuff(1)%beg + 2) - x_cc(idwbuff(1)%beg))
                grad_x%sf(idwbuff(1)%end, k, l) = &
                    (+3._wp*var%sf(idwbuff(1)%end, k, l) - 4._wp*var%sf(idwbuff(1)%end - 1, k, l) + var%sf(idwbuff(1)%end - 2, k, l))/ &
                    (x_cc(idwbuff(1)%end) - x_cc(idwbuff(1)%end - 2))
            end do
        end do
        if (n > 0) then
            !$acc parallel loop collapse(2) gang vector default(present)
            do l = idwbuff(3)%beg, idwbuff(3)%end
                do j = idwbuff(1)%beg, idwbuff(1)%end
                    grad_y%sf(j, idwbuff(2)%beg, l) = &
                        (-3._wp*var%sf(j, idwbuff(2)%beg, l) + 4._wp*var%sf(j, idwbuff(2)%beg + 1, l) - var%sf(j, idwbuff(2)%beg + 2, l))/ &
                        (y_cc(idwbuff(2)%beg + 2) - y_cc(idwbuff(2)%beg))
                    grad_y%sf(j, idwbuff(2)%end, l) = &
                        (+3._wp*var%sf(j, idwbuff(2)%end, l) - 4._wp*var%sf(j, idwbuff(2)%end - 1, l) + var%sf(j, idwbuff(2)%end - 2, l))/ &
                        (y_cc(idwbuff(2)%end) - y_cc(idwbuff(2)%end - 2))
                end do
            end do
            if (p > 0) then
                !$acc parallel loop collapse(2) gang vector default(present)
                do k = idwbuff(2)%beg, idwbuff(2)%end
                    do j = idwbuff(1)%beg, idwbuff(1)%end
                        grad_z%sf(j, k, idwbuff(3)%beg) = &
                            (-3._wp*var%sf(j, k, idwbuff(3)%beg) + 4._wp*var%sf(j, k, idwbuff(3)%beg + 1) - var%sf(j, k, idwbuff(3)%beg + 2))/ &
                            (z_cc(idwbuff(3)%beg + 2) - z_cc(is3_viscous%beg))
                        grad_z%sf(j, k, idwbuff(3)%end) = &
                            (+3._wp*var%sf(j, k, idwbuff(3)%end) - 4._wp*var%sf(j, k, idwbuff(3)%end - 1) + var%sf(j, k, idwbuff(3)%end - 2))/ &
                            (z_cc(idwbuff(3)%end) - z_cc(idwbuff(3)%end - 2))
                    end do
                end do
            end if
        end if

        if (bc_x%beg <= -3) then
            !$acc parallel loop collapse(2) gang vector default(present)
            do l = idwbuff(3)%beg, idwbuff(3)%end
                do k = idwbuff(2)%beg, idwbuff(2)%end
                    grad_x%sf(0, k, l) = (-3._wp*var%sf(0, k, l) + 4._wp*var%sf(1, k, l) - var%sf(2, k, l))/ &
                                         (x_cc(2) - x_cc(0))
                end do
            end do
        end if
        if (bc_x%end <= -3) then
            !$acc parallel loop collapse(2) gang vector default(present)
            do l = idwbuff(3)%beg, idwbuff(3)%end
                do k = idwbuff(2)%beg, idwbuff(2)%end
                    grad_x%sf(m, k, l) = (3._wp*var%sf(m, k, l) - 4._wp*var%sf(m - 1, k, l) + var%sf(m - 2, k, l))/ &
                                         (x_cc(m) - x_cc(m - 2))
                end do
            end do
        end if
        if (n > 0) then
            if (bc_y%beg <= -3 .and. bc_y%beg /= -13) then
                !$acc parallel loop collapse(2) gang vector default(present)
                do l = idwbuff(3)%beg, idwbuff(3)%end
                    do j = idwbuff(1)%beg, idwbuff(1)%end
                        grad_y%sf(j, 0, l) = (-3._wp*var%sf(j, 0, l) + 4._wp*var%sf(j, 1, l) - var%sf(j, 2, l))/ &
                                             (y_cc(2) - y_cc(0))
                    end do
                end do
            end if
            if (bc_y%end <= -3) then
                !$acc parallel loop collapse(2) gang vector default(present)
                do l = idwbuff(3)%beg, idwbuff(3)%end
                    do j = idwbuff(1)%beg, idwbuff(1)%end
                        grad_y%sf(j, n, l) = (3._wp*var%sf(j, n, l) - 4._wp*var%sf(j, n - 1, l) + var%sf(j, n - 2, l))/ &
                                             (y_cc(n) - y_cc(n - 2))
                    end do
                end do
            end if
            if (p > 0) then
                if (bc_z%beg <= -3) then
                    !$acc parallel loop collapse(2) gang vector default(present)
                    do k = idwbuff(2)%beg, idwbuff(2)%end
                        do j = idwbuff(1)%beg, idwbuff(1)%end
                            grad_z%sf(j, k, 0) = &
                                (-3._wp*var%sf(j, k, 0) + 4._wp*var%sf(j, k, 1) - var%sf(j, k, 2))/ &
                                (z_cc(2) - z_cc(0))
                        end do
                    end do
                end if
                if (bc_z%end <= -3) then
                    !$acc parallel loop collapse(2) gang vector default(present)
                    do k = idwbuff(2)%beg, idwbuff(2)%end
                        do j = idwbuff(1)%beg, idwbuff(1)%end
                            grad_z%sf(j, k, p) = &
                                (3._wp*var%sf(j, k, p) - 4._wp*var%sf(j, k, p - 1) + var%sf(j, k, p - 2))/ &
                                (z_cc(p) - z_cc(p - 2))
                        end do
                    end do
                end if
            end if
        end if

    end subroutine s_compute_fd_gradient

    subroutine s_finalize_viscous_module()

        @:DEALLOCATE(Res_viscous)

    end subroutine s_finalize_viscous_module

end module m_viscous<|MERGE_RESOLUTION|>--- conflicted
+++ resolved
@@ -99,29 +99,17 @@
                         !$acc loop seq
                         do i = 1, num_fluids
                             alpha_rho_visc(i) = q_prim_vf(i)%sf(j, k, l)
-<<<<<<< HEAD
                             if (bubbles_euler .and. num_fluids == 1) then
-                                alpha_visc(i) = 1d0 - q_prim_vf(E_idx + i)%sf(j, k, l)
-=======
-                            if (bubbles .and. num_fluids == 1) then
                                 alpha_visc(i) = 1._wp - q_prim_vf(E_idx + i)%sf(j, k, l)
->>>>>>> 108805c7
                             else
                                 alpha_visc(i) = q_prim_vf(E_idx + i)%sf(j, k, l)
                             end if
                         end do
 
-<<<<<<< HEAD
                         if (bubbles_euler) then
-                            rho_visc = 0d0
-                            gamma_visc = 0d0
-                            pi_inf_visc = 0d0
-=======
-                        if (bubbles) then
                             rho_visc = 0._wp
                             gamma_visc = 0._wp
                             pi_inf_visc = 0._wp
->>>>>>> 108805c7
 
                             if (mpp_lim .and. (model_eqns == 2) .and. (num_fluids > 2)) then
                                 !$acc loop seq
@@ -218,29 +206,17 @@
                         !$acc loop seq
                         do i = 1, num_fluids
                             alpha_rho_visc(i) = q_prim_vf(i)%sf(j, k, l)
-<<<<<<< HEAD
                             if (bubbles_euler .and. num_fluids == 1) then
-                                alpha_visc(i) = 1d0 - q_prim_vf(E_idx + i)%sf(j, k, l)
-=======
-                            if (bubbles .and. num_fluids == 1) then
                                 alpha_visc(i) = 1._wp - q_prim_vf(E_idx + i)%sf(j, k, l)
->>>>>>> 108805c7
                             else
                                 alpha_visc(i) = q_prim_vf(E_idx + i)%sf(j, k, l)
                             end if
                         end do
 
-<<<<<<< HEAD
                         if (bubbles_euler) then
-                            rho_visc = 0d0
-                            gamma_visc = 0d0
-                            pi_inf_visc = 0d0
-=======
-                        if (bubbles) then
                             rho_visc = 0._wp
                             gamma_visc = 0._wp
                             pi_inf_visc = 0._wp
->>>>>>> 108805c7
 
                             if (mpp_lim .and. (model_eqns == 2) .and. (num_fluids > 2)) then
                                 !$acc loop seq
@@ -334,29 +310,17 @@
                         !$acc loop seq
                         do i = 1, num_fluids
                             alpha_rho_visc(i) = q_prim_vf(i)%sf(j, k, l)
-<<<<<<< HEAD
                             if (bubbles_euler .and. num_fluids == 1) then
-                                alpha_visc(i) = 1d0 - q_prim_vf(E_idx + i)%sf(j, k, l)
-=======
-                            if (bubbles .and. num_fluids == 1) then
                                 alpha_visc(i) = 1._wp - q_prim_vf(E_idx + i)%sf(j, k, l)
->>>>>>> 108805c7
                             else
                                 alpha_visc(i) = q_prim_vf(E_idx + i)%sf(j, k, l)
                             end if
                         end do
 
-<<<<<<< HEAD
                         if (bubbles_euler) then
-                            rho_visc = 0d0
-                            gamma_visc = 0d0
-                            pi_inf_visc = 0d0
-=======
-                        if (bubbles) then
                             rho_visc = 0._wp
                             gamma_visc = 0._wp
                             pi_inf_visc = 0._wp
->>>>>>> 108805c7
 
                             if (mpp_lim .and. (model_eqns == 2) .and. (num_fluids > 2)) then
                                 !$acc loop seq
@@ -454,29 +418,17 @@
                         !$acc loop seq
                         do i = 1, num_fluids
                             alpha_rho_visc(i) = q_prim_vf(i)%sf(j, k, l)
-<<<<<<< HEAD
                             if (bubbles_euler .and. num_fluids == 1) then
-                                alpha_visc(i) = 1d0 - q_prim_vf(E_idx + i)%sf(j, k, l)
-=======
-                            if (bubbles .and. num_fluids == 1) then
                                 alpha_visc(i) = 1._wp - q_prim_vf(E_idx + i)%sf(j, k, l)
->>>>>>> 108805c7
                             else
                                 alpha_visc(i) = q_prim_vf(E_idx + i)%sf(j, k, l)
                             end if
                         end do
 
-<<<<<<< HEAD
                         if (bubbles_euler) then
-                            rho_visc = 0d0
-                            gamma_visc = 0d0
-                            pi_inf_visc = 0d0
-=======
-                        if (bubbles) then
                             rho_visc = 0._wp
                             gamma_visc = 0._wp
                             pi_inf_visc = 0._wp
->>>>>>> 108805c7
 
                             if (mpp_lim .and. (model_eqns == 2) .and. (num_fluids > 2)) then
                                 !$acc loop seq
