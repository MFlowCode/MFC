!>
!! @file m_viscous.f90
!! @brief Contains module m_viscous
#:include 'macros.fpp'

!> @brief The module contains the subroutines used to compute viscous terms.
module m_viscous

    ! Dependencies =============================================================
    use m_derived_types        !< Definitions of the derived types

    use m_global_parameters    !< Definitions of the global parameters

    use m_weno
<<<<<<< HEAD
=======

    use m_helper

    use m_finite_differences
>>>>>>> 972a58a0
    ! ==========================================================================

    private; public s_get_viscous, &
 s_compute_viscous_stress_tensor, &
 s_initialize_viscous_module, &
 s_reconstruct_cell_boundary_values_visc_deriv, &
 s_finalize_viscous_module

    type(int_bounds_info) :: iv
    type(int_bounds_info) :: is1_viscous, is2_viscous, is3_viscous
!$acc declare create(is1_viscous, is2_viscous, is3_viscous, iv)

#ifdef CRAY_ACC_WAR
    @:CRAY_DECLARE_GLOBAL(real(kind(0d0)), dimension(:, :), Res_viscous)
    !$acc declare link(Res_viscous)
#else
    real(kind(0d0)), allocatable, dimension(:, :) :: Res_viscous
    !$acc declare create(Re_viscous)
#endif

contains

    subroutine s_initialize_viscous_module

        integer :: i, j !< generic loop iterators
        type(int_bounds_info) :: ix, iy, iz

        ! Configuring Coordinate Direction Indexes =========================
        ix%beg = -buff_size; iy%beg = 0; iz%beg = 0

        if (n > 0) iy%beg = -buff_size; if (p > 0) iz%beg = -buff_size

        ix%end = m - ix%beg; iy%end = n - iy%beg; iz%end = p - iz%beg
        ! ==================================================================

        @:ALLOCATE_GLOBAL(Res_viscous(1:2, 1:maxval(Re_size)))

        do i = 1, 2
            do j = 1, Re_size(i)
                Res_viscous(i, j) = fluid_pp(Re_idx(i, j))%Re(i)
            end do
        end do
        !$acc update device(Res_viscous, Re_idx, Re_size)
        !$acc enter data copyin(is1_viscous, is2_viscous, is3_viscous, iv)

    end subroutine s_initialize_viscous_module

    !> The purpose of this subroutine is to compute the viscous
    !      stress tensor for the cells directly next to the axis in
    !      cylindrical coordinates. This is necessary to avoid the
    !      1/r singularity that arises at the cell boundary coinciding
    !      with the axis, i.e., y_cb(-1) = 0.
    !  @param q_prim_vf Cell-average primitive variables
    !  @param grad_x_vf Cell-average primitive variable derivatives, x-dir
    !  @param grad_y_vf Cell-average primitive variable derivatives, y-dir
    !  @param grad_z_vf Cell-average primitive variable derivatives, z-dir
    subroutine s_compute_viscous_stress_tensor(q_prim_vf, grad_x_vf, grad_y_vf, grad_z_vf, &
                                               tau_Re_vf, &
                                               ix, iy, iz)

        type(scalar_field), dimension(sys_size), intent(in) :: q_prim_vf
        type(scalar_field), dimension(num_dims), intent(in) :: grad_x_vf, grad_y_vf, grad_z_vf
        type(scalar_field), dimension(1:sys_size), intent(inout) :: tau_Re_vf
        type(int_bounds_info), intent(in) :: ix, iy, iz

        real(kind(0d0)) :: rho_visc, gamma_visc, pi_inf_visc, alpha_visc_sum  !< Mixture variables
        real(kind(0d0)), dimension(2) :: Re_visc
        real(kind(0d0)), dimension(num_fluids) :: alpha_visc, alpha_rho_visc

        real(kind(0d0)), dimension(num_dims, num_dims) :: tau_Re

        integer :: i, j, k, l, q !< Generic loop iterator

        is1_viscous = ix; is2_viscous = iy; is3_viscous = iz

        !$acc update device(is1_viscous, is2_viscous, is3_viscous)

        !$acc parallel loop collapse(3) gang vector default(present)
        do l = is3_viscous%beg, is3_viscous%end
            do k = is2_viscous%beg, is2_viscous%end
                do j = is1_viscous%beg, is1_viscous%end
                    !$acc loop seq
                    do i = momxb, E_idx
                        tau_Re_vf(i)%sf(j, k, l) = 0d0
                    end do
                end do
            end do
        end do
        if (Re_size(1) > 0) then    ! Shear stresses
            !$acc parallel loop collapse(3) gang vector default(present) private(alpha_visc, alpha_rho_visc, Re_visc, tau_Re )
            do l = is3_viscous%beg, is3_viscous%end
                do k = -1, 1
                    do j = is1_viscous%beg, is1_viscous%end

                        !$acc loop seq
                        do i = 1, num_fluids
                            alpha_rho_visc(i) = q_prim_vf(i)%sf(j, k, l)
                            if (bubbles .and. num_fluids == 1) then
                                alpha_visc(i) = 1d0 - q_prim_vf(E_idx + i)%sf(j, k, l)
                            else
                                alpha_visc(i) = q_prim_vf(E_idx + i)%sf(j, k, l)
                            end if
                        end do

                        if (bubbles) then
                            rho_visc = 0d0
                            gamma_visc = 0d0
                            pi_inf_visc = 0d0

                            if (mpp_lim .and. (model_eqns == 2) .and. (num_fluids > 2)) then
                                !$acc loop seq
                                do i = 1, num_fluids
                                    rho_visc = rho_visc + alpha_rho_visc(i)
                                    gamma_visc = gamma_visc + alpha_visc(i)*gammas(i)
                                    pi_inf_visc = pi_inf_visc + alpha_visc(i)*pi_infs(i)
                                end do
                            else if ((model_eqns == 2) .and. (num_fluids > 2)) then
                                !$acc loop seq
                                do i = 1, num_fluids - 1
                                    rho_visc = rho_visc + alpha_rho_visc(i)
                                    gamma_visc = gamma_visc + alpha_visc(i)*gammas(i)
                                    pi_inf_visc = pi_inf_visc + alpha_visc(i)*pi_infs(i)
                                end do
                            else
                                rho_visc = alpha_rho_visc(1)
                                gamma_visc = gammas(1)
                                pi_inf_visc = pi_infs(1)
                            end if
                        else
                            rho_visc = 0d0
                            gamma_visc = 0d0
                            pi_inf_visc = 0d0

                            alpha_visc_sum = 0d0

                            if (mpp_lim) then
                                !$acc loop seq
                                do i = 1, num_fluids
                                    alpha_rho_visc(i) = max(0d0, alpha_rho_visc(i))
                                    alpha_visc(i) = min(max(0d0, alpha_visc(i)), 1d0)
                                    alpha_visc_sum = alpha_visc_sum + alpha_visc(i)
                                end do

                                alpha_visc = alpha_visc/max(alpha_visc_sum, sgm_eps)

                            end if

                            !$acc loop seq
                            do i = 1, num_fluids
                                rho_visc = rho_visc + alpha_rho_visc(i)
                                gamma_visc = gamma_visc + alpha_visc(i)*gammas(i)
                                pi_inf_visc = pi_inf_visc + alpha_visc(i)*pi_infs(i)
                            end do

                            if (any(Re_size > 0)) then
                                !$acc loop seq
                                do i = 1, 2
                                    Re_visc(i) = dflt_real

                                    if (Re_size(i) > 0) Re_visc(i) = 0d0
                                    !$acc loop seq
                                    do q = 1, Re_size(i)
                                        Re_visc(i) = alpha_visc(Re_idx(i, q))/Res_viscous(i, q) &
                                                     + Re_visc(i)
                                    end do

                                    Re_visc(i) = 1d0/max(Re_visc(i), sgm_eps)

                                end do
                            end if
                        end if

                        tau_Re(2, 1) = (grad_y_vf(1)%sf(j, k, l) + &
                                        grad_x_vf(2)%sf(j, k, l))/ &
                                       Re_visc(1)

                        tau_Re(2, 2) = (4d0*grad_y_vf(2)%sf(j, k, l) &
                                        - 2d0*grad_x_vf(1)%sf(j, k, l) &
                                        - 2d0*q_prim_vf(momxb + 1)%sf(j, k, l)/y_cc(k))/ &
                                       (3d0*Re_visc(1))
                        !$acc loop seq
                        do i = 1, 2
                            tau_Re_vf(contxe + i)%sf(j, k, l) = &
                                tau_Re_vf(contxe + i)%sf(j, k, l) - &
                                tau_Re(2, i)

                            tau_Re_vf(E_idx)%sf(j, k, l) = &
                                tau_Re_vf(E_idx)%sf(j, k, l) - &
                                q_prim_vf(contxe + i)%sf(j, k, l)*tau_Re(2, i)
                        end do
                    end do
                end do
            end do
        end if

        if (Re_size(2) > 0) then    ! Bulk stresses
            !$acc parallel loop collapse(3) gang vector default(present) private(alpha_visc, alpha_rho_visc, Re_visc, tau_Re )
            do l = is3_viscous%beg, is3_viscous%end
                do k = -1, 1
                    do j = is1_viscous%beg, is1_viscous%end

                        !$acc loop seq
                        do i = 1, num_fluids
                            alpha_rho_visc(i) = q_prim_vf(i)%sf(j, k, l)
                            if (bubbles .and. num_fluids == 1) then
                                alpha_visc(i) = 1d0 - q_prim_vf(E_idx + i)%sf(j, k, l)
                            else
                                alpha_visc(i) = q_prim_vf(E_idx + i)%sf(j, k, l)
                            end if
                        end do

                        if (bubbles) then
                            rho_visc = 0d0
                            gamma_visc = 0d0
                            pi_inf_visc = 0d0

                            if (mpp_lim .and. (model_eqns == 2) .and. (num_fluids > 2)) then
                                !$acc loop seq
                                do i = 1, num_fluids
                                    rho_visc = rho_visc + alpha_rho_visc(i)
                                    gamma_visc = gamma_visc + alpha_visc(i)*gammas(i)
                                    pi_inf_visc = pi_inf_visc + alpha_visc(i)*pi_infs(i)
                                end do
                            else if ((model_eqns == 2) .and. (num_fluids > 2)) then
                                !$acc loop seq
                                do i = 1, num_fluids - 1
                                    rho_visc = rho_visc + alpha_rho_visc(i)
                                    gamma_visc = gamma_visc + alpha_visc(i)*gammas(i)
                                    pi_inf_visc = pi_inf_visc + alpha_visc(i)*pi_infs(i)
                                end do
                            else
                                rho_visc = alpha_rho_visc(1)
                                gamma_visc = gammas(1)
                                pi_inf_visc = pi_infs(1)
                            end if
                        else
                            rho_visc = 0d0
                            gamma_visc = 0d0
                            pi_inf_visc = 0d0

                            alpha_visc_sum = 0d0

                            if (mpp_lim) then
                                !$acc loop seq
                                do i = 1, num_fluids
                                    alpha_rho_visc(i) = max(0d0, alpha_rho_visc(i))
                                    alpha_visc(i) = min(max(0d0, alpha_visc(i)), 1d0)
                                    alpha_visc_sum = alpha_visc_sum + alpha_visc(i)
                                end do

                                alpha_visc = alpha_visc/max(alpha_visc_sum, sgm_eps)

                            end if

                            !$acc loop seq
                            do i = 1, num_fluids
                                rho_visc = rho_visc + alpha_rho_visc(i)
                                gamma_visc = gamma_visc + alpha_visc(i)*gammas(i)
                                pi_inf_visc = pi_inf_visc + alpha_visc(i)*pi_infs(i)
                            end do

                            if (any(Re_size > 0)) then
                                !$acc loop seq
                                do i = 1, 2
                                    Re_visc(i) = dflt_real

                                    if (Re_size(i) > 0) Re_visc(i) = 0d0
                                    !$acc loop seq
                                    do q = 1, Re_size(i)
                                        Re_visc(i) = alpha_visc(Re_idx(i, q))/Res_viscous(i, q) &
                                                     + Re_visc(i)
                                    end do

                                    Re_visc(i) = 1d0/max(Re_visc(i), sgm_eps)

                                end do
                            end if
                        end if

                        tau_Re(2, 2) = (grad_x_vf(1)%sf(j, k, l) + &
                                        grad_y_vf(2)%sf(j, k, l) + &
                                        q_prim_vf(momxb + 1)%sf(j, k, l)/y_cc(k))/ &
                                       Re_visc(2)

                        tau_Re_vf(momxb + 1)%sf(j, k, l) = &
                            tau_Re_vf(momxb + 1)%sf(j, k, l) - &
                            tau_Re(2, 2)

                        tau_Re_vf(E_idx)%sf(j, k, l) = &
                            tau_Re_vf(E_idx)%sf(j, k, l) - &
                            q_prim_vf(momxb + 1)%sf(j, k, l)*tau_Re(2, 2)

                    end do
                end do
            end do
        end if

        if (p == 0) return

        if (Re_size(1) > 0) then    ! Shear stresses
            !$acc parallel loop collapse(3) gang vector default(present) private(alpha_visc, alpha_rho_visc, Re_visc, tau_Re )
            do l = is3_viscous%beg, is3_viscous%end
                do k = -1, 1
                    do j = is1_viscous%beg, is1_viscous%end

                        !$acc loop seq
                        do i = 1, num_fluids
                            alpha_rho_visc(i) = q_prim_vf(i)%sf(j, k, l)
                            if (bubbles .and. num_fluids == 1) then
                                alpha_visc(i) = 1d0 - q_prim_vf(E_idx + i)%sf(j, k, l)
                            else
                                alpha_visc(i) = q_prim_vf(E_idx + i)%sf(j, k, l)
                            end if
                        end do

                        if (bubbles) then
                            rho_visc = 0d0
                            gamma_visc = 0d0
                            pi_inf_visc = 0d0

                            if (mpp_lim .and. (model_eqns == 2) .and. (num_fluids > 2)) then
                                !$acc loop seq
                                do i = 1, num_fluids
                                    rho_visc = rho_visc + alpha_rho_visc(i)
                                    gamma_visc = gamma_visc + alpha_visc(i)*gammas(i)
                                    pi_inf_visc = pi_inf_visc + alpha_visc(i)*pi_infs(i)
                                end do
                            else if ((model_eqns == 2) .and. (num_fluids > 2)) then
                                !$acc loop seq
                                do i = 1, num_fluids - 1
                                    rho_visc = rho_visc + alpha_rho_visc(i)
                                    gamma_visc = gamma_visc + alpha_visc(i)*gammas(i)
                                    pi_inf_visc = pi_inf_visc + alpha_visc(i)*pi_infs(i)
                                end do
                            else
                                rho_visc = alpha_rho_visc(1)
                                gamma_visc = gammas(1)
                                pi_inf_visc = pi_infs(1)
                            end if
                        else
                            rho_visc = 0d0
                            gamma_visc = 0d0
                            pi_inf_visc = 0d0

                            alpha_visc_sum = 0d0

                            if (mpp_lim) then
                                !$acc loop seq
                                do i = 1, num_fluids
                                    alpha_rho_visc(i) = max(0d0, alpha_rho_visc(i))
                                    alpha_visc(i) = min(max(0d0, alpha_visc(i)), 1d0)
                                    alpha_visc_sum = alpha_visc_sum + alpha_visc(i)
                                end do

                                alpha_visc = alpha_visc/max(alpha_visc_sum, sgm_eps)

                            end if

                            !$acc loop seq
                            do i = 1, num_fluids
                                rho_visc = rho_visc + alpha_rho_visc(i)
                                gamma_visc = gamma_visc + alpha_visc(i)*gammas(i)
                                pi_inf_visc = pi_inf_visc + alpha_visc(i)*pi_infs(i)
                            end do

                            if (any(Re_size > 0)) then
                                !$acc loop seq
                                do i = 1, 2
                                    Re_visc(i) = dflt_real

                                    if (Re_size(i) > 0) Re_visc(i) = 0d0
                                    !$acc loop seq
                                    do q = 1, Re_size(i)
                                        Re_visc(i) = alpha_visc(Re_idx(i, q))/Res_viscous(i, q) &
                                                     + Re_visc(i)
                                    end do

                                    Re_visc(i) = 1d0/max(Re_visc(i), sgm_eps)

                                end do
                            end if
                        end if

                        tau_Re(2, 2) = -(2d0/3d0)*grad_z_vf(3)%sf(j, k, l)/y_cc(k)/ &
                                       Re_visc(1)

                        tau_Re(2, 3) = ((grad_z_vf(2)%sf(j, k, l) - &
                                         q_prim_vf(momxe)%sf(j, k, l))/ &
                                        y_cc(k) + grad_y_vf(3)%sf(j, k, l))/ &
                                       Re_visc(1)

                        !$acc loop seq
                        do i = 2, 3
                            tau_Re_vf(contxe + i)%sf(j, k, l) = &
                                tau_Re_vf(contxe + i)%sf(j, k, l) - &
                                tau_Re(2, i)

                            tau_Re_vf(E_idx)%sf(j, k, l) = &
                                tau_Re_vf(E_idx)%sf(j, k, l) - &
                                q_prim_vf(contxe + i)%sf(j, k, l)*tau_Re(2, i)
                        end do

                    end do
                end do
            end do
        end if

        if (Re_size(2) > 0) then    ! Bulk stresses
            !$acc parallel loop collapse(3) gang vector default(present) private(alpha_visc, alpha_rho_visc, Re_visc, tau_Re )
            do l = is3_viscous%beg, is3_viscous%end
                do k = -1, 1
                    do j = is1_viscous%beg, is1_viscous%end

                        !$acc loop seq
                        do i = 1, num_fluids
                            alpha_rho_visc(i) = q_prim_vf(i)%sf(j, k, l)
                            if (bubbles .and. num_fluids == 1) then
                                alpha_visc(i) = 1d0 - q_prim_vf(E_idx + i)%sf(j, k, l)
                            else
                                alpha_visc(i) = q_prim_vf(E_idx + i)%sf(j, k, l)
                            end if
                        end do

                        if (bubbles) then
                            rho_visc = 0d0
                            gamma_visc = 0d0
                            pi_inf_visc = 0d0

                            if (mpp_lim .and. (model_eqns == 2) .and. (num_fluids > 2)) then
                                !$acc loop seq
                                do i = 1, num_fluids
                                    rho_visc = rho_visc + alpha_rho_visc(i)
                                    gamma_visc = gamma_visc + alpha_visc(i)*gammas(i)
                                    pi_inf_visc = pi_inf_visc + alpha_visc(i)*pi_infs(i)
                                end do
                            else if ((model_eqns == 2) .and. (num_fluids > 2)) then
                                !$acc loop seq
                                do i = 1, num_fluids - 1
                                    rho_visc = rho_visc + alpha_rho_visc(i)
                                    gamma_visc = gamma_visc + alpha_visc(i)*gammas(i)
                                    pi_inf_visc = pi_inf_visc + alpha_visc(i)*pi_infs(i)
                                end do
                            else
                                rho_visc = alpha_rho_visc(1)
                                gamma_visc = gammas(1)
                                pi_inf_visc = pi_infs(1)
                            end if
                        else
                            rho_visc = 0d0
                            gamma_visc = 0d0
                            pi_inf_visc = 0d0

                            alpha_visc_sum = 0d0

                            if (mpp_lim) then
                                !$acc loop seq
                                do i = 1, num_fluids
                                    alpha_rho_visc(i) = max(0d0, alpha_rho_visc(i))
                                    alpha_visc(i) = min(max(0d0, alpha_visc(i)), 1d0)
                                    alpha_visc_sum = alpha_visc_sum + alpha_visc(i)
                                end do

                                alpha_visc = alpha_visc/max(alpha_visc_sum, sgm_eps)

                            end if

                            !$acc loop seq
                            do i = 1, num_fluids
                                rho_visc = rho_visc + alpha_rho_visc(i)
                                gamma_visc = gamma_visc + alpha_visc(i)*gammas(i)
                                pi_inf_visc = pi_inf_visc + alpha_visc(i)*pi_infs(i)
                            end do

                            if (any(Re_size > 0)) then
                                !$acc loop seq
                                do i = 1, 2
                                    Re_visc(i) = dflt_real

                                    if (Re_size(i) > 0) Re_visc(i) = 0d0
                                    !$acc loop seq
                                    do q = 1, Re_size(i)
                                        Re_visc(i) = alpha_visc(Re_idx(i, q))/Res_viscous(i, q) &
                                                     + Re_visc(i)
                                    end do

                                    Re_visc(i) = 1d0/max(Re_visc(i), sgm_eps)

                                end do
                            end if
                        end if

                        tau_Re(2, 2) = grad_z_vf(3)%sf(j, k, l)/y_cc(k)/ &
                                       Re_visc(2)

                        tau_Re_vf(momxb + 1)%sf(j, k, l) = &
                            tau_Re_vf(momxb + 1)%sf(j, k, l) - &
                            tau_Re(2, 2)

                        tau_Re_vf(E_idx)%sf(j, k, l) = &
                            tau_Re_vf(E_idx)%sf(j, k, l) - &
                            q_prim_vf(momxb + 1)%sf(j, k, l)*tau_Re(2, 2)

                    end do
                end do
            end do
        end if
    end subroutine s_compute_viscous_stress_tensor

    !>  Computes viscous terms
    !!  @param q_cons_vf Cell-averaged conservative variables
    !!  @param q_prim_vf Cell-averaged primitive variables
    !!  @param rhs_vf Cell-averaged RHS variables
    subroutine s_get_viscous(qL_prim_rsx_vf, qL_prim_rsy_vf, qL_prim_rsz_vf, &
                             dqL_prim_dx_n, dqL_prim_dy_n, dqL_prim_dz_n, &
                             qL_prim, &
                             qR_prim_rsx_vf, qR_prim_rsy_vf, qR_prim_rsz_vf, &
                             dqR_prim_dx_n, dqR_prim_dy_n, dqR_prim_dz_n, &
                             qR_prim, &
                             q_prim_qp, &
                             dq_prim_dx_qp, dq_prim_dy_qp, dq_prim_dz_qp, &
                             ix, iy, iz)

        real(kind(0d0)), dimension(startx:, starty:, startz:, 1:), &
            intent(inout) :: qL_prim_rsx_vf, qR_prim_rsx_vf, &
                             qL_prim_rsy_vf, qR_prim_rsy_vf, &
                             qL_prim_rsz_vf, qR_prim_rsz_vf

        type(vector_field), dimension(num_dims), intent(inout) :: qL_prim, qR_prim

        type(vector_field), intent(in) :: q_prim_qp

        type(vector_field), dimension(1:num_dims), &
            intent(inout) :: dqL_prim_dx_n, dqR_prim_dx_n, &
                             dqL_prim_dy_n, dqR_prim_dy_n, &
                             dqL_prim_dz_n, dqR_prim_dz_n

        type(vector_field), dimension(1), intent(inout) :: dq_prim_dx_qp, dq_prim_dy_qp, dq_prim_dz_qp
        type(int_bounds_info), intent(inout) :: ix, iy, iz

        integer :: i, j, k, l

        do i = 1, num_dims

            iv%beg = mom_idx%beg; iv%end = mom_idx%end

            !$acc update device(iv)

            call s_reconstruct_cell_boundary_values_visc( &
                q_prim_qp%vf(iv%beg:iv%end), &
                qL_prim_rsx_vf, qL_prim_rsy_vf, qL_prim_rsz_vf, &
                qR_prim_rsx_vf, qR_prim_rsy_vf, qR_prim_rsz_vf, &
                i, qL_prim(i)%vf(iv%beg:iv%end), qR_prim(i)%vf(iv%beg:iv%end), &
                ix, iy, iz)
        end do

        if (weno_Re_flux) then
            ! Compute velocity gradient at cell centers using scalar
            ! divergence theorem
            do i = 1, num_dims
                if (i == 1) then
                    call s_apply_scalar_divergence_theorem( &
                        qL_prim(i)%vf(iv%beg:iv%end), &
                        qR_prim(i)%vf(iv%beg:iv%end), &
                        dq_prim_dx_qp(1)%vf(iv%beg:iv%end), i, &
                        ix, iy, iz, iv, dx, m, buff_size)
                elseif (i == 2) then
                    call s_apply_scalar_divergence_theorem( &
                        qL_prim(i)%vf(iv%beg:iv%end), &
                        qR_prim(i)%vf(iv%beg:iv%end), &
                        dq_prim_dy_qp(1)%vf(iv%beg:iv%end), i, &
                        ix, iy, iz, iv, dy, n, buff_size)
                else
                    call s_apply_scalar_divergence_theorem( &
                        qL_prim(i)%vf(iv%beg:iv%end), &
                        qR_prim(i)%vf(iv%beg:iv%end), &
                        dq_prim_dz_qp(1)%vf(iv%beg:iv%end), i, &
                        ix, iy, iz, iv, dz, p, buff_size)
                end if
            end do

        else ! Compute velocity gradient at cell centers using finite differences

            iv%beg = mom_idx%beg; iv%end = mom_idx%end
            !$acc update device(iv)

            is1_viscous = ix; is2_viscous = iy; is3_viscous = iz

            !$acc update device(is1_viscous, is2_viscous, is3_viscous)

            !$acc parallel loop collapse(3) gang vector default(present)
            do l = is3_viscous%beg, is3_viscous%end
                do k = iy%beg, iy%end
                    do j = is1_viscous%beg + 1, is1_viscous%end
                        !$acc loop seq
                        do i = iv%beg, iv%end
                            dqL_prim_dx_n(1)%vf(i)%sf(j, k, l) = &
                                (q_prim_qp%vf(i)%sf(j, k, l) - &
                                 q_prim_qp%vf(i)%sf(j - 1, k, l))/ &
                                (x_cc(j) - x_cc(j - 1))
                        end do
                    end do
                end do
            end do

            !$acc parallel loop collapse(3) gang vector default(present)
            do l = is3_viscous%beg, is3_viscous%end
                do k = is2_viscous%beg, is2_viscous%end
                    do j = is1_viscous%beg, is1_viscous%end - 1
                        !$acc loop seq
                        do i = iv%beg, iv%end
                            dqR_prim_dx_n(1)%vf(i)%sf(j, k, l) = &
                                (q_prim_qp%vf(i)%sf(j + 1, k, l) - &
                                 q_prim_qp%vf(i)%sf(j, k, l))/ &
                                (x_cc(j + 1) - x_cc(j))
                        end do
                    end do
                end do
            end do

            if (n > 0) then

                !$acc parallel loop collapse(3) gang vector default(present)
                do l = is3_viscous%beg, is3_viscous%end
                    do j = is2_viscous%beg + 1, is2_viscous%end
                        do k = is1_viscous%beg, is1_viscous%end
                            !$acc loop seq
                            do i = iv%beg, iv%end
                                dqL_prim_dy_n(2)%vf(i)%sf(k, j, l) = &
                                    (q_prim_qp%vf(i)%sf(k, j, l) - &
                                     q_prim_qp%vf(i)%sf(k, j - 1, l))/ &
                                    (y_cc(j) - y_cc(j - 1))
                            end do
                        end do
                    end do
                end do

                !$acc parallel loop collapse(3) gang vector default(present)
                do l = is3_viscous%beg, is3_viscous%end
                    do j = is2_viscous%beg, is2_viscous%end - 1
                        do k = is1_viscous%beg, is1_viscous%end
                            !$acc loop seq
                            do i = iv%beg, iv%end
                                dqR_prim_dy_n(2)%vf(i)%sf(k, j, l) = &
                                    (q_prim_qp%vf(i)%sf(k, j + 1, l) - &
                                     q_prim_qp%vf(i)%sf(k, j, l))/ &
                                    (y_cc(j + 1) - y_cc(j))
                            end do
                        end do
                    end do
                end do

                !$acc parallel loop collapse(3) gang vector default(present)
                do l = is3_viscous%beg, is3_viscous%end
                    do j = is2_viscous%beg + 1, is2_viscous%end
                        do k = is1_viscous%beg + 1, is1_viscous%end - 1
                            !$acc loop seq
                            do i = iv%beg, iv%end
                                dqL_prim_dx_n(2)%vf(i)%sf(k, j, l) = &
                                    (dqL_prim_dx_n(1)%vf(i)%sf(k, j, l) + &
                                     dqR_prim_dx_n(1)%vf(i)%sf(k, j, l) + &
                                     dqL_prim_dx_n(1)%vf(i)%sf(k, j - 1, l) + &
                                     dqR_prim_dx_n(1)%vf(i)%sf(k, j - 1, l))

                                dqL_prim_dx_n(2)%vf(i)%sf(k, j, l) = 25d-2* &
                                                                     dqL_prim_dx_n(2)%vf(i)%sf(k, j, l)
                            end do
                        end do
                    end do
                end do

                !$acc parallel loop collapse(3) gang vector default(present)
                do l = is3_viscous%beg, is3_viscous%end
                    do j = is2_viscous%beg, is2_viscous%end - 1
                        do k = is1_viscous%beg + 1, is1_viscous%end - 1
                            !$acc loop seq
                            do i = iv%beg, iv%end
                                dqR_prim_dx_n(2)%vf(i)%sf(k, j, l) = &
                                    (dqL_prim_dx_n(1)%vf(i)%sf(k, j + 1, l) + &
                                     dqR_prim_dx_n(1)%vf(i)%sf(k, j + 1, l) + &
                                     dqL_prim_dx_n(1)%vf(i)%sf(k, j, l) + &
                                     dqR_prim_dx_n(1)%vf(i)%sf(k, j, l))

                                dqR_prim_dx_n(2)%vf(i)%sf(k, j, l) = 25d-2* &
                                                                     dqR_prim_dx_n(2)%vf(i)%sf(k, j, l)

                            end do
                        end do
                    end do
                end do

                !$acc parallel loop collapse(3) gang vector default(present)
                do l = is3_viscous%beg, is3_viscous%end
                    do k = is2_viscous%beg + 1, is2_viscous%end - 1
                        do j = is1_viscous%beg + 1, is1_viscous%end
                            !$acc loop seq
                            do i = iv%beg, iv%end
                                dqL_prim_dy_n(1)%vf(i)%sf(j, k, l) = &
                                    (dqL_prim_dy_n(2)%vf(i)%sf(j, k, l) + &
                                     dqR_prim_dy_n(2)%vf(i)%sf(j, k, l) + &
                                     dqL_prim_dy_n(2)%vf(i)%sf(j - 1, k, l) + &
                                     dqR_prim_dy_n(2)%vf(i)%sf(j - 1, k, l))

                                dqL_prim_dy_n(1)%vf(i)%sf(j, k, l) = 25d-2* &
                                                                     dqL_prim_dy_n(1)%vf(i)%sf(j, k, l)

                            end do
                        end do
                    end do
                end do

                !$acc parallel loop collapse(3) gang vector default(present)
                do l = is3_viscous%beg, is3_viscous%end
                    do k = is2_viscous%beg + 1, is2_viscous%end - 1
                        do j = is1_viscous%beg, is1_viscous%end - 1
                            !$acc loop seq
                            do i = iv%beg, iv%end
                                dqR_prim_dy_n(1)%vf(i)%sf(j, k, l) = &
                                    (dqL_prim_dy_n(2)%vf(i)%sf(j + 1, k, l) + &
                                     dqR_prim_dy_n(2)%vf(i)%sf(j + 1, k, l) + &
                                     dqL_prim_dy_n(2)%vf(i)%sf(j, k, l) + &
                                     dqR_prim_dy_n(2)%vf(i)%sf(j, k, l))

                                dqR_prim_dy_n(1)%vf(i)%sf(j, k, l) = 25d-2* &
                                                                     dqR_prim_dy_n(1)%vf(i)%sf(j, k, l)

                            end do
                        end do
                    end do
                end do

                if (p > 0) then

                    !$acc parallel loop collapse(3) gang vector default(present)
                    do j = is3_viscous%beg + 1, is3_viscous%end
                        do l = is2_viscous%beg, is2_viscous%end
                            do k = is1_viscous%beg, is1_viscous%end
                                !$acc loop seq
                                do i = iv%beg, iv%end

                                    dqL_prim_dz_n(3)%vf(i)%sf(k, l, j) = &
                                        (q_prim_qp%vf(i)%sf(k, l, j) - &
                                         q_prim_qp%vf(i)%sf(k, l, j - 1))/ &
                                        (z_cc(j) - z_cc(j - 1))
                                end do
                            end do
                        end do
                    end do

                    !$acc parallel loop collapse(3) gang vector default(present)
                    do j = is3_viscous%beg, is3_viscous%end - 1
                        do l = is2_viscous%beg, is2_viscous%end
                            do k = is1_viscous%beg, is1_viscous%end
                                !$acc loop seq
                                do i = iv%beg, iv%end

                                    dqR_prim_dz_n(3)%vf(i)%sf(k, l, j) = &
                                        (q_prim_qp%vf(i)%sf(k, l, j + 1) - &
                                         q_prim_qp%vf(i)%sf(k, l, j))/ &
                                        (z_cc(j + 1) - z_cc(j))
                                end do
                            end do
                        end do
                    end do

                    !$acc parallel loop collapse(3) gang vector default(present)
                    do l = is3_viscous%beg + 1, is3_viscous%end - 1
                        do k = is2_viscous%beg, is2_viscous%end
                            do j = is1_viscous%beg + 1, is1_viscous%end
                                !$acc loop seq
                                do i = iv%beg, iv%end

                                    dqL_prim_dz_n(1)%vf(i)%sf(j, k, l) = &
                                        (dqL_prim_dz_n(3)%vf(i)%sf(j, k, l) + &
                                         dqR_prim_dz_n(3)%vf(i)%sf(j, k, l) + &
                                         dqL_prim_dz_n(3)%vf(i)%sf(j - 1, k, l) + &
                                         dqR_prim_dz_n(3)%vf(i)%sf(j - 1, k, l))

                                    dqL_prim_dz_n(1)%vf(i)%sf(j, k, l) = 25d-2* &
                                                                         dqL_prim_dz_n(1)%vf(i)%sf(j, k, l)

                                end do
                            end do
                        end do
                    end do

                    !$acc parallel loop collapse(3) gang vector default(present)
                    do l = is3_viscous%beg + 1, is3_viscous%end - 1
                        do k = is2_viscous%beg, is2_viscous%end
                            do j = is1_viscous%beg, is1_viscous%end - 1
                                !$acc loop seq
                                do i = iv%beg, iv%end

                                    dqR_prim_dz_n(1)%vf(i)%sf(j, k, l) = &
                                        (dqL_prim_dz_n(3)%vf(i)%sf(j + 1, k, l) + &
                                         dqR_prim_dz_n(3)%vf(i)%sf(j + 1, k, l) + &
                                         dqL_prim_dz_n(3)%vf(i)%sf(j, k, l) + &
                                         dqR_prim_dz_n(3)%vf(i)%sf(j, k, l))

                                    dqR_prim_dz_n(1)%vf(i)%sf(j, k, l) = 25d-2* &
                                                                         dqR_prim_dz_n(1)%vf(i)%sf(j, k, l)

                                end do
                            end do
                        end do
                    end do

                    !$acc parallel loop collapse(3) gang vector default(present)
                    do l = is3_viscous%beg + 1, is3_viscous%end - 1
                        do j = is2_viscous%beg + 1, is2_viscous%end
                            do k = is1_viscous%beg, is1_viscous%end
                                !$acc loop seq
                                do i = iv%beg, iv%end

                                    dqL_prim_dz_n(2)%vf(i)%sf(k, j, l) = &
                                        (dqL_prim_dz_n(3)%vf(i)%sf(k, j, l) + &
                                         dqR_prim_dz_n(3)%vf(i)%sf(k, j, l) + &
                                         dqL_prim_dz_n(3)%vf(i)%sf(k, j - 1, l) + &
                                         dqR_prim_dz_n(3)%vf(i)%sf(k, j - 1, l))

                                    dqL_prim_dz_n(2)%vf(i)%sf(k, j, l) = 25d-2* &
                                                                         dqL_prim_dz_n(2)%vf(i)%sf(k, j, l)

                                end do
                            end do
                        end do
                    end do

                    !$acc parallel loop collapse(3) gang vector default(present)
                    do l = is3_viscous%beg + 1, is3_viscous%end - 1
                        do j = is2_viscous%beg, is2_viscous%end - 1
                            do k = is1_viscous%beg, is1_viscous%end
                                !$acc loop seq
                                do i = iv%beg, iv%end

                                    dqR_prim_dz_n(2)%vf(i)%sf(k, j, l) = &
                                        (dqL_prim_dz_n(3)%vf(i)%sf(k, j + 1, l) + &
                                         dqR_prim_dz_n(3)%vf(i)%sf(k, j + 1, l) + &
                                         dqL_prim_dz_n(3)%vf(i)%sf(k, j, l) + &
                                         dqR_prim_dz_n(3)%vf(i)%sf(k, j, l))

                                    dqR_prim_dz_n(2)%vf(i)%sf(k, j, l) = 25d-2* &
                                                                         dqR_prim_dz_n(2)%vf(i)%sf(k, j, l)

                                end do
                            end do
                        end do
                    end do

                    !$acc parallel loop collapse(3) gang vector default(present)
                    do j = is3_viscous%beg + 1, is3_viscous%end
                        do l = is2_viscous%beg + 1, is2_viscous%end - 1
                            do k = is1_viscous%beg, is1_viscous%end
                                !$acc loop seq
                                do i = iv%beg, iv%end

                                    dqL_prim_dy_n(3)%vf(i)%sf(k, l, j) = &
                                        (dqL_prim_dy_n(2)%vf(i)%sf(k, l, j) + &
                                         dqR_prim_dy_n(2)%vf(i)%sf(k, l, j) + &
                                         dqL_prim_dy_n(2)%vf(i)%sf(k, l, j - 1) + &
                                         dqR_prim_dy_n(2)%vf(i)%sf(k, l, j - 1))

                                    dqL_prim_dy_n(3)%vf(i)%sf(k, l, j) = 25d-2* &
                                                                         dqL_prim_dy_n(3)%vf(i)%sf(k, l, j)

                                end do
                            end do
                        end do
                    end do

                    !$acc parallel loop collapse(3) gang vector default(present)
                    do j = is3_viscous%beg, is3_viscous%end - 1
                        do l = is2_viscous%beg + 1, is2_viscous%end - 1
                            do k = is1_viscous%beg, is1_viscous%end
                                !$acc loop seq
                                do i = iv%beg, iv%end

                                    dqR_prim_dy_n(3)%vf(i)%sf(k, l, j) = &
                                        (dqL_prim_dy_n(2)%vf(i)%sf(k, l, j + 1) + &
                                         dqR_prim_dy_n(2)%vf(i)%sf(k, l, j + 1) + &
                                         dqL_prim_dy_n(2)%vf(i)%sf(k, l, j) + &
                                         dqR_prim_dy_n(2)%vf(i)%sf(k, l, j))

                                    dqR_prim_dy_n(3)%vf(i)%sf(k, l, j) = 25d-2* &
                                                                         dqR_prim_dy_n(3)%vf(i)%sf(k, l, j)

                                end do
                            end do
                        end do
                    end do
                    !$acc parallel loop collapse(3) gang vector default(present)
                    do j = is3_viscous%beg + 1, is3_viscous%end
                        do l = is2_viscous%beg, is2_viscous%end
                            do k = is1_viscous%beg + 1, is1_viscous%end - 1
                                !$acc loop seq
                                do i = iv%beg, iv%end

                                    dqL_prim_dx_n(3)%vf(i)%sf(k, l, j) = &
                                        (dqL_prim_dx_n(1)%vf(i)%sf(k, l, j) + &
                                         dqR_prim_dx_n(1)%vf(i)%sf(k, l, j) + &
                                         dqL_prim_dx_n(1)%vf(i)%sf(k, l, j - 1) + &
                                         dqR_prim_dx_n(1)%vf(i)%sf(k, l, j - 1))

                                    dqL_prim_dx_n(3)%vf(i)%sf(k, l, j) = 25d-2* &
                                                                         dqL_prim_dx_n(3)%vf(i)%sf(k, l, j)

                                end do
                            end do
                        end do
                    end do
                    !$acc parallel loop collapse(3) gang vector default(present)
                    do j = is3_viscous%beg, is3_viscous%end - 1
                        do l = is2_viscous%beg, is2_viscous%end
                            do k = is1_viscous%beg + 1, is1_viscous%end - 1
                                !$acc loop seq
                                do i = iv%beg, iv%end
                                    dqR_prim_dx_n(3)%vf(i)%sf(k, l, j) = &
                                        (dqL_prim_dx_n(1)%vf(i)%sf(k, l, j + 1) + &
                                         dqR_prim_dx_n(1)%vf(i)%sf(k, l, j + 1) + &
                                         dqL_prim_dx_n(1)%vf(i)%sf(k, l, j) + &
                                         dqR_prim_dx_n(1)%vf(i)%sf(k, l, j))

                                    dqR_prim_dx_n(3)%vf(i)%sf(k, l, j) = 25d-2* &
                                                                         dqR_prim_dx_n(3)%vf(i)%sf(k, l, j)

                                end do
                            end do
                        end do
                    end do

                    do i = iv%beg, iv%end
                        call s_compute_fd_gradient(q_prim_qp%vf(i), &
                                                   dq_prim_dx_qp(1)%vf(i), &
                                                   dq_prim_dy_qp(1)%vf(i), &
                                                   dq_prim_dz_qp(1)%vf(i), &
                                                   ix, iy, iz, buff_size)
                    end do

                else

                    do i = iv%beg, iv%end
                        call s_compute_fd_gradient(q_prim_qp%vf(i), &
                                                   dq_prim_dx_qp(1)%vf(i), &
                                                   dq_prim_dy_qp(1)%vf(i), &
                                                   dq_prim_dy_qp(1)%vf(i), &
                                                   ix, iy, iz, buff_size)
                    end do

                end if

            else

                do i = iv%beg, iv%end
                    call s_compute_fd_gradient(q_prim_qp%vf(i), &
                                               dq_prim_dx_qp(1)%vf(i), &
                                               dq_prim_dx_qp(1)%vf(i), &
                                               dq_prim_dx_qp(1)%vf(i), &
                                               ix, iy, iz, buff_size)
                end do

            end if

        end if

    end subroutine s_get_viscous

    subroutine s_reconstruct_cell_boundary_values_visc(v_vf, vL_x, vL_y, vL_z, vR_x, vR_y, vR_z, &
                                                       norm_dir, vL_prim_vf, vR_prim_vf, ix, iy, iz)

        type(scalar_field), dimension(iv%beg:iv%end), intent(in) :: v_vf
        type(scalar_field), dimension(iv%beg:iv%end), intent(inout) :: vL_prim_vf, vR_prim_vf

        real(kind(0d0)), dimension(startx:, starty:, startz:, 1:), intent(inout) :: vL_x, vL_y, vL_z, vR_x, vR_y, vR_z
        integer, intent(in) :: norm_dir
        type(int_bounds_info), intent(in) :: ix, iy, iz

        integer :: weno_dir !< Coordinate direction of the WENO reconstruction

        integer :: i, j, k, l

        ! Reconstruction in s1-direction ===================================

        if (norm_dir == 1) then
            is1_viscous = ix; is2_viscous = iy; is3_viscous = iz
            weno_dir = 1; is1_viscous%beg = is1_viscous%beg + weno_polyn
            is1_viscous%end = is1_viscous%end - weno_polyn

        elseif (norm_dir == 2) then
            is1_viscous = iy; is2_viscous = ix; is3_viscous = iz
            weno_dir = 2; is1_viscous%beg = is1_viscous%beg + weno_polyn
            is1_viscous%end = is1_viscous%end - weno_polyn

        else
            is1_viscous = iz; is2_viscous = iy; is3_viscous = ix
            weno_dir = 3; is1_viscous%beg = is1_viscous%beg + weno_polyn
            is1_viscous%end = is1_viscous%end - weno_polyn

        end if

        !$acc update device(is1_viscous, is2_viscous, is3_viscous, iv)

        if (n > 0) then
            if (p > 0) then
                call s_weno(v_vf(iv%beg:iv%end), &
                            vL_x(:, :, :, iv%beg:iv%end), vL_y(:, :, :, iv%beg:iv%end), vL_z(:, :, :, iv%beg:iv%end), vR_x(:, :, :, iv%beg:iv%end), vR_y(:, :, :, iv%beg:iv%end), vR_z(:, :, :, iv%beg:iv%end), &
                            norm_dir, weno_dir, &
                            is1_viscous, is2_viscous, is3_viscous)
            else
                call s_weno(v_vf(iv%beg:iv%end), &
                            vL_x(:, :, :, iv%beg:iv%end), vL_y(:, :, :, iv%beg:iv%end), vL_z(:, :, :, :), vR_x(:, :, :, iv%beg:iv%end), vR_y(:, :, :, iv%beg:iv%end), vR_z(:, :, :, :), &
                            norm_dir, weno_dir, &
                            is1_viscous, is2_viscous, is3_viscous)
            end if
        else
            call s_weno(v_vf(iv%beg:iv%end), &
                        vL_x(:, :, :, iv%beg:iv%end), vL_y(:, :, :, :), vL_z(:, :, :, :), vR_x(:, :, :, iv%beg:iv%end), vR_y(:, :, :, :), vR_z(:, :, :, :), &
                        norm_dir, weno_dir, &
                        is1_viscous, is2_viscous, is3_viscous)
        end if

        if (any(Re_size > 0)) then
            if (weno_Re_flux) then
                if (norm_dir == 2) then
                    !$acc parallel loop collapse(4) gang vector default(present)
                    do i = iv%beg, iv%end
                        do l = is3_viscous%beg, is3_viscous%end
                            do j = is1_viscous%beg, is1_viscous%end
                                do k = is2_viscous%beg, is2_viscous%end
                                    vL_prim_vf(i)%sf(k, j, l) = vL_y(j, k, l, i)
                                    vR_prim_vf(i)%sf(k, j, l) = vR_y(j, k, l, i)
                                end do
                            end do
                        end do
                    end do
                elseif (norm_dir == 3) then
                    !$acc parallel loop collapse(4) gang vector default(present)
                    do i = iv%beg, iv%end
                        do j = is1_viscous%beg, is1_viscous%end
                            do k = is2_viscous%beg, is2_viscous%end
                                do l = is3_viscous%beg, is3_viscous%end
                                    vL_prim_vf(i)%sf(l, k, j) = vL_z(j, k, l, i)
                                    vR_prim_vf(i)%sf(l, k, j) = vR_z(j, k, l, i)
                                end do
                            end do
                        end do
                    end do
                elseif (norm_dir == 1) then
                    !$acc parallel loop collapse(4) gang vector default(present)
                    do i = iv%beg, iv%end
                        do l = is3_viscous%beg, is3_viscous%end
                            do k = is2_viscous%beg, is2_viscous%end
                                do j = is1_viscous%beg, is1_viscous%end
                                    vL_prim_vf(i)%sf(j, k, l) = vL_x(j, k, l, i)
                                    vR_prim_vf(i)%sf(j, k, l) = vR_x(j, k, l, i)
                                end do
                            end do
                        end do
                    end do
                end if
            end if
        end if

        ! ==================================================================

    end subroutine s_reconstruct_cell_boundary_values_visc

    subroutine s_reconstruct_cell_boundary_values_visc_deriv(v_vf, vL_x, vL_y, vL_z, vR_x, vR_y, vR_z, &
                                                             norm_dir, vL_prim_vf, vR_prim_vf, ix, iy, iz)

        type(scalar_field), dimension(iv%beg:iv%end), intent(in) :: v_vf
        real(kind(0d0)), dimension(startx:, starty:, startz:, iv%beg:), intent(inout) :: vL_x, vL_y, vL_z, vR_x, vR_y, vR_z
        type(scalar_field), dimension(iv%beg:iv%end), intent(inout) :: vL_prim_vf, vR_prim_vf
        type(int_bounds_info), intent(in) :: ix, iy, iz

        integer, intent(IN) :: norm_dir

        integer :: weno_dir !< Coordinate direction of the WENO reconstruction

        integer :: i, j, k, l
        ! Reconstruction in s1-direction ===================================

        if (norm_dir == 1) then
            is1_viscous = ix; is2_viscous = iy; is3_viscous = iz
            weno_dir = 1; is1_viscous%beg = is1_viscous%beg + weno_polyn
            is1_viscous%end = is1_viscous%end - weno_polyn

        elseif (norm_dir == 2) then
            is1_viscous = iy; is2_viscous = ix; is3_viscous = iz
            weno_dir = 2; is1_viscous%beg = is1_viscous%beg + weno_polyn
            is1_viscous%end = is1_viscous%end - weno_polyn

        else
            is1_viscous = iz; is2_viscous = iy; is3_viscous = ix
            weno_dir = 3; is1_viscous%beg = is1_viscous%beg + weno_polyn
            is1_viscous%end = is1_viscous%end - weno_polyn

        end if

        !$acc update device(is1_viscous, is2_viscous, is3_viscous, iv)

        if (n > 0) then
            if (p > 0) then

                call s_weno(v_vf(iv%beg:iv%end), &
                            vL_x(:, :, :, iv%beg:iv%end), vL_y(:, :, :, iv%beg:iv%end), vL_z(:, :, :, iv%beg:iv%end), vR_x(:, :, :, iv%beg:iv%end), vR_y(:, :, :, iv%beg:iv%end), vR_z(:, :, :, iv%beg:iv%end), &
                            norm_dir, weno_dir, &
                            is1_viscous, is2_viscous, is3_viscous)
            else
                call s_weno(v_vf(iv%beg:iv%end), &
                            vL_x(:, :, :, iv%beg:iv%end), vL_y(:, :, :, iv%beg:iv%end), vL_z(:, :, :, :), vR_x(:, :, :, iv%beg:iv%end), vR_y(:, :, :, iv%beg:iv%end), vR_z(:, :, :, :), &
                            norm_dir, weno_dir, &
                            is1_viscous, is2_viscous, is3_viscous)
            end if
        else

            call s_weno(v_vf(iv%beg:iv%end), &
                        vL_x(:, :, :, iv%beg:iv%end), vL_y(:, :, :, :), vL_z(:, :, :, :), vR_x(:, :, :, iv%beg:iv%end), vR_y(:, :, :, :), vR_z(:, :, :, :), &
                        norm_dir, weno_dir, &
                        is1_viscous, is2_viscous, is3_viscous)
        end if

        if (any(Re_size > 0)) then
            if (weno_Re_flux) then
                if (norm_dir == 2) then
                    !$acc parallel loop collapse(4) gang vector default(present)
                    do i = iv%beg, iv%end
                        do l = is3_viscous%beg, is3_viscous%end
                            do j = is1_viscous%beg, is1_viscous%end
                                do k = is2_viscous%beg, is2_viscous%end
                                    vL_prim_vf(i)%sf(k, j, l) = vL_y(j, k, l, i)
                                    vR_prim_vf(i)%sf(k, j, l) = vR_y(j, k, l, i)
                                end do
                            end do
                        end do
                    end do
                elseif (norm_dir == 3) then
                    !$acc parallel loop collapse(4) gang vector default(present)
                    do i = iv%beg, iv%end
                        do j = is1_viscous%beg, is1_viscous%end
                            do k = is2_viscous%beg, is2_viscous%end
                                do l = is3_viscous%beg, is3_viscous%end
                                    vL_prim_vf(i)%sf(l, k, j) = vL_z(j, k, l, i)
                                    vR_prim_vf(i)%sf(l, k, j) = vR_z(j, k, l, i)
                                end do
                            end do
                        end do
                    end do
                elseif (norm_dir == 1) then
                    !$acc parallel loop collapse(4) gang vector default(present)
                    do i = iv%beg, iv%end
                        do l = is3_viscous%beg, is3_viscous%end
                            do k = is2_viscous%beg, is2_viscous%end
                                do j = is1_viscous%beg, is1_viscous%end
                                    vL_prim_vf(i)%sf(j, k, l) = vL_x(j, k, l, i)
                                    vR_prim_vf(i)%sf(j, k, l) = vR_x(j, k, l, i)
                                end do
                            end do
                        end do
                    end do
                end if
            end if
        end if
        ! ==================================================================

    end subroutine s_reconstruct_cell_boundary_values_visc_deriv

    !>  The purpose of this subroutine is to employ the inputted
        !!      left and right cell-boundary integral-averaged variables
        !!      to compute the relevant cell-average first-order spatial
        !!      derivatives in the x-, y- or z-direction by means of the
        !!      scalar divergence theorem.
        !!  @param vL_vf Left cell-boundary integral averages
        !!  @param vR_vf Right cell-boundary integral averages
        !!  @param dv_ds_vf Cell-average first-order spatial derivatives
        !!  @param norm_dir Splitting coordinate direction
    subroutine s_apply_scalar_divergence_theorem(vL_vf, vR_vf, &
                                                 dv_ds_vf, &
                                                 norm_dir, &
                                                 ix, iy, iz, iv_in, &
                                                 dL, dim, buff_size_in)

        ! arrays of cell widths
        type(scalar_field), &
            dimension(iv%beg:iv%end), &
            intent(in) :: vL_vf, vR_vf

        type(scalar_field), &
            dimension(iv%beg:iv%end), &
            intent(inout) :: dv_ds_vf

        integer, intent(in) :: norm_dir
        type(int_bounds_info), intent(in) :: ix, iy, iz, iv_in
        integer, intent(in) :: dim, buff_size_in
        real(kind(0d0)), dimension(-buff_size_in:dim + buff_size_in), intent(in) :: dL

        integer :: i, j, k, l !< Generic loop iterators

        is1_viscous = ix
        is2_viscous = iy
        is3_viscous = iz
        iv = iv_in

        !$acc update device(is1_viscous, is2_viscous, is3_viscous, iv)

        ! First-Order Spatial Derivatives in x-direction ===================
        if (norm_dir == 1) then

            ! A general application of the scalar divergence theorem that
            ! utilizes the left and right cell-boundary integral-averages,
            ! inside each cell, or an arithmetic mean of these two at the
            ! cell-boundaries, to calculate the cell-averaged first-order
            ! spatial derivatives inside the cell.

            !$acc parallel loop collapse(3) gang vector default(present)
            do l = is3_viscous%beg, is3_viscous%end
                do k = is2_viscous%beg, is2_viscous%end
                    do j = is1_viscous%beg + 1, is1_viscous%end - 1
                        !$acc loop seq
                        do i = iv%beg, iv%end
                            dv_ds_vf(i)%sf(j, k, l) = &
                                1d0/((1d0 + wa_flg)*dL(j)) &
                                *(wa_flg*vL_vf(i)%sf(j + 1, k, l) &
                                  + vR_vf(i)%sf(j, k, l) &
                                  - vL_vf(i)%sf(j, k, l) &
                                  - wa_flg*vR_vf(i)%sf(j - 1, k, l))
                        end do
                    end do
                end do
            end do

            ! END: First-Order Spatial Derivatives in x-direction ==============

            ! First-Order Spatial Derivatives in y-direction ===================
        elseif (norm_dir == 2) then

            ! A general application of the scalar divergence theorem that
            ! utilizes the left and right cell-boundary integral-averages,
            ! inside each cell, or an arithmetic mean of these two at the
            ! cell-boundaries, to calculate the cell-averaged first-order
            ! spatial derivatives inside the cell.

            !$acc parallel loop collapse(3) gang vector default(present)
            do l = is3_viscous%beg, is3_viscous%end
                do k = is2_viscous%beg + 1, is2_viscous%end - 1
                    do j = is1_viscous%beg, is1_viscous%end
                        !$acc loop seq
                        do i = iv%beg, iv%end
                            dv_ds_vf(i)%sf(j, k, l) = &
                                1d0/((1d0 + wa_flg)*dL(k)) &
                                *(wa_flg*vL_vf(i)%sf(j, k + 1, l) &
                                  + vR_vf(i)%sf(j, k, l) &
                                  - vL_vf(i)%sf(j, k, l) &
                                  - wa_flg*vR_vf(i)%sf(j, k - 1, l))
                        end do
                    end do
                end do
            end do

            ! END: First-Order Spatial Derivatives in y-direction ==============

            ! First-Order Spatial Derivatives in z-direction ===================
        else

            ! A general application of the scalar divergence theorem that
            ! utilizes the left and right cell-boundary integral-averages,
            ! inside each cell, or an arithmetic mean of these two at the
            ! cell-boundaries, to calculate the cell-averaged first-order
            ! spatial derivatives inside the cell.

            !$acc parallel loop collapse(3) gang vector default(present)
            do l = is3_viscous%beg + 1, is3_viscous%end - 1
                do k = is2_viscous%beg, is2_viscous%end
                    do j = is1_viscous%beg, is1_viscous%end
                        !$acc loop seq
                        do i = iv%beg, iv%end
                            dv_ds_vf(i)%sf(j, k, l) = &
                                1d0/((1d0 + wa_flg)*dL(l)) &
                                *(wa_flg*vL_vf(i)%sf(j, k, l + 1) &
                                  + vR_vf(i)%sf(j, k, l) &
                                  - vL_vf(i)%sf(j, k, l) &
                                  - wa_flg*vR_vf(i)%sf(j, k, l - 1))
                        end do
                    end do
                end do
            end do

        end if
        ! END: First-Order Spatial Derivatives in z-direction ==============

    end subroutine s_apply_scalar_divergence_theorem

    !>  Computes the scalar gradient fields via finite differences
        !!  @param var Variable to compute derivative of
        !!  @param grad_x First coordinate direction component of the derivative
        !!  @param grad_y Second coordinate direction component of the derivative
        !!  @param grad_z Third coordinate direction component of the derivative
        !!  @param norm Norm of the gradient vector
    subroutine s_compute_fd_gradient(var, grad_x, grad_y, grad_z, &
                                     ix, iy, iz, buff_size_in)

        type(scalar_field), intent(in) :: var
        type(scalar_field), intent(inout) :: grad_x
        type(scalar_field), intent(inout) :: grad_y
        type(scalar_field), intent(inout) :: grad_z
        type(int_bounds_info), intent(inout) :: ix, iy, iz
        integer, intent(in) :: buff_size_in

        integer :: j, k, l !< Generic loop iterators

        ix%beg = -buff_size_in; ix%end = m + buff_size_in; 
        if (n > 0) then
            iy%beg = -buff_size_in; iy%end = n + buff_size_in
        else
            iy%beg = -1; iy%end = 1
        end if

        if (p > 0) then
            iz%beg = -buff_size_in; iz%end = p + buff_size_in
        else
            iz%beg = -1; iz%end = 1
        end if

        is1_viscous = ix; is2_viscous = iy; is3_viscous = iz

        !$acc update device(is1_viscous, is2_viscous, is3_viscous)

        !$acc parallel loop collapse(3) gang vector default(present)
        do l = is3_viscous%beg + 1, is3_viscous%end - 1
            do k = is2_viscous%beg + 1, is2_viscous%end - 1
                do j = is1_viscous%beg + 1, is1_viscous%end - 1
                    grad_x%sf(j, k, l) = &
                        (var%sf(j + 1, k, l) - var%sf(j - 1, k, l))/ &
                        (x_cc(j + 1) - x_cc(j - 1))
                end do
            end do
        end do

        if (n > 0) then
            !$acc parallel loop collapse(3) gang vector
            do l = is3_viscous%beg + 1, is3_viscous%end - 1
                do k = is2_viscous%beg + 1, is2_viscous%end - 1
                    do j = is1_viscous%beg + 1, is1_viscous%end - 1
                        grad_y%sf(j, k, l) = &
                            (var%sf(j, k + 1, l) - var%sf(j, k - 1, l))/ &
                            (y_cc(k + 1) - y_cc(k - 1))
                    end do
                end do
            end do
        end if

        if (p > 0) then
            !$acc parallel loop collapse(3) gang vector
            do l = is3_viscous%beg + 1, is3_viscous%end - 1
                do k = is2_viscous%beg + 1, is2_viscous%end - 1
                    do j = is1_viscous%beg + 1, is1_viscous%end - 1
                        grad_z%sf(j, k, l) = &
                            (var%sf(j, k, l + 1) - var%sf(j, k, l - 1))/ &
                            (z_cc(l + 1) - z_cc(l - 1))
                    end do
                end do
            end do
        end if

        is1_viscous%beg = -buff_size_in; is1_viscous%end = m + buff_size_in; 
        if (n > 0) then
            is2_viscous%beg = -buff_size_in; is2_viscous%end = n + buff_size_in
        else
            is2_viscous%beg = 0; is2_viscous%end = 0
        end if

        if (p > 0) then
            is3_viscous%beg = -buff_size_in; is3_viscous%end = p + buff_size_in
        else
            is3_viscous%beg = 0; is3_viscous%end = 0
        end if

        !$acc update device(is1_viscous, is2_viscous, is3_viscous)

        !$acc parallel loop collapse(2) gang vector default(present)
        do l = is3_viscous%beg, is3_viscous%end
            do k = is2_viscous%beg, is2_viscous%end
                grad_x%sf(is1_viscous%beg, k, l) = &
                    (-3d0*var%sf(is1_viscous%beg, k, l) + 4d0*var%sf(is1_viscous%beg + 1, k, l) - var%sf(is1_viscous%beg + 2, k, l))/ &
                    (x_cc(is1_viscous%beg + 2) - x_cc(is1_viscous%beg))
                grad_x%sf(is1_viscous%end, k, l) = &
                    (3d0*var%sf(is1_viscous%end, k, l) - 4d0*var%sf(is1_viscous%end - 1, k, l) + var%sf(is1_viscous%end - 2, k, l))/ &
                    (x_cc(is1_viscous%end) - x_cc(is1_viscous%end - 2))
            end do
        end do
        if (n > 0) then
            !$acc parallel loop collapse(2) gang vector default(present)
            do l = is3_viscous%beg, is3_viscous%end
                do j = is1_viscous%beg, is1_viscous%end
                    grad_y%sf(j, is2_viscous%beg, l) = &
                        (-3d0*var%sf(j, is2_viscous%beg, l) + 4d0*var%sf(j, is2_viscous%beg + 1, l) - var%sf(j, is2_viscous%beg + 2, l))/ &
                        (y_cc(is2_viscous%beg + 2) - y_cc(is2_viscous%beg))
                    grad_y%sf(j, is2_viscous%end, l) = &
                        (3d0*var%sf(j, is2_viscous%end, l) - 4d0*var%sf(j, is2_viscous%end - 1, l) + var%sf(j, is2_viscous%end - 2, l))/ &
                        (y_cc(is2_viscous%end) - y_cc(is2_viscous%end - 2))
                end do
            end do
            if (p > 0) then
                !$acc parallel loop collapse(2) gang vector default(present)
                do k = is2_viscous%beg, is2_viscous%end
                    do j = is1_viscous%beg, is1_viscous%end
                        grad_z%sf(j, k, is3_viscous%beg) = &
                            (-3d0*var%sf(j, k, is3_viscous%beg) + 4d0*var%sf(j, k, is3_viscous%beg + 1) - var%sf(j, k, is3_viscous%beg + 2))/ &
                            (z_cc(is3_viscous%beg + 2) - z_cc(is3_viscous%beg))
                        grad_z%sf(j, k, is3_viscous%end) = &
                            (3d0*var%sf(j, k, is3_viscous%end) - 4d0*var%sf(j, k, is3_viscous%end - 1) + var%sf(j, k, is3_viscous%end - 2))/ &
                            (z_cc(is3_viscous%end) - z_cc(is3_viscous%end - 2))
                    end do
                end do
            end if
        end if

        if (bc_x%beg <= -3) then
            !$acc parallel loop collapse(2) gang vector default(present)
            do l = is3_viscous%beg, is3_viscous%end
                do k = is2_viscous%beg, is2_viscous%end
                    grad_x%sf(0, k, l) = (-3d0*var%sf(0, k, l) + 4d0*var%sf(1, k, l) - var%sf(2, k, l))/ &
                                         (x_cc(2) - x_cc(0))
                end do
            end do
        end if
        if (bc_x%end <= -3) then
            !$acc parallel loop collapse(2) gang vector default(present)
            do l = is3_viscous%beg, is3_viscous%end
                do k = is2_viscous%beg, is2_viscous%end
                    grad_x%sf(m, k, l) = (3d0*var%sf(m, k, l) - 4d0*var%sf(m - 1, k, l) + var%sf(m - 2, k, l))/ &
                                         (x_cc(m) - x_cc(m - 2))
                end do
            end do
        end if
        if (n > 0) then
            if (bc_y%beg <= -3 .and. bc_y%beg /= -13) then
                !$acc parallel loop collapse(2) gang vector default(present)
                do l = is3_viscous%beg, is3_viscous%end
                    do j = is1_viscous%beg, is1_viscous%end
                        grad_y%sf(j, 0, l) = (-3d0*var%sf(j, 0, l) + 4d0*var%sf(j, 1, l) - var%sf(j, 2, l))/ &
                                             (y_cc(2) - y_cc(0))
                    end do
                end do
            end if
            if (bc_y%end <= -3) then
                !$acc parallel loop collapse(2) gang vector default(present)
                do l = is3_viscous%beg, is3_viscous%end
                    do j = is1_viscous%beg, is1_viscous%end
                        grad_y%sf(j, n, l) = (3d0*var%sf(j, n, l) - 4d0*var%sf(j, n - 1, l) + var%sf(j, n - 2, l))/ &
                                             (y_cc(n) - y_cc(n - 2))
                    end do
                end do
            end if
            if (p > 0) then
                if (bc_z%beg <= -3) then
                    !$acc parallel loop collapse(2) gang vector default(present)
                    do k = is2_viscous%beg, is2_viscous%end
                        do j = is1_viscous%beg, is1_viscous%end
                            grad_z%sf(j, k, 0) = &
                                (-3d0*var%sf(j, k, 0) + 4d0*var%sf(j, k, 1) - var%sf(j, k, 2))/ &
                                (z_cc(2) - z_cc(0))
                        end do
                    end do
                end if
                if (bc_z%end <= -3) then
                    !$acc parallel loop collapse(2) gang vector default(present)
                    do k = is2_viscous%beg, is2_viscous%end
                        do j = is1_viscous%beg, is1_viscous%end
                            grad_z%sf(j, k, p) = &
                                (3d0*var%sf(j, k, p) - 4d0*var%sf(j, k, p - 1) + var%sf(j, k, p - 2))/ &
                                (z_cc(p) - z_cc(p - 2))
                        end do
                    end do
                end if
            end if
        end if

    end subroutine s_compute_fd_gradient

    subroutine s_finalize_viscous_module()

        integer :: i

        @:DEALLOCATE_GLOBAL(Res_viscous)

    end subroutine s_finalize_viscous_module

end module m_viscous<|MERGE_RESOLUTION|>--- conflicted
+++ resolved
@@ -12,13 +12,10 @@
     use m_global_parameters    !< Definitions of the global parameters
 
     use m_weno
-<<<<<<< HEAD
-=======
 
     use m_helper
 
     use m_finite_differences
->>>>>>> 972a58a0
     ! ==========================================================================
 
     private; public s_get_viscous, &
