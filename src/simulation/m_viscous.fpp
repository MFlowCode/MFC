!>
!! @file m_viscous.f90
!! @brief Contains module m_viscous
#:include 'macros.fpp'

!> @brief The module contains the subroutines used to compute viscous terms.
module m_viscous

    use m_derived_types        !< Definitions of the derived types

    use m_global_parameters    !< Definitions of the global parameters

    use m_weno

    use m_muscl                !< Monotonic Upstream-centered (MUSCL)
                               !! schemes for conservation laws

    use m_helper

    use m_finite_differences

    private; public s_get_viscous, &
 s_compute_viscous_stress_tensor, &
 s_initialize_viscous_module, &
 s_reconstruct_cell_boundary_values_visc_deriv, &
 s_finalize_viscous_module

    type(int_bounds_info) :: iv
    type(int_bounds_info) :: is1_viscous, is2_viscous, is3_viscous
    $:GPU_DECLARE(create='[is1_viscous,is2_viscous,is3_viscous,iv]')

    real(wp), allocatable, dimension(:, :) :: Res_viscous
    $:GPU_DECLARE(create='[Res_viscous]')

contains

    impure subroutine s_initialize_viscous_module

        integer :: i, j !< generic loop iterators

        @:ALLOCATE(Res_viscous(1:2, 1:Re_size_max))

        do i = 1, 2
            do j = 1, Re_size(i)
                Res_viscous(i, j) = fluid_pp(Re_idx(i, j))%Re(i)
            end do
        end do
        $:GPU_UPDATE(device='[Res_viscous,Re_idx,Re_size]')
        $:GPU_ENTER_DATA(copyin='[is1_viscous,is2_viscous,is3_viscous,iv]')

    end subroutine s_initialize_viscous_module

    !> The purpose of this subroutine is to compute the viscous
    !      stress tensor for the cells directly next to the axis in
    !      cylindrical coordinates. This is necessary to avoid the
    !      1/r singularity that arises at the cell boundary coinciding
    !      with the axis, i.e., y_cb(-1) = 0.
    !  @param q_prim_vf Cell-average primitive variables
    !  @param grad_x_vf Cell-average primitive variable derivatives, x-dir
    !  @param grad_y_vf Cell-average primitive variable derivatives, y-dir
    !  @param grad_z_vf Cell-average primitive variable derivatives, z-dir
    subroutine s_compute_viscous_stress_tensor(q_prim_vf, grad_x_vf, grad_y_vf, grad_z_vf, &
                                               tau_Re_vf, &
                                               ix, iy, iz)

        type(scalar_field), dimension(sys_size), intent(in) :: q_prim_vf
        type(scalar_field), dimension(num_dims), intent(in) :: grad_x_vf, grad_y_vf, grad_z_vf
        type(scalar_field), dimension(1:sys_size), intent(inout) :: tau_Re_vf
        type(int_bounds_info), intent(in) :: ix, iy, iz

        real(wp) :: rho_visc, gamma_visc, pi_inf_visc, alpha_visc_sum  !< Mixture variables
        real(wp), dimension(2) :: Re_visc
        real(wp), dimension(num_fluids) :: alpha_visc, alpha_rho_visc

        real(wp), dimension(num_dims, num_dims) :: tau_Re

        integer :: i, j, k, l, q !< Generic loop iterator

        is1_viscous = ix; is2_viscous = iy; is3_viscous = iz

        $:GPU_UPDATE(device='[is1_viscous,is2_viscous,is3_viscous]')

        #:call GPU_PARALLEL_LOOP(collapse=3)
            do l = is3_viscous%beg, is3_viscous%end
                do k = is2_viscous%beg, is2_viscous%end
                    do j = is1_viscous%beg, is1_viscous%end
                        $:GPU_LOOP(parallelism='[seq]')
                        do i = momxb, E_idx
                            tau_Re_vf(i)%sf(j, k, l) = 0._wp
                        end do
                    end do
                end do
            end do
        #:endcall GPU_PARALLEL_LOOP

        if (shear_stress) then    ! Shear stresses
            #:call GPU_PARALLEL_LOOP(collapse=3, private='[alpha_visc, alpha_rho_visc, Re_visc, tau_Re]')
                do l = is3_viscous%beg, is3_viscous%end
                    do k = -1, 1
                        do j = is1_viscous%beg, is1_viscous%end

                            $:GPU_LOOP(parallelism='[seq]')
                            do i = 1, num_fluids
                                alpha_rho_visc(i) = q_prim_vf(i)%sf(j, k, l)
                                if (bubbles_euler .and. num_fluids == 1) then
                                    alpha_visc(i) = 1._wp - q_prim_vf(E_idx + i)%sf(j, k, l)
                                else
                                    alpha_visc(i) = q_prim_vf(E_idx + i)%sf(j, k, l)
                                end if
                            end do

                            if (bubbles_euler) then
                                rho_visc = 0._wp
                                gamma_visc = 0._wp
                                pi_inf_visc = 0._wp

                                if (mpp_lim .and. (model_eqns == 2) .and. (num_fluids > 2)) then
                                    $:GPU_LOOP(parallelism='[seq]')
                                    do i = 1, num_fluids
                                        rho_visc = rho_visc + alpha_rho_visc(i)
                                        gamma_visc = gamma_visc + alpha_visc(i)*gammas(i)
                                        pi_inf_visc = pi_inf_visc + alpha_visc(i)*pi_infs(i)
                                    end do
                                else if ((model_eqns == 2) .and. (num_fluids > 2)) then
                                    $:GPU_LOOP(parallelism='[seq]')
                                    do i = 1, num_fluids - 1
                                        rho_visc = rho_visc + alpha_rho_visc(i)
                                        gamma_visc = gamma_visc + alpha_visc(i)*gammas(i)
                                        pi_inf_visc = pi_inf_visc + alpha_visc(i)*pi_infs(i)
                                    end do
                                else
                                    rho_visc = alpha_rho_visc(1)
                                    gamma_visc = gammas(1)
                                    pi_inf_visc = pi_infs(1)
                                end if
                            else
                                rho_visc = 0._wp
                                gamma_visc = 0._wp
                                pi_inf_visc = 0._wp

                                alpha_visc_sum = 0._wp

                                if (mpp_lim) then
                                    $:GPU_LOOP(parallelism='[seq]')
                                    do i = 1, num_fluids
                                        alpha_rho_visc(i) = max(0._wp, alpha_rho_visc(i))
                                        alpha_visc(i) = min(max(0._wp, alpha_visc(i)), 1._wp)
                                        alpha_visc_sum = alpha_visc_sum + alpha_visc(i)
                                    end do

                                    alpha_visc = alpha_visc/max(alpha_visc_sum, sgm_eps)

                                end if

                                $:GPU_LOOP(parallelism='[seq]')
                                do i = 1, num_fluids
                                    rho_visc = rho_visc + alpha_rho_visc(i)
                                    gamma_visc = gamma_visc + alpha_visc(i)*gammas(i)
                                    pi_inf_visc = pi_inf_visc + alpha_visc(i)*pi_infs(i)
                                end do

                                if (viscous) then
                                    $:GPU_LOOP(parallelism='[seq]')
                                    do i = 1, 2
                                        Re_visc(i) = dflt_real

                                        if (Re_size(i) > 0) Re_visc(i) = 0._wp
                                        $:GPU_LOOP(parallelism='[seq]')
                                        do q = 1, Re_size(i)
                                            Re_visc(i) = alpha_visc(Re_idx(i, q))/Res_viscous(i, q) &
                                                         + Re_visc(i)
                                        end do

                                        Re_visc(i) = 1._wp/max(Re_visc(i), sgm_eps)

                                    end do
                                end if
                            end if

                            tau_Re(2, 1) = (grad_y_vf(1)%sf(j, k, l) + &
                                            grad_x_vf(2)%sf(j, k, l))/ &
                                           Re_visc(1)

                            tau_Re(2, 2) = (4._wp*grad_y_vf(2)%sf(j, k, l) &
                                            - 2._wp*grad_x_vf(1)%sf(j, k, l) &
                                            - 2._wp*q_prim_vf(momxb + 1)%sf(j, k, l)/y_cc(k))/ &
                                           (3._wp*Re_visc(1))
                            $:GPU_LOOP(parallelism='[seq]')
                            do i = 1, 2
                                tau_Re_vf(contxe + i)%sf(j, k, l) = &
                                    tau_Re_vf(contxe + i)%sf(j, k, l) - &
                                    tau_Re(2, i)

                                tau_Re_vf(E_idx)%sf(j, k, l) = &
                                    tau_Re_vf(E_idx)%sf(j, k, l) - &
                                    q_prim_vf(contxe + i)%sf(j, k, l)*tau_Re(2, i)
                            end do
                        end do
                    end do
                end do
            #:endcall GPU_PARALLEL_LOOP
        end if

        if (bulk_stress) then    ! Bulk stresses
            #:call GPU_PARALLEL_LOOP(collapse=3, private='[alpha_visc, alpha_rho_visc, Re_visc, tau_Re]')
                do l = is3_viscous%beg, is3_viscous%end
                    do k = -1, 1
                        do j = is1_viscous%beg, is1_viscous%end

                            $:GPU_LOOP(parallelism='[seq]')
                            do i = 1, num_fluids
                                alpha_rho_visc(i) = q_prim_vf(i)%sf(j, k, l)
                                if (bubbles_euler .and. num_fluids == 1) then
                                    alpha_visc(i) = 1._wp - q_prim_vf(E_idx + i)%sf(j, k, l)
                                else
                                    alpha_visc(i) = q_prim_vf(E_idx + i)%sf(j, k, l)
                                end if
                            end do

                            if (bubbles_euler) then
                                rho_visc = 0._wp
                                gamma_visc = 0._wp
                                pi_inf_visc = 0._wp

                                if (mpp_lim .and. (model_eqns == 2) .and. (num_fluids > 2)) then
                                    $:GPU_LOOP(parallelism='[seq]')
                                    do i = 1, num_fluids
                                        rho_visc = rho_visc + alpha_rho_visc(i)
                                        gamma_visc = gamma_visc + alpha_visc(i)*gammas(i)
                                        pi_inf_visc = pi_inf_visc + alpha_visc(i)*pi_infs(i)
                                    end do
                                else if ((model_eqns == 2) .and. (num_fluids > 2)) then
                                    $:GPU_LOOP(parallelism='[seq]')
                                    do i = 1, num_fluids - 1
                                        rho_visc = rho_visc + alpha_rho_visc(i)
                                        gamma_visc = gamma_visc + alpha_visc(i)*gammas(i)
                                        pi_inf_visc = pi_inf_visc + alpha_visc(i)*pi_infs(i)
                                    end do
                                else
                                    rho_visc = alpha_rho_visc(1)
                                    gamma_visc = gammas(1)
                                    pi_inf_visc = pi_infs(1)
                                end if
                            else
                                rho_visc = 0._wp
                                gamma_visc = 0._wp
                                pi_inf_visc = 0._wp

                                alpha_visc_sum = 0._wp

                                if (mpp_lim) then
                                    $:GPU_LOOP(parallelism='[seq]')
                                    do i = 1, num_fluids
                                        alpha_rho_visc(i) = max(0._wp, alpha_rho_visc(i))
                                        alpha_visc(i) = min(max(0._wp, alpha_visc(i)), 1._wp)
                                        alpha_visc_sum = alpha_visc_sum + alpha_visc(i)
                                    end do

                                    alpha_visc = alpha_visc/max(alpha_visc_sum, sgm_eps)

                                end if

                                $:GPU_LOOP(parallelism='[seq]')
                                do i = 1, num_fluids
                                    rho_visc = rho_visc + alpha_rho_visc(i)
                                    gamma_visc = gamma_visc + alpha_visc(i)*gammas(i)
                                    pi_inf_visc = pi_inf_visc + alpha_visc(i)*pi_infs(i)
                                end do

                                if (viscous) then
                                    $:GPU_LOOP(parallelism='[seq]')
                                    do i = 1, 2
                                        Re_visc(i) = dflt_real

                                        if (Re_size(i) > 0) Re_visc(i) = 0._wp
                                        $:GPU_LOOP(parallelism='[seq]')
                                        do q = 1, Re_size(i)
                                            Re_visc(i) = alpha_visc(Re_idx(i, q))/Res_viscous(i, q) &
                                                         + Re_visc(i)
                                        end do

                                        Re_visc(i) = 1._wp/max(Re_visc(i), sgm_eps)

                                    end do
                                end if
                            end if

                            tau_Re(2, 2) = (grad_x_vf(1)%sf(j, k, l) + &
                                            grad_y_vf(2)%sf(j, k, l) + &
                                            q_prim_vf(momxb + 1)%sf(j, k, l)/y_cc(k))/ &
                                           Re_visc(2)

                            tau_Re_vf(momxb + 1)%sf(j, k, l) = &
                                tau_Re_vf(momxb + 1)%sf(j, k, l) - &
                                tau_Re(2, 2)

                            tau_Re_vf(E_idx)%sf(j, k, l) = &
                                tau_Re_vf(E_idx)%sf(j, k, l) - &
                                q_prim_vf(momxb + 1)%sf(j, k, l)*tau_Re(2, 2)

                        end do
                    end do
                end do
            #:endcall GPU_PARALLEL_LOOP
        end if

        if (p == 0) return

        if (shear_stress) then    ! Shear stresses
            #:call GPU_PARALLEL_LOOP(collapse=3, private='[alpha_visc, alpha_rho_visc, Re_visc, tau_Re]')
                do l = is3_viscous%beg, is3_viscous%end
                    do k = -1, 1
                        do j = is1_viscous%beg, is1_viscous%end

                            $:GPU_LOOP(parallelism='[seq]')
                            do i = 1, num_fluids
                                alpha_rho_visc(i) = q_prim_vf(i)%sf(j, k, l)
                                if (bubbles_euler .and. num_fluids == 1) then
                                    alpha_visc(i) = 1._wp - q_prim_vf(E_idx + i)%sf(j, k, l)
                                else
                                    alpha_visc(i) = q_prim_vf(E_idx + i)%sf(j, k, l)
                                end if
                            end do

                            if (bubbles_euler) then
                                rho_visc = 0._wp
                                gamma_visc = 0._wp
                                pi_inf_visc = 0._wp

                                if (mpp_lim .and. (model_eqns == 2) .and. (num_fluids > 2)) then
                                    $:GPU_LOOP(parallelism='[seq]')
                                    do i = 1, num_fluids
                                        rho_visc = rho_visc + alpha_rho_visc(i)
                                        gamma_visc = gamma_visc + alpha_visc(i)*gammas(i)
                                        pi_inf_visc = pi_inf_visc + alpha_visc(i)*pi_infs(i)
                                    end do
                                else if ((model_eqns == 2) .and. (num_fluids > 2)) then
                                    $:GPU_LOOP(parallelism='[seq]')
                                    do i = 1, num_fluids - 1
                                        rho_visc = rho_visc + alpha_rho_visc(i)
                                        gamma_visc = gamma_visc + alpha_visc(i)*gammas(i)
                                        pi_inf_visc = pi_inf_visc + alpha_visc(i)*pi_infs(i)
                                    end do
                                else
                                    rho_visc = alpha_rho_visc(1)
                                    gamma_visc = gammas(1)
                                    pi_inf_visc = pi_infs(1)
                                end if
                            else
                                rho_visc = 0._wp
                                gamma_visc = 0._wp
                                pi_inf_visc = 0._wp

                                alpha_visc_sum = 0._wp

                                if (mpp_lim) then
                                    $:GPU_LOOP(parallelism='[seq]')
                                    do i = 1, num_fluids
                                        alpha_rho_visc(i) = max(0._wp, alpha_rho_visc(i))
                                        alpha_visc(i) = min(max(0._wp, alpha_visc(i)), 1._wp)
                                        alpha_visc_sum = alpha_visc_sum + alpha_visc(i)
                                    end do

                                    alpha_visc = alpha_visc/max(alpha_visc_sum, sgm_eps)

                                end if

                                $:GPU_LOOP(parallelism='[seq]')
                                do i = 1, num_fluids
                                    rho_visc = rho_visc + alpha_rho_visc(i)
                                    gamma_visc = gamma_visc + alpha_visc(i)*gammas(i)
                                    pi_inf_visc = pi_inf_visc + alpha_visc(i)*pi_infs(i)
                                end do

                                if (viscous) then
                                    $:GPU_LOOP(parallelism='[seq]')
                                    do i = 1, 2
                                        Re_visc(i) = dflt_real

                                        if (Re_size(i) > 0) Re_visc(i) = 0._wp
                                        $:GPU_LOOP(parallelism='[seq]')
                                        do q = 1, Re_size(i)
                                            Re_visc(i) = alpha_visc(Re_idx(i, q))/Res_viscous(i, q) &
                                                         + Re_visc(i)
                                        end do

                                        Re_visc(i) = 1._wp/max(Re_visc(i), sgm_eps)

                                    end do
                                end if
                            end if

                            tau_Re(2, 2) = -(2._wp/3._wp)*grad_z_vf(3)%sf(j, k, l)/y_cc(k)/ &
                                           Re_visc(1)

                            tau_Re(2, 3) = ((grad_z_vf(2)%sf(j, k, l) - &
                                             q_prim_vf(momxe)%sf(j, k, l))/ &
                                            y_cc(k) + grad_y_vf(3)%sf(j, k, l))/ &
                                           Re_visc(1)

                            $:GPU_LOOP(parallelism='[seq]')
                            do i = 2, 3
                                tau_Re_vf(contxe + i)%sf(j, k, l) = &
                                    tau_Re_vf(contxe + i)%sf(j, k, l) - &
                                    tau_Re(2, i)

                                tau_Re_vf(E_idx)%sf(j, k, l) = &
                                    tau_Re_vf(E_idx)%sf(j, k, l) - &
                                    q_prim_vf(contxe + i)%sf(j, k, l)*tau_Re(2, i)
                            end do

                        end do
                    end do
                end do
            #:endcall GPU_PARALLEL_LOOP
        end if

        if (bulk_stress) then    ! Bulk stresses
            #:call GPU_PARALLEL_LOOP(collapse=3, private='[alpha_visc, alpha_rho_visc, Re_visc, tau_Re]')
                do l = is3_viscous%beg, is3_viscous%end
                    do k = -1, 1
                        do j = is1_viscous%beg, is1_viscous%end

                            $:GPU_LOOP(parallelism='[seq]')
                            do i = 1, num_fluids
                                alpha_rho_visc(i) = q_prim_vf(i)%sf(j, k, l)
                                if (bubbles_euler .and. num_fluids == 1) then
                                    alpha_visc(i) = 1._wp - q_prim_vf(E_idx + i)%sf(j, k, l)
                                else
                                    alpha_visc(i) = q_prim_vf(E_idx + i)%sf(j, k, l)
                                end if
                            end do

                            if (bubbles_euler) then
                                rho_visc = 0._wp
                                gamma_visc = 0._wp
                                pi_inf_visc = 0._wp

                                if (mpp_lim .and. (model_eqns == 2) .and. (num_fluids > 2)) then
                                    $:GPU_LOOP(parallelism='[seq]')
                                    do i = 1, num_fluids
                                        rho_visc = rho_visc + alpha_rho_visc(i)
                                        gamma_visc = gamma_visc + alpha_visc(i)*gammas(i)
                                        pi_inf_visc = pi_inf_visc + alpha_visc(i)*pi_infs(i)
                                    end do
                                else if ((model_eqns == 2) .and. (num_fluids > 2)) then
                                    $:GPU_LOOP(parallelism='[seq]')
                                    do i = 1, num_fluids - 1
                                        rho_visc = rho_visc + alpha_rho_visc(i)
                                        gamma_visc = gamma_visc + alpha_visc(i)*gammas(i)
                                        pi_inf_visc = pi_inf_visc + alpha_visc(i)*pi_infs(i)
                                    end do
                                else
                                    rho_visc = alpha_rho_visc(1)
                                    gamma_visc = gammas(1)
                                    pi_inf_visc = pi_infs(1)
                                end if
                            else
                                rho_visc = 0._wp
                                gamma_visc = 0._wp
                                pi_inf_visc = 0._wp

                                alpha_visc_sum = 0._wp

                                if (mpp_lim) then
                                    $:GPU_LOOP(parallelism='[seq]')
                                    do i = 1, num_fluids
                                        alpha_rho_visc(i) = max(0._wp, alpha_rho_visc(i))
                                        alpha_visc(i) = min(max(0._wp, alpha_visc(i)), 1._wp)
                                        alpha_visc_sum = alpha_visc_sum + alpha_visc(i)
                                    end do

                                    alpha_visc = alpha_visc/max(alpha_visc_sum, sgm_eps)

                                end if

                                $:GPU_LOOP(parallelism='[seq]')
                                do i = 1, num_fluids
                                    rho_visc = rho_visc + alpha_rho_visc(i)
                                    gamma_visc = gamma_visc + alpha_visc(i)*gammas(i)
                                    pi_inf_visc = pi_inf_visc + alpha_visc(i)*pi_infs(i)
                                end do

                                if (viscous) then
                                    $:GPU_LOOP(parallelism='[seq]')
                                    do i = 1, 2
                                        Re_visc(i) = dflt_real

                                        if (Re_size(i) > 0) Re_visc(i) = 0._wp
                                        $:GPU_LOOP(parallelism='[seq]')
                                        do q = 1, Re_size(i)
                                            Re_visc(i) = alpha_visc(Re_idx(i, q))/Res_viscous(i, q) &
                                                         + Re_visc(i)
                                        end do

                                        Re_visc(i) = 1._wp/max(Re_visc(i), sgm_eps)

                                    end do
                                end if
                            end if

                            tau_Re(2, 2) = grad_z_vf(3)%sf(j, k, l)/y_cc(k)/ &
                                           Re_visc(2)

                            tau_Re_vf(momxb + 1)%sf(j, k, l) = &
                                tau_Re_vf(momxb + 1)%sf(j, k, l) - &
                                tau_Re(2, 2)

                            tau_Re_vf(E_idx)%sf(j, k, l) = &
                                tau_Re_vf(E_idx)%sf(j, k, l) - &
                                q_prim_vf(momxb + 1)%sf(j, k, l)*tau_Re(2, 2)

                        end do
                    end do
                end do
            #:endcall GPU_PARALLEL_LOOP
        end if
    end subroutine s_compute_viscous_stress_tensor

    !>  Computes viscous terms
    !!  @param q_cons_vf Cell-averaged conservative variables
    !!  @param q_prim_vf Cell-averaged primitive variables
    !!  @param rhs_vf Cell-averaged RHS variables
    subroutine s_get_viscous(qL_prim_rsx_vf, qL_prim_rsy_vf, qL_prim_rsz_vf, &
                             dqL_prim_dx_n, dqL_prim_dy_n, dqL_prim_dz_n, &
                             qL_prim, &
                             qR_prim_rsx_vf, qR_prim_rsy_vf, qR_prim_rsz_vf, &
                             dqR_prim_dx_n, dqR_prim_dy_n, dqR_prim_dz_n, &
                             qR_prim, &
                             q_prim_qp, &
                             dq_prim_dx_qp, dq_prim_dy_qp, dq_prim_dz_qp, &
                             ix, iy, iz)

        real(wp), dimension(idwbuff(1)%beg:, idwbuff(2)%beg:, idwbuff(3)%beg:, 1:), &
            intent(inout) :: qL_prim_rsx_vf, qR_prim_rsx_vf, &
                             qL_prim_rsy_vf, qR_prim_rsy_vf, &
                             qL_prim_rsz_vf, qR_prim_rsz_vf

        type(vector_field), dimension(num_dims), intent(inout) :: qL_prim, qR_prim

        type(vector_field), intent(in) :: q_prim_qp

        type(vector_field), dimension(1:num_dims), &
            intent(inout) :: dqL_prim_dx_n, dqR_prim_dx_n, &
                             dqL_prim_dy_n, dqR_prim_dy_n, &
                             dqL_prim_dz_n, dqR_prim_dz_n

        type(vector_field), dimension(1), intent(inout) :: dq_prim_dx_qp, dq_prim_dy_qp, dq_prim_dz_qp
        type(int_bounds_info), intent(in) :: ix, iy, iz

        integer :: i, j, k, l

        do i = 1, num_dims

            iv%beg = mom_idx%beg; iv%end = mom_idx%end

            $:GPU_UPDATE(device='[iv]')

            call s_reconstruct_cell_boundary_values_visc( &
                q_prim_qp%vf(iv%beg:iv%end), &
                qL_prim_rsx_vf, qL_prim_rsy_vf, qL_prim_rsz_vf, &
                qR_prim_rsx_vf, qR_prim_rsy_vf, qR_prim_rsz_vf, &
                i, qL_prim(i)%vf(iv%beg:iv%end), qR_prim(i)%vf(iv%beg:iv%end), &
                ix, iy, iz)
        end do

        if (weno_Re_flux) then
            ! Compute velocity gradient at cell centers using scalar
            ! divergence theorem
            do i = 1, num_dims
                if (i == 1) then
                    call s_apply_scalar_divergence_theorem( &
                        qL_prim(i)%vf(iv%beg:iv%end), &
                        qR_prim(i)%vf(iv%beg:iv%end), &
                        dq_prim_dx_qp(1)%vf(iv%beg:iv%end), i, &
                        ix, iy, iz, iv, dx, m, buff_size)
                elseif (i == 2) then
                    call s_apply_scalar_divergence_theorem( &
                        qL_prim(i)%vf(iv%beg:iv%end), &
                        qR_prim(i)%vf(iv%beg:iv%end), &
                        dq_prim_dy_qp(1)%vf(iv%beg:iv%end), i, &
                        ix, iy, iz, iv, dy, n, buff_size)
                else
                    call s_apply_scalar_divergence_theorem( &
                        qL_prim(i)%vf(iv%beg:iv%end), &
                        qR_prim(i)%vf(iv%beg:iv%end), &
                        dq_prim_dz_qp(1)%vf(iv%beg:iv%end), i, &
                        ix, iy, iz, iv, dz, p, buff_size)
                end if
            end do

        else ! Compute velocity gradient at cell centers using finite differences

            iv%beg = mom_idx%beg; iv%end = mom_idx%end
            $:GPU_UPDATE(device='[iv]')

            is1_viscous = ix; is2_viscous = iy; is3_viscous = iz

            $:GPU_UPDATE(device='[is1_viscous,is2_viscous,is3_viscous]')

            #:call GPU_PARALLEL_LOOP(collapse=3)
                do l = is3_viscous%beg, is3_viscous%end
                    do k = iy%beg, iy%end
                        do j = is1_viscous%beg + 1, is1_viscous%end
                            $:GPU_LOOP(parallelism='[seq]')
                            do i = iv%beg, iv%end
                                dqL_prim_dx_n(1)%vf(i)%sf(j, k, l) = &
                                    (q_prim_qp%vf(i)%sf(j, k, l) - &
                                     q_prim_qp%vf(i)%sf(j - 1, k, l))/ &
                                    (x_cc(j) - x_cc(j - 1))
                            end do
                        end do
                    end do
                end do
            #:endcall GPU_PARALLEL_LOOP

            #:call GPU_PARALLEL_LOOP(collapse=3)
                do l = is3_viscous%beg, is3_viscous%end
                    do k = is2_viscous%beg, is2_viscous%end
                        do j = is1_viscous%beg, is1_viscous%end - 1
                            $:GPU_LOOP(parallelism='[seq]')
                            do i = iv%beg, iv%end
                                dqR_prim_dx_n(1)%vf(i)%sf(j, k, l) = &
                                    (q_prim_qp%vf(i)%sf(j + 1, k, l) - &
                                     q_prim_qp%vf(i)%sf(j, k, l))/ &
                                    (x_cc(j + 1) - x_cc(j))
                            end do
                        end do
                    end do
                end do
            #:endcall GPU_PARALLEL_LOOP

            if (n > 0) then

                #:call GPU_PARALLEL_LOOP(collapse=3)
                    do l = is3_viscous%beg, is3_viscous%end
                        do j = is2_viscous%beg + 1, is2_viscous%end
                            do k = is1_viscous%beg, is1_viscous%end
                                $:GPU_LOOP(parallelism='[seq]')
                                do i = iv%beg, iv%end
                                    dqL_prim_dy_n(2)%vf(i)%sf(k, j, l) = &
                                        (q_prim_qp%vf(i)%sf(k, j, l) - &
                                         q_prim_qp%vf(i)%sf(k, j - 1, l))/ &
                                        (y_cc(j) - y_cc(j - 1))
                                end do
                            end do
                        end do
                    end do
                #:endcall GPU_PARALLEL_LOOP

                #:call GPU_PARALLEL_LOOP(collapse=3)
                    do l = is3_viscous%beg, is3_viscous%end
                        do j = is2_viscous%beg, is2_viscous%end - 1
                            do k = is1_viscous%beg, is1_viscous%end
                                $:GPU_LOOP(parallelism='[seq]')
                                do i = iv%beg, iv%end
                                    dqR_prim_dy_n(2)%vf(i)%sf(k, j, l) = &
                                        (q_prim_qp%vf(i)%sf(k, j + 1, l) - &
                                         q_prim_qp%vf(i)%sf(k, j, l))/ &
                                        (y_cc(j + 1) - y_cc(j))
                                end do
                            end do
                        end do
                    end do
                #:endcall GPU_PARALLEL_LOOP

                #:call GPU_PARALLEL_LOOP(collapse=3)
                    do l = is3_viscous%beg, is3_viscous%end
                        do j = is2_viscous%beg + 1, is2_viscous%end
                            do k = is1_viscous%beg + 1, is1_viscous%end - 1
                                $:GPU_LOOP(parallelism='[seq]')
                                do i = iv%beg, iv%end
                                    dqL_prim_dx_n(2)%vf(i)%sf(k, j, l) = &
                                        (dqL_prim_dx_n(1)%vf(i)%sf(k, j, l) + &
                                         dqR_prim_dx_n(1)%vf(i)%sf(k, j, l) + &
                                         dqL_prim_dx_n(1)%vf(i)%sf(k, j - 1, l) + &
                                         dqR_prim_dx_n(1)%vf(i)%sf(k, j - 1, l))

                                    dqL_prim_dx_n(2)%vf(i)%sf(k, j, l) = 25.e-2_wp* &
                                                                         dqL_prim_dx_n(2)%vf(i)%sf(k, j, l)
                                end do
                            end do
                        end do
                    end do
                #:endcall GPU_PARALLEL_LOOP

                #:call GPU_PARALLEL_LOOP(collapse=3)
                    do l = is3_viscous%beg, is3_viscous%end
                        do j = is2_viscous%beg, is2_viscous%end - 1
                            do k = is1_viscous%beg + 1, is1_viscous%end - 1
                                $:GPU_LOOP(parallelism='[seq]')
                                do i = iv%beg, iv%end
                                    dqR_prim_dx_n(2)%vf(i)%sf(k, j, l) = &
                                        (dqL_prim_dx_n(1)%vf(i)%sf(k, j + 1, l) + &
                                         dqR_prim_dx_n(1)%vf(i)%sf(k, j + 1, l) + &
                                         dqL_prim_dx_n(1)%vf(i)%sf(k, j, l) + &
                                         dqR_prim_dx_n(1)%vf(i)%sf(k, j, l))

                                    dqR_prim_dx_n(2)%vf(i)%sf(k, j, l) = 25.e-2_wp* &
                                                                         dqR_prim_dx_n(2)%vf(i)%sf(k, j, l)

                                end do
                            end do
                        end do
                    end do
                #:endcall GPU_PARALLEL_LOOP

                #:call GPU_PARALLEL_LOOP(collapse=3)
                    do l = is3_viscous%beg, is3_viscous%end
                        do k = is2_viscous%beg + 1, is2_viscous%end - 1
                            do j = is1_viscous%beg + 1, is1_viscous%end
                                $:GPU_LOOP(parallelism='[seq]')
                                do i = iv%beg, iv%end
                                    dqL_prim_dy_n(1)%vf(i)%sf(j, k, l) = &
                                        (dqL_prim_dy_n(2)%vf(i)%sf(j, k, l) + &
                                         dqR_prim_dy_n(2)%vf(i)%sf(j, k, l) + &
                                         dqL_prim_dy_n(2)%vf(i)%sf(j - 1, k, l) + &
                                         dqR_prim_dy_n(2)%vf(i)%sf(j - 1, k, l))

                                    dqL_prim_dy_n(1)%vf(i)%sf(j, k, l) = 25.e-2_wp* &
                                                                         dqL_prim_dy_n(1)%vf(i)%sf(j, k, l)

                                end do
                            end do
                        end do
                    end do
                #:endcall GPU_PARALLEL_LOOP

                #:call GPU_PARALLEL_LOOP(collapse=3)
                    do l = is3_viscous%beg, is3_viscous%end
                        do k = is2_viscous%beg + 1, is2_viscous%end - 1
                            do j = is1_viscous%beg, is1_viscous%end - 1
                                $:GPU_LOOP(parallelism='[seq]')
                                do i = iv%beg, iv%end
                                    dqR_prim_dy_n(1)%vf(i)%sf(j, k, l) = &
                                        (dqL_prim_dy_n(2)%vf(i)%sf(j + 1, k, l) + &
                                         dqR_prim_dy_n(2)%vf(i)%sf(j + 1, k, l) + &
                                         dqL_prim_dy_n(2)%vf(i)%sf(j, k, l) + &
                                         dqR_prim_dy_n(2)%vf(i)%sf(j, k, l))

                                    dqR_prim_dy_n(1)%vf(i)%sf(j, k, l) = 25.e-2_wp* &
                                                                         dqR_prim_dy_n(1)%vf(i)%sf(j, k, l)

                                end do
                            end do
                        end do
                    end do
                #:endcall GPU_PARALLEL_LOOP

                if (p > 0) then

                    #:call GPU_PARALLEL_LOOP(collapse=3)
                        do j = is3_viscous%beg + 1, is3_viscous%end
                            do l = is2_viscous%beg, is2_viscous%end
                                do k = is1_viscous%beg, is1_viscous%end
                                    $:GPU_LOOP(parallelism='[seq]')
                                    do i = iv%beg, iv%end

                                        dqL_prim_dz_n(3)%vf(i)%sf(k, l, j) = &
                                            (q_prim_qp%vf(i)%sf(k, l, j) - &
                                             q_prim_qp%vf(i)%sf(k, l, j - 1))/ &
                                            (z_cc(j) - z_cc(j - 1))
                                    end do
                                end do
                            end do
                        end do
                    #:endcall GPU_PARALLEL_LOOP

                    #:call GPU_PARALLEL_LOOP(collapse=3)
                        do j = is3_viscous%beg, is3_viscous%end - 1
                            do l = is2_viscous%beg, is2_viscous%end
                                do k = is1_viscous%beg, is1_viscous%end
                                    $:GPU_LOOP(parallelism='[seq]')
                                    do i = iv%beg, iv%end

                                        dqR_prim_dz_n(3)%vf(i)%sf(k, l, j) = &
                                            (q_prim_qp%vf(i)%sf(k, l, j + 1) - &
                                             q_prim_qp%vf(i)%sf(k, l, j))/ &
                                            (z_cc(j + 1) - z_cc(j))
                                    end do
                                end do
                            end do
                        end do
                    #:endcall GPU_PARALLEL_LOOP

                    #:call GPU_PARALLEL_LOOP(collapse=3)
                        do l = is3_viscous%beg + 1, is3_viscous%end - 1
                            do k = is2_viscous%beg, is2_viscous%end
                                do j = is1_viscous%beg + 1, is1_viscous%end
                                    $:GPU_LOOP(parallelism='[seq]')
                                    do i = iv%beg, iv%end

                                        dqL_prim_dz_n(1)%vf(i)%sf(j, k, l) = &
                                            (dqL_prim_dz_n(3)%vf(i)%sf(j, k, l) + &
                                             dqR_prim_dz_n(3)%vf(i)%sf(j, k, l) + &
                                             dqL_prim_dz_n(3)%vf(i)%sf(j - 1, k, l) + &
                                             dqR_prim_dz_n(3)%vf(i)%sf(j - 1, k, l))

                                        dqL_prim_dz_n(1)%vf(i)%sf(j, k, l) = 25.e-2_wp* &
                                                                             dqL_prim_dz_n(1)%vf(i)%sf(j, k, l)

                                    end do
                                end do
                            end do
                        end do
                    #:endcall GPU_PARALLEL_LOOP

                    #:call GPU_PARALLEL_LOOP(collapse=3)
                        do l = is3_viscous%beg + 1, is3_viscous%end - 1
                            do k = is2_viscous%beg, is2_viscous%end
                                do j = is1_viscous%beg, is1_viscous%end - 1
                                    $:GPU_LOOP(parallelism='[seq]')
                                    do i = iv%beg, iv%end

                                        dqR_prim_dz_n(1)%vf(i)%sf(j, k, l) = &
                                            (dqL_prim_dz_n(3)%vf(i)%sf(j + 1, k, l) + &
                                             dqR_prim_dz_n(3)%vf(i)%sf(j + 1, k, l) + &
                                             dqL_prim_dz_n(3)%vf(i)%sf(j, k, l) + &
                                             dqR_prim_dz_n(3)%vf(i)%sf(j, k, l))

                                        dqR_prim_dz_n(1)%vf(i)%sf(j, k, l) = 25.e-2_wp* &
                                                                             dqR_prim_dz_n(1)%vf(i)%sf(j, k, l)

                                    end do
                                end do
                            end do
                        end do
                    #:endcall GPU_PARALLEL_LOOP

                    #:call GPU_PARALLEL_LOOP(collapse=3)
                        do l = is3_viscous%beg + 1, is3_viscous%end - 1
                            do j = is2_viscous%beg + 1, is2_viscous%end
                                do k = is1_viscous%beg, is1_viscous%end
                                    $:GPU_LOOP(parallelism='[seq]')
                                    do i = iv%beg, iv%end

                                        dqL_prim_dz_n(2)%vf(i)%sf(k, j, l) = &
                                            (dqL_prim_dz_n(3)%vf(i)%sf(k, j, l) + &
                                             dqR_prim_dz_n(3)%vf(i)%sf(k, j, l) + &
                                             dqL_prim_dz_n(3)%vf(i)%sf(k, j - 1, l) + &
                                             dqR_prim_dz_n(3)%vf(i)%sf(k, j - 1, l))

                                        dqL_prim_dz_n(2)%vf(i)%sf(k, j, l) = 25.e-2_wp* &
                                                                             dqL_prim_dz_n(2)%vf(i)%sf(k, j, l)

                                    end do
                                end do
                            end do
                        end do
                    #:endcall GPU_PARALLEL_LOOP

                    #:call GPU_PARALLEL_LOOP(collapse=3)
                        do l = is3_viscous%beg + 1, is3_viscous%end - 1
                            do j = is2_viscous%beg, is2_viscous%end - 1
                                do k = is1_viscous%beg, is1_viscous%end
                                    $:GPU_LOOP(parallelism='[seq]')
                                    do i = iv%beg, iv%end

                                        dqR_prim_dz_n(2)%vf(i)%sf(k, j, l) = &
                                            (dqL_prim_dz_n(3)%vf(i)%sf(k, j + 1, l) + &
                                             dqR_prim_dz_n(3)%vf(i)%sf(k, j + 1, l) + &
                                             dqL_prim_dz_n(3)%vf(i)%sf(k, j, l) + &
                                             dqR_prim_dz_n(3)%vf(i)%sf(k, j, l))

                                        dqR_prim_dz_n(2)%vf(i)%sf(k, j, l) = 25.e-2_wp* &
                                                                             dqR_prim_dz_n(2)%vf(i)%sf(k, j, l)

                                    end do
                                end do
                            end do
                        end do
                    #:endcall GPU_PARALLEL_LOOP

                    #:call GPU_PARALLEL_LOOP(collapse=3)
                        do j = is3_viscous%beg + 1, is3_viscous%end
                            do l = is2_viscous%beg + 1, is2_viscous%end - 1
                                do k = is1_viscous%beg, is1_viscous%end
                                    $:GPU_LOOP(parallelism='[seq]')
                                    do i = iv%beg, iv%end

                                        dqL_prim_dy_n(3)%vf(i)%sf(k, l, j) = &
                                            (dqL_prim_dy_n(2)%vf(i)%sf(k, l, j) + &
                                             dqR_prim_dy_n(2)%vf(i)%sf(k, l, j) + &
                                             dqL_prim_dy_n(2)%vf(i)%sf(k, l, j - 1) + &
                                             dqR_prim_dy_n(2)%vf(i)%sf(k, l, j - 1))

                                        dqL_prim_dy_n(3)%vf(i)%sf(k, l, j) = 25.e-2_wp* &
                                                                             dqL_prim_dy_n(3)%vf(i)%sf(k, l, j)

                                    end do
                                end do
                            end do
                        end do
                    #:endcall GPU_PARALLEL_LOOP

                    #:call GPU_PARALLEL_LOOP(collapse=3)
                        do j = is3_viscous%beg, is3_viscous%end - 1
                            do l = is2_viscous%beg + 1, is2_viscous%end - 1
                                do k = is1_viscous%beg, is1_viscous%end
                                    $:GPU_LOOP(parallelism='[seq]')
                                    do i = iv%beg, iv%end

                                        dqR_prim_dy_n(3)%vf(i)%sf(k, l, j) = &
                                            (dqL_prim_dy_n(2)%vf(i)%sf(k, l, j + 1) + &
                                             dqR_prim_dy_n(2)%vf(i)%sf(k, l, j + 1) + &
                                             dqL_prim_dy_n(2)%vf(i)%sf(k, l, j) + &
                                             dqR_prim_dy_n(2)%vf(i)%sf(k, l, j))

                                        dqR_prim_dy_n(3)%vf(i)%sf(k, l, j) = 25.e-2_wp* &
                                                                             dqR_prim_dy_n(3)%vf(i)%sf(k, l, j)

                                    end do
                                end do
                            end do
                        end do
                    #:endcall GPU_PARALLEL_LOOP
                    #:call GPU_PARALLEL_LOOP(collapse=3)
                        do j = is3_viscous%beg + 1, is3_viscous%end
                            do l = is2_viscous%beg, is2_viscous%end
                                do k = is1_viscous%beg + 1, is1_viscous%end - 1
                                    $:GPU_LOOP(parallelism='[seq]')
                                    do i = iv%beg, iv%end

                                        dqL_prim_dx_n(3)%vf(i)%sf(k, l, j) = &
                                            (dqL_prim_dx_n(1)%vf(i)%sf(k, l, j) + &
                                             dqR_prim_dx_n(1)%vf(i)%sf(k, l, j) + &
                                             dqL_prim_dx_n(1)%vf(i)%sf(k, l, j - 1) + &
                                             dqR_prim_dx_n(1)%vf(i)%sf(k, l, j - 1))

                                        dqL_prim_dx_n(3)%vf(i)%sf(k, l, j) = 25.e-2_wp* &
                                                                             dqL_prim_dx_n(3)%vf(i)%sf(k, l, j)

                                    end do
                                end do
                            end do
                        end do
                    #:endcall GPU_PARALLEL_LOOP
                    #:call GPU_PARALLEL_LOOP(collapse=3)
                        do j = is3_viscous%beg, is3_viscous%end - 1
                            do l = is2_viscous%beg, is2_viscous%end
                                do k = is1_viscous%beg + 1, is1_viscous%end - 1
                                    $:GPU_LOOP(parallelism='[seq]')
                                    do i = iv%beg, iv%end
                                        dqR_prim_dx_n(3)%vf(i)%sf(k, l, j) = &
                                            (dqL_prim_dx_n(1)%vf(i)%sf(k, l, j + 1) + &
                                             dqR_prim_dx_n(1)%vf(i)%sf(k, l, j + 1) + &
                                             dqL_prim_dx_n(1)%vf(i)%sf(k, l, j) + &
                                             dqR_prim_dx_n(1)%vf(i)%sf(k, l, j))

                                        dqR_prim_dx_n(3)%vf(i)%sf(k, l, j) = 25.e-2_wp* &
                                                                             dqR_prim_dx_n(3)%vf(i)%sf(k, l, j)

                                    end do
                                end do
                            end do
                        end do
                    #:endcall GPU_PARALLEL_LOOP

                    do i = iv%beg, iv%end
                        call s_compute_fd_gradient(q_prim_qp%vf(i), &
                                                   dq_prim_dx_qp(1)%vf(i), &
                                                   dq_prim_dy_qp(1)%vf(i), &
                                                   dq_prim_dz_qp(1)%vf(i))
                    end do

                else

                    do i = iv%beg, iv%end
                        call s_compute_fd_gradient(q_prim_qp%vf(i), &
                                                   dq_prim_dx_qp(1)%vf(i), &
                                                   dq_prim_dy_qp(1)%vf(i), &
                                                   dq_prim_dy_qp(1)%vf(i))
                    end do

                end if

            else

                do i = iv%beg, iv%end
                    call s_compute_fd_gradient(q_prim_qp%vf(i), &
                                               dq_prim_dx_qp(1)%vf(i), &
                                               dq_prim_dx_qp(1)%vf(i), &
                                               dq_prim_dx_qp(1)%vf(i))
                end do

            end if

        end if

    end subroutine s_get_viscous

    subroutine s_reconstruct_cell_boundary_values_visc(v_vf, vL_x, vL_y, vL_z, vR_x, vR_y, vR_z, &
                                                       norm_dir, vL_prim_vf, vR_prim_vf, ix, iy, iz)

        type(scalar_field), dimension(iv%beg:iv%end), intent(in) :: v_vf
        type(scalar_field), dimension(iv%beg:iv%end), intent(inout) :: vL_prim_vf, vR_prim_vf

        real(wp), dimension(idwbuff(1)%beg:, idwbuff(2)%beg:, idwbuff(3)%beg:, 1:), intent(inout) :: vL_x, vL_y, vL_z, vR_x, vR_y, vR_z
        integer, intent(in) :: norm_dir
        type(int_bounds_info), intent(in) :: ix, iy, iz

        integer :: recon_dir !< Coordinate direction of the WENO reconstruction

        integer :: i, j, k, l

        #:for SCHEME, TYPE in [('weno','WENO_TYPE'), ('muscl','MUSCL_TYPE')]
            if (recon_type == ${TYPE}$) then
                ! Reconstruction in s1-direction

                if (norm_dir == 1) then
                    is1_viscous = ix; is2_viscous = iy; is3_viscous = iz
                    recon_dir = 1; is1_viscous%beg = is1_viscous%beg + ${SCHEME}$_polyn
                    is1_viscous%end = is1_viscous%end - ${SCHEME}$_polyn

                elseif (norm_dir == 2) then
                    is1_viscous = iy; is2_viscous = ix; is3_viscous = iz
                    recon_dir = 2; is1_viscous%beg = is1_viscous%beg + ${SCHEME}$_polyn
                    is1_viscous%end = is1_viscous%end - ${SCHEME}$_polyn

                else
                    is1_viscous = iz; is2_viscous = iy; is3_viscous = ix
                    recon_dir = 3; is1_viscous%beg = is1_viscous%beg + ${SCHEME}$_polyn
                    is1_viscous%end = is1_viscous%end - ${SCHEME}$_polyn

                end if

                $:GPU_UPDATE(device='[is1_viscous, is2_viscous, is3_viscous, iv]')
                if (n > 0) then
                    if (p > 0) then
                        call s_${SCHEME}$ (v_vf(iv%beg:iv%end), &
                                           vL_x(:, :, :, iv%beg:iv%end), vL_y(:, :, :, iv%beg:iv%end), vL_z(:, :, :, iv%beg:iv%end), vR_x(:, :, :, iv%beg:iv%end), vR_y(:, :, :, iv%beg:iv%end), vR_z(:, :, :, iv%beg:iv%end), &
                                           recon_dir, &
                                           is1_viscous, is2_viscous, is3_viscous)
                    else
                        call s_${SCHEME}$ (v_vf(iv%beg:iv%end), &
                                           vL_x(:, :, :, iv%beg:iv%end), vL_y(:, :, :, iv%beg:iv%end), vL_z(:, :, :, :), vR_x(:, :, :, iv%beg:iv%end), vR_y(:, :, :, iv%beg:iv%end), vR_z(:, :, :, :), &
                                           recon_dir, &
                                           is1_viscous, is2_viscous, is3_viscous)
                    end if
                else
                    call s_${SCHEME}$ (v_vf(iv%beg:iv%end), &
                                       vL_x(:, :, :, iv%beg:iv%end), vL_y(:, :, :, :), vL_z(:, :, :, :), vR_x(:, :, :, iv%beg:iv%end), vR_y(:, :, :, :), vR_z(:, :, :, :), &
                                       recon_dir, &
                                       is1_viscous, is2_viscous, is3_viscous)
                end if

<<<<<<< HEAD
        if (viscous) then
            if (weno_Re_flux) then
                if (norm_dir == 2) then
                    #:call GPU_PARALLEL_LOOP(collapse=4)
                        do i = iv%beg, iv%end
                            do l = is3_viscous%beg, is3_viscous%end
                                do j = is1_viscous%beg, is1_viscous%end
                                    do k = is2_viscous%beg, is2_viscous%end
                                        vL_prim_vf(i)%sf(k, j, l) = vL_y(j, k, l, i)
                                        vR_prim_vf(i)%sf(k, j, l) = vR_y(j, k, l, i)
                                    end do
                                end do
                            end do
                        end do
                    #:endcall GPU_PARALLEL_LOOP
                elseif (norm_dir == 3) then
                    #:call GPU_PARALLEL_LOOP(collapse=4)
                        do i = iv%beg, iv%end
                            do j = is1_viscous%beg, is1_viscous%end
                                do k = is2_viscous%beg, is2_viscous%end
                                    do l = is3_viscous%beg, is3_viscous%end
                                        vL_prim_vf(i)%sf(l, k, j) = vL_z(j, k, l, i)
                                        vR_prim_vf(i)%sf(l, k, j) = vR_z(j, k, l, i)
                                    end do
                                end do
                            end do
                        end do
                    #:endcall GPU_PARALLEL_LOOP
                elseif (norm_dir == 1) then
                    #:call GPU_PARALLEL_LOOP(collapse=4)
                        do i = iv%beg, iv%end
                            do l = is3_viscous%beg, is3_viscous%end
                                do k = is2_viscous%beg, is2_viscous%end
                                    do j = is1_viscous%beg, is1_viscous%end
                                        vL_prim_vf(i)%sf(j, k, l) = vL_x(j, k, l, i)
                                        vR_prim_vf(i)%sf(j, k, l) = vR_x(j, k, l, i)
                                    end do
                                end do
                            end do
                        end do
                    #:endcall GPU_PARALLEL_LOOP
=======
                if (viscous) then
                    if (weno_Re_flux) then
                        if (norm_dir == 2) then
                            $:GPU_PARALLEL_LOOP(collapse=4)
                            do i = iv%beg, iv%end
                                do l = is3_viscous%beg, is3_viscous%end
                                    do j = is1_viscous%beg, is1_viscous%end
                                        do k = is2_viscous%beg, is2_viscous%end
                                            vL_prim_vf(i)%sf(k, j, l) = vL_y(j, k, l, i)
                                            vR_prim_vf(i)%sf(k, j, l) = vR_y(j, k, l, i)
                                        end do
                                    end do
                                end do
                            end do
                        elseif (norm_dir == 3) then
                            $:GPU_PARALLEL_LOOP(collapse=4)
                            do i = iv%beg, iv%end
                                do j = is1_viscous%beg, is1_viscous%end
                                    do k = is2_viscous%beg, is2_viscous%end
                                        do l = is3_viscous%beg, is3_viscous%end
                                            vL_prim_vf(i)%sf(l, k, j) = vL_z(j, k, l, i)
                                            vR_prim_vf(i)%sf(l, k, j) = vR_z(j, k, l, i)
                                        end do
                                    end do
                                end do
                            end do
                        elseif (norm_dir == 1) then
                            $:GPU_PARALLEL_LOOP(collapse=4)
                            do i = iv%beg, iv%end
                                do l = is3_viscous%beg, is3_viscous%end
                                    do k = is2_viscous%beg, is2_viscous%end
                                        do j = is1_viscous%beg, is1_viscous%end
                                            vL_prim_vf(i)%sf(j, k, l) = vL_x(j, k, l, i)
                                            vR_prim_vf(i)%sf(j, k, l) = vR_x(j, k, l, i)
                                        end do
                                    end do
                                end do
                            end do
                        end if
                    end if
>>>>>>> 0a686485
                end if
            end if
        #:endfor
    end subroutine s_reconstruct_cell_boundary_values_visc

    subroutine s_reconstruct_cell_boundary_values_visc_deriv(v_vf, vL_x, vL_y, vL_z, vR_x, vR_y, vR_z, &
                                                             norm_dir, vL_prim_vf, vR_prim_vf, ix, iy, iz)
        type(scalar_field), dimension(iv%beg:iv%end), intent(in) :: v_vf
        real(wp), dimension(idwbuff(1)%beg:, idwbuff(2)%beg:, idwbuff(3)%beg:, iv%beg:), intent(inout) :: vL_x, vL_y, vL_z, vR_x, vR_y, vR_z
        type(scalar_field), dimension(iv%beg:iv%end), intent(inout) :: vL_prim_vf, vR_prim_vf
        type(int_bounds_info), intent(in) :: ix, iy, iz

        integer, intent(IN) :: norm_dir

        integer :: recon_dir !< Coordinate direction of the WENO reconstruction

        integer :: i, j, k, l

        #:for SCHEME, TYPE in [('weno','WENO_TYPE'), ('muscl','MUSCL_TYPE')]
            if (recon_type == ${TYPE}$) then
                ! Reconstruction in s1-direction

                if (norm_dir == 1) then
                    is1_viscous = ix; is2_viscous = iy; is3_viscous = iz
                    recon_dir = 1; is1_viscous%beg = is1_viscous%beg + ${SCHEME}$_polyn
                    is1_viscous%end = is1_viscous%end - ${SCHEME}$_polyn

                elseif (norm_dir == 2) then
                    is1_viscous = iy; is2_viscous = ix; is3_viscous = iz
                    recon_dir = 2; is1_viscous%beg = is1_viscous%beg + ${SCHEME}$_polyn
                    is1_viscous%end = is1_viscous%end - ${SCHEME}$_polyn

                else
                    is1_viscous = iz; is2_viscous = iy; is3_viscous = ix
                    recon_dir = 3; is1_viscous%beg = is1_viscous%beg + ${SCHEME}$_polyn
                    is1_viscous%end = is1_viscous%end - ${SCHEME}$_polyn

                end if
                $:GPU_UPDATE(device='[is1_viscous, is2_viscous, is3_viscous, iv]')
                if (n > 0) then
                    if (p > 0) then

                        call s_${SCHEME}$ (v_vf(iv%beg:iv%end), &
                                           vL_x(:, :, :, iv%beg:iv%end), vL_y(:, :, :, iv%beg:iv%end), vL_z(:, :, :, iv%beg:iv%end), vR_x(:, :, :, iv%beg:iv%end), vR_y(:, :, :, iv%beg:iv%end), vR_z(:, :, :, iv%beg:iv%end), &
                                           recon_dir, &
                                           is1_viscous, is2_viscous, is3_viscous)
                    else
                        call s_${SCHEME}$ (v_vf(iv%beg:iv%end), &
                                           vL_x(:, :, :, iv%beg:iv%end), vL_y(:, :, :, iv%beg:iv%end), vL_z(:, :, :, :), vR_x(:, :, :, iv%beg:iv%end), vR_y(:, :, :, iv%beg:iv%end), vR_z(:, :, :, :), &
                                           recon_dir, &
                                           is1_viscous, is2_viscous, is3_viscous)
                    end if
                else

                    call s_${SCHEME}$ (v_vf(iv%beg:iv%end), &
                                       vL_x(:, :, :, iv%beg:iv%end), vL_y(:, :, :, :), vL_z(:, :, :, :), vR_x(:, :, :, iv%beg:iv%end), vR_y(:, :, :, :), vR_z(:, :, :, :), &
                                       recon_dir, &
                                       is1_viscous, is2_viscous, is3_viscous)
                end if

<<<<<<< HEAD
        if (viscous) then
            if (weno_Re_flux) then
                if (norm_dir == 2) then
                    #:call GPU_PARALLEL_LOOP(collapse=4)
                        do i = iv%beg, iv%end
                            do l = is3_viscous%beg, is3_viscous%end
                                do j = is1_viscous%beg, is1_viscous%end
                                    do k = is2_viscous%beg, is2_viscous%end
                                        vL_prim_vf(i)%sf(k, j, l) = vL_y(j, k, l, i)
                                        vR_prim_vf(i)%sf(k, j, l) = vR_y(j, k, l, i)
                                    end do
                                end do
                            end do
                        end do
                    #:endcall GPU_PARALLEL_LOOP
                elseif (norm_dir == 3) then
                    #:call GPU_PARALLEL_LOOP(collapse=4)
                        do i = iv%beg, iv%end
                            do j = is1_viscous%beg, is1_viscous%end
                                do k = is2_viscous%beg, is2_viscous%end
                                    do l = is3_viscous%beg, is3_viscous%end
                                        vL_prim_vf(i)%sf(l, k, j) = vL_z(j, k, l, i)
                                        vR_prim_vf(i)%sf(l, k, j) = vR_z(j, k, l, i)
                                    end do
                                end do
                            end do
                        end do
                    #:endcall GPU_PARALLEL_LOOP
                elseif (norm_dir == 1) then
                    #:call GPU_PARALLEL_LOOP(collapse=4)
                        do i = iv%beg, iv%end
                            do l = is3_viscous%beg, is3_viscous%end
                                do k = is2_viscous%beg, is2_viscous%end
                                    do j = is1_viscous%beg, is1_viscous%end
                                        vL_prim_vf(i)%sf(j, k, l) = vL_x(j, k, l, i)
                                        vR_prim_vf(i)%sf(j, k, l) = vR_x(j, k, l, i)
                                    end do
                                end do
                            end do
                        end do
                    #:endcall GPU_PARALLEL_LOOP
=======
                if (viscous) then
                    if (weno_Re_flux) then
                        if (norm_dir == 2) then
                            $:GPU_PARALLEL_LOOP(collapse=4)
                            do i = iv%beg, iv%end
                                do l = is3_viscous%beg, is3_viscous%end
                                    do j = is1_viscous%beg, is1_viscous%end
                                        do k = is2_viscous%beg, is2_viscous%end
                                            vL_prim_vf(i)%sf(k, j, l) = vL_y(j, k, l, i)
                                            vR_prim_vf(i)%sf(k, j, l) = vR_y(j, k, l, i)
                                        end do
                                    end do
                                end do
                            end do
                        elseif (norm_dir == 3) then
                            $:GPU_PARALLEL_LOOP(collapse=4)
                            do i = iv%beg, iv%end
                                do j = is1_viscous%beg, is1_viscous%end
                                    do k = is2_viscous%beg, is2_viscous%end
                                        do l = is3_viscous%beg, is3_viscous%end
                                            vL_prim_vf(i)%sf(l, k, j) = vL_z(j, k, l, i)
                                            vR_prim_vf(i)%sf(l, k, j) = vR_z(j, k, l, i)
                                        end do
                                    end do
                                end do
                            end do
                        elseif (norm_dir == 1) then
                            $:GPU_PARALLEL_LOOP(collapse=4)
                            do i = iv%beg, iv%end
                                do l = is3_viscous%beg, is3_viscous%end
                                    do k = is2_viscous%beg, is2_viscous%end
                                        do j = is1_viscous%beg, is1_viscous%end
                                            vL_prim_vf(i)%sf(j, k, l) = vL_x(j, k, l, i)
                                            vR_prim_vf(i)%sf(j, k, l) = vR_x(j, k, l, i)
                                        end do
                                    end do
                                end do
                            end do
                        end if
                    end if
>>>>>>> 0a686485
                end if
            end if

        #:endfor
    end subroutine s_reconstruct_cell_boundary_values_visc_deriv

    !>  The purpose of this subroutine is to employ the inputted
        !!      left and right cell-boundary integral-averaged variables
        !!      to compute the relevant cell-average first-order spatial
        !!      derivatives in the x-, y- or z-direction by means of the
        !!      scalar divergence theorem.
        !!  @param vL_vf Left cell-boundary integral averages
        !!  @param vR_vf Right cell-boundary integral averages
        !!  @param dv_ds_vf Cell-average first-order spatial derivatives
        !!  @param norm_dir Splitting coordinate direction
    subroutine s_apply_scalar_divergence_theorem(vL_vf, vR_vf, &
                                                 dv_ds_vf, &
                                                 norm_dir, &
                                                 ix, iy, iz, iv_in, &
                                                 dL, dim, buff_size_in)

        ! arrays of cell widths
        type(scalar_field), &
            dimension(iv%beg:iv%end), &
            intent(in) :: vL_vf, vR_vf

        type(scalar_field), &
            dimension(iv%beg:iv%end), &
            intent(inout) :: dv_ds_vf

        integer, intent(in) :: norm_dir
        type(int_bounds_info), intent(in) :: ix, iy, iz, iv_in
        integer, intent(in) :: dim, buff_size_in
        real(wp), dimension(-buff_size_in:dim + buff_size_in), intent(in) :: dL

        integer :: i, j, k, l !< Generic loop iterators

        is1_viscous = ix
        is2_viscous = iy
        is3_viscous = iz
        iv = iv_in

        $:GPU_UPDATE(device='[is1_viscous, is2_viscous, is3_viscous, iv]')

        ! First-Order Spatial Derivatives in x-direction
        if (norm_dir == 1) then

            ! A general application of the scalar divergence theorem that
            ! utilizes the left and right cell-boundary integral-averages,
            ! inside each cell, or an arithmetic mean of these two at the
            ! cell-boundaries, to calculate the cell-averaged first-order
            ! spatial derivatives inside the cell.

            #:call GPU_PARALLEL_LOOP(collapse=3)
                do l = is3_viscous%beg, is3_viscous%end
                    do k = is2_viscous%beg, is2_viscous%end
                        do j = is1_viscous%beg + 1, is1_viscous%end - 1
                            $:GPU_LOOP(parallelism='[seq]')
                            do i = iv%beg, iv%end
                                dv_ds_vf(i)%sf(j, k, l) = &
                                    1._wp/((1._wp + wa_flg)*dL(j)) &
                                    *(wa_flg*vL_vf(i)%sf(j + 1, k, l) &
                                      + vR_vf(i)%sf(j, k, l) &
                                      - vL_vf(i)%sf(j, k, l) &
                                      - wa_flg*vR_vf(i)%sf(j - 1, k, l))
                            end do
                        end do
                    end do
                end do
            #:endcall GPU_PARALLEL_LOOP

            ! END: First-Order Spatial Derivatives in x-direction

            ! First-Order Spatial Derivatives in y-direction
        elseif (norm_dir == 2) then

            ! A general application of the scalar divergence theorem that
            ! utilizes the left and right cell-boundary integral-averages,
            ! inside each cell, or an arithmetic mean of these two at the
            ! cell-boundaries, to calculate the cell-averaged first-order
            ! spatial derivatives inside the cell.

            #:call GPU_PARALLEL_LOOP(collapse=3)
                do l = is3_viscous%beg, is3_viscous%end
                    do k = is2_viscous%beg + 1, is2_viscous%end - 1
                        do j = is1_viscous%beg, is1_viscous%end
                            $:GPU_LOOP(parallelism='[seq]')
                            do i = iv%beg, iv%end
                                dv_ds_vf(i)%sf(j, k, l) = &
                                    1._wp/((1._wp + wa_flg)*dL(k)) &
                                    *(wa_flg*vL_vf(i)%sf(j, k + 1, l) &
                                      + vR_vf(i)%sf(j, k, l) &
                                      - vL_vf(i)%sf(j, k, l) &
                                      - wa_flg*vR_vf(i)%sf(j, k - 1, l))
                            end do
                        end do
                    end do
                end do
            #:endcall GPU_PARALLEL_LOOP

            ! END: First-Order Spatial Derivatives in y-direction

            ! First-Order Spatial Derivatives in z-direction
        else

            ! A general application of the scalar divergence theorem that
            ! utilizes the left and right cell-boundary integral-averages,
            ! inside each cell, or an arithmetic mean of these two at the
            ! cell-boundaries, to calculate the cell-averaged first-order
            ! spatial derivatives inside the cell.

            #:call GPU_PARALLEL_LOOP(collapse=3)
                do l = is3_viscous%beg + 1, is3_viscous%end - 1
                    do k = is2_viscous%beg, is2_viscous%end
                        do j = is1_viscous%beg, is1_viscous%end
                            $:GPU_LOOP(parallelism='[seq]')
                            do i = iv%beg, iv%end
                                dv_ds_vf(i)%sf(j, k, l) = &
                                    1._wp/((1._wp + wa_flg)*dL(l)) &
                                    *(wa_flg*vL_vf(i)%sf(j, k, l + 1) &
                                      + vR_vf(i)%sf(j, k, l) &
                                      - vL_vf(i)%sf(j, k, l) &
                                      - wa_flg*vR_vf(i)%sf(j, k, l - 1))
                            end do
                        end do
                    end do
                end do
            #:endcall GPU_PARALLEL_LOOP

        end if
        ! END: First-Order Spatial Derivatives in z-direction

    end subroutine s_apply_scalar_divergence_theorem

    !>  Computes the scalar gradient fields via finite differences
        !!  @param var Variable to compute derivative of
        !!  @param grad_x First coordinate direction component of the derivative
        !!  @param grad_y Second coordinate direction component of the derivative
        !!  @param grad_z Third coordinate direction component of the derivative
        !!  @param norm Norm of the gradient vector
    subroutine s_compute_fd_gradient(var, grad_x, grad_y, grad_z)

        type(scalar_field), intent(in) :: var
        type(scalar_field), intent(inout) :: grad_x
        type(scalar_field), intent(inout) :: grad_y
        type(scalar_field), intent(inout) :: grad_z
        type(int_bounds_info) :: ix, iy, iz

        integer :: j, k, l !< Generic loop iterators

        ix%beg = 1 - buff_size; ix%end = m + buff_size - 1
        if (n > 0) then
            iy%beg = 1 - buff_size; iy%end = n + buff_size - 1
        else
            iy%beg = 0; iy%end = 0
        end if

        if (p > 0) then
            iz%beg = 1 - buff_size; iz%end = p + buff_size - 1
        else
            iz%beg = 0; iz%end = 0
        end if

        is1_viscous = ix; is2_viscous = iy; is3_viscous = iz

        $:GPU_UPDATE(device='[is1_viscous,is2_viscous,is3_viscous]')

        #:call GPU_PARALLEL_LOOP(collapse=3)
            do l = is3_viscous%beg, is3_viscous%end
                do k = is2_viscous%beg, is2_viscous%end
                    do j = is1_viscous%beg, is1_viscous%end
                        grad_x%sf(j, k, l) = &
                            (var%sf(j + 1, k, l) - var%sf(j - 1, k, l))/ &
                            (x_cc(j + 1) - x_cc(j - 1))
                    end do
                end do
            end do
        #:endcall GPU_PARALLEL_LOOP

        if (n > 0) then
            #:call GPU_PARALLEL_LOOP(collapse=3)
                do l = is3_viscous%beg, is3_viscous%end
                    do k = is2_viscous%beg, is2_viscous%end
                        do j = is1_viscous%beg, is1_viscous%end
                            grad_y%sf(j, k, l) = &
                                (var%sf(j, k + 1, l) - var%sf(j, k - 1, l))/ &
                                (y_cc(k + 1) - y_cc(k - 1))
                        end do
                    end do
                end do
            #:endcall GPU_PARALLEL_LOOP
        end if

        if (p > 0) then
            #:call GPU_PARALLEL_LOOP(collapse=3)
                do l = is3_viscous%beg, is3_viscous%end
                    do k = is2_viscous%beg, is2_viscous%end
                        do j = is1_viscous%beg, is1_viscous%end
                            grad_z%sf(j, k, l) = &
                                (var%sf(j, k, l + 1) - var%sf(j, k, l - 1))/ &
                                (z_cc(l + 1) - z_cc(l - 1))
                        end do
                    end do
                end do
            #:endcall GPU_PARALLEL_LOOP
        end if

        #:call GPU_PARALLEL_LOOP(collapse=2)
            do l = idwbuff(3)%beg, idwbuff(3)%end
                do k = idwbuff(2)%beg, idwbuff(2)%end
                    grad_x%sf(idwbuff(1)%beg, k, l) = &
                        (-3._wp*var%sf(idwbuff(1)%beg, k, l) + 4._wp*var%sf(idwbuff(1)%beg + 1, k, l) - var%sf(idwbuff(1)%beg + 2, k, l))/ &
                        (x_cc(idwbuff(1)%beg + 2) - x_cc(idwbuff(1)%beg))
                    grad_x%sf(idwbuff(1)%end, k, l) = &
                        (+3._wp*var%sf(idwbuff(1)%end, k, l) - 4._wp*var%sf(idwbuff(1)%end - 1, k, l) + var%sf(idwbuff(1)%end - 2, k, l))/ &
                        (x_cc(idwbuff(1)%end) - x_cc(idwbuff(1)%end - 2))
                end do
            end do
        #:endcall GPU_PARALLEL_LOOP
        if (n > 0) then
            #:call GPU_PARALLEL_LOOP(collapse=2)
                do l = idwbuff(3)%beg, idwbuff(3)%end
                    do j = idwbuff(1)%beg, idwbuff(1)%end
                        grad_y%sf(j, idwbuff(2)%beg, l) = &
                            (-3._wp*var%sf(j, idwbuff(2)%beg, l) + 4._wp*var%sf(j, idwbuff(2)%beg + 1, l) - var%sf(j, idwbuff(2)%beg + 2, l))/ &
                            (y_cc(idwbuff(2)%beg + 2) - y_cc(idwbuff(2)%beg))
                        grad_y%sf(j, idwbuff(2)%end, l) = &
                            (+3._wp*var%sf(j, idwbuff(2)%end, l) - 4._wp*var%sf(j, idwbuff(2)%end - 1, l) + var%sf(j, idwbuff(2)%end - 2, l))/ &
                            (y_cc(idwbuff(2)%end) - y_cc(idwbuff(2)%end - 2))
                    end do
                end do
            #:endcall GPU_PARALLEL_LOOP
            if (p > 0) then
                #:call GPU_PARALLEL_LOOP(collapse=2)
                    do k = idwbuff(2)%beg, idwbuff(2)%end
                        do j = idwbuff(1)%beg, idwbuff(1)%end
                            grad_z%sf(j, k, idwbuff(3)%beg) = &
                                (-3._wp*var%sf(j, k, idwbuff(3)%beg) + 4._wp*var%sf(j, k, idwbuff(3)%beg + 1) - var%sf(j, k, idwbuff(3)%beg + 2))/ &
                                (z_cc(idwbuff(3)%beg + 2) - z_cc(is3_viscous%beg))
                            grad_z%sf(j, k, idwbuff(3)%end) = &
                                (+3._wp*var%sf(j, k, idwbuff(3)%end) - 4._wp*var%sf(j, k, idwbuff(3)%end - 1) + var%sf(j, k, idwbuff(3)%end - 2))/ &
                                (z_cc(idwbuff(3)%end) - z_cc(idwbuff(3)%end - 2))
                        end do
                    end do
                #:endcall GPU_PARALLEL_LOOP
            end if
        end if

        if (bc_x%beg <= BC_GHOST_EXTRAP) then
            #:call GPU_PARALLEL_LOOP(collapse=2)
                do l = idwbuff(3)%beg, idwbuff(3)%end
                    do k = idwbuff(2)%beg, idwbuff(2)%end
                        grad_x%sf(0, k, l) = (-3._wp*var%sf(0, k, l) + 4._wp*var%sf(1, k, l) - var%sf(2, k, l))/ &
                                             (x_cc(2) - x_cc(0))
                    end do
                end do
            #:endcall GPU_PARALLEL_LOOP
        end if
        if (bc_x%end <= BC_GHOST_EXTRAP) then
            #:call GPU_PARALLEL_LOOP(collapse=2)
                do l = idwbuff(3)%beg, idwbuff(3)%end
                    do k = idwbuff(2)%beg, idwbuff(2)%end
                        grad_x%sf(m, k, l) = (3._wp*var%sf(m, k, l) - 4._wp*var%sf(m - 1, k, l) + var%sf(m - 2, k, l))/ &
                                             (x_cc(m) - x_cc(m - 2))
                    end do
                end do
            #:endcall GPU_PARALLEL_LOOP
        end if
        if (n > 0) then
            if (bc_y%beg <= BC_GHOST_EXTRAP .and. bc_y%beg /= BC_NULL) then
                #:call GPU_PARALLEL_LOOP(collapse=2)
                    do l = idwbuff(3)%beg, idwbuff(3)%end
                        do j = idwbuff(1)%beg, idwbuff(1)%end
                            grad_y%sf(j, 0, l) = (-3._wp*var%sf(j, 0, l) + 4._wp*var%sf(j, 1, l) - var%sf(j, 2, l))/ &
                                                 (y_cc(2) - y_cc(0))
                        end do
                    end do
                #:endcall GPU_PARALLEL_LOOP
            end if
            if (bc_y%end <= BC_GHOST_EXTRAP) then
                #:call GPU_PARALLEL_LOOP(collapse=2)
                    do l = idwbuff(3)%beg, idwbuff(3)%end
                        do j = idwbuff(1)%beg, idwbuff(1)%end
                            grad_y%sf(j, n, l) = (3._wp*var%sf(j, n, l) - 4._wp*var%sf(j, n - 1, l) + var%sf(j, n - 2, l))/ &
                                                 (y_cc(n) - y_cc(n - 2))
                        end do
                    end do
                #:endcall GPU_PARALLEL_LOOP
            end if
            if (p > 0) then
                if (bc_z%beg <= BC_GHOST_EXTRAP) then
                    #:call GPU_PARALLEL_LOOP(collapse=2)
                        do k = idwbuff(2)%beg, idwbuff(2)%end
                            do j = idwbuff(1)%beg, idwbuff(1)%end
                                grad_z%sf(j, k, 0) = &
                                    (-3._wp*var%sf(j, k, 0) + 4._wp*var%sf(j, k, 1) - var%sf(j, k, 2))/ &
                                    (z_cc(2) - z_cc(0))
                            end do
                        end do
                    #:endcall GPU_PARALLEL_LOOP
                end if
                if (bc_z%end <= BC_GHOST_EXTRAP) then
                    #:call GPU_PARALLEL_LOOP(collapse=2)
                        do k = idwbuff(2)%beg, idwbuff(2)%end
                            do j = idwbuff(1)%beg, idwbuff(1)%end
                                grad_z%sf(j, k, p) = &
                                    (3._wp*var%sf(j, k, p) - 4._wp*var%sf(j, k, p - 1) + var%sf(j, k, p - 2))/ &
                                    (z_cc(p) - z_cc(p - 2))
                            end do
                        end do
                    #:endcall GPU_PARALLEL_LOOP
                end if
            end if
        end if

    end subroutine s_compute_fd_gradient

    impure subroutine s_finalize_viscous_module()

        @:DEALLOCATE(Res_viscous)

    end subroutine s_finalize_viscous_module

end module m_viscous<|MERGE_RESOLUTION|>--- conflicted
+++ resolved
@@ -1044,93 +1044,53 @@
                                        is1_viscous, is2_viscous, is3_viscous)
                 end if
 
-<<<<<<< HEAD
-        if (viscous) then
-            if (weno_Re_flux) then
-                if (norm_dir == 2) then
-                    #:call GPU_PARALLEL_LOOP(collapse=4)
-                        do i = iv%beg, iv%end
-                            do l = is3_viscous%beg, is3_viscous%end
-                                do j = is1_viscous%beg, is1_viscous%end
-                                    do k = is2_viscous%beg, is2_viscous%end
-                                        vL_prim_vf(i)%sf(k, j, l) = vL_y(j, k, l, i)
-                                        vR_prim_vf(i)%sf(k, j, l) = vR_y(j, k, l, i)
-                                    end do
-                                end do
-                            end do
-                        end do
-                    #:endcall GPU_PARALLEL_LOOP
-                elseif (norm_dir == 3) then
-                    #:call GPU_PARALLEL_LOOP(collapse=4)
-                        do i = iv%beg, iv%end
-                            do j = is1_viscous%beg, is1_viscous%end
-                                do k = is2_viscous%beg, is2_viscous%end
-                                    do l = is3_viscous%beg, is3_viscous%end
-                                        vL_prim_vf(i)%sf(l, k, j) = vL_z(j, k, l, i)
-                                        vR_prim_vf(i)%sf(l, k, j) = vR_z(j, k, l, i)
-                                    end do
-                                end do
-                            end do
-                        end do
-                    #:endcall GPU_PARALLEL_LOOP
-                elseif (norm_dir == 1) then
-                    #:call GPU_PARALLEL_LOOP(collapse=4)
-                        do i = iv%beg, iv%end
-                            do l = is3_viscous%beg, is3_viscous%end
-                                do k = is2_viscous%beg, is2_viscous%end
-                                    do j = is1_viscous%beg, is1_viscous%end
-                                        vL_prim_vf(i)%sf(j, k, l) = vL_x(j, k, l, i)
-                                        vR_prim_vf(i)%sf(j, k, l) = vR_x(j, k, l, i)
-                                    end do
-                                end do
-                            end do
-                        end do
-                    #:endcall GPU_PARALLEL_LOOP
-=======
                 if (viscous) then
                     if (weno_Re_flux) then
                         if (norm_dir == 2) then
-                            $:GPU_PARALLEL_LOOP(collapse=4)
-                            do i = iv%beg, iv%end
-                                do l = is3_viscous%beg, is3_viscous%end
+                            #:call GPU_PARALLEL_LOOP(collapse=4)
+                                do i = iv%beg, iv%end
+                                    do l = is3_viscous%beg, is3_viscous%end
+                                        do j = is1_viscous%beg, is1_viscous%end
+                                            do k = is2_viscous%beg, is2_viscous%end
+                                                vL_prim_vf(i)%sf(k, j, l) = vL_y(j, k, l, i)
+                                                vR_prim_vf(i)%sf(k, j, l) = vR_y(j, k, l, i)
+                                            end do
+                                        end do
+                                    end do
+                                end do
+                            #:endcall GPU_PARALLEL_LOOP
+                        elseif (norm_dir == 3) then
+                            #:call GPU_PARALLEL_LOOP(collapse=4)
+                                do i = iv%beg, iv%end
                                     do j = is1_viscous%beg, is1_viscous%end
                                         do k = is2_viscous%beg, is2_viscous%end
-                                            vL_prim_vf(i)%sf(k, j, l) = vL_y(j, k, l, i)
-                                            vR_prim_vf(i)%sf(k, j, l) = vR_y(j, k, l, i)
+                                            do l = is3_viscous%beg, is3_viscous%end
+                                                vL_prim_vf(i)%sf(l, k, j) = vL_z(j, k, l, i)
+                                                vR_prim_vf(i)%sf(l, k, j) = vR_z(j, k, l, i)
+                                            end do
                                         end do
                                     end do
                                 end do
-                            end do
-                        elseif (norm_dir == 3) then
-                            $:GPU_PARALLEL_LOOP(collapse=4)
-                            do i = iv%beg, iv%end
-                                do j = is1_viscous%beg, is1_viscous%end
-                                    do k = is2_viscous%beg, is2_viscous%end
-                                        do l = is3_viscous%beg, is3_viscous%end
-                                            vL_prim_vf(i)%sf(l, k, j) = vL_z(j, k, l, i)
-                                            vR_prim_vf(i)%sf(l, k, j) = vR_z(j, k, l, i)
+                            #:endcall GPU_PARALLEL_LOOP
+                        elseif (norm_dir == 1) then
+                            #:call GPU_PARALLEL_LOOP(collapse=4)
+                                do i = iv%beg, iv%end
+                                    do l = is3_viscous%beg, is3_viscous%end
+                                        do k = is2_viscous%beg, is2_viscous%end
+                                            do j = is1_viscous%beg, is1_viscous%end
+                                                vL_prim_vf(i)%sf(j, k, l) = vL_x(j, k, l, i)
+                                                vR_prim_vf(i)%sf(j, k, l) = vR_x(j, k, l, i)
+                                            end do
                                         end do
                                     end do
                                 end do
-                            end do
-                        elseif (norm_dir == 1) then
-                            $:GPU_PARALLEL_LOOP(collapse=4)
-                            do i = iv%beg, iv%end
-                                do l = is3_viscous%beg, is3_viscous%end
-                                    do k = is2_viscous%beg, is2_viscous%end
-                                        do j = is1_viscous%beg, is1_viscous%end
-                                            vL_prim_vf(i)%sf(j, k, l) = vL_x(j, k, l, i)
-                                            vR_prim_vf(i)%sf(j, k, l) = vR_x(j, k, l, i)
-                                        end do
-                                    end do
-                                end do
-                            end do
+                            #:endcall GPU_PARALLEL_LOOP
                         end if
                     end if
->>>>>>> 0a686485
                 end if
             end if
         #:endfor
+
     end subroutine s_reconstruct_cell_boundary_values_visc
 
     subroutine s_reconstruct_cell_boundary_values_visc_deriv(v_vf, vL_x, vL_y, vL_z, vR_x, vR_y, vR_z, &
@@ -1188,90 +1148,49 @@
                                        is1_viscous, is2_viscous, is3_viscous)
                 end if
 
-<<<<<<< HEAD
-        if (viscous) then
-            if (weno_Re_flux) then
-                if (norm_dir == 2) then
-                    #:call GPU_PARALLEL_LOOP(collapse=4)
-                        do i = iv%beg, iv%end
-                            do l = is3_viscous%beg, is3_viscous%end
-                                do j = is1_viscous%beg, is1_viscous%end
-                                    do k = is2_viscous%beg, is2_viscous%end
-                                        vL_prim_vf(i)%sf(k, j, l) = vL_y(j, k, l, i)
-                                        vR_prim_vf(i)%sf(k, j, l) = vR_y(j, k, l, i)
-                                    end do
-                                end do
-                            end do
-                        end do
-                    #:endcall GPU_PARALLEL_LOOP
-                elseif (norm_dir == 3) then
-                    #:call GPU_PARALLEL_LOOP(collapse=4)
-                        do i = iv%beg, iv%end
-                            do j = is1_viscous%beg, is1_viscous%end
-                                do k = is2_viscous%beg, is2_viscous%end
-                                    do l = is3_viscous%beg, is3_viscous%end
-                                        vL_prim_vf(i)%sf(l, k, j) = vL_z(j, k, l, i)
-                                        vR_prim_vf(i)%sf(l, k, j) = vR_z(j, k, l, i)
-                                    end do
-                                end do
-                            end do
-                        end do
-                    #:endcall GPU_PARALLEL_LOOP
-                elseif (norm_dir == 1) then
-                    #:call GPU_PARALLEL_LOOP(collapse=4)
-                        do i = iv%beg, iv%end
-                            do l = is3_viscous%beg, is3_viscous%end
-                                do k = is2_viscous%beg, is2_viscous%end
-                                    do j = is1_viscous%beg, is1_viscous%end
-                                        vL_prim_vf(i)%sf(j, k, l) = vL_x(j, k, l, i)
-                                        vR_prim_vf(i)%sf(j, k, l) = vR_x(j, k, l, i)
-                                    end do
-                                end do
-                            end do
-                        end do
-                    #:endcall GPU_PARALLEL_LOOP
-=======
                 if (viscous) then
                     if (weno_Re_flux) then
                         if (norm_dir == 2) then
-                            $:GPU_PARALLEL_LOOP(collapse=4)
-                            do i = iv%beg, iv%end
-                                do l = is3_viscous%beg, is3_viscous%end
+                            #:call GPU_PARALLEL_LOOP(collapse=4)
+                                do i = iv%beg, iv%end
+                                    do l = is3_viscous%beg, is3_viscous%end
+                                        do j = is1_viscous%beg, is1_viscous%end
+                                            do k = is2_viscous%beg, is2_viscous%end
+                                                vL_prim_vf(i)%sf(k, j, l) = vL_y(j, k, l, i)
+                                                vR_prim_vf(i)%sf(k, j, l) = vR_y(j, k, l, i)
+                                            end do
+                                        end do
+                                    end do
+                                end do
+                            #:endcall GPU_PARALLEL_LOOP
+                        elseif (norm_dir == 3) then
+                            #:call GPU_PARALLEL_LOOP(collapse=4)
+                                do i = iv%beg, iv%end
                                     do j = is1_viscous%beg, is1_viscous%end
                                         do k = is2_viscous%beg, is2_viscous%end
-                                            vL_prim_vf(i)%sf(k, j, l) = vL_y(j, k, l, i)
-                                            vR_prim_vf(i)%sf(k, j, l) = vR_y(j, k, l, i)
+                                            do l = is3_viscous%beg, is3_viscous%end
+                                                vL_prim_vf(i)%sf(l, k, j) = vL_z(j, k, l, i)
+                                                vR_prim_vf(i)%sf(l, k, j) = vR_z(j, k, l, i)
+                                            end do
                                         end do
                                     end do
                                 end do
-                            end do
-                        elseif (norm_dir == 3) then
-                            $:GPU_PARALLEL_LOOP(collapse=4)
-                            do i = iv%beg, iv%end
-                                do j = is1_viscous%beg, is1_viscous%end
-                                    do k = is2_viscous%beg, is2_viscous%end
-                                        do l = is3_viscous%beg, is3_viscous%end
-                                            vL_prim_vf(i)%sf(l, k, j) = vL_z(j, k, l, i)
-                                            vR_prim_vf(i)%sf(l, k, j) = vR_z(j, k, l, i)
+                            #:endcall GPU_PARALLEL_LOOP
+                        elseif (norm_dir == 1) then
+                            #:call GPU_PARALLEL_LOOP(collapse=4)
+                                do i = iv%beg, iv%end
+                                    do l = is3_viscous%beg, is3_viscous%end
+                                        do k = is2_viscous%beg, is2_viscous%end
+                                            do j = is1_viscous%beg, is1_viscous%end
+                                                vL_prim_vf(i)%sf(j, k, l) = vL_x(j, k, l, i)
+                                                vR_prim_vf(i)%sf(j, k, l) = vR_x(j, k, l, i)
+                                            end do
                                         end do
                                     end do
                                 end do
-                            end do
-                        elseif (norm_dir == 1) then
-                            $:GPU_PARALLEL_LOOP(collapse=4)
-                            do i = iv%beg, iv%end
-                                do l = is3_viscous%beg, is3_viscous%end
-                                    do k = is2_viscous%beg, is2_viscous%end
-                                        do j = is1_viscous%beg, is1_viscous%end
-                                            vL_prim_vf(i)%sf(j, k, l) = vL_x(j, k, l, i)
-                                            vR_prim_vf(i)%sf(j, k, l) = vR_x(j, k, l, i)
-                                        end do
-                                    end do
-                                end do
-                            end do
+                            #:endcall GPU_PARALLEL_LOOP
                         end if
                     end if
->>>>>>> 0a686485
                 end if
             end if
 
