!>
!! @file m_riemann_solvers.f90
!! @brief Contains module m_riemann_solvers

!> @brief This module features a database of approximate and exact Riemann
!!              problem solvers for the Navier-Stokes system of equations, which
!!              is supplemented by appropriate advection equations that are used
!!              to capture the material interfaces. The closure of the system is
!!              achieved by the stiffened gas equation of state and any required
!!              mixture relations. Surface tension effects are accounted for and
!!              are modeled by means of a volume force acting across the diffuse
!!              material interface region. The implementation details of viscous
!!              and capillary effects, into the Riemann solvers, may be found in
!!              Perigaud and Saurel (2005). Note that both effects are available
!!              only in the volume fraction model. At this time, the approximate
!!              and exact Riemann solvers that are listed below are available:
!!                  1) Harten-Lax-van Leer (HLL)
!!                  2) Harten-Lax-van Leer-Contact (HLLC)
!!                  3) Exact
#:include 'inline_riemann.fpp'
#:include 'inline_conversions.fpp'

module m_riemann_solvers

    ! Dependencies =============================================================
    use m_derived_types        !< Definitions of the derived types

    use m_global_parameters    !< Definitions of the global parameters

    use m_mpi_proxy            !< Message passing interface (MPI) module proxy

    use m_variables_conversion !< State variables type conversion procedures

    use m_bubbles              !< To get the bubble wall pressure function
    ! ==========================================================================

    implicit none

    private; public :: s_initialize_riemann_solvers_module, &
                        s_riemann_solver, &
                        s_hll_riemann_solver, &
                        s_hllc_riemann_solver, &
                        s_finalize_riemann_solvers_module

    abstract interface ! =======================================================

        !> Abstract interface to the subroutines that are utilized to compute the
        !! Riemann problem solution. For additional information please reference:
        !!                        1) s_hll_riemann_solver
        !!                        2) s_hllc_riemann_solver
        !!                        3) s_exact_riemann_solver
        !!  @param qL_prim_vf The  left WENO-reconstructed cell-boundary values of the
        !!      cell-average primitive variables
        !!  @param qR_prim_vf The right WENO-reconstructed cell-boundary values of the
        !!      cell-average primitive variables
        !!  @param dqL_prim_dx_vf The  left WENO-reconstructed cell-boundary values of the
        !!      first-order x-dir spatial derivatives
        !!  @param dqL_prim_dy_vf The  left WENO-reconstructed cell-boundary values of the
        !!      first-order y-dir spatial derivatives
        !!  @param dqL_prim_dz_vf The  left WENO-reconstructed cell-boundary values of the
        !!      first-order z-dir spatial derivatives
        !!  @param dqR_prim_dx_vf The right WENO-reconstructed cell-boundary values of the
        !!      first-order x-dir spatial derivatives
        !!  @param dqR_prim_dy_vf The right WENO-reconstructed cell-boundary values of the
        !!      first-order y-dir spatial derivatives
        !!  @param dqR_prim_dz_vf The right WENO-reconstructed cell-boundary values of the
        !!      first-order z-dir spatial derivatives
        !!  @param gm_alphaL_vf  Left averaged gradient magnitude
        !!  @param gm_alphaR_vf Right averaged gradient magnitude
        !!  @param flux_vf Intra-cell fluxes
        !!  @param flux_src_vf Intra-cell fluxes sources
        !!  @param flux_gsrc_vf Intra-cell geometric fluxes sources
        !!  @param norm_dir Dir. splitting direction
        !!  @param ix Index bounds in the x-dir
        !!  @param iy Index bounds in the y-dir
        !!  @param iz Index bounds in the z-dir
        !!  @param q_prim_vf Cell-averaged primitive variables
        subroutine s_abstract_riemann_solver(qL_prim_rsx_vf, qL_prim_rsy_vf, qL_prim_rsz_vf, dqL_prim_dx_vf, &
                                             dqL_prim_dy_vf, &
                                             dqL_prim_dz_vf, &
                                             qL_prim_vf, &
                                             qR_prim_rsx_vf, qR_prim_rsy_vf, qR_prim_rsz_vf, dqR_prim_dx_vf, &
                                             dqR_prim_dy_vf, &
                                             dqR_prim_dz_vf, &
                                             qR_prim_vf, &
                                             q_prim_vf, &
                                             flux_vf, flux_src_vf, &
                                             flux_gsrc_vf, &
                                             norm_dir, ix, iy, iz)

            import :: scalar_field, int_bounds_info, sys_size, startx, starty, startz, wp

            real(wp), dimension(startx:, starty:, startz:, 1:), intent(INOUT) :: qL_prim_rsx_vf, qL_prim_rsy_vf, qL_prim_rsz_vf, qR_prim_rsx_vf, qR_prim_rsy_vf, qR_prim_rsz_vf
            type(scalar_field), dimension(sys_size), intent(IN) :: q_prim_vf

            type(scalar_field), allocatable, dimension(:), intent(INOUT) :: qL_prim_vf, qR_prim_vf

            type(scalar_field), &
                allocatable, dimension(:), &
                intent(INOUT) :: dqL_prim_dx_vf, dqR_prim_dx_vf, &
                                 dqL_prim_dy_vf, dqR_prim_dy_vf, &
                                 dqL_prim_dz_vf, dqR_prim_dz_vf

            type(scalar_field), &
                dimension(sys_size), &
                intent(INOUT) :: flux_vf, flux_src_vf, flux_gsrc_vf

            integer, intent(IN) :: norm_dir

            type(int_bounds_info), intent(IN) :: ix, iy, iz

        end subroutine s_abstract_riemann_solver

        !> The abstract interface to the subroutines that are utilized to compute
        !! the viscous source fluxes for either Cartesian or cylindrical geometries.
        !! For more information please refer to:
        !!      1) s_compute_cartesian_viscous_source_flux
        !!      2) s_compute_cylindrical_viscous_source_flux
        subroutine s_compute_abstract_viscous_source_flux(velL_vf, & ! -------------
                                                          dvelL_dx_vf, &
                                                          dvelL_dy_vf, &
                                                          dvelL_dz_vf, &
                                                          velR_vf, &
                                                          dvelR_dx_vf, &
                                                          dvelR_dy_vf, &
                                                          dvelR_dz_vf, &
                                                          flux_src_vf, &
                                                          norm_dir, &
                                                          ix, iy, iz)

            import :: scalar_field, int_bounds_info, num_dims, sys_size

            type(scalar_field), &
                dimension(num_dims), &
                intent(IN) :: velL_vf, velR_vf, &
                              dvelL_dx_vf, dvelR_dx_vf, &
                              dvelL_dy_vf, dvelR_dy_vf, &
                              dvelL_dz_vf, dvelR_dz_vf

            type(scalar_field), &
                dimension(sys_size), &
                intent(INOUT) :: flux_src_vf

            integer, intent(IN) :: norm_dir

            type(int_bounds_info), intent(IN) :: ix, iy, iz

        end subroutine s_compute_abstract_viscous_source_flux

    end interface ! ============================================================

    !> The cell-boundary values of the fluxes (src - source) that are computed
    !! through the chosen Riemann problem solver, and the direct evaluation of
    !! source terms, by using the left and right states given in qK_prim_rs_vf,
    !! dqK_prim_ds_vf where ds = dx, dy or dz.
    !> @{
    real(wp), allocatable, dimension(:, :, :, :) :: flux_rsx_vf, flux_src_rsx_vf
    real(wp), allocatable, dimension(:, :, :, :) :: flux_rsy_vf, flux_src_rsy_vf
    real(wp), allocatable, dimension(:, :, :, :) :: flux_rsz_vf, flux_src_rsz_vf
    !> @}
    !$acc declare create( flux_rsx_vf, flux_src_rsx_vf, flux_rsy_vf,  &
    !$acc   flux_src_rsy_vf, flux_rsz_vf, flux_src_rsz_vf )


    !> The cell-boundary values of the geometrical source flux that are computed
    !! through the chosen Riemann problem solver by using the left and right
    !! states given in qK_prim_rs_vf. Currently 2D axisymmetric for inviscid only.
    !> @{
    real(wp), allocatable, dimension(:, :, :, :) :: flux_gsrc_rsx_vf !<
    real(wp), allocatable, dimension(:, :, :, :) :: flux_gsrc_rsy_vf !<
    real(wp), allocatable, dimension(:, :, :, :) :: flux_gsrc_rsz_vf !<
    !> @}
    !$acc declare create( flux_gsrc_rsx_vf, flux_gsrc_rsy_vf, flux_gsrc_rsz_vf )

    ! The cell-boundary values of the velocity. vel_src_rs_vf is determined as
    ! part of Riemann problem solution and is used to evaluate the source flux.
    real(wp), allocatable, dimension(:, :, :, :) :: vel_src_rsx_vf
    real(wp), allocatable, dimension(:, :, :, :) :: vel_src_rsy_vf
    real(wp), allocatable, dimension(:, :, :, :) :: vel_src_rsz_vf
    !$acc declare create(vel_src_rsx_vf, vel_src_rsy_vf, vel_src_rsz_vf)

    real(wp), allocatable, dimension(:, :, :, :) :: mom_sp_rsx_vf
    real(wp), allocatable, dimension(:, :, :, :) :: mom_sp_rsy_vf
    real(wp), allocatable, dimension(:, :, :, :) :: mom_sp_rsz_vf
    !$acc declare create(mom_sp_rsx_vf, mom_sp_rsy_vf, mom_sp_rsz_vf)

    real(wp), allocatable, dimension(:, :, :, :) :: Re_avg_rsx_vf
    real(wp), allocatable, dimension(:, :, :, :) :: Re_avg_rsy_vf
    real(wp), allocatable, dimension(:, :, :, :) :: Re_avg_rsz_vf
    !$acc declare create(Re_avg_rsx_vf, Re_avg_rsy_vf, Re_avg_rsz_vf)

    procedure(s_abstract_riemann_solver), &
        pointer :: s_riemann_solver => null() !<
    !! Pointer to the procedure that is utilized to calculate either the HLL,
    !! HLLC or exact intercell fluxes, based on the choice of Riemann solver

    procedure(s_compute_abstract_viscous_source_flux), &
        pointer :: s_compute_viscous_source_flux => null() !<
    !! Pointer to the subroutine that is utilized to compute the viscous source
    !! flux for either Cartesian or cylindrical geometries.

    !> @name Indical bounds in the s1-, s2- and s3-directions
    !> @{
    type(int_bounds_info) :: is1, is2, is3
    type(int_bounds_info) :: isx, isy, isz
    !> @}
    !$acc declare create(is1, is2, is3, isx, isy, isz)
 
    real(wp), allocatable, dimension(:) ::  Gs
    !$acc declare create(Gs)


    real(wp), allocatable, dimension(:, :) :: Res
    !$acc declare create(Res)

contains

    subroutine s_hll_riemann_solver(qL_prim_rsx_vf, qL_prim_rsy_vf, qL_prim_rsz_vf, dqL_prim_dx_vf, & ! -------
                                    dqL_prim_dy_vf, &
                                    dqL_prim_dz_vf, &
                                    qL_prim_vf, &
                                    qR_prim_rsx_vf, qR_prim_rsy_vf, qR_prim_rsz_vf, dqR_prim_dx_vf, &
                                    dqR_prim_dy_vf, &
                                    dqR_prim_dz_vf, &
                                    qR_prim_vf, &
                                    q_prim_vf, &
                                    flux_vf, flux_src_vf, &
                                    flux_gsrc_vf, &
                                    norm_dir, ix, iy, iz)

        real(wp), dimension(startx:, starty:, startz:, 1:), intent(INOUT) :: qL_prim_rsx_vf, qL_prim_rsy_vf, qL_prim_rsz_vf, qR_prim_rsx_vf, qR_prim_rsy_vf, qR_prim_rsz_vf
        type(scalar_field), dimension(sys_size), intent(IN) :: q_prim_vf

        type(scalar_field), allocatable, dimension(:), intent(INOUT) :: qL_prim_vf, qR_prim_vf

        type(scalar_field), &
            allocatable, dimension(:), &
            intent(INOUT) :: dqL_prim_dx_vf, dqR_prim_dx_vf, &
                             dqL_prim_dy_vf, dqR_prim_dy_vf, &
                             dqL_prim_dz_vf, dqR_prim_dz_vf

        ! Intercell fluxes
        type(scalar_field), &
            dimension(sys_size), &
            intent(INOUT) :: flux_vf, flux_src_vf, flux_gsrc_vf

        integer, intent(IN) :: norm_dir
        type(int_bounds_info), intent(IN) :: ix, iy, iz

        real(wp), dimension(num_fluids) :: alpha_rho_L, alpha_rho_R
        real(wp) :: rho_L, rho_R
        real(wp), dimension(num_dims) :: vel_L, vel_R
        real(wp) :: pres_L, pres_R
        real(wp) :: E_L, E_R
        real(wp) :: H_L, H_R
        real(wp), dimension(num_fluids) :: alpha_L, alpha_R
        real(wp) :: Y_L, Y_R
        real(wp) :: gamma_L, gamma_R
        real(wp) :: pi_inf_L, pi_inf_R
        real(wp) :: c_L, c_R
        real(wp), dimension(6) :: tau_e_L, tau_e_R
        real(wp) :: G_L, G_R
        real(wp), dimension(2) :: Re_L, Re_R

        real(wp) :: rho_avg
        real(wp), dimension(num_dims) :: vel_avg
        real(wp) :: H_avg
        real(wp) :: gamma_avg
        real(wp) :: c_avg

        real(wp) :: s_L, s_R, s_M, s_P, s_S
        real(wp) :: xi_L, xi_R !< Left and right wave speeds functions
        real(wp) :: xi_M, xi_P

        real(wp) :: nbub_L, nbub_R
        real(wp) :: ptilde_L, ptilde_R
        real(wp) :: vel_L_rms, vel_R_rms, vel_avg_rms
        real(wp) :: blkmod1, blkmod2
        real(wp) :: rho_Star, E_Star, p_Star, p_K_Star
        real(wp) :: Ms_L, Ms_R, pres_SL, pres_SR
        real(wp) :: alpha_L_sum, alpha_R_sum

        integer :: i, j, k, l, q !< Generic loop iterators

        ! Populating the buffers of the left and right Riemann problem
        ! states variables, based on the choice of boundary conditions
        call s_populate_riemann_states_variables_buffers( &
            qL_prim_rsx_vf, qL_prim_rsy_vf, qL_prim_rsz_vf, dqL_prim_dx_vf, &
            dqL_prim_dy_vf, &
            dqL_prim_dz_vf, &
            qL_prim_vf, &
            qR_prim_rsx_vf, qR_prim_rsy_vf, qR_prim_rsz_vf, dqR_prim_dx_vf, &
            dqR_prim_dy_vf, &
            dqR_prim_dz_vf, &
            qR_prim_vf, &
            norm_dir, ix, iy, iz)

        ! Reshaping inputted data based on dimensional splitting direction
        call s_initialize_riemann_solver( &
            q_prim_vf, &
            flux_vf, flux_src_vf, &
            flux_gsrc_vf, &
            norm_dir, ix, iy, iz)
        #:for NORM_DIR, XYZ in [(1, 'x'), (2, 'y'), (3, 'z')]

            if (norm_dir == ${NORM_DIR}$) then
                !$acc parallel loop collapse(3) gang vector default(present) private(alpha_rho_L, alpha_rho_R, vel_L, vel_R, alpha_L, alpha_R, vel_avg, tau_e_L, tau_e_R, G_L, G_R, Re_L, Re_R, &
                !$acc rho_avg, h_avg, gamma_avg, s_L, s_R, s_S)
                do l = is3%beg, is3%end
                    do k = is2%beg, is2%end
                        do j = is1%beg, is1%end
                            !$acc loop seq
                            do i = 1, contxe
                                alpha_rho_L(i) = qL_prim_rs${XYZ}$_vf(j, k, l, i)
                                alpha_rho_R(i) = qR_prim_rs${XYZ}$_vf(j + 1, k, l, i)
                            end do

                            !$acc loop seq
                            do i = 1, num_dims
                                vel_L(i) = qL_prim_rs${XYZ}$_vf(j, k, l, contxe + i)
                                vel_R(i) = qR_prim_rs${XYZ}$_vf(j + 1, k, l, contxe + i)
                            end do

                            vel_L_rms = 0._wp; vel_R_rms = 0._wp

                            !$acc loop seq
                            do i = 1, num_dims
                                vel_L_rms = vel_L_rms + vel_L(i)**2._wp
                                vel_R_rms = vel_R_rms + vel_R(i)**2._wp
                            end do

                            !$acc loop seq
                            do i = 1, num_fluids
                                alpha_L(i) = qL_prim_rs${XYZ}$_vf(j, k, l, E_idx + i)
                                alpha_R(i) = qR_prim_rs${XYZ}$_vf(j + 1, k, l, E_idx + i)
                            end do

                            pres_L = qL_prim_rs${XYZ}$_vf(j, k, l, E_idx)
                            pres_R = qR_prim_rs${XYZ}$_vf(j + 1, k, l, E_idx)

                            rho_L = 0._wp
                            gamma_L = 0._wp
                            pi_inf_L = 0._wp

                            rho_R = 0._wp
                            gamma_R = 0._wp
                            pi_inf_R = 0._wp

                            alpha_L_sum = 0._wp
                            alpha_R_sum = 0._wp

                            if (mpp_lim) then
                                !$acc loop seq
                                do i = 1, num_fluids
                                    alpha_rho_L(i) = max(0._wp, alpha_rho_L(i))
                                    alpha_L(i) = min(max(0._wp, alpha_L(i)), 1._wp)
                                    alpha_L_sum = alpha_L_sum + alpha_L(i)
                                end do

                                alpha_L = alpha_L/max(alpha_L_sum, sgm_eps)

                                !$acc loop seq
                                do i = 1, num_fluids
                                    alpha_rho_R(i) = max(0._wp, alpha_rho_R(i))
                                    alpha_R(i) = min(max(0._wp, alpha_R(i)), 1._wp)
                                    alpha_R_sum = alpha_R_sum + alpha_R(i)
                                end do

                                alpha_R = alpha_R/max(alpha_R_sum, sgm_eps)
                            end if

                            !$acc loop seq
                            do i = 1, num_fluids
                                rho_L = rho_L + alpha_rho_L(i)
                                gamma_L = gamma_L + alpha_L(i)*gammas(i)
                                pi_inf_L = pi_inf_L + alpha_L(i)*pi_infs(i)

                                rho_R = rho_R + alpha_rho_R(i)
                                gamma_R = gamma_R + alpha_R(i)*gammas(i)
                                pi_inf_R = pi_inf_R + alpha_R(i)*pi_infs(i)
                            end do

                            if (any(Re_size > 0)) then
                                !$acc loop seq
                                do i = 1, 2
                                    Re_L(i) = dflt_real

                                    if (Re_size(i) > 0) Re_L(i) = 0._wp

                                    !$acc loop seq
                                    do q = 1, Re_size(i)
                                        Re_L(i) = alpha_L(Re_idx(i, q))/Res(i, q) &
                                                  + Re_L(i)
                                    end do

                                    Re_L(i) = 1._wp/max(Re_L(i), sgm_eps)

                                end do

                                !$acc loop seq
                                do i = 1, 2
                                    Re_R(i) = dflt_real

                                    if (Re_size(i) > 0) Re_R(i) = 0._wp

                                    !$acc loop seq
                                    do q = 1, Re_size(i)
                                        Re_R(i) = alpha_R(Re_idx(i, q))/Res(i, q) &
                                                  + Re_R(i)
                                    end do

                                    Re_R(i) = 1._wp/max(Re_R(i), sgm_eps)
                                end do
                            end if

                            E_L = gamma_L*pres_L + pi_inf_L + (5._wp * (10._wp ** -(1)))*rho_L*vel_L_rms
                            E_R = gamma_R*pres_R + pi_inf_R + (5._wp * (10._wp ** -(1)))*rho_R*vel_R_rms

                            H_L = (E_L + pres_L)/rho_L
                            H_R = (E_R + pres_R)/rho_R

                            if (hypoelasticity) then
                                !$acc loop seq
                                do i = 1, strxe - strxb + 1
                                    tau_e_L(i) = qL_prim_rs${XYZ}$_vf(j, k, l, strxb - 1 + i)
                                    tau_e_R(i) = qR_prim_rs${XYZ}$_vf(j + 1, k, l, strxb - 1 + i)
                                end do

                                G_L = 0._wp
                                G_R = 0._wp

                                !$acc loop seq
                                do i = 1, num_fluids
                                    G_L = G_L + alpha_L(i)*Gs(i)
                                    G_R = G_R + alpha_R(i)*Gs(i)
                                end do

                                do i = 1, strxe - strxb + 1
                                    ! Elastic contribution to energy if G large enough
                                    !TODO take out if statement if stable without
                                    if ((G_L > 1000) .and. (G_R > 1000)) then
                                        E_L = E_L + (tau_e_L(i)*tau_e_L(i))/(4._wp*G_L)
                                        E_R = E_R + (tau_e_R(i)*tau_e_R(i))/(4._wp*G_R)
                                        ! Additional terms in 2D and 3D
                                        if ((i == 2) .or. (i == 4) .or. (i == 5)) then
                                            E_L = E_L + (tau_e_L(i)*tau_e_L(i))/(4._wp*G_L)
                                            E_R = E_R + (tau_e_R(i)*tau_e_R(i))/(4._wp*G_R)
                                        end if
                                    end if
                                end do
                            end if
                            
                            @:compute_average_state()

                            call s_compute_speed_of_sound(pres_L, rho_L, gamma_L, pi_inf_L, H_L, alpha_L, &
                                    vel_L_rms, c_L)

                            call s_compute_speed_of_sound(pres_R, rho_R, gamma_R, pi_inf_R, H_R, alpha_R, &
                                    vel_R_rms, c_R)

                            !> The computation of c_avg does not require all the variables, and therefore the non '_avg'
                                    ! variables are placeholders to call the subroutine.

                            call s_compute_speed_of_sound(pres_R, rho_avg, gamma_avg, pi_inf_R, H_avg, alpha_R, &
                                vel_avg_rms, c_avg)

                            if (any(Re_size > 0)) then
                                !$acc loop seq
                                do i = 1, 2
                                    Re_avg_rs${XYZ}$_vf(j, k, l, i) = 2._wp/(1._wp/Re_L(i) + 1._wp/Re_R(i))
                                end do
                            end if

                            if (wave_speeds == 1) then
                                if (hypoelasticity) then
                                    s_L = min(vel_L(dir_idx(1)) - sqrt(c_L*c_L + &
                                                                       (((4._wp*G_L)/3._wp) + &
                                                                        tau_e_L(dir_idx_tau(1)))/rho_L) &
                                              , vel_R(dir_idx(1)) - sqrt(c_R*c_R + &
                                                                         (((4._wp*G_R)/3._wp) + &
                                                                          tau_e_R(dir_idx_tau(1)))/rho_R))
                                    s_R = max(vel_R(dir_idx(1)) + sqrt(c_R*c_R + &
                                                                       (((4._wp*G_R)/3._wp) + &
                                                                        tau_e_R(dir_idx_tau(1)))/rho_R) &
                                              , vel_L(dir_idx(1)) + sqrt(c_L*c_L + &
                                                                         (((4._wp*G_L)/3._wp) + &
                                                                          tau_e_L(dir_idx_tau(1)))/rho_L))
                                else
                                    s_L = min(vel_L(dir_idx(1)) - c_L, vel_R(dir_idx(1)) - c_R)
                                    s_R = max(vel_R(dir_idx(1)) + c_R, vel_L(dir_idx(1)) + c_L)
                                end if

                                s_S = (pres_R - pres_L + rho_L*vel_L(dir_idx(1))* &
                                       (s_L - vel_L(dir_idx(1))) - &
                                       rho_R*vel_R(dir_idx(1))* &
                                       (s_R - vel_R(dir_idx(1)))) &
                                      /(rho_L*(s_L - vel_L(dir_idx(1))) - &
                                        rho_R*(s_R - vel_R(dir_idx(1))))
                            elseif (wave_speeds == 2) then
                                pres_SL = (5._wp * (10._wp ** -(1)))*(pres_L + pres_R + rho_avg*c_avg* &
                                                (vel_L(dir_idx(1)) - &
                                                 vel_R(dir_idx(1))))

                                pres_SR = pres_SL

                                Ms_L = max(1._wp, sqrt(1._wp + (((5._wp * (10._wp ** -(1))) + gamma_L)/(1._wp + gamma_L))* &
                                                     (pres_SL/pres_L - 1._wp)*pres_L/ &
                                                     ((pres_L + pi_inf_L/(1._wp + gamma_L)))))
                                Ms_R = max(1._wp, sqrt(1._wp + (((5._wp * (10._wp ** -(1))) + gamma_R)/(1._wp + gamma_R))* &
                                                     (pres_SR/pres_R - 1._wp)*pres_R/ &
                                                     ((pres_R + pi_inf_R/(1._wp + gamma_R)))))

                                s_L = vel_L(dir_idx(1)) - c_L*Ms_L
                                s_R = vel_R(dir_idx(1)) + c_R*Ms_R

                                s_S = (5._wp * (10._wp ** -(1)))*((vel_L(dir_idx(1)) + vel_R(dir_idx(1))) + &
                                            (pres_L - pres_R)/ &
                                            (rho_avg*c_avg))
                            end if

                            s_M = min(0._wp, s_L); s_P = max(0._wp, s_R)

                            xi_M = ((5._wp * (10._wp ** -(1))) + sign((5._wp * (10._wp ** -(1))), s_L)) &
                                   + ((5._wp * (10._wp ** -(1))) - sign((5._wp * (10._wp ** -(1))), s_L)) &
                                   *((5._wp * (10._wp ** -(1))) + sign((5._wp * (10._wp ** -(1))), s_R))
                            xi_P = ((5._wp * (10._wp ** -(1))) - sign((5._wp * (10._wp ** -(1))), s_R)) &
                                   + ((5._wp * (10._wp ** -(1))) - sign((5._wp * (10._wp ** -(1))), s_L)) &
                                   *((5._wp * (10._wp ** -(1))) + sign((5._wp * (10._wp ** -(1))), s_R))

                            ! Mass
                            !$acc loop seq
                            do i = 1, contxe
                                flux_rs${XYZ}$_vf(j, k, l, i) = &
                                    (s_M*alpha_rho_R(i)*vel_R(dir_idx(1)) &
                                     - s_P*alpha_rho_L(i)*vel_L(dir_idx(1)) &
                                     + s_M*s_P*(alpha_rho_L(i) &
                                                - alpha_rho_R(i))) &
                                    /(s_M - s_P)
                            end do

                            ! Momentum
                            if (bubbles) then
                                !$acc loop seq
                                do i = 1, num_dims
                                    flux_rs${XYZ}$_vf(j, k, l, contxe + dir_idx(i)) = &
                                        (s_M*(rho_R*vel_R(dir_idx(1)) &
                                              *vel_R(dir_idx(i)) &
                                              + dir_flg(dir_idx(i))*(pres_R - ptilde_R)) &
                                         - s_P*(rho_L*vel_L(dir_idx(1)) &
                                                *vel_L(dir_idx(i)) &
                                                + dir_flg(dir_idx(i))*(pres_L - ptilde_L)) &
                                         + s_M*s_P*(rho_L*vel_L(dir_idx(i)) &
                                                    - rho_R*vel_R(dir_idx(i)))) &
                                        /(s_M - s_P)
                                end do
                            else if (hypoelasticity) then
                                !$acc loop seq
                                do i = 1, num_dims
                                    flux_rs${XYZ}$_vf(j, k, l, contxe + dir_idx(i)) = &
                                        (s_M*(rho_R*vel_R(dir_idx(1)) &
                                              *vel_R(dir_idx(i)) &
                                              + dir_flg(dir_idx(i))*pres_R &
                                              - tau_e_R(dir_idx_tau(i))) &
                                         - s_P*(rho_L*vel_L(dir_idx(1)) &
                                                *vel_L(dir_idx(i)) &
                                                + dir_flg(dir_idx(i))*pres_L &
                                                - tau_e_L(dir_idx_tau(i))) &
                                         + s_M*s_P*(rho_L*vel_L(dir_idx(i)) &
                                                    - rho_R*vel_R(dir_idx(i)))) &
                                        /(s_M - s_P)
                                end do
                            else
                                !$acc loop seq
                                do i = 1, num_dims
                                    flux_rs${XYZ}$_vf(j, k, l, contxe + dir_idx(i)) = &
                                        (s_M*(rho_R*vel_R(dir_idx(1)) &
                                              *vel_R(dir_idx(i)) &
                                              + dir_flg(dir_idx(i))*pres_R) &
                                         - s_P*(rho_L*vel_L(dir_idx(1)) &
                                                *vel_L(dir_idx(i)) &
                                                + dir_flg(dir_idx(i))*pres_L) &
                                         + s_M*s_P*(rho_L*vel_L(dir_idx(i)) &
                                                    - rho_R*vel_R(dir_idx(i)))) &
                                        /(s_M - s_P)
                                end do
                            end if

                            ! Energy
                            if (bubbles) then
                                flux_rs${XYZ}$_vf(j, k, l, E_idx) = &
                                    (s_M*vel_R(dir_idx(1))*(E_R + pres_R - ptilde_R) &
                                     - s_P*vel_L(dir_idx(1))*(E_L + pres_L - ptilde_L) &
                                     + s_M*s_P*(E_L - E_R)) &
                                    /(s_M - s_P)
                            else if (hypoelasticity) then
                                !TODO: simplify this so it's not split into 3
                                if (num_dims == 1) then
                                    flux_rs${XYZ}$_vf(j, k, l, E_idx) = &
                                        (s_M*(vel_R(dir_idx(1))*(E_R + pres_R) &
                                              - (tau_e_R(dir_idx_tau(1))*vel_R(dir_idx(1)))) &
                                         - s_P*(vel_L(dir_idx(1))*(E_L + pres_L) &
                                                - (tau_e_L(dir_idx_tau(1))*vel_L(dir_idx(1)))) &
                                         + s_M*s_P*(E_L - E_R)) &
                                        /(s_M - s_P)
                                else if (num_dims == 2) then
                                    flux_rs${XYZ}$_vf(j, k, l, E_idx) = &
                                        (s_M*(vel_R(dir_idx(1))*(E_R + pres_R) &
                                              - (tau_e_R(dir_idx_tau(1))*vel_R(dir_idx(1))) &
                                              - (tau_e_R(dir_idx_tau(2))*vel_R(dir_idx(2)))) &
                                         - s_P*(vel_L(dir_idx(1))*(E_L + pres_L) &
                                                - (tau_e_L(dir_idx_tau(1))*vel_L(dir_idx(1))) &
                                                - (tau_e_L(dir_idx_tau(2))*vel_L(dir_idx(2)))) &
                                         + s_M*s_P*(E_L - E_R)) &
                                        /(s_M - s_P)
                                else if (num_dims == 3) then
                                    flux_rs${XYZ}$_vf(j, k, l, E_idx) = &
                                        (s_M*(vel_R(dir_idx(1))*(E_R + pres_R) &
                                              - (tau_e_R(dir_idx_tau(1))*vel_R(dir_idx(1))) &
                                              - (tau_e_R(dir_idx_tau(2))*vel_R(dir_idx(2))) &
                                              - (tau_e_R(dir_idx_tau(3))*vel_R(dir_idx(3)))) &
                                         - s_P*(vel_L(dir_idx(1))*(E_L + pres_L) &
                                                - (tau_e_L(dir_idx_tau(1))*vel_L(dir_idx(1))) &
                                                - (tau_e_L(dir_idx_tau(2))*vel_L(dir_idx(2))) &
                                                - (tau_e_L(dir_idx_tau(3))*vel_L(dir_idx(3)))) &
                                         + s_M*s_P*(E_L - E_R)) &
                                        /(s_M - s_P)
                                end if
                            else
                                flux_rs${XYZ}$_vf(j, k, l, E_idx) = &
                                    (s_M*vel_R(dir_idx(1))*(E_R + pres_R) &
                                     - s_P*vel_L(dir_idx(1))*(E_L + pres_L) &
                                     + s_M*s_P*(E_L - E_R)) &
                                    /(s_M - s_P)
                            end if

                            ! Elastic Stresses
                            if (hypoelasticity) then
                                do i = 1, strxe - strxb + 1 !TODO: this indexing may be slow
                                    flux_rs${XYZ}$_vf(j, k, l, strxb - 1 + i) = &
                                        (s_M*(rho_R*vel_R(dir_idx(1)) &
                                              *tau_e_R(i)) &
                                         - s_P*(rho_L*vel_L(dir_idx(1)) &
                                                *tau_e_L(i)) &
                                         + s_M*s_P*(rho_L*tau_e_L(i) &
                                                    - rho_R*tau_e_R(i))) &
                                        /(s_M - s_P)
                                end do
                            end if

                            ! Advection
                            !$acc loop seq
                            do i = advxb, advxe
                                flux_rs${XYZ}$_vf(j, k, l, i) = &
                                    (qL_prim_rs${XYZ}$_vf(j, k, l, i) &
                                     - qR_prim_rs${XYZ}$_vf(j + 1, k, l, i)) &
                                    *s_M*s_P/(s_M - s_P)
                                flux_src_rs${XYZ}$_vf(j, k, l, i) = &
                                    (s_M*qR_prim_rs${XYZ}$_vf(j + 1, k, l, i) &
                                     - s_P*qL_prim_rs${XYZ}$_vf(j, k, l, i)) &
                                    /(s_M - s_P)
                            end do

                            ! Div(U)?
                            !$acc loop seq
                            do i = 1, num_dims
                                vel_src_rs${XYZ}$_vf(j, k, l, dir_idx(i)) = &
                                    (xi_M*(rho_L*vel_L(dir_idx(i))* &
                                           (s_L - vel_L(dir_idx(1))) - &
                                           pres_L*dir_flg(dir_idx(i))) - &
                                     xi_P*(rho_R*vel_R(dir_idx(i))* &
                                           (s_R - vel_R(dir_idx(1))) - &
                                           pres_R*dir_flg(dir_idx(i)))) &
                                    /(xi_M*rho_L*(s_L - vel_L(dir_idx(1))) - &
                                      xi_P*rho_R*(s_R - vel_R(dir_idx(1))))
                            end do

                            if (bubbles) then
                                ! From HLLC: Kills mass transport @ bubble gas density
                                if (num_fluids > 1) then
                                    flux_rs${XYZ}$_vf(j, k, l, contxe) = 0._wp
                                end if
                            end if
                        end do
                    end do
                end do
            end if

        #:endfor

        if (any(Re_size > 0)) then
            if (weno_Re_flux) then

                call s_compute_viscous_source_flux( &
                    qL_prim_vf(momxb:momxe), &
                    dqL_prim_dx_vf(momxb:momxe), &
                    dqL_prim_dy_vf(momxb:momxe), &
                    dqL_prim_dz_vf(momxb:momxe), &
                    qR_prim_vf(momxb:momxe), &
                    dqR_prim_dx_vf(momxb:momxe), &
                    dqR_prim_dy_vf(momxb:momxe), &
                    dqR_prim_dz_vf(momxb:momxe), &
                    flux_src_vf, norm_dir, ix, iy, iz)
            else
                call s_compute_viscous_source_flux( &
                    q_prim_vf(momxb:momxe), &
                    dqL_prim_dx_vf(momxb:momxe), &
                    dqL_prim_dy_vf(momxb:momxe), &
                    dqL_prim_dz_vf(momxb:momxe), &
                    q_prim_vf(momxb:momxe), &
                    dqR_prim_dx_vf(momxb:momxe), &
                    dqR_prim_dy_vf(momxb:momxe), &
                    dqR_prim_dz_vf(momxb:momxe), &
                    flux_src_vf, norm_dir, ix, iy, iz)
            end if
        end if

        call s_finalize_riemann_solver(flux_vf, flux_src_vf, &
                                       flux_gsrc_vf, &
                                       norm_dir, ix, iy, iz)

    end subroutine s_hll_riemann_solver

    !> This procedure is the implementation of the Harten, Lax,
        !!      van Leer, and contact (HLLC) approximate Riemann solver,
        !!      see Toro (1999) and Johnsen (2007). The viscous and the
        !!      surface tension effects have been included by modifying
        !!      the exact Riemann solver of Perigaud and Saurel (2005).
        !!  @param qL_prim_vf The left WENO-reconstructed cell-boundary values of the
        !!      cell-average primitive variables
        !!  @param qR_prim_vf The right WENO-reconstructed cell-boundary values of the
        !!      cell-average primitive variables
        !!  @param dqL_prim_dx_vf The left WENO-reconstructed cell-boundary values of the
        !!      first-order x-dir spatial derivatives
        !!  @param dqL_prim_dy_vf The left WENO-reconstructed cell-boundary values of the
        !!      first-order y-dir spatial derivatives
        !!  @param dqL_prim_dz_vf The left WENO-reconstructed cell-boundary values of the
        !!      first-order z-dir spatial derivatives
        !!  @param dqR_prim_dx_vf The right WENO-reconstructed cell-boundary values of the
        !!      first-order x-dir spatial derivatives
        !!  @param dqR_prim_dy_vf The right WENO-reconstructed cell-boundary values of the
        !!      first-order y-dir spatial derivatives
        !!  @param dqR_prim_dz_vf The right WENO-reconstructed cell-boundary values of the
        !!      first-order z-dir spatial derivatives
        !!  @param gm_alphaL_vf Left averaged gradient magnitude
        !!  @param gm_alphaR_vf Right averaged gradient magnitude
        !!  @param flux_vf Intra-cell fluxes
        !!  @param flux_src_vf Intra-cell fluxes sources
        !!  @param flux_gsrc_vf Intra-cell geometric fluxes sources
        !!  @param norm_dir Dir. splitting direction
        !!  @param ix Index bounds in the x-dir
        !!  @param iy Index bounds in the y-dir
        !!  @param iz Index bounds in the z-dir
        !!  @param q_prim_vf Cell-averaged primitive variables
    subroutine s_hllc_riemann_solver(qL_prim_rsx_vf, qL_prim_rsy_vf, qL_prim_rsz_vf, dqL_prim_dx_vf, & ! ------
                                     dqL_prim_dy_vf, &
                                     dqL_prim_dz_vf, &
                                     qL_prim_vf, &
                                     qR_prim_rsx_vf, qR_prim_rsy_vf, qR_prim_rsz_vf, dqR_prim_dx_vf, &
                                     dqR_prim_dy_vf, &
                                     dqR_prim_dz_vf, &
                                     qR_prim_vf, &
                                     q_prim_vf, &
                                     flux_vf, flux_src_vf, &
                                     flux_gsrc_vf, &
                                     norm_dir, ix, iy, iz)

        real(wp), dimension(startx:, starty:, startz:, 1:), intent(INOUT) :: qL_prim_rsx_vf, qL_prim_rsy_vf, qL_prim_rsz_vf, qR_prim_rsx_vf, qR_prim_rsy_vf, qR_prim_rsz_vf
        type(scalar_field), dimension(sys_size), intent(IN) :: q_prim_vf

        type(scalar_field), allocatable, dimension(:), intent(INOUT) :: qL_prim_vf, qR_prim_vf

        type(scalar_field), &
            allocatable, dimension(:), &
            intent(INOUT) :: dqL_prim_dx_vf, dqR_prim_dx_vf, &
                             dqL_prim_dy_vf, dqR_prim_dy_vf, &
                             dqL_prim_dz_vf, dqR_prim_dz_vf

        ! Intercell fluxes
        type(scalar_field), &
            dimension(sys_size), &
            intent(INOUT) :: flux_vf, flux_src_vf, flux_gsrc_vf

        integer, intent(IN) :: norm_dir
        type(int_bounds_info), intent(IN) :: ix, iy, iz

        real(wp), dimension(num_fluids) :: alpha_rho_L, alpha_rho_R
        real(wp) :: rho_L, rho_R
        real(wp), dimension(num_dims) :: vel_L, vel_R
        real(wp) :: pres_L, pres_R
        real(wp) :: E_L, E_R
        real(wp) :: H_L, H_R
        real(wp), dimension(num_fluids) :: alpha_L, alpha_R
        real(wp) :: Y_L, Y_R
        real(wp) :: gamma_L, gamma_R
        real(wp) :: pi_inf_L, pi_inf_R
        real(wp) :: c_L, c_R
        real(wp), dimension(2) :: Re_L, Re_R

        real(wp) :: rho_avg
        real(wp), dimension(num_dims) :: vel_avg
        real(wp) :: H_avg
        real(wp) :: gamma_avg
        real(wp) :: c_avg

        real(wp) :: s_L, s_R, s_M, s_P, s_S
        real(wp) :: xi_L, xi_R !< Left and right wave speeds functions
        real(wp) :: xi_M, xi_P

        real(wp) :: nbub_L, nbub_R
        real(wp), dimension(nb) :: R0_L, R0_R
        real(wp), dimension(nb) :: V0_L, V0_R
        real(wp), dimension(nb) :: P0_L, P0_R
        real(wp), dimension(nb) :: pbw_L, pbw_R
        real(wp), dimension(nb, nmom) :: moms_L, moms_R
        real(wp) :: ptilde_L, ptilde_R

        real(wp) :: alpha_L_sum, alpha_R_sum, nbub_L_denom, nbub_R_denom

        real(wp) :: PbwR3Lbar, Pbwr3Rbar
        real(wp) :: R3Lbar, R3Rbar
        real(wp) :: R3V2Lbar, R3V2Rbar

        real(wp) :: vel_L_rms, vel_R_rms, vel_avg_rms
        real(wp) :: blkmod1, blkmod2
        real(wp) :: rho_Star, E_Star, p_Star, p_K_Star
        real(wp) :: pres_SL, pres_SR, Ms_L, Ms_R
        real(wp) :: start, finish
        integer :: i, j, k, l, q !< Generic loop iterators
        integer :: idx1, idxi

        ! Populating the buffers of the left and right Riemann problem
        ! states variables, based on the choice of boundary conditions

        call s_populate_riemann_states_variables_buffers( &
            qL_prim_rsx_vf, qL_prim_rsy_vf, qL_prim_rsz_vf, dqL_prim_dx_vf, &
            dqL_prim_dy_vf, &
            dqL_prim_dz_vf, &
            qL_prim_vf, &
            qR_prim_rsx_vf, qR_prim_rsy_vf, qR_prim_rsz_vf, dqR_prim_dx_vf, &
            dqR_prim_dy_vf, &
            dqR_prim_dz_vf, &
            qR_prim_vf, &
            norm_dir, ix, iy, iz)

        ! Reshaping inputted data based on dimensional splitting direction

        call s_initialize_riemann_solver( &
            q_prim_vf, &
            flux_vf, flux_src_vf, &
            flux_gsrc_vf, &
            norm_dir, ix, iy, iz)

        #:for NORM_DIR, XYZ in [(1, 'x'), (2, 'y'), (3, 'z')]

            if (norm_dir == ${NORM_DIR}$) then
                if (model_eqns == 3) then
                    !ME3

!$acc parallel loop collapse(3) gang vector default(present) private(vel_L, vel_R, Re_L, Re_R, &
!$acc rho_avg, h_avg, gamma_avg, s_L, s_R, s_S, vel_avg_rms, alpha_L, alpha_R)

                    do l = is3%beg, is3%end
                        do k = is2%beg, is2%end
                            do j = is1%beg, is1%end

                                vel_L_rms = 0._wp; vel_R_rms = 0._wp

                                !$acc loop seq
                                do i = 1, num_dims
                                    vel_L(i) = qL_prim_rs${XYZ}$_vf(j, k, l, contxe + i)
                                    vel_R(i) = qR_prim_rs${XYZ}$_vf(j + 1, k, l, contxe + i)
                                    vel_L_rms = vel_L_rms + vel_L(i)**2._wp
                                    vel_R_rms = vel_R_rms + vel_R(i)**2._wp
                                end do

                                pres_L = qL_prim_rs${XYZ}$_vf(j, k, l, E_idx)
                                pres_R = qR_prim_rs${XYZ}$_vf(j + 1, k, l, E_idx)

                                rho_L = 0._wp
                                gamma_L = 0._wp
                                pi_inf_L = 0._wp

                                rho_R = 0._wp
                                gamma_R = 0._wp
                                pi_inf_R = 0._wp

                                alpha_L_sum = 0._wp
                                alpha_R_sum = 0._wp

                                if (mpp_lim) then
                                    !$acc loop seq
                                    do i = 1, num_fluids
                                        qL_prim_rs${XYZ}$_vf(j, k, l, i) = max(0._wp, qL_prim_rs${XYZ}$_vf(j, k, l, i))
                                        qL_prim_rs${XYZ}$_vf(j, k, l, E_idx + i) = min(max(0._wp, qL_prim_rs${XYZ}$_vf(j, k, l, E_idx + i)), 1._wp)
                                        alpha_L_sum = alpha_L_sum + qL_prim_rs${XYZ}$_vf(j, k, l, E_idx + i)
                                    end do

                                    !$acc loop seq
                                    do i = 1, num_fluids
                                        qL_prim_rs${XYZ}$_vf(j, k, l, E_idx + i) = qL_prim_rs${XYZ}$_vf(j, k, l, E_idx + i)/max(alpha_L_sum, sgm_eps)
                                    end do

                                    !$acc loop seq
                                    do i = 1, num_fluids
                                        qR_prim_rs${XYZ}$_vf(j + 1, k, l, i) = max(0._wp, qR_prim_rs${XYZ}$_vf(j + 1, k, l, i))
                                        qR_prim_rs${XYZ}$_vf(j + 1, k, l, E_idx + i) = min(max(0._wp, qR_prim_rs${XYZ}$_vf(j + 1, k, l, E_idx + i)), 1._wp)
                                        alpha_R_sum = alpha_R_sum + qR_prim_rs${XYZ}$_vf(j + 1, k, l, E_idx + i)
                                    end do

                                    !$acc loop seq
                                    do i = 1, num_fluids
                                        qR_prim_rs${XYZ}$_vf(j + 1, k, l, E_idx + i) = qR_prim_rs${XYZ}$_vf(j + 1, k, l, E_idx + i)/max(alpha_R_sum, sgm_eps)
                                    end do
                                end if

                                !$acc loop seq
                                do i = 1, num_fluids
                                    rho_L = rho_L + qL_prim_rs${XYZ}$_vf(j, k, l, i)
                                    gamma_L = gamma_L + qL_prim_rs${XYZ}$_vf(j, k, l, E_idx + i)*gammas(i)
                                    pi_inf_L = pi_inf_L + qL_prim_rs${XYZ}$_vf(j, k, l, E_idx + i)*pi_infs(i)

                                    rho_R = rho_R + qR_prim_rs${XYZ}$_vf(j + 1, k, l, i)
                                    gamma_R = gamma_R + qR_prim_rs${XYZ}$_vf(j + 1, k, l, E_idx + i)*gammas(i)
                                    pi_inf_R = pi_inf_R + qR_prim_rs${XYZ}$_vf(j + 1, k, l, E_idx + i)*pi_infs(i)

                                    alpha_L(i) = qL_prim_rs${XYZ}$_vf(j, k, l, advxb + i - 1)
                                    alpha_R(i) = qR_prim_rs${XYZ}$_vf(j + 1, k, l, advxb + i - 1)
                                end do

                                if (any(Re_size > 0)) then
                                    !$acc loop seq
                                    do i = 1, 2
                                        Re_L(i) = dflt_real

                                        if (Re_size(i) > 0) Re_L(i) = 0._wp

                                        !$acc loop seq
                                        do q = 1, Re_size(i)
                                            Re_L(i) = qL_prim_rs${XYZ}$_vf(j, k, l, E_idx + Re_idx(i, q))/Res(i, q) &
                                                      + Re_L(i)
                                        end do

                                        Re_L(i) = 1._wp/max(Re_L(i), sgm_eps)

                                    end do

                                    !$acc loop seq
                                    do i = 1, 2
                                        Re_R(i) = dflt_real

                                        if (Re_size(i) > 0) Re_R(i) = 0._wp

                                        !$acc loop seq
                                        do q = 1, Re_size(i)
                                            Re_R(i) = qR_prim_rs${XYZ}$_vf(j + 1, k, l, E_idx + Re_idx(i, q))/Res(i, q) &
                                                      + Re_R(i)
                                        end do

                                        Re_R(i) = 1._wp/max(Re_R(i), sgm_eps)
                                    end do
                                end if

                                E_L = gamma_L*pres_L + pi_inf_L + (5._wp * (10._wp ** -(1)))*rho_L*vel_L_rms

                                E_R = gamma_R*pres_R + pi_inf_R + (5._wp * (10._wp ** -(1)))*rho_R*vel_R_rms

                                H_L = (E_L + pres_L)/rho_L
                                H_R = (E_R + pres_R)/rho_R

                                @:compute_average_state()

                                call s_compute_speed_of_sound(pres_L, rho_L, gamma_L, pi_inf_L, H_L, alpha_L, &
                                    vel_L_rms, c_L)

                                call s_compute_speed_of_sound(pres_R, rho_R, gamma_R, pi_inf_R, H_R, alpha_R, &
                                    vel_R_rms, c_R)

                                !> The computation of c_avg does not require all the variables, and therefore the non '_avg'
                                    ! variables are placeholders to call the subroutine.

                                call s_compute_speed_of_sound(pres_R, rho_avg, gamma_avg, pi_inf_R, H_avg, alpha_R, &
                                    vel_avg_rms, c_avg)

                                if (any(Re_size > 0)) then
                                    !$acc loop seq
                                    do i = 1, 2
                                        Re_avg_rs${XYZ}$_vf(j, k, l, i) = 2._wp/(1._wp/Re_L(i) + 1._wp/Re_R(i))
                                    end do
                                end if

                                if (wave_speeds == 1) then
                                    s_L = min(vel_L(dir_idx(1)) - c_L, vel_R(dir_idx(1)) - c_R)
                                    s_R = max(vel_R(dir_idx(1)) + c_R, vel_L(dir_idx(1)) + c_L)

                                    s_S = (pres_R - pres_L + rho_L*vel_L(dir_idx(1))* &
                                           (s_L - vel_L(dir_idx(1))) - &
                                           rho_R*vel_R(dir_idx(1))* &
                                           (s_R - vel_R(dir_idx(1)))) &
                                          /(rho_L*(s_L - vel_L(dir_idx(1))) - &
                                            rho_R*(s_R - vel_R(dir_idx(1))))
                                elseif (wave_speeds == 2) then
                                    pres_SL = (5._wp * (10._wp ** -(1)))*(pres_L + pres_R + rho_avg*c_avg* &
                                                    (vel_L(dir_idx(1)) - &
                                                     vel_R(dir_idx(1))))

                                    pres_SR = pres_SL

                                    Ms_L = max(1._wp, sqrt(1._wp + (((5._wp * (10._wp ** -(1))) + gamma_L)/(1._wp + gamma_L))* &
                                                         (pres_SL/pres_L - 1._wp)*pres_L/ &
                                                         ((pres_L + pi_inf_L/(1._wp + gamma_L)))))
                                    Ms_R = max(1._wp, sqrt(1._wp + (((5._wp * (10._wp ** -(1))) + gamma_R)/(1._wp + gamma_R))* &
                                                         (pres_SR/pres_R - 1._wp)*pres_R/ &
                                                         ((pres_R + pi_inf_R/(1._wp + gamma_R)))))

                                    s_L = vel_L(dir_idx(1)) - c_L*Ms_L
                                    s_R = vel_R(dir_idx(1)) + c_R*Ms_R

                                    s_S = (5._wp * (10._wp ** -(1)))*((vel_L(dir_idx(1)) + vel_R(dir_idx(1))) + &
                                                (pres_L - pres_R)/ &
                                                (rho_avg*c_avg))
                                end if

                                if (s_L >= 0._wp) then
                                    p_Star = pres_L ! Only usefull to recalculate the radial momentum geometric source flux
                                    !$acc loop seq
                                    do i = 1, num_fluids
                                        flux_rs${XYZ}$_vf(j, k, l, i + advxb - 1) = &
                                            qL_prim_rs${XYZ}$_vf(j, k, l, i + advxb - 1)*s_S

                                        flux_rs${XYZ}$_vf(j, k, l, i + contxb - 1) = &
                                            qL_prim_rs${XYZ}$_vf(j, k, l, i + contxb - 1)*vel_L(dir_idx(1))

                                        flux_rs${XYZ}$_vf(j, k, l, i + intxb - 1) = &
                                            qL_prim_rs${XYZ}$_vf(j, k, l, i + advxb - 1)* &
                                            (gammas(i)*pres_L + pi_infs(i))*vel_L(dir_idx(1))
                                    end do
                                    !$acc loop seq
                                    do i = 1, num_dims
                                        flux_rs${XYZ}$_vf(j, k, l, momxb - 1 + dir_idx(i)) = &
                                            rho_L*vel_L(dir_idx(1))*vel_L(dir_idx(i)) + dir_flg(dir_idx(i))*pres_L

                                        vel_src_rs${XYZ}$_vf(j, k, l, dir_idx(i)) = vel_L(dir_idx(i)) + &
                                                                                       dir_flg(dir_idx(i))*(s_S - vel_L(dir_idx(i)))
                                        ! Compute the star velocities for the non-conservative terms
                                    end do
                                    flux_rs${XYZ}$_vf(j, k, l, E_idx) = (E_L + pres_L)*vel_L(dir_idx(1))

                                    ! Compute right solution state
                                else if (s_R <= 0._wp) then
                                    p_Star = pres_R
                                    ! Only usefull to recalculate the radial momentum geometric source flux
                                    !$acc loop seq
                                    do i = 1, num_fluids
                                        flux_rs${XYZ}$_vf(j, k, l, i + advxb - 1) = &
                                            qR_prim_rs${XYZ}$_vf(j + 1, k, l, i + advxb - 1)*s_S

                                        flux_rs${XYZ}$_vf(j, k, l, i + contxb - 1) = &
                                            qR_prim_rs${XYZ}$_vf(j + 1, k, l, i + contxb - 1)*vel_R(dir_idx(1))

                                        flux_rs${XYZ}$_vf(j, k, l, i + intxb - 1) = &
                                            qR_prim_rs${XYZ}$_vf(j + 1, k, l, i + advxb - 1)* &
                                            (gammas(i)*pres_R + pi_infs(i))*vel_R(dir_idx(1))
                                    end do
                                    !$acc loop seq
                                    do i = 1, num_dims
                                        flux_rs${XYZ}$_vf(j, k, l, momxb - 1 + dir_idx(i)) = &
                                            rho_R*vel_R(dir_idx(1))*vel_R(dir_idx(i)) + dir_flg(dir_idx(i))*pres_R

                                        vel_src_rs${XYZ}$_vf(j, k, l, dir_idx(i)) = vel_R(dir_idx(i)) + &
                                                                                       dir_flg(dir_idx(i))*(s_S - vel_R(dir_idx(i)))
                                        ! Compute the star velocities for the non-conservative terms
                                    end do
                                    flux_rs${XYZ}$_vf(j, k, l, E_idx) = (E_R + pres_R)*vel_R(dir_idx(1))

                                    ! Compute left star solution state
                                else if (s_S >= 0._wp) then
                                    xi_L = (s_L - vel_L(dir_idx(1)))/(s_L - s_S)
                                    rho_Star = rho_L*xi_L
                                    E_Star = xi_L*(E_L + (s_S - vel_L(dir_idx(1)))* &
                                                   (rho_L*s_S + pres_L/(s_L - vel_L(dir_idx(1)))))
                                    p_Star = rho_L*(s_L - vel_L(dir_idx(1)))*(s_S - vel_L(dir_idx(1))) + pres_L
                                    !$acc loop seq
                                    do i = 1, num_fluids
                                        p_K_Star = (pres_L + pi_infs(i)/(1._wp + gammas(i)))* &
                                                   xi_L**(1._wp/gammas(i) + 1._wp) - pi_infs(i)/(1._wp + gammas(i))

                                        flux_rs${XYZ}$_vf(j, k, l, i + advxb - 1) = &
                                            qL_prim_rs${XYZ}$_vf(j, k, l, i + advxb - 1)*s_S

                                        flux_rs${XYZ}$_vf(j, k, l, i + contxb - 1) = &
                                            qL_prim_rs${XYZ}$_vf(j, k, l, i + contxb - 1)*xi_L*s_S

                                        flux_rs${XYZ}$_vf(j, k, l, i + intxb - 1) = &
                                            qL_prim_rs${XYZ}$_vf(j, k, l, i + advxb - 1)* &
                                            (gammas(i)*p_K_Star + pi_infs(i))*s_S
                                    end do
                                    !$acc loop seq
                                    do i = 1, num_dims
                                        flux_rs${XYZ}$_vf(j, k, l, momxb - 1 + dir_idx(i)) = &
                                            rho_Star*s_S*(s_S*dir_flg(dir_idx(i)) + vel_L(dir_idx(i))* &
                                                          (1._wp - dir_flg(dir_idx(i)))) + dir_flg(dir_idx(i))*p_Star

                                        vel_src_rs${XYZ}$_vf(j, k, l, dir_idx(i)) = vel_L(dir_idx(i)) + &
                                                                                  dir_flg(dir_idx(i))*(s_S*xi_L - vel_L(dir_idx(i)))
                                        ! Compute the star velocities for the non-conservative terms
                                    end do
                                    flux_rs${XYZ}$_vf(j, k, l, E_idx) = (E_Star + p_Star)*s_S

                                    ! Compute right star solution state
                                else
                                    xi_R = (s_R - vel_R(dir_idx(1)))/(s_R - s_S)

                                    rho_Star = rho_R*xi_R

                                    E_Star = xi_R*(E_R + (s_S - vel_R(dir_idx(1)))* &
                                                   (rho_R*s_S + pres_R/(s_R - vel_R(dir_idx(1)))))

                                    p_Star = rho_R*(s_R - vel_R(dir_idx(1)))*(s_S - vel_R(dir_idx(1))) + pres_R
                                    !$acc loop seq
                                    do i = 1, num_fluids
                                        p_K_Star = (pres_R + pi_infs(i)/(1._wp + gammas(i)))* &
                                                   xi_R**(1._wp/gammas(i) + 1._wp) - pi_infs(i)/(1._wp + gammas(i))

                                        flux_rs${XYZ}$_vf(j, k, l, i + advxb - 1) = &
                                            qR_prim_rs${XYZ}$_vf(j + 1, k, l, i + advxb - 1)*s_S

                                        flux_rs${XYZ}$_vf(j, k, l, i + contxb - 1) = &
                                            qR_prim_rs${XYZ}$_vf(j + 1, k, l, i + contxb - 1)*xi_R*s_S

                                        flux_rs${XYZ}$_vf(j, k, l, i + intxb - 1) = &
                                            qR_prim_rs${XYZ}$_vf(j + 1, k, l, i + advxb - 1)* &
                                            (gammas(i)*p_K_Star + pi_infs(i))*s_S
                                    end do
                                    !$acc loop seq
                                    do i = 1, num_dims
                                        flux_rs${XYZ}$_vf(j, k, l, momxb - 1 + dir_idx(i)) = rho_Star*s_S* &
                                                       (s_S*dir_flg(dir_idx(i)) + vel_R(dir_idx(i))*(1._wp - dir_flg(dir_idx(i)))) + &
                                                                                                  dir_flg(dir_idx(i))*p_Star

                                        vel_src_rs${XYZ}$_vf(j, k, l, dir_idx(i)) = vel_R(dir_idx(i)) + &
                                                                                  dir_flg(dir_idx(i))*(s_S*xi_R - vel_R(dir_idx(i)))
                                        ! Compute the star velocities for the non-conservative terms
                                    end do

                                    flux_rs${XYZ}$_vf(j, k, l, E_idx) = (E_Star + p_Star)*s_S

                                end if

                                flux_src_rs${XYZ}$_vf(j, k, l, advxb) = vel_src_rs${XYZ}$_vf(j, k, l, dir_idx(1))

                                ! Geometrical source flux for cylindrical coordinates
                                if (cyl_coord .and. norm_dir == 2) then
                                    ! Substituting the advective flux into the inviscid geometrical source flux
                                    !$acc loop seq
                                    do i = 1, E_idx
                                        flux_gsrc_rs${XYZ}$_vf(j, k, l, i) = flux_rs${XYZ}$_vf(j, k, l, i)
                                    end do
                                    !$acc loop seq
                                    do i = intxb, intxe
                                        flux_gsrc_rs${XYZ}$_vf(j, k, l, i) = flux_rs${XYZ}$_vf(j, k, l, i)
                                    end do
                                    ! Recalculating the radial momentum geometric source flux (substracting the pressure part)
                                    flux_gsrc_rs${XYZ}$_vf(j, k, l, momxb - 1 + dir_idx(1)) = &
                                        flux_gsrc_rs${XYZ}$_vf(j, k, l, momxb - 1 + dir_idx(1)) - p_Star
                                    ! Geometrical source of the void fraction(s) is zero
                                    !$acc loop seq
                                    do i = advxb, advxe
                                        flux_gsrc_rs${XYZ}$_vf(j, k, l, i) = 0._wp
                                    end do
                                end if

                            end do
                        end do
                    end do
                elseif (model_eqns == 4) then
                    !ME4
                    !$acc parallel loop collapse(3) gang vector default(present) private(alpha_rho_L, alpha_rho_R, vel_L, vel_R, alpha_L, alpha_R, vel_avg, &
                    !$acc rho_avg, h_avg, gamma_avg, s_L, s_R, s_S, vel_avg_rms, nbub_L, nbub_R, ptilde_L, ptilde_R)
                    do l = is3%beg, is3%end
                        do k = is2%beg, is2%end
                            do j = is1%beg, is1%end
                                !$acc loop seq
                                do i = 1, contxe
                                    alpha_rho_L(i) = qL_prim_rs${XYZ}$_vf(j, k, l, i)
                                    alpha_rho_R(i) = qR_prim_rs${XYZ}$_vf(j + 1, k, l, i)
                                end do

                                !$acc loop seq
                                do i = 1, num_dims
                                    vel_L(i) = qL_prim_rs${XYZ}$_vf(j, k, l, contxe + i)
                                    vel_R(i) = qR_prim_rs${XYZ}$_vf(j + 1, k, l, contxe + i)
                                end do

                                vel_L_rms = 0._wp; vel_R_rms = 0._wp
                                !$acc loop seq
                                do i = 1, num_dims
                                    vel_L_rms = vel_L_rms + vel_L(i)**2._wp
                                    vel_R_rms = vel_R_rms + vel_R(i)**2._wp
                                end do

                                !$acc loop seq
                                do i = 1, num_fluids
                                    alpha_L(i) = qL_prim_rs${XYZ}$_vf(j, k, l, E_idx + i)
                                    alpha_R(i) = qR_prim_rs${XYZ}$_vf(j + 1, k, l, E_idx + i)
                                end do

                                pres_L = qL_prim_rs${XYZ}$_vf(j, k, l, E_idx)
                                pres_R = qR_prim_rs${XYZ}$_vf(j + 1, k, l, E_idx)

                                rho_L = 0._wp
                                gamma_L = 0._wp
                                pi_inf_L = 0._wp
                                !$acc loop seq
                                do i = 1, num_fluids
                                    rho_L = rho_L + alpha_rho_L(i)
                                    gamma_L = gamma_L + alpha_L(i)*gammas(i)
                                    pi_inf_L = pi_inf_L + alpha_L(i)*pi_infs(i)
                                end do

                                rho_R = 0._wp
                                gamma_R = 0._wp
                                pi_inf_R = 0._wp
                                !$acc loop seq
                                do i = 1, num_fluids
                                    rho_R = rho_R + alpha_rho_R(i)
                                    gamma_R = gamma_R + alpha_R(i)*gammas(i)
                                    pi_inf_R = pi_inf_R + alpha_R(i)*pi_infs(i)
                                end do

                                E_L = gamma_L*pres_L + pi_inf_L + (5._wp * (10._wp ** -(1)))*rho_L*vel_L_rms

                                E_R = gamma_R*pres_R + pi_inf_R + (5._wp * (10._wp ** -(1)))*rho_R*vel_R_rms

                                H_L = (E_L + pres_L)/rho_L
                                H_R = (E_R + pres_R)/rho_R

                                @:compute_average_state()

                                call s_compute_speed_of_sound(pres_L, rho_L, gamma_L, pi_inf_L, H_L, alpha_L, &
                                    vel_L_rms, c_L)

                                call s_compute_speed_of_sound(pres_R, rho_R, gamma_R, pi_inf_R, H_R, alpha_R, &
                                    vel_R_rms, c_R)

                                !> The computation of c_avg does not require all the variables, and therefore the non '_avg'
                                    ! variables are placeholders to call the subroutine.

                                call s_compute_speed_of_sound(pres_R, rho_avg, gamma_avg, pi_inf_R, H_avg, alpha_R, &
                                    vel_avg_rms, c_avg)

                                if (wave_speeds == 1) then
                                    s_L = min(vel_L(dir_idx(1)) - c_L, vel_R(dir_idx(1)) - c_R)
                                    s_R = max(vel_R(dir_idx(1)) + c_R, vel_L(dir_idx(1)) + c_L)

                                    s_S = (pres_R - pres_L + rho_L*vel_L(dir_idx(1))* &
                                           (s_L - vel_L(dir_idx(1))) - &
                                           rho_R*vel_R(dir_idx(1))* &
                                           (s_R - vel_R(dir_idx(1)))) &
                                          /(rho_L*(s_L - vel_L(dir_idx(1))) - &
                                            rho_R*(s_R - vel_R(dir_idx(1))))
                                elseif (wave_speeds == 2) then
                                    pres_SL = (5._wp * (10._wp ** -(1)))*(pres_L + pres_R + rho_avg*c_avg* &
                                                    (vel_L(dir_idx(1)) - &
                                                     vel_R(dir_idx(1))))

                                    pres_SR = pres_SL

                                    Ms_L = max(1._wp, sqrt(1._wp + (((5._wp * (10._wp ** -(1))) + gamma_L)/(1._wp + gamma_L))* &
                                                         (pres_SL/pres_L - 1._wp)*pres_L/ &
                                                         ((pres_L + pi_inf_L/(1._wp + gamma_L)))))
                                    Ms_R = max(1._wp, sqrt(1._wp + (((5._wp * (10._wp ** -(1))) + gamma_R)/(1._wp + gamma_R))* &
                                                         (pres_SR/pres_R - 1._wp)*pres_R/ &
                                                         ((pres_R + pi_inf_R/(1._wp + gamma_R)))))

                                    s_L = vel_L(dir_idx(1)) - c_L*Ms_L
                                    s_R = vel_R(dir_idx(1)) + c_R*Ms_R

                                    s_S = (5._wp * (10._wp ** -(1)))*((vel_L(dir_idx(1)) + vel_R(dir_idx(1))) + &
                                                (pres_L - pres_R)/ &
                                                (rho_avg*c_avg))
                                end if

                                ! follows Einfeldt et al.
                                ! s_M/P = min/max(0.,s_L/R)
                                s_M = min(0._wp, s_L); s_P = max(0._wp, s_R)

                                ! goes with q_star_L/R = xi_L/R * (variable)
                                ! xi_L/R = ( ( s_L/R - u_L/R )/(s_L/R - s_star) )
                                xi_L = (s_L - vel_L(dir_idx(1)))/(s_L - s_S)
                                xi_R = (s_R - vel_R(dir_idx(1)))/(s_R - s_S)

                                ! goes with numerical velocity in x/y/z directions
                                ! xi_P/M = 0.5 +/m sgn(0.5,s_star)
                                xi_M = ((5._wp * (10._wp ** -(1))) + sign((5._wp * (10._wp ** -(1))), s_S))
                                xi_P = ((5._wp * (10._wp ** -(1))) - sign((5._wp * (10._wp ** -(1))), s_S))

                                !$acc loop seq
                                do i = 1, contxe
                                    flux_rs${XYZ}$_vf(j, k, l, i) = &
                                        xi_M*alpha_rho_L(i) &
                                        *(vel_L(dir_idx(1)) + s_M*(xi_L - 1._wp)) &
                                        + xi_P*alpha_rho_R(i) &
                                        *(vel_R(dir_idx(1)) + s_P*(xi_R - 1._wp))
                                end do

                                ! Momentum flux.
                                ! f = \rho u u + p I, q = \rho u, q_star = \xi * \rho*(s_star, v, w)
                                !$acc loop seq
                                do i = 1, num_dims
                                    flux_rs${XYZ}$_vf(j, k, l, contxe + dir_idx(i)) = &
                                        xi_M*(rho_L*(vel_L(dir_idx(1))* &
                                                     vel_L(dir_idx(i)) + &
                                                     s_M*(xi_L*(dir_flg(dir_idx(i))*s_S + &
                                                                (1._wp - dir_flg(dir_idx(i)))* &
                                                                vel_L(dir_idx(i))) - vel_L(dir_idx(i)))) + &
                                              dir_flg(dir_idx(i))*pres_L) &
                                        + xi_P*(rho_R*(vel_R(dir_idx(1))* &
                                                       vel_R(dir_idx(i)) + &
                                                       s_P*(xi_R*(dir_flg(dir_idx(i))*s_S + &
                                                                  (1._wp - dir_flg(dir_idx(i)))* &
                                                                  vel_R(dir_idx(i))) - vel_R(dir_idx(i)))) + &
                                                dir_flg(dir_idx(i))*pres_R)
                                end do

                                if (bubbles) then
                                    ! Put p_tilde in
                                    !$acc loop seq
                                    do i = 1, num_dims
                                        flux_rs${XYZ}$_vf(j, k, l, contxe + dir_idx(i)) =     &
                                            flux_rs${XYZ}$_vf(j, k, l, contxe + dir_idx(i)) + &
                                              xi_M*(dir_flg(dir_idx(i))*(-1._wp*ptilde_L))      &
                                            + xi_P*(dir_flg(dir_idx(i))*(-1._wp*ptilde_R))
                                    end do
                                end if

                                flux_rs${XYZ}$_vf(j, k, l, E_idx) = 0._wp

                                !$acc loop seq
                                do i = alf_idx, alf_idx !only advect the void fraction
                                    flux_rs${XYZ}$_vf(j, k, l, i) = &
                                        xi_M*qL_prim_rs${XYZ}$_vf(j, k, l, i) &
                                        *(vel_L(dir_idx(1)) + s_M*(xi_L - 1._wp)) &
                                        + xi_P*qR_prim_rs${XYZ}$_vf(j + 1, k, l, i) &
                                        *(vel_R(dir_idx(1)) + s_P*(xi_R - 1._wp))
                                end do

                                ! Source for volume fraction advection equation
                                !$acc loop seq
                                do i = 1, num_dims

                                    vel_src_rs${XYZ}$_vf(j, k, l, dir_idx(i)) = 0._wp
                                    !IF ( (model_eqns == 4) .or. (num_fluids==1) ) vel_src_rs_vf(dir_idx(i))%sf(j,k,l) = 0._wp
                                end do

                                flux_src_rs${XYZ}$_vf(j, k, l, advxb) = vel_src_rs${XYZ}$_vf(j, k, l, dir_idx(1))

                                ! Add advection flux for bubble variables
                                if (bubbles) then
                                    !$acc loop seq
                                    do i = bubxb, bubxe
                                        flux_rs${XYZ}$_vf(j, k, l, i) = &
                                            xi_M*nbub_L*qL_prim_rs${XYZ}$_vf(j, k, l, i) &
                                            *(vel_L(dir_idx(1)) + s_M*(xi_L - 1._wp)) &
                                            + xi_P*nbub_R*qR_prim_rs${XYZ}$_vf(j + 1, k, l, i) &
                                            *(vel_R(dir_idx(1)) + s_P*(xi_R - 1._wp))
                                    end do
                                end if

                                ! Geometrical source flux for cylindrical coordinates

                                #:if (NORM_DIR == 2)
                                    if (cyl_coord) then
                                        ! Substituting the advective flux into the inviscid geometrical source flux
                                        !$acc loop seq
                                        do i = 1, E_idx
                                            flux_gsrc_rs${XYZ}$_vf(j, k, l, i) = flux_rs${XYZ}$_vf(j, k, l, i)
                                        end do
                                        ! Recalculating the radial momentum geometric source flux
                                        flux_gsrc_rs${XYZ}$_vf(j, k, l, contxe + dir_idx(1)) = &
                                            xi_M*(rho_L*(vel_L(dir_idx(1))* &
                                                         vel_L(dir_idx(1)) + &
                                                         s_M*(xi_L*(dir_flg(dir_idx(1))*s_S + &
                                                                    (1._wp - dir_flg(dir_idx(1)))* &
                                                                    vel_L(dir_idx(1))) - vel_L(dir_idx(1))))) &
                                            + xi_P*(rho_R*(vel_R(dir_idx(1))* &
                                                           vel_R(dir_idx(1)) + &
                                                           s_P*(xi_R*(dir_flg(dir_idx(1))*s_S + &
                                                                      (1._wp - dir_flg(dir_idx(1)))* &
                                                                      vel_R(dir_idx(1))) - vel_R(dir_idx(1)))))
                                        ! Geometrical source of the void fraction(s) is zero
                                        !$acc loop seq
                                        do i = advxb, advxe
                                            flux_gsrc_rs${XYZ}$_vf(j, k, l, i) = 0._wp
                                        end do
                                    end if
                                #:endif
                                #:if (NORM_DIR == 3)
                                    if (grid_geometry == 3) then
                                        !$acc loop seq
                                        do i = 1, sys_size
                                            flux_gsrc_rs${XYZ}$_vf(j, k, l, i) = 0._wp
                                        end do
                                        flux_gsrc_rs${XYZ}$_vf(j, k, l, momxb + 1) = &
                                            -xi_M*(rho_L*(vel_L(dir_idx(1))* &
                                                          vel_L(dir_idx(1)) + &
                                                          s_M*(xi_L*(dir_flg(dir_idx(1))*s_S + &
                                                                     (1._wp - dir_flg(dir_idx(1)))* &
                                                                     vel_L(dir_idx(1))) - vel_L(dir_idx(1))))) &
                                            - xi_P*(rho_R*(vel_R(dir_idx(1))* &
                                                           vel_R(dir_idx(1)) + &
                                                           s_P*(xi_R*(dir_flg(dir_idx(1))*s_S + &
                                                                      (1._wp - dir_flg(dir_idx(1)))* &
                                                                      vel_R(dir_idx(1))) - vel_R(dir_idx(1)))))
                                        flux_gsrc_rs${XYZ}$_vf(j, k, l, momxe) = flux_rs${XYZ}$_vf(j, k, l, momxb + 1)
                                    end if
                                #:endif
                            end do
                        end do
                    end do
                
                elseif (model_eqns == 2 .and. bubbles) then
                    !$acc parallel loop collapse(3) gang vector default(present) private(R0_L, R0_R, V0_L, V0_R, P0_L, P0_R, pbw_L, pbw_R, vel_L, vel_R, & 
                    !$acc rho_avg, alpha_L, alpha_R, h_avg, gamma_avg, s_L, s_R, s_S, nbub_L, nbub_R, ptilde_L, ptilde_R, vel_avg_rms, Re_L, Re_R)
                    do l = is3%beg, is3%end
                        do k = is2%beg, is2%end
                            do j = is1%beg, is1%end

                                !$acc loop seq
                                do i = 1, num_fluids
                                    alpha_L(i) = qL_prim_rs${XYZ}$_vf(j, k, l, E_idx + i)
                                    alpha_R(i) = qR_prim_rs${XYZ}$_vf(j + 1, k, l, E_idx + i)
                                end do

                                vel_L_rms = 0._wp; vel_R_rms = 0._wp

                                !$acc loop seq
                                do i = 1, num_dims
                                    vel_L(i) = qL_prim_rs${XYZ}$_vf(j, k, l, contxe + i)
                                    vel_R(i) = qR_prim_rs${XYZ}$_vf(j + 1, k, l, contxe + i)
                                    vel_L_rms = vel_L_rms + vel_L(i)**2._wp
                                    vel_R_rms = vel_R_rms + vel_R(i)**2._wp
                                end do

                                pres_L = qL_prim_rs${XYZ}$_vf(j, k, l, E_idx)
                                pres_R = qR_prim_rs${XYZ}$_vf(j + 1, k, l, E_idx)

                                rho_L = 0._wp
                                gamma_L = 0._wp
                                pi_inf_L = 0._wp

                                if (mpp_lim .and. (num_fluids > 2)) then
                                    !$acc loop seq
                                    do i = 1, num_fluids
                                        rho_L = rho_L + qL_prim_rs${XYZ}$_vf(j, k, l, i)
                                        gamma_L = gamma_L + qL_prim_rs${XYZ}$_vf(j, k, l, E_idx + i)*gammas(i)
                                        pi_inf_L = pi_inf_L + qL_prim_rs${XYZ}$_vf(j, k, l, E_idx + i)*pi_infs(i)
                                    end do
                                else if (num_fluids > 2) then
                                    !$acc loop seq
                                    do i = 1, num_fluids - 1
                                        rho_L = rho_L + qL_prim_rs${XYZ}$_vf(j, k, l, i)
                                        gamma_L = gamma_L + qL_prim_rs${XYZ}$_vf(j, k, l, E_idx + i)*gammas(i)
                                        pi_inf_L = pi_inf_L + qL_prim_rs${XYZ}$_vf(j, k, l, E_idx + i)*pi_infs(i)
                                    end do
                                else
                                    rho_L = qL_prim_rs${XYZ}$_vf(j, k, l, 1)
                                    gamma_L = gammas(1)
                                    pi_inf_L = pi_infs(1)
                                end if

                                rho_R = 0._wp
                                gamma_R = 0._wp
                                pi_inf_R = 0._wp

                                if (mpp_lim .and. (num_fluids > 2)) then
                                    !$acc loop seq
                                    do i = 1, num_fluids
                                        rho_R = rho_R + qR_prim_rs${XYZ}$_vf(j + 1, k, l, i)
                                        gamma_R = gamma_R + qR_prim_rs${XYZ}$_vf(j + 1, k, l, E_idx + i)*gammas(i)
                                        pi_inf_R = pi_inf_R + qR_prim_rs${XYZ}$_vf(j + 1, k, l, E_idx + i)*pi_infs(i)
                                    end do
                                else if (num_fluids > 2) then
                                    !$acc loop seq
                                    do i = 1, num_fluids - 1
                                        rho_R = rho_R + qR_prim_rs${XYZ}$_vf(j + 1, k, l, i)
                                        gamma_R = gamma_R + qR_prim_rs${XYZ}$_vf(j + 1, k, l, E_idx + i)*gammas(i)
                                        pi_inf_R = pi_inf_R + qR_prim_rs${XYZ}$_vf(j + 1, k, l, E_idx + i)*pi_infs(i)
                                    end do
                                else
                                    rho_R = qR_prim_rs${XYZ}$_vf(j + 1, k, l, 1)
                                    gamma_R = gammas(1)
                                    pi_inf_R = pi_infs(1)
                                end if

<<<<<<< HEAD
                                E_L = gamma_L*pres_L + pi_inf_L + (5._wp * (10._wp ** -(1)))*rho_L*vel_L_rms
=======
                                if (any(Re_size > 0)) then
                                    if (num_fluids == 1) then ! Need to consider case with num_fluids >= 2
                                        !$acc loop seq
                                        do i = 1, 2
                                            Re_L(i) = dflt_real

                                            if (Re_size(i) > 0) Re_L(i) = 0d0

                                            !$acc loop seq
                                            do q = 1, Re_size(i)
                                                Re_L(i) = (1d0-qL_prim_rs${XYZ}$_vf(j, k, l, E_idx + Re_idx(i, q)))/Res(i, q) &
                                                        + Re_L(i)
                                            end do

                                            Re_L(i) = 1d0/max(Re_L(i), sgm_eps)

                                        end do

                                        !$acc loop seq
                                        do i = 1, 2
                                            Re_R(i) = dflt_real

                                            if (Re_size(i) > 0) Re_R(i) = 0d0

                                            !$acc loop seq
                                            do q = 1, Re_size(i)
                                                Re_R(i) = (1d0-qR_prim_rs${XYZ}$_vf(j + 1, k, l, E_idx + Re_idx(i, q)))/Res(i, q) &
                                                        + Re_R(i)
                                            end do

                                            Re_R(i) = 1d0/max(Re_R(i), sgm_eps)
                                        end do
                                    end if 
                                end if
                                
                                E_L = gamma_L*pres_L + pi_inf_L + 5d-1*rho_L*vel_L_rms
>>>>>>> 1e101a56

                                E_R = gamma_R*pres_R + pi_inf_R + (5._wp * (10._wp ** -(1)))*rho_R*vel_R_rms

                                H_L = (E_L + pres_L)/rho_L
                                H_R = (E_R + pres_R)/rho_R
                                if (avg_state == 2) then

!$acc loop seq
                                    do i = 1, nb
                                        R0_L(i) = qL_prim_rs${XYZ}$_vf(j, k, l, rs(i))
                                        R0_R(i) = qR_prim_rs${XYZ}$_vf(j + 1, k, l, rs(i))

                                        V0_L(i) = qL_prim_rs${XYZ}$_vf(j, k, l, vs(i))
                                        V0_R(i) = qR_prim_rs${XYZ}$_vf(j + 1, k, l, vs(i))
                                        if (.not. polytropic) then
                                            P0_L(i) = qL_prim_rs${XYZ}$_vf(j, k, l, ps(i))
                                            P0_R(i) = qR_prim_rs${XYZ}$_vf(j + 1, k, l, ps(i))
                                        end if
                                    end do

                                    nbub_L_denom = 0._wp
                                    nbub_R_denom = 0._wp

                                    !$acc loop seq
                                    do i = 1, nb
                                        nbub_L_denom = nbub_L_denom + (R0_L(i)**3._wp)*weight(i)
                                        nbub_R_denom = nbub_R_denom + (R0_R(i)**3._wp)*weight(i)
                                    end do

                                    nbub_L = (3._wp/(4._wp*pi))*qL_prim_rs${XYZ}$_vf(j, k, l, E_idx + num_fluids)/nbub_L_denom
                                    nbub_R = (3._wp/(4._wp*pi))*qR_prim_rs${XYZ}$_vf(j + 1, k, l, E_idx + num_fluids)/nbub_R_denom

!$acc loop seq
                                    do i = 1, nb
                                        if (.not. qbmm) then
                                            if (polytropic) then
                                                pbw_L(i) = f_cpbw_KM(R0(i), R0_L(i), V0_L(i), 0._wp)
                                                pbw_R(i) = f_cpbw_KM(R0(i), R0_R(i), V0_R(i), 0._wp)
                                            else
                                                pbw_L(i) = f_cpbw_KM(R0(i), R0_L(i), V0_L(i), P0_L(i))
                                                pbw_R(i) = f_cpbw_KM(R0(i), R0_R(i), V0_R(i), P0_R(i))
                                            end if
                                        end if
                                    end do

                                    if (qbmm) then
                                        PbwR3Lbar = mom_sp_rs${XYZ}$_vf(j, k, l, 4)
                                        PbwR3Rbar = mom_sp_rs${XYZ}$_vf(j + 1, k, l, 4)

                                        R3Lbar = mom_sp_rs${XYZ}$_vf(j, k, l, 1)
                                        R3Rbar = mom_sp_rs${XYZ}$_vf(j + 1, k, l, 1)

                                        R3V2Lbar = mom_sp_rs${XYZ}$_vf(j, k, l, 3)
                                        R3V2Rbar = mom_sp_rs${XYZ}$_vf(j + 1, k, l, 3)
                                    else

                                        PbwR3Lbar = 0._wp
                                        PbwR3Rbar = 0._wp

                                        R3Lbar = 0._wp
                                        R3Rbar = 0._wp

                                        R3V2Lbar = 0._wp
                                        R3V2Rbar = 0._wp

                                        !$acc loop seq
                                        do i = 1, nb
                                            PbwR3Lbar = PbwR3Lbar + pbw_L(i)*(R0_L(i)**3._wp)*weight(i)
                                            PbwR3Rbar = PbwR3Rbar + pbw_R(i)*(R0_R(i)**3._wp)*weight(i)

                                            R3Lbar = R3Lbar + (R0_L(i)**3._wp)*weight(i)
                                            R3Rbar = R3Rbar + (R0_R(i)**3._wp)*weight(i)

                                            R3V2Lbar = R3V2Lbar + (R0_L(i)**3._wp)*(V0_L(i)**2._wp)*weight(i)
                                            R3V2Rbar = R3V2Rbar + (R0_R(i)**3._wp)*(V0_R(i)**2._wp)*weight(i)
                                        end do
                                    end if

                                    if (qL_prim_rs${XYZ}$_vf(j, k, l, E_idx + num_fluids) < small_alf .or. R3Lbar < small_alf) then
                                        ptilde_L = qL_prim_rs${XYZ}$_vf(j, k, l, E_idx + num_fluids)*pres_L
                                    else
                                        ptilde_L = qL_prim_rs${XYZ}$_vf(j, k, l, E_idx + num_fluids)*(pres_L - PbwR3Lbar/R3Lbar - &
                                                                                                           rho_L*R3V2Lbar/R3Lbar)
                                    end if

                                     if (qR_prim_rs${XYZ}$_vf(j + 1, k, l, E_idx + num_fluids) < small_alf .or. R3Rbar < small_alf) then
                                        ptilde_R = qR_prim_rs${XYZ}$_vf(j + 1, k, l, E_idx + num_fluids)*pres_R
                                    else
                                        ptilde_R = qR_prim_rs${XYZ}$_vf(j + 1, k, l, E_idx + num_fluids)*(pres_R - PbwR3Rbar/R3Rbar - &
                                                                                                              rho_R*R3V2Rbar/R3Rbar)
                                    end if

                                    if ((ptilde_L /= ptilde_L) .or. (ptilde_R /= ptilde_R)) then
                                    end if

                                    rho_avg = (5._wp * (10._wp ** -(1)))*(rho_L + rho_R)
                                    H_avg = (5._wp * (10._wp ** -(1)))*(H_L + H_R)
                                    gamma_avg = (5._wp * (10._wp ** -(1)))*(gamma_L + gamma_R)
                                    vel_avg_rms = 0._wp

                                    !$acc loop seq
                                    do i = 1, num_dims
                                        vel_avg_rms = vel_avg_rms + ((5._wp * (10._wp ** -(1)))*(vel_L(i) + vel_R(i)))**2._wp
                                    end do

                                end if

                                call s_compute_speed_of_sound(pres_L, rho_L, gamma_L, pi_inf_L, H_L, alpha_L, &
                                    vel_L_rms, c_L)

                                call s_compute_speed_of_sound(pres_R, rho_R, gamma_R, pi_inf_R, H_R, alpha_R, &
                                    vel_R_rms, c_R)

                                !> The computation of c_avg does not require all the variables, and therefore the non '_avg'
                                    ! variables are placeholders to call the subroutine.

                                call s_compute_speed_of_sound(pres_R, rho_avg, gamma_avg, pi_inf_R, H_avg, alpha_R, &
                                    vel_avg_rms, c_avg)

                                if (any(Re_size > 0)) then
                                    !$acc loop seq
                                    do i = 1, 2
                                        Re_avg_rs${XYZ}$_vf(j, k, l, i) = 2d0/(1d0/Re_L(i) + 1d0/Re_R(i))
                                    end do
                                end if

                                if (wave_speeds == 1) then
                                    s_L = min(vel_L(dir_idx(1)) - c_L, vel_R(dir_idx(1)) - c_R)
                                    s_R = max(vel_R(dir_idx(1)) + c_R, vel_L(dir_idx(1)) + c_L)

                                    s_S = (pres_R - pres_L + rho_L*vel_L(dir_idx(1))* &
                                           (s_L - vel_L(dir_idx(1))) - &
                                           rho_R*vel_R(dir_idx(1))* &
                                           (s_R - vel_R(dir_idx(1)))) &
                                          /(rho_L*(s_L - vel_L(dir_idx(1))) - &
                                            rho_R*(s_R - vel_R(dir_idx(1))))
                                elseif (wave_speeds == 2) then
                                    pres_SL = (5._wp * (10._wp ** -(1)))*(pres_L + pres_R + rho_avg*c_avg* &
                                                    (vel_L(dir_idx(1)) - &
                                                     vel_R(dir_idx(1))))

                                    pres_SR = pres_SL

                                    Ms_L = max(1._wp, sqrt(1._wp + (((5._wp * (10._wp ** -(1))) + gamma_L)/(1._wp + gamma_L))* &
                                                         (pres_SL/pres_L - 1._wp)*pres_L/ &
                                                         ((pres_L + pi_inf_L/(1._wp + gamma_L)))))
                                    Ms_R = max(1._wp, sqrt(1._wp + (((5._wp * (10._wp ** -(1))) + gamma_R)/(1._wp + gamma_R))* &
                                                         (pres_SR/pres_R - 1._wp)*pres_R/ &
                                                         ((pres_R + pi_inf_R/(1._wp + gamma_R)))))

                                    s_L = vel_L(dir_idx(1)) - c_L*Ms_L
                                    s_R = vel_R(dir_idx(1)) + c_R*Ms_R

                                    s_S = (5._wp * (10._wp ** -(1)))*((vel_L(dir_idx(1)) + vel_R(dir_idx(1))) + &
                                                (pres_L - pres_R)/ &
                                                (rho_avg*c_avg))
                                end if

                                ! follows Einfeldt et al.
                                ! s_M/P = min/max(0.,s_L/R)
                                s_M = min(0._wp, s_L); s_P = max(0._wp, s_R)

                                ! goes with q_star_L/R = xi_L/R * (variable)
                                ! xi_L/R = ( ( s_L/R - u_L/R )/(s_L/R - s_star) )
                                xi_L = (s_L - vel_L(dir_idx(1)))/(s_L - s_S)
                                xi_R = (s_R - vel_R(dir_idx(1)))/(s_R - s_S)

                                ! goes with numerical velocity in x/y/z directions
                                ! xi_P/M = 0.5 +/m sgn(0.5,s_star)
                                xi_M = ((5._wp * (10._wp ** -(1))) + sign((5._wp * (10._wp ** -(1))), s_S))
                                xi_P = ((5._wp * (10._wp ** -(1))) - sign((5._wp * (10._wp ** -(1))), s_S))

                                !$acc loop seq
                                do i = 1, contxe
                                    flux_rs${XYZ}$_vf(j, k, l, i) = &
                                        xi_M*qL_prim_rs${XYZ}$_vf(j, k, l, i) &
                                        *(vel_L(dir_idx(1)) + s_M*(xi_L - 1._wp)) &
                                        + xi_P*qR_prim_rs${XYZ}$_vf(j + 1, k, l, i) &
                                        *(vel_R(dir_idx(1)) + s_P*(xi_R - 1._wp))
                                end do

                                if (bubbles .and. (num_fluids > 1)) then
                                    ! Kill mass transport @ gas density
                                    flux_rs${XYZ}$_vf(j, k, l, contxe) = 0._wp
                                end if

                                ! Momentum flux.
                                ! f = \rho u u + p I, q = \rho u, q_star = \xi * \rho*(s_star, v, w)

                                ! Include p_tilde
                                !$acc loop seq
                                do i = 1, num_dims
                                    flux_rs${XYZ}$_vf(j, k, l, contxe + dir_idx(i)) = &
                                        xi_M*(rho_L*(vel_L(dir_idx(1))* &
                                                     vel_L(dir_idx(i)) + &
                                                     s_M*(xi_L*(dir_flg(dir_idx(i))*s_S + &
                                                                (1._wp - dir_flg(dir_idx(i)))* &
                                                                vel_L(dir_idx(i))) - vel_L(dir_idx(i)))) + &
                                              dir_flg(dir_idx(i))*(pres_L - ptilde_L)) &
                                        + xi_P*(rho_R*(vel_R(dir_idx(1))* &
                                                       vel_R(dir_idx(i)) + &
                                                       s_P*(xi_R*(dir_flg(dir_idx(i))*s_S + &
                                                                  (1._wp - dir_flg(dir_idx(i)))* &
                                                                  vel_R(dir_idx(i))) - vel_R(dir_idx(i)))) + &
                                                dir_flg(dir_idx(i))*(pres_R - ptilde_R))
                                    ! if (j==0) print*, 'flux_rs_vf', flux_rs_vf(cont_idx%end+dir_idx(i))%sf(j,k,l)
                                end do

                                ! Energy flux.
                                ! f = u*(E+p), q = E, q_star = \xi*E+(s-u)(\rho s_star + p/(s-u))

                                flux_rs${XYZ}$_vf(j, k, l, E_idx) = &
                                    xi_M*(vel_L(dir_idx(1))*(E_L + pres_L - ptilde_L) + &
                                          s_M*(xi_L*(E_L + (s_S - vel_L(dir_idx(1)))* &
                                                     (rho_L*s_S + (pres_L - ptilde_L)/ &
                                                      (s_L - vel_L(dir_idx(1))))) - E_L)) &
                                    + xi_P*(vel_R(dir_idx(1))*(E_R + pres_R - ptilde_R) + &
                                            s_P*(xi_R*(E_R + (s_S - vel_R(dir_idx(1)))* &
                                                       (rho_R*s_S + (pres_R - ptilde_R)/ &
                                                        (s_R - vel_R(dir_idx(1))))) - E_R))

                                ! Volume fraction flux

                                !$acc loop seq
                                do i = advxb, advxe
                                    flux_rs${XYZ}$_vf(j, k, l, i) = &
                                        xi_M*qL_prim_rs${XYZ}$_vf(j, k, l, i) &
                                        *(vel_L(dir_idx(1)) + s_M*(xi_L - 1._wp)) &
                                        + xi_P*qR_prim_rs${XYZ}$_vf(j + 1, k, l, i) &
                                        *(vel_R(dir_idx(1)) + s_P*(xi_R - 1._wp))
                                end do

                                ! Source for volume fraction advection equation
                                !$acc loop seq
                                do i = 1, num_dims
                                    vel_src_rs${XYZ}$_vf(j, k, l, dir_idx(i)) = &
                                        xi_M*(vel_L(dir_idx(i)) + &
                                              dir_flg(dir_idx(i))* &
                                              s_M*(xi_L - 1._wp)) &
                                        + xi_P*(vel_R(dir_idx(i)) + &
                                                dir_flg(dir_idx(i))* &
                                                s_P*(xi_R - 1._wp))

                                    !IF ( (model_eqns == 4) .or. (num_fluids==1) ) vel_src_rs_vf(dir_idx(i))%sf(j,k,l) = 0._wp
                                end do

                                flux_src_rs${XYZ}$_vf(j, k, l, advxb) = vel_src_rs${XYZ}$_vf(j, k, l, dir_idx(1))

                                ! Add advection flux for bubble variables
                                !$acc loop seq
                                do i = bubxb, bubxe
                                    flux_rs${XYZ}$_vf(j, k, l, i) = &
                                        xi_M*nbub_L*qL_prim_rs${XYZ}$_vf(j, k, l, i) &
                                        *(vel_L(dir_idx(1)) + s_M*(xi_L - 1._wp)) &
                                        + xi_P*nbub_R*qR_prim_rs${XYZ}$_vf(j + 1, k, l, i) &
                                        *(vel_R(dir_idx(1)) + s_P*(xi_R - 1._wp))
                                end do

                                ! Geometrical source flux for cylindrical coordinates
                                #:if (NORM_DIR == 2)
                                    if (cyl_coord) then
                                        ! Substituting the advective flux into the inviscid geometrical source flux
                                        !$acc loop seq
                                        do i = 1, E_idx
                                            flux_gsrc_rs${XYZ}$_vf(j, k, l, i) = flux_rs${XYZ}$_vf(j, k, l, i)
                                        end do
                                        ! Recalculating the radial momentum geometric source flux
                                        flux_gsrc_rs${XYZ}$_vf(j, k, l, contxe + dir_idx(1)) = &
                                            xi_M*(rho_L*(vel_L(dir_idx(1))* &
                                                         vel_L(dir_idx(1)) + &
                                                         s_M*(xi_L*(dir_flg(dir_idx(1))*s_S + &
                                                                    (1._wp - dir_flg(dir_idx(1)))* &
                                                                    vel_L(dir_idx(1))) - vel_L(dir_idx(1))))) &
                                            + xi_P*(rho_R*(vel_R(dir_idx(1))* &
                                                           vel_R(dir_idx(1)) + &
                                                           s_P*(xi_R*(dir_flg(dir_idx(1))*s_S + &
                                                                      (1._wp - dir_flg(dir_idx(1)))* &
                                                                      vel_R(dir_idx(1))) - vel_R(dir_idx(1)))))
                                        ! Geometrical source of the void fraction(s) is zero
                                        !$acc loop seq
                                        do i = advxb, advxe
                                            flux_gsrc_rs${XYZ}$_vf(j, k, l, i) = 0._wp
                                        end do
                                    end if
                                #:endif
                                #:if (NORM_DIR == 3)
                                    if (grid_geometry == 3) then
                                        !$acc loop seq
                                        do i = 1, sys_size
                                            flux_gsrc_rs${XYZ}$_vf(j, k, l, i) = 0._wp
                                        end do

                                        flux_gsrc_rs${XYZ}$_vf(j, k, l, momxb + 1) = &
                                            -xi_M*(rho_L*(vel_L(dir_idx(1))* &
                                                          vel_L(dir_idx(1)) + &
                                                          s_M*(xi_L*(dir_flg(dir_idx(1))*s_S + &
                                                                     (1._wp - dir_flg(dir_idx(1)))* &
                                                                     vel_L(dir_idx(1))) - vel_L(dir_idx(1))))) &
                                            - xi_P*(rho_R*(vel_R(dir_idx(1))* &
                                                           vel_R(dir_idx(1)) + &
                                                           s_P*(xi_R*(dir_flg(dir_idx(1))*s_S + &
                                                                      (1._wp - dir_flg(dir_idx(1)))* &
                                                                      vel_R(dir_idx(1))) - vel_R(dir_idx(1)))))
                                        flux_gsrc_rs${XYZ}$_vf(j, k, l, momxe) = flux_rs${XYZ}$_vf(j, k, l, momxb + 1)

                                    end if
                                #:endif
                            end do
                        end do
                    end do
                    !$acc end parallel loop
                else
                    !$acc parallel loop collapse(3) gang vector default(present) private(vel_L, vel_R, Re_L, Re_R, &
                    !$acc rho_avg, h_avg, gamma_avg, alpha_L, alpha_R, s_L, s_R, s_S, vel_avg_rms)
                    do l = is3%beg, is3%end
                        do k = is2%beg, is2%end
                            do j = is1%beg, is1%end

                                idx1 = 1; if (dir_idx(1) == 2) idx1 = 2; if (dir_idx(1) == 3) idx1 = 3

                                !$acc loop seq
                                do i = 1, num_fluids
                                    alpha_L(i) = qL_prim_rs${XYZ}$_vf(j, k, l, E_idx + i)
                                    alpha_R(i) = qR_prim_rs${XYZ}$_vf(j + 1, k, l, E_idx + i)
                                end do

                                vel_L_rms = 0._wp; vel_R_rms = 0._wp
                                !$acc loop seq
                                do i = 1, num_dims
                                    vel_L(i) = qL_prim_rs${XYZ}$_vf(j, k, l, contxe + i)
                                    vel_R(i) = qR_prim_rs${XYZ}$_vf(j + 1, k, l, contxe + i)
                                    vel_L_rms = vel_L_rms + vel_L(i)**2._wp
                                    vel_R_rms = vel_R_rms + vel_R(i)**2._wp
                                end do

                                pres_L = qL_prim_rs${XYZ}$_vf(j, k, l, E_idx)
                                pres_R = qR_prim_rs${XYZ}$_vf(j + 1, k, l, E_idx)

                                rho_L = 0._wp
                                gamma_L = 0._wp
                                pi_inf_L = 0._wp

                                rho_R = 0._wp
                                gamma_R = 0._wp
                                pi_inf_R = 0._wp

                                alpha_L_sum = 0._wp
                                alpha_R_sum = 0._wp

                                if (mpp_lim) then
                                    !$acc loop seq
                                    do i = 1, num_fluids
                                        qL_prim_rs${XYZ}$_vf(j, k, l, i) = max(0._wp, qL_prim_rs${XYZ}$_vf(j, k, l, i))
                   qL_prim_rs${XYZ}$_vf(j, k, l, E_idx + i) = min(max(0._wp, qL_prim_rs${XYZ}$_vf(j, k, l, E_idx + i)), 1._wp)
                                        alpha_L_sum = alpha_L_sum + qL_prim_rs${XYZ}$_vf(j, k, l, E_idx + i)
                                    end do

                                    !$acc loop seq
                                    do i = 1, num_fluids
             qL_prim_rs${XYZ}$_vf(j, k, l, E_idx + i) = qL_prim_rs${XYZ}$_vf(j, k, l, E_idx + i)/max(alpha_L_sum, sgm_eps)
                                    end do

                                    !$acc loop seq
                                    do i = 1, num_fluids
                                     qR_prim_rs${XYZ}$_vf(j + 1, k, l, i) = max(0._wp, qR_prim_rs${XYZ}$_vf(j + 1, k, l, i))
           qR_prim_rs${XYZ}$_vf(j + 1, k, l, E_idx + i) = min(max(0._wp, qR_prim_rs${XYZ}$_vf(j + 1, k, l, E_idx + i)), 1._wp)
                                        alpha_R_sum = alpha_R_sum + qR_prim_rs${XYZ}$_vf(j + 1, k, l, E_idx + i)
                                    end do

                                    !$acc loop seq
                                    do i = 1, num_fluids
     qR_prim_rs${XYZ}$_vf(j + 1, k, l, E_idx + i) = qR_prim_rs${XYZ}$_vf(j + 1, k, l, E_idx + i)/max(alpha_R_sum, sgm_eps)
                                    end do
                                end if

                                !$acc loop seq
                                do i = 1, num_fluids
                                    rho_L = rho_L + qL_prim_rs${XYZ}$_vf(j, k, l, i)
                                    gamma_L = gamma_L + qL_prim_rs${XYZ}$_vf(j, k, l, E_idx + i)*gammas(i)
                                    pi_inf_L = pi_inf_L + qL_prim_rs${XYZ}$_vf(j, k, l, E_idx + i)*pi_infs(i)

                                    rho_R = rho_R + qR_prim_rs${XYZ}$_vf(j + 1, k, l, i)
                                    gamma_R = gamma_R + qR_prim_rs${XYZ}$_vf(j + 1, k, l, E_idx + i)*gammas(i)
                                    pi_inf_R = pi_inf_R + qR_prim_rs${XYZ}$_vf(j + 1, k, l, E_idx + i)*pi_infs(i)
                                end do

                                if (any(Re_size > 0)) then
                                    !$acc loop seq
                                    do i = 1, 2
                                        Re_L(i) = dflt_real

                                        if (Re_size(i) > 0) Re_L(i) = 0._wp

                                        !$acc loop seq
                                        do q = 1, Re_size(i)
                                            Re_L(i) = qL_prim_rs${XYZ}$_vf(j, k, l, E_idx + Re_idx(i, q))/Res(i, q) &
                                                      + Re_L(i)
                                        end do

                                        Re_L(i) = 1._wp/max(Re_L(i), sgm_eps)

                                    end do

                                    !$acc loop seq
                                    do i = 1, 2
                                        Re_R(i) = dflt_real

                                        if (Re_size(i) > 0) Re_R(i) = 0._wp

                                        !$acc loop seq
                                        do q = 1, Re_size(i)
                                            Re_R(i) = qR_prim_rs${XYZ}$_vf(j + 1, k, l, E_idx + Re_idx(i, q))/Res(i, q) &
                                                      + Re_R(i)
                                        end do

                                        Re_R(i) = 1._wp/max(Re_R(i), sgm_eps)
                                    end do
                                end if

                                E_L = gamma_L*pres_L + pi_inf_L + (5._wp * (10._wp ** -(1)))*rho_L*vel_L_rms

                                E_R = gamma_R*pres_R + pi_inf_R + (5._wp * (10._wp ** -(1)))*rho_R*vel_R_rms

                                H_L = (E_L + pres_L)/rho_L
                                H_R = (E_R + pres_R)/rho_R

                                @:compute_average_state()

                                call s_compute_speed_of_sound(pres_L, rho_L, gamma_L, pi_inf_L, H_L, alpha_L, &
                                    vel_L_rms, c_L)

                                call s_compute_speed_of_sound(pres_R, rho_R, gamma_R, pi_inf_R, H_R, alpha_R, &
                                    vel_R_rms, c_R)

                                !> The computation of c_avg does not require all the variables, and therefore the non '_avg'
                                    ! variables are placeholders to call the subroutine.

                                call s_compute_speed_of_sound(pres_R, rho_avg, gamma_avg, pi_inf_R, H_avg, alpha_R, &
                                    vel_avg_rms, c_avg)

                                if (any(Re_size > 0)) then
                                    !$acc loop seq
                                    do i = 1, 2
                                        Re_avg_rs${XYZ}$_vf(j, k, l, i) = 2._wp/(1._wp/Re_L(i) + 1._wp/Re_R(i))
                                    end do
                                end if

                                if (wave_speeds == 1) then
                                    s_L = min(vel_L(idx1) - c_L, vel_R(idx1) - c_R)
                                    s_R = max(vel_R(idx1) + c_R, vel_L(idx1) + c_L)

                                    s_S = (pres_R - pres_L + rho_L*vel_L(idx1)* &
                                           (s_L - vel_L(idx1)) - &
                                           rho_R*vel_R(idx1)* &
                                           (s_R - vel_R(idx1))) &
                                          /(rho_L*(s_L - vel_L(idx1)) - &
                                            rho_R*(s_R - vel_R(idx1)))

                                elseif (wave_speeds == 2) then
                                    pres_SL = (5._wp * (10._wp ** -(1)))*(pres_L + pres_R + rho_avg*c_avg* &
                                                    (vel_L(idx1) - &
                                                     vel_R(idx1)))

                                    pres_SR = pres_SL

                                    Ms_L = max(1._wp, sqrt(1._wp + (((5._wp * (10._wp ** -(1))) + gamma_L)/(1._wp + gamma_L))* &
                                                         (pres_SL/pres_L - 1._wp)*pres_L/ &
                                                         ((pres_L + pi_inf_L/(1._wp + gamma_L)))))
                                    Ms_R = max(1._wp, sqrt(1._wp + (((5._wp * (10._wp ** -(1))) + gamma_R)/(1._wp + gamma_R))* &
                                                         (pres_SR/pres_R - 1._wp)*pres_R/ &
                                                         ((pres_R + pi_inf_R/(1._wp + gamma_R)))))

                                    s_L = vel_L(idx1) - c_L*Ms_L
                                    s_R = vel_R(idx1) + c_R*Ms_R

                                    s_S = (5._wp * (10._wp ** -(1)))*((vel_L(idx1) + vel_R(idx1)) + &
                                                (pres_L - pres_R)/ &
                                                (rho_avg*c_avg))
                                end if

                                ! follows Einfeldt et al.
                                ! s_M/P = min/max(0.,s_L/R)
                                s_M = min(0._wp, s_L); s_P = max(0._wp, s_R)

                                ! goes with q_star_L/R = xi_L/R * (variable)
                                ! xi_L/R = ( ( s_L/R - u_L/R )/(s_L/R - s_star) )
                                xi_L = (s_L - vel_L(idx1))/(s_L - s_S)
                                xi_R = (s_R - vel_R(idx1))/(s_R - s_S)

                                ! goes with numerical velocity in x/y/z directions
                                ! xi_P/M = 0.5 +/m sgn(0.5,s_star)
                                xi_M = ((5._wp * (10._wp ** -(1))) + sign((5._wp * (10._wp ** -(1))), s_S))
                                xi_P = ((5._wp * (10._wp ** -(1))) - sign((5._wp * (10._wp ** -(1))), s_S))

                                !$acc loop seq
                                do i = 1, contxe
                                    flux_rs${XYZ}$_vf(j, k, l, i) = &
                                        xi_M*qL_prim_rs${XYZ}$_vf(j, k, l, i) &
                                        *(vel_L(idx1) + s_M*(xi_L - 1._wp)) &
                                        + xi_P*qR_prim_rs${XYZ}$_vf(j + 1, k, l, i) &
                                        *(vel_R(idx1) + s_P*(xi_R - 1._wp))
                                end do

                                ! Momentum flux.
                                ! f = \rho u u + p I, q = \rho u, q_star = \xi * \rho*(s_star, v, w)
                                !$acc loop seq
                                do i = 1, num_dims
                                    idxi = dir_idx(i)
                                    flux_rs${XYZ}$_vf(j, k, l, contxe + idxi) = &
                                        xi_M*(rho_L*(vel_L(idx1)* &
                                                     vel_L(idxi) + &
                                                     s_M*(xi_L*(dir_flg(idxi)*s_S + &
                                                                (1._wp - dir_flg(idxi))* &
                                                                vel_L(idxi)) - vel_L(idxi))) + &
                                              dir_flg(idxi)*(pres_L)) &
                                        + xi_P*(rho_R*(vel_R(idx1)* &
                                                       vel_R(idxi) + &
                                                       s_P*(xi_R*(dir_flg(idxi)*s_S + &
                                                                  (1._wp - dir_flg(idxi))* &
                                                                  vel_R(idxi)) - vel_R(idxi))) + &
                                                dir_flg(idxi)*(pres_R))
                                    ! if (j==0) print*, 'flux_rs_vf', flux_rs_vf(cont_idx%end+dir_idx(i))%sf(j,k,l)
                                end do

                                ! Energy flux.
                                ! f = u*(E+p), q = E, q_star = \xi*E+(s-u)(\rho s_star + p/(s-u))
                                flux_rs${XYZ}$_vf(j, k, l, E_idx) = &
                                    xi_M*(vel_L(idx1)*(E_L + pres_L) + &
                                          s_M*(xi_L*(E_L + (s_S - vel_L(idx1))* &
                                                     (rho_L*s_S + pres_L/ &
                                                      (s_L - vel_L(idx1)))) - E_L)) &
                                    + xi_P*(vel_R(idx1)*(E_R + pres_R) + &
                                            s_P*(xi_R*(E_R + (s_S - vel_R(idx1))* &
                                                       (rho_R*s_S + pres_R/ &
                                                        (s_R - vel_R(idx1)))) - E_R))

                                ! Volume fraction flux
                                !$acc loop seq
                                do i = advxb, advxe
                                    flux_rs${XYZ}$_vf(j, k, l, i) = &
                                        xi_M*qL_prim_rs${XYZ}$_vf(j, k, l, i) &
                                        *(vel_L(idx1) + s_M*(xi_L - 1._wp)) &
                                        + xi_P*qR_prim_rs${XYZ}$_vf(j + 1, k, l, i) &
                                        *(vel_R(idx1) + s_P*(xi_R - 1._wp))
                                end do

                                ! Source for volume fraction advection equation
                                !$acc loop seq
                                do i = 1, num_dims
                                    idxi = dir_idx(i)
                                    vel_src_rs${XYZ}$_vf(j, k, l, idxi) = &
                                        xi_M*(vel_L(idxi) + &
                                              dir_flg(idxi)* &
                                              s_M*(xi_L - 1._wp)) &
                                        + xi_P*(vel_R(idxi) + &
                                                dir_flg(idxi)* &
                                                s_P*(xi_R - 1._wp))

                                    !if ( (model_eqns == 4) .or. (num_fluids==1) ) vel_src_rs_vf(dir_idx(i))%sf(j,k,l) = 0._wp
                                end do

                                flux_src_rs${XYZ}$_vf(j, k, l, advxb) = vel_src_rs${XYZ}$_vf(j, k, l, idx1)

                                ! Geometrical source flux for cylindrical coordinates

                                #:if (NORM_DIR == 2)
                                    if (cyl_coord) then
                                        !Substituting the advective flux into the inviscid geometrical source flux
                                        !$acc loop seq
                                        do i = 1, E_idx
                                            flux_gsrc_rs${XYZ}$_vf(j, k, l, i) = flux_rs${XYZ}$_vf(j, k, l, i)
                                        end do
                                        ! Recalculating the radial momentum geometric source flux
                                        flux_gsrc_rs${XYZ}$_vf(j, k, l, contxe + idx1) = &
                                            xi_M*(rho_L*(vel_L(idx1)* &
                                                         vel_L(idx1) + &
                                                         s_M*(xi_L*(dir_flg(idx1)*s_S + &
                                                                    (1._wp - dir_flg(idx1))* &
                                                                    vel_L(idx1)) - vel_L(idx1)))) &
                                            + xi_P*(rho_R*(vel_R(idx1)* &
                                                           vel_R(idx1) + &
                                                           s_P*(xi_R*(dir_flg(idx1)*s_S + &
                                                                      (1._wp - dir_flg(idx1))* &
                                                                      vel_R(idx1)) - vel_R(idx1))))
                                        ! Geometrical source of the void fraction(s) is zero
                                        !$acc loop seq
                                        do i = advxb, advxe
                                            flux_gsrc_rs${XYZ}$_vf(j, k, l, i) = 0._wp
                                        end do
                                    end if
                                #:endif
                                #:if (NORM_DIR == 3)
                                    if (grid_geometry == 3) then
                                        !$acc loop seq
                                        do i = 1, sys_size
                                            flux_gsrc_rs${XYZ}$_vf(j, k, l, i) = 0._wp
                                        end do

                                        flux_gsrc_rs${XYZ}$_vf(j, k, l, momxb + 1) = &
                                            -xi_M*(rho_L*(vel_L(idx1)* &
                                                          vel_L(idx1) + &
                                                          s_M*(xi_L*(dir_flg(idx1)*s_S + &
                                                                     (1._wp - dir_flg(idx1))* &
                                                                     vel_L(idx1)) - vel_L(idx1)))) &
                                            - xi_P*(rho_R*(vel_R(idx1)* &
                                                           vel_R(idx1) + &
                                                           s_P*(xi_R*(dir_flg(idx1)*s_S + &
                                                                      (1._wp - dir_flg(idx1))* &
                                                                      vel_R(idx1)) - vel_R(idx1))))
                                        flux_gsrc_rs${XYZ}$_vf(j, k, l, momxe) = flux_rs${XYZ}$_vf(j, k, l, momxb + 1)

                                    end if
                                #:endif
                            end do
                        end do
                    end do
                end if
            end if
        #:endfor
        ! Computing HLLC flux and source flux for Euler system of equations

        if (any(Re_size > 0)) then
            if (weno_Re_flux) then
                call s_compute_viscous_source_flux( &
                    qL_prim_vf(momxb:momxe), &
                    dqL_prim_dx_vf(momxb:momxe), &
                    dqL_prim_dy_vf(momxb:momxe), &
                    dqL_prim_dz_vf(momxb:momxe), &
                    qR_prim_vf(momxb:momxe), &
                    dqR_prim_dx_vf(momxb:momxe), &
                    dqR_prim_dy_vf(momxb:momxe), &
                    dqR_prim_dz_vf(momxb:momxe), &
                    flux_src_vf, norm_dir, ix, iy, iz)
            else
                call s_compute_viscous_source_flux( &
                    q_prim_vf(momxb:momxe), &
                    dqL_prim_dx_vf(momxb:momxe), &
                    dqL_prim_dy_vf(momxb:momxe), &
                    dqL_prim_dz_vf(momxb:momxe), &
                    q_prim_vf(momxb:momxe), &
                    dqR_prim_dx_vf(momxb:momxe), &
                    dqR_prim_dy_vf(momxb:momxe), &
                    dqR_prim_dz_vf(momxb:momxe), &
                    flux_src_vf, norm_dir, ix, iy, iz)
            end if
        end if

        call s_finalize_riemann_solver(flux_vf, flux_src_vf, &
                                       flux_gsrc_vf, &
                                       norm_dir, ix, iy, iz)

    end subroutine s_hllc_riemann_solver


    !>  The computation of parameters, the allocation of memory,
        !!      the association of pointers and/or the execution of any
        !!      other procedures that are necessary to setup the module.
    subroutine s_initialize_riemann_solvers_module() ! ---------------------

        ! Allocating the variables that will be utilized to formulate the
        ! left, right, and average states of the Riemann problem, as well
        ! the Riemann problem solution
        integer :: i, j

        allocate (Gs(1:num_fluids))

        do i = 1, num_fluids
            Gs(i) = fluid_pp(i)%G
        end do
        !$acc update device(Gs)


        if (any(Re_size > 0)) then
            allocate (Res(1:2, 1:maxval(Re_size)))
        end if

        if (any(Re_size > 0)) then
            do i = 1, 2
                do j = 1, Re_size(i)
                    Res(i, j) = fluid_pp(Re_idx(i, j))%Re(i)
                end do
            end do
            !$acc update device(Res, Re_idx, Re_size)
        end if


        ! Associating procedural pointer to the subroutine that will be
        ! utilized to calculate the solution of a given Riemann problem
        if (riemann_solver == 1) then
            s_riemann_solver => s_hll_riemann_solver
        elseif (riemann_solver == 2) then
            s_riemann_solver => s_hllc_riemann_solver
        end if

        ! Associating procedural pointer to the subroutine that will be
        ! utilized to compute the viscous source flux
        if (grid_geometry == 3) then
            s_compute_viscous_source_flux => s_compute_cylindrical_viscous_source_flux
        else
            s_compute_viscous_source_flux => s_compute_cartesian_viscous_source_flux
        end if

        is1%beg = -1; is2%beg = 0; is3%beg = 0
        is1%end = m; is2%end = n; is3%end = p

        allocate (flux_rsx_vf(is1%beg:is1%end, &
                                   is2%beg:is2%end, &
                                   is3%beg:is3%end, 1:sys_size))
        allocate (flux_gsrc_rsx_vf(is1%beg:is1%end, &
                                        is2%beg:is2%end, &
                                        is3%beg:is3%end, 1:sys_size))
        allocate (flux_src_rsx_vf(is1%beg:is1%end, &
                                       is2%beg:is2%end, &
                                       is3%beg:is3%end, advxb:sys_size))
        allocate (vel_src_rsx_vf(is1%beg:is1%end, &
                                      is2%beg:is2%end, &
                                      is3%beg:is3%end, 1:num_dims))
        if (qbmm) then
            allocate (mom_sp_rsx_vf(is1%beg:is1%end + 1, is2%beg:is2%end, is3%beg:is3%end, 1:4))
        end if

        if (any(Re_size > 0)) then
            allocate (Re_avg_rsx_vf(is1%beg:is1%end, &
                                         is2%beg:is2%end, &
                                         is3%beg:is3%end, 1:2))
        end if

        if (n == 0) return

        is1%beg = -1; is2%beg = 0; is3%beg = 0
        is1%end = n; is2%end = m; is3%end = p

        allocate (flux_rsy_vf(is1%beg:is1%end, &
                                   is2%beg:is2%end, &
                                   is3%beg:is3%end, 1:sys_size))
        allocate (flux_gsrc_rsy_vf(is1%beg:is1%end, &
                                        is2%beg:is2%end, &
                                        is3%beg:is3%end, 1:sys_size))
        allocate (flux_src_rsy_vf(is1%beg:is1%end, &
                                       is2%beg:is2%end, &
                                       is3%beg:is3%end, advxb:sys_size))
        allocate (vel_src_rsy_vf(is1%beg:is1%end, &
                                      is2%beg:is2%end, &
                                      is3%beg:is3%end, 1:num_dims))

        if (qbmm) then
            allocate (mom_sp_rsy_vf(is1%beg:is1%end + 1, is2%beg:is2%end, is3%beg:is3%end, 1:4))
        end if

        if (any(Re_size > 0)) then
            allocate (Re_avg_rsy_vf(is1%beg:is1%end, &
                                         is2%beg:is2%end, &
                                         is3%beg:is3%end, 1:2))
        end if

        if (p == 0) return

        is1%beg = -1; is2%beg = 0; is3%beg = 0
        is1%end = p; is2%end = n; is3%end = m

        allocate (flux_rsz_vf(is1%beg:is1%end, &
                                   is2%beg:is2%end, &
                                   is3%beg:is3%end, 1:sys_size))
        allocate (flux_gsrc_rsz_vf(is1%beg:is1%end, &
                                        is2%beg:is2%end, &
                                        is3%beg:is3%end, 1:sys_size))
        allocate (flux_src_rsz_vf(is1%beg:is1%end, &
                                       is2%beg:is2%end, &
                                       is3%beg:is3%end, advxb:sys_size))
        allocate (vel_src_rsz_vf(is1%beg:is1%end, &
                                      is2%beg:is2%end, &
                                      is3%beg:is3%end, 1:num_dims))

        if (qbmm) then
            allocate (mom_sp_rsz_vf(is1%beg:is1%end + 1, is2%beg:is2%end, is3%beg:is3%end, 1:4))
        end if

        if (any(Re_size > 0)) then
            allocate (Re_avg_rsz_vf(is1%beg:is1%end, &
                                         is2%beg:is2%end, &
                                         is3%beg:is3%end, 1:2))
        end if

    end subroutine s_initialize_riemann_solvers_module ! -------------------

    !>  The purpose of this subroutine is to populate the buffers
        !!      of the left and right Riemann states variables, depending
        !!      on the boundary conditions.
        !!  @param qL_prim_vf The  left WENO-reconstructed cell-boundary values of the
        !!      cell-average primitive variables
        !!  @param qR_prim_vf The right WENO-reconstructed cell-boundary values of the
        !!      cell-average primitive variables
        !!  @param dqL_prim_dx_vf The  left WENO-reconstructed cell-boundary values of the
        !!      first-order x-dir spatial derivatives
        !!  @param dqL_prim_dy_vf The  left WENO-reconstructed cell-boundary values of the
        !!      first-order y-dir spatial derivatives
        !!  @param dqL_prim_dz_vf The  left WENO-reconstructed cell-boundary values of the
        !!      first-order z-dir spatial derivatives
        !!  @param dqR_prim_dx_vf The right WENO-reconstructed cell-boundary values of the
        !!      first-order x-dir spatial derivatives
        !!  @param dqR_prim_dy_vf The right WENO-reconstructed cell-boundary values of the
        !!      first-order y-dir spatial derivatives
        !!  @param dqR_prim_dz_vf The right WENO-reconstructed cell-boundary values of the
        !!      first-order z-dir spatial derivatives
        !!  @param gm_alphaL_vf  Left averaged gradient magnitude
        !!  @param gm_alphaR_vf Right averaged gradient magnitude
        !!  @param norm_dir Dir. splitting direction
        !!  @param ix Index bounds in the x-dir
        !!  @param iy Index bounds in the y-dir
        !!  @param iz Index bounds in the z-dir
    subroutine s_populate_riemann_states_variables_buffers( & ! ------------
        qL_prim_rsx_vf, qL_prim_rsy_vf, qL_prim_rsz_vf, dqL_prim_dx_vf, &
        dqL_prim_dy_vf, &
        dqL_prim_dz_vf, &
        qL_prim_vf, &
        qR_prim_rsx_vf, qR_prim_rsy_vf, qR_prim_rsz_vf, dqR_prim_dx_vf, &
        dqR_prim_dy_vf, &
        dqR_prim_dz_vf, &
        qR_prim_vf, &
        norm_dir, ix, iy, iz)

        real(wp), dimension(startx:, starty:, startz:, 1:), intent(INOUT) :: qL_prim_rsx_vf, qL_prim_rsy_vf, qL_prim_rsz_vf, qR_prim_rsx_vf, qR_prim_rsy_vf, qR_prim_rsz_vf

        type(scalar_field), &
            allocatable, dimension(:), &
            intent(INOUT) :: dqL_prim_dx_vf, dqR_prim_dx_vf, &
                             dqL_prim_dy_vf, dqR_prim_dy_vf, &
                             dqL_prim_dz_vf, dqR_prim_dz_vf, &
                             qL_prim_vf, qR_prim_vf

        integer, intent(IN) :: norm_dir

        type(int_bounds_info), intent(IN) :: ix, iy, iz

        integer :: i, j, k, l !< Generic loop iterator

        if (norm_dir == 1) then
            is1 = ix; is2 = iy; is3 = iz
            dir_idx = (/1, 2, 3/); dir_flg = (/1._wp, 0._wp, 0._wp/)
        elseif (norm_dir == 2) then
            is1 = iy; is2 = ix; is3 = iz
            dir_idx = (/2, 1, 3/); dir_flg = (/0._wp, 1._wp, 0._wp/)
        else
            is1 = iz; is2 = iy; is3 = ix
            dir_idx = (/3, 1, 2/); dir_flg = (/0._wp, 0._wp, 1._wp/)
        end if

        if (hypoelasticity) then
            if (norm_dir == 1) then
                dir_idx_tau = (/1, 2, 4/)
            else if (norm_dir == 2) then
                dir_idx_tau = (/3, 2, 5/)
            else
                dir_idx_tau = (/6, 4, 5/)
            end if
        end if

        isx = ix; isy = iy; isz = iz

        !$acc update device(is1, is2, is3, dir_idx, dir_flg, isx, isy, isz, dir_idx_tau)

        ! Population of Buffers in x-direction =============================
        if (norm_dir == 1) then

            if (bc_x%beg == -4) then    ! Riemann state extrap. BC at beginning
                !$acc parallel loop collapse(3) gang vector default(present)
                do i = 1, sys_size
                    do l = is3%beg, is3%end
                        do k = is2%beg, is2%end
                            qL_prim_rsx_vf(-1, k, l, i) = &
                                qR_prim_rsx_vf(0, k, l, i)
                        end do
                    end do
                end do

                if (any(Re_size > 0)) then
                    !$acc parallel loop collapse(3) gang vector default(present)
                    do i = momxb, momxe
                        do l = isz%beg, isz%end
                            do k = isy%beg, isy%end

                                dqL_prim_dx_vf(i)%sf(-1, k, l) = &
                                    dqR_prim_dx_vf(i)%sf(0, k, l)
                            end do
                        end do
                    end do

                    if (n > 0) then
                        !$acc parallel loop collapse(3) gang vector default(present)
                        do i = momxb, momxe
                            do l = isz%beg, isz%end
                                do k = isy%beg, isy%end

                                    dqL_prim_dy_vf(i)%sf(-1, k, l) = &
                                        dqR_prim_dy_vf(i)%sf(0, k, l)
                                end do
                            end do
                        end do

                        if (p > 0) then
                            !$acc parallel loop collapse(3) gang vector default(present)
                            do i = momxb, momxe
                                do l = isz%beg, isz%end
                                    do k = isy%beg, isy%end

                                        dqL_prim_dz_vf(i)%sf(-1, k, l) = &
                                            dqR_prim_dz_vf(i)%sf(0, k, l)
                                    end do
                                end do
                            end do
                        end if

                    end if

                end if

            end if

            if (bc_x%end == -4) then    ! Riemann state extrap. BC at end

                !$acc parallel loop collapse(3) gang vector default(present)
                do i = 1, sys_size
                    do l = is3%beg, is3%end
                        do k = is2%beg, is2%end
                            qR_prim_rsx_vf(m + 1, k, l, i) = &
                                qL_prim_rsx_vf(m, k, l, i)
                        end do
                    end do
                end do

                if (any(Re_size > 0)) then

                    !$acc parallel loop collapse(3) gang vector default(present)
                    do i = momxb, momxe
                        do l = isz%beg, isz%end
                            do k = isy%beg, isy%end

                                dqR_prim_dx_vf(i)%sf(m + 1, k, l) = &
                                    dqL_prim_dx_vf(i)%sf(m, k, l)
                            end do
                        end do
                    end do

                    if (n > 0) then
                        !$acc parallel loop collapse(3) gang vector default(present)
                        do i = momxb, momxe
                            do l = isz%beg, isz%end
                                do k = isy%beg, isy%end

                                    dqR_prim_dy_vf(i)%sf(m + 1, k, l) = &
                                        dqL_prim_dy_vf(i)%sf(m, k, l)
                                end do
                            end do
                        end do

                        if (p > 0) then
                            !$acc parallel loop collapse(3) gang vector default(present)
                            do i = momxb, momxe
                                do l = isz%beg, isz%end
                                    do k = isy%beg, isy%end

                                        dqR_prim_dz_vf(i)%sf(m + 1, k, l) = &
                                            dqL_prim_dz_vf(i)%sf(m, k, l)
                                    end do
                                end do
                            end do
                        end if

                    end if

                end if

            end if
            ! END: Population of Buffers in x-direction ========================

            ! Population of Buffers in y-direction =============================
        elseif (norm_dir == 2) then

            if (bc_y%beg == -4) then    ! Riemann state extrap. BC at beginning
                !$acc parallel loop collapse(3) gang vector default(present)
                do i = 1, sys_size
                    do l = is3%beg, is3%end
                        do k = is2%beg, is2%end
                            qL_prim_rsy_vf(-1, k, l, i) = &
                                qR_prim_rsy_vf(0, k, l, i)
                        end do
                    end do
                end do

                if (any(Re_size > 0)) then

                    !$acc parallel loop collapse(3) gang vector default(present)
                    do i = momxb, momxe
                        do l = isz%beg, isz%end
                            do j = isx%beg, isx%end
                                dqL_prim_dx_vf(i)%sf(j, -1, l) = &
                                    dqR_prim_dx_vf(i)%sf(j, 0, l)
                            end do
                        end do
                    end do

                    !$acc parallel loop collapse(3) gang vector default(present)
                    do i = momxb, momxe
                        do l = isz%beg, isz%end
                            do j = isx%beg, isx%end
                                dqL_prim_dy_vf(i)%sf(j, -1, l) = &
                                    dqR_prim_dy_vf(i)%sf(j, 0, l)
                            end do
                        end do
                    end do

                    if (p > 0) then
                        !$acc parallel loop collapse(3) gang vector default(present)
                        do i = momxb, momxe
                            do l = isz%beg, isz%end
                                do j = isx%beg, isx%end
                                    dqL_prim_dz_vf(i)%sf(j, -1, l) = &
                                        dqR_prim_dz_vf(i)%sf(j, 0, l)
                                end do
                            end do
                        end do
                    end if

                end if

            end if

            if (bc_y%end == -4) then    ! Riemann state extrap. BC at end

                !$acc parallel loop collapse(3) gang vector default(present)
                do i = 1, sys_size
                    do l = is3%beg, is3%end
                        do k = is2%beg, is2%end
                            qR_prim_rsy_vf(n + 1, k, l, i) = &
                                qL_prim_rsy_vf(n, k, l, i)
                        end do
                    end do
                end do

                if (any(Re_size > 0)) then

                    !$acc parallel loop collapse(3) gang vector default(present)
                    do i = momxb, momxe
                        do l = isz%beg, isz%end
                            do j = isx%beg, isx%end
                                dqR_prim_dx_vf(i)%sf(j, n + 1, l) = &
                                    dqL_prim_dx_vf(i)%sf(j, n, l)
                            end do
                        end do
                    end do

                    !$acc parallel loop collapse(3) gang vector default(present)
                    do i = momxb, momxe
                        do l = isz%beg, isz%end
                            do j = isx%beg, isx%end
                                dqR_prim_dy_vf(i)%sf(j, n + 1, l) = &
                                    dqL_prim_dy_vf(i)%sf(j, n, l)
                            end do
                        end do
                    end do

                    if (p > 0) then
                        !$acc parallel loop collapse(3) gang vector default(present)
                        do i = momxb, momxe
                            do l = isz%beg, isz%end
                                do j = isx%beg, isx%end
                                    dqR_prim_dz_vf(i)%sf(j, n + 1, l) = &
                                        dqL_prim_dz_vf(i)%sf(j, n, l)
                                end do
                            end do
                        end do
                    end if

                end if

            end if
            ! END: Population of Buffers in y-direction ========================

            ! Population of Buffers in z-direction =============================
        else

            if (bc_z%beg == -4) then    ! Riemann state extrap. BC at beginning
                !$acc parallel loop collapse(3) gang vector default(present)
                do i = 1, sys_size
                    do l = is3%beg, is3%end
                        do k = is2%beg, is2%end
                            qL_prim_rsz_vf(-1, k, l, i) = &
                                qR_prim_rsz_vf(0, k, l, i)
                        end do
                    end do
                end do

                if (any(Re_size > 0)) then
                    !$acc parallel loop collapse(3) gang vector default(present)
                    do i = momxb, momxe
                        do k = isy%beg, isy%end
                            do j = isx%beg, isx%end
                                dqL_prim_dx_vf(i)%sf(j, k, -1) = &
                                    dqR_prim_dx_vf(i)%sf(j, k, 0)
                            end do
                        end do
                    end do
                    !$acc parallel loop collapse(3) gang vector default(present)
                    do i = momxb, momxe
                        do k = isy%beg, isy%end
                            do j = isx%beg, isx%end
                                dqL_prim_dy_vf(i)%sf(j, k, -1) = &
                                    dqR_prim_dy_vf(i)%sf(j, k, 0)
                            end do
                        end do
                    end do
                    !$acc parallel loop collapse(3) gang vector default(present)
                    do i = momxb, momxe
                        do k = isy%beg, isy%end
                            do j = isx%beg, isx%end
                                dqL_prim_dz_vf(i)%sf(j, k, -1) = &
                                    dqR_prim_dz_vf(i)%sf(j, k, 0)
                            end do
                        end do
                    end do
                end if

            end if

            if (bc_z%end == -4) then    ! Riemann state extrap. BC at end

                !$acc parallel loop collapse(3) gang vector default(present)
                do i = 1, sys_size
                    do l = is3%beg, is3%end
                        do k = is2%beg, is2%end
                            qR_prim_rsz_vf(p + 1, k, l, i) = &
                                qL_prim_rsz_vf(p, k, l, i)
                        end do
                    end do
                end do

                if (any(Re_size > 0)) then
                    !$acc parallel loop collapse(3) gang vector default(present)
                    do i = momxb, momxe
                        do k = isy%beg, isy%end
                            do j = isx%beg, isx%end
                                dqR_prim_dx_vf(i)%sf(j, k, p + 1) = &
                                    dqL_prim_dx_vf(i)%sf(j, k, p)
                            end do
                        end do
                    end do

                    !$acc parallel loop collapse(3) gang vector default(present)
                    do i = momxb, momxe
                        do k = isy%beg, isy%end
                            do j = isx%beg, isx%end
                                dqR_prim_dy_vf(i)%sf(j, k, p + 1) = &
                                    dqL_prim_dy_vf(i)%sf(j, k, p)
                            end do
                        end do
                    end do

                    !$acc parallel loop collapse(3) gang vector default(present)
                    do i = momxb, momxe
                        do k = isy%beg, isy%end
                            do j = isx%beg, isx%end
                                dqR_prim_dz_vf(i)%sf(j, k, p + 1) = &
                                    dqL_prim_dz_vf(i)%sf(j, k, p)
                            end do
                        end do
                    end do
                end if

            end if

        end if
        ! END: Population of Buffers in z-direction ========================

    end subroutine s_populate_riemann_states_variables_buffers ! -----------

    !>  The computation of parameters, the allocation of memory,
        !!      the association of pointers and/or the execution of any
        !!      other procedures needed to configure the chosen Riemann
        !!      solver algorithm.
        !!  @param qL_prim_vf The  left WENO-reconstructed cell-boundary values of the
        !!      cell-average primitive variables
        !!  @param qR_prim_vf The right WENO-reconstructed cell-boundary values of the
        !!      cell-average primitive variables
        !!  @param flux_vf Intra-cell fluxes
        !!  @param flux_src_vf Intra-cell fluxes sources
        !!  @param flux_gsrc_vf Intra-cell geometric fluxes sources
        !!  @param norm_dir Dir. splitting direction
        !!  @param ix Index bounds in the x-dir
        !!  @param iy Index bounds in the y-dir
        !!  @param iz Index bounds in the z-dir
        !!  @param q_prim_vf Cell-averaged primitive variables
    subroutine s_initialize_riemann_solver( &
        q_prim_vf, &
        flux_vf, flux_src_vf, &
        flux_gsrc_vf, &
        norm_dir, ix, iy, iz)

        type(scalar_field), dimension(sys_size), intent(IN) :: q_prim_vf

        type(scalar_field), &
            dimension(sys_size), &
            intent(INOUT) :: flux_vf, flux_src_vf, flux_gsrc_vf

        integer, intent(IN) :: norm_dir

        type(int_bounds_info), intent(IN) :: ix, iy, iz

        integer :: i, j, k, l ! Generic loop iterators

        ! Reshaping Inputted Data in x-direction ===========================

        if (norm_dir == 1) then

            if (any(Re_size > 0)) then

                !$acc parallel loop collapse(4) gang vector default(present)
                do i = momxb, E_idx
                    do l = is3%beg, is3%end
                        do k = is2%beg, is2%end
                            do j = is1%beg, is1%end
                                flux_src_vf(i)%sf(j, k, l) = 0._wp
                            end do
                        end do
                    end do
                end do
            end if

            if (qbmm) then

                !$acc parallel loop collapse(4) gang vector default(present)
                do i = 1, 4
                    do l = is3%beg, is3%end
                        do k = is2%beg, is2%end
                            do j = is1%beg, is1%end + 1
                                mom_sp_rsx_vf(j, k, l, i) = mom_sp(i)%sf(j, k, l)
                            end do
                        end do
                    end do
                end do
            end if

            ! ==================================================================

            ! Reshaping Inputted Data in y-direction ===========================
        elseif (norm_dir == 2) then

            if (any(Re_size > 0)) then
                !$acc parallel loop collapse(4) gang vector default(present)
                do i = momxb, E_idx
                    do l = is3%beg, is3%end
                        do j = is1%beg, is1%end
                            do k = is2%beg, is2%end
                                flux_src_vf(i)%sf(k, j, l) = 0._wp
                            end do
                        end do
                    end do
                end do
            end if

            if (qbmm) then
                !$acc parallel loop collapse(4) gang vector default(present)
                do i = 1, 4
                    do l = is3%beg, is3%end
                        do k = is2%beg, is2%end
                            do j = is1%beg, is1%end + 1
                                mom_sp_rsy_vf(j, k, l, i) = mom_sp(i)%sf(k, j, l)
                            end do
                        end do
                    end do
                end do
            end if

            ! ==================================================================

            ! Reshaping Inputted Data in z-direction ===========================
        else

            if (any(Re_size > 0)) then
                !$acc parallel loop collapse(4) gang vector default(present)
                do i = momxb, E_idx
                    do j = is1%beg, is1%end
                        do k = is2%beg, is2%end
                            do l = is3%beg, is3%end
                                flux_src_vf(i)%sf(l, k, j) = 0._wp
                            end do
                        end do
                    end do
                end do
            end if

            if (qbmm) then
                !$acc parallel loop collapse(4) gang vector default(present)
                do i = 1, 4
                    do l = is3%beg, is3%end
                        do k = is2%beg, is2%end
                            do j = is1%beg, is1%end + 1
                                mom_sp_rsz_vf(j, k, l, i) = mom_sp(i)%sf(l, k, j)
                            end do
                        end do
                    end do
                end do
            end if

        end if

        ! ==================================================================

    end subroutine s_initialize_riemann_solver ! ---------------------------

    !>  The goal of this subroutine is to evaluate and account
        !!      for the contribution of viscous stresses in the source
        !!      flux for the momentum and energy.
        !!  @param velL_vf  Left, WENO reconstructed, cell-boundary values of the velocity
        !!  @param velR_vf Right, WENO reconstructed, cell-boundary values of the velocity
        !!  @param dvelL_dx_vf  Left, WENO reconstructed cell-avg. x-dir derivative of the velocity
        !!  @param dvelL_dy_vf  Left, WENO reconstructed cell-avg. y-dir derivative of the velocity
        !!  @param dvelL_dz_vf  Left, WENO reconstructed cell-avg. z-dir derivative of the velocity
        !!  @param dvelR_dx_vf Right, WENO reconstructed cell-avg. x-dir derivative of the velocity
        !!  @param dvelR_dy_vf Right, WENO reconstructed cell-avg. y-dir derivative of the velocity
        !!  @param dvelR_dz_vf Right, WENO reconstructed cell-avg. z-dir derivative of the velocity
        !!  @param flux_src_vf Intercell flux
        !!  @param norm_dir Dimensional splitting coordinate direction
        !!  @param ix Index bounds in  first coordinate direction
        !!  @param iy Index bounds in second coordinate direction
        !!  @param iz Index bounds in  third coordinate direction
    subroutine s_compute_cylindrical_viscous_source_flux(velL_vf, & ! -------------
                                                         dvelL_dx_vf, &
                                                         dvelL_dy_vf, &
                                                         dvelL_dz_vf, &
                                                         velR_vf, &
                                                         dvelR_dx_vf, &
                                                         dvelR_dy_vf, &
                                                         dvelR_dz_vf, &
                                                         flux_src_vf, &
                                                         norm_dir, &
                                                         ix, iy, iz)

        type(scalar_field), &
            dimension(num_dims), &
            intent(IN) :: velL_vf, velR_vf, &
                          dvelL_dx_vf, dvelR_dx_vf, &
                          dvelL_dy_vf, dvelR_dy_vf, &
                          dvelL_dz_vf, dvelR_dz_vf

        type(scalar_field), &
            dimension(sys_size), &
            intent(INOUT) :: flux_src_vf

        integer, intent(IN) :: norm_dir

        type(int_bounds_info), intent(IN) :: ix, iy, iz

        ! Arithmetic mean of the left and right, WENO-reconstructed, cell-
        ! boundary values of cell-average first-order spatial derivatives
        ! of velocity
        real(wp), dimension(num_dims) :: avg_vel
        real(wp), dimension(num_dims) :: dvel_avg_dx
        real(wp), dimension(num_dims) :: dvel_avg_dy
        real(wp), dimension(num_dims) :: dvel_avg_dz

        ! Viscous stress tensor
        real(wp), dimension(num_dims, num_dims) :: tau_Re

        ! Generic loop iterators
        integer :: i, j, k, l

        ! Viscous Stresses in z-direction ==================================
        if (norm_dir == 1) then
            if (Re_size(1) > 0) then ! Shear stresses
                !$acc parallel loop collapse(3) gang vector default(present) private(avg_vel, dvel_avg_dx, tau_Re)
                do l = isz%beg, isz%end
                    do k = isy%beg, isy%end
                        do j = isx%beg, isx%end

                            dvel_avg_dx(1) = (5._wp * (10._wp ** -(1)))*(dvelL_dx_vf(1)%sf(j, k, l) &
                                                   + dvelR_dx_vf(1)%sf(j + 1, k, l))

                            tau_Re(1, 1) = (4._wp/3._wp)*dvel_avg_dx(1)/ &
                                           Re_avg_rsx_vf(j, k, l, 1)

                            flux_src_vf(momxb)%sf(j, k, l) = &
                                flux_src_vf(momxb)%sf(j, k, l) - &
                                tau_Re(1, 1)

                            flux_src_vf(E_idx)%sf(j, k, l) = &
                                flux_src_vf(E_idx)%sf(j, k, l) - &
                                vel_src_rsx_vf(j, k, l, 1)* &
                                tau_Re(1, 1)

                        end do
                    end do
                end do
            end if

            if (Re_size(2) > 0) then ! Bulk stresses
                !$acc parallel loop collapse(3) gang vector default(present) private(avg_vel, dvel_avg_dx, tau_Re)
                do l = isz%beg, isz%end
                    do k = isy%beg, isy%end
                        do j = isx%beg, isx%end

                            dvel_avg_dx(1) = (5._wp * (10._wp ** -(1)))*(dvelL_dx_vf(1)%sf(j, k, l) &
                                                   + dvelR_dx_vf(1)%sf(j + 1, k, l))

                            tau_Re(1, 1) = dvel_avg_dx(1)/ &
                                           Re_avg_rsx_vf(j, k, l, 2)

                            flux_src_vf(momxb)%sf(j, k, l) = &
                                flux_src_vf(momxb)%sf(j, k, l) - &
                                tau_Re(1, 1)

                            flux_src_vf(E_idx)%sf(j, k, l) = &
                                flux_src_vf(E_idx)%sf(j, k, l) - &
                                vel_src_rsx_vf(j, k, l, 1)* &
                                tau_Re(1, 1)

                        end do
                    end do
                end do
            end if

            if (n == 0) return

            if (Re_size(1) > 0) then ! Shear stresses
                !$acc parallel loop collapse(3) gang vector default(present) private(avg_vel, dvel_avg_dx, dvel_avg_dy, tau_Re)
                do l = isz%beg, isz%end
                    do k = isy%beg, isy%end
                        do j = isx%beg, isx%end

                            avg_vel(2) = (5._wp * (10._wp ** -(1)))*(velL_vf(2)%sf(j, k, l) &
                                               + velR_vf(2)%sf(j + 1, k, l))

                            !$acc loop seq
                            do i = 1, 2
                                dvel_avg_dy(i) = &
                                    (5._wp * (10._wp ** -(1)))*(dvelL_dy_vf(i)%sf(j, k, l) &
                                          + dvelR_dy_vf(i)%sf(j + 1, k, l))
                            end do

                            dvel_avg_dx(2) = (5._wp * (10._wp ** -(1)))*(dvelL_dx_vf(2)%sf(j, k, l) &
                                                   + dvelR_dx_vf(2)%sf(j + 1, k, l))

                            tau_Re(1, 1) = -(2._wp/3._wp)*(dvel_avg_dy(2) + &
                                                       avg_vel(2)/y_cc(k))/ &
                                           Re_avg_rsx_vf(j, k, l, 1)

                            tau_Re(1, 2) = (dvel_avg_dy(1) + dvel_avg_dx(2))/ &
                                           Re_avg_rsx_vf(j, k, l, 1)

                            !$acc loop seq
                            do i = 1, 2
                                flux_src_vf(contxe + i)%sf(j, k, l) = &
                                    flux_src_vf(contxe + i)%sf(j, k, l) - &
                                    tau_Re(1, i)
                                flux_src_vf(E_idx)%sf(j, k, l) = &
                                    flux_src_vf(E_idx)%sf(j, k, l) - &
                                    vel_src_rsx_vf(j, k, l, i)* &
                                    tau_Re(1, i)
                            end do

                        end do
                    end do
                end do
            end if

            if (Re_size(2) > 0) then ! Bulk stresses
                !$acc parallel loop collapse(3) gang vector default(present) private(avg_vel,  dvel_avg_dy, tau_Re)
                do l = isz%beg, isz%end
                    do k = isy%beg, isy%end
                        do j = isx%beg, isx%end

                            avg_vel(2) = (5._wp * (10._wp ** -(1)))*(velL_vf(2)%sf(j, k, l) &
                                               + velR_vf(2)%sf(j + 1, k, l))

                            dvel_avg_dy(2) = (5._wp * (10._wp ** -(1)))*(dvelL_dy_vf(2)%sf(j, k, l) &
                                                   + dvelR_dy_vf(2)%sf(j + 1, k, l))

                            tau_Re(1, 1) = (dvel_avg_dy(2) + &
                                            avg_vel(2)/y_cc(k))/ &
                                           Re_avg_rsx_vf(j, k, l, 2)

                            flux_src_vf(momxb)%sf(j, k, l) = &
                                flux_src_vf(momxb)%sf(j, k, l) - &
                                tau_Re(1, 1)

                            flux_src_vf(E_idx)%sf(j, k, l) = &
                                flux_src_vf(E_idx)%sf(j, k, l) - &
                                vel_src_rsx_vf(j, k, l, 1)* &
                                tau_Re(1, 1)

                        end do
                    end do
                end do
            end if

            if (p == 0) return

            if (Re_size(1) > 0) then ! Shear stresses
                !$acc parallel loop collapse(3) gang vector default(present) private(avg_vel, dvel_avg_dx, dvel_avg_dz, tau_Re)
                do l = isz%beg, isz%end
                    do k = isy%beg, isy%end
                        do j = isx%beg, isx%end

                            !$acc loop seq
                            do i = 1, 3, 2
                                dvel_avg_dz(i) = &
                                    (5._wp * (10._wp ** -(1)))*(dvelL_dz_vf(i)%sf(j, k, l) &
                                          + dvelR_dz_vf(i)%sf(j + 1, k, l))
                            end do

                            dvel_avg_dx(3) = (5._wp * (10._wp ** -(1)))*(dvelL_dx_vf(3)%sf(j, k, l) &
                                                   + dvelR_dx_vf(3)%sf(j + 1, k, l))

                            tau_Re(1, 1) = -(2._wp/3._wp)*dvel_avg_dz(3)/y_cc(k)/ &
                                           Re_avg_rsx_vf(j, k, l, 1)

                            tau_Re(1, 3) = (dvel_avg_dz(1)/y_cc(k) + dvel_avg_dx(3))/ &
                                           Re_avg_rsx_vf(j, k, l, 1)

                            !$acc loop seq
                            do i = 1, 3, 2

                                flux_src_vf(contxe + i)%sf(j, k, l) = &
                                    flux_src_vf(contxe + i)%sf(j, k, l) - &
                                    tau_Re(1, i)

                                flux_src_vf(E_idx)%sf(j, k, l) = &
                                    flux_src_vf(E_idx)%sf(j, k, l) - &
                                    vel_src_rsx_vf(j, k, l, i)* &
                                    tau_Re(1, i)

                            end do

                        end do
                    end do
                end do
            end if

            if (Re_size(2) > 0) then ! Bulk stresses
                !$acc parallel loop collapse(3) gang vector default(present) private( avg_vel, dvel_avg_dz, tau_Re)
                do l = isz%beg, isz%end
                    do k = isy%beg, isy%end
                        do j = isx%beg, isx%end

                            dvel_avg_dz(3) = (5._wp * (10._wp ** -(1)))*(dvelL_dz_vf(3)%sf(j, k, l) &
                                                   + dvelR_dz_vf(3)%sf(j + 1, k, l))

                            tau_Re(1, 1) = dvel_avg_dz(3)/y_cc(k)/ &
                                           Re_avg_rsx_vf(j, k, l, 2)

                            flux_src_vf(momxb)%sf(j, k, l) = &
                                flux_src_vf(momxb)%sf(j, k, l) - &
                                tau_Re(1, 1)

                            flux_src_vf(E_idx)%sf(j, k, l) = &
                                flux_src_vf(E_idx)%sf(j, k, l) - &
                                vel_src_rsx_vf(j, k, l, 1)* &
                                tau_Re(1, 1)

                        end do
                    end do
                end do
            end if
            ! END: Viscous Stresses in z-direction =============================

            ! Viscous Stresses in r-direction ==================================
        elseif (norm_dir == 2) then

            if (Re_size(1) > 0) then ! Shear stresses

                !$acc parallel loop collapse(3) gang vector default(present) private(avg_vel, dvel_avg_dx, dvel_avg_dy, tau_Re)
                do l = isz%beg, isz%end
                    do k = isy%beg, isy%end
                        do j = isx%beg, isx%end

                            avg_vel(2) = (5._wp * (10._wp ** -(1)))*(velL_vf(2)%sf(j, k, l) &
                                               + velR_vf(2)%sf(j, k + 1, l))

                            !$acc loop seq
                            do i = 1, 2

                                dvel_avg_dx(i) = &
                                    (5._wp * (10._wp ** -(1)))*(dvelL_dx_vf(i)%sf(j, k, l) &
                                          + dvelR_dx_vf(i)%sf(j, k + 1, l))

                                dvel_avg_dy(i) = &
                                    (5._wp * (10._wp ** -(1)))*(dvelL_dy_vf(i)%sf(j, k, l) &
                                          + dvelR_dy_vf(i)%sf(j, k + 1, l))

                            end do

                            tau_Re(2, 1) = (dvel_avg_dy(1) + dvel_avg_dx(2))/ &
                                           Re_avg_rsy_vf(k, j, l, 1)

                            tau_Re(2, 2) = (4._wp*dvel_avg_dy(2) &
                                            - 2._wp*dvel_avg_dx(1) &
                                            - 2._wp*avg_vel(2)/y_cb(k))/ &
                                           (3._wp*Re_avg_rsy_vf(k, j, l, 1))

                            !$acc loop seq
                            do i = 1, 2

                                flux_src_vf(contxe + i)%sf(j, k, l) = &
                                    flux_src_vf(contxe + i)%sf(j, k, l) - &
                                    tau_Re(2, i)

                                flux_src_vf(E_idx)%sf(j, k, l) = &
                                    flux_src_vf(E_idx)%sf(j, k, l) - &
                                    vel_src_rsy_vf(k, j, l, i)* &
                                    tau_Re(2, i)

                            end do

                        end do
                    end do
                end do
            end if

            if (Re_size(2) > 0) then              ! Bulk stresses
                !$acc parallel loop collapse(3) gang vector default(present) private(avg_vel, dvel_avg_dx, dvel_avg_dy, tau_Re)
                do l = isz%beg, isz%end
                    do k = isy%beg, isy%end
                        do j = isx%beg, isx%end

                            avg_vel(2) = (5._wp * (10._wp ** -(1)))*(velL_vf(2)%sf(j, k, l) &
                                               + velR_vf(2)%sf(j, k + 1, l))

                            dvel_avg_dx(1) = (5._wp * (10._wp ** -(1)))*(dvelL_dx_vf(1)%sf(j, k, l) &
                                                   + dvelR_dx_vf(1)%sf(j, k + 1, l))

                            dvel_avg_dy(2) = (5._wp * (10._wp ** -(1)))*(dvelL_dy_vf(2)%sf(j, k, l) &
                                                   + dvelR_dy_vf(2)%sf(j, k + 1, l))

                            tau_Re(2, 2) = (dvel_avg_dx(1) + dvel_avg_dy(2) + &
                                            avg_vel(2)/y_cb(k))/ &
                                           Re_avg_rsy_vf(k, j, l, 2)

                            flux_src_vf(momxb + 1)%sf(j, k, l) = &
                                flux_src_vf(momxb + 1)%sf(j, k, l) - &
                                tau_Re(2, 2)

                            flux_src_vf(E_idx)%sf(j, k, l) = &
                                flux_src_vf(E_idx)%sf(j, k, l) - &
                                vel_src_rsy_vf(k, j, l, 2)* &
                                tau_Re(2, 2)

                        end do
                    end do
                end do
            end if

            if (p == 0) return

            if (Re_size(1) > 0) then              ! Shear stresses
                !$acc parallel loop collapse(3) gang vector default(present) private(avg_vel,  dvel_avg_dy, dvel_avg_dz, tau_Re)
                do l = isz%beg, isz%end
                    do k = isy%beg, isy%end
                        do j = isx%beg, isx%end

                            avg_vel(3) = (5._wp * (10._wp ** -(1)))*(velL_vf(3)%sf(j, k, l) &
                                               + velR_vf(3)%sf(j, k + 1, l))

                            !$acc loop seq
                            do i = 2, 3
                                dvel_avg_dz(i) = &
                                    (5._wp * (10._wp ** -(1)))*(dvelL_dz_vf(i)%sf(j, k, l) &
                                          + dvelR_dz_vf(i)%sf(j, k + 1, l))
                            end do

                            dvel_avg_dy(3) = (5._wp * (10._wp ** -(1)))*(dvelL_dy_vf(3)%sf(j, k, l) &
                                                   + dvelR_dy_vf(3)%sf(j, k + 1, l))

                            tau_Re(2, 2) = -(2._wp/3._wp)*dvel_avg_dz(3)/y_cb(k)/ &
                                           Re_avg_rsy_vf(k, j, l, 1)

                            tau_Re(2, 3) = ((dvel_avg_dz(2) - avg_vel(3))/ &
                                            y_cb(k) + dvel_avg_dy(3))/ &
                                           Re_avg_rsy_vf(k, j, l, 1)

                            !$acc loop seq
                            do i = 2, 3

                                flux_src_vf(contxe + i)%sf(j, k, l) = &
                                    flux_src_vf(contxe + i)%sf(j, k, l) - &
                                    tau_Re(2, i)

                                flux_src_vf(E_idx)%sf(j, k, l) = &
                                    flux_src_vf(E_idx)%sf(j, k, l) - &
                                    vel_src_rsy_vf(k, j, l, i)* &
                                    tau_Re(2, i)

                            end do

                        end do
                    end do
                end do
            end if

            if (Re_size(2) > 0) then              ! Bulk stresses
                !$acc parallel loop collapse(3) gang vector default(present) private(avg_vel,  dvel_avg_dz, tau_Re)
                do l = isz%beg, isz%end
                    do k = isy%beg, isy%end
                        do j = isx%beg, isx%end

                            dvel_avg_dz(3) = (5._wp * (10._wp ** -(1)))*(dvelL_dz_vf(3)%sf(j, k, l) &
                                                   + dvelR_dz_vf(3)%sf(j, k + 1, l))

                            tau_Re(2, 2) = dvel_avg_dz(3)/y_cb(k)/ &
                                           Re_avg_rsy_vf(k, j, l, 2)

                            flux_src_vf(momxb + 1)%sf(j, k, l) = &
                                flux_src_vf(momxb + 1)%sf(j, k, l) - &
                                tau_Re(2, 2)

                            flux_src_vf(E_idx)%sf(j, k, l) = &
                                flux_src_vf(E_idx)%sf(j, k, l) - &
                                vel_src_rsy_vf(k, j, l, 2)* &
                                tau_Re(2, 2)

                        end do
                    end do
                end do
            end if
            ! END: Viscous Stresses in r-direction =============================

            ! Viscous Stresses in theta-direction ==================================
        else

            if (Re_size(1) > 0) then              ! Shear stresses
                !$acc parallel loop collapse(3) gang vector default(present) private(avg_vel, dvel_avg_dx, dvel_avg_dy, dvel_avg_dz, tau_Re)
                do l = isz%beg, isz%end
                    do k = isy%beg, isy%end
                        do j = isx%beg, isx%end

                            !$acc loop seq
                            do i = 2, 3
                                avg_vel(i) = (5._wp * (10._wp ** -(1)))*(velL_vf(i)%sf(j, k, l) &
                                                   + velR_vf(i)%sf(j, k, l + 1))
                            end do

                            !$acc loop seq
                            do i = 1, 3, 2
                                dvel_avg_dx(i) = &
                                    (5._wp * (10._wp ** -(1)))*(dvelL_dx_vf(i)%sf(j, k, l) &
                                          + dvelR_dx_vf(i)%sf(j, k, l + 1))
                            end do

                            do i = 2, 3
                                dvel_avg_dy(i) = &
                                    (5._wp * (10._wp ** -(1)))*(dvelL_dy_vf(i)%sf(j, k, l) &
                                          + dvelR_dy_vf(i)%sf(j, k, l + 1))
                            end do

                            !$acc loop seq
                            do i = 1, 3
                                dvel_avg_dz(i) = &
                                    (5._wp * (10._wp ** -(1)))*(dvelL_dz_vf(i)%sf(j, k, l) &
                                          + dvelR_dz_vf(i)%sf(j, k, l + 1))
                            end do

                            tau_Re(3, 1) = (dvel_avg_dz(1)/y_cc(k) + dvel_avg_dx(3))/ &
                                           Re_avg_rsz_vf(l, k, j, 1)/ &
                                           y_cc(k)

                            tau_Re(3, 2) = ((dvel_avg_dz(2) - avg_vel(3))/ &
                                            y_cc(k) + dvel_avg_dy(3))/ &
                                           Re_avg_rsz_vf(l, k, j, 1)/ &
                                           y_cc(k)

                            tau_Re(3, 3) = (4._wp*dvel_avg_dz(3)/y_cc(k) &
                                            - 2._wp*dvel_avg_dx(1) &
                                            - 2._wp*dvel_avg_dy(2) &
                                            + 4._wp*avg_vel(2)/y_cc(k))/ &
                                           (3._wp*Re_avg_rsz_vf(l, k, j, 1))/ &
                                           y_cc(k)

                            !$acc loop seq
                            do i = 1, 3
                                flux_src_vf(contxe + i)%sf(j, k, l) = &
                                    flux_src_vf(contxe + i)%sf(j, k, l) - &
                                    tau_Re(3, i)

                                flux_src_vf(E_idx)%sf(j, k, l) = &
                                    flux_src_vf(E_idx)%sf(j, k, l) - &
                                    vel_src_rsz_vf(l, k, j, i)* &
                                    tau_Re(3, i)
                            end do

                        end do
                    end do
                end do
            end if

            if (Re_size(2) > 0) then              ! Bulk stresses
                !$acc parallel loop collapse(3) gang vector default(present) private(avg_vel, dvel_avg_dx, dvel_avg_dy, dvel_avg_dz, tau_Re)
                do l = isz%beg, isz%end
                    do k = isy%beg, isy%end
                        do j = isx%beg, isx%end

                            avg_vel(2) = (5._wp * (10._wp ** -(1)))*(velL_vf(2)%sf(j, k, l) &
                                               + velR_vf(2)%sf(j, k, l + 1))

                            dvel_avg_dx(1) = (5._wp * (10._wp ** -(1)))*(dvelL_dx_vf(1)%sf(j, k, l) &
                                                   + dvelR_dx_vf(1)%sf(j, k, l + 1))

                            dvel_avg_dy(2) = (5._wp * (10._wp ** -(1)))*(dvelL_dy_vf(2)%sf(j, k, l) &
                                                   + dvelR_dy_vf(2)%sf(j, k, l + 1))

                            dvel_avg_dz(3) = (5._wp * (10._wp ** -(1)))*(dvelL_dz_vf(3)%sf(j, k, l) &
                                                   + dvelR_dz_vf(3)%sf(j, k, l + 1))

                            tau_Re(3, 3) = (dvel_avg_dx(1) &
                                            + dvel_avg_dy(2) &
                                            + dvel_avg_dz(3)/y_cc(k) &
                                            + avg_vel(2)/y_cc(k))/ &
                                           Re_avg_rsz_vf(l, k, j, 2)/ &
                                           y_cc(k)

                            flux_src_vf(momxe)%sf(j, k, l) = &
                                flux_src_vf(momxe)%sf(j, k, l) - &
                                tau_Re(3, 3)

                            flux_src_vf(E_idx)%sf(j, k, l) = &
                                flux_src_vf(E_idx)%sf(j, k, l) - &
                                vel_src_rsz_vf(l, k, j, 3)* &
                                tau_Re(3, 3)

                        end do
                    end do
                end do
            end if

        end if
        ! END: Viscous Stresses in theta-direction =============================

    end subroutine s_compute_cylindrical_viscous_source_flux ! -------------------------

    !>  The goal of this subroutine is to evaluate and account
        !!      for the contribution of viscous stresses in the source
        !!      flux for the momentum and energy.
        !!  @param velL_vf  Left, WENO reconstructed, cell-boundary values of the velocity
        !!  @param velR_vf Right, WENO reconstructed, cell-boundary values of the velocity
        !!  @param dvelL_dx_vf  Left, WENO reconstructed cell-avg. x-dir derivative of the velocity
        !!  @param dvelL_dy_vf  Left, WENO reconstructed cell-avg. y-dir derivative of the velocity
        !!  @param dvelL_dz_vf  Left, WENO reconstructed cell-avg. z-dir derivative of the velocity
        !!  @param dvelR_dx_vf Right, WENO reconstructed cell-avg. x-dir derivative of the velocity
        !!  @param dvelR_dy_vf Right, WENO reconstructed cell-avg. y-dir derivative of the velocity
        !!  @param dvelR_dz_vf Right, WENO reconstructed cell-avg. z-dir derivative of the velocity
        !!  @param flux_src_vf Intercell flux
        !!  @param norm_dir Dimensional splitting coordinate direction
        !!  @param ix Index bounds in  first coordinate direction
        !!  @param iy Index bounds in second coordinate direction
        !!  @param iz Index bounds in  third coordinate direction
    subroutine s_compute_cartesian_viscous_source_flux(velL_vf, & ! -------------
                                                       dvelL_dx_vf, &
                                                       dvelL_dy_vf, &
                                                       dvelL_dz_vf, &
                                                       velR_vf, &
                                                       dvelR_dx_vf, &
                                                       dvelR_dy_vf, &
                                                       dvelR_dz_vf, &
                                                       flux_src_vf, &
                                                       norm_dir, &
                                                       ix, iy, iz)

        type(scalar_field), &
            dimension(num_dims), &
            intent(IN) :: velL_vf, velR_vf, &
                          dvelL_dx_vf, dvelR_dx_vf, &
                          dvelL_dy_vf, dvelR_dy_vf, &
                          dvelL_dz_vf, dvelR_dz_vf

        type(scalar_field), &
            dimension(sys_size), &
            intent(INOUT) :: flux_src_vf

        integer, intent(IN) :: norm_dir

        type(int_bounds_info), intent(IN) :: ix, iy, iz

        ! Arithmetic mean of the left and right, WENO-reconstructed, cell-
        ! boundary values of cell-average first-order spatial derivatives
        ! of velocity
        real(wp), dimension(num_dims) :: dvel_avg_dx
        real(wp), dimension(num_dims) :: dvel_avg_dy
        real(wp), dimension(num_dims) :: dvel_avg_dz

        real(wp), dimension(num_dims, num_dims) :: tau_Re !< Viscous stress tensor

        integer :: i, j, k, l !< Generic loop iterators

        ! Viscous Stresses in x-direction ==================================
        if (norm_dir == 1) then

            if (Re_size(1) > 0) then              ! Shear stresses
                !$acc parallel loop collapse(3) gang vector default(present) private( dvel_avg_dx, tau_Re)
                do l = isz%beg, isz%end
                    do k = isy%beg, isy%end
                        do j = isx%beg, isx%end

                            dvel_avg_dx(1) = (5._wp * (10._wp ** -(1)))*(dvelL_dx_vf(1)%sf(j, k, l) &
                                                   + dvelR_dx_vf(1)%sf(j + 1, k, l))

                            tau_Re(1, 1) = (4._wp/3._wp)*dvel_avg_dx(1)/ &
                                           Re_avg_rsx_vf(j, k, l, 1)

                            flux_src_vf(momxb)%sf(j, k, l) = &
                                flux_src_vf(momxb)%sf(j, k, l) - &
                                tau_Re(1, 1)

                            flux_src_vf(E_idx)%sf(j, k, l) = &
                                flux_src_vf(E_idx)%sf(j, k, l) - &
                                vel_src_rsx_vf(j, k, l, 1)* &
                                tau_Re(1, 1)

                        end do
                    end do
                end do
            end if

            if (Re_size(2) > 0) then              ! Bulk stresses
                !$acc parallel loop collapse(3) gang vector default(present) private( dvel_avg_dx, tau_Re)
                do l = isz%beg, isz%end
                    do k = isy%beg, isy%end
                        do j = isx%beg, isx%end

                            dvel_avg_dx(1) = (5._wp * (10._wp ** -(1)))*(dvelL_dx_vf(1)%sf(j, k, l) &
                                                   + dvelR_dx_vf(1)%sf(j + 1, k, l))

                            tau_Re(1, 1) = dvel_avg_dx(1)/ &
                                           Re_avg_rsx_vf(j, k, l, 2)

                            flux_src_vf(momxb)%sf(j, k, l) = &
                                flux_src_vf(momxb)%sf(j, k, l) - &
                                tau_Re(1, 1)

                            flux_src_vf(E_idx)%sf(j, k, l) = &
                                flux_src_vf(E_idx)%sf(j, k, l) - &
                                vel_src_rsx_vf(j, k, l, 1)* &
                                tau_Re(1, 1)

                        end do
                    end do
                end do
            end if

            if (n == 0) return

            if (Re_size(1) > 0) then              ! Shear stresses
                !$acc parallel loop collapse(3) gang vector default(present) private(dvel_avg_dx, dvel_avg_dy, tau_Re)
                do l = isz%beg, isz%end
                    do k = isy%beg, isy%end
                        do j = isx%beg, isx%end

                            !$acc loop seq
                            do i = 1, 2
                                dvel_avg_dy(i) = &
                                    (5._wp * (10._wp ** -(1)))*(dvelL_dy_vf(i)%sf(j, k, l) &
                                          + dvelR_dy_vf(i)%sf(j + 1, k, l))
                            end do

                            dvel_avg_dx(2) = (5._wp * (10._wp ** -(1)))*(dvelL_dx_vf(2)%sf(j, k, l) &
                                                   + dvelR_dx_vf(2)%sf(j + 1, k, l))

                            tau_Re(1, 1) = -(2._wp/3._wp)*dvel_avg_dy(2)/ &
                                           Re_avg_rsx_vf(j, k, l, 1)

                            tau_Re(1, 2) = (dvel_avg_dy(1) + dvel_avg_dx(2))/ &
                                           Re_avg_rsx_vf(j, k, l, 1)

                            !$acc loop seq
                            do i = 1, 2

                                flux_src_vf(contxe + i)%sf(j, k, l) = &
                                    flux_src_vf(contxe + i)%sf(j, k, l) - &
                                    tau_Re(1, i)

                                flux_src_vf(E_idx)%sf(j, k, l) = &
                                    flux_src_vf(E_idx)%sf(j, k, l) - &
                                    vel_src_rsx_vf(j, k, l, i)* &
                                    tau_Re(1, i)

                            end do

                        end do
                    end do
                end do
            end if

            if (Re_size(2) > 0) then              ! Bulk stresses
                !$acc parallel loop collapse(3) gang vector default(present) private( dvel_avg_dy, tau_Re)
                do l = isz%beg, isz%end
                    do k = isy%beg, isy%end
                        do j = isx%beg, isx%end

                            dvel_avg_dy(2) = (5._wp * (10._wp ** -(1)))*(dvelL_dy_vf(2)%sf(j, k, l) &
                                                   + dvelR_dy_vf(2)%sf(j + 1, k, l))

                            tau_Re(1, 1) = dvel_avg_dy(2)/ &
                                           Re_avg_rsx_vf(j, k, l, 2)

                            flux_src_vf(momxb)%sf(j, k, l) = &
                                flux_src_vf(momxb)%sf(j, k, l) - &
                                tau_Re(1, 1)

                            flux_src_vf(E_idx)%sf(j, k, l) = &
                                flux_src_vf(E_idx)%sf(j, k, l) - &
                                vel_src_rsx_vf(j, k, l, 1)* &
                                tau_Re(1, 1)

                        end do
                    end do
                end do
            end if

            if (p == 0) return

            if (Re_size(1) > 0) then              ! Shear stresses
                !$acc parallel loop collapse(3) gang vector default(present) private( dvel_avg_dx, dvel_avg_dz, tau_Re)
                do l = isz%beg, isz%end
                    do k = isy%beg, isy%end
                        do j = isx%beg, isx%end

                            !$acc loop seq
                            do i = 1, 3, 2
                                dvel_avg_dz(i) = &
                                    (5._wp * (10._wp ** -(1)))*(dvelL_dz_vf(i)%sf(j, k, l) &
                                          + dvelR_dz_vf(i)%sf(j + 1, k, l))
                            end do

                            dvel_avg_dx(3) = (5._wp * (10._wp ** -(1)))*(dvelL_dx_vf(3)%sf(j, k, l) &
                                                   + dvelR_dx_vf(3)%sf(j + 1, k, l))

                            tau_Re(1, 1) = -(2._wp/3._wp)*dvel_avg_dz(3)/ &
                                           Re_avg_rsx_vf(j, k, l, 1)

                            tau_Re(1, 3) = (dvel_avg_dz(1) + dvel_avg_dx(3))/ &
                                           Re_avg_rsx_vf(j, k, l, 1)

                            !$acc loop seq
                            do i = 1, 3, 2
                                flux_src_vf(contxe + i)%sf(j, k, l) = &
                                    flux_src_vf(contxe + i)%sf(j, k, l) - &
                                    tau_Re(1, i)

                                flux_src_vf(E_idx)%sf(j, k, l) = &
                                    flux_src_vf(E_idx)%sf(j, k, l) - &
                                    vel_src_rsx_vf(j, k, l, i)* &
                                    tau_Re(1, i)

                            end do

                        end do
                    end do
                end do
            end if

            if (Re_size(2) > 0) then              ! Bulk stresses
                !$acc parallel loop collapse(3) gang vector default(present) private( dvel_avg_dz, tau_Re)
                do l = isz%beg, isz%end
                    do k = isy%beg, isy%end
                        do j = isx%beg, isx%end

                            dvel_avg_dz(3) = (5._wp * (10._wp ** -(1)))*(dvelL_dz_vf(3)%sf(j, k, l) &
                                                   + dvelR_dz_vf(3)%sf(j + 1, k, l))

                            tau_Re(1, 1) = dvel_avg_dz(3)/ &
                                           Re_avg_rsx_vf(j, k, l, 2)

                            flux_src_vf(momxb)%sf(j, k, l) = &
                                flux_src_vf(momxb)%sf(j, k, l) - &
                                tau_Re(1, 1)

                            flux_src_vf(E_idx)%sf(j, k, l) = &
                                flux_src_vf(E_idx)%sf(j, k, l) - &
                                vel_src_rsx_vf(j, k, l, 1)* &
                                tau_Re(1, 1)

                        end do
                    end do
                end do
            end if
            ! END: Viscous Stresses in x-direction =============================

            ! Viscous Stresses in y-direction ==================================
        elseif (norm_dir == 2) then

            if (Re_size(1) > 0) then              ! Shear stresses
                !$acc parallel loop collapse(3) gang vector default(present) private( dvel_avg_dx, dvel_avg_dy, tau_Re)
                do l = isz%beg, isz%end
                    do k = isy%beg, isy%end
                        do j = isx%beg, isx%end

                            !$acc loop seq
                            do i = 1, 2

                                dvel_avg_dx(i) = &
                                    (5._wp * (10._wp ** -(1)))*(dvelL_dx_vf(i)%sf(j, k, l) &
                                          + dvelR_dx_vf(i)%sf(j, k + 1, l))

                                dvel_avg_dy(i) = &
                                    (5._wp * (10._wp ** -(1)))*(dvelL_dy_vf(i)%sf(j, k, l) &
                                          + dvelR_dy_vf(i)%sf(j, k + 1, l))

                            end do

                            tau_Re(2, 1) = (dvel_avg_dy(1) + dvel_avg_dx(2))/ &
                                           Re_avg_rsy_vf(k, j, l, 1)

                            tau_Re(2, 2) = (4._wp*dvel_avg_dy(2) &
                                            - 2._wp*dvel_avg_dx(1))/ &
                                           (3._wp*Re_avg_rsy_vf(k, j, l, 1))

                            !$acc loop seq
                            do i = 1, 2

                                flux_src_vf(contxe + i)%sf(j, k, l) = &
                                    flux_src_vf(contxe + i)%sf(j, k, l) - &
                                    tau_Re(2, i)

                                flux_src_vf(E_idx)%sf(j, k, l) = &
                                    flux_src_vf(E_idx)%sf(j, k, l) - &
                                    vel_src_rsy_vf(k, j, l, i)* &
                                    tau_Re(2, i)

                            end do

                        end do
                    end do
                end do
            end if

            if (Re_size(2) > 0) then              ! Bulk stresses
                !$acc parallel loop collapse(3) gang vector default(present) private( dvel_avg_dx, dvel_avg_dy, tau_Re)
                do l = isz%beg, isz%end
                    do k = isy%beg, isy%end
                        do j = isx%beg, isx%end

                            dvel_avg_dx(1) = (5._wp * (10._wp ** -(1)))*(dvelL_dx_vf(1)%sf(j, k, l) &
                                                   + dvelR_dx_vf(1)%sf(j, k + 1, l))

                            dvel_avg_dy(2) = (5._wp * (10._wp ** -(1)))*(dvelL_dy_vf(2)%sf(j, k, l) &
                                                   + dvelR_dy_vf(2)%sf(j, k + 1, l))

                            tau_Re(2, 2) = (dvel_avg_dx(1) + dvel_avg_dy(2))/ &
                                           Re_avg_rsy_vf(k, j, l, 2)

                            flux_src_vf(momxb + 1)%sf(j, k, l) = &
                                flux_src_vf(momxb + 1)%sf(j, k, l) - &
                                tau_Re(2, 2)

                            flux_src_vf(E_idx)%sf(j, k, l) = &
                                flux_src_vf(E_idx)%sf(j, k, l) - &
                                vel_src_rsy_vf(k, j, l, 2)* &
                                tau_Re(2, 2)

                        end do
                    end do
                end do
            end if

            if (p == 0) return

            if (Re_size(1) > 0) then              ! Shear stresses
                !$acc parallel loop collapse(3) gang vector default(present) private(  dvel_avg_dy, dvel_avg_dz, tau_Re)
                do l = isz%beg, isz%end
                    do k = isy%beg, isy%end
                        do j = isx%beg, isx%end

                            !$acc loop seq
                            do i = 2, 3
                                dvel_avg_dz(i) = &
                                    (5._wp * (10._wp ** -(1)))*(dvelL_dz_vf(i)%sf(j, k, l) &
                                          + dvelR_dz_vf(i)%sf(j, k + 1, l))
                            end do

                            dvel_avg_dy(3) = (5._wp * (10._wp ** -(1)))*(dvelL_dy_vf(3)%sf(j, k, l) &
                                                   + dvelR_dy_vf(3)%sf(j, k + 1, l))

                            tau_Re(2, 2) = -(2._wp/3._wp)*dvel_avg_dz(3)/ &
                                           Re_avg_rsy_vf(k, j, l, 1)

                            tau_Re(2, 3) = (dvel_avg_dz(2) + dvel_avg_dy(3))/ &
                                           Re_avg_rsy_vf(k, j, l, 1)

                            !$acc loop seq
                            do i = 2, 3

                                flux_src_vf(contxe + i)%sf(j, k, l) = &
                                    flux_src_vf(contxe + i)%sf(j, k, l) - &
                                    tau_Re(2, i)

                                flux_src_vf(E_idx)%sf(j, k, l) = &
                                    flux_src_vf(E_idx)%sf(j, k, l) - &
                                    vel_src_rsy_vf(k, j, l, i)* &
                                    tau_Re(2, i)

                            end do

                        end do
                    end do
                end do
            end if

            if (Re_size(2) > 0) then              ! Bulk stresses
                !$acc parallel loop collapse(3) gang vector default(present) private( dvel_avg_dz, tau_Re)
                do l = isz%beg, isz%end
                    do k = isy%beg, isy%end
                        do j = isx%beg, isx%end

                            dvel_avg_dz(3) = (5._wp * (10._wp ** -(1)))*(dvelL_dz_vf(3)%sf(j, k, l) &
                                                   + dvelR_dz_vf(3)%sf(j, k + 1, l))

                            tau_Re(2, 2) = dvel_avg_dz(3)/ &
                                           Re_avg_rsy_vf(k, j, l, 2)

                            flux_src_vf(momxb + 1)%sf(j, k, l) = &
                                flux_src_vf(momxb + 1)%sf(j, k, l) - &
                                tau_Re(2, 2)

                            flux_src_vf(E_idx)%sf(j, k, l) = &
                                flux_src_vf(E_idx)%sf(j, k, l) - &
                                vel_src_rsy_vf(k, j, l, 2)* &
                                tau_Re(2, 2)

                        end do
                    end do
                end do
            end if
            ! END: Viscous Stresses in y-direction =============================

            ! Viscous Stresses in z-direction ==================================
        else

            if (Re_size(1) > 0) then              ! Shear stresses
                !$acc parallel loop collapse(3) gang vector default(present) private( dvel_avg_dx, dvel_avg_dy, dvel_avg_dz, tau_Re)
                do l = isz%beg, isz%end
                    do k = isy%beg, isy%end
                        do j = isx%beg, isx%end

                            !$acc loop seq
                            do i = 1, 3, 2
                                dvel_avg_dx(i) = &
                                    (5._wp * (10._wp ** -(1)))*(dvelL_dx_vf(i)%sf(j, k, l) &
                                          + dvelR_dx_vf(i)%sf(j, k, l + 1))
                            end do

                            !$acc loop seq
                            do i = 2, 3
                                dvel_avg_dy(i) = &
                                    (5._wp * (10._wp ** -(1)))*(dvelL_dy_vf(i)%sf(j, k, l) &
                                          + dvelR_dy_vf(i)%sf(j, k, l + 1))
                            end do

                            !$acc loop seq
                            do i = 1, 3
                                dvel_avg_dz(i) = &
                                    (5._wp * (10._wp ** -(1)))*(dvelL_dz_vf(i)%sf(j, k, l) &
                                          + dvelR_dz_vf(i)%sf(j, k, l + 1))
                            end do

                            tau_Re(3, 1) = (dvel_avg_dz(1) + dvel_avg_dx(3))/ &
                                           Re_avg_rsz_vf(l, k, j, 1)

                            tau_Re(3, 2) = (dvel_avg_dz(2) + dvel_avg_dy(3))/ &
                                           Re_avg_rsz_vf(l, k, j, 1)

                            tau_Re(3, 3) = (4._wp*dvel_avg_dz(3) &
                                            - 2._wp*dvel_avg_dx(1) &
                                            - 2._wp*dvel_avg_dy(2))/ &
                                           (3._wp*Re_avg_rsz_vf(l, k, j, 1))

                            !$acc loop seq
                            do i = 1, 3

                                flux_src_vf(contxe + i)%sf(j, k, l) = &
                                    flux_src_vf(contxe + i)%sf(j, k, l) - &
                                    tau_Re(3, i)

                                flux_src_vf(E_idx)%sf(j, k, l) = &
                                    flux_src_vf(E_idx)%sf(j, k, l) - &
                                    vel_src_rsz_vf(l, k, j, i)* &
                                    tau_Re(3, i)

                            end do

                        end do
                    end do
                end do
            end if

            if (Re_size(2) > 0) then              ! Bulk stresses
                !$acc parallel loop collapse(3) gang vector default(present) private( dvel_avg_dx, dvel_avg_dy, dvel_avg_dz, tau_Re)
                do l = isz%beg, isz%end
                    do k = isy%beg, isy%end
                        do j = isx%beg, isx%end

                            dvel_avg_dx(1) = (5._wp * (10._wp ** -(1)))*(dvelL_dx_vf(1)%sf(j, k, l) &
                                                   + dvelR_dx_vf(1)%sf(j, k, l + 1))

                            dvel_avg_dy(2) = (5._wp * (10._wp ** -(1)))*(dvelL_dy_vf(2)%sf(j, k, l) &
                                                   + dvelR_dy_vf(2)%sf(j, k, l + 1))

                            dvel_avg_dz(3) = (5._wp * (10._wp ** -(1)))*(dvelL_dz_vf(3)%sf(j, k, l) &
                                                   + dvelR_dz_vf(3)%sf(j, k, l + 1))

                            tau_Re(3, 3) = (dvel_avg_dx(1) &
                                            + dvel_avg_dy(2) &
                                            + dvel_avg_dz(3))/ &
                                           Re_avg_rsz_vf(l, k, j, 2)

                            flux_src_vf(momxe)%sf(j, k, l) = &
                                flux_src_vf(momxe)%sf(j, k, l) - &
                                tau_Re(3, 3)

                            flux_src_vf(E_idx)%sf(j, k, l) = &
                                flux_src_vf(E_idx)%sf(j, k, l) - &
                                vel_src_rsz_vf(l, k, j, 3)* &
                                tau_Re(3, 3)

                        end do
                    end do
                end do
            end if

        end if
        ! END: Viscous Stresses in z-direction =============================

    end subroutine s_compute_cartesian_viscous_source_flux ! -------------------------

    @:s_compute_speed_of_sound()

    !>  Deallocation and/or disassociation procedures that are
        !!      needed to finalize the selected Riemann problem solver
        !!  @param flux_vf       Intercell fluxes
        !!  @param flux_src_vf   Intercell source fluxes
        !!  @param flux_gsrc_vf  Intercell geometric source fluxes
        !!  @param norm_dir Dimensional splitting coordinate direction
        !!  @param ix   Index bounds in  first coordinate direction
        !!  @param iy   Index bounds in second coordinate direction
        !!  @param iz   Index bounds in  third coordinate direction
    subroutine s_finalize_riemann_solver(flux_vf, flux_src_vf, & ! --------
                                         flux_gsrc_vf, &
                                         norm_dir, ix, iy, iz)

        type(scalar_field), &
            dimension(sys_size), &
            intent(INOUT) :: flux_vf, flux_src_vf, flux_gsrc_vf

        integer, intent(IN) :: norm_dir

        type(int_bounds_info), intent(IN) :: ix, iy, iz

        integer :: i, j, k, l !< Generic loop iterators

        ! Reshaping Outputted Data in y-direction ==========================
        if (norm_dir == 2) then
            !$acc parallel loop collapse(4) gang vector default(present)
            do i = 1, sys_size
                do l = is3%beg, is3%end
                    do j = is1%beg, is1%end
                        do k = is2%beg, is2%end
                            flux_vf(i)%sf(k, j, l) = &
                                flux_rsy_vf(j, k, l, i)
                        end do
                    end do
                end do
            end do

            if (cyl_coord) then
                !$acc parallel loop collapse(4) gang vector default(present)
                do i = 1, sys_size
                    do l = is3%beg, is3%end
                        do j = is1%beg, is1%end
                            do k = is2%beg, is2%end
                                flux_gsrc_vf(i)%sf(k, j, l) = &
                                    flux_gsrc_rsy_vf(j, k, l, i)
                            end do
                        end do
                    end do
                end do
            end if

            !$acc parallel loop collapse(3) gang vector default(present)
            do l = is3%beg, is3%end
                do j = is1%beg, is1%end
                    do k = is2%beg, is2%end
                        flux_src_vf(advxb)%sf(k, j, l) = &
                            flux_src_rsy_vf(j, k, l, advxb)
                    end do
                end do
            end do

            if (riemann_solver == 1) then
                !$acc parallel loop collapse(4) gang vector default(present)
                do i = advxb + 1, advxe
                    do l = is3%beg, is3%end
                        do j = is1%beg, is1%end
                            do k = is2%beg, is2%end
                                flux_src_vf(i)%sf(k, j, l) = &
                                    flux_src_rsy_vf(j, k, l, i)
                            end do
                        end do
                    end do
                end do

            end if
            ! ==================================================================
            ! Reshaping Outputted Data in z-direction ==========================
        elseif (norm_dir == 3) then
            !$acc parallel loop collapse(4) gang vector default(present)
            do i = 1, sys_size
                do j = is1%beg, is1%end
                    do k = is2%beg, is2%end
                        do l = is3%beg, is3%end

                            flux_vf(i)%sf(l, k, j) = &
                                flux_rsz_vf(j, k, l, i)
                        end do
                    end do
                end do
            end do
            if (grid_geometry == 3) then
                !$acc parallel loop collapse(4) gang vector default(present)
                do i = 1, sys_size
                    do j = is1%beg, is1%end
                        do k = is2%beg, is2%end
                            do l = is3%beg, is3%end

                                flux_gsrc_vf(i)%sf(l, k, j) = &
                                    flux_gsrc_rsz_vf(j, k, l, i)
                            end do
                        end do
                    end do
                end do
            end if

            !$acc parallel loop collapse(3) gang vector default(present)
            do j = is1%beg, is1%end
                do k = is2%beg, is2%end
                    do l = is3%beg, is3%end
                        flux_src_vf(advxb)%sf(l, k, j) = &
                            flux_src_rsz_vf(j, k, l, advxb)
                    end do
                end do
            end do

            if (riemann_solver == 1) then
                !$acc parallel loop collapse(4) gang vector default(present)
                do i = advxb + 1, advxe
                    do j = is1%beg, is1%end
                        do k = is2%beg, is2%end
                            do l = is3%beg, is3%end
                                flux_src_vf(i)%sf(l, k, j) = &
                                    flux_src_rsz_vf(j, k, l, i)
                            end do
                        end do
                    end do
                end do

            end if
        elseif (norm_dir == 1) then
            !$acc parallel loop collapse(4) gang vector default(present)
            do i = 1, sys_size
                do l = is3%beg, is3%end
                    do k = is2%beg, is2%end
                        do j = is1%beg, is1%end
                            flux_vf(i)%sf(j, k, l) = &
                                flux_rsx_vf(j, k, l, i)
                        end do
                    end do
                end do
            end do

            !$acc parallel loop collapse(3) gang vector default(present)
            do l = is3%beg, is3%end
                do k = is2%beg, is2%end
                    do j = is1%beg, is1%end
                        flux_src_vf(advxb)%sf(j, k, l) = &
                            flux_src_rsx_vf(j, k, l, advxb)
                    end do
                end do
            end do

            if (riemann_solver == 1) then
                !$acc parallel loop collapse(4) gang vector default(present)
                do i = advxb + 1, advxe
                    do l = is3%beg, is3%end
                        do k = is2%beg, is2%end
                            do j = is1%beg, is1%end
                                flux_src_vf(i)%sf(j, k, l) = &
                                    flux_src_rsx_vf(j, k, l, i)
                            end do
                        end do
                    end do
                end do
            end if
        end if

        ! ==================================================================

        ! ==================================================================

    end subroutine s_finalize_riemann_solver ! -----------------------------

    !> Module deallocation and/or disassociation procedures
    subroutine s_finalize_riemann_solvers_module() ! -----------------------

        ! Disassociating procedural pointer to the subroutine which was
        ! utilized to calculate the solution of a given Riemann problem
        s_riemann_solver => null()

        ! Disassociating procedural pointer to the subroutine which was
        ! utilized to calculate the viscous source flux
        s_compute_viscous_source_flux => null()

        ! Disassociating the pointer to the procedure that was utilized to
        ! to convert mixture or species variables to the mixture variables
        ! s_convert_to_mixture_variables => null()

        if (Re_size(1) > 0) then
            deallocate (Re_avg_rsx_vf)
        end if
        deallocate (vel_src_rsx_vf)
        deallocate (flux_rsx_vf)
        deallocate (flux_src_rsx_vf)
        deallocate (flux_gsrc_rsx_vf)
        if (qbmm) then
            deallocate (mom_sp_rsx_vf)
        end if

        if (n == 0) return

        if (Re_size(1) > 0) then
            deallocate (Re_avg_rsy_vf)
        end if
        deallocate (vel_src_rsy_vf)
        deallocate (flux_rsy_vf)
        deallocate (flux_src_rsy_vf)
        deallocate (flux_gsrc_rsy_vf)
        if (qbmm) then
            deallocate (mom_sp_rsy_vf)
        end if

        if (p == 0) return

        if (Re_size(1) > 0) then
            deallocate (Re_avg_rsz_vf)
        end if
        deallocate (vel_src_rsz_vf)
        deallocate (flux_rsz_vf)
        deallocate (flux_src_rsz_vf)
        deallocate (flux_gsrc_rsz_vf)
        if (qbmm) then
            deallocate (mom_sp_rsz_vf)
        end if

    end subroutine s_finalize_riemann_solvers_module ! ---------------------

end module m_riemann_solvers<|MERGE_RESOLUTION|>--- conflicted
+++ resolved
@@ -1492,9 +1492,7 @@
                                     pi_inf_R = pi_infs(1)
                                 end if
 
-<<<<<<< HEAD
                                 E_L = gamma_L*pres_L + pi_inf_L + (5._wp * (10._wp ** -(1)))*rho_L*vel_L_rms
-=======
                                 if (any(Re_size > 0)) then
                                     if (num_fluids == 1) then ! Need to consider case with num_fluids >= 2
                                         !$acc loop seq
@@ -1531,7 +1529,6 @@
                                 end if
                                 
                                 E_L = gamma_L*pres_L + pi_inf_L + 5d-1*rho_L*vel_L_rms
->>>>>>> 1e101a56
 
                                 E_R = gamma_R*pres_R + pi_inf_R + (5._wp * (10._wp ** -(1)))*rho_R*vel_R_rms
 
