!>
!! @file m_riemann_solvers.f90
!! @brief Contains module m_riemann_solvers

!> @brief This module features a database of approximate and exact Riemann
!!              problem solvers for the Navier-Stokes system of equations, which
!!              is supplemented by appropriate advection equations that are used
!!              to capture the material interfaces. The closure of the system is
!!              achieved by the stiffened gas equation of state and any required
!!              mixture relations. Surface tension effects are accounted for and
!!              are modeled by means of a volume force acting across the diffuse
!!              material interface region. The implementation details of viscous
!!              and capillary effects, into the Riemann solvers, may be found in
!!              Perigaud and Saurel (2005). Note that both effects are available
!!              only in the volume fraction model. At this time, the approximate
!!              and exact Riemann solvers that are listed below are available:
!!                  1) Harten-Lax-van Leer (HLL)
!!                  2) Harten-Lax-van Leer-Contact (HLLC)
!!                  3) Exact
!!                  4) Harten-Lax-van Leer Discontinuities (HLLD) - for MHD only

#:include 'case.fpp'
#:include 'macros.fpp'
#:include 'inline_riemann.fpp'

module m_riemann_solvers

    use m_derived_types        !< Definitions of the derived types

    use m_global_parameters    !< Definitions of the global parameters

    use m_mpi_proxy            !< Message passing interface (MPI) module proxy

    use m_variables_conversion !< State variables type conversion procedures

    use m_bubbles              !< To get the bubble wall pressure function

    use m_bubbles_EE

    use m_surface_tension      !< To get the capillary fluxes

    use m_helper_basic         !< Functions to compare floating point numbers

    use m_chemistry

    use m_thermochem, only: &
        gas_constant, get_mixture_molecular_weight, &
        get_mixture_specific_heat_cv_mass, get_mixture_energy_mass, &
        get_species_specific_heats_r, get_species_enthalpies_rt, &
        get_mixture_specific_heat_cp_mass

    implicit none

    private; public :: s_initialize_riemann_solvers_module, &
 s_riemann_solver, &
 s_hll_riemann_solver, &
 s_hllc_riemann_solver, &
 s_hlld_riemann_solver, &
 s_finalize_riemann_solvers_module

    !> The cell-boundary values of the fluxes (src - source) that are computed
    !! through the chosen Riemann problem solver, and the direct evaluation of
    !! source terms, by using the left and right states given in qK_prim_rs_vf,
    !! dqK_prim_ds_vf where ds = dx, dy or dz.
    !> @{

    real(wp), allocatable, dimension(:, :, :, :) :: flux_rsx_vf, flux_src_rsx_vf
    real(wp), allocatable, dimension(:, :, :, :) :: flux_rsy_vf, flux_src_rsy_vf
    real(wp), allocatable, dimension(:, :, :, :) :: flux_rsz_vf, flux_src_rsz_vf
    $:GPU_DECLARE(create='[flux_rsx_vf,flux_src_rsx_vf,flux_rsy_vf,flux_src_rsy_vf,flux_rsz_vf,flux_src_rsz_vf]')
    !> @}

    !> The cell-boundary values of the geometrical source flux that are computed
    !! through the chosen Riemann problem solver by using the left and right
    !! states given in qK_prim_rs_vf. Currently 2D axisymmetric for inviscid only.
    !> @{

    real(wp), allocatable, dimension(:, :, :, :) :: flux_gsrc_rsx_vf !<
    real(wp), allocatable, dimension(:, :, :, :) :: flux_gsrc_rsy_vf !<
    real(wp), allocatable, dimension(:, :, :, :) :: flux_gsrc_rsz_vf !<
    $:GPU_DECLARE(create='[flux_gsrc_rsx_vf,flux_gsrc_rsy_vf,flux_gsrc_rsz_vf]')
    !> @}

    ! The cell-boundary values of the velocity. vel_src_rs_vf is determined as
    ! part of Riemann problem solution and is used to evaluate the source flux.

    real(wp), allocatable, dimension(:, :, :, :) :: vel_src_rsx_vf
    real(wp), allocatable, dimension(:, :, :, :) :: vel_src_rsy_vf
    real(wp), allocatable, dimension(:, :, :, :) :: vel_src_rsz_vf
    $:GPU_DECLARE(create='[vel_src_rsx_vf,vel_src_rsy_vf,vel_src_rsz_vf]')

    real(wp), allocatable, dimension(:, :, :, :) :: mom_sp_rsx_vf
    real(wp), allocatable, dimension(:, :, :, :) :: mom_sp_rsy_vf
    real(wp), allocatable, dimension(:, :, :, :) :: mom_sp_rsz_vf
    $:GPU_DECLARE(create='[mom_sp_rsx_vf,mom_sp_rsy_vf,mom_sp_rsz_vf]')

    real(wp), allocatable, dimension(:, :, :, :) :: Re_avg_rsx_vf
    real(wp), allocatable, dimension(:, :, :, :) :: Re_avg_rsy_vf
    real(wp), allocatable, dimension(:, :, :, :) :: Re_avg_rsz_vf
    $:GPU_DECLARE(create='[Re_avg_rsx_vf,Re_avg_rsy_vf,Re_avg_rsz_vf]')

    !> @name Indical bounds in the s1-, s2- and s3-directions
    !> @{
    type(int_bounds_info) :: is1, is2, is3
    type(int_bounds_info) :: isx, isy, isz
    !> @}

    $:GPU_DECLARE(create='[is1,is2,is3,isx,isy,isz]')

    real(wp), allocatable, dimension(:) :: Gs_rs
    $:GPU_DECLARE(create='[Gs_rs]')

    real(wp), allocatable, dimension(:, :) :: Res_gs
    $:GPU_DECLARE(create='[Res_gs]')

contains

    !> Dispatch to the subroutines that are utilized to compute the
        !! Riemann problem solution. For additional information please reference:
        !!                        1) s_hll_riemann_solver
        !!                        2) s_hllc_riemann_solver
        !!                        3) s_exact_riemann_solver
        !!                        4) s_hlld_riemann_solver
        !!  @param qL_prim_vf The  left WENO-reconstructed cell-boundary values of the
        !!      cell-average primitive variables
        !!  @param qR_prim_vf The right WENO-reconstructed cell-boundary values of the
        !!      cell-average primitive variables
        !!  @param dqL_prim_dx_vf The  left WENO-reconstructed cell-boundary values of the
        !!      first-order x-dir spatial derivatives
        !!  @param dqL_prim_dy_vf The  left WENO-reconstructed cell-boundary values of the
        !!      first-order y-dir spatial derivatives
        !!  @param dqL_prim_dz_vf The  left WENO-reconstructed cell-boundary values of the
        !!      first-order z-dir spatial derivatives
        !!  @param dqR_prim_dx_vf The right WENO-reconstructed cell-boundary values of the
        !!      first-order x-dir spatial derivatives
        !!  @param dqR_prim_dy_vf The right WENO-reconstructed cell-boundary values of the
        !!      first-order y-dir spatial derivatives
        !!  @param dqR_prim_dz_vf The right WENO-reconstructed cell-boundary values of the
        !!      first-order z-dir spatial derivatives
        !!  @param gm_alphaL_vf  Left averaged gradient magnitude
        !!  @param gm_alphaR_vf Right averaged gradient magnitude
        !!  @param flux_vf Intra-cell fluxes
        !!  @param flux_src_vf Intra-cell fluxes sources
        !!  @param flux_gsrc_vf Intra-cell geometric fluxes sources
        !!  @param norm_dir Dir. splitting direction
        !!  @param ix Index bounds in the x-dir
        !!  @param iy Index bounds in the y-dir
        !!  @param iz Index bounds in the z-dir
        !!  @param q_prim_vf Cell-averaged primitive variables
    subroutine s_riemann_solver(qL_prim_rsx_vf, qL_prim_rsy_vf, qL_prim_rsz_vf, dqL_prim_dx_vf, &
                                dqL_prim_dy_vf, &
                                dqL_prim_dz_vf, &
                                qL_prim_vf, &
                                qR_prim_rsx_vf, qR_prim_rsy_vf, qR_prim_rsz_vf, dqR_prim_dx_vf, &
                                dqR_prim_dy_vf, &
                                dqR_prim_dz_vf, &
                                qR_prim_vf, &
                                q_prim_vf, &
                                flux_vf, flux_src_vf, &
                                flux_gsrc_vf, &
                                norm_dir, ix, iy, iz)

        real(wp), dimension(idwbuff(1)%beg:, idwbuff(2)%beg:, idwbuff(3)%beg:, 1:), intent(INOUT) :: qL_prim_rsx_vf, qL_prim_rsy_vf, qL_prim_rsz_vf, qR_prim_rsx_vf, qR_prim_rsy_vf, qR_prim_rsz_vf
        type(scalar_field), dimension(sys_size), intent(IN) :: q_prim_vf

        type(scalar_field), allocatable, dimension(:), intent(INOUT) :: qL_prim_vf, qR_prim_vf

        type(scalar_field), &
            allocatable, dimension(:), &
            intent(INOUT) :: dqL_prim_dx_vf, dqR_prim_dx_vf, &
                             dqL_prim_dy_vf, dqR_prim_dy_vf, &
                             dqL_prim_dz_vf, dqR_prim_dz_vf

        type(scalar_field), &
            dimension(sys_size), &
            intent(INOUT) :: flux_vf, flux_src_vf, flux_gsrc_vf

        integer, intent(IN) :: norm_dir

        type(int_bounds_info), intent(IN) :: ix, iy, iz

        #:for NAME, NUM in [('hll', 1), ('hllc', 2), ('hlld', 4)]
            if (riemann_solver == ${NUM}$) then
                call s_${NAME}$_riemann_solver(qL_prim_rsx_vf, qL_prim_rsy_vf, qL_prim_rsz_vf, dqL_prim_dx_vf, &
                                               dqL_prim_dy_vf, &
                                               dqL_prim_dz_vf, &
                                               qL_prim_vf, &
                                               qR_prim_rsx_vf, qR_prim_rsy_vf, qR_prim_rsz_vf, dqR_prim_dx_vf, &
                                               dqR_prim_dy_vf, &
                                               dqR_prim_dz_vf, &
                                               qR_prim_vf, &
                                               q_prim_vf, &
                                               flux_vf, flux_src_vf, &
                                               flux_gsrc_vf, &
                                               norm_dir, ix, iy, iz)
            end if
        #:endfor

    end subroutine s_riemann_solver

    !> Dispatch to the subroutines that are utilized to compute
        !! the viscous source fluxes for either Cartesian or cylindrical geometries.
        !! For more information please refer to:
        !!      1) s_compute_cartesian_viscous_source_flux
        !!      2) s_compute_cylindrical_viscous_source_flux
    subroutine s_compute_viscous_source_flux(velL_vf, &
                                             dvelL_dx_vf, &
                                             dvelL_dy_vf, &
                                             dvelL_dz_vf, &
                                             velR_vf, &
                                             dvelR_dx_vf, &
                                             dvelR_dy_vf, &
                                             dvelR_dz_vf, &
                                             flux_src_vf, &
                                             norm_dir, &
                                             ix, iy, iz)

        type(scalar_field), &
            dimension(num_vels), &
            intent(IN) :: velL_vf, velR_vf, &
                          dvelL_dx_vf, dvelR_dx_vf, &
                          dvelL_dy_vf, dvelR_dy_vf, &
                          dvelL_dz_vf, dvelR_dz_vf

        type(scalar_field), &
            dimension(sys_size), &
            intent(INOUT) :: flux_src_vf

        integer, intent(IN) :: norm_dir

        type(int_bounds_info), intent(IN) :: ix, iy, iz

        if (grid_geometry == 3) then
            call s_compute_cylindrical_viscous_source_flux(velL_vf, &
                                                           dvelL_dx_vf, &
                                                           dvelL_dy_vf, &
                                                           dvelL_dz_vf, &
                                                           velR_vf, &
                                                           dvelR_dx_vf, &
                                                           dvelR_dy_vf, &
                                                           dvelR_dz_vf, &
                                                           flux_src_vf, &
                                                           norm_dir, &
                                                           ix, iy, iz)
        else
            call s_compute_cartesian_viscous_source_flux(dvelL_dx_vf, &
                                                         dvelL_dy_vf, &
                                                         dvelL_dz_vf, &
                                                         dvelR_dx_vf, &
                                                         dvelR_dy_vf, &
                                                         dvelR_dz_vf, &
                                                         flux_src_vf, &
                                                         norm_dir)
        end if
    end subroutine s_compute_viscous_source_flux

    subroutine s_hll_riemann_solver(qL_prim_rsx_vf, qL_prim_rsy_vf, qL_prim_rsz_vf, dqL_prim_dx_vf, &
                                    dqL_prim_dy_vf, &
                                    dqL_prim_dz_vf, &
                                    qL_prim_vf, &
                                    qR_prim_rsx_vf, qR_prim_rsy_vf, qR_prim_rsz_vf, dqR_prim_dx_vf, &
                                    dqR_prim_dy_vf, &
                                    dqR_prim_dz_vf, &
                                    qR_prim_vf, &
                                    q_prim_vf, &
                                    flux_vf, flux_src_vf, &
                                    flux_gsrc_vf, &
                                    norm_dir, ix, iy, iz)

        real(wp), dimension(idwbuff(1)%beg:, idwbuff(2)%beg:, idwbuff(3)%beg:, 1:), intent(inout) :: qL_prim_rsx_vf, qL_prim_rsy_vf, qL_prim_rsz_vf, qR_prim_rsx_vf, qR_prim_rsy_vf, qR_prim_rsz_vf
        type(scalar_field), dimension(sys_size), intent(in) :: q_prim_vf

        type(scalar_field), allocatable, dimension(:), intent(inout) :: qL_prim_vf, qR_prim_vf

        type(scalar_field), &
            allocatable, dimension(:), &
            intent(inout) :: dqL_prim_dx_vf, dqR_prim_dx_vf, &
                             dqL_prim_dy_vf, dqR_prim_dy_vf, &
                             dqL_prim_dz_vf, dqR_prim_dz_vf

        ! Intercell fluxes
        type(scalar_field), &
            dimension(sys_size), &
            intent(inout) :: flux_vf, flux_src_vf, flux_gsrc_vf
        real(wp) :: flux_tau_L, flux_tau_R

        integer, intent(in) :: norm_dir
        type(int_bounds_info), intent(in) :: ix, iy, iz

        real(wp), dimension(num_fluids) :: alpha_rho_L, alpha_rho_R
        real(wp) :: rho_L, rho_R
        real(wp), dimension(num_vels) :: vel_L, vel_R
        real(wp) :: pres_L, pres_R
        real(wp) :: E_L, E_R
        real(wp) :: H_L, H_R
        real(wp), dimension(num_fluids) :: alpha_L, alpha_R
        real(wp), dimension(num_species) :: Ys_L, Ys_R
        real(wp), dimension(num_species) :: Cp_iL, Cp_iR, Xs_L, Xs_R, Gamma_iL, Gamma_iR
        real(wp), dimension(num_species) :: Yi_avg, Phi_avg, h_iL, h_iR, h_avg_2
        real(wp) :: Cp_avg, Cv_avg, T_avg, eps, c_sum_Yi_Phi
        real(wp) :: T_L, T_R
        real(wp) :: Y_L, Y_R
        real(wp) :: MW_L, MW_R
        real(wp) :: R_gas_L, R_gas_R
        real(wp) :: Cp_L, Cp_R
        real(wp) :: Cv_L, Cv_R
        real(wp) :: Gamm_L, Gamm_R
        real(wp) :: gamma_L, gamma_R
        real(wp) :: pi_inf_L, pi_inf_R
        real(wp) :: qv_L, qv_R
        real(wp) :: c_L, c_R
        real(wp), dimension(6) :: tau_e_L, tau_e_R
        real(wp) :: G_L, G_R
        real(wp), dimension(2) :: Re_L, Re_R
        real(wp), dimension(3) :: xi_field_L, xi_field_R

        real(wp) :: rho_avg
        real(wp) :: H_avg
        real(wp) :: gamma_avg
        real(wp) :: c_avg

        real(wp) :: s_L, s_R, s_M, s_P, s_S
        real(wp) :: xi_M, xi_P

        real(wp) :: ptilde_L, ptilde_R
        real(wp) :: vel_L_rms, vel_R_rms, vel_avg_rms
        real(wp) :: vel_L_tmp, vel_R_tmp
        real(wp) :: Ms_L, Ms_R, pres_SL, pres_SR
        real(wp) :: alpha_L_sum, alpha_R_sum
        real(wp) :: zcoef, pcorr !< low Mach number correction

        type(riemann_states) :: c_fast, pres_mag
        type(riemann_states_vec3) :: B

        type(riemann_states) :: Ga ! Gamma (Lorentz factor)
        type(riemann_states) :: vdotB, B2
        type(riemann_states_vec3) :: b4 ! 4-magnetic field components (spatial: b4x, b4y, b4z)
        type(riemann_states_vec3) :: cm ! Conservative momentum variables

        integer :: i, j, k, l, q !< Generic loop iterators

        ! Populating the buffers of the left and right Riemann problem
        ! states variables, based on the choice of boundary conditions
        call s_populate_riemann_states_variables_buffers( &
            qL_prim_rsx_vf, qL_prim_rsy_vf, qL_prim_rsz_vf, dqL_prim_dx_vf, &
            dqL_prim_dy_vf, &
            dqL_prim_dz_vf, &
            qR_prim_rsx_vf, qR_prim_rsy_vf, qR_prim_rsz_vf, dqR_prim_dx_vf, &
            dqR_prim_dy_vf, &
            dqR_prim_dz_vf, &
            norm_dir, ix, iy, iz)

        ! Reshaping inputted data based on dimensional splitting direction
        call s_initialize_riemann_solver( &
            flux_src_vf, &
            norm_dir)
        #:for NORM_DIR, XYZ in [(1, 'x'), (2, 'y'), (3, 'z')]

            if (norm_dir == ${NORM_DIR}$) then
                #:call GPU_PARALLEL_LOOP(collapse=3, private='[alpha_rho_L, alpha_rho_R, vel_L, vel_R, alpha_L, alpha_R, tau_e_L, tau_e_R,G_L, G_R, Re_L, Re_R, rho_avg, h_avg, gamma_avg, s_L, s_R, s_S, Ys_L, Ys_R, xi_field_L, xi_field_R, Cp_iL, Cp_iR, Xs_L, Xs_R, Gamma_iL, Gamma_iR, Yi_avg, Phi_avg, h_iL, h_iR, h_avg_2, c_fast, pres_mag, B, Ga, vdotB, B2, b4, cm, pcorr, zcoef, vel_L_tmp, vel_R_tmp]')
                    do l = is3%beg, is3%end
                        do k = is2%beg, is2%end
                            do j = is1%beg, is1%end
                                $:GPU_LOOP(parallelism='[seq]')
                                do i = 1, contxe
                                    alpha_rho_L(i) = qL_prim_rs${XYZ}$_vf(j, k, l, i)
                                    alpha_rho_R(i) = qR_prim_rs${XYZ}$_vf(j + 1, k, l, i)
                                end do

                                vel_L_rms = 0._wp; vel_R_rms = 0._wp

                                $:GPU_LOOP(parallelism='[seq]')
                                do i = 1, num_vels
                                    vel_L(i) = qL_prim_rs${XYZ}$_vf(j, k, l, contxe + i)
                                    vel_R(i) = qR_prim_rs${XYZ}$_vf(j + 1, k, l, contxe + i)
                                    vel_L_rms = vel_L_rms + vel_L(i)**2._wp
                                    vel_R_rms = vel_R_rms + vel_R(i)**2._wp
                                end do

                                $:GPU_LOOP(parallelism='[seq]')
                                do i = 1, num_fluids
                                    alpha_L(i) = qL_prim_rs${XYZ}$_vf(j, k, l, E_idx + i)
                                    alpha_R(i) = qR_prim_rs${XYZ}$_vf(j + 1, k, l, E_idx + i)
                                end do

                                pres_L = qL_prim_rs${XYZ}$_vf(j, k, l, E_idx)
                                pres_R = qR_prim_rs${XYZ}$_vf(j + 1, k, l, E_idx)

                                if (mhd) then
                                    if (n == 0) then ! 1D: constant Bx; By, Bz as variables
                                        B%L(1) = Bx0
                                        B%R(1) = Bx0
                                        B%L(2) = qL_prim_rs${XYZ}$_vf(j, k, l, B_idx%beg)
                                        B%R(2) = qR_prim_rs${XYZ}$_vf(j + 1, k, l, B_idx%beg)
                                        B%L(3) = qL_prim_rs${XYZ}$_vf(j, k, l, B_idx%beg + 1)
                                        B%R(3) = qR_prim_rs${XYZ}$_vf(j + 1, k, l, B_idx%beg + 1)
                                    else ! 2D/3D: Bx, By, Bz as variables
                                        B%L(1) = qL_prim_rs${XYZ}$_vf(j, k, l, B_idx%beg)
                                        B%R(1) = qR_prim_rs${XYZ}$_vf(j + 1, k, l, B_idx%beg)
                                        B%L(2) = qL_prim_rs${XYZ}$_vf(j, k, l, B_idx%beg + 1)
                                        B%R(2) = qR_prim_rs${XYZ}$_vf(j + 1, k, l, B_idx%beg + 1)
                                        B%L(3) = qL_prim_rs${XYZ}$_vf(j, k, l, B_idx%beg + 2)
                                        B%R(3) = qR_prim_rs${XYZ}$_vf(j + 1, k, l, B_idx%beg + 2)
                                    end if
                                end if

                                rho_L = 0._wp
                                gamma_L = 0._wp
                                pi_inf_L = 0._wp
                                qv_L = 0._wp

                                rho_R = 0._wp
                                gamma_R = 0._wp
                                pi_inf_R = 0._wp
                                qv_R = 0._wp

                                alpha_L_sum = 0._wp
                                alpha_R_sum = 0._wp

                                pres_mag%L = 0._wp
                                pres_mag%R = 0._wp

                                if (mpp_lim) then
                                    $:GPU_LOOP(parallelism='[seq]')
                                    do i = 1, num_fluids
                                        alpha_rho_L(i) = max(0._wp, alpha_rho_L(i))
                                        alpha_L(i) = min(max(0._wp, alpha_L(i)), 1._wp)
                                        alpha_L_sum = alpha_L_sum + alpha_L(i)
                                        alpha_rho_R(i) = max(0._wp, alpha_rho_R(i))
                                        alpha_R(i) = min(max(0._wp, alpha_R(i)), 1._wp)
                                        alpha_R_sum = alpha_R_sum + alpha_R(i)
                                    end do

                                    alpha_L = alpha_L/max(alpha_L_sum, sgm_eps)
                                    alpha_R = alpha_R/max(alpha_R_sum, sgm_eps)
                                end if

                                $:GPU_LOOP(parallelism='[seq]')
                                do i = 1, num_fluids
                                    rho_L = rho_L + alpha_rho_L(i)
                                    gamma_L = gamma_L + alpha_L(i)*gammas(i)
                                    pi_inf_L = pi_inf_L + alpha_L(i)*pi_infs(i)
                                    qv_L = qv_L + alpha_rho_L(i)*qvs(i)

                                    rho_R = rho_R + alpha_rho_R(i)
                                    gamma_R = gamma_R + alpha_R(i)*gammas(i)
                                    pi_inf_R = pi_inf_R + alpha_R(i)*pi_infs(i)
                                    qv_R = qv_R + alpha_rho_R(i)*qvs(i)
                                end do

                                if (viscous) then
                                    $:GPU_LOOP(parallelism='[seq]')
                                    do i = 1, 2
                                        Re_L(i) = dflt_real
                                        Re_R(i) = dflt_real

                                        if (Re_size(i) > 0) Re_L(i) = 0._wp
                                        if (Re_size(i) > 0) Re_R(i) = 0._wp

                                        $:GPU_LOOP(parallelism='[seq]')
                                        do q = 1, Re_size(i)
                                            Re_L(i) = alpha_L(Re_idx(i, q))/Res_gs(i, q) &
                                                      + Re_L(i)
                                            Re_R(i) = alpha_R(Re_idx(i, q))/Res_gs(i, q) &
                                                      + Re_R(i)
                                        end do

                                        Re_L(i) = 1._wp/max(Re_L(i), sgm_eps)
                                        Re_R(i) = 1._wp/max(Re_R(i), sgm_eps)
                                    end do
                                end if

                                if (chemistry) then
                                    $:GPU_LOOP(parallelism='[seq]')
                                    do i = chemxb, chemxe
                                        Ys_L(i - chemxb + 1) = qL_prim_rs${XYZ}$_vf(j, k, l, i)
                                        Ys_R(i - chemxb + 1) = qR_prim_rs${XYZ}$_vf(j + 1, k, l, i)
                                    end do

                                    call get_mixture_molecular_weight(Ys_L, MW_L)
                                    call get_mixture_molecular_weight(Ys_R, MW_R)

                                    Xs_L(:) = Ys_L(:)*MW_L/molecular_weights(:)
                                    Xs_R(:) = Ys_R(:)*MW_R/molecular_weights(:)

                                    R_gas_L = gas_constant/MW_L
                                    R_gas_R = gas_constant/MW_R
                                    T_L = pres_L/rho_L/R_gas_L
                                    T_R = pres_R/rho_R/R_gas_R

                                    call get_species_specific_heats_r(T_L, Cp_iL)
                                    call get_species_specific_heats_r(T_R, Cp_iR)

                                    if (chem_params%gamma_method == 1) then
                                        ! gamma_method = 1: Ref. Section 2.3.1 Formulation of doi:10.7907/ZKW8-ES97.
                                        Gamma_iL = Cp_iL/(Cp_iL - 1.0_wp)
                                        Gamma_iR = Cp_iR/(Cp_iR - 1.0_wp)

                                        gamma_L = sum(Xs_L(:)/(Gamma_iL(:) - 1.0_wp))
                                        gamma_R = sum(Xs_R(:)/(Gamma_iR(:) - 1.0_wp))
                                    else if (chem_params%gamma_method == 2) then
                                        ! gamma_method = 2: c_p / c_v where c_p, c_v are specific heats.
                                        call get_mixture_specific_heat_cp_mass(T_L, Ys_L, Cp_L)
                                        call get_mixture_specific_heat_cp_mass(T_R, Ys_R, Cp_R)
                                        call get_mixture_specific_heat_cv_mass(T_L, Ys_L, Cv_L)
                                        call get_mixture_specific_heat_cv_mass(T_R, Ys_R, Cv_R)

                                        Gamm_L = Cp_L/Cv_L
                                        gamma_L = 1.0_wp/(Gamm_L - 1.0_wp)
                                        Gamm_R = Cp_R/Cv_R
                                        gamma_R = 1.0_wp/(Gamm_R - 1.0_wp)
                                    end if

                                    call get_mixture_energy_mass(T_L, Ys_L, E_L)
                                    call get_mixture_energy_mass(T_R, Ys_R, E_R)

                                    E_L = rho_L*E_L + 5.e-1*rho_L*vel_L_rms
                                    E_R = rho_R*E_R + 5.e-1*rho_R*vel_R_rms
                                    H_L = (E_L + pres_L)/rho_L
                                    H_R = (E_R + pres_R)/rho_R
                                elseif (mhd .and. relativity) then
                                    Ga%L = 1._wp/sqrt(1._wp - vel_L_rms)
                                    Ga%R = 1._wp/sqrt(1._wp - vel_R_rms)
                                    vdotB%L = vel_L(1)*B%L(1) + vel_L(2)*B%L(2) + vel_L(3)*B%L(3)
                                    vdotB%R = vel_R(1)*B%R(1) + vel_R(2)*B%R(2) + vel_R(3)*B%R(3)

                                    b4%L(1:3) = B%L(1:3)/Ga%L + Ga%L*vel_L(1:3)*vdotB%L
                                    b4%R(1:3) = B%R(1:3)/Ga%R + Ga%R*vel_R(1:3)*vdotB%R
                                    B2%L = B%L(1)**2._wp + B%L(2)**2._wp + B%L(3)**2._wp
                                    B2%R = B%R(1)**2._wp + B%R(2)**2._wp + B%R(3)**2._wp

                                    pres_mag%L = 0.5_wp*(B2%L/Ga%L**2._wp + vdotB%L**2._wp)
                                    pres_mag%R = 0.5_wp*(B2%R/Ga%R**2._wp + vdotB%R**2._wp)

                                    ! Hard-coded EOS
                                    H_L = 1._wp + (gamma_L + 1)*pres_L/rho_L
                                    H_R = 1._wp + (gamma_R + 1)*pres_R/rho_R

                                    cm%L(1:3) = (rho_L*H_L*Ga%L**2 + B2%L)*vel_L(1:3) - vdotB%L*B%L(1:3)
                                    cm%R(1:3) = (rho_R*H_R*Ga%R**2 + B2%R)*vel_R(1:3) - vdotB%R*B%R(1:3)

                                    E_L = rho_L*H_L*Ga%L**2 - pres_L + 0.5_wp*(B2%L + vel_L_rms*B2%L - vdotB%L**2._wp) - rho_L*Ga%L
                                    E_R = rho_R*H_R*Ga%R**2 - pres_R + 0.5_wp*(B2%R + vel_R_rms*B2%R - vdotB%R**2._wp) - rho_R*Ga%R
                                elseif (mhd .and. .not. relativity) then
                                    pres_mag%L = 0.5_wp*(B%L(1)**2._wp + B%L(2)**2._wp + B%L(3)**2._wp)
                                    pres_mag%R = 0.5_wp*(B%R(1)**2._wp + B%R(2)**2._wp + B%R(3)**2._wp)
                                    E_L = gamma_L*pres_L + pi_inf_L + 0.5_wp*rho_L*vel_L_rms + qv_L + pres_mag%L
                                    E_R = gamma_R*pres_R + pi_inf_R + 0.5_wp*rho_R*vel_R_rms + qv_R + pres_mag%R ! includes magnetic energy
                                    H_L = (E_L + pres_L - pres_mag%L)/rho_L
                                    H_R = (E_R + pres_R - pres_mag%R)/rho_R ! stagnation enthalpy here excludes magnetic energy (only used to find speed of sound)
                                else
                                    E_L = gamma_L*pres_L + pi_inf_L + 5.e-1*rho_L*vel_L_rms + qv_L
                                    E_R = gamma_R*pres_R + pi_inf_R + 5.e-1*rho_R*vel_R_rms + qv_R
                                    H_L = (E_L + pres_L)/rho_L
                                    H_R = (E_R + pres_R)/rho_R
                                end if

                                ! elastic energy update
                                if (hypoelasticity) then
                                    G_L = 0._wp; G_R = 0._wp

                                    $:GPU_LOOP(parallelism='[seq]')
                                    do i = 1, num_fluids
                                        G_L = G_L + alpha_L(i)*Gs_rs(i)
                                        G_R = G_R + alpha_R(i)*Gs_rs(i)
                                    end do

                                    if (cont_damage) then
                                        G_L = G_L*max((1._wp - qL_prim_rs${XYZ}$_vf(j, k, l, damage_idx)), 0._wp)
                                        G_R = G_R*max((1._wp - qR_prim_rs${XYZ}$_vf(j, k, l, damage_idx)), 0._wp)
                                    end if

                                    $:GPU_LOOP(parallelism='[seq]')
                                    do i = 1, strxe - strxb + 1
                                        tau_e_L(i) = qL_prim_rs${XYZ}$_vf(j, k, l, strxb - 1 + i)
                                        tau_e_R(i) = qR_prim_rs${XYZ}$_vf(j + 1, k, l, strxb - 1 + i)
                                        ! Elastic contribution to energy if G large enough
                                        !TODO take out if statement if stable without
                                        if ((G_L > 1000) .and. (G_R > 1000)) then
                                            E_L = E_L + (tau_e_L(i)*tau_e_L(i))/(4._wp*G_L)
                                            E_R = E_R + (tau_e_R(i)*tau_e_R(i))/(4._wp*G_R)
                                            ! Double for shear stresses
                                            if (any(strxb - 1 + i == shear_indices)) then
                                                E_L = E_L + (tau_e_L(i)*tau_e_L(i))/(4._wp*G_L)
                                                E_R = E_R + (tau_e_R(i)*tau_e_R(i))/(4._wp*G_R)
                                            end if
                                        end if
                                    end do
                                end if

                                ! elastic energy update
                                !if ( hyperelasticity ) then
                                !    G_L = 0._wp
                                !    G_R = 0._wp
                                !
                                !    $:GPU_LOOP(parallelism='[seq]')
                                !    do i = 1, num_fluids
                                !        G_L = G_L + alpha_L(i)*Gs_rs(i)
                                !        G_R = G_R + alpha_R(i)*Gs_rs(i)
                                !    end do
                                !    ! Elastic contribution to energy if G large enough
                                !    if ((G_L > 1.e-3_wp) .and. (G_R > 1.e-3_wp)) then
                                !    E_L = E_L + G_L*qL_prim_rs${XYZ}$_vf(j, k, l, xiend + 1)
                                !    E_R = E_R + G_R*qR_prim_rs${XYZ}$_vf(j + 1, k, l, xiend + 1)
                                !    $:GPU_LOOP(parallelism='[seq]')
                                !    do i = 1, b_size-1
                                !        tau_e_L(i) = G_L*qL_prim_rs${XYZ}$_vf(j, k, l, strxb - 1 + i)
                                !        tau_e_R(i) = G_R*qR_prim_rs${XYZ}$_vf(j + 1, k, l, strxb - 1 + i)
                                !    end do
                                !    $:GPU_LOOP(parallelism='[seq]')
                                !    do i = 1, b_size-1
                                !        tau_e_L(i) = 0._wp
                                !        tau_e_R(i) = 0._wp
                                !    end do
                                !    $:GPU_LOOP(parallelism='[seq]')
                                !    do i = 1, num_dims
                                !        xi_field_L(i) = qL_prim_rs${XYZ}$_vf(j, k, l, xibeg - 1 + i)
                                !        xi_field_R(i) = qR_prim_rs${XYZ}$_vf(j + 1, k, l, xibeg - 1 + i)
                                !    end do
                                !    end if
                                !end if

<<<<<<< HEAD
                                @:compute_average_state()
=======
                            if (viscous) then
                                if (chemistry) then
                                    call compute_viscosity_and_inversion(T_L, Ys_L, T_R, Ys_R, Re_L(1), Re_R(1))
                                end if
                                $:GPU_LOOP(parallelism='[seq]')
                                do i = 1, 2
                                    Re_avg_rs${XYZ}$_vf(j, k, l, i) = 2._wp/(1._wp/Re_L(i) + 1._wp/Re_R(i))
                                end do
                            end if
>>>>>>> eb152c57

                                call s_compute_speed_of_sound(pres_L, rho_L, gamma_L, pi_inf_L, H_L, alpha_L, &
                                                              vel_L_rms, 0._wp, c_L)

                                call s_compute_speed_of_sound(pres_R, rho_R, gamma_R, pi_inf_R, H_R, alpha_R, &
                                                              vel_R_rms, 0._wp, c_R)

                                !> The computation of c_avg does not require all the variables, and therefore the non '_avg'
                                ! variables are placeholders to call the subroutine.

                                call s_compute_speed_of_sound(pres_R, rho_avg, gamma_avg, pi_inf_R, H_avg, alpha_R, &
                                                              vel_avg_rms, c_sum_Yi_Phi, c_avg)

                                if (mhd) then
                                    call s_compute_fast_magnetosonic_speed(rho_L, c_L, B%L, norm_dir, c_fast%L, H_L)
                                    call s_compute_fast_magnetosonic_speed(rho_R, c_R, B%R, norm_dir, c_fast%R, H_R)
                                end if

                                if (viscous) then
                                    $:GPU_LOOP(parallelism='[seq]')
                                    do i = 1, 2
                                        Re_avg_rs${XYZ}$_vf(j, k, l, i) = 2._wp/(1._wp/Re_L(i) + 1._wp/Re_R(i))
                                    end do
                                end if

                                if (wave_speeds == 1) then
                                    if (mhd) then
                                        s_L = min(vel_L(dir_idx(1)) - c_fast%L, vel_R(dir_idx(1)) - c_fast%R)
                                        s_R = max(vel_R(dir_idx(1)) + c_fast%R, vel_L(dir_idx(1)) + c_fast%L)
                                    elseif (hypoelasticity) then
                                        s_L = min(vel_L(dir_idx(1)) - sqrt(c_L*c_L + &
                                                                           (((4._wp*G_L)/3._wp) + &
                                                                            tau_e_L(dir_idx_tau(1)))/rho_L) &
                                                  , vel_R(dir_idx(1)) - sqrt(c_R*c_R + &
                                                                             (((4._wp*G_R)/3._wp) + &
                                                                              tau_e_R(dir_idx_tau(1)))/rho_R))
                                        s_R = max(vel_R(dir_idx(1)) + sqrt(c_R*c_R + &
                                                                           (((4._wp*G_R)/3._wp) + &
                                                                            tau_e_R(dir_idx_tau(1)))/rho_R) &
                                                  , vel_L(dir_idx(1)) + sqrt(c_L*c_L + &
                                                                             (((4._wp*G_L)/3._wp) + &
                                                                              tau_e_L(dir_idx_tau(1)))/rho_L))
                                    else if (hyperelasticity) then
                                        s_L = min(vel_L(dir_idx(1)) - sqrt(c_L*c_L + (4._wp*G_L/3._wp)/rho_L) &
                                                  , vel_R(dir_idx(1)) - sqrt(c_R*c_R + (4._wp*G_R/3._wp)/rho_R))
                                        s_R = max(vel_R(dir_idx(1)) + sqrt(c_R*c_R + (4._wp*G_R/3._wp)/rho_R) &
                                                  , vel_L(dir_idx(1)) + sqrt(c_L*c_L + (4._wp*G_L/3._wp)/rho_L))
                                    else
                                        s_L = min(vel_L(dir_idx(1)) - c_L, vel_R(dir_idx(1)) - c_R)
                                        s_R = max(vel_R(dir_idx(1)) + c_R, vel_L(dir_idx(1)) + c_L)
                                    end if

                                    s_S = (pres_R - pres_L + rho_L*vel_L(dir_idx(1))* &
                                           (s_L - vel_L(dir_idx(1))) - &
                                           rho_R*vel_R(dir_idx(1))* &
                                           (s_R - vel_R(dir_idx(1)))) &
                                          /(rho_L*(s_L - vel_L(dir_idx(1))) - &
                                            rho_R*(s_R - vel_R(dir_idx(1))))
                                elseif (wave_speeds == 2) then
                                    pres_SL = 5.e-1_wp*(pres_L + pres_R + rho_avg*c_avg* &
                                                        (vel_L(dir_idx(1)) - &
                                                         vel_R(dir_idx(1))))

                                    pres_SR = pres_SL

                                    Ms_L = max(1._wp, sqrt(1._wp + ((5.e-1_wp + gamma_L)/(1._wp + gamma_L))* &
                                                           (pres_SL/pres_L - 1._wp)*pres_L/ &
                                                           ((pres_L + pi_inf_L/(1._wp + gamma_L)))))
                                    Ms_R = max(1._wp, sqrt(1._wp + ((5.e-1_wp + gamma_R)/(1._wp + gamma_R))* &
                                                           (pres_SR/pres_R - 1._wp)*pres_R/ &
                                                           ((pres_R + pi_inf_R/(1._wp + gamma_R)))))

                                    s_L = vel_L(dir_idx(1)) - c_L*Ms_L
                                    s_R = vel_R(dir_idx(1)) + c_R*Ms_R

                                    s_S = 5.e-1_wp*((vel_L(dir_idx(1)) + vel_R(dir_idx(1))) + &
                                                    (pres_L - pres_R)/ &
                                                    (rho_avg*c_avg))
                                end if

                                s_M = min(0._wp, s_L); s_P = max(0._wp, s_R)

                                xi_M = (5.e-1_wp + sign(5.e-1_wp, s_L)) &
                                       + (5.e-1_wp - sign(5.e-1_wp, s_L)) &
                                       *(5.e-1_wp + sign(5.e-1_wp, s_R))
                                xi_P = (5.e-1_wp - sign(5.e-1_wp, s_R)) &
                                       + (5.e-1_wp - sign(5.e-1_wp, s_L)) &
                                       *(5.e-1_wp + sign(5.e-1_wp, s_R))

                                ! Low Mach correction
                                if (low_Mach == 1) then
                                    @:compute_low_Mach_correction()
                                else
                                    pcorr = 0._wp
                                end if

                                ! Mass
                                if (.not. relativity) then
                                    $:GPU_LOOP(parallelism='[seq]')
                                    do i = 1, contxe
                                        flux_rs${XYZ}$_vf(j, k, l, i) = &
                                            (s_M*alpha_rho_R(i)*vel_R(norm_dir) &
                                             - s_P*alpha_rho_L(i)*vel_L(norm_dir) &
                                             + s_M*s_P*(alpha_rho_L(i) &
                                                        - alpha_rho_R(i))) &
                                            /(s_M - s_P)
                                    end do
                                elseif (relativity) then
                                    $:GPU_LOOP(parallelism='[seq]')
                                    do i = 1, contxe
                                        flux_rs${XYZ}$_vf(j, k, l, i) = &
                                            (s_M*Ga%R*alpha_rho_R(i)*vel_R(norm_dir) &
                                             - s_P*Ga%L*alpha_rho_L(i)*vel_L(norm_dir) &
                                             + s_M*s_P*(Ga%L*alpha_rho_L(i) &
                                                        - Ga%R*alpha_rho_R(i))) &
                                            /(s_M - s_P)
                                    end do
                                end if

                                ! Momentum
                                if (mhd .and. (.not. relativity)) then
                                    $:GPU_LOOP(parallelism='[seq]')
                                    do i = 1, 3
                                        ! Flux of rho*v_i in the ${XYZ}$ direction
                                        ! = rho * v_i * v_${XYZ}$ - B_i * B_${XYZ}$ + delta_(${XYZ}$,i) * p_tot
                                        flux_rs${XYZ}$_vf(j, k, l, contxe + i) = &
                                            (s_M*(rho_R*vel_R(i)*vel_R(norm_dir) &
                                                  - B%R(i)*B%R(norm_dir) &
                                                  + dir_flg(i)*(pres_R + pres_mag%R)) &
                                             - s_P*(rho_L*vel_L(i)*vel_L(norm_dir) &
                                                    - B%L(i)*B%L(norm_dir) &
                                                    + dir_flg(i)*(pres_L + pres_mag%L)) &
                                             + s_M*s_P*(rho_L*vel_L(i) - rho_R*vel_R(i))) &
                                            /(s_M - s_P)
                                    end do
                                elseif (mhd .and. relativity) then
                                    $:GPU_LOOP(parallelism='[seq]')
                                    do i = 1, 3
                                        ! Flux of m_i in the ${XYZ}$ direction
                                        ! = m_i * v_${XYZ}$ - b_i/Gamma * B_${XYZ}$ + delta_(${XYZ}$,i) * p_tot
                                        flux_rs${XYZ}$_vf(j, k, l, contxe + i) = &
                                            (s_M*(cm%R(i)*vel_R(norm_dir) &
                                                  - b4%R(i)/Ga%R*B%R(norm_dir) &
                                                  + dir_flg(i)*(pres_R + pres_mag%R)) &
                                             - s_P*(cm%L(i)*vel_L(norm_dir) &
                                                    - b4%L(i)/Ga%L*B%L(norm_dir) &
                                                    + dir_flg(i)*(pres_L + pres_mag%L)) &
                                             + s_M*s_P*(cm%L(i) - cm%R(i))) &
                                            /(s_M - s_P)
                                    end do
                                elseif (bubbles_euler) then
                                    $:GPU_LOOP(parallelism='[seq]')
                                    do i = 1, num_vels
                                        flux_rs${XYZ}$_vf(j, k, l, contxe + dir_idx(i)) = &
                                            (s_M*(rho_R*vel_R(dir_idx(1)) &
                                                  *vel_R(dir_idx(i)) &
                                                  + dir_flg(dir_idx(i))*(pres_R - ptilde_R)) &
                                             - s_P*(rho_L*vel_L(dir_idx(1)) &
                                                    *vel_L(dir_idx(i)) &
                                                    + dir_flg(dir_idx(i))*(pres_L - ptilde_L)) &
                                             + s_M*s_P*(rho_L*vel_L(dir_idx(i)) &
                                                        - rho_R*vel_R(dir_idx(i)))) &
                                            /(s_M - s_P) &
                                            + (s_M/s_L)*(s_P/s_R)*pcorr*(vel_R(dir_idx(i)) - vel_L(dir_idx(i)))
                                    end do
                                else if (hypoelasticity) then
                                    $:GPU_LOOP(parallelism='[seq]')
                                    do i = 1, num_vels
                                        flux_rs${XYZ}$_vf(j, k, l, contxe + dir_idx(i)) = &
                                            (s_M*(rho_R*vel_R(dir_idx(1)) &
                                                  *vel_R(dir_idx(i)) &
                                                  + dir_flg(dir_idx(i))*pres_R &
                                                  - tau_e_R(dir_idx_tau(i))) &
                                             - s_P*(rho_L*vel_L(dir_idx(1)) &
                                                    *vel_L(dir_idx(i)) &
                                                    + dir_flg(dir_idx(i))*pres_L &
                                                    - tau_e_L(dir_idx_tau(i))) &
                                             + s_M*s_P*(rho_L*vel_L(dir_idx(i)) &
                                                        - rho_R*vel_R(dir_idx(i)))) &
                                            /(s_M - s_P)
                                    end do
                                else
                                    $:GPU_LOOP(parallelism='[seq]')
                                    do i = 1, num_vels
                                        flux_rs${XYZ}$_vf(j, k, l, contxe + dir_idx(i)) = &
                                            (s_M*(rho_R*vel_R(dir_idx(1)) &
                                                  *vel_R(dir_idx(i)) &
                                                  + dir_flg(dir_idx(i))*pres_R) &
                                             - s_P*(rho_L*vel_L(dir_idx(1)) &
                                                    *vel_L(dir_idx(i)) &
                                                    + dir_flg(dir_idx(i))*pres_L) &
                                             + s_M*s_P*(rho_L*vel_L(dir_idx(i)) &
                                                        - rho_R*vel_R(dir_idx(i)))) &
                                            /(s_M - s_P) &
                                            + (s_M/s_L)*(s_P/s_R)*pcorr*(vel_R(dir_idx(i)) - vel_L(dir_idx(i)))
                                    end do
                                end if

                                ! Energy
                                if (mhd .and. (.not. relativity)) then
                                    ! energy flux = (E + p + p_mag) * v_${XYZ}$ - B_${XYZ}$ * (v_x*B_x + v_y*B_y + v_z*B_z)
                                    flux_rs${XYZ}$_vf(j, k, l, E_idx) = &
                                        (s_M*(vel_R(norm_dir)*(E_R + pres_R + pres_mag%R) - B%R(norm_dir)*(vel_R(1)*B%R(1) + vel_R(2)*B%R(2) + vel_R(3)*B%R(3))) &
                                         - s_P*(vel_L(norm_dir)*(E_L + pres_L + pres_mag%L) - B%L(norm_dir)*(vel_L(1)*B%L(1) + vel_L(2)*B%L(2) + vel_L(3)*B%L(3))) &
                                         + s_M*s_P*(E_L - E_R)) &
                                        /(s_M - s_P)
                                elseif (mhd .and. relativity) then
                                    ! energy flux = m_${XYZ}$ - mass flux
                                    ! Hard-coded for single-component for now
                                    flux_rs${XYZ}$_vf(j, k, l, E_idx) = &
                                        (s_M*(cm%R(norm_dir) - Ga%R*alpha_rho_R(1)*vel_R(norm_dir)) &
                                         - s_P*(cm%L(norm_dir) - Ga%L*alpha_rho_L(1)*vel_L(norm_dir)) &
                                         + s_M*s_P*(E_L - E_R)) &
                                        /(s_M - s_P)
                                else if (bubbles_euler) then
                                    flux_rs${XYZ}$_vf(j, k, l, E_idx) = &
                                        (s_M*vel_R(dir_idx(1))*(E_R + pres_R - ptilde_R) &
                                         - s_P*vel_L(dir_idx(1))*(E_L + pres_L - ptilde_L) &
                                         + s_M*s_P*(E_L - E_R)) &
                                        /(s_M - s_P) &
                                        + (s_M/s_L)*(s_P/s_R)*pcorr*(vel_R_rms - vel_L_rms)/2._wp
                                else if (hypoelasticity) then
                                    flux_tau_L = 0._wp; flux_tau_R = 0._wp
                                    $:GPU_LOOP(parallelism='[seq]')
                                    do i = 1, num_dims
                                        flux_tau_L = flux_tau_L + tau_e_L(dir_idx_tau(i))*vel_L(dir_idx(i))
                                        flux_tau_R = flux_tau_R + tau_e_R(dir_idx_tau(i))*vel_R(dir_idx(i))
                                    end do
                                    flux_rs${XYZ}$_vf(j, k, l, E_idx) = &
                                        (s_M*(vel_R(dir_idx(1))*(E_R + pres_R) - flux_tau_R) &
                                         - s_P*(vel_L(dir_idx(1))*(E_L + pres_L) - flux_tau_L) &
                                         + s_M*s_P*(E_L - E_R))/(s_M - s_P)
                                else
                                    flux_rs${XYZ}$_vf(j, k, l, E_idx) = &
                                        (s_M*vel_R(dir_idx(1))*(E_R + pres_R) &
                                         - s_P*vel_L(dir_idx(1))*(E_L + pres_L) &
                                         + s_M*s_P*(E_L - E_R)) &
                                        /(s_M - s_P) &
                                        + (s_M/s_L)*(s_P/s_R)*pcorr*(vel_R_rms - vel_L_rms)/2._wp
                                end if

                                ! Elastic Stresses
                                if (hypoelasticity) then
                                    do i = 1, strxe - strxb + 1 !TODO: this indexing may be slow
                                        flux_rs${XYZ}$_vf(j, k, l, strxb - 1 + i) = &
                                            (s_M*(rho_R*vel_R(dir_idx(1)) &
                                                  *tau_e_R(i)) &
                                             - s_P*(rho_L*vel_L(dir_idx(1)) &
                                                    *tau_e_L(i)) &
                                             + s_M*s_P*(rho_L*tau_e_L(i) &
                                                        - rho_R*tau_e_R(i))) &
                                            /(s_M - s_P)
                                    end do
                                end if

                                ! Advection
                                $:GPU_LOOP(parallelism='[seq]')
                                do i = advxb, advxe
                                    flux_rs${XYZ}$_vf(j, k, l, i) = &
                                        (qL_prim_rs${XYZ}$_vf(j, k, l, i) &
                                         - qR_prim_rs${XYZ}$_vf(j + 1, k, l, i)) &
                                        *s_M*s_P/(s_M - s_P)
                                    flux_src_rs${XYZ}$_vf(j, k, l, i) = &
                                        (s_M*qR_prim_rs${XYZ}$_vf(j + 1, k, l, i) &
                                         - s_P*qL_prim_rs${XYZ}$_vf(j, k, l, i)) &
                                        /(s_M - s_P)
                                end do

                                ! Xi field
                                !if ( hyperelasticity ) then
                                !    do i = 1, num_dims
                                !      flux_rs${XYZ}$_vf(j, k, l, xibeg - 1 + i) = &
                                !        (s_M*rho_R*vel_R(dir_idx(1))*xi_field_R(i) &
                                !         - s_P*rho_L*vel_L(dir_idx(1))*xi_field_L(i) &
                                !         + s_M*s_P*(rho_L*xi_field_L(i) &
                                !                    - rho_R*xi_field_R(i))) &
                                !        /(s_M - s_P)
                                !    end do
                                !end if

                                ! Div(U)?
                                $:GPU_LOOP(parallelism='[seq]')
                                do i = 1, num_vels
                                    vel_src_rs${XYZ}$_vf(j, k, l, dir_idx(i)) = &
                                        (xi_M*(rho_L*vel_L(dir_idx(i))* &
                                               (s_L - vel_L(dir_idx(1))) - &
                                               pres_L*dir_flg(dir_idx(i))) - &
                                         xi_P*(rho_R*vel_R(dir_idx(i))* &
                                               (s_R - vel_R(dir_idx(1))) - &
                                               pres_R*dir_flg(dir_idx(i)))) &
                                        /(xi_M*rho_L*(s_L - vel_L(dir_idx(1))) - &
                                          xi_P*rho_R*(s_R - vel_R(dir_idx(1))))
                                end do

                                if (bubbles_euler) then
                                    ! From HLLC: Kills mass transport @ bubble gas density
                                    if (num_fluids > 1) then
                                        flux_rs${XYZ}$_vf(j, k, l, contxe) = 0._wp
                                    end if
                                end if

                                if (chemistry) then
                                    $:GPU_LOOP(parallelism='[seq]')
                                    do i = chemxb, chemxe
                                        Y_L = qL_prim_rs${XYZ}$_vf(j, k, l, i)
                                        Y_R = qR_prim_rs${XYZ}$_vf(j + 1, k, l, i)

                                        flux_rs${XYZ}$_vf(j, k, l, i) = (s_M*Y_R*rho_R*vel_R(dir_idx(1)) &
                                                                         - s_P*Y_L*rho_L*vel_L(dir_idx(1)) &
                                                                         + s_M*s_P*(Y_L*rho_L - Y_R*rho_R)) &
                                                                        /(s_M - s_P)
                                        flux_src_rs${XYZ}$_vf(j, k, l, i) = 0._wp
                                    end do
                                end if

                                if (mhd) then
                                    if (n == 0) then ! 1D: d/dx flux only & Bx = Bx0 = const.
                                        ! B_y flux = v_x * B_y - v_y * Bx0
                                        ! B_z flux = v_x * B_z - v_z * Bx0
                                        $:GPU_LOOP(parallelism='[seq]')
                                        do i = 0, 1
                                            flux_rsx_vf(j, k, l, B_idx%beg + i) = (s_M*(vel_R(1)*B%R(2 + i) - vel_R(2 + i)*Bx0) &
                                                                                   - s_P*(vel_L(1)*B%L(2 + i) - vel_L(2 + i)*Bx0) &
                                                                                   + s_M*s_P*(B%L(2 + i) - B%R(2 + i)))/(s_M - s_P)
                                        end do
                                    else ! 2D/3D: Bx, By, Bz /= const. but zero flux component in the same direction
                                        ! B_x d/d${XYZ}$ flux = (1 - delta(x,${XYZ}$)) * (v_${XYZ}$ * B_x - v_x * B_${XYZ}$)
                                        ! B_y d/d${XYZ}$ flux = (1 - delta(y,${XYZ}$)) * (v_${XYZ}$ * B_y - v_y * B_${XYZ}$)
                                        ! B_z d/d${XYZ}$ flux = (1 - delta(z,${XYZ}$)) * (v_${XYZ}$ * B_z - v_z * B_${XYZ}$)
                                        $:GPU_LOOP(parallelism='[seq]')
                                        do i = 0, 2
                                            flux_rs${XYZ}$_vf(j, k, l, B_idx%beg + i) = (1 - dir_flg(i + 1))*( &
                                                                                        s_M*(vel_R(dir_idx(1))*B%R(i + 1) - vel_R(i + 1)*B%R(norm_dir)) - &
                                                                                        s_P*(vel_L(dir_idx(1))*B%L(i + 1) - vel_L(i + 1)*B%L(norm_dir)) + &
                                                                                        s_M*s_P*(B%L(i + 1) - B%R(i + 1)))/(s_M - s_P)
                                        end do
                                    end if
                                    flux_src_rs${XYZ}$_vf(j, k, l, advxb) = 0._wp
                                end if

                                #:if (NORM_DIR == 2)
                                    if (cyl_coord) then
                                        !Substituting the advective flux into the inviscid geometrical source flux
                                        $:GPU_LOOP(parallelism='[seq]')
                                        do i = 1, E_idx
                                            flux_gsrc_rs${XYZ}$_vf(j, k, l, i) = flux_rs${XYZ}$_vf(j, k, l, i)
                                        end do
                                        ! Recalculating the radial momentum geometric source flux
                                        flux_gsrc_rs${XYZ}$_vf(j, k, l, contxe + 2) = &
                                            flux_rs${XYZ}$_vf(j, k, l, contxe + 2) &
                                            - (s_M*pres_R - s_P*pres_L)/(s_M - s_P)
                                        ! Geometrical source of the void fraction(s) is zero
                                        $:GPU_LOOP(parallelism='[seq]')
                                        do i = advxb, advxe
                                            flux_gsrc_rs${XYZ}$_vf(j, k, l, i) = flux_rs${XYZ}$_vf(j, k, l, i)
                                        end do
                                    end if

                                    if (cyl_coord .and. hypoelasticity) then
                                        ! += tau_sigmasigma using HLL
                                        flux_gsrc_rs${XYZ}$_vf(j, k, l, contxe + 2) = &
                                            flux_gsrc_rs${XYZ}$_vf(j, k, l, contxe + 2) + &
                                            (s_M*tau_e_R(4) - s_P*tau_e_L(4)) &
                                            /(s_M - s_P)

                                        $:GPU_LOOP(parallelism='[seq]')
                                        do i = strxb, strxe
                                            flux_gsrc_rs${XYZ}$_vf(j, k, l, i) = flux_rs${XYZ}$_vf(j, k, l, i)
                                        end do
                                    end if
                                #:endif

                            end do
                        end do
                    end do
                #:endcall GPU_PARALLEL_LOOP
            end if

        #:endfor

        if (viscous) then
            if (weno_Re_flux) then

                call s_compute_viscous_source_flux( &
                    qL_prim_vf(momxb:momxe), &
                    dqL_prim_dx_vf(momxb:momxe), &
                    dqL_prim_dy_vf(momxb:momxe), &
                    dqL_prim_dz_vf(momxb:momxe), &
                    qR_prim_vf(momxb:momxe), &
                    dqR_prim_dx_vf(momxb:momxe), &
                    dqR_prim_dy_vf(momxb:momxe), &
                    dqR_prim_dz_vf(momxb:momxe), &
                    flux_src_vf, norm_dir, ix, iy, iz)
            else
                call s_compute_viscous_source_flux( &
                    q_prim_vf(momxb:momxe), &
                    dqL_prim_dx_vf(momxb:momxe), &
                    dqL_prim_dy_vf(momxb:momxe), &
                    dqL_prim_dz_vf(momxb:momxe), &
                    q_prim_vf(momxb:momxe), &
                    dqR_prim_dx_vf(momxb:momxe), &
                    dqR_prim_dy_vf(momxb:momxe), &
                    dqR_prim_dz_vf(momxb:momxe), &
                    flux_src_vf, norm_dir, ix, iy, iz)
            end if
        end if

        call s_finalize_riemann_solver(flux_vf, flux_src_vf, &
                                       flux_gsrc_vf, &
                                       norm_dir)

    end subroutine s_hll_riemann_solver

    !> This procedure is the implementation of the Harten, Lax,
        !!      van Leer, and contact (HLLC) approximate Riemann solver,
        !!      see Toro (1999) and Johnsen (2007). The viscous and the
        !!      surface tension effects have been included by modifying
        !!      the exact Riemann solver of Perigaud and Saurel (2005).
        !!  @param qL_prim_vf The left WENO-reconstructed cell-boundary values of the
        !!      cell-average primitive variables
        !!  @param qR_prim_vf The right WENO-reconstructed cell-boundary values of the
        !!      cell-average primitive variables
        !!  @param dqL_prim_dx_vf The left WENO-reconstructed cell-boundary values of the
        !!      first-order x-dir spatial derivatives
        !!  @param dqL_prim_dy_vf The left WENO-reconstructed cell-boundary values of the
        !!      first-order y-dir spatial derivatives
        !!  @param dqL_prim_dz_vf The left WENO-reconstructed cell-boundary values of the
        !!      first-order z-dir spatial derivatives
        !!  @param dqR_prim_dx_vf The right WENO-reconstructed cell-boundary values of the
        !!      first-order x-dir spatial derivatives
        !!  @param dqR_prim_dy_vf The right WENO-reconstructed cell-boundary values of the
        !!      first-order y-dir spatial derivatives
        !!  @param dqR_prim_dz_vf The right WENO-reconstructed cell-boundary values of the
        !!      first-order z-dir spatial derivatives
        !!  @param gm_alphaL_vf Left averaged gradient magnitude
        !!  @param gm_alphaR_vf Right averaged gradient magnitude
        !!  @param flux_vf Intra-cell fluxes
        !!  @param flux_src_vf Intra-cell fluxes sources
        !!  @param flux_gsrc_vf Intra-cell geometric fluxes sources
        !!  @param norm_dir Dir. splitting direction
        !!  @param ix Index bounds in the x-dir
        !!  @param iy Index bounds in the y-dir
        !!  @param iz Index bounds in the z-dir
        !!  @param q_prim_vf Cell-averaged primitive variables
    subroutine s_hllc_riemann_solver(qL_prim_rsx_vf, qL_prim_rsy_vf, qL_prim_rsz_vf, dqL_prim_dx_vf, &
                                     dqL_prim_dy_vf, &
                                     dqL_prim_dz_vf, &
                                     qL_prim_vf, &
                                     qR_prim_rsx_vf, qR_prim_rsy_vf, qR_prim_rsz_vf, dqR_prim_dx_vf, &
                                     dqR_prim_dy_vf, &
                                     dqR_prim_dz_vf, &
                                     qR_prim_vf, &
                                     q_prim_vf, &
                                     flux_vf, flux_src_vf, &
                                     flux_gsrc_vf, &
                                     norm_dir, ix, iy, iz)

        real(wp), dimension(idwbuff(1)%beg:, idwbuff(2)%beg:, idwbuff(3)%beg:, 1:), intent(inout) :: qL_prim_rsx_vf, qL_prim_rsy_vf, qL_prim_rsz_vf, qR_prim_rsx_vf, qR_prim_rsy_vf, qR_prim_rsz_vf
        type(scalar_field), dimension(sys_size), intent(in) :: q_prim_vf
        type(scalar_field), allocatable, dimension(:), intent(inout) :: qL_prim_vf, qR_prim_vf

        type(scalar_field), &
            allocatable, dimension(:), &
            intent(inout) :: dqL_prim_dx_vf, dqR_prim_dx_vf, &
                             dqL_prim_dy_vf, dqR_prim_dy_vf, &
                             dqL_prim_dz_vf, dqR_prim_dz_vf

        ! Intercell fluxes
        type(scalar_field), &
            dimension(sys_size), &
            intent(inout) :: flux_vf, flux_src_vf, flux_gsrc_vf

        integer, intent(in) :: norm_dir
        type(int_bounds_info), intent(in) :: ix, iy, iz

        real(wp), dimension(num_fluids) :: alpha_rho_L, alpha_rho_R
        real(wp) :: rho_L, rho_R
        real(wp), dimension(num_dims) :: vel_L, vel_R
        real(wp) :: pres_L, pres_R
        real(wp) :: E_L, E_R
        real(wp) :: H_L, H_R
        real(wp), dimension(num_fluids) :: alpha_L, alpha_R
        real(wp), dimension(num_species) :: Ys_L, Ys_R, Xs_L, Xs_R, Gamma_iL, Gamma_iR, Cp_iL, Cp_iR
        real(wp), dimension(num_species) :: Yi_avg, Phi_avg, h_iL, h_iR, h_avg_2
        real(wp) :: Cp_avg, Cv_avg, T_avg, c_sum_Yi_Phi, eps
        real(wp) :: T_L, T_R
        real(wp) :: MW_L, MW_R
        real(wp) :: R_gas_L, R_gas_R
        real(wp) :: Cp_L, Cp_R
        real(wp) :: Cv_L, Cv_R
        real(wp) :: Gamm_L, Gamm_R
        real(wp) :: Y_L, Y_R
        real(wp) :: gamma_L, gamma_R
        real(wp) :: pi_inf_L, pi_inf_R
        real(wp) :: qv_L, qv_R
        real(wp) :: c_L, c_R
        real(wp), dimension(2) :: Re_L, Re_R

        real(wp) :: rho_avg
        real(wp) :: H_avg
        real(wp) :: gamma_avg
        real(wp) :: c_avg

        real(wp) :: s_L, s_R, s_M, s_P, s_S
        real(wp) :: xi_L, xi_R !< Left and right wave speeds functions
        real(wp) :: xi_M, xi_P
        real(wp) :: xi_MP, xi_PP

        real(wp) :: nbub_L, nbub_R
        real(wp), dimension(nb) :: R0_L, R0_R
        real(wp), dimension(nb) :: V0_L, V0_R
        real(wp), dimension(nb) :: P0_L, P0_R
        real(wp), dimension(nb) :: pbw_L, pbw_R
        real(wp) :: ptilde_L, ptilde_R

        real(wp) :: alpha_L_sum, alpha_R_sum, nbub_L_denom, nbub_R_denom

        real(wp) :: PbwR3Lbar, Pbwr3Rbar
        real(wp) :: R3Lbar, R3Rbar
        real(wp) :: R3V2Lbar, R3V2Rbar

        real(wp), dimension(6) :: tau_e_L, tau_e_R
        real(wp), dimension(num_dims) :: xi_field_L, xi_field_R
        real(wp) :: G_L, G_R

        real(wp) :: vel_L_rms, vel_R_rms, vel_avg_rms
        real(wp) :: vel_L_tmp, vel_R_tmp
        real(wp) :: rho_Star, E_Star, p_Star, p_K_Star, vel_K_star
        real(wp) :: pres_SL, pres_SR, Ms_L, Ms_R
        real(wp) :: flux_ene_e
        real(wp) :: zcoef, pcorr !< low Mach number correction

        integer :: i, j, k, l, q !< Generic loop iterators
        integer :: idx1, idxi

        ! Populating the buffers of the left and right Riemann problem
        ! states variables, based on the choice of boundary conditions

        call s_populate_riemann_states_variables_buffers( &
            qL_prim_rsx_vf, qL_prim_rsy_vf, qL_prim_rsz_vf, dqL_prim_dx_vf, &
            dqL_prim_dy_vf, &
            dqL_prim_dz_vf, &
            qR_prim_rsx_vf, qR_prim_rsy_vf, qR_prim_rsz_vf, dqR_prim_dx_vf, &
            dqR_prim_dy_vf, &
            dqR_prim_dz_vf, &
            norm_dir, ix, iy, iz)

        ! Reshaping inputted data based on dimensional splitting direction

        call s_initialize_riemann_solver( &
            flux_src_vf, &
            norm_dir)

        idx1 = 1; if (dir_idx(1) == 2) idx1 = 2; if (dir_idx(1) == 3) idx1 = 3

        #:for NORM_DIR, XYZ in [(1, 'x'), (2, 'y'), (3, 'z')]

            if (norm_dir == ${NORM_DIR}$) then

                ! 6-EQUATION MODEL WITH HLLC
                if (model_eqns == 3) then
                    !ME3
                    #:call GPU_PARALLEL_LOOP(collapse=3, private='[vel_L, vel_R, vel_K_Star, Re_L, Re_R, rho_avg, h_avg, gamma_avg, s_L, s_R, s_S, vel_avg_rms, alpha_L, alpha_R, Ys_L, Ys_R, Xs_L, Xs_R, Gamma_iL, Gamma_iR, Cp_iL, Cp_iR, Yi_avg, Phi_avg, h_iL, h_iR, h_avg_2, tau_e_L, tau_e_R, G_L, G_R, flux_ene_e, xi_field_L, xi_field_R, pcorr, zcoef, vel_L_tmp, vel_R_tmp]')
                        do l = is3%beg, is3%end
                            do k = is2%beg, is2%end
                                do j = is1%beg, is1%end

                                    idx1 = dir_idx(1)

                                    vel_L_rms = 0._wp; vel_R_rms = 0._wp
                                    rho_L = 0._wp; rho_R = 0._wp
                                    gamma_L = 0._wp; gamma_R = 0._wp
                                    pi_inf_L = 0._wp; pi_inf_R = 0._wp
                                    qv_L = 0._wp; qv_R = 0._wp
                                    alpha_L_sum = 0._wp; alpha_R_sum = 0._wp

                                    $:GPU_LOOP(parallelism='[seq]')
                                    do i = 1, num_dims
                                        vel_L(i) = qL_prim_rs${XYZ}$_vf(j, k, l, contxe + i)
                                        vel_R(i) = qR_prim_rs${XYZ}$_vf(j + 1, k, l, contxe + i)
                                        vel_L_rms = vel_L_rms + vel_L(i)**2._wp
                                        vel_R_rms = vel_R_rms + vel_R(i)**2._wp
                                    end do

                                    pres_L = qL_prim_rs${XYZ}$_vf(j, k, l, E_idx)
                                    pres_R = qR_prim_rs${XYZ}$_vf(j + 1, k, l, E_idx)

                                    if (mpp_lim) then
                                        $:GPU_LOOP(parallelism='[seq]')
                                        do i = 1, num_fluids
                                            qL_prim_rs${XYZ}$_vf(j, k, l, i) = max(0._wp, qL_prim_rs${XYZ}$_vf(j, k, l, i))
                                            qL_prim_rs${XYZ}$_vf(j, k, l, E_idx + i) = min(max(0._wp, qL_prim_rs${XYZ}$_vf(j, k, l, E_idx + i)), 1._wp)
                                            qR_prim_rs${XYZ}$_vf(j + 1, k, l, i) = max(0._wp, qR_prim_rs${XYZ}$_vf(j + 1, k, l, i))
                                            qR_prim_rs${XYZ}$_vf(j + 1, k, l, E_idx + i) = min(max(0._wp, qR_prim_rs${XYZ}$_vf(j + 1, k, l, E_idx + i)), 1._wp)
                                            alpha_L_sum = alpha_L_sum + qL_prim_rs${XYZ}$_vf(j, k, l, E_idx + i)
                                            alpha_R_sum = alpha_R_sum + qR_prim_rs${XYZ}$_vf(j + 1, k, l, E_idx + i)
                                        end do

                                        $:GPU_LOOP(parallelism='[seq]')
                                        do i = 1, num_fluids
                                            qL_prim_rs${XYZ}$_vf(j, k, l, E_idx + i) = qL_prim_rs${XYZ}$_vf(j, k, l, E_idx + i)/max(alpha_L_sum, sgm_eps)
                                            qR_prim_rs${XYZ}$_vf(j + 1, k, l, E_idx + i) = qR_prim_rs${XYZ}$_vf(j + 1, k, l, E_idx + i)/max(alpha_R_sum, sgm_eps)
                                        end do
                                    end if

                                    $:GPU_LOOP(parallelism='[seq]')
                                    do i = 1, num_fluids
                                        rho_L = rho_L + qL_prim_rs${XYZ}$_vf(j, k, l, i)
                                        gamma_L = gamma_L + qL_prim_rs${XYZ}$_vf(j, k, l, E_idx + i)*gammas(i)
                                        pi_inf_L = pi_inf_L + qL_prim_rs${XYZ}$_vf(j, k, l, E_idx + i)*pi_infs(i)
                                        qv_L = qv_L + qL_prim_rs${XYZ}$_vf(j, k, l, i)*qvs(i)

                                        rho_R = rho_R + qR_prim_rs${XYZ}$_vf(j + 1, k, l, i)
                                        gamma_R = gamma_R + qR_prim_rs${XYZ}$_vf(j + 1, k, l, E_idx + i)*gammas(i)
                                        pi_inf_R = pi_inf_R + qR_prim_rs${XYZ}$_vf(j + 1, k, l, E_idx + i)*pi_infs(i)
                                        qv_R = qv_R + qR_prim_rs${XYZ}$_vf(j + 1, k, l, i)*qvs(i)

                                        alpha_L(i) = qL_prim_rs${XYZ}$_vf(j, k, l, advxb + i - 1)
                                        alpha_R(i) = qR_prim_rs${XYZ}$_vf(j + 1, k, l, advxb + i - 1)
                                    end do

                                    if (viscous) then
                                        $:GPU_LOOP(parallelism='[seq]')
                                        do i = 1, 2
                                            Re_L(i) = dflt_real
                                            Re_R(i) = dflt_real
                                            if (Re_size(i) > 0) Re_L(i) = 0._wp
                                            if (Re_size(i) > 0) Re_R(i) = 0._wp
                                            $:GPU_LOOP(parallelism='[seq]')
                                            do q = 1, Re_size(i)
                                                Re_L(i) = qL_prim_rs${XYZ}$_vf(j, k, l, E_idx + Re_idx(i, q))/Res_gs(i, q) &
                                                          + Re_L(i)
                                                Re_R(i) = qR_prim_rs${XYZ}$_vf(j + 1, k, l, E_idx + Re_idx(i, q))/Res_gs(i, q) &
                                                          + Re_R(i)
                                            end do
                                            Re_L(i) = 1._wp/max(Re_L(i), sgm_eps)
                                            Re_R(i) = 1._wp/max(Re_R(i), sgm_eps)
                                        end do
                                    end if
                                    if (viscous) then
                                        $:GPU_LOOP(parallelism='[seq]')
                                        do i = 1, 2
                                            Re_L(i) = dflt_real

                                            if (Re_size(i) > 0) Re_L(i) = 0._wp

                                            $:GPU_LOOP(parallelism='[seq]')
                                            do q = 1, Re_size(i)
                                                Re_L(i) = qL_prim_rs${XYZ}$_vf(j, k, l, E_idx + Re_idx(i, q))/Res_gs(i, q) &
                                                          + Re_L(i)
                                            end do

                                            Re_L(i) = 1._wp/max(Re_L(i), sgm_eps)

                                        end do

                                        $:GPU_LOOP(parallelism='[seq]')
                                        do i = 1, 2
                                            Re_R(i) = dflt_real

                                            if (Re_size(i) > 0) Re_R(i) = 0._wp

                                            $:GPU_LOOP(parallelism='[seq]')
                                            do q = 1, Re_size(i)
                                                Re_R(i) = qR_prim_rs${XYZ}$_vf(j + 1, k, l, E_idx + Re_idx(i, q))/Res_gs(i, q) &
                                                          + Re_R(i)
                                            end do

                                            Re_R(i) = 1._wp/max(Re_R(i), sgm_eps)
                                        end do
                                    end if

                                    E_L = gamma_L*pres_L + pi_inf_L + 5.e-1_wp*rho_L*vel_L_rms + qv_L
                                    E_R = gamma_R*pres_R + pi_inf_R + 5.e-1_wp*rho_R*vel_R_rms + qv_R

                                    ! ENERGY ADJUSTMENTS FOR HYPOELASTIC ENERGY
                                    if (hypoelasticity) then
                                        $:GPU_LOOP(parallelism='[seq]')
                                        do i = 1, strxe - strxb + 1
                                            tau_e_L(i) = qL_prim_rs${XYZ}$_vf(j, k, l, strxb - 1 + i)
                                            tau_e_R(i) = qR_prim_rs${XYZ}$_vf(j + 1, k, l, strxb - 1 + i)
                                        end do
                                        G_L = 0._wp; G_R = 0._wp
                                        $:GPU_LOOP(parallelism='[seq]')
                                        do i = 1, num_fluids
                                            G_L = G_L + alpha_L(i)*Gs_rs(i)
                                            G_R = G_R + alpha_R(i)*Gs_rs(i)
                                        end do
                                        $:GPU_LOOP(parallelism='[seq]')
                                        do i = 1, strxe - strxb + 1
                                            ! Elastic contribution to energy if G large enough
                                            if ((G_L > verysmall) .and. (G_R > verysmall)) then
                                                E_L = E_L + (tau_e_L(i)*tau_e_L(i))/(4._wp*G_L)
                                                E_R = E_R + (tau_e_R(i)*tau_e_R(i))/(4._wp*G_R)
                                                ! Additional terms in 2D and 3D
                                                if ((i == 2) .or. (i == 4) .or. (i == 5)) then
                                                    E_L = E_L + (tau_e_L(i)*tau_e_L(i))/(4._wp*G_L)
                                                    E_R = E_R + (tau_e_R(i)*tau_e_R(i))/(4._wp*G_R)
                                                end if
                                            end if
                                        end do
                                    end if

                                    ! ENERGY ADJUSTMENTS FOR HYPERELASTIC ENERGY
                                    if (hyperelasticity) then
                                        $:GPU_LOOP(parallelism='[seq]')
                                        do i = 1, num_dims
                                            xi_field_L(i) = qL_prim_rs${XYZ}$_vf(j, k, l, xibeg - 1 + i)
                                            xi_field_R(i) = qR_prim_rs${XYZ}$_vf(j + 1, k, l, xibeg - 1 + i)
                                        end do
                                        G_L = 0._wp; G_R = 0._wp; 
                                        $:GPU_LOOP(parallelism='[seq]')
                                        do i = 1, num_fluids
                                            ! Mixture left and right shear modulus
                                            G_L = G_L + alpha_L(i)*Gs_rs(i)
                                            G_R = G_R + alpha_R(i)*Gs_rs(i)
                                        end do
                                        ! Elastic contribution to energy if G large enough
                                        if (G_L > verysmall .and. G_R > verysmall) then
                                            E_L = E_L + G_L*qL_prim_rs${XYZ}$_vf(j, k, l, xiend + 1)
                                            E_R = E_R + G_R*qR_prim_rs${XYZ}$_vf(j + 1, k, l, xiend + 1)
                                        end if
                                        $:GPU_LOOP(parallelism='[seq]')
                                        do i = 1, b_size - 1
                                            tau_e_L(i) = qL_prim_rs${XYZ}$_vf(j, k, l, strxb - 1 + i)
                                            tau_e_R(i) = qR_prim_rs${XYZ}$_vf(j + 1, k, l, strxb - 1 + i)
                                        end do
                                    end if

                                    H_L = (E_L + pres_L)/rho_L
                                    H_R = (E_R + pres_R)/rho_R

                                    @:compute_average_state()

                                    call s_compute_speed_of_sound(pres_L, rho_L, gamma_L, pi_inf_L, H_L, alpha_L, &
                                                                  vel_L_rms, 0._wp, c_L)

                                    call s_compute_speed_of_sound(pres_R, rho_R, gamma_R, pi_inf_R, H_R, alpha_R, &
                                                                  vel_R_rms, 0._wp, c_R)

                                    !> The computation of c_avg does not require all the variables, and therefore the non '_avg'
                                    ! variables are placeholders to call the subroutine.
                                    call s_compute_speed_of_sound(pres_R, rho_avg, gamma_avg, pi_inf_R, H_avg, alpha_R, &
                                                                  vel_avg_rms, 0._wp, c_avg)

                                    if (viscous) then
                                        $:GPU_LOOP(parallelism='[seq]')
                                        do i = 1, 2
                                            Re_avg_rs${XYZ}$_vf(j, k, l, i) = 2._wp/(1._wp/Re_L(i) + 1._wp/Re_R(i))
                                        end do
                                    end if

                                    ! Low Mach correction
                                    if (low_Mach == 2) then
                                        @:compute_low_Mach_correction()
                                    end if

                                    ! COMPUTING THE DIRECT WAVE SPEEDS
                                    if (wave_speeds == 1) then
                                        if (elasticity) then
                                            s_L = min(vel_L(dir_idx(1)) - sqrt(c_L*c_L + &
                                                                               (((4._wp*G_L)/3._wp) + tau_e_L(dir_idx_tau(1)))/rho_L), vel_R(dir_idx(1)) - sqrt(c_R*c_R + &
                                                                                                                                                                (((4._wp*G_R)/3._wp) + tau_e_R(dir_idx_tau(1)))/rho_R))
                                            s_R = max(vel_R(dir_idx(1)) + sqrt(c_R*c_R + &
                                                                               (((4._wp*G_R)/3._wp) + tau_e_R(dir_idx_tau(1)))/rho_R), vel_L(dir_idx(1)) + sqrt(c_L*c_L + &
                                                                                                                                                                (((4._wp*G_L)/3._wp) + tau_e_L(dir_idx_tau(1)))/rho_L))
                                            s_S = (pres_R - tau_e_R(dir_idx_tau(1)) - pres_L + &
                                                   tau_e_L(dir_idx_tau(1)) + rho_L*vel_L(idx1)*(s_L - vel_L(idx1)) - &
                                                   rho_R*vel_R(idx1)*(s_R - vel_R(idx1)))/(rho_L*(s_L - vel_L(idx1)) - &
                                                                                           rho_R*(s_R - vel_R(idx1)))
                                        else
                                            s_L = min(vel_L(dir_idx(1)) - c_L, vel_R(dir_idx(1)) - c_R)
                                            s_R = max(vel_R(dir_idx(1)) + c_R, vel_L(dir_idx(1)) + c_L)
                                            s_S = (pres_R - pres_L + rho_L*vel_L(dir_idx(1))* &
                                                   (s_L - vel_L(dir_idx(1))) - rho_R*vel_R(dir_idx(1))*(s_R - vel_R(dir_idx(1)))) &
                                                  /(rho_L*(s_L - vel_L(dir_idx(1))) - rho_R*(s_R - vel_R(dir_idx(1))))

                                        end if
                                    elseif (wave_speeds == 2) then
                                        pres_SL = 5.e-1_wp*(pres_L + pres_R + rho_avg*c_avg* &
                                                            (vel_L(dir_idx(1)) - &
                                                             vel_R(dir_idx(1))))

                                        pres_SR = pres_SL

                                        Ms_L = max(1._wp, sqrt(1._wp + ((5.e-1_wp + gamma_L)/(1._wp + gamma_L))* &
                                                               (pres_SL/pres_L - 1._wp)*pres_L/ &
                                                               ((pres_L + pi_inf_L/(1._wp + gamma_L)))))
                                        Ms_R = max(1._wp, sqrt(1._wp + ((5.e-1_wp + gamma_R)/(1._wp + gamma_R))* &
                                                               (pres_SR/pres_R - 1._wp)*pres_R/ &
                                                               ((pres_R + pi_inf_R/(1._wp + gamma_R)))))

                                        s_L = vel_L(dir_idx(1)) - c_L*Ms_L
                                        s_R = vel_R(dir_idx(1)) + c_R*Ms_R

                                        s_S = 5.e-1_wp*((vel_L(dir_idx(1)) + vel_R(dir_idx(1))) + &
                                                        (pres_L - pres_R)/ &
                                                        (rho_avg*c_avg))
                                    end if

                                    ! follows Einfeldt et al.
                                    ! s_M/P = min/max(0.,s_L/R)
                                    s_M = min(0._wp, s_L); s_P = max(0._wp, s_R)

                                    ! goes with q_star_L/R = xi_L/R * (variable)
                                    ! xi_L/R = ( ( s_L/R - u_L/R )/(s_L/R - s_star) )
                                    xi_L = (s_L - vel_L(idx1))/(s_L - s_S)
                                    xi_R = (s_R - vel_R(idx1))/(s_R - s_S)

                                    ! goes with numerical star velocity in x/y/z directions
                                    ! xi_P/M = 0.5 +/m sgn(0.5,s_star)
                                    xi_M = (5.e-1_wp + sign(0.5_wp, s_S))
                                    xi_P = (5.e-1_wp - sign(0.5_wp, s_S))

                                    ! goes with the numerical velocity in x/y/z directions
                                    ! xi_P/M (pressure) = min/max(0. sgn(1,sL/sR))
                                    xi_MP = -min(0._wp, sign(1._wp, s_L))
                                    xi_PP = max(0._wp, sign(1._wp, s_R))

                                    E_star = xi_M*(E_L + xi_MP*(xi_L*(E_L + (s_S - vel_L(dir_idx(1)))* &
                                                                      (rho_L*s_S + pres_L/(s_L - vel_L(dir_idx(1))))) - E_L)) + &
                                             xi_P*(E_R + xi_PP*(xi_R*(E_R + (s_S - vel_R(dir_idx(1)))* &
                                                                      (rho_R*s_S + pres_R/(s_R - vel_R(dir_idx(1))))) - E_R))
                                    p_Star = xi_M*(pres_L + xi_MP*(rho_L*(s_L - vel_L(dir_idx(1)))*(s_S - vel_L(dir_idx(1))))) + &
                                             xi_P*(pres_R + xi_PP*(rho_R*(s_R - vel_R(dir_idx(1)))*(s_S - vel_R(dir_idx(1)))))

                                    rho_Star = xi_M*(rho_L*(xi_MP*xi_L + 1._wp - xi_MP)) + &
                                               xi_P*(rho_R*(xi_PP*xi_R + 1._wp - xi_PP))

                                    vel_K_Star = vel_L(idx1)*(1._wp - xi_MP) + xi_MP*vel_R(idx1) + &
                                                 xi_MP*xi_PP*(s_S - vel_R(idx1))

                                    ! Low Mach correction
                                    if (low_Mach == 1) then
                                        @:compute_low_Mach_correction()
                                    else
                                        pcorr = 0._wp
                                    end if

                                    ! COMPUTING FLUXES
                                    ! MASS FLUX.
                                    $:GPU_LOOP(parallelism='[seq]')
                                    do i = 1, contxe
                                        flux_rs${XYZ}$_vf(j, k, l, i) = &
                                            xi_M*qL_prim_rs${XYZ}$_vf(j, k, l, i)*(vel_L(idx1) + s_M*(xi_L - 1._wp)) + &
                                            xi_P*qR_prim_rs${XYZ}$_vf(j + 1, k, l, i)*(vel_R(idx1) + s_P*(xi_R - 1._wp))
                                    end do

                                    ! MOMENTUM FLUX.
                                    ! f = \rho u u - \sigma, q = \rho u, q_star = \xi * \rho*(s_star, v, w)
                                    $:GPU_LOOP(parallelism='[seq]')
                                    do i = 1, num_dims
                                        idxi = dir_idx(i)
                                        flux_rs${XYZ}$_vf(j, k, l, contxe + idxi) = rho_Star*vel_K_Star* &
                                                                                    (dir_flg(idxi)*vel_K_Star + (1._wp - dir_flg(idxi))*(xi_M*vel_L(idxi) + xi_P*vel_R(idxi))) + dir_flg(idxi)*p_Star &
                                                                                    + (s_M/s_L)*(s_P/s_R)*dir_flg(idxi)*pcorr
                                    end do

                                    ! ENERGY FLUX.
                                    ! f = u*(E-\sigma), q = E, q_star = \xi*E+(s-u)(\rho s_star - \sigma/(s-u))
                                    flux_rs${XYZ}$_vf(j, k, l, E_idx) = (E_star + p_Star)*vel_K_Star &
                                                                        + (s_M/s_L)*(s_P/s_R)*pcorr*s_S

                                    ! ELASTICITY. Elastic shear stress additions for the momentum and energy flux
                                    if (elasticity) then
                                        flux_ene_e = 0._wp; 
                                        $:GPU_LOOP(parallelism='[seq]')
                                        do i = 1, num_dims
                                            idxi = dir_idx(i)
                                            ! MOMENTUM ELASTIC FLUX.
                                            flux_rs${XYZ}$_vf(j, k, l, contxe + idxi) = &
                                                flux_rs${XYZ}$_vf(j, k, l, contxe + idxi) &
                                                - xi_M*tau_e_L(dir_idx_tau(i)) - xi_P*tau_e_R(dir_idx_tau(i))
                                            ! ENERGY ELASTIC FLUX.
                                            flux_ene_e = flux_ene_e - &
                                                         xi_M*(vel_L(idxi)*tau_e_L(dir_idx_tau(i)) + &
                                                               s_M*(xi_L*((s_S - vel_L(i))*(tau_e_L(dir_idx_tau(i))/(s_L - vel_L(i)))))) - &
                                                         xi_P*(vel_R(idxi)*tau_e_R(dir_idx_tau(i)) + &
                                                               s_P*(xi_R*((s_S - vel_R(i))*(tau_e_R(dir_idx_tau(i))/(s_R - vel_R(i))))))
                                        end do
                                        flux_rs${XYZ}$_vf(j, k, l, E_idx) = flux_rs${XYZ}$_vf(j, k, l, E_idx) + flux_ene_e
                                    end if

                                    ! VOLUME FRACTION FLUX.
                                    $:GPU_LOOP(parallelism='[seq]')
                                    do i = advxb, advxe
                                        flux_rs${XYZ}$_vf(j, k, l, i) = &
                                            xi_M*qL_prim_rs${XYZ}$_vf(j, k, l, i)*s_S + &
                                            xi_P*qR_prim_rs${XYZ}$_vf(j + 1, k, l, i)*s_S
                                    end do

                                    ! SOURCE TERM FOR VOLUME FRACTION ADVECTION FLUX.
                                    $:GPU_LOOP(parallelism='[seq]')
                                    do i = 1, num_dims
                                        idxi = dir_idx(i)
                                        vel_src_rs${XYZ}$_vf(j, k, l, idxi) = &
                                            xi_M*(vel_L(idxi) + dir_flg(idxi)*(s_S*(xi_MP*(xi_L - 1) + 1) - vel_L(idxi))) + &
                                            xi_P*(vel_R(idxi) + dir_flg(idxi)*(s_S*(xi_PP*(xi_R - 1) + 1) - vel_R(idxi)))
                                    end do

                                    ! INTERNAL ENERGIES ADVECTION FLUX.
                                    ! K-th pressure and velocity in preparation for the internal energy flux
                                    $:GPU_LOOP(parallelism='[seq]')
                                    do i = 1, num_fluids
                                        p_K_Star = xi_M*(xi_MP*((pres_L + pi_infs(i)/(1._wp + gammas(i)))* &
                                                                xi_L**(1._wp/gammas(i) + 1._wp) - pi_infs(i)/(1._wp + gammas(i)) - pres_L) + pres_L) + &
                                                   xi_P*(xi_PP*((pres_R + pi_infs(i)/(1._wp + gammas(i)))* &
                                                                xi_R**(1._wp/gammas(i) + 1._wp) - pi_infs(i)/(1._wp + gammas(i)) - pres_R) + pres_R)

                                        flux_rs${XYZ}$_vf(j, k, l, i + intxb - 1) = &
                                            ((xi_M*qL_prim_rs${XYZ}$_vf(j, k, l, i + advxb - 1) + xi_P*qR_prim_rs${XYZ}$_vf(j + 1, k, l, i + advxb - 1))* &
                                             (gammas(i)*p_K_Star + pi_infs(i)) + &
                                             (xi_M*qL_prim_rs${XYZ}$_vf(j, k, l, i + contxb - 1) + xi_P*qR_prim_rs${XYZ}$_vf(j + 1, k, l, i + contxb - 1))* &
                                             qvs(i))*vel_K_Star &
                                            + (s_M/s_L)*(s_P/s_R)*pcorr*s_S*(xi_M*qL_prim_rs${XYZ}$_vf(j, k, l, i + advxb - 1) + xi_P*qR_prim_rs${XYZ}$_vf(j + 1, k, l, i + advxb - 1))
                                    end do

                                    flux_src_rs${XYZ}$_vf(j, k, l, advxb) = vel_src_rs${XYZ}$_vf(j, k, l, idx1)

                                    ! HYPOELASTIC STRESS EVOLUTION FLUX.
                                    if (hypoelasticity) then
                                        $:GPU_LOOP(parallelism='[seq]')
                                        do i = 1, strxe - strxb + 1
                                            flux_rs${XYZ}$_vf(j, k, l, strxb - 1 + i) = &
                                                xi_M*(s_S/(s_L - s_S))*(s_L*rho_L*tau_e_L(i) - rho_L*vel_L(idx1)*tau_e_L(i)) + &
                                                xi_P*(s_S/(s_R - s_S))*(s_R*rho_R*tau_e_R(i) - rho_R*vel_R(idx1)*tau_e_R(i))
                                        end do
                                    end if

                                    ! REFERENCE MAP FLUX.
                                    if (hyperelasticity) then
                                        $:GPU_LOOP(parallelism='[seq]')
                                        do i = 1, num_dims
                                            flux_rs${XYZ}$_vf(j, k, l, xibeg - 1 + i) = &
                                                xi_M*(s_S/(s_L - s_S))*(s_L*rho_L*xi_field_L(i) &
                                                                        - rho_L*vel_L(idx1)*xi_field_L(i)) + &
                                                xi_P*(s_S/(s_R - s_S))*(s_R*rho_R*xi_field_R(i) &
                                                                        - rho_R*vel_R(idx1)*xi_field_R(i))
                                        end do
                                    end if

                                    ! COLOR FUNCTION FLUX
                                    if (surface_tension) then
                                        flux_rs${XYZ}$_vf(j, k, l, c_idx) = &
                                            (xi_M*qL_prim_rs${XYZ}$_vf(j, k, l, c_idx) + &
                                             xi_P*qR_prim_rs${XYZ}$_vf(j + 1, k, l, c_idx))*s_S
                                    end if

                                    ! Geometrical source flux for cylindrical coordinates
                                    #:if (NORM_DIR == 2)
                                        if (cyl_coord) then
                                            !Substituting the advective flux into the inviscid geometrical source flux
                                            $:GPU_LOOP(parallelism='[seq]')
                                            do i = 1, E_idx
                                                flux_gsrc_rs${XYZ}$_vf(j, k, l, i) = flux_rs${XYZ}$_vf(j, k, l, i)
                                            end do
                                            $:GPU_LOOP(parallelism='[seq]')
                                            do i = intxb, intxe
                                                flux_gsrc_rs${XYZ}$_vf(j, k, l, i) = flux_rs${XYZ}$_vf(j, k, l, i)
                                            end do
                                            ! Recalculating the radial momentum geometric source flux
                                            flux_gsrc_rs${XYZ}$_vf(j, k, l, momxb - 1 + dir_idx(1)) = &
                                                flux_gsrc_rs${XYZ}$_vf(j, k, l, momxb - 1 + dir_idx(1)) - p_Star
                                            ! Geometrical source of the void fraction(s) is zero
                                            $:GPU_LOOP(parallelism='[seq]')
                                            do i = advxb, advxe
                                                flux_gsrc_rs${XYZ}$_vf(j, k, l, i) = 0._wp
                                            end do
                                        end if
                                    #:endif
                                    #:if (NORM_DIR == 3)
                                        if (grid_geometry == 3) then
                                            $:GPU_LOOP(parallelism='[seq]')
                                            do i = 1, sys_size
                                                flux_gsrc_rs${XYZ}$_vf(j, k, l, i) = 0._wp
                                            end do
                                            flux_gsrc_rs${XYZ}$_vf(j, k, l, momxb - 1 + dir_idx(1)) = &
                                                flux_gsrc_rs${XYZ}$_vf(j, k, l, momxb - 1 + dir_idx(1)) - p_Star

                                            flux_gsrc_rs${XYZ}$_vf(j, k, l, momxe) = flux_rs${XYZ}$_vf(j, k, l, momxb + 1)
                                        end if
                                    #:endif

                                end do
                            end do
                        end do
                    #:endcall GPU_PARALLEL_LOOP

                elseif (model_eqns == 4) then
                    !ME4
                    #:call GPU_PARALLEL_LOOP(collapse=3, private='[alpha_rho_L, alpha_rho_R, vel_L, vel_R, alpha_L, alpha_R, rho_avg, h_avg, gamma_avg, s_L, s_R, s_S, vel_avg_rms, nbub_L, nbub_R, ptilde_L, ptilde_R]')
                        do l = is3%beg, is3%end
                            do k = is2%beg, is2%end
                                do j = is1%beg, is1%end

                                    vel_L_rms = 0._wp; vel_R_rms = 0._wp
                                    rho_L = 0._wp; rho_R = 0._wp
                                    gamma_L = 0._wp; gamma_R = 0._wp
                                    pi_inf_L = 0._wp; pi_inf_R = 0._wp
                                    qv_L = 0._wp; qv_R = 0._wp

                                    $:GPU_LOOP(parallelism='[seq]')
                                    do i = 1, contxe
                                        alpha_rho_L(i) = qL_prim_rs${XYZ}$_vf(j, k, l, i)
                                        alpha_rho_R(i) = qR_prim_rs${XYZ}$_vf(j + 1, k, l, i)
                                    end do

                                    $:GPU_LOOP(parallelism='[seq]')
                                    do i = 1, num_dims
                                        vel_L(i) = qL_prim_rs${XYZ}$_vf(j, k, l, contxe + i)
                                        vel_R(i) = qR_prim_rs${XYZ}$_vf(j + 1, k, l, contxe + i)
                                        vel_L_rms = vel_L_rms + vel_L(i)**2._wp
                                        vel_R_rms = vel_R_rms + vel_R(i)**2._wp
                                    end do

                                    $:GPU_LOOP(parallelism='[seq]')
                                    do i = 1, num_fluids
                                        alpha_L(i) = qL_prim_rs${XYZ}$_vf(j, k, l, E_idx + i)
                                        alpha_R(i) = qR_prim_rs${XYZ}$_vf(j + 1, k, l, E_idx + i)
                                    end do

                                    $:GPU_LOOP(parallelism='[seq]')
                                    do i = 1, num_fluids
                                        rho_L = rho_L + alpha_rho_L(i)
                                        gamma_L = gamma_L + alpha_L(i)*gammas(i)
                                        pi_inf_L = pi_inf_L + alpha_L(i)*pi_infs(i)
                                        qv_L = qv_L + alpha_rho_L(i)*qvs(i)

                                        rho_R = rho_R + alpha_rho_R(i)
                                        gamma_R = gamma_R + alpha_R(i)*gammas(i)
                                        pi_inf_R = pi_inf_R + alpha_R(i)*pi_infs(i)
                                        qv_R = qv_R + alpha_rho_R(i)*qvs(i)
                                    end do

                                    pres_L = qL_prim_rs${XYZ}$_vf(j, k, l, E_idx)
                                    pres_R = qR_prim_rs${XYZ}$_vf(j + 1, k, l, E_idx)

                                    E_L = gamma_L*pres_L + pi_inf_L + 5.e-1_wp*rho_L*vel_L_rms + qv_L
                                    E_R = gamma_R*pres_R + pi_inf_R + 5.e-1_wp*rho_R*vel_R_rms + qv_R

                                    H_L = (E_L + pres_L)/rho_L
                                    H_R = (E_R + pres_R)/rho_R

                                    @:compute_average_state()

                                    call s_compute_speed_of_sound(pres_L, rho_L, gamma_L, pi_inf_L, H_L, alpha_L, &
                                                                  vel_L_rms, 0._wp, c_L)

                                    call s_compute_speed_of_sound(pres_R, rho_R, gamma_R, pi_inf_R, H_R, alpha_R, &
                                                                  vel_R_rms, 0._wp, c_R)

                                    !> The computation of c_avg does not require all the variables, and therefore the non '_avg'
                                    ! variables are placeholders to call the subroutine.

                                    call s_compute_speed_of_sound(pres_R, rho_avg, gamma_avg, pi_inf_R, H_avg, alpha_R, &
                                                                  vel_avg_rms, 0._wp, c_avg)

                                    if (wave_speeds == 1) then
                                        s_L = min(vel_L(dir_idx(1)) - c_L, vel_R(dir_idx(1)) - c_R)
                                        s_R = max(vel_R(dir_idx(1)) + c_R, vel_L(dir_idx(1)) + c_L)

                                        s_S = (pres_R - pres_L + rho_L*vel_L(dir_idx(1))* &
                                               (s_L - vel_L(dir_idx(1))) - &
                                               rho_R*vel_R(dir_idx(1))* &
                                               (s_R - vel_R(dir_idx(1)))) &
                                              /(rho_L*(s_L - vel_L(dir_idx(1))) - &
                                                rho_R*(s_R - vel_R(dir_idx(1))))
                                    elseif (wave_speeds == 2) then
                                        pres_SL = 5.e-1_wp*(pres_L + pres_R + rho_avg*c_avg* &
                                                            (vel_L(dir_idx(1)) - &
                                                             vel_R(dir_idx(1))))

                                        pres_SR = pres_SL

                                        Ms_L = max(1._wp, sqrt(1._wp + ((5.e-1_wp + gamma_L)/(1._wp + gamma_L))* &
                                                               (pres_SL/pres_L - 1._wp)*pres_L/ &
                                                               ((pres_L + pi_inf_L/(1._wp + gamma_L)))))
                                        Ms_R = max(1._wp, sqrt(1._wp + ((5.e-1_wp + gamma_R)/(1._wp + gamma_R))* &
                                                               (pres_SR/pres_R - 1._wp)*pres_R/ &
                                                               ((pres_R + pi_inf_R/(1._wp + gamma_R)))))

                                        s_L = vel_L(dir_idx(1)) - c_L*Ms_L
                                        s_R = vel_R(dir_idx(1)) + c_R*Ms_R

                                        s_S = 5.e-1_wp*((vel_L(dir_idx(1)) + vel_R(dir_idx(1))) + &
                                                        (pres_L - pres_R)/ &
                                                        (rho_avg*c_avg))
                                    end if

                                    ! follows Einfeldt et al.
                                    ! s_M/P = min/max(0.,s_L/R)
                                    s_M = min(0._wp, s_L); s_P = max(0._wp, s_R)

                                    ! goes with q_star_L/R = xi_L/R * (variable)
                                    ! xi_L/R = ( ( s_L/R - u_L/R )/(s_L/R - s_star) )
                                    xi_L = (s_L - vel_L(dir_idx(1)))/(s_L - s_S)
                                    xi_R = (s_R - vel_R(dir_idx(1)))/(s_R - s_S)

                                    ! goes with numerical velocity in x/y/z directions
                                    ! xi_P/M = 0.5 +/m sgn(0.5,s_star)
                                    xi_M = (5.e-1_wp + sign(5.e-1_wp, s_S))
                                    xi_P = (5.e-1_wp - sign(5.e-1_wp, s_S))

                                    $:GPU_LOOP(parallelism='[seq]')
                                    do i = 1, contxe
                                        flux_rs${XYZ}$_vf(j, k, l, i) = &
                                            xi_M*alpha_rho_L(i) &
                                            *(vel_L(dir_idx(1)) + s_M*(xi_L - 1._wp)) &
                                            + xi_P*alpha_rho_R(i) &
                                            *(vel_R(dir_idx(1)) + s_P*(xi_R - 1._wp))
                                    end do

                                    ! Momentum flux.
                                    ! f = \rho u u + p I, q = \rho u, q_star = \xi * \rho*(s_star, v, w)
                                    $:GPU_LOOP(parallelism='[seq]')
                                    do i = 1, num_dims
                                        flux_rs${XYZ}$_vf(j, k, l, contxe + dir_idx(i)) = &
                                            xi_M*(rho_L*(vel_L(dir_idx(1))* &
                                                         vel_L(dir_idx(i)) + &
                                                         s_M*(xi_L*(dir_flg(dir_idx(i))*s_S + &
                                                                    (1._wp - dir_flg(dir_idx(i)))* &
                                                                    vel_L(dir_idx(i))) - vel_L(dir_idx(i)))) + &
                                                  dir_flg(dir_idx(i))*pres_L) &
                                            + xi_P*(rho_R*(vel_R(dir_idx(1))* &
                                                           vel_R(dir_idx(i)) + &
                                                           s_P*(xi_R*(dir_flg(dir_idx(i))*s_S + &
                                                                      (1._wp - dir_flg(dir_idx(i)))* &
                                                                      vel_R(dir_idx(i))) - vel_R(dir_idx(i)))) + &
                                                    dir_flg(dir_idx(i))*pres_R)
                                    end do

                                    if (bubbles_euler) then
                                        ! Put p_tilde in
                                        $:GPU_LOOP(parallelism='[seq]')
                                        do i = 1, num_dims
                                            flux_rs${XYZ}$_vf(j, k, l, contxe + dir_idx(i)) = &
                                                flux_rs${XYZ}$_vf(j, k, l, contxe + dir_idx(i)) + &
                                                xi_M*(dir_flg(dir_idx(i))*(-1._wp*ptilde_L)) &
                                                + xi_P*(dir_flg(dir_idx(i))*(-1._wp*ptilde_R))
                                        end do
                                    end if

                                    flux_rs${XYZ}$_vf(j, k, l, E_idx) = 0._wp

                                    $:GPU_LOOP(parallelism='[seq]')
                                    do i = alf_idx, alf_idx !only advect the void fraction
                                        flux_rs${XYZ}$_vf(j, k, l, i) = &
                                            xi_M*qL_prim_rs${XYZ}$_vf(j, k, l, i) &
                                            *(vel_L(dir_idx(1)) + s_M*(xi_L - 1._wp)) &
                                            + xi_P*qR_prim_rs${XYZ}$_vf(j + 1, k, l, i) &
                                            *(vel_R(dir_idx(1)) + s_P*(xi_R - 1._wp))
                                    end do

                                    ! Source for volume fraction advection equation
                                    $:GPU_LOOP(parallelism='[seq]')
                                    do i = 1, num_dims

                                        vel_src_rs${XYZ}$_vf(j, k, l, dir_idx(i)) = 0._wp
                                        !IF ( (model_eqns == 4) .or. (num_fluids==1) ) vel_src_rs_vf(dir_idx(i))%sf(j,k,l) = 0._wp
                                    end do

                                    flux_src_rs${XYZ}$_vf(j, k, l, advxb) = vel_src_rs${XYZ}$_vf(j, k, l, dir_idx(1))

                                    ! Add advection flux for bubble variables
                                    if (bubbles_euler) then
                                        $:GPU_LOOP(parallelism='[seq]')
                                        do i = bubxb, bubxe
                                            flux_rs${XYZ}$_vf(j, k, l, i) = &
                                                xi_M*nbub_L*qL_prim_rs${XYZ}$_vf(j, k, l, i) &
                                                *(vel_L(dir_idx(1)) + s_M*(xi_L - 1._wp)) &
                                                + xi_P*nbub_R*qR_prim_rs${XYZ}$_vf(j + 1, k, l, i) &
                                                *(vel_R(dir_idx(1)) + s_P*(xi_R - 1._wp))
                                        end do
                                    end if

                                    ! Geometrical source flux for cylindrical coordinates

                                    #:if (NORM_DIR == 2)
                                        if (cyl_coord) then
                                            ! Substituting the advective flux into the inviscid geometrical source flux
                                            $:GPU_LOOP(parallelism='[seq]')
                                            do i = 1, E_idx
                                                flux_gsrc_rs${XYZ}$_vf(j, k, l, i) = flux_rs${XYZ}$_vf(j, k, l, i)
                                            end do
                                            ! Recalculating the radial momentum geometric source flux
                                            flux_gsrc_rs${XYZ}$_vf(j, k, l, contxe + dir_idx(1)) = &
                                                xi_M*(rho_L*(vel_L(dir_idx(1))* &
                                                             vel_L(dir_idx(1)) + &
                                                             s_M*(xi_L*(dir_flg(dir_idx(1))*s_S + &
                                                                        (1._wp - dir_flg(dir_idx(1)))* &
                                                                        vel_L(dir_idx(1))) - vel_L(dir_idx(1))))) &
                                                + xi_P*(rho_R*(vel_R(dir_idx(1))* &
                                                               vel_R(dir_idx(1)) + &
                                                               s_P*(xi_R*(dir_flg(dir_idx(1))*s_S + &
                                                                          (1._wp - dir_flg(dir_idx(1)))* &
                                                                          vel_R(dir_idx(1))) - vel_R(dir_idx(1)))))
                                            ! Geometrical source of the void fraction(s) is zero
                                            $:GPU_LOOP(parallelism='[seq]')
                                            do i = advxb, advxe
                                                flux_gsrc_rs${XYZ}$_vf(j, k, l, i) = 0._wp
                                            end do
                                        end if
                                    #:endif
                                    #:if (NORM_DIR == 3)
                                        if (grid_geometry == 3) then
                                            $:GPU_LOOP(parallelism='[seq]')
                                            do i = 1, sys_size
                                                flux_gsrc_rs${XYZ}$_vf(j, k, l, i) = 0._wp
                                            end do
                                            flux_gsrc_rs${XYZ}$_vf(j, k, l, momxb + 1) = &
                                                -xi_M*(rho_L*(vel_L(dir_idx(1))* &
                                                              vel_L(dir_idx(1)) + &
                                                              s_M*(xi_L*(dir_flg(dir_idx(1))*s_S + &
                                                                         (1._wp - dir_flg(dir_idx(1)))* &
                                                                         vel_L(dir_idx(1))) - vel_L(dir_idx(1))))) &
                                                - xi_P*(rho_R*(vel_R(dir_idx(1))* &
                                                               vel_R(dir_idx(1)) + &
                                                               s_P*(xi_R*(dir_flg(dir_idx(1))*s_S + &
                                                                          (1._wp - dir_flg(dir_idx(1)))* &
                                                                          vel_R(dir_idx(1))) - vel_R(dir_idx(1)))))
                                            flux_gsrc_rs${XYZ}$_vf(j, k, l, momxe) = flux_rs${XYZ}$_vf(j, k, l, momxb + 1)
                                        end if
                                    #:endif
                                end do
                            end do
                        end do
                    #:endcall GPU_PARALLEL_LOOP

                elseif (model_eqns == 2 .and. bubbles_euler) then
                    #:call GPU_PARALLEL_LOOP(collapse=3, private='[R0_L, R0_R, V0_L, V0_R, P0_L, P0_R, pbw_L, pbw_R, vel_L, vel_R, rho_avg, alpha_L, alpha_R, h_avg, gamma_avg, s_L, s_R, s_S, nbub_L, nbub_R, ptilde_L, ptilde_R, vel_avg_rms, Re_L, Re_R, pcorr, zcoef, vel_L_tmp, vel_R_tmp]')
                        do l = is3%beg, is3%end
                            do k = is2%beg, is2%end
                                do j = is1%beg, is1%end

                                    vel_L_rms = 0._wp; vel_R_rms = 0._wp
                                    rho_L = 0._wp; rho_R = 0._wp
                                    gamma_L = 0._wp; gamma_R = 0._wp
                                    pi_inf_L = 0._wp; pi_inf_R = 0._wp
                                    qv_L = 0._wp; qv_R = 0._wp

                                    $:GPU_LOOP(parallelism='[seq]')
                                    do i = 1, num_fluids
                                        alpha_L(i) = qL_prim_rs${XYZ}$_vf(j, k, l, E_idx + i)
                                        alpha_R(i) = qR_prim_rs${XYZ}$_vf(j + 1, k, l, E_idx + i)
                                    end do

                                    $:GPU_LOOP(parallelism='[seq]')
                                    do i = 1, num_dims
                                        vel_L(i) = qL_prim_rs${XYZ}$_vf(j, k, l, contxe + i)
                                        vel_R(i) = qR_prim_rs${XYZ}$_vf(j + 1, k, l, contxe + i)
                                        vel_L_rms = vel_L_rms + vel_L(i)**2._wp
                                        vel_R_rms = vel_R_rms + vel_R(i)**2._wp
                                    end do

                                    ! Retain this in the refactor
                                    if (mpp_lim .and. (num_fluids > 2)) then
                                        $:GPU_LOOP(parallelism='[seq]')
                                        do i = 1, num_fluids
                                            rho_L = rho_L + qL_prim_rs${XYZ}$_vf(j, k, l, i)
                                            gamma_L = gamma_L + qL_prim_rs${XYZ}$_vf(j, k, l, E_idx + i)*gammas(i)
                                            pi_inf_L = pi_inf_L + qL_prim_rs${XYZ}$_vf(j, k, l, E_idx + i)*pi_infs(i)
                                            qv_L = qv_L + qL_prim_rs${XYZ}$_vf(j, k, l, i)*qvs(i)
                                            rho_R = rho_R + qR_prim_rs${XYZ}$_vf(j + 1, k, l, i)
                                            gamma_R = gamma_R + qR_prim_rs${XYZ}$_vf(j + 1, k, l, E_idx + i)*gammas(i)
                                            pi_inf_R = pi_inf_R + qR_prim_rs${XYZ}$_vf(j + 1, k, l, E_idx + i)*pi_infs(i)
                                            qv_R = qv_R + qR_prim_rs${XYZ}$_vf(j + 1, k, l, i)*qvs(i)
                                        end do
                                    else if (num_fluids > 2) then
                                        $:GPU_LOOP(parallelism='[seq]')
                                        do i = 1, num_fluids - 1
                                            rho_L = rho_L + qL_prim_rs${XYZ}$_vf(j, k, l, i)
                                            gamma_L = gamma_L + qL_prim_rs${XYZ}$_vf(j, k, l, E_idx + i)*gammas(i)
                                            pi_inf_L = pi_inf_L + qL_prim_rs${XYZ}$_vf(j, k, l, E_idx + i)*pi_infs(i)
                                            qv_L = qv_L + qL_prim_rs${XYZ}$_vf(j, k, l, i)*qvs(i)
                                            rho_R = rho_R + qR_prim_rs${XYZ}$_vf(j + 1, k, l, i)
                                            gamma_R = gamma_R + qR_prim_rs${XYZ}$_vf(j + 1, k, l, E_idx + i)*gammas(i)
                                            pi_inf_R = pi_inf_R + qR_prim_rs${XYZ}$_vf(j + 1, k, l, E_idx + i)*pi_infs(i)
                                            qv_R = qv_R + qR_prim_rs${XYZ}$_vf(j + 1, k, l, i)*qvs(i)
                                        end do
                                    else
                                        rho_L = qL_prim_rs${XYZ}$_vf(j, k, l, 1)
                                        gamma_L = gammas(1)
                                        pi_inf_L = pi_infs(1)
                                        qv_L = qvs(1)
                                        rho_R = qR_prim_rs${XYZ}$_vf(j + 1, k, l, 1)
                                        gamma_R = gammas(1)
                                        pi_inf_R = pi_infs(1)
                                        qv_R = qvs(1)
                                    end if

                                    if (viscous) then
                                        if (num_fluids == 1) then ! Need to consider case with num_fluids >= 2
                                            $:GPU_LOOP(parallelism='[seq]')
                                            do i = 1, 2
                                                Re_L(i) = dflt_real
                                                Re_R(i) = dflt_real

                                                if (Re_size(i) > 0) Re_L(i) = 0._wp
                                                if (Re_size(i) > 0) Re_R(i) = 0._wp

                                                $:GPU_LOOP(parallelism='[seq]')
                                                do q = 1, Re_size(i)
                                                    Re_L(i) = (1._wp - qL_prim_rs${XYZ}$_vf(j, k, l, E_idx + Re_idx(i, q)))/Res_gs(i, q) &
                                                              + Re_L(i)
                                                    Re_R(i) = (1._wp - qR_prim_rs${XYZ}$_vf(j + 1, k, l, E_idx + Re_idx(i, q)))/Res_gs(i, q) &
                                                              + Re_R(i)
                                                end do

                                                Re_L(i) = 1._wp/max(Re_L(i), sgm_eps)
                                                Re_R(i) = 1._wp/max(Re_R(i), sgm_eps)

                                            end do
                                        end if
                                    end if

                                    pres_L = qL_prim_rs${XYZ}$_vf(j, k, l, E_idx)
                                    pres_R = qR_prim_rs${XYZ}$_vf(j + 1, k, l, E_idx)

                                    E_L = gamma_L*pres_L + pi_inf_L + 5.e-1_wp*rho_L*vel_L_rms
                                    E_R = gamma_R*pres_R + pi_inf_R + 5.e-1_wp*rho_R*vel_R_rms

                                    H_L = (E_L + pres_L)/rho_L
                                    H_R = (E_R + pres_R)/rho_R

                                    if (avg_state == 2) then
                                        $:GPU_LOOP(parallelism='[seq]')
                                        do i = 1, nb
                                            R0_L(i) = qL_prim_rs${XYZ}$_vf(j, k, l, rs(i))
                                            R0_R(i) = qR_prim_rs${XYZ}$_vf(j + 1, k, l, rs(i))

                                            V0_L(i) = qL_prim_rs${XYZ}$_vf(j, k, l, vs(i))
                                            V0_R(i) = qR_prim_rs${XYZ}$_vf(j + 1, k, l, vs(i))
                                            if (.not. polytropic .and. .not. qbmm) then
                                                P0_L(i) = qL_prim_rs${XYZ}$_vf(j, k, l, ps(i))
                                                P0_R(i) = qR_prim_rs${XYZ}$_vf(j + 1, k, l, ps(i))
                                            end if
                                        end do

                                        if (.not. qbmm) then
                                            if (adv_n) then
                                                nbub_L = qL_prim_rs${XYZ}$_vf(j, k, l, n_idx)
                                                nbub_R = qR_prim_rs${XYZ}$_vf(j + 1, k, l, n_idx)
                                            else
                                                nbub_L_denom = 0._wp
                                                nbub_R_denom = 0._wp
                                                $:GPU_LOOP(parallelism='[seq]')
                                                do i = 1, nb
                                                    nbub_L_denom = nbub_L_denom + (R0_L(i)**3._wp)*weight(i)
                                                    nbub_R_denom = nbub_R_denom + (R0_R(i)**3._wp)*weight(i)
                                                end do
                                                nbub_L = (3._wp/(4._wp*pi))*qL_prim_rs${XYZ}$_vf(j, k, l, E_idx + num_fluids)/nbub_L_denom
                                                nbub_R = (3._wp/(4._wp*pi))*qR_prim_rs${XYZ}$_vf(j + 1, k, l, E_idx + num_fluids)/nbub_R_denom
                                            end if
                                        else
                                            !nb stored in 0th moment of first R0 bin in variable conversion module
                                            nbub_L = qL_prim_rs${XYZ}$_vf(j, k, l, bubxb)
                                            nbub_R = qR_prim_rs${XYZ}$_vf(j + 1, k, l, bubxb)
                                        end if

                                        $:GPU_LOOP(parallelism='[seq]')
                                        do i = 1, nb
                                            if (.not. qbmm) then
                                                if (polytropic) then
                                                    pbw_L(i) = f_cpbw_KM(R0(i), R0_L(i), V0_L(i), 0._wp)
                                                    pbw_R(i) = f_cpbw_KM(R0(i), R0_R(i), V0_R(i), 0._wp)
                                                else
                                                    pbw_L(i) = f_cpbw_KM(R0(i), R0_L(i), V0_L(i), P0_L(i))
                                                    pbw_R(i) = f_cpbw_KM(R0(i), R0_R(i), V0_R(i), P0_R(i))
                                                end if
                                            end if
                                        end do

                                        if (qbmm) then
                                            PbwR3Lbar = mom_sp_rs${XYZ}$_vf(j, k, l, 4)
                                            PbwR3Rbar = mom_sp_rs${XYZ}$_vf(j + 1, k, l, 4)

                                            R3Lbar = mom_sp_rs${XYZ}$_vf(j, k, l, 1)
                                            R3Rbar = mom_sp_rs${XYZ}$_vf(j + 1, k, l, 1)

                                            R3V2Lbar = mom_sp_rs${XYZ}$_vf(j, k, l, 3)
                                            R3V2Rbar = mom_sp_rs${XYZ}$_vf(j + 1, k, l, 3)
                                        else

                                            PbwR3Lbar = 0._wp
                                            PbwR3Rbar = 0._wp

                                            R3Lbar = 0._wp
                                            R3Rbar = 0._wp

                                            R3V2Lbar = 0._wp
                                            R3V2Rbar = 0._wp

                                            $:GPU_LOOP(parallelism='[seq]')
                                            do i = 1, nb
                                                PbwR3Lbar = PbwR3Lbar + pbw_L(i)*(R0_L(i)**3._wp)*weight(i)
                                                PbwR3Rbar = PbwR3Rbar + pbw_R(i)*(R0_R(i)**3._wp)*weight(i)

                                                R3Lbar = R3Lbar + (R0_L(i)**3._wp)*weight(i)
                                                R3Rbar = R3Rbar + (R0_R(i)**3._wp)*weight(i)

                                                R3V2Lbar = R3V2Lbar + (R0_L(i)**3._wp)*(V0_L(i)**2._wp)*weight(i)
                                                R3V2Rbar = R3V2Rbar + (R0_R(i)**3._wp)*(V0_R(i)**2._wp)*weight(i)
                                            end do
                                        end if

                                        if (qL_prim_rs${XYZ}$_vf(j, k, l, E_idx + num_fluids) < small_alf .or. R3Lbar < small_alf) then
                                            ptilde_L = qL_prim_rs${XYZ}$_vf(j, k, l, E_idx + num_fluids)*pres_L
                                        else
                                            ptilde_L = qL_prim_rs${XYZ}$_vf(j, k, l, E_idx + num_fluids)*(pres_L - PbwR3Lbar/R3Lbar - &
                                                                                                          rho_L*R3V2Lbar/R3Lbar)
                                        end if

                                        if (qR_prim_rs${XYZ}$_vf(j + 1, k, l, E_idx + num_fluids) < small_alf .or. R3Rbar < small_alf) then
                                            ptilde_R = qR_prim_rs${XYZ}$_vf(j + 1, k, l, E_idx + num_fluids)*pres_R
                                        else
                                            ptilde_R = qR_prim_rs${XYZ}$_vf(j + 1, k, l, E_idx + num_fluids)*(pres_R - PbwR3Rbar/R3Rbar - &
                                                                                                              rho_R*R3V2Rbar/R3Rbar)
                                        end if

                                        if ((.not. f_approx_equal(ptilde_L, ptilde_L)) .or. (.not. f_approx_equal(ptilde_R, ptilde_R))) then
                                        end if

                                        rho_avg = 5.e-1_wp*(rho_L + rho_R)
                                        H_avg = 5.e-1_wp*(H_L + H_R)
                                        gamma_avg = 5.e-1_wp*(gamma_L + gamma_R)
                                        vel_avg_rms = 0._wp

                                        $:GPU_LOOP(parallelism='[seq]')
                                        do i = 1, num_dims
                                            vel_avg_rms = vel_avg_rms + (5.e-1_wp*(vel_L(i) + vel_R(i)))**2._wp
                                        end do

                                    end if

                                    call s_compute_speed_of_sound(pres_L, rho_L, gamma_L, pi_inf_L, H_L, alpha_L, &
                                                                  vel_L_rms, 0._wp, c_L)

                                    call s_compute_speed_of_sound(pres_R, rho_R, gamma_R, pi_inf_R, H_R, alpha_R, &
                                                                  vel_R_rms, 0._wp, c_R)

                                    !> The computation of c_avg does not require all the variables, and therefore the non '_avg'
                                    ! variables are placeholders to call the subroutine.
                                    call s_compute_speed_of_sound(pres_R, rho_avg, gamma_avg, pi_inf_R, H_avg, alpha_R, &
                                                                  vel_avg_rms, 0._wp, c_avg)

                                    if (viscous) then
                                        $:GPU_LOOP(parallelism='[seq]')
                                        do i = 1, 2
                                            Re_avg_rs${XYZ}$_vf(j, k, l, i) = 2._wp/(1._wp/Re_L(i) + 1._wp/Re_R(i))
                                        end do
                                    end if

                                    ! Low Mach correction
                                    if (low_Mach == 2) then
                                        @:compute_low_Mach_correction()
                                    end if

                                    if (wave_speeds == 1) then
                                        s_L = min(vel_L(dir_idx(1)) - c_L, vel_R(dir_idx(1)) - c_R)
                                        s_R = max(vel_R(dir_idx(1)) + c_R, vel_L(dir_idx(1)) + c_L)

                                        s_S = (pres_R - pres_L + rho_L*vel_L(dir_idx(1))* &
                                               (s_L - vel_L(dir_idx(1))) - &
                                               rho_R*vel_R(dir_idx(1))* &
                                               (s_R - vel_R(dir_idx(1)))) &
                                              /(rho_L*(s_L - vel_L(dir_idx(1))) - &
                                                rho_R*(s_R - vel_R(dir_idx(1))))
                                    elseif (wave_speeds == 2) then
                                        pres_SL = 5.e-1_wp*(pres_L + pres_R + rho_avg*c_avg* &
                                                            (vel_L(dir_idx(1)) - &
                                                             vel_R(dir_idx(1))))

                                        pres_SR = pres_SL

                                        Ms_L = max(1._wp, sqrt(1._wp + ((5.e-1_wp + gamma_L)/(1._wp + gamma_L))* &
                                                               (pres_SL/pres_L - 1._wp)*pres_L/ &
                                                               ((pres_L + pi_inf_L/(1._wp + gamma_L)))))
                                        Ms_R = max(1._wp, sqrt(1._wp + ((5.e-1_wp + gamma_R)/(1._wp + gamma_R))* &
                                                               (pres_SR/pres_R - 1._wp)*pres_R/ &
                                                               ((pres_R + pi_inf_R/(1._wp + gamma_R)))))

                                        s_L = vel_L(dir_idx(1)) - c_L*Ms_L
                                        s_R = vel_R(dir_idx(1)) + c_R*Ms_R

                                        s_S = 5.e-1_wp*((vel_L(dir_idx(1)) + vel_R(dir_idx(1))) + &
                                                        (pres_L - pres_R)/ &
                                                        (rho_avg*c_avg))
                                    end if

                                    ! follows Einfeldt et al.
                                    ! s_M/P = min/max(0.,s_L/R)
                                    s_M = min(0._wp, s_L); s_P = max(0._wp, s_R)

                                    ! goes with q_star_L/R = xi_L/R * (variable)
                                    ! xi_L/R = ( ( s_L/R - u_L/R )/(s_L/R - s_star) )
                                    xi_L = (s_L - vel_L(dir_idx(1)))/(s_L - s_S)
                                    xi_R = (s_R - vel_R(dir_idx(1)))/(s_R - s_S)

                                    ! goes with numerical velocity in x/y/z directions
                                    ! xi_P/M = 0.5 +/m sgn(0.5,s_star)
                                    xi_M = (5.e-1_wp + sign(5.e-1_wp, s_S))
                                    xi_P = (5.e-1_wp - sign(5.e-1_wp, s_S))

                                    ! Low Mach correction
                                    if (low_Mach == 1) then
                                        @:compute_low_Mach_correction()
                                    else
                                        pcorr = 0._wp
                                    end if

                                    $:GPU_LOOP(parallelism='[seq]')
                                    do i = 1, contxe
                                        flux_rs${XYZ}$_vf(j, k, l, i) = &
                                            xi_M*qL_prim_rs${XYZ}$_vf(j, k, l, i) &
                                            *(vel_L(dir_idx(1)) + s_M*(xi_L - 1._wp)) &
                                            + xi_P*qR_prim_rs${XYZ}$_vf(j + 1, k, l, i) &
                                            *(vel_R(dir_idx(1)) + s_P*(xi_R - 1._wp))
                                    end do

                                    if (bubbles_euler .and. (num_fluids > 1)) then
                                        ! Kill mass transport @ gas density
                                        flux_rs${XYZ}$_vf(j, k, l, contxe) = 0._wp
                                    end if

                                    ! Momentum flux.
                                    ! f = \rho u u + p I, q = \rho u, q_star = \xi * \rho*(s_star, v, w)

                                    ! Include p_tilde

                                    $:GPU_LOOP(parallelism='[seq]')
                                    do i = 1, num_dims
                                        flux_rs${XYZ}$_vf(j, k, l, contxe + dir_idx(i)) = &
                                            xi_M*(rho_L*(vel_L(dir_idx(1))* &
                                                         vel_L(dir_idx(i)) + &
                                                         s_M*(xi_L*(dir_flg(dir_idx(i))*s_S + &
                                                                    (1._wp - dir_flg(dir_idx(i)))* &
                                                                    vel_L(dir_idx(i))) - vel_L(dir_idx(i)))) + &
                                                  dir_flg(dir_idx(i))*(pres_L - ptilde_L)) &
                                            + xi_P*(rho_R*(vel_R(dir_idx(1))* &
                                                           vel_R(dir_idx(i)) + &
                                                           s_P*(xi_R*(dir_flg(dir_idx(i))*s_S + &
                                                                      (1._wp - dir_flg(dir_idx(i)))* &
                                                                      vel_R(dir_idx(i))) - vel_R(dir_idx(i)))) + &
                                                    dir_flg(dir_idx(i))*(pres_R - ptilde_R)) &
                                            + (s_M/s_L)*(s_P/s_R)*dir_flg(dir_idx(i))*pcorr
                                    end do

                                    ! Energy flux.
                                    ! f = u*(E+p), q = E, q_star = \xi*E+(s-u)(\rho s_star + p/(s-u))
                                    flux_rs${XYZ}$_vf(j, k, l, E_idx) = &
                                        xi_M*(vel_L(dir_idx(1))*(E_L + pres_L - ptilde_L) + &
                                              s_M*(xi_L*(E_L + (s_S - vel_L(dir_idx(1)))* &
                                                         (rho_L*s_S + (pres_L - ptilde_L)/ &
                                                          (s_L - vel_L(dir_idx(1))))) - E_L)) &
                                        + xi_P*(vel_R(dir_idx(1))*(E_R + pres_R - ptilde_R) + &
                                                s_P*(xi_R*(E_R + (s_S - vel_R(dir_idx(1)))* &
                                                           (rho_R*s_S + (pres_R - ptilde_R)/ &
                                                            (s_R - vel_R(dir_idx(1))))) - E_R)) &
                                        + (s_M/s_L)*(s_P/s_R)*pcorr*s_S

                                    ! Volume fraction flux
                                    $:GPU_LOOP(parallelism='[seq]')
                                    do i = advxb, advxe
                                        flux_rs${XYZ}$_vf(j, k, l, i) = &
                                            xi_M*qL_prim_rs${XYZ}$_vf(j, k, l, i) &
                                            *(vel_L(dir_idx(1)) + s_M*(xi_L - 1._wp)) &
                                            + xi_P*qR_prim_rs${XYZ}$_vf(j + 1, k, l, i) &
                                            *(vel_R(dir_idx(1)) + s_P*(xi_R - 1._wp))
                                    end do

                                    ! Source for volume fraction advection equation
                                    $:GPU_LOOP(parallelism='[seq]')
                                    do i = 1, num_dims
                                        vel_src_rs${XYZ}$_vf(j, k, l, dir_idx(i)) = &
                                            xi_M*(vel_L(dir_idx(i)) + &
                                                  dir_flg(dir_idx(i))* &
                                                  s_M*(xi_L - 1._wp)) &
                                            + xi_P*(vel_R(dir_idx(i)) + &
                                                    dir_flg(dir_idx(i))* &
                                                    s_P*(xi_R - 1._wp))

                                        !IF ( (model_eqns == 4) .or. (num_fluids==1) ) vel_src_rs_vf(idxi)%sf(j,k,l) = 0._wp
                                    end do

                                    flux_src_rs${XYZ}$_vf(j, k, l, advxb) = vel_src_rs${XYZ}$_vf(j, k, l, dir_idx(1))

                                    ! Add advection flux for bubble variables
                                    $:GPU_LOOP(parallelism='[seq]')
                                    do i = bubxb, bubxe
                                        flux_rs${XYZ}$_vf(j, k, l, i) = &
                                            xi_M*nbub_L*qL_prim_rs${XYZ}$_vf(j, k, l, i) &
                                            *(vel_L(dir_idx(1)) + s_M*(xi_L - 1._wp)) &
                                            + xi_P*nbub_R*qR_prim_rs${XYZ}$_vf(j + 1, k, l, i) &
                                            *(vel_R(dir_idx(1)) + s_P*(xi_R - 1._wp))
                                    end do

                                    if (qbmm) then
                                        flux_rs${XYZ}$_vf(j, k, l, bubxb) = &
                                            xi_M*nbub_L &
                                            *(vel_L(dir_idx(1)) + s_M*(xi_L - 1._wp)) &
                                            + xi_P*nbub_R &
                                            *(vel_R(dir_idx(1)) + s_P*(xi_R - 1._wp))
                                    end if

                                    if (adv_n) then
                                        flux_rs${XYZ}$_vf(j, k, l, n_idx) = &
                                            xi_M*nbub_L &
                                            *(vel_L(dir_idx(1)) + s_M*(xi_L - 1._wp)) &
                                            + xi_P*nbub_R &
                                            *(vel_R(dir_idx(1)) + s_P*(xi_R - 1._wp))
                                    end if

                                    ! Geometrical source flux for cylindrical coordinates
                                    #:if (NORM_DIR == 2)
                                        if (cyl_coord) then
                                            ! Substituting the advective flux into the inviscid geometrical source flux
                                            $:GPU_LOOP(parallelism='[seq]')
                                            do i = 1, E_idx
                                                flux_gsrc_rs${XYZ}$_vf(j, k, l, i) = flux_rs${XYZ}$_vf(j, k, l, i)
                                            end do
                                            ! Recalculating the radial momentum geometric source flux
                                            flux_gsrc_rs${XYZ}$_vf(j, k, l, contxe + dir_idx(1)) = &
                                                xi_M*(rho_L*(vel_L(dir_idx(1))* &
                                                             vel_L(dir_idx(1)) + &
                                                             s_M*(xi_L*(dir_flg(dir_idx(1))*s_S + &
                                                                        (1._wp - dir_flg(dir_idx(1)))* &
                                                                        vel_L(dir_idx(1))) - vel_L(dir_idx(1))))) &
                                                + xi_P*(rho_R*(vel_R(dir_idx(1))* &
                                                               vel_R(dir_idx(1)) + &
                                                               s_P*(xi_R*(dir_flg(dir_idx(1))*s_S + &
                                                                          (1._wp - dir_flg(dir_idx(1)))* &
                                                                          vel_R(dir_idx(1))) - vel_R(dir_idx(1)))))
                                            ! Geometrical source of the void fraction(s) is zero
                                            $:GPU_LOOP(parallelism='[seq]')
                                            do i = advxb, advxe
                                                flux_gsrc_rs${XYZ}$_vf(j, k, l, i) = 0._wp
                                            end do
                                        end if
                                    #:endif
                                    #:if (NORM_DIR == 3)
                                        if (grid_geometry == 3) then
                                            $:GPU_LOOP(parallelism='[seq]')
                                            do i = 1, sys_size
                                                flux_gsrc_rs${XYZ}$_vf(j, k, l, i) = 0._wp
                                            end do

                                            flux_gsrc_rs${XYZ}$_vf(j, k, l, momxb + 1) = &
                                                -xi_M*(rho_L*(vel_L(dir_idx(1))* &
                                                              vel_L(dir_idx(1)) + &
                                                              s_M*(xi_L*(dir_flg(dir_idx(1))*s_S + &
                                                                         (1._wp - dir_flg(dir_idx(1)))* &
                                                                         vel_L(dir_idx(1))) - vel_L(dir_idx(1))))) &
                                                - xi_P*(rho_R*(vel_R(dir_idx(1))* &
                                                               vel_R(dir_idx(1)) + &
                                                               s_P*(xi_R*(dir_flg(dir_idx(1))*s_S + &
                                                                          (1._wp - dir_flg(dir_idx(1)))* &
                                                                          vel_R(dir_idx(1))) - vel_R(dir_idx(1)))))
                                            flux_gsrc_rs${XYZ}$_vf(j, k, l, momxe) = flux_rs${XYZ}$_vf(j, k, l, momxb + 1)

                                        end if
                                    #:endif
                                end do
                            end do
                        end do
                    #:endcall GPU_PARALLEL_LOOP
                else
                    ! 5-EQUATION MODEL WITH HLLC
                    #:call GPU_PARALLEL_LOOP(collapse=3, private='[T_L, T_R, vel_L, vel_R, Re_L, Re_R, rho_avg, h_avg, gamma_avg, alpha_L, alpha_R, s_L, s_R, s_S, vel_avg_rms, pcorr, zcoef, vel_L_tmp, vel_R_tmp, Ys_L, Ys_R, Xs_L, Xs_R, Gamma_iL, Gamma_iR, Cp_iL, Cp_iR, tau_e_L, tau_e_R, xi_field_L, xi_field_R, Yi_avg,Phi_avg, h_iL, h_iR, h_avg_2]', copyin='[is1, is2, is3]')
                        do l = is3%beg, is3%end
                            do k = is2%beg, is2%end
                                do j = is1%beg, is1%end

                                    !idx1 = 1; if (dir_idx(1) == 2) idx1 = 2; if (dir_idx(1) == 3) idx1 = 3

                                    vel_L_rms = 0._wp; vel_R_rms = 0._wp
                                    rho_L = 0._wp; rho_R = 0._wp
                                    gamma_L = 0._wp; gamma_R = 0._wp
                                    pi_inf_L = 0._wp; pi_inf_R = 0._wp
                                    qv_L = 0._wp; qv_R = 0._wp
                                    alpha_L_sum = 0._wp; alpha_R_sum = 0._wp

                                    $:GPU_LOOP(parallelism='[seq]')
                                    do i = 1, num_fluids
                                        alpha_L(i) = qL_prim_rs${XYZ}$_vf(j, k, l, E_idx + i)
                                        alpha_R(i) = qR_prim_rs${XYZ}$_vf(j + 1, k, l, E_idx + i)
                                    end do

                                    $:GPU_LOOP(parallelism='[seq]')
                                    do i = 1, num_dims
                                        vel_L(i) = qL_prim_rs${XYZ}$_vf(j, k, l, contxe + i)
                                        vel_R(i) = qR_prim_rs${XYZ}$_vf(j + 1, k, l, contxe + i)
                                        vel_L_rms = vel_L_rms + vel_L(i)**2._wp
                                        vel_R_rms = vel_R_rms + vel_R(i)**2._wp
                                    end do

                                    pres_L = qL_prim_rs${XYZ}$_vf(j, k, l, E_idx)
                                    pres_R = qR_prim_rs${XYZ}$_vf(j + 1, k, l, E_idx)

                                    ! Change this by splitting it into the cases
                                    ! present in the bubbles_euler
                                    if (mpp_lim) then
                                        $:GPU_LOOP(parallelism='[seq]')
                                        do i = 1, num_fluids
                                            qL_prim_rs${XYZ}$_vf(j, k, l, i) = max(0._wp, qL_prim_rs${XYZ}$_vf(j, k, l, i))
                                            qL_prim_rs${XYZ}$_vf(j, k, l, E_idx + i) = min(max(0._wp, qL_prim_rs${XYZ}$_vf(j, k, l, E_idx + i)), 1._wp)
                                            qR_prim_rs${XYZ}$_vf(j + 1, k, l, i) = max(0._wp, qR_prim_rs${XYZ}$_vf(j + 1, k, l, i))
                                            qR_prim_rs${XYZ}$_vf(j + 1, k, l, E_idx + i) = min(max(0._wp, qR_prim_rs${XYZ}$_vf(j + 1, k, l, E_idx + i)), 1._wp)
                                            alpha_L_sum = alpha_L_sum + qL_prim_rs${XYZ}$_vf(j, k, l, E_idx + i)
                                            alpha_R_sum = alpha_R_sum + qR_prim_rs${XYZ}$_vf(j + 1, k, l, E_idx + i)
                                        end do

                                        $:GPU_LOOP(parallelism='[seq]')
                                        do i = 1, num_fluids
                                            qL_prim_rs${XYZ}$_vf(j, k, l, E_idx + i) = qL_prim_rs${XYZ}$_vf(j, k, l, E_idx + i)/max(alpha_L_sum, sgm_eps)
                                            qR_prim_rs${XYZ}$_vf(j + 1, k, l, E_idx + i) = qR_prim_rs${XYZ}$_vf(j + 1, k, l, E_idx + i)/max(alpha_R_sum, sgm_eps)
                                        end do
                                    end if

                                    $:GPU_LOOP(parallelism='[seq]')
                                    do i = 1, num_fluids
                                        rho_L = rho_L + qL_prim_rs${XYZ}$_vf(j, k, l, i)
                                        gamma_L = gamma_L + qL_prim_rs${XYZ}$_vf(j, k, l, E_idx + i)*gammas(i)
                                        pi_inf_L = pi_inf_L + qL_prim_rs${XYZ}$_vf(j, k, l, E_idx + i)*pi_infs(i)
                                        qv_L = qv_L + qL_prim_rs${XYZ}$_vf(j, k, l, i)*qvs(i)

                                        rho_R = rho_R + qR_prim_rs${XYZ}$_vf(j + 1, k, l, i)
                                        gamma_R = gamma_R + qR_prim_rs${XYZ}$_vf(j + 1, k, l, E_idx + i)*gammas(i)
                                        pi_inf_R = pi_inf_R + qR_prim_rs${XYZ}$_vf(j + 1, k, l, E_idx + i)*pi_infs(i)
                                        qv_R = qv_R + qR_prim_rs${XYZ}$_vf(j + 1, k, l, i)*qvs(i)
                                    end do

                                    if (viscous) then
                                        $:GPU_LOOP(parallelism='[seq]')
                                        do i = 1, 2
                                            Re_L(i) = dflt_real
                                            Re_R(i) = dflt_real

                                            if (Re_size(i) > 0) Re_L(i) = 0._wp
                                            if (Re_size(i) > 0) Re_R(i) = 0._wp

                                            $:GPU_LOOP(parallelism='[seq]')
                                            do q = 1, Re_size(i)
                                                Re_L(i) = qL_prim_rs${XYZ}$_vf(j, k, l, E_idx + Re_idx(i, q))/Res_gs(i, q) &
                                                          + Re_L(i)
                                                Re_R(i) = qR_prim_rs${XYZ}$_vf(j + 1, k, l, E_idx + Re_idx(i, q))/Res_gs(i, q) &
                                                          + Re_R(i)
                                            end do
                                            Re_L(i) = 1._wp/max(Re_L(i), sgm_eps)
                                            Re_R(i) = 1._wp/max(Re_R(i), sgm_eps)
                                        end do
                                    end if

                                    if (chemistry) then
                                        c_sum_Yi_Phi = 0.0_wp
                                        $:GPU_LOOP(parallelism='[seq]')
                                        do i = chemxb, chemxe
                                            Ys_L(i - chemxb + 1) = qL_prim_rs${XYZ}$_vf(j, k, l, i)
                                            Ys_R(i - chemxb + 1) = qR_prim_rs${XYZ}$_vf(j + 1, k, l, i)
                                        end do

                                        call get_mixture_molecular_weight(Ys_L, MW_L)
                                        call get_mixture_molecular_weight(Ys_R, MW_R)

                                        Xs_L(:) = Ys_L(:)*MW_L/molecular_weights(:)
                                        Xs_R(:) = Ys_R(:)*MW_R/molecular_weights(:)

                                        R_gas_L = gas_constant/MW_L
                                        R_gas_R = gas_constant/MW_R

                                        T_L = pres_L/rho_L/R_gas_L
                                        T_R = pres_R/rho_R/R_gas_R

                                        call get_species_specific_heats_r(T_L, Cp_iL)
                                        call get_species_specific_heats_r(T_R, Cp_iR)

                                        if (chem_params%gamma_method == 1) then
                                            !> gamma_method = 1: Ref. Section 2.3.1 Formulation of doi:10.7907/ZKW8-ES97.
                                            Gamma_iL = Cp_iL/(Cp_iL - 1.0_wp)
                                            Gamma_iR = Cp_iR/(Cp_iR - 1.0_wp)

                                            gamma_L = sum(Xs_L(:)/(Gamma_iL(:) - 1.0_wp))
                                            gamma_R = sum(Xs_R(:)/(Gamma_iR(:) - 1.0_wp))
                                        else if (chem_params%gamma_method == 2) then
                                            !> gamma_method = 2: c_p / c_v where c_p, c_v are specific heats.
                                            call get_mixture_specific_heat_cp_mass(T_L, Ys_L, Cp_L)
                                            call get_mixture_specific_heat_cp_mass(T_R, Ys_R, Cp_R)
                                            call get_mixture_specific_heat_cv_mass(T_L, Ys_L, Cv_L)
                                            call get_mixture_specific_heat_cv_mass(T_R, Ys_R, Cv_R)

                                            Gamm_L = Cp_L/Cv_L; Gamm_R = Cp_R/Cv_R
                                            gamma_L = 1.0_wp/(Gamm_L - 1.0_wp); gamma_R = 1.0_wp/(Gamm_R - 1.0_wp)
                                        end if

                                        call get_mixture_energy_mass(T_L, Ys_L, E_L)
                                        call get_mixture_energy_mass(T_R, Ys_R, E_R)

                                        E_L = rho_L*E_L + 5.e-1*rho_L*vel_L_rms
                                        E_R = rho_R*E_R + 5.e-1*rho_R*vel_R_rms
                                        H_L = (E_L + pres_L)/rho_L
                                        H_R = (E_R + pres_R)/rho_R
                                    else
                                        E_L = gamma_L*pres_L + pi_inf_L + 5.e-1*rho_L*vel_L_rms + qv_L
                                        E_R = gamma_R*pres_R + pi_inf_R + 5.e-1*rho_R*vel_R_rms + qv_R

                                        H_L = (E_L + pres_L)/rho_L
                                        H_R = (E_R + pres_R)/rho_R
                                    end if

                                    ! ENERGY ADJUSTMENTS FOR HYPOELASTIC ENERGY
                                    if (hypoelasticity) then
                                        $:GPU_LOOP(parallelism='[seq]')
                                        do i = 1, strxe - strxb + 1
                                            tau_e_L(i) = qL_prim_rs${XYZ}$_vf(j, k, l, strxb - 1 + i)
                                            tau_e_R(i) = qR_prim_rs${XYZ}$_vf(j + 1, k, l, strxb - 1 + i)
                                        end do
                                        G_L = 0._wp
                                        G_R = 0._wp
                                        $:GPU_LOOP(parallelism='[seq]')
                                        do i = 1, num_fluids
                                            G_L = G_L + alpha_L(i)*Gs_rs(i)
                                            G_R = G_R + alpha_R(i)*Gs_rs(i)
                                        end do
                                        $:GPU_LOOP(parallelism='[seq]')
                                        do i = 1, strxe - strxb + 1
                                            ! Elastic contribution to energy if G large enough
                                            if ((G_L > verysmall) .and. (G_R > verysmall)) then
                                                E_L = E_L + (tau_e_L(i)*tau_e_L(i))/(4._wp*G_L)
                                                E_R = E_R + (tau_e_R(i)*tau_e_R(i))/(4._wp*G_R)
                                                ! Additional terms in 2D and 3D
                                                if ((i == 2) .or. (i == 4) .or. (i == 5)) then
                                                    E_L = E_L + (tau_e_L(i)*tau_e_L(i))/(4._wp*G_L)
                                                    E_R = E_R + (tau_e_R(i)*tau_e_R(i))/(4._wp*G_R)
                                                end if
                                            end if
                                        end do
                                    end if

                                    ! ENERGY ADJUSTMENTS FOR HYPERELASTIC ENERGY
                                    if (hyperelasticity) then
                                        $:GPU_LOOP(parallelism='[seq]')
                                        do i = 1, num_dims
                                            xi_field_L(i) = qL_prim_rs${XYZ}$_vf(j, k, l, xibeg - 1 + i)
                                            xi_field_R(i) = qR_prim_rs${XYZ}$_vf(j + 1, k, l, xibeg - 1 + i)
                                        end do
                                        G_L = 0._wp
                                        G_R = 0._wp
                                        $:GPU_LOOP(parallelism='[seq]')
                                        do i = 1, num_fluids
                                            ! Mixture left and right shear modulus
                                            G_L = G_L + alpha_L(i)*Gs_rs(i)
                                            G_R = G_R + alpha_R(i)*Gs_rs(i)
                                        end do
                                        ! Elastic contribution to energy if G large enough
                                        if (G_L > verysmall .and. G_R > verysmall) then
                                            E_L = E_L + G_L*qL_prim_rs${XYZ}$_vf(j, k, l, xiend + 1)
                                            E_R = E_R + G_R*qR_prim_rs${XYZ}$_vf(j + 1, k, l, xiend + 1)
                                        end if
                                        $:GPU_LOOP(parallelism='[seq]')
                                        do i = 1, b_size - 1
                                            tau_e_L(i) = qL_prim_rs${XYZ}$_vf(j, k, l, strxb - 1 + i)
                                            tau_e_R(i) = qR_prim_rs${XYZ}$_vf(j + 1, k, l, strxb - 1 + i)
                                        end do
                                    end if

                                    H_L = (E_L + pres_L)/rho_L
                                    H_R = (E_R + pres_R)/rho_R

                                    @:compute_average_state()

<<<<<<< HEAD
                                    call s_compute_speed_of_sound(pres_L, rho_L, gamma_L, pi_inf_L, H_L, alpha_L, &
                                                                  vel_L_rms, 0._wp, c_L)
=======
                                if (viscous) then
                                    if (chemistry) then
                                        call compute_viscosity_and_inversion(T_L, Ys_L, T_R, Ys_R, Re_L(1), Re_R(1))
                                    end if
                                    $:GPU_LOOP(parallelism='[seq]')
                                    do i = 1, 2
                                        Re_avg_rs${XYZ}$_vf(j, k, l, i) = 2._wp/(1._wp/Re_L(i) + 1._wp/Re_R(i))
                                    end do
                                end if
>>>>>>> eb152c57

                                    call s_compute_speed_of_sound(pres_R, rho_R, gamma_R, pi_inf_R, H_R, alpha_R, &
                                                                  vel_R_rms, 0._wp, c_R)

                                    !> The computation of c_avg does not require all the variables, and therefore the non '_avg'
                                    !  variables are placeholders to call the subroutine.
                                    call s_compute_speed_of_sound(pres_R, rho_avg, gamma_avg, pi_inf_R, H_avg, alpha_R, &
                                                                  vel_avg_rms, c_sum_Yi_Phi, c_avg)

                                    if (viscous) then
                                        $:GPU_LOOP(parallelism='[seq]')
                                        do i = 1, 2
                                            Re_avg_rs${XYZ}$_vf(j, k, l, i) = 2._wp/(1._wp/Re_L(i) + 1._wp/Re_R(i))
                                        end do
                                    end if

                                    ! Low Mach correction
                                    if (low_Mach == 2) then
                                        @:compute_low_Mach_correction()
                                    end if

                                    if (wave_speeds == 1) then
                                        if (elasticity) then
                                            s_L = min(vel_L(dir_idx(1)) - sqrt(c_L*c_L + &
                                                                               (((4._wp*G_L)/3._wp) + tau_e_L(dir_idx_tau(1)))/rho_L), vel_R(dir_idx(1)) - sqrt(c_R*c_R + &
                                                                                                                                                                (((4._wp*G_R)/3._wp) + tau_e_R(dir_idx_tau(1)))/rho_R))
                                            s_R = max(vel_R(dir_idx(1)) + sqrt(c_R*c_R + &
                                                                               (((4._wp*G_R)/3._wp) + tau_e_R(dir_idx_tau(1)))/rho_R), vel_L(dir_idx(1)) + sqrt(c_L*c_L + &
                                                                                                                                                                (((4._wp*G_L)/3._wp) + tau_e_L(dir_idx_tau(1)))/rho_L))
                                            s_S = (pres_R - tau_e_R(dir_idx_tau(1)) - pres_L + &
                                                   tau_e_L(dir_idx_tau(1)) + rho_L*vel_L(idx1)*(s_L - vel_L(idx1)) - &
                                                   rho_R*vel_R(idx1)*(s_R - vel_R(idx1)))/(rho_L*(s_L - vel_L(idx1)) - &
                                                                                           rho_R*(s_R - vel_R(idx1)))
                                        else
                                            s_L = min(vel_L(dir_idx(1)) - c_L, vel_R(dir_idx(1)) - c_R)
                                            s_R = max(vel_R(dir_idx(1)) + c_R, vel_L(dir_idx(1)) + c_L)
                                            s_S = (pres_R - pres_L + rho_L*vel_L(dir_idx(1))* &
                                                   (s_L - vel_L(dir_idx(1))) - rho_R*vel_R(dir_idx(1))*(s_R - vel_R(dir_idx(1)))) &
                                                  /(rho_L*(s_L - vel_L(dir_idx(1))) - rho_R*(s_R - vel_R(dir_idx(1))))

                                        end if
                                    elseif (wave_speeds == 2) then
                                        pres_SL = 5.e-1_wp*(pres_L + pres_R + rho_avg*c_avg* &
                                                            (vel_L(idx1) - &
                                                             vel_R(idx1)))

                                        pres_SR = pres_SL

                                        Ms_L = max(1._wp, sqrt(1._wp + ((5.e-1_wp + gamma_L)/(1._wp + gamma_L))* &
                                                               (pres_SL/pres_L - 1._wp)*pres_L/ &
                                                               ((pres_L + pi_inf_L/(1._wp + gamma_L)))))
                                        Ms_R = max(1._wp, sqrt(1._wp + ((5.e-1_wp + gamma_R)/(1._wp + gamma_R))* &
                                                               (pres_SR/pres_R - 1._wp)*pres_R/ &
                                                               ((pres_R + pi_inf_R/(1._wp + gamma_R)))))

                                        s_L = vel_L(idx1) - c_L*Ms_L
                                        s_R = vel_R(idx1) + c_R*Ms_R

                                        s_S = 5.e-1_wp*((vel_L(idx1) + vel_R(idx1)) + &
                                                        (pres_L - pres_R)/ &
                                                        (rho_avg*c_avg))
                                    end if

                                    ! follows Einfeldt et al.
                                    ! s_M/P = min/max(0.,s_L/R)
                                    s_M = min(0._wp, s_L); s_P = max(0._wp, s_R)

                                    ! goes with q_star_L/R = xi_L/R * (variable)
                                    ! xi_L/R = ( ( s_L/R - u_L/R )/(s_L/R - s_star) )
                                    xi_L = (s_L - vel_L(idx1))/(s_L - s_S)
                                    xi_R = (s_R - vel_R(idx1))/(s_R - s_S)

                                    ! goes with numerical velocity in x/y/z directions
                                    ! xi_P/M = 0.5 +/m sgn(0.5,s_star)
                                    xi_M = (5.e-1_wp + sign(5.e-1_wp, s_S))
                                    xi_P = (5.e-1_wp - sign(5.e-1_wp, s_S))

                                    ! Low Mach correction
                                    if (low_Mach == 1) then
                                        @:compute_low_Mach_correction()
                                    else
                                        pcorr = 0._wp
                                    end if

                                    ! COMPUTING THE HLLC FLUXES
                                    ! MASS FLUX.
                                    $:GPU_LOOP(parallelism='[seq]')
                                    do i = 1, contxe
                                        flux_rs${XYZ}$_vf(j, k, l, i) = &
                                            xi_M*qL_prim_rs${XYZ}$_vf(j, k, l, i) &
                                            *(vel_L(idx1) + s_M*(xi_L - 1._wp)) &
                                            + xi_P*qR_prim_rs${XYZ}$_vf(j + 1, k, l, i) &
                                            *(vel_R(idx1) + s_P*(xi_R - 1._wp))
                                    end do

                                    ! MOMENTUM FLUX.
                                    ! f = \rho u u - \sigma, q = \rho u, q_star = \xi * \rho*(s_star, v, w)
                                    $:GPU_LOOP(parallelism='[seq]')
                                    do i = 1, num_dims
                                        idxi = dir_idx(i)
                                        flux_rs${XYZ}$_vf(j, k, l, contxe + idxi) = &
                                            xi_M*(rho_L*(vel_L(idx1)* &
                                                         vel_L(idxi) + &
                                                         s_M*(xi_L*(dir_flg(idxi)*s_S + &
                                                                    (1._wp - dir_flg(idxi))* &
                                                                    vel_L(idxi)) - vel_L(idxi))) + &
                                                  dir_flg(idxi)*(pres_L)) &
                                            + xi_P*(rho_R*(vel_R(idx1)* &
                                                           vel_R(idxi) + &
                                                           s_P*(xi_R*(dir_flg(idxi)*s_S + &
                                                                      (1._wp - dir_flg(idxi))* &
                                                                      vel_R(idxi)) - vel_R(idxi))) + &
                                                    dir_flg(idxi)*(pres_R)) &
                                            + (s_M/s_L)*(s_P/s_R)*dir_flg(idxi)*pcorr
                                    end do

                                    ! ENERGY FLUX.
                                    ! f = u*(E-\sigma), q = E, q_star = \xi*E+(s-u)(\rho s_star - \sigma/(s-u))
                                    flux_rs${XYZ}$_vf(j, k, l, E_idx) = &
                                        xi_M*(vel_L(idx1)*(E_L + pres_L) + &
                                              s_M*(xi_L*(E_L + (s_S - vel_L(idx1))* &
                                                         (rho_L*s_S + pres_L/ &
                                                          (s_L - vel_L(idx1)))) - E_L)) &
                                        + xi_P*(vel_R(idx1)*(E_R + pres_R) + &
                                                s_P*(xi_R*(E_R + (s_S - vel_R(idx1))* &
                                                           (rho_R*s_S + pres_R/ &
                                                            (s_R - vel_R(idx1)))) - E_R)) &
                                        + (s_M/s_L)*(s_P/s_R)*pcorr*s_S

                                    ! ELASTICITY. Elastic shear stress additions for the momentum and energy flux
                                    if (elasticity) then
                                        flux_ene_e = 0._wp
                                        $:GPU_LOOP(parallelism='[seq]')
                                        do i = 1, num_dims
                                            idxi = dir_idx(i)
                                            ! MOMENTUM ELASTIC FLUX.
                                            flux_rs${XYZ}$_vf(j, k, l, contxe + idxi) = &
                                                flux_rs${XYZ}$_vf(j, k, l, contxe + idxi) &
                                                - xi_M*tau_e_L(dir_idx_tau(i)) - xi_P*tau_e_R(dir_idx_tau(i))
                                            ! ENERGY ELASTIC FLUX.
                                            flux_ene_e = flux_ene_e - &
                                                         xi_M*(vel_L(idxi)*tau_e_L(dir_idx_tau(i)) + &
                                                               s_M*(xi_L*((s_S - vel_L(i))*(tau_e_L(dir_idx_tau(i))/(s_L - vel_L(i)))))) - &
                                                         xi_P*(vel_R(idxi)*tau_e_R(dir_idx_tau(i)) + &
                                                               s_P*(xi_R*((s_S - vel_R(i))*(tau_e_R(dir_idx_tau(i))/(s_R - vel_R(i))))))
                                        end do
                                        flux_rs${XYZ}$_vf(j, k, l, E_idx) = flux_rs${XYZ}$_vf(j, k, l, E_idx) + flux_ene_e
                                    end if

                                    ! HYPOELASTIC STRESS EVOLUTION FLUX.
                                    if (hypoelasticity) then
                                        $:GPU_LOOP(parallelism='[seq]')
                                        do i = 1, strxe - strxb + 1
                                            flux_rs${XYZ}$_vf(j, k, l, strxb - 1 + i) = &
                                                xi_M*(s_S/(s_L - s_S))*(s_L*rho_L*tau_e_L(i) - rho_L*vel_L(idx1)*tau_e_L(i)) + &
                                                xi_P*(s_S/(s_R - s_S))*(s_R*rho_R*tau_e_R(i) - rho_R*vel_R(idx1)*tau_e_R(i))
                                        end do
                                    end if

                                    ! VOLUME FRACTION FLUX.
                                    $:GPU_LOOP(parallelism='[seq]')
                                    do i = advxb, advxe
                                        flux_rs${XYZ}$_vf(j, k, l, i) = &
                                            xi_M*qL_prim_rs${XYZ}$_vf(j, k, l, i) &
                                            *(vel_L(idx1) + s_M*(xi_L - 1._wp)) &
                                            + xi_P*qR_prim_rs${XYZ}$_vf(j + 1, k, l, i) &
                                            *(vel_R(idx1) + s_P*(xi_R - 1._wp))
                                    end do

                                    ! VOLUME FRACTION SOURCE FLUX.
                                    $:GPU_LOOP(parallelism='[seq]')
                                    do i = 1, num_dims
                                        idxi = dir_idx(i)
                                        vel_src_rs${XYZ}$_vf(j, k, l, idxi) = &
                                            xi_M*(vel_L(idxi) + &
                                                  dir_flg(idxi)* &
                                                  s_M*(xi_L - 1._wp)) &
                                            + xi_P*(vel_R(idxi) + &
                                                    dir_flg(idxi)* &
                                                    s_P*(xi_R - 1._wp))
                                    end do

                                    ! COLOR FUNCTION FLUX
                                    if (surface_tension) then
                                        flux_rs${XYZ}$_vf(j, k, l, c_idx) = &
                                            xi_M*qL_prim_rs${XYZ}$_vf(j, k, l, c_idx) &
                                            *(vel_L(idx1) + s_M*(xi_L - 1._wp)) &
                                            + xi_P*qR_prim_rs${XYZ}$_vf(j + 1, k, l, c_idx) &
                                            *(vel_R(idx1) + s_P*(xi_R - 1._wp))
                                    end if

                                    ! REFERENCE MAP FLUX.
                                    if (hyperelasticity) then
                                        $:GPU_LOOP(parallelism='[seq]')
                                        do i = 1, num_dims
                                            flux_rs${XYZ}$_vf(j, k, l, xibeg - 1 + i) = &
                                                xi_M*(s_S/(s_L - s_S))*(s_L*rho_L*xi_field_L(i) &
                                                                        - rho_L*vel_L(idx1)*xi_field_L(i)) + &
                                                xi_P*(s_S/(s_R - s_S))*(s_R*rho_R*xi_field_R(i) &
                                                                        - rho_R*vel_R(idx1)*xi_field_R(i))
                                        end do
                                    end if

                                    flux_src_rs${XYZ}$_vf(j, k, l, advxb) = vel_src_rs${XYZ}$_vf(j, k, l, idx1)

                                    if (chemistry) then
                                        $:GPU_LOOP(parallelism='[seq]')
                                        do i = chemxb, chemxe
                                            Y_L = qL_prim_rs${XYZ}$_vf(j, k, l, i)
                                            Y_R = qR_prim_rs${XYZ}$_vf(j + 1, k, l, i)

                                            flux_rs${XYZ}$_vf(j, k, l, i) = xi_M*rho_L*Y_L*(vel_L(idx1) + s_M*(xi_L - 1._wp)) &
                                                                            + xi_P*rho_R*Y_R*(vel_R(idx1) + s_P*(xi_R - 1._wp))
                                            flux_src_rs${XYZ}$_vf(j, k, l, i) = 0.0_wp
                                        end do
                                    end if

                                    ! Geometrical source flux for cylindrical coordinates
                                    #:if (NORM_DIR == 2)
                                        if (cyl_coord) then
                                            !Substituting the advective flux into the inviscid geometrical source flux
                                            $:GPU_LOOP(parallelism='[seq]')
                                            do i = 1, E_idx
                                                flux_gsrc_rs${XYZ}$_vf(j, k, l, i) = flux_rs${XYZ}$_vf(j, k, l, i)
                                            end do
                                            ! Recalculating the radial momentum geometric source flux
                                            flux_gsrc_rs${XYZ}$_vf(j, k, l, contxe + idx1) = &
                                                xi_M*(rho_L*(vel_L(idx1)* &
                                                             vel_L(idx1) + &
                                                             s_M*(xi_L*(dir_flg(idx1)*s_S + &
                                                                        (1._wp - dir_flg(idx1))* &
                                                                        vel_L(idx1)) - vel_L(idx1)))) &
                                                + xi_P*(rho_R*(vel_R(idx1)* &
                                                               vel_R(idx1) + &
                                                               s_P*(xi_R*(dir_flg(idx1)*s_S + &
                                                                          (1._wp - dir_flg(idx1))* &
                                                                          vel_R(idx1)) - vel_R(idx1))))
                                            ! Geometrical source of the void fraction(s) is zero
                                            $:GPU_LOOP(parallelism='[seq]')
                                            do i = advxb, advxe
                                                flux_gsrc_rs${XYZ}$_vf(j, k, l, i) = 0._wp
                                            end do
                                        end if
                                    #:endif
                                    #:if (NORM_DIR == 3)
                                        if (grid_geometry == 3) then
                                            $:GPU_LOOP(parallelism='[seq]')
                                            do i = 1, sys_size
                                                flux_gsrc_rs${XYZ}$_vf(j, k, l, i) = 0._wp
                                            end do

                                            flux_gsrc_rs${XYZ}$_vf(j, k, l, momxb + 1) = &
                                                -xi_M*(rho_L*(vel_L(idx1)* &
                                                              vel_L(idx1) + &
                                                              s_M*(xi_L*(dir_flg(idx1)*s_S + &
                                                                         (1._wp - dir_flg(idx1))* &
                                                                         vel_L(idx1)) - vel_L(idx1)))) &
                                                - xi_P*(rho_R*(vel_R(idx1)* &
                                                               vel_R(idx1) + &
                                                               s_P*(xi_R*(dir_flg(idx1)*s_S + &
                                                                          (1._wp - dir_flg(idx1))* &
                                                                          vel_R(idx1)) - vel_R(idx1))))
                                            flux_gsrc_rs${XYZ}$_vf(j, k, l, momxe) = flux_rs${XYZ}$_vf(j, k, l, momxb + 1)

                                        end if
                                    #:endif

                                end do
                            end do
                        end do
                    #:endcall GPU_PARALLEL_LOOP
                end if
            end if
        #:endfor
        ! Computing HLLC flux and source flux for Euler system of equations

        if (viscous) then
            if (weno_Re_flux) then
                call s_compute_viscous_source_flux( &
                    qL_prim_vf(momxb:momxe), &
                    dqL_prim_dx_vf(momxb:momxe), &
                    dqL_prim_dy_vf(momxb:momxe), &
                    dqL_prim_dz_vf(momxb:momxe), &
                    qR_prim_vf(momxb:momxe), &
                    dqR_prim_dx_vf(momxb:momxe), &
                    dqR_prim_dy_vf(momxb:momxe), &
                    dqR_prim_dz_vf(momxb:momxe), &
                    flux_src_vf, norm_dir, ix, iy, iz)
            else
                call s_compute_viscous_source_flux( &
                    q_prim_vf(momxb:momxe), &
                    dqL_prim_dx_vf(momxb:momxe), &
                    dqL_prim_dy_vf(momxb:momxe), &
                    dqL_prim_dz_vf(momxb:momxe), &
                    q_prim_vf(momxb:momxe), &
                    dqR_prim_dx_vf(momxb:momxe), &
                    dqR_prim_dy_vf(momxb:momxe), &
                    dqR_prim_dz_vf(momxb:momxe), &
                    flux_src_vf, norm_dir, ix, iy, iz)
            end if
        end if

        if (surface_tension) then
            call s_compute_capillary_source_flux( &
                vel_src_rsx_vf, &
                vel_src_rsy_vf, &
                vel_src_rsz_vf, &
                flux_src_vf, &
                norm_dir, isx, isy, isz)
        end if

        call s_finalize_riemann_solver(flux_vf, flux_src_vf, &
                                       flux_gsrc_vf, &
                                       norm_dir)

    end subroutine s_hllc_riemann_solver

    !> HLLD Riemann solver resolves 5 of the 7 waves of MHD equations:
        !!      1 entropy wave, 2 Alfvén waves, 2 fast magnetosonic waves.
    subroutine s_hlld_riemann_solver(qL_prim_rsx_vf, qL_prim_rsy_vf, qL_prim_rsz_vf, &
                                     dqL_prim_dx_vf, dqL_prim_dy_vf, dqL_prim_dz_vf, &
                                     qL_prim_vf, &
                                     qR_prim_rsx_vf, qR_prim_rsy_vf, qR_prim_rsz_vf, &
                                     dqR_prim_dx_vf, dqR_prim_dy_vf, dqR_prim_dz_vf, &
                                     qR_prim_vf, &
                                     q_prim_vf, &
                                     flux_vf, flux_src_vf, flux_gsrc_vf, &
                                     norm_dir, ix, iy, iz)

        real(wp), dimension(idwbuff(1)%beg:, idwbuff(2)%beg:, idwbuff(3)%beg:, 1:), intent(inout) :: qL_prim_rsx_vf, qL_prim_rsy_vf, qL_prim_rsz_vf, &
                                                                                                     qR_prim_rsx_vf, qR_prim_rsy_vf, qR_prim_rsz_vf

        type(scalar_field), allocatable, dimension(:), intent(inout) :: dqL_prim_dx_vf, dqR_prim_dx_vf, &
                                                                        dqL_prim_dy_vf, dqR_prim_dy_vf, &
                                                                        dqL_prim_dz_vf, dqR_prim_dz_vf

        type(scalar_field), allocatable, dimension(:), intent(inout) :: qL_prim_vf, qR_prim_vf

        type(scalar_field), dimension(sys_size), intent(in) :: q_prim_vf
        type(scalar_field), dimension(sys_size), intent(inout) :: flux_vf, flux_src_vf, flux_gsrc_vf

        integer, intent(in) :: norm_dir
        type(int_bounds_info), intent(in) :: ix, iy, iz

        ! Local variables:
        real(wp), dimension(num_fluids) :: alpha_L, alpha_R, alpha_rho_L, alpha_rho_R
        type(riemann_states_vec3) :: vel
        type(riemann_states) :: rho, pres, E, H_no_mag
        type(riemann_states) :: gamma, pi_inf, qv
        type(riemann_states) :: vel_rms

        type(riemann_states_vec3) :: B
        type(riemann_states) :: c, c_fast, pres_mag

        ! HLLD speeds and intermediate state variables:
        real(wp) :: s_L, s_R, s_M, s_starL, s_starR
        real(wp) :: pTot_L, pTot_R, p_star, rhoL_star, rhoR_star, E_starL, E_starR

        real(wp), dimension(7) :: U_L, U_R, U_starL, U_starR, U_doubleL, U_doubleR
        real(wp), dimension(7) :: F_L, F_R, F_starL, F_starR, F_hlld

        ! Indices for U and F: (rho, rho*vel(1), rho*vel(2), rho*vel(3), By, Bz, E)
        !   Note: vel and B are permutated, so vel(1) is the normal velocity, and x is the normal direction
        !   Note: Bx is omitted as the magnetic flux is always zero in the normal direction

        real(wp) :: sqrt_rhoL_star, sqrt_rhoR_star, denom_ds, sign_Bx
        real(wp) :: vL_star, vR_star, wL_star, wR_star
        real(wp) :: v_double, w_double, By_double, Bz_double, E_doubleL, E_doubleR, E_double

        integer :: i, j, k, l

        call s_populate_riemann_states_variables_buffers( &
            qL_prim_rsx_vf, qL_prim_rsy_vf, qL_prim_rsz_vf, dqL_prim_dx_vf, &
            dqL_prim_dy_vf, dqL_prim_dz_vf, &
            qR_prim_rsx_vf, qR_prim_rsy_vf, qR_prim_rsz_vf, dqR_prim_dx_vf, &
            dqR_prim_dy_vf, dqR_prim_dz_vf, &
            norm_dir, ix, iy, iz)

        call s_initialize_riemann_solver( &
            flux_src_vf, norm_dir)

        #:for NORM_DIR, XYZ in [(1, 'x'), (2, 'y'), (3, 'z')]
            if (norm_dir == ${NORM_DIR}$) then
                #:block UNDEF_AMD
                    #:call GPU_PARALLEL_LOOP(collapse=3, private='[alpha_rho_L, alpha_rho_R, vel, alpha_L, alpha_R, rho, pres,E, H_no_mag, gamma, pi_inf, qv, vel_rms, B, c, c_fast, pres_mag, U_L, U_R, U_starL, U_starR, U_doubleL, U_doubleR, F_L, F_R, F_starL, F_starR, F_hlld]')
                        do l = is3%beg, is3%end
                            do k = is2%beg, is2%end
                                do j = is1%beg, is1%end

                                    ! (1) Extract the left/right primitive states
                                    do i = 1, contxe
                                        alpha_rho_L(i) = qL_prim_rs${XYZ}$_vf(j, k, l, i)
                                        alpha_rho_R(i) = qR_prim_rs${XYZ}$_vf(j + 1, k, l, i)
                                    end do

                                    ! NOTE: unlike HLL & HLLC, vel_L here is permutated by dir_idx for simpler logic
                                    do i = 1, num_vels
                                        vel%L(i) = qL_prim_rs${XYZ}$_vf(j, k, l, contxe + dir_idx(i))
                                        vel%R(i) = qR_prim_rs${XYZ}$_vf(j + 1, k, l, contxe + dir_idx(i))
                                    end do

                                    vel_rms%L = sum(vel%L**2._wp)
                                    vel_rms%R = sum(vel%R**2._wp)

                                    do i = 1, num_fluids
                                        alpha_L(i) = qL_prim_rs${XYZ}$_vf(j, k, l, E_idx + i)
                                        alpha_R(i) = qR_prim_rs${XYZ}$_vf(j + 1, k, l, E_idx + i)
                                    end do

                                    pres%L = qL_prim_rs${XYZ}$_vf(j, k, l, E_idx)
                                    pres%R = qR_prim_rs${XYZ}$_vf(j + 1, k, l, E_idx)

                                    ! NOTE: unlike HLL, Bx, By, Bz are permutated by dir_idx for simpler logic
                                    if (mhd) then
                                        if (n == 0) then ! 1D: constant Bx; By, Bz as variables; only in x so not permutated
                                            B%L = [Bx0, qL_prim_rs${XYZ}$_vf(j, k, l, B_idx%beg), qL_prim_rs${XYZ}$_vf(j, k, l, B_idx%beg + 1)]
                                            B%R = [Bx0, qR_prim_rs${XYZ}$_vf(j + 1, k, l, B_idx%beg), qR_prim_rs${XYZ}$_vf(j + 1, k, l, B_idx%beg + 1)]
                                        else ! 2D/3D: Bx, By, Bz as variables
                                            B%L = [qL_prim_rs${XYZ}$_vf(j, k, l, B_idx%beg + dir_idx(1) - 1), &
                                                   qL_prim_rs${XYZ}$_vf(j, k, l, B_idx%beg + dir_idx(2) - 1), &
                                                   qL_prim_rs${XYZ}$_vf(j, k, l, B_idx%beg + dir_idx(3) - 1)]
                                            B%R = [qR_prim_rs${XYZ}$_vf(j + 1, k, l, B_idx%beg + dir_idx(1) - 1), &
                                                   qR_prim_rs${XYZ}$_vf(j + 1, k, l, B_idx%beg + dir_idx(2) - 1), &
                                                   qR_prim_rs${XYZ}$_vf(j + 1, k, l, B_idx%beg + dir_idx(3) - 1)]
                                        end if
                                    end if

                                    ! Sum properties of all fluid components
                                    rho%L = 0._wp; gamma%L = 0._wp; pi_inf%L = 0._wp; qv%L = 0._wp
                                    rho%R = 0._wp; gamma%R = 0._wp; pi_inf%R = 0._wp; qv%R = 0._wp
                                    $:GPU_LOOP(parallelism='[seq]')
                                    do i = 1, num_fluids
                                        rho%L = rho%L + alpha_rho_L(i)
                                        gamma%L = gamma%L + alpha_L(i)*gammas(i)
                                        pi_inf%L = pi_inf%L + alpha_L(i)*pi_infs(i)
                                        qv%L = qv%L + alpha_rho_L(i)*qvs(i)

                                        rho%R = rho%R + alpha_rho_R(i)
                                        gamma%R = gamma%R + alpha_R(i)*gammas(i)
                                        pi_inf%R = pi_inf%R + alpha_R(i)*pi_infs(i)
                                        qv%R = qv%R + alpha_rho_R(i)*qvs(i)
                                    end do

                                    pres_mag%L = 0.5_wp*sum(B%L**2._wp)
                                    pres_mag%R = 0.5_wp*sum(B%R**2._wp)
                                    E%L = gamma%L*pres%L + pi_inf%L + 0.5_wp*rho%L*vel_rms%L + qv%L + pres_mag%L
                                    E%R = gamma%R*pres%R + pi_inf%R + 0.5_wp*rho%R*vel_rms%R + qv%R + pres_mag%R ! includes magnetic energy
                                    H_no_mag%L = (E%L + pres%L - pres_mag%L)/rho%L
                                    H_no_mag%R = (E%R + pres%R - pres_mag%R)/rho%R ! stagnation enthalpy here excludes magnetic energy (only used to find speed of sound)

                                    ! (2) Compute fast wave speeds
                                    call s_compute_speed_of_sound(pres%L, rho%L, gamma%L, pi_inf%L, H_no_mag%L, alpha_L, vel_rms%L, 0._wp, c%L)
                                    call s_compute_speed_of_sound(pres%R, rho%R, gamma%R, pi_inf%R, H_no_mag%R, alpha_R, vel_rms%R, 0._wp, c%R)
                                    call s_compute_fast_magnetosonic_speed(rho%L, c%L, B%L, norm_dir, c_fast%L, H_no_mag%L)
                                    call s_compute_fast_magnetosonic_speed(rho%R, c%R, B%R, norm_dir, c_fast%R, H_no_mag%R)

                                    ! (3) Compute contact speed s_M [Miyoshi Equ. (38)]
                                    s_L = min(vel%L(1) - c_fast%L, vel%R(1) - c_fast%R)
                                    s_R = max(vel%R(1) + c_fast%R, vel%L(1) + c_fast%L)

                                    pTot_L = pres%L + pres_mag%L
                                    pTot_R = pres%R + pres_mag%R

                                    s_M = (((s_R - vel%R(1))*rho%R*vel%R(1) - &
                                            (s_L - vel%L(1))*rho%L*vel%L(1) - pTot_R + pTot_L)/ &
                                           ((s_R - vel%R(1))*rho%R - (s_L - vel%L(1))*rho%L))

                                    ! (4) Compute star state variables
                                    rhoL_star = rho%L*(s_L - vel%L(1))/(s_L - s_M)
                                    rhoR_star = rho%R*(s_R - vel%R(1))/(s_R - s_M)
                                    p_star = pTot_L + rho%L*(s_L - vel%L(1))*(s_M - vel%L(1))/(s_L - s_M)
                                    E_starL = ((s_L - vel%L(1))*E%L - pTot_L*vel%L(1) + p_star*s_M)/(s_L - s_M)
                                    E_starR = ((s_R - vel%R(1))*E%R - pTot_R*vel%R(1) + p_star*s_M)/(s_R - s_M)

                                    ! (5) Compute left/right state vectors and fluxes
                                    U_L = [rho%L, rho%L*vel%L(1:3), B%L(2:3), E%L]
                                    U_starL = [rhoL_star, rhoL_star*s_M, rhoL_star*vel%L(2:3), B%L(2:3), E_starL]
                                    U_R = [rho%R, rho%R*vel%R(1:3), B%R(2:3), E%R]
                                    U_starR = [rhoR_star, rhoR_star*s_M, rhoR_star*vel%R(2:3), B%R(2:3), E_starR]

                                    ! Compute the left/right fluxes
                                    F_L(1) = U_L(2)
                                    F_L(2) = U_L(2)*vel%L(1) - B%L(1)*B%L(1) + pTot_L
                                    F_L(3:4) = U_L(2)*vel%L(2:3) - B%L(1)*B%L(2:3)
                                    F_L(5:6) = vel%L(1)*B%L(2:3) - vel%L(2:3)*B%L(1)
                                    F_L(7) = (E%L + pTot_L)*vel%L(1) - B%L(1)*(vel%L(1)*B%L(1) + vel%L(2)*B%L(2) + vel%L(3)*B%L(3))

                                    F_R(1) = U_R(2)
                                    F_R(2) = U_R(2)*vel%R(1) - B%R(1)*B%R(1) + pTot_R
                                    F_R(3:4) = U_R(2)*vel%R(2:3) - B%R(1)*B%R(2:3)
                                    F_R(5:6) = vel%R(1)*B%R(2:3) - vel%R(2:3)*B%R(1)
                                    F_R(7) = (E%R + pTot_R)*vel%R(1) - B%R(1)*(vel%R(1)*B%R(1) + vel%R(2)*B%R(2) + vel%R(3)*B%R(3))
                                    ! Compute the star flux using HLL relation
                                    F_starL = F_L + s_L*(U_starL - U_L)
                                    F_starR = F_R + s_R*(U_starR - U_R)
                                    ! Compute the rotational (Alfvén) speeds
                                    s_starL = s_M - abs(B%L(1))/sqrt(rhoL_star)
                                    s_starR = s_M + abs(B%L(1))/sqrt(rhoR_star)
                                    ! Compute the double–star states [Miyoshi Eqns. (59)-(62)]
                                    sqrt_rhoL_star = sqrt(rhoL_star); sqrt_rhoR_star = sqrt(rhoR_star)
                                    vL_star = vel%L(2); wL_star = vel%L(3)
                                    vR_star = vel%R(2); wR_star = vel%R(3)

                                    ! (6) Compute the double–star states [Miyoshi Eqns. (59)-(62)]
                                    denom_ds = sqrt_rhoL_star + sqrt_rhoR_star
                                    sign_Bx = sign(1._wp, B%L(1))
                                    v_double = (sqrt_rhoL_star*vL_star + sqrt_rhoR_star*vR_star + (B%R(2) - B%L(2))*sign_Bx)/denom_ds
                                    w_double = (sqrt_rhoL_star*wL_star + sqrt_rhoR_star*wR_star + (B%R(3) - B%L(3))*sign_Bx)/denom_ds
                                    By_double = (sqrt_rhoL_star*B%R(2) + sqrt_rhoR_star*B%L(2) + sqrt_rhoL_star*sqrt_rhoR_star*(vR_star - vL_star)*sign_Bx)/denom_ds
                                    Bz_double = (sqrt_rhoL_star*B%R(3) + sqrt_rhoR_star*B%L(3) + sqrt_rhoL_star*sqrt_rhoR_star*(wR_star - wL_star)*sign_Bx)/denom_ds

                                    E_doubleL = E_starL - sqrt_rhoL_star*((vL_star*B%L(2) + wL_star*B%L(3)) - (v_double*By_double + w_double*Bz_double))*sign_Bx
                                    E_doubleR = E_starR + sqrt_rhoR_star*((vR_star*B%R(2) + wR_star*B%R(3)) - (v_double*By_double + w_double*Bz_double))*sign_Bx
                                    E_double = 0.5_wp*(E_doubleL + E_doubleR)

                                    U_doubleL = [rhoL_star, rhoL_star*s_M, rhoL_star*v_double, rhoL_star*w_double, By_double, Bz_double, E_double]
                                    U_doubleR = [rhoR_star, rhoR_star*s_M, rhoR_star*v_double, rhoR_star*w_double, By_double, Bz_double, E_double]

                                    ! (11) Choose HLLD flux based on wave-speed regions
                                    if (0.0_wp <= s_L) then
                                        F_hlld = F_L
                                    else if (0.0_wp <= s_starL) then
                                        F_hlld = F_L + s_L*(U_starL - U_L)
                                    else if (0.0_wp <= s_M) then
                                        F_hlld = F_starL + s_starL*(U_doubleL - U_starL)
                                    else if (0.0_wp <= s_starR) then
                                        F_hlld = F_starR + s_starR*(U_doubleR - U_starR)
                                    else if (0.0_wp <= s_R) then
                                        F_hlld = F_R + s_R*(U_starR - U_R)
                                    else
                                        F_hlld = F_R
                                    end if

                                    ! (12) Reorder and write temporary variables to the flux array
                                    ! Mass
                                    flux_rs${XYZ}$_vf(j, k, l, 1) = F_hlld(1) ! TODO multi-component
                                    ! Momentum
                                    flux_rs${XYZ}$_vf(j, k, l, [contxe + dir_idx(1), contxe + dir_idx(2), contxe + dir_idx(3)]) = F_hlld([2, 3, 4])
                                    ! Magnetic field
                                    if (n == 0) then
                                        flux_rs${XYZ}$_vf(j, k, l, [B_idx%beg, B_idx%beg + 1]) = F_hlld([5, 6])
                                    else
                                        flux_rs${XYZ}$_vf(j, k, l, [B_idx%beg + dir_idx(2) - 1, B_idx%beg + dir_idx(3) - 1]) = F_hlld([5, 6])
                                    end if
                                    ! Energy
                                    flux_rs${XYZ}$_vf(j, k, l, E_idx) = F_hlld(7)
                                    ! Partial fraction
                                    $:GPU_LOOP(parallelism='[seq]')
                                    do i = advxb, advxe
                                        flux_rs${XYZ}$_vf(j, k, l, i) = 0._wp ! TODO multi-component (zero for now)
                                    end do

                                    flux_src_rs${XYZ}$_vf(j, k, l, advxb) = 0._wp
                                end do
                            end do
                        end do
                    #:endcall GPU_PARALLEL_LOOP
                #:endblock UNDEF_AMD
            end if
        #:endfor

        call s_finalize_riemann_solver(flux_vf, flux_src_vf, flux_gsrc_vf, &
                                       norm_dir)
    end subroutine s_hlld_riemann_solver

    !>  The computation of parameters, the allocation of memory,
        !!      the association of pointers and/or the execution of any
        !!      other procedures that are necessary to setup the module.
    impure subroutine s_initialize_riemann_solvers_module

        ! Allocating the variables that will be utilized to formulate the
        ! left, right, and average states of the Riemann problem, as well
        ! the Riemann problem solution
        integer :: i, j

        @:ALLOCATE(Gs_rs(1:num_fluids))

        do i = 1, num_fluids
            Gs_rs(i) = fluid_pp(i)%G
        end do
        $:GPU_UPDATE(device='[Gs_rs]')

        if (viscous) then
            @:ALLOCATE(Res_gs(1:2, 1:Re_size_max))
        end if

        if (viscous) then
            do i = 1, 2
                do j = 1, Re_size(i)
                    Res_gs(i, j) = fluid_pp(Re_idx(i, j))%Re(i)
                end do
            end do
            $:GPU_UPDATE(device='[Res_gs,Re_idx,Re_size]')
        end if

        $:GPU_ENTER_DATA(copyin='[is1,is2,is3,isx,isy,isz]')

        is1%beg = -1; is2%beg = 0; is3%beg = 0
        is1%end = m; is2%end = n; is3%end = p

        @:ALLOCATE(flux_rsx_vf(is1%beg:is1%end, &
            is2%beg:is2%end, &
            is3%beg:is3%end, 1:sys_size))
        @:ALLOCATE(flux_gsrc_rsx_vf(is1%beg:is1%end, &
            is2%beg:is2%end, &
            is3%beg:is3%end, 1:sys_size))
        @:ALLOCATE(flux_src_rsx_vf(is1%beg:is1%end, &
            is2%beg:is2%end, &
            is3%beg:is3%end, advxb:sys_size))
        @:ALLOCATE(vel_src_rsx_vf(is1%beg:is1%end, &
            is2%beg:is2%end, &
            is3%beg:is3%end, 1:num_vels))
        if (qbmm) then
            @:ALLOCATE(mom_sp_rsx_vf(is1%beg:is1%end + 1, is2%beg:is2%end, is3%beg:is3%end, 1:4))
        end if

        if (viscous) then
            @:ALLOCATE(Re_avg_rsx_vf(is1%beg:is1%end, &
                is2%beg:is2%end, &
                is3%beg:is3%end, 1:2))
        end if

        if (n == 0) return

        is1%beg = -1; is2%beg = 0; is3%beg = 0
        is1%end = n; is2%end = m; is3%end = p

        @:ALLOCATE(flux_rsy_vf(is1%beg:is1%end, &
            is2%beg:is2%end, &
            is3%beg:is3%end, 1:sys_size))
        @:ALLOCATE(flux_gsrc_rsy_vf(is1%beg:is1%end, &
            is2%beg:is2%end, &
            is3%beg:is3%end, 1:sys_size))
        @:ALLOCATE(flux_src_rsy_vf(is1%beg:is1%end, &
            is2%beg:is2%end, &
            is3%beg:is3%end, advxb:sys_size))
        @:ALLOCATE(vel_src_rsy_vf(is1%beg:is1%end, &
            is2%beg:is2%end, &
            is3%beg:is3%end, 1:num_vels))

        if (qbmm) then
            @:ALLOCATE(mom_sp_rsy_vf(is1%beg:is1%end + 1, is2%beg:is2%end, is3%beg:is3%end, 1:4))
        end if

        if (viscous) then
            @:ALLOCATE(Re_avg_rsy_vf(is1%beg:is1%end, &
                is2%beg:is2%end, &
                is3%beg:is3%end, 1:2))
        end if

        if (p == 0) return

        is1%beg = -1; is2%beg = 0; is3%beg = 0
        is1%end = p; is2%end = n; is3%end = m

        @:ALLOCATE(flux_rsz_vf(is1%beg:is1%end, &
            is2%beg:is2%end, &
            is3%beg:is3%end, 1:sys_size))
        @:ALLOCATE(flux_gsrc_rsz_vf(is1%beg:is1%end, &
            is2%beg:is2%end, &
            is3%beg:is3%end, 1:sys_size))
        @:ALLOCATE(flux_src_rsz_vf(is1%beg:is1%end, &
            is2%beg:is2%end, &
            is3%beg:is3%end, advxb:sys_size))
        @:ALLOCATE(vel_src_rsz_vf(is1%beg:is1%end, &
            is2%beg:is2%end, &
            is3%beg:is3%end, 1:num_vels))

        if (qbmm) then
            @:ALLOCATE(mom_sp_rsz_vf(is1%beg:is1%end + 1, is2%beg:is2%end, is3%beg:is3%end, 1:4))
        end if

        if (viscous) then
            @:ALLOCATE(Re_avg_rsz_vf(is1%beg:is1%end, &
                is2%beg:is2%end, &
                is3%beg:is3%end, 1:2))
        end if

    end subroutine s_initialize_riemann_solvers_module

    !>  The purpose of this subroutine is to populate the buffers
        !!      of the left and right Riemann states variables, depending
        !!      on the boundary conditions.
        !!  @param qL_prim_vf The  left WENO-reconstructed cell-boundary values of the
        !!      cell-average primitive variables
        !!  @param qR_prim_vf The right WENO-reconstructed cell-boundary values of the
        !!      cell-average primitive variables
        !!  @param dqL_prim_dx_vf The  left WENO-reconstructed cell-boundary values of the
        !!      first-order x-dir spatial derivatives
        !!  @param dqL_prim_dy_vf The  left WENO-reconstructed cell-boundary values of the
        !!      first-order y-dir spatial derivatives
        !!  @param dqL_prim_dz_vf The  left WENO-reconstructed cell-boundary values of the
        !!      first-order z-dir spatial derivatives
        !!  @param dqR_prim_dx_vf The right WENO-reconstructed cell-boundary values of the
        !!      first-order x-dir spatial derivatives
        !!  @param dqR_prim_dy_vf The right WENO-reconstructed cell-boundary values of the
        !!      first-order y-dir spatial derivatives
        !!  @param dqR_prim_dz_vf The right WENO-reconstructed cell-boundary values of the
        !!      first-order z-dir spatial derivatives
        !!  @param gm_alphaL_vf  Left averaged gradient magnitude
        !!  @param gm_alphaR_vf Right averaged gradient magnitude
        !!  @param norm_dir Dir. splitting direction
        !!  @param ix Index bounds in the x-dir
        !!  @param iy Index bounds in the y-dir
        !!  @param iz Index bounds in the z-dir
    subroutine s_populate_riemann_states_variables_buffers( &
        qL_prim_rsx_vf, qL_prim_rsy_vf, qL_prim_rsz_vf, dqL_prim_dx_vf, &
        dqL_prim_dy_vf, &
        dqL_prim_dz_vf, &
        qR_prim_rsx_vf, qR_prim_rsy_vf, qR_prim_rsz_vf, dqR_prim_dx_vf, &
        dqR_prim_dy_vf, &
        dqR_prim_dz_vf, &
        norm_dir, ix, iy, iz)

        real(wp), dimension(idwbuff(1)%beg:, idwbuff(2)%beg:, idwbuff(3)%beg:, 1:), intent(inout) :: qL_prim_rsx_vf, qL_prim_rsy_vf, qL_prim_rsz_vf, qR_prim_rsx_vf, qR_prim_rsy_vf, qR_prim_rsz_vf

        type(scalar_field), &
            allocatable, dimension(:), &
            intent(inout) :: dqL_prim_dx_vf, dqR_prim_dx_vf, &
                             dqL_prim_dy_vf, dqR_prim_dy_vf, &
                             dqL_prim_dz_vf, dqR_prim_dz_vf

        integer, intent(in) :: norm_dir
        type(int_bounds_info), intent(in) :: ix, iy, iz

        integer :: i, j, k, l !< Generic loop iterator

        if (norm_dir == 1) then
            is1 = ix; is2 = iy; is3 = iz
            dir_idx = (/1, 2, 3/); dir_flg = (/1._wp, 0._wp, 0._wp/)
        elseif (norm_dir == 2) then
            is1 = iy; is2 = ix; is3 = iz
            dir_idx = (/2, 1, 3/); dir_flg = (/0._wp, 1._wp, 0._wp/)
        else
            is1 = iz; is2 = iy; is3 = ix
            dir_idx = (/3, 1, 2/); dir_flg = (/0._wp, 0._wp, 1._wp/)
        end if

        $:GPU_UPDATE(device='[is1,is2,is3]')

        if (elasticity) then
            if (norm_dir == 1) then
                dir_idx_tau = (/1, 2, 4/)
            else if (norm_dir == 2) then
                dir_idx_tau = (/3, 2, 5/)
            else
                dir_idx_tau = (/6, 4, 5/)
            end if
        end if

        isx = ix; isy = iy; isz = iz
        ! for stuff in the same module
        $:GPU_UPDATE(device='[isx,isy,isz]')
        ! for stuff in different modules
        $:GPU_UPDATE(device='[dir_idx,dir_flg,dir_idx_tau]')

        ! Population of Buffers in x-direction
        if (norm_dir == 1) then

            if (bc_x%beg == BC_RIEMANN_EXTRAP) then    ! Riemann state extrap. BC at beginning
                #:call GPU_PARALLEL_LOOP(collapse=3)
                    do i = 1, sys_size
                        do l = is3%beg, is3%end
                            do k = is2%beg, is2%end
                                qL_prim_rsx_vf(-1, k, l, i) = &
                                    qR_prim_rsx_vf(0, k, l, i)
                            end do
                        end do
                    end do
                #:endcall GPU_PARALLEL_LOOP

                if (viscous) then
                    #:call GPU_PARALLEL_LOOP(collapse=3)
                        do i = momxb, momxe
                            do l = isz%beg, isz%end
                                do k = isy%beg, isy%end

                                    dqL_prim_dx_vf(i)%sf(-1, k, l) = &
                                        dqR_prim_dx_vf(i)%sf(0, k, l)
                                end do
                            end do
                        end do
                    #:endcall GPU_PARALLEL_LOOP

                    if (n > 0) then
                        #:call GPU_PARALLEL_LOOP(collapse=3)
                            do i = momxb, momxe
                                do l = isz%beg, isz%end
                                    do k = isy%beg, isy%end

                                        dqL_prim_dy_vf(i)%sf(-1, k, l) = &
                                            dqR_prim_dy_vf(i)%sf(0, k, l)
                                    end do
                                end do
                            end do
                        #:endcall GPU_PARALLEL_LOOP

                        if (p > 0) then
                            #:call GPU_PARALLEL_LOOP(collapse=3)
                                do i = momxb, momxe
                                    do l = isz%beg, isz%end
                                        do k = isy%beg, isy%end

                                            dqL_prim_dz_vf(i)%sf(-1, k, l) = &
                                                dqR_prim_dz_vf(i)%sf(0, k, l)
                                        end do
                                    end do
                                end do
                            #:endcall GPU_PARALLEL_LOOP
                        end if

                    end if

                end if

            end if

            if (bc_x%end == BC_RIEMANN_EXTRAP) then    ! Riemann state extrap. BC at end

                #:call GPU_PARALLEL_LOOP(collapse=3)
                    do i = 1, sys_size
                        do l = is3%beg, is3%end
                            do k = is2%beg, is2%end
                                qR_prim_rsx_vf(m + 1, k, l, i) = &
                                    qL_prim_rsx_vf(m, k, l, i)
                            end do
                        end do
                    end do
                #:endcall GPU_PARALLEL_LOOP

                if (viscous) then

                    #:call GPU_PARALLEL_LOOP(collapse=3)
                        do i = momxb, momxe
                            do l = isz%beg, isz%end
                                do k = isy%beg, isy%end

                                    dqR_prim_dx_vf(i)%sf(m + 1, k, l) = &
                                        dqL_prim_dx_vf(i)%sf(m, k, l)
                                end do
                            end do
                        end do
                    #:endcall GPU_PARALLEL_LOOP

                    if (n > 0) then
                        #:call GPU_PARALLEL_LOOP(collapse=3)
                            do i = momxb, momxe
                                do l = isz%beg, isz%end
                                    do k = isy%beg, isy%end

                                        dqR_prim_dy_vf(i)%sf(m + 1, k, l) = &
                                            dqL_prim_dy_vf(i)%sf(m, k, l)
                                    end do
                                end do
                            end do
                        #:endcall GPU_PARALLEL_LOOP

                        if (p > 0) then
                            #:call GPU_PARALLEL_LOOP(collapse=3)
                                do i = momxb, momxe
                                    do l = isz%beg, isz%end
                                        do k = isy%beg, isy%end

                                            dqR_prim_dz_vf(i)%sf(m + 1, k, l) = &
                                                dqL_prim_dz_vf(i)%sf(m, k, l)
                                        end do
                                    end do
                                end do
                            #:endcall GPU_PARALLEL_LOOP
                        end if

                    end if

                end if

            end if
            ! END: Population of Buffers in x-direction

            ! Population of Buffers in y-direction
        elseif (norm_dir == 2) then

            if (bc_y%beg == BC_RIEMANN_EXTRAP) then    ! Riemann state extrap. BC at beginning
                #:call GPU_PARALLEL_LOOP(collapse=3)
                    do i = 1, sys_size
                        do l = is3%beg, is3%end
                            do k = is2%beg, is2%end
                                qL_prim_rsy_vf(-1, k, l, i) = &
                                    qR_prim_rsy_vf(0, k, l, i)
                            end do
                        end do
                    end do
                #:endcall GPU_PARALLEL_LOOP

                if (viscous) then

                    #:call GPU_PARALLEL_LOOP(collapse=3)
                        do i = momxb, momxe
                            do l = isz%beg, isz%end
                                do j = isx%beg, isx%end
                                    dqL_prim_dx_vf(i)%sf(j, -1, l) = &
                                        dqR_prim_dx_vf(i)%sf(j, 0, l)
                                end do
                            end do
                        end do
                    #:endcall GPU_PARALLEL_LOOP

                    #:call GPU_PARALLEL_LOOP(collapse=3)
                        do i = momxb, momxe
                            do l = isz%beg, isz%end
                                do j = isx%beg, isx%end
                                    dqL_prim_dy_vf(i)%sf(j, -1, l) = &
                                        dqR_prim_dy_vf(i)%sf(j, 0, l)
                                end do
                            end do
                        end do
                    #:endcall GPU_PARALLEL_LOOP

                    if (p > 0) then
                        #:call GPU_PARALLEL_LOOP(collapse=3)
                            do i = momxb, momxe
                                do l = isz%beg, isz%end
                                    do j = isx%beg, isx%end
                                        dqL_prim_dz_vf(i)%sf(j, -1, l) = &
                                            dqR_prim_dz_vf(i)%sf(j, 0, l)
                                    end do
                                end do
                            end do
                        #:endcall GPU_PARALLEL_LOOP
                    end if

                end if

            end if

            if (bc_y%end == BC_RIEMANN_EXTRAP) then    ! Riemann state extrap. BC at end

                #:call GPU_PARALLEL_LOOP(collapse=3)
                    do i = 1, sys_size
                        do l = is3%beg, is3%end
                            do k = is2%beg, is2%end
                                qR_prim_rsy_vf(n + 1, k, l, i) = &
                                    qL_prim_rsy_vf(n, k, l, i)
                            end do
                        end do
                    end do
                #:endcall GPU_PARALLEL_LOOP

                if (viscous) then

                    #:call GPU_PARALLEL_LOOP(collapse=3)
                        do i = momxb, momxe
                            do l = isz%beg, isz%end
                                do j = isx%beg, isx%end
                                    dqR_prim_dx_vf(i)%sf(j, n + 1, l) = &
                                        dqL_prim_dx_vf(i)%sf(j, n, l)
                                end do
                            end do
                        end do
                    #:endcall GPU_PARALLEL_LOOP

                    #:call GPU_PARALLEL_LOOP(collapse=3)
                        do i = momxb, momxe
                            do l = isz%beg, isz%end
                                do j = isx%beg, isx%end
                                    dqR_prim_dy_vf(i)%sf(j, n + 1, l) = &
                                        dqL_prim_dy_vf(i)%sf(j, n, l)
                                end do
                            end do
                        end do
                    #:endcall GPU_PARALLEL_LOOP

                    if (p > 0) then
                        #:call GPU_PARALLEL_LOOP(collapse=3)
                            do i = momxb, momxe
                                do l = isz%beg, isz%end
                                    do j = isx%beg, isx%end
                                        dqR_prim_dz_vf(i)%sf(j, n + 1, l) = &
                                            dqL_prim_dz_vf(i)%sf(j, n, l)
                                    end do
                                end do
                            end do
                        #:endcall GPU_PARALLEL_LOOP
                    end if

                end if

            end if
            ! END: Population of Buffers in y-direction

            ! Population of Buffers in z-direction
        else

            if (bc_z%beg == BC_RIEMANN_EXTRAP) then    ! Riemann state extrap. BC at beginning
                #:call GPU_PARALLEL_LOOP(collapse=3)
                    do i = 1, sys_size
                        do l = is3%beg, is3%end
                            do k = is2%beg, is2%end
                                qL_prim_rsz_vf(-1, k, l, i) = &
                                    qR_prim_rsz_vf(0, k, l, i)
                            end do
                        end do
                    end do
                #:endcall GPU_PARALLEL_LOOP

                if (viscous) then
                    #:call GPU_PARALLEL_LOOP(collapse=3)
                        do i = momxb, momxe
                            do k = isy%beg, isy%end
                                do j = isx%beg, isx%end
                                    dqL_prim_dx_vf(i)%sf(j, k, -1) = &
                                        dqR_prim_dx_vf(i)%sf(j, k, 0)
                                end do
                            end do
                        end do
                    #:endcall GPU_PARALLEL_LOOP
                    #:call GPU_PARALLEL_LOOP(collapse=3)
                        do i = momxb, momxe
                            do k = isy%beg, isy%end
                                do j = isx%beg, isx%end
                                    dqL_prim_dy_vf(i)%sf(j, k, -1) = &
                                        dqR_prim_dy_vf(i)%sf(j, k, 0)
                                end do
                            end do
                        end do
                    #:endcall GPU_PARALLEL_LOOP
                    #:call GPU_PARALLEL_LOOP(collapse=3)
                        do i = momxb, momxe
                            do k = isy%beg, isy%end
                                do j = isx%beg, isx%end
                                    dqL_prim_dz_vf(i)%sf(j, k, -1) = &
                                        dqR_prim_dz_vf(i)%sf(j, k, 0)
                                end do
                            end do
                        end do
                    #:endcall GPU_PARALLEL_LOOP
                end if

            end if

            if (bc_z%end == BC_RIEMANN_EXTRAP) then    ! Riemann state extrap. BC at end

                #:call GPU_PARALLEL_LOOP(collapse=3)
                    do i = 1, sys_size
                        do l = is3%beg, is3%end
                            do k = is2%beg, is2%end
                                qR_prim_rsz_vf(p + 1, k, l, i) = &
                                    qL_prim_rsz_vf(p, k, l, i)
                            end do
                        end do
                    end do
                #:endcall GPU_PARALLEL_LOOP

                if (viscous) then
                    #:call GPU_PARALLEL_LOOP(collapse=3)
                        do i = momxb, momxe
                            do k = isy%beg, isy%end
                                do j = isx%beg, isx%end
                                    dqR_prim_dx_vf(i)%sf(j, k, p + 1) = &
                                        dqL_prim_dx_vf(i)%sf(j, k, p)
                                end do
                            end do
                        end do
                    #:endcall GPU_PARALLEL_LOOP

                    #:call GPU_PARALLEL_LOOP(collapse=3)
                        do i = momxb, momxe
                            do k = isy%beg, isy%end
                                do j = isx%beg, isx%end
                                    dqR_prim_dy_vf(i)%sf(j, k, p + 1) = &
                                        dqL_prim_dy_vf(i)%sf(j, k, p)
                                end do
                            end do
                        end do
                    #:endcall GPU_PARALLEL_LOOP

                    #:call GPU_PARALLEL_LOOP(collapse=3)
                        do i = momxb, momxe
                            do k = isy%beg, isy%end
                                do j = isx%beg, isx%end
                                    dqR_prim_dz_vf(i)%sf(j, k, p + 1) = &
                                        dqL_prim_dz_vf(i)%sf(j, k, p)
                                end do
                            end do
                        end do
                    #:endcall GPU_PARALLEL_LOOP
                end if

            end if

        end if
        ! END: Population of Buffers in z-direction

    end subroutine s_populate_riemann_states_variables_buffers

    !>  The computation of parameters, the allocation of memory,
        !!      the association of pointers and/or the execution of any
        !!      other procedures needed to configure the chosen Riemann
        !!      solver algorithm.
        !!  @param qL_prim_vf The  left WENO-reconstructed cell-boundary values of the
        !!      cell-average primitive variables
        !!  @param qR_prim_vf The right WENO-reconstructed cell-boundary values of the
        !!      cell-average primitive variables
        !!  @param flux_vf Intra-cell fluxes
        !!  @param flux_src_vf Intra-cell fluxes sources
        !!  @param flux_gsrc_vf Intra-cell geometric fluxes sources
        !!  @param norm_dir Dir. splitting direction
        !!  @param ix Index bounds in the x-dir
        !!  @param iy Index bounds in the y-dir
        !!  @param iz Index bounds in the z-dir
        !!  @param q_prim_vf Cell-averaged primitive variables
    subroutine s_initialize_riemann_solver( &
        flux_src_vf, &
        norm_dir)

        type(scalar_field), &
            dimension(sys_size), &
            intent(inout) :: flux_src_vf

        integer, intent(in) :: norm_dir

        integer :: i, j, k, l ! Generic loop iterators

        ! Reshaping Inputted Data in x-direction

        if (norm_dir == 1) then

            if (viscous .or. (surface_tension)) then

                #:call GPU_PARALLEL_LOOP(collapse=4)
                    do i = momxb, E_idx
                        do l = is3%beg, is3%end
                            do k = is2%beg, is2%end
                                do j = is1%beg, is1%end
                                    flux_src_vf(i)%sf(j, k, l) = 0._wp
                                end do
                            end do
                        end do
                    end do
                #:endcall GPU_PARALLEL_LOOP
            end if

            if (chem_params%diffusion) then
                $:GPU_PARALLEL_LOOP(collapse=4)
                do i = E_idx, chemxe
                    do l = is3%beg, is3%end
                        do k = is2%beg, is2%end
                            do j = is1%beg, is1%end
                                if (i == E_idx .or. i >= chemxb) then
                                    flux_src_vf(i)%sf(j, k, l) = 0._wp
                                end if
                            end do
                        end do
                    end do
                end do
            end if

            if (qbmm) then

                #:call GPU_PARALLEL_LOOP(collapse=4)
                    do i = 1, 4
                        do l = is3%beg, is3%end
                            do k = is2%beg, is2%end
                                do j = is1%beg, is1%end + 1
                                    mom_sp_rsx_vf(j, k, l, i) = mom_sp(i)%sf(j, k, l)
                                end do
                            end do
                        end do
                    end do
                #:endcall GPU_PARALLEL_LOOP
            end if

            ! Reshaping Inputted Data in y-direction
        elseif (norm_dir == 2) then

            if (viscous .or. (surface_tension)) then
                #:call GPU_PARALLEL_LOOP(collapse=4)
                    do i = momxb, E_idx
                        do l = is3%beg, is3%end
                            do j = is1%beg, is1%end
                                do k = is2%beg, is2%end
                                    flux_src_vf(i)%sf(k, j, l) = 0._wp
                                end do
                            end do
                        end do
                    end do
                #:endcall GPU_PARALLEL_LOOP
            end if

            if (chem_params%diffusion) then
                $:GPU_PARALLEL_LOOP(collapse=4)
                do i = E_idx, chemxe
                    do l = is3%beg, is3%end
                        do j = is1%beg, is1%end
                            do k = is2%beg, is2%end
                                if (i == E_idx .or. i >= chemxb) then
                                    flux_src_vf(i)%sf(k, j, l) = 0._wp
                                end if
                            end do
                        end do
                    end do
                end do
            end if

            if (qbmm) then
                #:call GPU_PARALLEL_LOOP(collapse=4)
                    do i = 1, 4
                        do l = is3%beg, is3%end
                            do k = is2%beg, is2%end
                                do j = is1%beg, is1%end + 1
                                    mom_sp_rsy_vf(j, k, l, i) = mom_sp(i)%sf(k, j, l)
                                end do
                            end do
                        end do
                    end do
                #:endcall GPU_PARALLEL_LOOP
            end if

            ! Reshaping Inputted Data in z-direction
        else

            if (viscous .or. (surface_tension)) then
                #:call GPU_PARALLEL_LOOP(collapse=4)
                    do i = momxb, E_idx
                        do j = is1%beg, is1%end
                            do k = is2%beg, is2%end
                                do l = is3%beg, is3%end
                                    flux_src_vf(i)%sf(l, k, j) = 0._wp
                                end do
                            end do
                        end do
                    end do
                #:endcall GPU_PARALLEL_LOOP
            end if

            if (chem_params%diffusion) then
                $:GPU_PARALLEL_LOOP(collapse=4)
                do i = E_idx, chemxe
                    do j = is1%beg, is1%end
                        do k = is2%beg, is2%end
                            do l = is3%beg, is3%end
                                if (i == E_idx .or. i >= chemxb) then
                                    flux_src_vf(i)%sf(l, k, j) = 0._wp
                                end if
                            end do
                        end do
                    end do
                end do
            end if

            if (qbmm) then
                #:call GPU_PARALLEL_LOOP(collapse=4)
                    do i = 1, 4
                        do l = is3%beg, is3%end
                            do k = is2%beg, is2%end
                                do j = is1%beg, is1%end + 1
                                    mom_sp_rsz_vf(j, k, l, i) = mom_sp(i)%sf(l, k, j)
                                end do
                            end do
                        end do
                    end do
                #:endcall GPU_PARALLEL_LOOP
            end if

        end if

    end subroutine s_initialize_riemann_solver

    !> @brief Computes cylindrical viscous source flux contributions for momentum and energy.
        !! Calculates Cartesian components of the stress tensor using averaged velocity derivatives
        !! and cylindrical geometric factors, then updates `flux_src_vf`.
        !! Assumes x-dir is axial (z_cyl), y-dir is radial (r_cyl), z-dir is azimuthal (theta_cyl for derivatives).
        !! @param[in] velL_vf Left boundary velocity ($v_x, v_y, v_z$) (num_dims scalar_field).
        !! @param[in] dvelL_dx_vf Left boundary $\partial v_i/\partial x$ (num_dims scalar_field).
        !! @param[in] dvelL_dy_vf Left boundary $\partial v_i/\partial y$ (num_dims scalar_field).
        !! @param[in] dvelL_dz_vf Left boundary $\partial v_i/\partial z$ (num_dims scalar_field).
        !! @param[in] velR_vf Right boundary velocity ($v_x, v_y, v_z$) (num_dims scalar_field).
        !! @param[in] dvelR_dx_vf Right boundary $\partial v_i/\partial x$ (num_dims scalar_field).
        !! @param[in] dvelR_dy_vf Right boundary $\partial v_i/\partial y$ (num_dims scalar_field).
        !! @param[in] dvelR_dz_vf Right boundary $\partial v_i/\partial z$ (num_dims scalar_field).
        !! @param[inout] flux_src_vf Intercell source flux array to update (sys_size scalar_field).
        !! @param[in] norm_dir Interface normal direction (1=x-face, 2=y-face, 3=z-face).
        !! @param[in] ix Global X-direction loop bounds (int_bounds_info).
        !! @param[in] iy Global Y-direction loop bounds (int_bounds_info).
        !! @param[in] iz Global Z-direction loop bounds (int_bounds_info).
    subroutine s_compute_cylindrical_viscous_source_flux(velL_vf, &
                                                         dvelL_dx_vf, dvelL_dy_vf, dvelL_dz_vf, &
                                                         velR_vf, &
                                                         dvelR_dx_vf, dvelR_dy_vf, dvelR_dz_vf, &
                                                         flux_src_vf, norm_dir, ix, iy, iz)

        type(scalar_field), dimension(num_dims), intent(in) :: velL_vf, velR_vf
        type(scalar_field), dimension(num_dims), intent(in) :: dvelL_dx_vf, dvelR_dx_vf
        type(scalar_field), dimension(num_dims), intent(in) :: dvelL_dy_vf, dvelR_dy_vf
        type(scalar_field), dimension(num_dims), intent(in) :: dvelL_dz_vf, dvelR_dz_vf
        type(scalar_field), dimension(sys_size), intent(inout) :: flux_src_vf
        integer, intent(in) :: norm_dir
        type(int_bounds_info), intent(in) :: ix, iy, iz

        ! Local variables
        real(wp), dimension(num_dims) :: avg_v_int       !!< Averaged interface velocity $(v_x, v_y, v_z)$ (grid directions).
        real(wp), dimension(num_dims) :: avg_dvdx_int    !!< Averaged interface $\partial v_i/\partial x$ (grid dir 1).
        real(wp), dimension(num_dims) :: avg_dvdy_int    !!< Averaged interface $\partial v_i/\partial y$ (grid dir 2).
        real(wp), dimension(num_dims) :: avg_dvdz_int    !!< Averaged interface $\partial v_i/\partial z$ (grid dir 3).

        real(wp), dimension(num_dims) :: stress_vector_shear !!< Shear stress vector $(\sigma_{N1}, \sigma_{N2}, \sigma_{N3})$ on N-face (grid directions).
        real(wp) :: stress_normal_bulk  !!< Normal bulk stress component $\sigma_{NN}$ on N-face.

        real(wp) :: Re_s, Re_b        !!< Effective interface shear and bulk Reynolds numbers.
        real(wp), dimension(num_dims) :: vel_src_int !!< Interface velocity $(v_1,v_2,v_3)$ (grid directions) for viscous work.
        real(wp) :: r_eff             !!< Effective radius at interface for cylindrical terms.
        real(wp) :: div_v_term_const  !!< Common term $-(2/3)(\nabla \cdot \mathbf{v}) / \text{Re}_s$ for shear stress diagonal.
        real(wp) :: divergence_cyl    !!< Full divergence $\nabla \cdot \mathbf{v}$ in cylindrical coordinates.

        integer :: j, k, l           !!< Loop iterators for $x, y, z$ grid directions.
        integer :: i_vel             !!< Loop iterator for velocity components.
        integer :: idx_rp(3)         !!< Indices $(j,k,l)$ of 'right' point for averaging.

        #:call GPU_PARALLEL_LOOP(collapse=3, private='[idx_rp, avg_v_int, avg_dvdx_int, avg_dvdy_int, avg_dvdz_int, Re_s, Re_b, vel_src_int, r_eff, divergence_cyl, stress_vector_shear, stress_normal_bulk, div_v_term_const]')
            do l = iz%beg, iz%end
                do k = iy%beg, iy%end
                    do j = ix%beg, ix%end

                        ! Determine indices for the 'right' state for averaging across the interface
                        idx_rp = [j, k, l]
                        idx_rp(norm_dir) = idx_rp(norm_dir) + 1

                        ! Average velocities and their derivatives at the interface
                        ! For cylindrical: x-dir ~ axial (z_cyl), y-dir ~ radial (r_cyl), z-dir ~ azimuthal (theta_cyl)
                        $:GPU_LOOP(parallelism='[seq]')
                        do i_vel = 1, num_dims
                            avg_v_int(i_vel) = 0.5_wp*(velL_vf(i_vel)%sf(j, k, l) + velR_vf(i_vel)%sf(idx_rp(1), idx_rp(2), idx_rp(3)))

                            avg_dvdx_int(i_vel) = 0.5_wp*(dvelL_dx_vf(i_vel)%sf(j, k, l) + &
                                                          dvelR_dx_vf(i_vel)%sf(idx_rp(1), idx_rp(2), idx_rp(3)))
                            if (num_dims > 1) then
                                avg_dvdy_int(i_vel) = 0.5_wp*(dvelL_dy_vf(i_vel)%sf(j, k, l) + &
                                                              dvelR_dy_vf(i_vel)%sf(idx_rp(1), idx_rp(2), idx_rp(3)))
                            else
                                avg_dvdy_int(i_vel) = 0.0_wp
                            end if
                            if (num_dims > 2) then
                                avg_dvdz_int(i_vel) = 0.5_wp*(dvelL_dz_vf(i_vel)%sf(j, k, l) + &
                                                              dvelR_dz_vf(i_vel)%sf(idx_rp(1), idx_rp(2), idx_rp(3)))
                            else
                                avg_dvdz_int(i_vel) = 0.0_wp
                            end if
                        end do

                        ! Get Re numbers and interface velocity for viscous work
                        select case (norm_dir)
                        case (1) ! x-face (axial face in z_cyl direction)
                            Re_s = Re_avg_rsx_vf(j, k, l, 1)
                            Re_b = Re_avg_rsx_vf(j, k, l, 2)
                            vel_src_int = vel_src_rsx_vf(j, k, l, 1:num_dims)
                            r_eff = y_cc(k)
                        case (2) ! y-face (radial face in r_cyl direction)
                            Re_s = Re_avg_rsy_vf(k, j, l, 1)
                            Re_b = Re_avg_rsy_vf(k, j, l, 2)
                            vel_src_int = vel_src_rsy_vf(k, j, l, 1:num_dims)
                            r_eff = y_cb(k)
                        case (3) ! z-face (azimuthal face in theta_cyl direction)
                            Re_s = Re_avg_rsz_vf(l, k, j, 1)
                            Re_b = Re_avg_rsz_vf(l, k, j, 2)
                            vel_src_int = vel_src_rsz_vf(l, k, j, 1:num_dims)
                            r_eff = y_cc(k)
                        end select

                        ! Divergence in cylindrical coordinates (vx=vz_cyl, vy=vr_cyl, vz=vtheta_cyl)
                        divergence_cyl = avg_dvdx_int(1) + avg_dvdy_int(2) + avg_v_int(2)/r_eff
                        if (num_dims > 2) then
                            divergence_cyl = divergence_cyl + avg_dvdz_int(3)/r_eff
                        end if

                        stress_vector_shear = 0.0_wp
                        stress_normal_bulk = 0.0_wp

                        if (shear_stress) then
                            div_v_term_const = -(2.0_wp/3.0_wp)*divergence_cyl/Re_s

                            select case (norm_dir)
                            case (1) ! X-face (axial normal, z_cyl)
                                stress_vector_shear(1) = (2.0_wp*avg_dvdx_int(1))/Re_s + div_v_term_const
                                if (num_dims > 1) then
                                    stress_vector_shear(2) = (avg_dvdy_int(1) + avg_dvdx_int(2))/Re_s
                                end if
                                if (num_dims > 2) then
                                    stress_vector_shear(3) = (avg_dvdz_int(1)/r_eff + avg_dvdx_int(3))/Re_s
                                end if
                            case (2) ! Y-face (radial normal, r_cyl)
                                if (num_dims > 1) then
                                    stress_vector_shear(1) = (avg_dvdy_int(1) + avg_dvdx_int(2))/Re_s
                                    stress_vector_shear(2) = (2.0_wp*avg_dvdy_int(2))/Re_s + div_v_term_const
                                    if (num_dims > 2) then
                                        stress_vector_shear(3) = (avg_dvdz_int(2)/r_eff - avg_v_int(3)/r_eff + avg_dvdy_int(3))/Re_s
                                    end if
                                else
                                    stress_vector_shear(1) = (2.0_wp*avg_dvdx_int(1))/Re_s + div_v_term_const
                                end if
                            case (3) ! Z-face (azimuthal normal, theta_cyl)
                                if (num_dims > 2) then
                                    stress_vector_shear(1) = (avg_dvdz_int(1)/r_eff + avg_dvdx_int(3))/Re_s
                                    stress_vector_shear(2) = (avg_dvdz_int(2)/r_eff - avg_v_int(3)/r_eff + avg_dvdy_int(3))/Re_s
                                    stress_vector_shear(3) = (2.0_wp*(avg_dvdz_int(3)/r_eff + avg_v_int(2)/r_eff))/Re_s + div_v_term_const
                                end if
                            end select

                            $:GPU_LOOP(parallelism='[seq]')
                            do i_vel = 1, num_dims
                                flux_src_vf(momxb + i_vel - 1)%sf(j, k, l) = flux_src_vf(momxb + i_vel - 1)%sf(j, k, l) - stress_vector_shear(i_vel)
                                flux_src_vf(E_idx)%sf(j, k, l) = flux_src_vf(E_idx)%sf(j, k, l) - vel_src_int(i_vel)*stress_vector_shear(i_vel)
                            end do
                        end if

                        if (bulk_stress) then
                            stress_normal_bulk = divergence_cyl/Re_b

                            flux_src_vf(momxb + norm_dir - 1)%sf(j, k, l) = flux_src_vf(momxb + norm_dir - 1)%sf(j, k, l) - stress_normal_bulk
                            flux_src_vf(E_idx)%sf(j, k, l) = flux_src_vf(E_idx)%sf(j, k, l) - vel_src_int(norm_dir)*stress_normal_bulk
                        end if

                    end do
                end do
            end do
        #:endcall GPU_PARALLEL_LOOP

    end subroutine s_compute_cylindrical_viscous_source_flux

    !> @brief Computes Cartesian viscous source flux contributions for momentum and energy.
    !! Calculates averaged velocity gradients, gets Re and interface velocities,
    !! calls helpers for shear/bulk stress, then updates `flux_src_vf`.
    !! @param[in] velL_vf Left boundary velocity (num_dims scalar_field).
    !! @param[in] dvelL_dx_vf Left boundary d(vel)/dx (num_dims scalar_field).
    !! @param[in] dvelL_dy_vf Left boundary d(vel)/dy (num_dims scalar_field).
    !! @param[in] dvelL_dz_vf Left boundary d(vel)/dz (num_dims scalar_field).
    !! @param[in] velR_vf Right boundary velocity (num_dims scalar_field).
    !! @param[in] dvelR_dx_vf Right boundary d(vel)/dx (num_dims scalar_field).
    !! @param[in] dvelR_dy_vf Right boundary d(vel)/dy (num_dims scalar_field).
    !! @param[in] dvelR_dz_vf Right boundary d(vel)/dz (num_dims scalar_field).
    !! @param[inout] flux_src_vf Intercell source flux array to update (sys_size scalar_field).
    !! @param[in] norm_dir Interface normal direction (1=x, 2=y, 3=z).
    !! @param[in] ix X-direction loop bounds (int_bounds_info).
    !! @param[in] iy Y-direction loop bounds (int_bounds_info).
    !! @param[in] iz Z-direction loop bounds (int_bounds_info).
    subroutine s_compute_cartesian_viscous_source_flux(dvelL_dx_vf, &
                                                       dvelL_dy_vf, &
                                                       dvelL_dz_vf, &
                                                       dvelR_dx_vf, &
                                                       dvelR_dy_vf, &
                                                       dvelR_dz_vf, &
                                                       flux_src_vf, &
                                                       norm_dir)

        ! Arguments
        type(scalar_field), dimension(num_dims), intent(in) :: dvelL_dx_vf, dvelR_dx_vf
        type(scalar_field), dimension(num_dims), intent(in) :: dvelL_dy_vf, dvelR_dy_vf
        type(scalar_field), dimension(num_dims), intent(in) :: dvelL_dz_vf, dvelR_dz_vf
        type(scalar_field), dimension(sys_size), intent(inout) :: flux_src_vf
        integer, intent(in) :: norm_dir

        ! Local variables
        real(wp), dimension(num_dims, num_dims) :: vel_grad_avg        !< Averaged velocity gradient tensor `d(vel_i)/d(coord_j)`.
        real(wp), dimension(num_dims, num_dims) :: current_tau_shear   !< Current shear stress tensor.
        real(wp), dimension(num_dims, num_dims) :: current_tau_bulk    !< Current bulk stress tensor.
        real(wp), dimension(num_dims) :: vel_src_at_interface         !< Interface velocities (u,v,w) for viscous work.
        integer, dimension(3) :: idx_right_phys                     !< Physical (j,k,l) indices for right state.

        real(wp) :: Re_shear !< Interface shear Reynolds number.
        real(wp) :: Re_bulk  !< Interface bulk Reynolds number.

        integer :: j_loop         !< Physical x-index loop iterator.
        integer :: k_loop         !< Physical y-index loop iterator.
        integer :: l_loop         !< Physical z-index loop iterator.
        integer :: i_dim          !< Generic dimension/component iterator.
        integer :: vel_comp_idx   !< Velocity component iterator (1=u, 2=v, 3=w).

        real(wp) :: divergence_v   !< Velocity divergence at interface.

        #:call GPU_PARALLEL_LOOP(collapse=3, private='[idx_right_phys, vel_grad_avg, current_tau_shear, current_tau_bulk, vel_src_at_interface, Re_shear, Re_bulk, divergence_v, i_dim, vel_comp_idx]')
            do l_loop = isz%beg, isz%end
                do k_loop = isy%beg, isy%end
                    do j_loop = isx%beg, isx%end

                        idx_right_phys(1) = j_loop
                        idx_right_phys(2) = k_loop
                        idx_right_phys(3) = l_loop
                        idx_right_phys(norm_dir) = idx_right_phys(norm_dir) + 1

                        vel_grad_avg = 0.0_wp
                        do vel_comp_idx = 1, num_dims
                            vel_grad_avg(vel_comp_idx, 1) = 0.5_wp*(dvelL_dx_vf(vel_comp_idx)%sf(j_loop, k_loop, l_loop) + &
                                                                    dvelR_dx_vf(vel_comp_idx)%sf(idx_right_phys(1), idx_right_phys(2), idx_right_phys(3)))
                            if (num_dims > 1) then
                                vel_grad_avg(vel_comp_idx, 2) = 0.5_wp*(dvelL_dy_vf(vel_comp_idx)%sf(j_loop, k_loop, l_loop) + &
                                                                        dvelR_dy_vf(vel_comp_idx)%sf(idx_right_phys(1), idx_right_phys(2), idx_right_phys(3)))
                            end if
                            if (num_dims > 2) then
                                vel_grad_avg(vel_comp_idx, 3) = 0.5_wp*(dvelL_dz_vf(vel_comp_idx)%sf(j_loop, k_loop, l_loop) + &
                                                                        dvelR_dz_vf(vel_comp_idx)%sf(idx_right_phys(1), idx_right_phys(2), idx_right_phys(3)))
                            end if
                        end do

                        divergence_v = 0.0_wp
                        do i_dim = 1, num_dims
                            divergence_v = divergence_v + vel_grad_avg(i_dim, i_dim)
                        end do

                        vel_src_at_interface = 0.0_wp
                        if (norm_dir == 1) then
                            Re_shear = Re_avg_rsx_vf(j_loop, k_loop, l_loop, 1)
                            Re_bulk = Re_avg_rsx_vf(j_loop, k_loop, l_loop, 2)
                            do i_dim = 1, num_dims
                                vel_src_at_interface(i_dim) = vel_src_rsx_vf(j_loop, k_loop, l_loop, i_dim)
                            end do
                        else if (norm_dir == 2) then
                            Re_shear = Re_avg_rsy_vf(k_loop, j_loop, l_loop, 1)
                            Re_bulk = Re_avg_rsy_vf(k_loop, j_loop, l_loop, 2)
                            do i_dim = 1, num_dims
                                vel_src_at_interface(i_dim) = vel_src_rsy_vf(k_loop, j_loop, l_loop, i_dim)
                            end do
                        else
                            Re_shear = Re_avg_rsz_vf(l_loop, k_loop, j_loop, 1)
                            Re_bulk = Re_avg_rsz_vf(l_loop, k_loop, j_loop, 2)
                            do i_dim = 1, num_dims
                                vel_src_at_interface(i_dim) = vel_src_rsz_vf(l_loop, k_loop, j_loop, i_dim)
                            end do
                        end if

                        if (shear_stress) then
                            ! current_tau_shear = 0.0_wp
                            call s_calculate_shear_stress_tensor(vel_grad_avg, Re_shear, divergence_v, current_tau_shear)

                            do i_dim = 1, num_dims
                                flux_src_vf(momxb + i_dim - 1)%sf(j_loop, k_loop, l_loop) = &
                                    flux_src_vf(momxb + i_dim - 1)%sf(j_loop, k_loop, l_loop) - current_tau_shear(norm_dir, i_dim)

                                flux_src_vf(E_idx)%sf(j_loop, k_loop, l_loop) = &
                                    flux_src_vf(E_idx)%sf(j_loop, k_loop, l_loop) - &
                                    vel_src_at_interface(i_dim)*current_tau_shear(norm_dir, i_dim)
                            end do
                        end if

                        if (bulk_stress) then
                            ! current_tau_bulk = 0.0_wp
                            call s_calculate_bulk_stress_tensor(Re_bulk, divergence_v, current_tau_bulk)

                            do i_dim = 1, num_dims
                                flux_src_vf(momxb + i_dim - 1)%sf(j_loop, k_loop, l_loop) = &
                                    flux_src_vf(momxb + i_dim - 1)%sf(j_loop, k_loop, l_loop) - current_tau_bulk(norm_dir, i_dim)

                                flux_src_vf(E_idx)%sf(j_loop, k_loop, l_loop) = &
                                    flux_src_vf(E_idx)%sf(j_loop, k_loop, l_loop) - &
                                    vel_src_at_interface(i_dim)*current_tau_bulk(norm_dir, i_dim)
                            end do
                        end if

                    end do
                end do
            end do
        #:endcall GPU_PARALLEL_LOOP

    end subroutine s_compute_cartesian_viscous_source_flux

    !> @brief Calculates shear stress tensor components.
    !! tau_ij_shear = ( (dui/dxj + duj/dxi) - (2/3)*(div_v)*delta_ij ) / Re_shear
    !! @param[in] vel_grad_avg Averaged velocity gradient tensor (d(vel_i)/d(coord_j)).
    !! @param[in] Re_shear Shear Reynolds number.
    !! @param[in] divergence_v Velocity divergence (du/dx + dv/dy + dw/dz).
    !! @param[out] tau_shear_out Calculated shear stress tensor (stress on i-face, j-direction).
    subroutine s_calculate_shear_stress_tensor(vel_grad_avg, Re_shear, divergence_v, tau_shear_out)
        $:GPU_ROUTINE(parallelism='[seq]')

        ! Arguments
        real(wp), dimension(num_dims, num_dims), intent(in) :: vel_grad_avg
        real(wp), intent(in) :: Re_shear
        real(wp), intent(in) :: divergence_v
        real(wp), dimension(num_dims, num_dims), intent(out) :: tau_shear_out

        ! Local variables
        integer :: i_dim !< Loop iterator for face normal.
        integer :: j_dim !< Loop iterator for force component direction.

        tau_shear_out = 0.0_wp

        do i_dim = 1, num_dims
            do j_dim = 1, num_dims
                tau_shear_out(i_dim, j_dim) = (vel_grad_avg(j_dim, i_dim) + vel_grad_avg(i_dim, j_dim))/Re_shear
                if (i_dim == j_dim) then
                    tau_shear_out(i_dim, j_dim) = tau_shear_out(i_dim, j_dim) - &
                                                  (2.0_wp/3.0_wp)*divergence_v/Re_shear
                end if
            end do
        end do

    end subroutine s_calculate_shear_stress_tensor

    !> @brief Calculates bulk stress tensor components (diagonal only).
    !! tau_ii_bulk = (div_v) / Re_bulk. Off-diagonals are zero.
    !! @param[in] Re_bulk Bulk Reynolds number.
    !! @param[in] divergence_v Velocity divergence (du/dx + dv/dy + dw/dz).
    !! @param[out] tau_bulk_out Calculated bulk stress tensor (stress on i-face, i-direction).
    subroutine s_calculate_bulk_stress_tensor(Re_bulk, divergence_v, tau_bulk_out)
        $:GPU_ROUTINE(parallelism='[seq]')

        ! Arguments
        real(wp), intent(in) :: Re_bulk
        real(wp), intent(in) :: divergence_v
        real(wp), dimension(num_dims, num_dims), intent(out) :: tau_bulk_out

        ! Local variables
        integer :: i_dim !< Loop iterator for diagonal components.

        tau_bulk_out = 0.0_wp

        do i_dim = 1, num_dims
            tau_bulk_out(i_dim, i_dim) = divergence_v/Re_bulk
        end do

    end subroutine s_calculate_bulk_stress_tensor

    !>  Deallocation and/or disassociation procedures that are
        !!      needed to finalize the selected Riemann problem solver
        !!  @param flux_vf       Intercell fluxes
        !!  @param flux_src_vf   Intercell source fluxes
        !!  @param flux_gsrc_vf  Intercell geometric source fluxes
        !!  @param norm_dir Dimensional splitting coordinate direction
    subroutine s_finalize_riemann_solver(flux_vf, flux_src_vf, &
                                         flux_gsrc_vf, &
                                         norm_dir)

        type(scalar_field), &
            dimension(sys_size), &
            intent(inout) :: flux_vf, flux_src_vf, flux_gsrc_vf

        integer, intent(in) :: norm_dir

        integer :: i, j, k, l !< Generic loop iterators

        ! Reshaping Outputted Data in y-direction
        if (norm_dir == 2) then
            #:call GPU_PARALLEL_LOOP(collapse=4)
                do i = 1, sys_size
                    do l = is3%beg, is3%end
                        do j = is1%beg, is1%end
                            do k = is2%beg, is2%end
                                flux_vf(i)%sf(k, j, l) = &
                                    flux_rsy_vf(j, k, l, i)
                            end do
                        end do
                    end do
                end do
            #:endcall GPU_PARALLEL_LOOP

            if (cyl_coord) then
                #:call GPU_PARALLEL_LOOP(collapse=4)
                    do i = 1, sys_size
                        do l = is3%beg, is3%end
                            do j = is1%beg, is1%end
                                do k = is2%beg, is2%end
                                    flux_gsrc_vf(i)%sf(k, j, l) = &
                                        flux_gsrc_rsy_vf(j, k, l, i)
                                end do
                            end do
                        end do
                    end do
                #:endcall GPU_PARALLEL_LOOP
            end if

            #:call GPU_PARALLEL_LOOP(collapse=3)
                do l = is3%beg, is3%end
                    do j = is1%beg, is1%end
                        do k = is2%beg, is2%end
                            flux_src_vf(advxb)%sf(k, j, l) = &
                                flux_src_rsy_vf(j, k, l, advxb)
                        end do
                    end do
                end do
            #:endcall GPU_PARALLEL_LOOP

            if (riemann_solver == 1 .or. riemann_solver == 4) then
                #:call GPU_PARALLEL_LOOP(collapse=4)
                    do i = advxb + 1, advxe
                        do l = is3%beg, is3%end
                            do j = is1%beg, is1%end
                                do k = is2%beg, is2%end
                                    flux_src_vf(i)%sf(k, j, l) = &
                                        flux_src_rsy_vf(j, k, l, i)
                                end do
                            end do
                        end do
                    end do
                #:endcall GPU_PARALLEL_LOOP

            end if
            ! Reshaping Outputted Data in z-direction
        elseif (norm_dir == 3) then
            #:call GPU_PARALLEL_LOOP(collapse=4)
                do i = 1, sys_size
                    do j = is1%beg, is1%end
                        do k = is2%beg, is2%end
                            do l = is3%beg, is3%end

                                flux_vf(i)%sf(l, k, j) = &
                                    flux_rsz_vf(j, k, l, i)
                            end do
                        end do
                    end do
                end do
            #:endcall GPU_PARALLEL_LOOP
            if (grid_geometry == 3) then
                #:call GPU_PARALLEL_LOOP(collapse=4)
                    do i = 1, sys_size
                        do j = is1%beg, is1%end
                            do k = is2%beg, is2%end
                                do l = is3%beg, is3%end

                                    flux_gsrc_vf(i)%sf(l, k, j) = &
                                        flux_gsrc_rsz_vf(j, k, l, i)
                                end do
                            end do
                        end do
                    end do
                #:endcall GPU_PARALLEL_LOOP
            end if

            #:call GPU_PARALLEL_LOOP(collapse=3)
                do j = is1%beg, is1%end
                    do k = is2%beg, is2%end
                        do l = is3%beg, is3%end
                            flux_src_vf(advxb)%sf(l, k, j) = &
                                flux_src_rsz_vf(j, k, l, advxb)
                        end do
                    end do
                end do
            #:endcall GPU_PARALLEL_LOOP

            if (riemann_solver == 1 .or. riemann_solver == 4) then
                #:call GPU_PARALLEL_LOOP(collapse=4)
                    do i = advxb + 1, advxe
                        do j = is1%beg, is1%end
                            do k = is2%beg, is2%end
                                do l = is3%beg, is3%end
                                    flux_src_vf(i)%sf(l, k, j) = &
                                        flux_src_rsz_vf(j, k, l, i)
                                end do
                            end do
                        end do
                    end do
                #:endcall GPU_PARALLEL_LOOP

            end if
        elseif (norm_dir == 1) then
            #:call GPU_PARALLEL_LOOP(collapse=4)
                do i = 1, sys_size
                    do l = is3%beg, is3%end
                        do k = is2%beg, is2%end
                            do j = is1%beg, is1%end
                                flux_vf(i)%sf(j, k, l) = &
                                    flux_rsx_vf(j, k, l, i)
                            end do
                        end do
                    end do
                end do
            #:endcall GPU_PARALLEL_LOOP

            #:call GPU_PARALLEL_LOOP(collapse=3)
                do l = is3%beg, is3%end
                    do k = is2%beg, is2%end
                        do j = is1%beg, is1%end
                            flux_src_vf(advxb)%sf(j, k, l) = &
                                flux_src_rsx_vf(j, k, l, advxb)
                        end do
                    end do
                end do
            #:endcall GPU_PARALLEL_LOOP

            if (riemann_solver == 1 .or. riemann_solver == 4) then
                #:call GPU_PARALLEL_LOOP(collapse=4)
                    do i = advxb + 1, advxe
                        do l = is3%beg, is3%end
                            do k = is2%beg, is2%end
                                do j = is1%beg, is1%end
                                    flux_src_vf(i)%sf(j, k, l) = &
                                        flux_src_rsx_vf(j, k, l, i)
                                end do
                            end do
                        end do
                    end do
                #:endcall GPU_PARALLEL_LOOP
            end if
        end if

    end subroutine s_finalize_riemann_solver

    !> Module deallocation and/or disassociation procedures
    impure subroutine s_finalize_riemann_solvers_module

        if (viscous) then
            @:DEALLOCATE(Re_avg_rsx_vf)
        end if
        @:DEALLOCATE(vel_src_rsx_vf)
        @:DEALLOCATE(flux_rsx_vf)
        @:DEALLOCATE(flux_src_rsx_vf)
        @:DEALLOCATE(flux_gsrc_rsx_vf)
        if (qbmm) then
            @:DEALLOCATE(mom_sp_rsx_vf)
        end if

        if (n == 0) return

        if (viscous) then
            @:DEALLOCATE(Re_avg_rsy_vf)
        end if
        @:DEALLOCATE(vel_src_rsy_vf)
        @:DEALLOCATE(flux_rsy_vf)
        @:DEALLOCATE(flux_src_rsy_vf)
        @:DEALLOCATE(flux_gsrc_rsy_vf)
        if (qbmm) then
            @:DEALLOCATE(mom_sp_rsy_vf)
        end if

        if (p == 0) return

        if (viscous) then
            @:DEALLOCATE(Re_avg_rsz_vf)
        end if
        @:DEALLOCATE(vel_src_rsz_vf)
        @:DEALLOCATE(flux_rsz_vf)
        @:DEALLOCATE(flux_src_rsz_vf)
        @:DEALLOCATE(flux_gsrc_rsz_vf)
        if (qbmm) then
            @:DEALLOCATE(mom_sp_rsz_vf)
        end if

    end subroutine s_finalize_riemann_solvers_module

end module m_riemann_solvers<|MERGE_RESOLUTION|>--- conflicted
+++ resolved
@@ -620,19 +620,7 @@
                                 !    end if
                                 !end if
 
-<<<<<<< HEAD
                                 @:compute_average_state()
-=======
-                            if (viscous) then
-                                if (chemistry) then
-                                    call compute_viscosity_and_inversion(T_L, Ys_L, T_R, Ys_R, Re_L(1), Re_R(1))
-                                end if
-                                $:GPU_LOOP(parallelism='[seq]')
-                                do i = 1, 2
-                                    Re_avg_rs${XYZ}$_vf(j, k, l, i) = 2._wp/(1._wp/Re_L(i) + 1._wp/Re_R(i))
-                                end do
-                            end if
->>>>>>> eb152c57
 
                                 call s_compute_speed_of_sound(pres_L, rho_L, gamma_L, pi_inf_L, H_L, alpha_L, &
                                                               vel_L_rms, 0._wp, c_L)
@@ -652,7 +640,10 @@
                                 end if
 
                                 if (viscous) then
-                                    $:GPU_LOOP(parallelism='[seq]')
+                                    if (chemistry) then
+                                    call compute_viscosity_and_inversion(T_L, Ys_L, T_R, Ys_R, Re_L(1), Re_R(1))
+                                end if
+                                $:GPU_LOOP(parallelism='[seq]')
                                     do i = 1, 2
                                         Re_avg_rs${XYZ}$_vf(j, k, l, i) = 2._wp/(1._wp/Re_L(i) + 1._wp/Re_R(i))
                                     end do
@@ -2502,20 +2493,8 @@
 
                                     @:compute_average_state()
 
-<<<<<<< HEAD
                                     call s_compute_speed_of_sound(pres_L, rho_L, gamma_L, pi_inf_L, H_L, alpha_L, &
                                                                   vel_L_rms, 0._wp, c_L)
-=======
-                                if (viscous) then
-                                    if (chemistry) then
-                                        call compute_viscosity_and_inversion(T_L, Ys_L, T_R, Ys_R, Re_L(1), Re_R(1))
-                                    end if
-                                    $:GPU_LOOP(parallelism='[seq]')
-                                    do i = 1, 2
-                                        Re_avg_rs${XYZ}$_vf(j, k, l, i) = 2._wp/(1._wp/Re_L(i) + 1._wp/Re_R(i))
-                                    end do
-                                end if
->>>>>>> eb152c57
 
                                     call s_compute_speed_of_sound(pres_R, rho_R, gamma_R, pi_inf_R, H_R, alpha_R, &
                                                                   vel_R_rms, 0._wp, c_R)
@@ -2526,7 +2505,10 @@
                                                                   vel_avg_rms, c_sum_Yi_Phi, c_avg)
 
                                     if (viscous) then
-                                        $:GPU_LOOP(parallelism='[seq]')
+                                        if (chemistry) then
+                                        call compute_viscosity_and_inversion(T_L, Ys_L, T_R, Ys_R, Re_L(1), Re_R(1))
+                                    end if
+                                    $:GPU_LOOP(parallelism='[seq]')
                                         do i = 1, 2
                                             Re_avg_rs${XYZ}$_vf(j, k, l, i) = 2._wp/(1._wp/Re_L(i) + 1._wp/Re_R(i))
                                         end do
@@ -3645,20 +3627,20 @@
             if (viscous .or. (surface_tension)) then
 
                 #:call GPU_PARALLEL_LOOP(collapse=4)
-                    do i = momxb, E_idx
-                        do l = is3%beg, is3%end
-                            do k = is2%beg, is2%end
-                                do j = is1%beg, is1%end
-                                    flux_src_vf(i)%sf(j, k, l) = 0._wp
-                                end do
+                do i = momxb, E_idx
+                    do l = is3%beg, is3%end
+                        do k = is2%beg, is2%end
+                            do j = is1%beg, is1%end
+                                flux_src_vf(i)%sf(j, k, l) = 0._wp
                             end do
                         end do
                     end do
+                end do
                 #:endcall GPU_PARALLEL_LOOP
             end if
 
             if (chem_params%diffusion) then
-                $:GPU_PARALLEL_LOOP(collapse=4)
+                #:call GPU_PARALLEL_LOOP(collapse=4)
                 do i = E_idx, chemxe
                     do l = is3%beg, is3%end
                         do k = is2%beg, is2%end
@@ -3670,10 +3652,26 @@
                         end do
                     end do
                 end do
+                #:endcall GPU_PARALLEL_LOOP
             end if
 
+            if (chem_params%diffusion) then
+                #:call GPU_PARALLEL_LOOP(collapse=4)
+                do i = E_idx, chemxe
+                    do l = is3%beg, is3%end
+                        do k = is2%beg, is2%end
+                            do j = is1%beg, is1%end
+                                if (i == E_idx .or. i >= chemxb) then
+                                    flux_src_vf(i)%sf(j, k, l) = 0._wp
+                                end if
+                            end do
+                        end do
+                    end do
+                end do
+                #:endcall GPU_PARALLEL_LOOP
+            end if
+
             if (qbmm) then
-
                 #:call GPU_PARALLEL_LOOP(collapse=4)
                     do i = 1, 4
                         do l = is3%beg, is3%end
@@ -3705,7 +3703,7 @@
             end if
 
             if (chem_params%diffusion) then
-                $:GPU_PARALLEL_LOOP(collapse=4)
+                #:call GPU_PARALLEL_LOOP(collapse=4)
                 do i = E_idx, chemxe
                     do l = is3%beg, is3%end
                         do j = is1%beg, is1%end
@@ -3717,19 +3715,20 @@
                         end do
                     end do
                 end do
+                #:endcall GPU_PARALLEL_LOOP
             end if
 
             if (qbmm) then
                 #:call GPU_PARALLEL_LOOP(collapse=4)
-                    do i = 1, 4
-                        do l = is3%beg, is3%end
-                            do k = is2%beg, is2%end
-                                do j = is1%beg, is1%end + 1
-                                    mom_sp_rsy_vf(j, k, l, i) = mom_sp(i)%sf(k, j, l)
-                                end do
+                do i = 1, 4
+                    do l = is3%beg, is3%end
+                        do k = is2%beg, is2%end
+                            do j = is1%beg, is1%end + 1
+                                mom_sp_rsy_vf(j, k, l, i) = mom_sp(i)%sf(k, j, l)
                             end do
                         end do
                     end do
+                end do
                 #:endcall GPU_PARALLEL_LOOP
             end if
 
@@ -3751,7 +3750,7 @@
             end if
 
             if (chem_params%diffusion) then
-                $:GPU_PARALLEL_LOOP(collapse=4)
+                #:call GPU_PARALLEL_LOOP(collapse=4)
                 do i = E_idx, chemxe
                     do j = is1%beg, is1%end
                         do k = is2%beg, is2%end
@@ -3763,6 +3762,23 @@
                         end do
                     end do
                 end do
+                #:endcall GPU_PARALLEL_LOOP
+            end if
+
+            if (chem_params%diffusion) then
+                #:call GPU_PARALLEL_LOOP(collapse=4)
+                do i = E_idx, chemxe
+                    do j = is1%beg, is1%end
+                        do k = is2%beg, is2%end
+                            do l = is3%beg, is3%end
+                                if (i == E_idx .or. i >= chemxb) then
+                                    flux_src_vf(i)%sf(l, k, j) = 0._wp
+                                end if
+                            end do
+                        end do
+                    end do
+                end do
+                #:endcall GPU_PARALLEL_LOOP
             end if
 
             if (qbmm) then
