!>
!! @file m_riemann_solvers.f90
!! @brief Contains module m_riemann_solvers

!> @brief This module features a database of approximate and exact Riemann
!!              problem solvers for the Navier-Stokes system of equations, which
!!              is supplemented by appropriate advection equations that are used
!!              to capture the material interfaces. The closure of the system is
!!              achieved by the stiffened gas equation of state and any required
!!              mixture relations. Surface tension effects are accounted for and
!!              are modeled by means of a volume force acting across the diffuse
!!              material interface region. The implementation details of viscous
!!              and capillary effects, into the Riemann solvers, may be found in
!!              Perigaud and Saurel (2005). Note that both effects are available
!!              only in the volume fraction model. At this time, the approximate
!!              and exact Riemann solvers that are listed below are available:
!!                  1) Harten-Lax-van Leer (HLL)
!!                  2) Harten-Lax-van Leer-Contact (HLLC)
!!                  3) Exact

#:include 'macros.fpp'
#:include 'inline_riemann.fpp'
#:include 'inline_conversions.fpp'

module m_riemann_solvers

    ! Dependencies =============================================================
    use m_derived_types        !< Definitions of the derived types

    use m_global_parameters    !< Definitions of the global parameters

    use m_mpi_proxy            !< Message passing interface (MPI) module proxy

    use m_variables_conversion !< State variables type conversion procedures

    use m_bubbles              !< To get the bubble wall pressure function
    ! ==========================================================================

    implicit none

    private; public :: s_initialize_riemann_solvers_module, &
 s_riemann_solver, &
 s_hll_riemann_solver, &
 s_hllc_riemann_solver, &
 s_finalize_riemann_solvers_module

    abstract interface ! =======================================================

        !> Abstract interface to the subroutines that are utilized to compute the
        !! Riemann problem solution. For additional information please reference:
        !!                        1) s_hll_riemann_solver
        !!                        2) s_hllc_riemann_solver
        !!                        3) s_exact_riemann_solver
        !!  @param qL_prim_vf The  left WENO-reconstructed cell-boundary values of the
        !!      cell-average primitive variables
        !!  @param qR_prim_vf The right WENO-reconstructed cell-boundary values of the
        !!      cell-average primitive variables
        !!  @param dqL_prim_dx_vf The  left WENO-reconstructed cell-boundary values of the
        !!      first-order x-dir spatial derivatives
        !!  @param dqL_prim_dy_vf The  left WENO-reconstructed cell-boundary values of the
        !!      first-order y-dir spatial derivatives
        !!  @param dqL_prim_dz_vf The  left WENO-reconstructed cell-boundary values of the
        !!      first-order z-dir spatial derivatives
        !!  @param dqR_prim_dx_vf The right WENO-reconstructed cell-boundary values of the
        !!      first-order x-dir spatial derivatives
        !!  @param dqR_prim_dy_vf The right WENO-reconstructed cell-boundary values of the
        !!      first-order y-dir spatial derivatives
        !!  @param dqR_prim_dz_vf The right WENO-reconstructed cell-boundary values of the
        !!      first-order z-dir spatial derivatives
        !!  @param gm_alphaL_vf  Left averaged gradient magnitude
        !!  @param gm_alphaR_vf Right averaged gradient magnitude
        !!  @param flux_vf Intra-cell fluxes
        !!  @param flux_src_vf Intra-cell fluxes sources
        !!  @param flux_gsrc_vf Intra-cell geometric fluxes sources
        !!  @param norm_dir Dir. splitting direction
        !!  @param ix Index bounds in the x-dir
        !!  @param iy Index bounds in the y-dir
        !!  @param iz Index bounds in the z-dir
        !!  @param q_prim_vf Cell-averaged primitive variables
        subroutine s_abstract_riemann_solver(qL_prim_rsx_vf, qL_prim_rsy_vf, qL_prim_rsz_vf, dqL_prim_dx_vf, &
                                             dqL_prim_dy_vf, &
                                             dqL_prim_dz_vf, &
                                             qL_prim_vf, &
                                             qR_prim_rsx_vf, qR_prim_rsy_vf, qR_prim_rsz_vf, dqR_prim_dx_vf, &
                                             dqR_prim_dy_vf, &
                                             dqR_prim_dz_vf, &
                                             qR_prim_vf, &
                                             q_prim_vf, &
                                             flux_vf, flux_src_vf, &
                                             flux_gsrc_vf, &
                                             norm_dir, ix, iy, iz)

            import :: scalar_field, int_bounds_info, sys_size, startx, starty, startz

            real(kind(0d0)), dimension(startx:, starty:, startz:, 1:), intent(INOUT) :: qL_prim_rsx_vf, qL_prim_rsy_vf, qL_prim_rsz_vf, qR_prim_rsx_vf, qR_prim_rsy_vf, qR_prim_rsz_vf
            type(scalar_field), dimension(sys_size), intent(IN) :: q_prim_vf

            type(scalar_field), allocatable, dimension(:), intent(INOUT) :: qL_prim_vf, qR_prim_vf

            type(scalar_field), &
                allocatable, dimension(:), &
                intent(INOUT) :: dqL_prim_dx_vf, dqR_prim_dx_vf, &
                                 dqL_prim_dy_vf, dqR_prim_dy_vf, &
                                 dqL_prim_dz_vf, dqR_prim_dz_vf

            type(scalar_field), &
                dimension(sys_size), &
                intent(INOUT) :: flux_vf, flux_src_vf, flux_gsrc_vf

            integer, intent(IN) :: norm_dir

            type(int_bounds_info), intent(IN) :: ix, iy, iz

        end subroutine s_abstract_riemann_solver

        !> The abstract interface to the subroutines that are utilized to compute
        !! the viscous source fluxes for either Cartesian or cylindrical geometries.
        !! For more information please refer to:
        !!      1) s_compute_cartesian_viscous_source_flux
        !!      2) s_compute_cylindrical_viscous_source_flux
        subroutine s_compute_abstract_viscous_source_flux(velL_vf, & ! -------------
                                                          dvelL_dx_vf, &
                                                          dvelL_dy_vf, &
                                                          dvelL_dz_vf, &
                                                          velR_vf, &
                                                          dvelR_dx_vf, &
                                                          dvelR_dy_vf, &
                                                          dvelR_dz_vf, &
                                                          flux_src_vf, &
                                                          norm_dir, &
                                                          ix, iy, iz)

            import :: scalar_field, int_bounds_info, num_dims, sys_size

            type(scalar_field), &
                dimension(num_dims), &
                intent(IN) :: velL_vf, velR_vf, &
                              dvelL_dx_vf, dvelR_dx_vf, &
                              dvelL_dy_vf, dvelR_dy_vf, &
                              dvelL_dz_vf, dvelR_dz_vf

            type(scalar_field), &
                dimension(sys_size), &
                intent(INOUT) :: flux_src_vf

            integer, intent(IN) :: norm_dir

            type(int_bounds_info), intent(IN) :: ix, iy, iz

        end subroutine s_compute_abstract_viscous_source_flux

    end interface ! ============================================================

    !> The cell-boundary values of the fluxes (src - source) that are computed
    !! through the chosen Riemann problem solver, and the direct evaluation of
    !! source terms, by using the left and right states given in qK_prim_rs_vf,
    !! dqK_prim_ds_vf where ds = dx, dy or dz.
    !> @{
#ifdef CRAY_ACC_WAR
    @:CRAY_DECLARE_GLOBAL(real(kind(0d0)), dimension(:, :, :, :), flux_rsx_vf, flux_src_rsx_vf)
    @:CRAY_DECLARE_GLOBAL(real(kind(0d0)), dimension(:, :, :, :), flux_rsy_vf, flux_src_rsy_vf)
    @:CRAY_DECLARE_GLOBAL(real(kind(0d0)), dimension(:, :, :, :), flux_rsz_vf, flux_src_rsz_vf)
    !$acc declare link( flux_rsx_vf, flux_src_rsx_vf, flux_rsy_vf,  &
    !$acc   flux_src_rsy_vf, flux_rsz_vf, flux_src_rsz_vf )
#else
    real(kind(0d0)), allocatable, dimension(:, :, :, :) :: flux_rsx_vf, flux_src_rsx_vf
    real(kind(0d0)), allocatable, dimension(:, :, :, :) :: flux_rsy_vf, flux_src_rsy_vf
    real(kind(0d0)), allocatable, dimension(:, :, :, :) :: flux_rsz_vf, flux_src_rsz_vf
    !$acc declare create( flux_rsx_vf, flux_src_rsx_vf, flux_rsy_vf,  &
    !$acc   flux_src_rsy_vf, flux_rsz_vf, flux_src_rsz_vf )
#endif
    !> @}

    !> The cell-boundary values of the geometrical source flux that are computed
    !! through the chosen Riemann problem solver by using the left and right
    !! states given in qK_prim_rs_vf. Currently 2D axisymmetric for inviscid only.
    !> @{
#ifdef CRAY_ACC_WAR
    @:CRAY_DECLARE_GLOBAL(real(kind(0d0)), dimension(:, :, :, :), flux_gsrc_rsx_vf)
    @:CRAY_DECLARE_GLOBAL(real(kind(0d0)), dimension(:, :, :, :), flux_gsrc_rsy_vf)
    @:CRAY_DECLARE_GLOBAL(real(kind(0d0)), dimension(:, :, :, :), flux_gsrc_rsz_vf)
 !$acc declare link( flux_gsrc_rsx_vf, flux_gsrc_rsy_vf, flux_gsrc_rsz_vf )
#else
    real(kind(0d0)), allocatable, dimension(:, :, :, :) :: flux_gsrc_rsx_vf !<
    real(kind(0d0)), allocatable, dimension(:, :, :, :) :: flux_gsrc_rsy_vf !<
    real(kind(0d0)), allocatable, dimension(:, :, :, :) :: flux_gsrc_rsz_vf !<
 !$acc declare create( flux_gsrc_rsx_vf, flux_gsrc_rsy_vf, flux_gsrc_rsz_vf )
#endif
    !> @}
   

    ! The cell-boundary values of the velocity. vel_src_rs_vf is determined as
    ! part of Riemann problem solution and is used to evaluate the source flux.
#ifdef CRAY_ACC_WAR
    @:CRAY_DECLARE_GLOBAL(real(kind(0d0)), dimension(:, :, :, :), vel_src_rsx_vf)
    @:CRAY_DECLARE_GLOBAL(real(kind(0d0)), dimension(:, :, :, :), vel_src_rsy_vf)
    @:CRAY_DECLARE_GLOBAL(real(kind(0d0)), dimension(:, :, :, :), vel_src_rsz_vf)
    !$acc declare link(vel_src_rsx_vf, vel_src_rsy_vf, vel_src_rsz_vf)
#else
    real(kind(0d0)), allocatable, dimension(:, :, :, :) :: vel_src_rsx_vf
    real(kind(0d0)), allocatable, dimension(:, :, :, :) :: vel_src_rsy_vf
    real(kind(0d0)), allocatable, dimension(:, :, :, :) :: vel_src_rsz_vf
    !$acc declare create(vel_src_rsx_vf, vel_src_rsy_vf, vel_src_rsz_vf)
#endif

#ifdef CRAY_ACC_WAR
    @:CRAY_DECLARE_GLOBAL(real(kind(0d0)), dimension(:, :, :, :), mom_sp_rsx_vf)
    @:CRAY_DECLARE_GLOBAL(real(kind(0d0)), dimension(:, :, :, :), mom_sp_rsy_vf)
    @:CRAY_DECLARE_GLOBAL(real(kind(0d0)), dimension(:, :, :, :), mom_sp_rsz_vf)
    !$acc declare link(mom_sp_rsx_vf, mom_sp_rsy_vf, mom_sp_rsz_vf)
#else
    real(kind(0d0)), allocatable, dimension(:, :, :, :) :: mom_sp_rsx_vf
    real(kind(0d0)), allocatable, dimension(:, :, :, :) :: mom_sp_rsy_vf
    real(kind(0d0)), allocatable, dimension(:, :, :, :) :: mom_sp_rsz_vf
    !$acc declare create(mom_sp_rsx_vf, mom_sp_rsy_vf, mom_sp_rsz_vf)
#endif

#ifdef CRAY_ACC_WAR
    @:CRAY_DECLARE_GLOBAL(real(kind(0d0)), dimension(:, :, :, :), Re_avg_rsx_vf)
    @:CRAY_DECLARE_GLOBAL(real(kind(0d0)), dimension(:, :, :, :), Re_avg_rsy_vf)
    @:CRAY_DECLARE_GLOBAL(real(kind(0d0)), dimension(:, :, :, :), Re_avg_rsz_vf)
!$acc declare link(Re_avg_rsx_vf, Re_avg_rsy_vf, Re_avg_rsz_vf)
#else
    real(kind(0d0)), allocatable, dimension(:, :, :, :) :: Re_avg_rsx_vf
    real(kind(0d0)), allocatable, dimension(:, :, :, :) :: Re_avg_rsy_vf
    real(kind(0d0)), allocatable, dimension(:, :, :, :) :: Re_avg_rsz_vf
    !$acc declare link(Re_avg_rsx_vf, Re_avg_rsy_vf, Re_avg_rsz_vf)
#endif

    procedure(s_abstract_riemann_solver), &
        pointer :: s_riemann_solver => null() !<
    !! Pointer to the procedure that is utilized to calculate either the HLL,
    !! HLLC or exact intercell fluxes, based on the choice of Riemann solver

    procedure(s_compute_abstract_viscous_source_flux), &
        pointer :: s_compute_viscous_source_flux => null() !<
    !! Pointer to the subroutine that is utilized to compute the viscous source
    !! flux for either Cartesian or cylindrical geometries.

    !> @name Indical bounds in the s1-, s2- and s3-directions
    !> @{
    type(int_bounds_info) :: is1, is2, is3
    type(int_bounds_info) :: isx, isy, isz
    !> @}

    !$acc declare create(is1, is2, is3, isx, isy, isz)
<<<<<<< HEAD

    real(kind(0d0)), allocatable, dimension(:) :: Gs
    !$acc declare create(Gs)

=======
 
#ifdef CRAY_ACC_WAR
    @:CRAY_DECLARE_GLOBAL(real(kind(0d0)), dimension(:),  Gs)
    !$acc declare link(Gs)
#else
    real(kind(0d0)), allocatable, dimension(:) ::  Gs
    !$acc declare create(Gs)
#endif

#ifdef CRAY_ACC_WAR
    @:CRAY_DECLARE_GLOBAL(real(kind(0d0)), dimension(:, :), Res)
    !$acc declare link(Res)
#else
>>>>>>> 30ac1a5b
    real(kind(0d0)), allocatable, dimension(:, :) :: Res
    !$acc declare create(Res)
#endif

contains

    @:s_compute_speed_of_sound()

    subroutine s_hll_riemann_solver(qL_prim_rsx_vf, qL_prim_rsy_vf, qL_prim_rsz_vf, dqL_prim_dx_vf, & ! -------
                                    dqL_prim_dy_vf, &
                                    dqL_prim_dz_vf, &
                                    qL_prim_vf, &
                                    qR_prim_rsx_vf, qR_prim_rsy_vf, qR_prim_rsz_vf, dqR_prim_dx_vf, &
                                    dqR_prim_dy_vf, &
                                    dqR_prim_dz_vf, &
                                    qR_prim_vf, &
                                    q_prim_vf, &
                                    flux_vf, flux_src_vf, &
                                    flux_gsrc_vf, &
                                    norm_dir, ix, iy, iz)

        real(kind(0d0)), dimension(startx:, starty:, startz:, 1:), intent(INOUT) :: qL_prim_rsx_vf, qL_prim_rsy_vf, qL_prim_rsz_vf, qR_prim_rsx_vf, qR_prim_rsy_vf, qR_prim_rsz_vf
        type(scalar_field), dimension(sys_size), intent(IN) :: q_prim_vf

        type(scalar_field), allocatable, dimension(:), intent(INOUT) :: qL_prim_vf, qR_prim_vf

        type(scalar_field), &
            allocatable, dimension(:), &
            intent(INOUT) :: dqL_prim_dx_vf, dqR_prim_dx_vf, &
                             dqL_prim_dy_vf, dqR_prim_dy_vf, &
                             dqL_prim_dz_vf, dqR_prim_dz_vf

        ! Intercell fluxes
        type(scalar_field), &
            dimension(sys_size), &
            intent(INOUT) :: flux_vf, flux_src_vf, flux_gsrc_vf

        integer, intent(IN) :: norm_dir
        type(int_bounds_info), intent(IN) :: ix, iy, iz

        real(kind(0d0)), dimension(num_fluids) :: alpha_rho_L, alpha_rho_R
        real(kind(0d0)) :: rho_L, rho_R
        real(kind(0d0)), dimension(num_dims) :: vel_L, vel_R
        real(kind(0d0)) :: pres_L, pres_R
        real(kind(0d0)) :: E_L, E_R
        real(kind(0d0)) :: H_L, H_R
        real(kind(0d0)), dimension(num_fluids) :: alpha_L, alpha_R
        real(kind(0d0)) :: Y_L, Y_R
        real(kind(0d0)) :: gamma_L, gamma_R
        real(kind(0d0)) :: pi_inf_L, pi_inf_R
        real(kind(0d0)) :: qv_L, qv_R
        real(kind(0d0)) :: c_L, c_R
        real(kind(0d0)), dimension(6) :: tau_e_L, tau_e_R
        real(kind(0d0)) :: G_L, G_R
        real(kind(0d0)), dimension(2) :: Re_L, Re_R

        real(kind(0d0)) :: rho_avg
        real(kind(0d0)), dimension(num_dims) :: vel_avg
        real(kind(0d0)) :: H_avg
        real(kind(0d0)) :: gamma_avg
        real(kind(0d0)) :: c_avg

        real(kind(0d0)) :: s_L, s_R, s_M, s_P, s_S
        real(kind(0d0)) :: xi_L, xi_R !< Left and right wave speeds functions
        real(kind(0d0)) :: xi_M, xi_P

        real(kind(0d0)) :: nbub_L, nbub_R
        real(kind(0d0)) :: ptilde_L, ptilde_R
        real(kind(0d0)) :: vel_L_rms, vel_R_rms, vel_avg_rms
        real(kind(0d0)) :: blkmod1, blkmod2
        real(kind(0d0)) :: rho_Star, E_Star, p_Star, p_K_Star
        real(kind(0d0)) :: Ms_L, Ms_R, pres_SL, pres_SR
        real(kind(0d0)) :: alpha_L_sum, alpha_R_sum

        integer :: i, j, k, l, q !< Generic loop iterators

        ! Populating the buffers of the left and right Riemann problem
        ! states variables, based on the choice of boundary conditions
        call s_populate_riemann_states_variables_buffers( &
            qL_prim_rsx_vf, qL_prim_rsy_vf, qL_prim_rsz_vf, dqL_prim_dx_vf, &
            dqL_prim_dy_vf, &
            dqL_prim_dz_vf, &
            qL_prim_vf, &
            qR_prim_rsx_vf, qR_prim_rsy_vf, qR_prim_rsz_vf, dqR_prim_dx_vf, &
            dqR_prim_dy_vf, &
            dqR_prim_dz_vf, &
            qR_prim_vf, &
            norm_dir, ix, iy, iz)

        ! Reshaping inputted data based on dimensional splitting direction
        call s_initialize_riemann_solver( &
            q_prim_vf, &
            flux_vf, flux_src_vf, &
            flux_gsrc_vf, &
            norm_dir, ix, iy, iz)
        #:for NORM_DIR, XYZ in [(1, 'x'), (2, 'y'), (3, 'z')]

            if (norm_dir == ${NORM_DIR}$) then
                !$acc parallel loop collapse(3) gang vector default(present) private(alpha_rho_L, alpha_rho_R, vel_L, vel_R, alpha_L, alpha_R, vel_avg, tau_e_L, tau_e_R, G_L, G_R, Re_L, Re_R, &
                !$acc rho_avg, h_avg, gamma_avg, s_L, s_R, s_S)
                do l = is3%beg, is3%end
                    do k = is2%beg, is2%end
                        do j = is1%beg, is1%end
                            !$acc loop seq
                            do i = 1, contxe
                                alpha_rho_L(i) = qL_prim_rs${XYZ}$_vf(j, k, l, i)
                                alpha_rho_R(i) = qR_prim_rs${XYZ}$_vf(j + 1, k, l, i)
                            end do

                            !$acc loop seq
                            do i = 1, num_dims
                                vel_L(i) = qL_prim_rs${XYZ}$_vf(j, k, l, contxe + i)
                                vel_R(i) = qR_prim_rs${XYZ}$_vf(j + 1, k, l, contxe + i)
                            end do

                            vel_L_rms = 0d0; vel_R_rms = 0d0

                            !$acc loop seq
                            do i = 1, num_dims
                                vel_L_rms = vel_L_rms + vel_L(i)**2d0
                                vel_R_rms = vel_R_rms + vel_R(i)**2d0
                            end do

                            !$acc loop seq
                            do i = 1, num_fluids
                                alpha_L(i) = qL_prim_rs${XYZ}$_vf(j, k, l, E_idx + i)
                                alpha_R(i) = qR_prim_rs${XYZ}$_vf(j + 1, k, l, E_idx + i)
                            end do

                            pres_L = qL_prim_rs${XYZ}$_vf(j, k, l, E_idx)
                            pres_R = qR_prim_rs${XYZ}$_vf(j + 1, k, l, E_idx)

                            rho_L = 0d0
                            gamma_L = 0d0
                            pi_inf_L = 0d0
                            qv_L = 0d0

                            rho_R = 0d0
                            gamma_R = 0d0
                            pi_inf_R = 0d0
                            qv_R = 0d0

                            alpha_L_sum = 0d0
                            alpha_R_sum = 0d0

                            if (mpp_lim) then
                                !$acc loop seq
                                do i = 1, num_fluids
                                    alpha_rho_L(i) = max(0d0, alpha_rho_L(i))
                                    alpha_L(i) = min(max(0d0, alpha_L(i)), 1d0)
                                    alpha_L_sum = alpha_L_sum + alpha_L(i)
                                end do

                                alpha_L = alpha_L/max(alpha_L_sum, sgm_eps)

                                !$acc loop seq
                                do i = 1, num_fluids
                                    alpha_rho_R(i) = max(0d0, alpha_rho_R(i))
                                    alpha_R(i) = min(max(0d0, alpha_R(i)), 1d0)
                                    alpha_R_sum = alpha_R_sum + alpha_R(i)
                                end do

                                alpha_R = alpha_R/max(alpha_R_sum, sgm_eps)
                            end if

                            !$acc loop seq
                            do i = 1, num_fluids
                                rho_L = rho_L + alpha_rho_L(i)
                                gamma_L = gamma_L + alpha_L(i)*gammas(i)
                                pi_inf_L = pi_inf_L + alpha_L(i)*pi_infs(i)
                                qv_L = qv_L + alpha_rho_L(i)*qvs(i)

                                rho_R = rho_R + alpha_rho_R(i)
                                gamma_R = gamma_R + alpha_R(i)*gammas(i)
                                pi_inf_R = pi_inf_R + alpha_R(i)*pi_infs(i)
                                qv_R = qv_R + alpha_rho_R(i)*qvs(i)
                            end do

                            if (any(Re_size > 0)) then
                                !$acc loop seq
                                do i = 1, 2
                                    Re_L(i) = dflt_real

                                    if (Re_size(i) > 0) Re_L(i) = 0d0

                                    !$acc loop seq
                                    do q = 1, Re_size(i)
                                        Re_L(i) = alpha_L(Re_idx(i, q))/Res(i, q) &
                                                  + Re_L(i)
                                    end do

                                    Re_L(i) = 1d0/max(Re_L(i), sgm_eps)

                                end do

                                !$acc loop seq
                                do i = 1, 2
                                    Re_R(i) = dflt_real

                                    if (Re_size(i) > 0) Re_R(i) = 0d0

                                    !$acc loop seq
                                    do q = 1, Re_size(i)
                                        Re_R(i) = alpha_R(Re_idx(i, q))/Res(i, q) &
                                                  + Re_R(i)
                                    end do

                                    Re_R(i) = 1d0/max(Re_R(i), sgm_eps)
                                end do
                            end if

                            E_L = gamma_L*pres_L + pi_inf_L + 5d-1*rho_L*vel_L_rms + qv_L
                            E_R = gamma_R*pres_R + pi_inf_R + 5d-1*rho_R*vel_R_rms + qv_R

                            H_L = (E_L + pres_L)/rho_L
                            H_R = (E_R + pres_R)/rho_R

                            if (hypoelasticity) then
                                !$acc loop seq
                                do i = 1, strxe - strxb + 1
                                    tau_e_L(i) = qL_prim_rs${XYZ}$_vf(j, k, l, strxb - 1 + i)
                                    tau_e_R(i) = qR_prim_rs${XYZ}$_vf(j + 1, k, l, strxb - 1 + i)
                                end do

                                G_L = 0d0
                                G_R = 0d0

                                !$acc loop seq
                                do i = 1, num_fluids
                                    G_L = G_L + alpha_L(i)*Gs(i)
                                    G_R = G_R + alpha_R(i)*Gs(i)
                                end do

                                do i = 1, strxe - strxb + 1
                                    ! Elastic contribution to energy if G large enough
                                    !TODO take out if statement if stable without
                                    if ((G_L > 1000) .and. (G_R > 1000)) then
                                        E_L = E_L + (tau_e_L(i)*tau_e_L(i))/(4d0*G_L)
                                        E_R = E_R + (tau_e_R(i)*tau_e_R(i))/(4d0*G_R)
                                        ! Additional terms in 2D and 3D
                                        if ((i == 2) .or. (i == 4) .or. (i == 5)) then
                                            E_L = E_L + (tau_e_L(i)*tau_e_L(i))/(4d0*G_L)
                                            E_R = E_R + (tau_e_R(i)*tau_e_R(i))/(4d0*G_R)
                                        end if
                                    end if
                                end do
                            end if

                            @:compute_average_state()

                            call s_compute_speed_of_sound(pres_L, rho_L, gamma_L, pi_inf_L, H_L, alpha_L, &
                                                          vel_L_rms, c_L)

                            call s_compute_speed_of_sound(pres_R, rho_R, gamma_R, pi_inf_R, H_R, alpha_R, &
                                                          vel_R_rms, c_R)

                            !> The computation of c_avg does not require all the variables, and therefore the non '_avg'
                            ! variables are placeholders to call the subroutine.

                            call s_compute_speed_of_sound(pres_R, rho_avg, gamma_avg, pi_inf_R, H_avg, alpha_R, &
                                                          vel_avg_rms, c_avg)

                            if (any(Re_size > 0)) then
                                !$acc loop seq
                                do i = 1, 2
                                    Re_avg_rs${XYZ}$_vf(j, k, l, i) = 2d0/(1d0/Re_L(i) + 1d0/Re_R(i))
                                end do
                            end if

                            if (wave_speeds == 1) then
                                if (hypoelasticity) then
                                    s_L = min(vel_L(dir_idx(1)) - sqrt(c_L*c_L + &
                                                                       (((4d0*G_L)/3d0) + &
                                                                        tau_e_L(dir_idx_tau(1)))/rho_L) &
                                              , vel_R(dir_idx(1)) - sqrt(c_R*c_R + &
                                                                         (((4d0*G_R)/3d0) + &
                                                                          tau_e_R(dir_idx_tau(1)))/rho_R))
                                    s_R = max(vel_R(dir_idx(1)) + sqrt(c_R*c_R + &
                                                                       (((4d0*G_R)/3d0) + &
                                                                        tau_e_R(dir_idx_tau(1)))/rho_R) &
                                              , vel_L(dir_idx(1)) + sqrt(c_L*c_L + &
                                                                         (((4d0*G_L)/3d0) + &
                                                                          tau_e_L(dir_idx_tau(1)))/rho_L))
                                else
                                    s_L = min(vel_L(dir_idx(1)) - c_L, vel_R(dir_idx(1)) - c_R)
                                    s_R = max(vel_R(dir_idx(1)) + c_R, vel_L(dir_idx(1)) + c_L)
                                end if

                                s_S = (pres_R - pres_L + rho_L*vel_L(dir_idx(1))* &
                                       (s_L - vel_L(dir_idx(1))) - &
                                       rho_R*vel_R(dir_idx(1))* &
                                       (s_R - vel_R(dir_idx(1)))) &
                                      /(rho_L*(s_L - vel_L(dir_idx(1))) - &
                                        rho_R*(s_R - vel_R(dir_idx(1))))
                            elseif (wave_speeds == 2) then
                                pres_SL = 5d-1*(pres_L + pres_R + rho_avg*c_avg* &
                                                (vel_L(dir_idx(1)) - &
                                                 vel_R(dir_idx(1))))

                                pres_SR = pres_SL

                                Ms_L = max(1d0, sqrt(1d0 + ((5d-1 + gamma_L)/(1d0 + gamma_L))* &
                                                     (pres_SL/pres_L - 1d0)*pres_L/ &
                                                     ((pres_L + pi_inf_L/(1d0 + gamma_L)))))
                                Ms_R = max(1d0, sqrt(1d0 + ((5d-1 + gamma_R)/(1d0 + gamma_R))* &
                                                     (pres_SR/pres_R - 1d0)*pres_R/ &
                                                     ((pres_R + pi_inf_R/(1d0 + gamma_R)))))

                                s_L = vel_L(dir_idx(1)) - c_L*Ms_L
                                s_R = vel_R(dir_idx(1)) + c_R*Ms_R

                                s_S = 5d-1*((vel_L(dir_idx(1)) + vel_R(dir_idx(1))) + &
                                            (pres_L - pres_R)/ &
                                            (rho_avg*c_avg))
                            end if

                            s_M = min(0d0, s_L); s_P = max(0d0, s_R)

                            xi_M = (5d-1 + sign(5d-1, s_L)) &
                                   + (5d-1 - sign(5d-1, s_L)) &
                                   *(5d-1 + sign(5d-1, s_R))
                            xi_P = (5d-1 - sign(5d-1, s_R)) &
                                   + (5d-1 - sign(5d-1, s_L)) &
                                   *(5d-1 + sign(5d-1, s_R))

                            ! Mass
                            !$acc loop seq
                            do i = 1, contxe
                                flux_rs${XYZ}$_vf(j, k, l, i) = &
                                    (s_M*alpha_rho_R(i)*vel_R(dir_idx(1)) &
                                     - s_P*alpha_rho_L(i)*vel_L(dir_idx(1)) &
                                     + s_M*s_P*(alpha_rho_L(i) &
                                                - alpha_rho_R(i))) &
                                    /(s_M - s_P)
                            end do

                            ! Momentum
                            if (bubbles) then
                                !$acc loop seq
                                do i = 1, num_dims
                                    flux_rs${XYZ}$_vf(j, k, l, contxe + dir_idx(i)) = &
                                        (s_M*(rho_R*vel_R(dir_idx(1)) &
                                              *vel_R(dir_idx(i)) &
                                              + dir_flg(dir_idx(i))*(pres_R - ptilde_R)) &
                                         - s_P*(rho_L*vel_L(dir_idx(1)) &
                                                *vel_L(dir_idx(i)) &
                                                + dir_flg(dir_idx(i))*(pres_L - ptilde_L)) &
                                         + s_M*s_P*(rho_L*vel_L(dir_idx(i)) &
                                                    - rho_R*vel_R(dir_idx(i)))) &
                                        /(s_M - s_P)
                                end do
                            else if (hypoelasticity) then
                                !$acc loop seq
                                do i = 1, num_dims
                                    flux_rs${XYZ}$_vf(j, k, l, contxe + dir_idx(i)) = &
                                        (s_M*(rho_R*vel_R(dir_idx(1)) &
                                              *vel_R(dir_idx(i)) &
                                              + dir_flg(dir_idx(i))*pres_R &
                                              - tau_e_R(dir_idx_tau(i))) &
                                         - s_P*(rho_L*vel_L(dir_idx(1)) &
                                                *vel_L(dir_idx(i)) &
                                                + dir_flg(dir_idx(i))*pres_L &
                                                - tau_e_L(dir_idx_tau(i))) &
                                         + s_M*s_P*(rho_L*vel_L(dir_idx(i)) &
                                                    - rho_R*vel_R(dir_idx(i)))) &
                                        /(s_M - s_P)
                                end do
                            else
                                !$acc loop seq
                                do i = 1, num_dims
                                    flux_rs${XYZ}$_vf(j, k, l, contxe + dir_idx(i)) = &
                                        (s_M*(rho_R*vel_R(dir_idx(1)) &
                                              *vel_R(dir_idx(i)) &
                                              + dir_flg(dir_idx(i))*pres_R) &
                                         - s_P*(rho_L*vel_L(dir_idx(1)) &
                                                *vel_L(dir_idx(i)) &
                                                + dir_flg(dir_idx(i))*pres_L) &
                                         + s_M*s_P*(rho_L*vel_L(dir_idx(i)) &
                                                    - rho_R*vel_R(dir_idx(i)))) &
                                        /(s_M - s_P)
                                end do
                            end if

                            ! Energy
                            if (bubbles) then
                                flux_rs${XYZ}$_vf(j, k, l, E_idx) = &
                                    (s_M*vel_R(dir_idx(1))*(E_R + pres_R - ptilde_R) &
                                     - s_P*vel_L(dir_idx(1))*(E_L + pres_L - ptilde_L) &
                                     + s_M*s_P*(E_L - E_R)) &
                                    /(s_M - s_P)
                            else if (hypoelasticity) then
                                !TODO: simplify this so it's not split into 3
                                if (num_dims == 1) then
                                    flux_rs${XYZ}$_vf(j, k, l, E_idx) = &
                                        (s_M*(vel_R(dir_idx(1))*(E_R + pres_R) &
                                              - (tau_e_R(dir_idx_tau(1))*vel_R(dir_idx(1)))) &
                                         - s_P*(vel_L(dir_idx(1))*(E_L + pres_L) &
                                                - (tau_e_L(dir_idx_tau(1))*vel_L(dir_idx(1)))) &
                                         + s_M*s_P*(E_L - E_R)) &
                                        /(s_M - s_P)
                                else if (num_dims == 2) then
                                    flux_rs${XYZ}$_vf(j, k, l, E_idx) = &
                                        (s_M*(vel_R(dir_idx(1))*(E_R + pres_R) &
                                              - (tau_e_R(dir_idx_tau(1))*vel_R(dir_idx(1))) &
                                              - (tau_e_R(dir_idx_tau(2))*vel_R(dir_idx(2)))) &
                                         - s_P*(vel_L(dir_idx(1))*(E_L + pres_L) &
                                                - (tau_e_L(dir_idx_tau(1))*vel_L(dir_idx(1))) &
                                                - (tau_e_L(dir_idx_tau(2))*vel_L(dir_idx(2)))) &
                                         + s_M*s_P*(E_L - E_R)) &
                                        /(s_M - s_P)
                                else if (num_dims == 3) then
                                    flux_rs${XYZ}$_vf(j, k, l, E_idx) = &
                                        (s_M*(vel_R(dir_idx(1))*(E_R + pres_R) &
                                              - (tau_e_R(dir_idx_tau(1))*vel_R(dir_idx(1))) &
                                              - (tau_e_R(dir_idx_tau(2))*vel_R(dir_idx(2))) &
                                              - (tau_e_R(dir_idx_tau(3))*vel_R(dir_idx(3)))) &
                                         - s_P*(vel_L(dir_idx(1))*(E_L + pres_L) &
                                                - (tau_e_L(dir_idx_tau(1))*vel_L(dir_idx(1))) &
                                                - (tau_e_L(dir_idx_tau(2))*vel_L(dir_idx(2))) &
                                                - (tau_e_L(dir_idx_tau(3))*vel_L(dir_idx(3)))) &
                                         + s_M*s_P*(E_L - E_R)) &
                                        /(s_M - s_P)
                                end if
                            else
                                flux_rs${XYZ}$_vf(j, k, l, E_idx) = &
                                    (s_M*vel_R(dir_idx(1))*(E_R + pres_R) &
                                     - s_P*vel_L(dir_idx(1))*(E_L + pres_L) &
                                     + s_M*s_P*(E_L - E_R)) &
                                    /(s_M - s_P)
                            end if

                            ! Elastic Stresses
                            if (hypoelasticity) then
                                do i = 1, strxe - strxb + 1 !TODO: this indexing may be slow
                                    flux_rs${XYZ}$_vf(j, k, l, strxb - 1 + i) = &
                                        (s_M*(rho_R*vel_R(dir_idx(1)) &
                                              *tau_e_R(i)) &
                                         - s_P*(rho_L*vel_L(dir_idx(1)) &
                                                *tau_e_L(i)) &
                                         + s_M*s_P*(rho_L*tau_e_L(i) &
                                                    - rho_R*tau_e_R(i))) &
                                        /(s_M - s_P)
                                end do
                            end if

                            ! Advection
                            !$acc loop seq
                            do i = advxb, advxe
                                flux_rs${XYZ}$_vf(j, k, l, i) = &
                                    (qL_prim_rs${XYZ}$_vf(j, k, l, i) &
                                     - qR_prim_rs${XYZ}$_vf(j + 1, k, l, i)) &
                                    *s_M*s_P/(s_M - s_P)
                                flux_src_rs${XYZ}$_vf(j, k, l, i) = &
                                    (s_M*qR_prim_rs${XYZ}$_vf(j + 1, k, l, i) &
                                     - s_P*qL_prim_rs${XYZ}$_vf(j, k, l, i)) &
                                    /(s_M - s_P)
                            end do

                            ! Div(U)?
                            !$acc loop seq
                            do i = 1, num_dims
                                vel_src_rs${XYZ}$_vf(j, k, l, dir_idx(i)) = &
                                    (xi_M*(rho_L*vel_L(dir_idx(i))* &
                                           (s_L - vel_L(dir_idx(1))) - &
                                           pres_L*dir_flg(dir_idx(i))) - &
                                     xi_P*(rho_R*vel_R(dir_idx(i))* &
                                           (s_R - vel_R(dir_idx(1))) - &
                                           pres_R*dir_flg(dir_idx(i)))) &
                                    /(xi_M*rho_L*(s_L - vel_L(dir_idx(1))) - &
                                      xi_P*rho_R*(s_R - vel_R(dir_idx(1))))
                            end do

                            if (bubbles) then
                                ! From HLLC: Kills mass transport @ bubble gas density
                                if (num_fluids > 1) then
                                    flux_rs${XYZ}$_vf(j, k, l, contxe) = 0d0
                                end if
                            end if
                        end do
                    end do
                end do
            end if

        #:endfor

        if (any(Re_size > 0)) then
            if (weno_Re_flux) then

                call s_compute_viscous_source_flux( &
                    qL_prim_vf(momxb:momxe), &
                    dqL_prim_dx_vf(momxb:momxe), &
                    dqL_prim_dy_vf(momxb:momxe), &
                    dqL_prim_dz_vf(momxb:momxe), &
                    qR_prim_vf(momxb:momxe), &
                    dqR_prim_dx_vf(momxb:momxe), &
                    dqR_prim_dy_vf(momxb:momxe), &
                    dqR_prim_dz_vf(momxb:momxe), &
                    flux_src_vf, norm_dir, ix, iy, iz)
            else
                call s_compute_viscous_source_flux( &
                    q_prim_vf(momxb:momxe), &
                    dqL_prim_dx_vf(momxb:momxe), &
                    dqL_prim_dy_vf(momxb:momxe), &
                    dqL_prim_dz_vf(momxb:momxe), &
                    q_prim_vf(momxb:momxe), &
                    dqR_prim_dx_vf(momxb:momxe), &
                    dqR_prim_dy_vf(momxb:momxe), &
                    dqR_prim_dz_vf(momxb:momxe), &
                    flux_src_vf, norm_dir, ix, iy, iz)
            end if
        end if

        call s_finalize_riemann_solver(flux_vf, flux_src_vf, &
                                       flux_gsrc_vf, &
                                       norm_dir, ix, iy, iz)

    end subroutine s_hll_riemann_solver

    !> This procedure is the implementation of the Harten, Lax,
        !!      van Leer, and contact (HLLC) approximate Riemann solver,
        !!      see Toro (1999) and Johnsen (2007). The viscous and the
        !!      surface tension effects have been included by modifying
        !!      the exact Riemann solver of Perigaud and Saurel (2005).
        !!  @param qL_prim_vf The left WENO-reconstructed cell-boundary values of the
        !!      cell-average primitive variables
        !!  @param qR_prim_vf The right WENO-reconstructed cell-boundary values of the
        !!      cell-average primitive variables
        !!  @param dqL_prim_dx_vf The left WENO-reconstructed cell-boundary values of the
        !!      first-order x-dir spatial derivatives
        !!  @param dqL_prim_dy_vf The left WENO-reconstructed cell-boundary values of the
        !!      first-order y-dir spatial derivatives
        !!  @param dqL_prim_dz_vf The left WENO-reconstructed cell-boundary values of the
        !!      first-order z-dir spatial derivatives
        !!  @param dqR_prim_dx_vf The right WENO-reconstructed cell-boundary values of the
        !!      first-order x-dir spatial derivatives
        !!  @param dqR_prim_dy_vf The right WENO-reconstructed cell-boundary values of the
        !!      first-order y-dir spatial derivatives
        !!  @param dqR_prim_dz_vf The right WENO-reconstructed cell-boundary values of the
        !!      first-order z-dir spatial derivatives
        !!  @param gm_alphaL_vf Left averaged gradient magnitude
        !!  @param gm_alphaR_vf Right averaged gradient magnitude
        !!  @param flux_vf Intra-cell fluxes
        !!  @param flux_src_vf Intra-cell fluxes sources
        !!  @param flux_gsrc_vf Intra-cell geometric fluxes sources
        !!  @param norm_dir Dir. splitting direction
        !!  @param ix Index bounds in the x-dir
        !!  @param iy Index bounds in the y-dir
        !!  @param iz Index bounds in the z-dir
        !!  @param q_prim_vf Cell-averaged primitive variables
    subroutine s_hllc_riemann_solver(qL_prim_rsx_vf, qL_prim_rsy_vf, qL_prim_rsz_vf, dqL_prim_dx_vf, & ! ------
                                     dqL_prim_dy_vf, &
                                     dqL_prim_dz_vf, &
                                     qL_prim_vf, &
                                     qR_prim_rsx_vf, qR_prim_rsy_vf, qR_prim_rsz_vf, dqR_prim_dx_vf, &
                                     dqR_prim_dy_vf, &
                                     dqR_prim_dz_vf, &
                                     qR_prim_vf, &
                                     q_prim_vf, &
                                     flux_vf, flux_src_vf, &
                                     flux_gsrc_vf, &
                                     norm_dir, ix, iy, iz)

        real(kind(0d0)), dimension(startx:, starty:, startz:, 1:), intent(INOUT) :: qL_prim_rsx_vf, qL_prim_rsy_vf, qL_prim_rsz_vf, qR_prim_rsx_vf, qR_prim_rsy_vf, qR_prim_rsz_vf
        type(scalar_field), dimension(sys_size), intent(IN) :: q_prim_vf

        type(scalar_field), allocatable, dimension(:), intent(INOUT) :: qL_prim_vf, qR_prim_vf

        type(scalar_field), &
            allocatable, dimension(:), &
            intent(INOUT) :: dqL_prim_dx_vf, dqR_prim_dx_vf, &
                             dqL_prim_dy_vf, dqR_prim_dy_vf, &
                             dqL_prim_dz_vf, dqR_prim_dz_vf

        ! Intercell fluxes
        type(scalar_field), &
            dimension(sys_size), &
            intent(INOUT) :: flux_vf, flux_src_vf, flux_gsrc_vf

        integer, intent(IN) :: norm_dir
        type(int_bounds_info), intent(IN) :: ix, iy, iz

        real(kind(0d0)), dimension(num_fluids) :: alpha_rho_L, alpha_rho_R
        real(kind(0d0)) :: rho_L, rho_R
        real(kind(0d0)), dimension(num_dims) :: vel_L, vel_R
        real(kind(0d0)) :: pres_L, pres_R
        real(kind(0d0)) :: E_L, E_R
        real(kind(0d0)) :: H_L, H_R
        real(kind(0d0)), dimension(num_fluids) :: alpha_L, alpha_R
        real(kind(0d0)) :: Y_L, Y_R
        real(kind(0d0)) :: gamma_L, gamma_R
        real(kind(0d0)) :: pi_inf_L, pi_inf_R
        real(kind(0d0)) :: qv_L, qv_R
        real(kind(0d0)) :: c_L, c_R
        real(kind(0d0)), dimension(2) :: Re_L, Re_R

        real(kind(0d0)) :: rho_avg
        real(kind(0d0)), dimension(num_dims) :: vel_avg
        real(kind(0d0)) :: H_avg
        real(kind(0d0)) :: gamma_avg
        real(kind(0d0)) :: c_avg

        real(kind(0d0)) :: s_L, s_R, s_M, s_P, s_S
        real(kind(0d0)) :: xi_L, xi_R !< Left and right wave speeds functions
        real(kind(0d0)) :: xi_M, xi_P

        real(kind(0d0)) :: nbub_L, nbub_R
        real(kind(0d0)), dimension(nb) :: R0_L, R0_R
        real(kind(0d0)), dimension(nb) :: V0_L, V0_R
        real(kind(0d0)), dimension(nb) :: P0_L, P0_R
        real(kind(0d0)), dimension(nb) :: pbw_L, pbw_R
        real(kind(0d0)), dimension(nb, nmom) :: moms_L, moms_R
        real(kind(0d0)) :: ptilde_L, ptilde_R

        real(kind(0d0)) :: alpha_L_sum, alpha_R_sum, nbub_L_denom, nbub_R_denom

        real(kind(0d0)) :: PbwR3Lbar, Pbwr3Rbar
        real(kind(0d0)) :: R3Lbar, R3Rbar
        real(kind(0d0)) :: R3V2Lbar, R3V2Rbar

        real(kind(0d0)) :: vel_L_rms, vel_R_rms, vel_avg_rms
        real(kind(0d0)) :: blkmod1, blkmod2
        real(kind(0d0)) :: rho_Star, E_Star, p_Star, p_K_Star
        real(kind(0d0)) :: pres_SL, pres_SR, Ms_L, Ms_R
        real(kind(0d0)) :: start, finish
        integer :: i, j, k, l, q !< Generic loop iterators
        integer :: idx1, idxi

        ! Populating the buffers of the left and right Riemann problem
        ! states variables, based on the choice of boundary conditions

        call s_populate_riemann_states_variables_buffers( &
            qL_prim_rsx_vf, qL_prim_rsy_vf, qL_prim_rsz_vf, dqL_prim_dx_vf, &
            dqL_prim_dy_vf, &
            dqL_prim_dz_vf, &
            qL_prim_vf, &
            qR_prim_rsx_vf, qR_prim_rsy_vf, qR_prim_rsz_vf, dqR_prim_dx_vf, &
            dqR_prim_dy_vf, &
            dqR_prim_dz_vf, &
            qR_prim_vf, &
            norm_dir, ix, iy, iz)

        ! Reshaping inputted data based on dimensional splitting direction

        call s_initialize_riemann_solver( &
            q_prim_vf, &
            flux_vf, flux_src_vf, &
            flux_gsrc_vf, &
            norm_dir, ix, iy, iz)

        #:for NORM_DIR, XYZ in [(1, 'x'), (2, 'y'), (3, 'z')]

            if (norm_dir == ${NORM_DIR}$) then
                if (model_eqns == 3) then
                    !ME3

                    !$acc parallel loop collapse(3) gang vector default(present) private(vel_L, vel_R, Re_L, Re_R, &
                    !$acc rho_avg, h_avg, gamma_avg, s_L, s_R, s_S, vel_avg_rms, alpha_L, alpha_R)

                    do l = is3%beg, is3%end
                        do k = is2%beg, is2%end
                            do j = is1%beg, is1%end

                                vel_L_rms = 0d0; vel_R_rms = 0d0

                                !$acc loop seq
                                do i = 1, num_dims
                                    vel_L(i) = qL_prim_rs${XYZ}$_vf(j, k, l, contxe + i)
                                    vel_R(i) = qR_prim_rs${XYZ}$_vf(j + 1, k, l, contxe + i)
                                    vel_L_rms = vel_L_rms + vel_L(i)**2d0
                                    vel_R_rms = vel_R_rms + vel_R(i)**2d0
                                end do

                                pres_L = qL_prim_rs${XYZ}$_vf(j, k, l, E_idx)
                                pres_R = qR_prim_rs${XYZ}$_vf(j + 1, k, l, E_idx)

                                rho_L = 0d0
                                gamma_L = 0d0
                                pi_inf_L = 0d0
                                qv_L = 0d0

                                rho_R = 0d0
                                gamma_R = 0d0
                                pi_inf_R = 0d0
                                qv_R = 0d0

                                alpha_L_sum = 0d0
                                alpha_R_sum = 0d0

                                if (mpp_lim) then
                                    !$acc loop seq
                                    do i = 1, num_fluids
                                        qL_prim_rs${XYZ}$_vf(j, k, l, i) = max(0d0, qL_prim_rs${XYZ}$_vf(j, k, l, i))
                                        qL_prim_rs${XYZ}$_vf(j, k, l, E_idx + i) = min(max(0d0, qL_prim_rs${XYZ}$_vf(j, k, l, E_idx + i)), 1d0)
                                        alpha_L_sum = alpha_L_sum + qL_prim_rs${XYZ}$_vf(j, k, l, E_idx + i)
                                    end do

                                    !$acc loop seq
                                    do i = 1, num_fluids
                                        qL_prim_rs${XYZ}$_vf(j, k, l, E_idx + i) = qL_prim_rs${XYZ}$_vf(j, k, l, E_idx + i)/max(alpha_L_sum, sgm_eps)
                                    end do

                                    !$acc loop seq
                                    do i = 1, num_fluids
                                        qR_prim_rs${XYZ}$_vf(j + 1, k, l, i) = max(0d0, qR_prim_rs${XYZ}$_vf(j + 1, k, l, i))
                                        qR_prim_rs${XYZ}$_vf(j + 1, k, l, E_idx + i) = min(max(0d0, qR_prim_rs${XYZ}$_vf(j + 1, k, l, E_idx + i)), 1d0)
                                        alpha_R_sum = alpha_R_sum + qR_prim_rs${XYZ}$_vf(j + 1, k, l, E_idx + i)
                                    end do

                                    !$acc loop seq
                                    do i = 1, num_fluids
                                        qR_prim_rs${XYZ}$_vf(j + 1, k, l, E_idx + i) = qR_prim_rs${XYZ}$_vf(j + 1, k, l, E_idx + i)/max(alpha_R_sum, sgm_eps)
                                    end do
                                end if

                                !$acc loop seq
                                do i = 1, num_fluids
                                    rho_L = rho_L + qL_prim_rs${XYZ}$_vf(j, k, l, i)
                                    gamma_L = gamma_L + qL_prim_rs${XYZ}$_vf(j, k, l, E_idx + i)*gammas(i)
                                    pi_inf_L = pi_inf_L + qL_prim_rs${XYZ}$_vf(j, k, l, E_idx + i)*pi_infs(i)
                                    qv_L = qv_L + qL_prim_rs${XYZ}$_vf(j, k, l, i)*qvs(i)

                                    rho_R = rho_R + qR_prim_rs${XYZ}$_vf(j + 1, k, l, i)
                                    gamma_R = gamma_R + qR_prim_rs${XYZ}$_vf(j + 1, k, l, E_idx + i)*gammas(i)
                                    pi_inf_R = pi_inf_R + qR_prim_rs${XYZ}$_vf(j + 1, k, l, E_idx + i)*pi_infs(i)
                                    qv_R = qv_R + qR_prim_rs${XYZ}$_vf(j + 1, k, l, i)*qvs(i)

                                    alpha_L(i) = qL_prim_rs${XYZ}$_vf(j, k, l, advxb + i - 1)
                                    alpha_R(i) = qR_prim_rs${XYZ}$_vf(j + 1, k, l, advxb + i - 1)
                                end do

                                if (any(Re_size > 0)) then
                                    !$acc loop seq
                                    do i = 1, 2
                                        Re_L(i) = dflt_real

                                        if (Re_size(i) > 0) Re_L(i) = 0d0

                                        !$acc loop seq
                                        do q = 1, Re_size(i)
                                            Re_L(i) = qL_prim_rs${XYZ}$_vf(j, k, l, E_idx + Re_idx(i, q))/Res(i, q) &
                                                      + Re_L(i)
                                        end do

                                        Re_L(i) = 1d0/max(Re_L(i), sgm_eps)

                                    end do

                                    !$acc loop seq
                                    do i = 1, 2
                                        Re_R(i) = dflt_real

                                        if (Re_size(i) > 0) Re_R(i) = 0d0

                                        !$acc loop seq
                                        do q = 1, Re_size(i)
                                            Re_R(i) = qR_prim_rs${XYZ}$_vf(j + 1, k, l, E_idx + Re_idx(i, q))/Res(i, q) &
                                                      + Re_R(i)
                                        end do

                                        Re_R(i) = 1d0/max(Re_R(i), sgm_eps)
                                    end do
                                end if

                                E_L = gamma_L*pres_L + pi_inf_L + 5d-1*rho_L*vel_L_rms + qv_L

                                E_R = gamma_R*pres_R + pi_inf_R + 5d-1*rho_R*vel_R_rms + qv_R

                                H_L = (E_L + pres_L)/rho_L
                                H_R = (E_R + pres_R)/rho_R

                                @:compute_average_state()

                                call s_compute_speed_of_sound(pres_L, rho_L, gamma_L, pi_inf_L, H_L, alpha_L, &
                                                              vel_L_rms, c_L)

                                call s_compute_speed_of_sound(pres_R, rho_R, gamma_R, pi_inf_R, H_R, alpha_R, &
                                                              vel_R_rms, c_R)

                                !> The computation of c_avg does not require all the variables, and therefore the non '_avg'
                                ! variables are placeholders to call the subroutine.

                                call s_compute_speed_of_sound(pres_R, rho_avg, gamma_avg, pi_inf_R, H_avg, alpha_R, &
                                                              vel_avg_rms, c_avg)

                                if (any(Re_size > 0)) then
                                    !$acc loop seq
                                    do i = 1, 2
                                        Re_avg_rs${XYZ}$_vf(j, k, l, i) = 2d0/(1d0/Re_L(i) + 1d0/Re_R(i))
                                    end do
                                end if

                                if (wave_speeds == 1) then
                                    s_L = min(vel_L(dir_idx(1)) - c_L, vel_R(dir_idx(1)) - c_R)
                                    s_R = max(vel_R(dir_idx(1)) + c_R, vel_L(dir_idx(1)) + c_L)

                                    s_S = (pres_R - pres_L + rho_L*vel_L(dir_idx(1))* &
                                           (s_L - vel_L(dir_idx(1))) - &
                                           rho_R*vel_R(dir_idx(1))* &
                                           (s_R - vel_R(dir_idx(1)))) &
                                          /(rho_L*(s_L - vel_L(dir_idx(1))) - &
                                            rho_R*(s_R - vel_R(dir_idx(1))))
                                elseif (wave_speeds == 2) then
                                    pres_SL = 5d-1*(pres_L + pres_R + rho_avg*c_avg* &
                                                    (vel_L(dir_idx(1)) - &
                                                     vel_R(dir_idx(1))))

                                    pres_SR = pres_SL

                                    Ms_L = max(1d0, sqrt(1d0 + ((5d-1 + gamma_L)/(1d0 + gamma_L))* &
                                                         (pres_SL/pres_L - 1d0)*pres_L/ &
                                                         ((pres_L + pi_inf_L/(1d0 + gamma_L)))))
                                    Ms_R = max(1d0, sqrt(1d0 + ((5d-1 + gamma_R)/(1d0 + gamma_R))* &
                                                         (pres_SR/pres_R - 1d0)*pres_R/ &
                                                         ((pres_R + pi_inf_R/(1d0 + gamma_R)))))

                                    s_L = vel_L(dir_idx(1)) - c_L*Ms_L
                                    s_R = vel_R(dir_idx(1)) + c_R*Ms_R

                                    s_S = 5d-1*((vel_L(dir_idx(1)) + vel_R(dir_idx(1))) + &
                                                (pres_L - pres_R)/ &
                                                (rho_avg*c_avg))
                                end if

                                if (s_L >= 0d0) then
                                    p_Star = pres_L ! Only useful to recalculate the radial momentum geometric source flux
                                    !$acc loop seq
                                    do i = 1, num_fluids
                                        flux_rs${XYZ}$_vf(j, k, l, i + advxb - 1) = &
                                            qL_prim_rs${XYZ}$_vf(j, k, l, i + advxb - 1)*s_S

                                        flux_rs${XYZ}$_vf(j, k, l, i + contxb - 1) = &
                                            qL_prim_rs${XYZ}$_vf(j, k, l, i + contxb - 1)*vel_L(dir_idx(1))

                                        flux_rs${XYZ}$_vf(j, k, l, i + intxb - 1) = &
                                            (qL_prim_rs${XYZ}$_vf(j, k, l, i + advxb - 1)* &
                                             (gammas(i)*pres_L + pi_infs(i)) + &
                                             qL_prim_rs${XYZ}$_vf(j, k, l, i + contxb - 1)* &
                                             qvs(i))*vel_L(dir_idx(1))
                                    end do
                                    !$acc loop seq
                                    do i = 1, num_dims
                                        flux_rs${XYZ}$_vf(j, k, l, momxb - 1 + dir_idx(i)) = &
                                            rho_L*vel_L(dir_idx(1))*vel_L(dir_idx(i)) + dir_flg(dir_idx(i))*pres_L

                                        vel_src_rs${XYZ}$_vf(j, k, l, dir_idx(i)) = vel_L(dir_idx(i)) + &
                                                                                    dir_flg(dir_idx(i))*(s_S - vel_L(dir_idx(i)))
                                        ! Compute the star velocities for the non-conservative terms
                                    end do
                                    flux_rs${XYZ}$_vf(j, k, l, E_idx) = (E_L + pres_L)*vel_L(dir_idx(1))

                                    ! Compute right solution state
                                else if (s_R <= 0d0) then
                                    p_Star = pres_R
                                    ! Only useful to recalculate the radial momentum geometric source flux
                                    !$acc loop seq
                                    do i = 1, num_fluids
                                        flux_rs${XYZ}$_vf(j, k, l, i + advxb - 1) = &
                                            qR_prim_rs${XYZ}$_vf(j + 1, k, l, i + advxb - 1)*s_S

                                        flux_rs${XYZ}$_vf(j, k, l, i + contxb - 1) = &
                                            qR_prim_rs${XYZ}$_vf(j + 1, k, l, i + contxb - 1)*vel_R(dir_idx(1))

                                        flux_rs${XYZ}$_vf(j, k, l, i + intxb - 1) = &
                                            (qR_prim_rs${XYZ}$_vf(j + 1, k, l, i + advxb - 1)* &
                                             (gammas(i)*pres_R + pi_infs(i)) + &
                                             qR_prim_rs${XYZ}$_vf(j + 1, k, l, i + contxb - 1)* &
                                             qvs(i))*vel_R(dir_idx(1))
                                    end do
                                    !$acc loop seq
                                    do i = 1, num_dims
                                        flux_rs${XYZ}$_vf(j, k, l, momxb - 1 + dir_idx(i)) = &
                                            rho_R*vel_R(dir_idx(1))*vel_R(dir_idx(i)) + dir_flg(dir_idx(i))*pres_R

                                        vel_src_rs${XYZ}$_vf(j, k, l, dir_idx(i)) = vel_R(dir_idx(i)) + &
                                                                                    dir_flg(dir_idx(i))*(s_S - vel_R(dir_idx(i)))
                                        ! Compute the star velocities for the non-conservative terms
                                    end do
                                    flux_rs${XYZ}$_vf(j, k, l, E_idx) = (E_R + pres_R)*vel_R(dir_idx(1))

                                    ! Compute left star solution state
                                else if (s_S >= 0d0) then
                                    xi_L = (s_L - vel_L(dir_idx(1)))/(s_L - s_S)
                                    rho_Star = rho_L*xi_L
                                    E_Star = xi_L*(E_L + (s_S - vel_L(dir_idx(1)))* &
                                                   (rho_L*s_S + pres_L/(s_L - vel_L(dir_idx(1)))))
                                    p_Star = rho_L*(s_L - vel_L(dir_idx(1)))*(s_S - vel_L(dir_idx(1))) + pres_L
                                    !$acc loop seq
                                    do i = 1, num_fluids
                                        p_K_Star = (pres_L + pi_infs(i)/(1d0 + gammas(i)))* &
                                                   xi_L**(1d0/gammas(i) + 1d0) - pi_infs(i)/(1d0 + gammas(i))

                                        flux_rs${XYZ}$_vf(j, k, l, i + advxb - 1) = &
                                            qL_prim_rs${XYZ}$_vf(j, k, l, i + advxb - 1)*s_S

                                        flux_rs${XYZ}$_vf(j, k, l, i + contxb - 1) = &
                                            qL_prim_rs${XYZ}$_vf(j, k, l, i + contxb - 1)*xi_L*s_S

                                        flux_rs${XYZ}$_vf(j, k, l, i + intxb - 1) = &
                                            (qL_prim_rs${XYZ}$_vf(j, k, l, i + advxb - 1)* &
                                             (gammas(i)*p_K_Star + pi_infs(i)) + &
                                             qL_prim_rs${XYZ}$_vf(j, k, l, i + contxb - 1)* &
                                             qvs(i))*s_S
                                    end do
                                    !$acc loop seq
                                    do i = 1, num_dims
                                        flux_rs${XYZ}$_vf(j, k, l, momxb - 1 + dir_idx(i)) = &
                                            rho_Star*s_S*(s_S*dir_flg(dir_idx(i)) + vel_L(dir_idx(i))* &
                                                          (1d0 - dir_flg(dir_idx(i)))) + dir_flg(dir_idx(i))*p_Star

                                        vel_src_rs${XYZ}$_vf(j, k, l, dir_idx(i)) = vel_L(dir_idx(i)) + &
                                                                                    dir_flg(dir_idx(i))*(s_S*xi_L - vel_L(dir_idx(i)))
                                        ! Compute the star velocities for the non-conservative terms
                                    end do
                                    flux_rs${XYZ}$_vf(j, k, l, E_idx) = (E_Star + p_Star)*s_S

                                    ! Compute right star solution state
                                else
                                    xi_R = (s_R - vel_R(dir_idx(1)))/(s_R - s_S)

                                    rho_Star = rho_R*xi_R

                                    E_Star = xi_R*(E_R + (s_S - vel_R(dir_idx(1)))* &
                                                   (rho_R*s_S + pres_R/(s_R - vel_R(dir_idx(1)))))

                                    p_Star = rho_R*(s_R - vel_R(dir_idx(1)))*(s_S - vel_R(dir_idx(1))) + pres_R
                                    !$acc loop seq
                                    do i = 1, num_fluids
                                        p_K_Star = (pres_R + pi_infs(i)/(1d0 + gammas(i)))* &
                                                   xi_R**(1d0/gammas(i) + 1d0) - pi_infs(i)/(1d0 + gammas(i))

                                        flux_rs${XYZ}$_vf(j, k, l, i + advxb - 1) = &
                                            qR_prim_rs${XYZ}$_vf(j + 1, k, l, i + advxb - 1)*s_S

                                        flux_rs${XYZ}$_vf(j, k, l, i + contxb - 1) = &
                                            qR_prim_rs${XYZ}$_vf(j + 1, k, l, i + contxb - 1)*xi_R*s_S

                                        flux_rs${XYZ}$_vf(j, k, l, i + intxb - 1) = &
                                            (qR_prim_rs${XYZ}$_vf(j + 1, k, l, i + advxb - 1)* &
                                             (gammas(i)*p_K_Star + pi_infs(i)) + &
                                             qR_prim_rs${XYZ}$_vf(j + 1, k, l, i + contxb - 1)* &
                                             qvs(i))*s_S
                                    end do
                                    !$acc loop seq
                                    do i = 1, num_dims
                                        flux_rs${XYZ}$_vf(j, k, l, momxb - 1 + dir_idx(i)) = rho_Star*s_S* &
                                                                                             (s_S*dir_flg(dir_idx(i)) + vel_R(dir_idx(i))*(1d0 - dir_flg(dir_idx(i)))) + &
                                                                                             dir_flg(dir_idx(i))*p_Star

                                        vel_src_rs${XYZ}$_vf(j, k, l, dir_idx(i)) = vel_R(dir_idx(i)) + &
                                                                                    dir_flg(dir_idx(i))*(s_S*xi_R - vel_R(dir_idx(i)))
                                        ! Compute the star velocities for the non-conservative terms
                                    end do

                                    flux_rs${XYZ}$_vf(j, k, l, E_idx) = (E_Star + p_Star)*s_S

                                end if

                                flux_src_rs${XYZ}$_vf(j, k, l, advxb) = vel_src_rs${XYZ}$_vf(j, k, l, dir_idx(1))

                                ! Geometrical source flux for cylindrical coordinates
                                if (cyl_coord .and. norm_dir == 2) then
                                    ! Substituting the advective flux into the inviscid geometrical source flux
                                    !$acc loop seq
                                    do i = 1, E_idx
                                        flux_gsrc_rs${XYZ}$_vf(j, k, l, i) = flux_rs${XYZ}$_vf(j, k, l, i)
                                    end do
                                    !$acc loop seq
                                    do i = intxb, intxe
                                        flux_gsrc_rs${XYZ}$_vf(j, k, l, i) = flux_rs${XYZ}$_vf(j, k, l, i)
                                    end do
                                    ! Recalculating the radial momentum geometric source flux (subtracting the pressure part)
                                    flux_gsrc_rs${XYZ}$_vf(j, k, l, momxb - 1 + dir_idx(1)) = &
                                        flux_gsrc_rs${XYZ}$_vf(j, k, l, momxb - 1 + dir_idx(1)) - p_Star
                                    ! Geometrical source of the void fraction(s) is zero
                                    !$acc loop seq
                                    do i = advxb, advxe
                                        flux_gsrc_rs${XYZ}$_vf(j, k, l, i) = 0d0
                                    end do
                                end if

                            end do
                        end do
                    end do
                elseif (model_eqns == 4) then
                    !ME4
                    !$acc parallel loop collapse(3) gang vector default(present) private(alpha_rho_L, alpha_rho_R, vel_L, vel_R, alpha_L, alpha_R, vel_avg, &
                    !$acc rho_avg, h_avg, gamma_avg, s_L, s_R, s_S, vel_avg_rms, nbub_L, nbub_R, ptilde_L, ptilde_R)
                    do l = is3%beg, is3%end
                        do k = is2%beg, is2%end
                            do j = is1%beg, is1%end
                                !$acc loop seq
                                do i = 1, contxe
                                    alpha_rho_L(i) = qL_prim_rs${XYZ}$_vf(j, k, l, i)
                                    alpha_rho_R(i) = qR_prim_rs${XYZ}$_vf(j + 1, k, l, i)
                                end do

                                !$acc loop seq
                                do i = 1, num_dims
                                    vel_L(i) = qL_prim_rs${XYZ}$_vf(j, k, l, contxe + i)
                                    vel_R(i) = qR_prim_rs${XYZ}$_vf(j + 1, k, l, contxe + i)
                                end do

                                vel_L_rms = 0d0; vel_R_rms = 0d0
                                !$acc loop seq
                                do i = 1, num_dims
                                    vel_L_rms = vel_L_rms + vel_L(i)**2d0
                                    vel_R_rms = vel_R_rms + vel_R(i)**2d0
                                end do

                                !$acc loop seq
                                do i = 1, num_fluids
                                    alpha_L(i) = qL_prim_rs${XYZ}$_vf(j, k, l, E_idx + i)
                                    alpha_R(i) = qR_prim_rs${XYZ}$_vf(j + 1, k, l, E_idx + i)
                                end do

                                pres_L = qL_prim_rs${XYZ}$_vf(j, k, l, E_idx)
                                pres_R = qR_prim_rs${XYZ}$_vf(j + 1, k, l, E_idx)

                                rho_L = 0d0
                                gamma_L = 0d0
                                pi_inf_L = 0d0
                                qv_L = 0d0
                                !$acc loop seq
                                do i = 1, num_fluids
                                    rho_L = rho_L + alpha_rho_L(i)
                                    gamma_L = gamma_L + alpha_L(i)*gammas(i)
                                    pi_inf_L = pi_inf_L + alpha_L(i)*pi_infs(i)
                                    qv_L = qv_L + alpha_rho_L(i)*qvs(i)
                                end do

                                rho_R = 0d0
                                gamma_R = 0d0
                                pi_inf_R = 0d0
                                qv_R = 0d0
                                !$acc loop seq
                                do i = 1, num_fluids
                                    rho_R = rho_R + alpha_rho_R(i)
                                    gamma_R = gamma_R + alpha_R(i)*gammas(i)
                                    pi_inf_R = pi_inf_R + alpha_R(i)*pi_infs(i)
                                    qv_R = qv_R + alpha_rho_R(i)*qvs(i)
                                end do

                                E_L = gamma_L*pres_L + pi_inf_L + 5d-1*rho_L*vel_L_rms + qv_L

                                E_R = gamma_R*pres_R + pi_inf_R + 5d-1*rho_R*vel_R_rms + qv_R

                                H_L = (E_L + pres_L)/rho_L
                                H_R = (E_R + pres_R)/rho_R

                                @:compute_average_state()

                                call s_compute_speed_of_sound(pres_L, rho_L, gamma_L, pi_inf_L, H_L, alpha_L, &
                                                              vel_L_rms, c_L)

                                call s_compute_speed_of_sound(pres_R, rho_R, gamma_R, pi_inf_R, H_R, alpha_R, &
                                                              vel_R_rms, c_R)

                                !> The computation of c_avg does not require all the variables, and therefore the non '_avg'
                                ! variables are placeholders to call the subroutine.

                                call s_compute_speed_of_sound(pres_R, rho_avg, gamma_avg, pi_inf_R, H_avg, alpha_R, &
                                                              vel_avg_rms, c_avg)

                                if (wave_speeds == 1) then
                                    s_L = min(vel_L(dir_idx(1)) - c_L, vel_R(dir_idx(1)) - c_R)
                                    s_R = max(vel_R(dir_idx(1)) + c_R, vel_L(dir_idx(1)) + c_L)

                                    s_S = (pres_R - pres_L + rho_L*vel_L(dir_idx(1))* &
                                           (s_L - vel_L(dir_idx(1))) - &
                                           rho_R*vel_R(dir_idx(1))* &
                                           (s_R - vel_R(dir_idx(1)))) &
                                          /(rho_L*(s_L - vel_L(dir_idx(1))) - &
                                            rho_R*(s_R - vel_R(dir_idx(1))))
                                elseif (wave_speeds == 2) then
                                    pres_SL = 5d-1*(pres_L + pres_R + rho_avg*c_avg* &
                                                    (vel_L(dir_idx(1)) - &
                                                     vel_R(dir_idx(1))))

                                    pres_SR = pres_SL

                                    Ms_L = max(1d0, sqrt(1d0 + ((5d-1 + gamma_L)/(1d0 + gamma_L))* &
                                                         (pres_SL/pres_L - 1d0)*pres_L/ &
                                                         ((pres_L + pi_inf_L/(1d0 + gamma_L)))))
                                    Ms_R = max(1d0, sqrt(1d0 + ((5d-1 + gamma_R)/(1d0 + gamma_R))* &
                                                         (pres_SR/pres_R - 1d0)*pres_R/ &
                                                         ((pres_R + pi_inf_R/(1d0 + gamma_R)))))

                                    s_L = vel_L(dir_idx(1)) - c_L*Ms_L
                                    s_R = vel_R(dir_idx(1)) + c_R*Ms_R

                                    s_S = 5d-1*((vel_L(dir_idx(1)) + vel_R(dir_idx(1))) + &
                                                (pres_L - pres_R)/ &
                                                (rho_avg*c_avg))
                                end if

                                ! follows Einfeldt et al.
                                ! s_M/P = min/max(0.,s_L/R)
                                s_M = min(0d0, s_L); s_P = max(0d0, s_R)

                                ! goes with q_star_L/R = xi_L/R * (variable)
                                ! xi_L/R = ( ( s_L/R - u_L/R )/(s_L/R - s_star) )
                                xi_L = (s_L - vel_L(dir_idx(1)))/(s_L - s_S)
                                xi_R = (s_R - vel_R(dir_idx(1)))/(s_R - s_S)

                                ! goes with numerical velocity in x/y/z directions
                                ! xi_P/M = 0.5 +/m sgn(0.5,s_star)
                                xi_M = (5d-1 + sign(5d-1, s_S))
                                xi_P = (5d-1 - sign(5d-1, s_S))

                                !$acc loop seq
                                do i = 1, contxe
                                    flux_rs${XYZ}$_vf(j, k, l, i) = &
                                        xi_M*alpha_rho_L(i) &
                                        *(vel_L(dir_idx(1)) + s_M*(xi_L - 1d0)) &
                                        + xi_P*alpha_rho_R(i) &
                                        *(vel_R(dir_idx(1)) + s_P*(xi_R - 1d0))
                                end do

                                ! Momentum flux.
                                ! f = \rho u u + p I, q = \rho u, q_star = \xi * \rho*(s_star, v, w)
                                !$acc loop seq
                                do i = 1, num_dims
                                    flux_rs${XYZ}$_vf(j, k, l, contxe + dir_idx(i)) = &
                                        xi_M*(rho_L*(vel_L(dir_idx(1))* &
                                                     vel_L(dir_idx(i)) + &
                                                     s_M*(xi_L*(dir_flg(dir_idx(i))*s_S + &
                                                                (1d0 - dir_flg(dir_idx(i)))* &
                                                                vel_L(dir_idx(i))) - vel_L(dir_idx(i)))) + &
                                              dir_flg(dir_idx(i))*pres_L) &
                                        + xi_P*(rho_R*(vel_R(dir_idx(1))* &
                                                       vel_R(dir_idx(i)) + &
                                                       s_P*(xi_R*(dir_flg(dir_idx(i))*s_S + &
                                                                  (1d0 - dir_flg(dir_idx(i)))* &
                                                                  vel_R(dir_idx(i))) - vel_R(dir_idx(i)))) + &
                                                dir_flg(dir_idx(i))*pres_R)
                                end do

                                if (bubbles) then
                                    ! Put p_tilde in
                                    !$acc loop seq
                                    do i = 1, num_dims
                                        flux_rs${XYZ}$_vf(j, k, l, contxe + dir_idx(i)) = &
                                            flux_rs${XYZ}$_vf(j, k, l, contxe + dir_idx(i)) + &
                                            xi_M*(dir_flg(dir_idx(i))*(-1d0*ptilde_L)) &
                                            + xi_P*(dir_flg(dir_idx(i))*(-1d0*ptilde_R))
                                    end do
                                end if

                                flux_rs${XYZ}$_vf(j, k, l, E_idx) = 0.d0

                                !$acc loop seq
                                do i = alf_idx, alf_idx !only advect the void fraction
                                    flux_rs${XYZ}$_vf(j, k, l, i) = &
                                        xi_M*qL_prim_rs${XYZ}$_vf(j, k, l, i) &
                                        *(vel_L(dir_idx(1)) + s_M*(xi_L - 1d0)) &
                                        + xi_P*qR_prim_rs${XYZ}$_vf(j + 1, k, l, i) &
                                        *(vel_R(dir_idx(1)) + s_P*(xi_R - 1d0))
                                end do

                                ! Source for volume fraction advection equation
                                !$acc loop seq
                                do i = 1, num_dims

                                    vel_src_rs${XYZ}$_vf(j, k, l, dir_idx(i)) = 0d0
                                    !IF ( (model_eqns == 4) .or. (num_fluids==1) ) vel_src_rs_vf(dir_idx(i))%sf(j,k,l) = 0d0
                                end do

                                flux_src_rs${XYZ}$_vf(j, k, l, advxb) = vel_src_rs${XYZ}$_vf(j, k, l, dir_idx(1))

                                ! Add advection flux for bubble variables
                                if (bubbles) then
                                    !$acc loop seq
                                    do i = bubxb, bubxe
                                        flux_rs${XYZ}$_vf(j, k, l, i) = &
                                            xi_M*nbub_L*qL_prim_rs${XYZ}$_vf(j, k, l, i) &
                                            *(vel_L(dir_idx(1)) + s_M*(xi_L - 1d0)) &
                                            + xi_P*nbub_R*qR_prim_rs${XYZ}$_vf(j + 1, k, l, i) &
                                            *(vel_R(dir_idx(1)) + s_P*(xi_R - 1d0))
                                    end do
                                end if

                                ! Geometrical source flux for cylindrical coordinates

                                #:if (NORM_DIR == 2)
                                    if (cyl_coord) then
                                        ! Substituting the advective flux into the inviscid geometrical source flux
                                        !$acc loop seq
                                        do i = 1, E_idx
                                            flux_gsrc_rs${XYZ}$_vf(j, k, l, i) = flux_rs${XYZ}$_vf(j, k, l, i)
                                        end do
                                        ! Recalculating the radial momentum geometric source flux
                                        flux_gsrc_rs${XYZ}$_vf(j, k, l, contxe + dir_idx(1)) = &
                                            xi_M*(rho_L*(vel_L(dir_idx(1))* &
                                                         vel_L(dir_idx(1)) + &
                                                         s_M*(xi_L*(dir_flg(dir_idx(1))*s_S + &
                                                                    (1d0 - dir_flg(dir_idx(1)))* &
                                                                    vel_L(dir_idx(1))) - vel_L(dir_idx(1))))) &
                                            + xi_P*(rho_R*(vel_R(dir_idx(1))* &
                                                           vel_R(dir_idx(1)) + &
                                                           s_P*(xi_R*(dir_flg(dir_idx(1))*s_S + &
                                                                      (1d0 - dir_flg(dir_idx(1)))* &
                                                                      vel_R(dir_idx(1))) - vel_R(dir_idx(1)))))
                                        ! Geometrical source of the void fraction(s) is zero
                                        !$acc loop seq
                                        do i = advxb, advxe
                                            flux_gsrc_rs${XYZ}$_vf(j, k, l, i) = 0d0
                                        end do
                                    end if
                                #:endif
                                #:if (NORM_DIR == 3)
                                    if (grid_geometry == 3) then
                                        !$acc loop seq
                                        do i = 1, sys_size
                                            flux_gsrc_rs${XYZ}$_vf(j, k, l, i) = 0d0
                                        end do
                                        flux_gsrc_rs${XYZ}$_vf(j, k, l, momxb + 1) = &
                                            -xi_M*(rho_L*(vel_L(dir_idx(1))* &
                                                          vel_L(dir_idx(1)) + &
                                                          s_M*(xi_L*(dir_flg(dir_idx(1))*s_S + &
                                                                     (1d0 - dir_flg(dir_idx(1)))* &
                                                                     vel_L(dir_idx(1))) - vel_L(dir_idx(1))))) &
                                            - xi_P*(rho_R*(vel_R(dir_idx(1))* &
                                                           vel_R(dir_idx(1)) + &
                                                           s_P*(xi_R*(dir_flg(dir_idx(1))*s_S + &
                                                                      (1d0 - dir_flg(dir_idx(1)))* &
                                                                      vel_R(dir_idx(1))) - vel_R(dir_idx(1)))))
                                        flux_gsrc_rs${XYZ}$_vf(j, k, l, momxe) = flux_rs${XYZ}$_vf(j, k, l, momxb + 1)
                                    end if
                                #:endif
                            end do
                        end do
                    end do

                elseif (model_eqns == 2 .and. bubbles) then
                    !$acc parallel loop collapse(3) gang vector default(present) private(R0_L, R0_R, V0_L, V0_R, P0_L, P0_R, pbw_L, pbw_R, vel_L, vel_R, &
                    !$acc rho_avg, alpha_L, alpha_R, h_avg, gamma_avg, s_L, s_R, s_S, nbub_L, nbub_R, ptilde_L, ptilde_R, vel_avg_rms, Re_L, Re_R)
                    do l = is3%beg, is3%end
                        do k = is2%beg, is2%end
                            do j = is1%beg, is1%end

                                !$acc loop seq
                                do i = 1, num_fluids
                                    alpha_L(i) = qL_prim_rs${XYZ}$_vf(j, k, l, E_idx + i)
                                    alpha_R(i) = qR_prim_rs${XYZ}$_vf(j + 1, k, l, E_idx + i)
                                end do

                                vel_L_rms = 0d0; vel_R_rms = 0d0

                                !$acc loop seq
                                do i = 1, num_dims
                                    vel_L(i) = qL_prim_rs${XYZ}$_vf(j, k, l, contxe + i)
                                    vel_R(i) = qR_prim_rs${XYZ}$_vf(j + 1, k, l, contxe + i)
                                    vel_L_rms = vel_L_rms + vel_L(i)**2d0
                                    vel_R_rms = vel_R_rms + vel_R(i)**2d0
                                end do

                                pres_L = qL_prim_rs${XYZ}$_vf(j, k, l, E_idx)
                                pres_R = qR_prim_rs${XYZ}$_vf(j + 1, k, l, E_idx)

                                rho_L = 0d0
                                gamma_L = 0d0
                                pi_inf_L = 0d0
                                qv_L = 0d0

                                if (mpp_lim .and. (num_fluids > 2)) then
                                    !$acc loop seq
                                    do i = 1, num_fluids
                                        rho_L = rho_L + qL_prim_rs${XYZ}$_vf(j, k, l, i)
                                        gamma_L = gamma_L + qL_prim_rs${XYZ}$_vf(j, k, l, E_idx + i)*gammas(i)
                                        pi_inf_L = pi_inf_L + qL_prim_rs${XYZ}$_vf(j, k, l, E_idx + i)*pi_infs(i)
                                        qv_L = qv_L + qL_prim_rs${XYZ}$_vf(j, k, l, i)*qvs(i)
                                    end do
                                else if (num_fluids > 2) then
                                    !$acc loop seq
                                    do i = 1, num_fluids - 1
                                        rho_L = rho_L + qL_prim_rs${XYZ}$_vf(j, k, l, i)
                                        gamma_L = gamma_L + qL_prim_rs${XYZ}$_vf(j, k, l, E_idx + i)*gammas(i)
                                        pi_inf_L = pi_inf_L + qL_prim_rs${XYZ}$_vf(j, k, l, E_idx + i)*pi_infs(i)
                                        qv_L = qv_L + qL_prim_rs${XYZ}$_vf(j, k, l, i)*qvs(i)
                                    end do
                                else
                                    rho_L = qL_prim_rs${XYZ}$_vf(j, k, l, 1)
                                    gamma_L = gammas(1)
                                    pi_inf_L = pi_infs(1)
                                    qv_L = qvs(1)
                                end if

                                rho_R = 0d0
                                gamma_R = 0d0
                                pi_inf_R = 0d0
                                qv_R = 0d0

                                if (mpp_lim .and. (num_fluids > 2)) then
                                    !$acc loop seq
                                    do i = 1, num_fluids
                                        rho_R = rho_R + qR_prim_rs${XYZ}$_vf(j + 1, k, l, i)
                                        gamma_R = gamma_R + qR_prim_rs${XYZ}$_vf(j + 1, k, l, E_idx + i)*gammas(i)
                                        pi_inf_R = pi_inf_R + qR_prim_rs${XYZ}$_vf(j + 1, k, l, E_idx + i)*pi_infs(i)
                                        qv_R = qv_R + qR_prim_rs${XYZ}$_vf(j + 1, k, l, i)*qvs(i)
                                    end do
                                else if (num_fluids > 2) then
                                    !$acc loop seq
                                    do i = 1, num_fluids - 1
                                        rho_R = rho_R + qR_prim_rs${XYZ}$_vf(j + 1, k, l, i)
                                        gamma_R = gamma_R + qR_prim_rs${XYZ}$_vf(j + 1, k, l, E_idx + i)*gammas(i)
                                        pi_inf_R = pi_inf_R + qR_prim_rs${XYZ}$_vf(j + 1, k, l, E_idx + i)*pi_infs(i)
                                        qv_R = qv_R + qR_prim_rs${XYZ}$_vf(j + 1, k, l, i)*qvs(i)
                                    end do
                                else
                                    rho_R = qR_prim_rs${XYZ}$_vf(j + 1, k, l, 1)
                                    gamma_R = gammas(1)
                                    pi_inf_R = pi_infs(1)
                                    qv_R = qvs(1)
                                end if

                                if (any(Re_size > 0)) then
                                    if (num_fluids == 1) then ! Need to consider case with num_fluids >= 2
                                        !$acc loop seq
                                        do i = 1, 2
                                            Re_L(i) = dflt_real

                                            if (Re_size(i) > 0) Re_L(i) = 0d0

                                            !$acc loop seq
                                            do q = 1, Re_size(i)
                                                Re_L(i) = (1d0 - qL_prim_rs${XYZ}$_vf(j, k, l, E_idx + Re_idx(i, q)))/Res(i, q) &
                                                          + Re_L(i)
                                            end do

                                            Re_L(i) = 1d0/max(Re_L(i), sgm_eps)

                                        end do

                                        !$acc loop seq
                                        do i = 1, 2
                                            Re_R(i) = dflt_real

                                            if (Re_size(i) > 0) Re_R(i) = 0d0

                                            !$acc loop seq
                                            do q = 1, Re_size(i)
                                                Re_R(i) = (1d0 - qR_prim_rs${XYZ}$_vf(j + 1, k, l, E_idx + Re_idx(i, q)))/Res(i, q) &
                                                          + Re_R(i)
                                            end do

                                            Re_R(i) = 1d0/max(Re_R(i), sgm_eps)
                                        end do
                                    end if
                                end if

                                E_L = gamma_L*pres_L + pi_inf_L + 5d-1*rho_L*vel_L_rms

                                E_R = gamma_R*pres_R + pi_inf_R + 5d-1*rho_R*vel_R_rms

                                H_L = (E_L + pres_L)/rho_L
                                H_R = (E_R + pres_R)/rho_R
                                if (avg_state == 2) then
                                    !$acc loop seq
                                    do i = 1, nb
                                        R0_L(i) = qL_prim_rs${XYZ}$_vf(j, k, l, rs(i))
                                        R0_R(i) = qR_prim_rs${XYZ}$_vf(j + 1, k, l, rs(i))

                                        V0_L(i) = qL_prim_rs${XYZ}$_vf(j, k, l, vs(i))
                                        V0_R(i) = qR_prim_rs${XYZ}$_vf(j + 1, k, l, vs(i))
                                        if (.not. polytropic .and. .not. qbmm) then
                                            P0_L(i) = qL_prim_rs${XYZ}$_vf(j, k, l, ps(i))
                                            P0_R(i) = qR_prim_rs${XYZ}$_vf(j + 1, k, l, ps(i))
                                        end if
                                    end do

                                    if (.not. qbmm) then
                                        nbub_L_denom = 0d0
                                        nbub_R_denom = 0d0
                                        !$acc loop seq
                                        do i = 1, nb
                                            nbub_L_denom = nbub_L_denom + (R0_L(i)**3d0)*weight(i)
                                            nbub_R_denom = nbub_R_denom + (R0_R(i)**3d0)*weight(i)
                                        end do
                                        nbub_L = (3.d0/(4.d0*pi))*qL_prim_rs${XYZ}$_vf(j, k, l, E_idx + num_fluids)/nbub_L_denom
                                        nbub_R = (3.d0/(4.d0*pi))*qR_prim_rs${XYZ}$_vf(j + 1, k, l, E_idx + num_fluids)/nbub_R_denom
                                    else
                                        !nb stored in 0th moment of first R0 bin in variable conversion module
                                        nbub_L = qL_prim_rs${XYZ}$_vf(j, k, l, bubxb)
                                        nbub_R = qR_prim_rs${XYZ}$_vf(j + 1, k, l, bubxb)
                                    end if

                                    !$acc loop seq
                                    do i = 1, nb
                                        if (.not. qbmm) then
                                            if (polytropic) then
                                                pbw_L(i) = f_cpbw_KM(R0(i), R0_L(i), V0_L(i), 0d0)
                                                pbw_R(i) = f_cpbw_KM(R0(i), R0_R(i), V0_R(i), 0d0)
                                            else
                                                pbw_L(i) = f_cpbw_KM(R0(i), R0_L(i), V0_L(i), P0_L(i))
                                                pbw_R(i) = f_cpbw_KM(R0(i), R0_R(i), V0_R(i), P0_R(i))
                                            end if
                                        end if
                                    end do

                                    if (qbmm) then
                                        PbwR3Lbar = mom_sp_rs${XYZ}$_vf(j, k, l, 4)
                                        PbwR3Rbar = mom_sp_rs${XYZ}$_vf(j + 1, k, l, 4)

                                        R3Lbar = mom_sp_rs${XYZ}$_vf(j, k, l, 1)
                                        R3Rbar = mom_sp_rs${XYZ}$_vf(j + 1, k, l, 1)

                                        R3V2Lbar = mom_sp_rs${XYZ}$_vf(j, k, l, 3)
                                        R3V2Rbar = mom_sp_rs${XYZ}$_vf(j + 1, k, l, 3)
                                    else

                                        PbwR3Lbar = 0d0
                                        PbwR3Rbar = 0d0

                                        R3Lbar = 0d0
                                        R3Rbar = 0d0

                                        R3V2Lbar = 0d0
                                        R3V2Rbar = 0d0

                                        !$acc loop seq
                                        do i = 1, nb
                                            PbwR3Lbar = PbwR3Lbar + pbw_L(i)*(R0_L(i)**3.d0)*weight(i)
                                            PbwR3Rbar = PbwR3Rbar + pbw_R(i)*(R0_R(i)**3.d0)*weight(i)

                                            R3Lbar = R3Lbar + (R0_L(i)**3.d0)*weight(i)
                                            R3Rbar = R3Rbar + (R0_R(i)**3.d0)*weight(i)

                                            R3V2Lbar = R3V2Lbar + (R0_L(i)**3.d0)*(V0_L(i)**2.d0)*weight(i)
                                            R3V2Rbar = R3V2Rbar + (R0_R(i)**3.d0)*(V0_R(i)**2.d0)*weight(i)
                                        end do
                                    end if

                                    if (qL_prim_rs${XYZ}$_vf(j, k, l, E_idx + num_fluids) < small_alf .or. R3Lbar < small_alf) then
                                        ptilde_L = qL_prim_rs${XYZ}$_vf(j, k, l, E_idx + num_fluids)*pres_L
                                    else
                                        ptilde_L = qL_prim_rs${XYZ}$_vf(j, k, l, E_idx + num_fluids)*(pres_L - PbwR3Lbar/R3Lbar - &
                                                                                                      rho_L*R3V2Lbar/R3Lbar)
                                    end if

                                    if (qR_prim_rs${XYZ}$_vf(j + 1, k, l, E_idx + num_fluids) < small_alf .or. R3Rbar < small_alf) then
                                        ptilde_R = qR_prim_rs${XYZ}$_vf(j + 1, k, l, E_idx + num_fluids)*pres_R
                                    else
                                        ptilde_R = qR_prim_rs${XYZ}$_vf(j + 1, k, l, E_idx + num_fluids)*(pres_R - PbwR3Rbar/R3Rbar - &
                                                                                                          rho_R*R3V2Rbar/R3Rbar)
                                    end if

                                    if ((ptilde_L /= ptilde_L) .or. (ptilde_R /= ptilde_R)) then
                                    end if

                                    rho_avg = 5d-1*(rho_L + rho_R)
                                    H_avg = 5d-1*(H_L + H_R)
                                    gamma_avg = 5d-1*(gamma_L + gamma_R)
                                    vel_avg_rms = 0d0

                                    !$acc loop seq
                                    do i = 1, num_dims
                                        vel_avg_rms = vel_avg_rms + (5d-1*(vel_L(i) + vel_R(i)))**2d0
                                    end do

                                end if

                                call s_compute_speed_of_sound(pres_L, rho_L, gamma_L, pi_inf_L, H_L, alpha_L, &
                                                              vel_L_rms, c_L)

                                call s_compute_speed_of_sound(pres_R, rho_R, gamma_R, pi_inf_R, H_R, alpha_R, &
                                                              vel_R_rms, c_R)

                                !> The computation of c_avg does not require all the variables, and therefore the non '_avg'
                                ! variables are placeholders to call the subroutine.

                                call s_compute_speed_of_sound(pres_R, rho_avg, gamma_avg, pi_inf_R, H_avg, alpha_R, &
                                                              vel_avg_rms, c_avg)

                                if (any(Re_size > 0)) then
                                    !$acc loop seq
                                    do i = 1, 2
                                        Re_avg_rs${XYZ}$_vf(j, k, l, i) = 2d0/(1d0/Re_L(i) + 1d0/Re_R(i))
                                    end do
                                end if

                                if (wave_speeds == 1) then
                                    s_L = min(vel_L(dir_idx(1)) - c_L, vel_R(dir_idx(1)) - c_R)
                                    s_R = max(vel_R(dir_idx(1)) + c_R, vel_L(dir_idx(1)) + c_L)

                                    s_S = (pres_R - pres_L + rho_L*vel_L(dir_idx(1))* &
                                           (s_L - vel_L(dir_idx(1))) - &
                                           rho_R*vel_R(dir_idx(1))* &
                                           (s_R - vel_R(dir_idx(1)))) &
                                          /(rho_L*(s_L - vel_L(dir_idx(1))) - &
                                            rho_R*(s_R - vel_R(dir_idx(1))))
                                elseif (wave_speeds == 2) then
                                    pres_SL = 5d-1*(pres_L + pres_R + rho_avg*c_avg* &
                                                    (vel_L(dir_idx(1)) - &
                                                     vel_R(dir_idx(1))))

                                    pres_SR = pres_SL

                                    Ms_L = max(1d0, sqrt(1d0 + ((5d-1 + gamma_L)/(1d0 + gamma_L))* &
                                                         (pres_SL/pres_L - 1d0)*pres_L/ &
                                                         ((pres_L + pi_inf_L/(1d0 + gamma_L)))))
                                    Ms_R = max(1d0, sqrt(1d0 + ((5d-1 + gamma_R)/(1d0 + gamma_R))* &
                                                         (pres_SR/pres_R - 1d0)*pres_R/ &
                                                         ((pres_R + pi_inf_R/(1d0 + gamma_R)))))

                                    s_L = vel_L(dir_idx(1)) - c_L*Ms_L
                                    s_R = vel_R(dir_idx(1)) + c_R*Ms_R

                                    s_S = 5d-1*((vel_L(dir_idx(1)) + vel_R(dir_idx(1))) + &
                                                (pres_L - pres_R)/ &
                                                (rho_avg*c_avg))
                                end if

                                ! follows Einfeldt et al.
                                ! s_M/P = min/max(0.,s_L/R)
                                s_M = min(0d0, s_L); s_P = max(0d0, s_R)

                                ! goes with q_star_L/R = xi_L/R * (variable)
                                ! xi_L/R = ( ( s_L/R - u_L/R )/(s_L/R - s_star) )
                                xi_L = (s_L - vel_L(dir_idx(1)))/(s_L - s_S)
                                xi_R = (s_R - vel_R(dir_idx(1)))/(s_R - s_S)

                                ! goes with numerical velocity in x/y/z directions
                                ! xi_P/M = 0.5 +/m sgn(0.5,s_star)
                                xi_M = (5d-1 + sign(5d-1, s_S))
                                xi_P = (5d-1 - sign(5d-1, s_S))

                                !$acc loop seq
                                do i = 1, contxe
                                    flux_rs${XYZ}$_vf(j, k, l, i) = &
                                        xi_M*qL_prim_rs${XYZ}$_vf(j, k, l, i) &
                                        *(vel_L(dir_idx(1)) + s_M*(xi_L - 1d0)) &
                                        + xi_P*qR_prim_rs${XYZ}$_vf(j + 1, k, l, i) &
                                        *(vel_R(dir_idx(1)) + s_P*(xi_R - 1d0))
                                end do

                                if (bubbles .and. (num_fluids > 1)) then
                                    ! Kill mass transport @ gas density
                                    flux_rs${XYZ}$_vf(j, k, l, contxe) = 0.d0
                                end if

                                ! Momentum flux.
                                ! f = \rho u u + p I, q = \rho u, q_star = \xi * \rho*(s_star, v, w)

                                ! Include p_tilde

                                !$acc loop seq
                                do i = 1, num_dims
                                    flux_rs${XYZ}$_vf(j, k, l, contxe + dir_idx(i)) = &
                                        xi_M*(rho_L*(vel_L(dir_idx(1))* &
                                                     vel_L(dir_idx(i)) + &
                                                     s_M*(xi_L*(dir_flg(dir_idx(i))*s_S + &
                                                                (1d0 - dir_flg(dir_idx(i)))* &
                                                                vel_L(dir_idx(i))) - vel_L(dir_idx(i)))) + &
                                              dir_flg(dir_idx(i))*(pres_L - ptilde_L)) &
                                        + xi_P*(rho_R*(vel_R(dir_idx(1))* &
                                                       vel_R(dir_idx(i)) + &
                                                       s_P*(xi_R*(dir_flg(dir_idx(i))*s_S + &
                                                                  (1d0 - dir_flg(dir_idx(i)))* &
                                                                  vel_R(dir_idx(i))) - vel_R(dir_idx(i)))) + &
                                                dir_flg(dir_idx(i))*(pres_R - ptilde_R))
                                    ! if (j==0) print*, 'flux_rs_vf', flux_rs_vf(cont_idx%end+dir_idx(i))%sf(j,k,l)
                                end do

                                ! Energy flux.
                                ! f = u*(E+p), q = E, q_star = \xi*E+(s-u)(\rho s_star + p/(s-u))

                                flux_rs${XYZ}$_vf(j, k, l, E_idx) = &
                                    xi_M*(vel_L(dir_idx(1))*(E_L + pres_L - ptilde_L) + &
                                          s_M*(xi_L*(E_L + (s_S - vel_L(dir_idx(1)))* &
                                                     (rho_L*s_S + (pres_L - ptilde_L)/ &
                                                      (s_L - vel_L(dir_idx(1))))) - E_L)) &
                                    + xi_P*(vel_R(dir_idx(1))*(E_R + pres_R - ptilde_R) + &
                                            s_P*(xi_R*(E_R + (s_S - vel_R(dir_idx(1)))* &
                                                       (rho_R*s_S + (pres_R - ptilde_R)/ &
                                                        (s_R - vel_R(dir_idx(1))))) - E_R))

                                ! Volume fraction flux

                                !$acc loop seq
                                do i = advxb, advxe
                                    flux_rs${XYZ}$_vf(j, k, l, i) = &
                                        xi_M*qL_prim_rs${XYZ}$_vf(j, k, l, i) &
                                        *(vel_L(dir_idx(1)) + s_M*(xi_L - 1d0)) &
                                        + xi_P*qR_prim_rs${XYZ}$_vf(j + 1, k, l, i) &
                                        *(vel_R(dir_idx(1)) + s_P*(xi_R - 1d0))
                                end do

                                ! Source for volume fraction advection equation
                                !$acc loop seq
                                do i = 1, num_dims
                                    vel_src_rs${XYZ}$_vf(j, k, l, dir_idx(i)) = &
                                        xi_M*(vel_L(dir_idx(i)) + &
                                              dir_flg(dir_idx(i))* &
                                              s_M*(xi_L - 1d0)) &
                                        + xi_P*(vel_R(dir_idx(i)) + &
                                                dir_flg(dir_idx(i))* &
                                                s_P*(xi_R - 1d0))

                                    !IF ( (model_eqns == 4) .or. (num_fluids==1) ) vel_src_rs_vf(dir_idx(i))%sf(j,k,l) = 0d0
                                end do

                                flux_src_rs${XYZ}$_vf(j, k, l, advxb) = vel_src_rs${XYZ}$_vf(j, k, l, dir_idx(1))

                                ! Add advection flux for bubble variables
                                !$acc loop seq
                                do i = bubxb, bubxe
                                    flux_rs${XYZ}$_vf(j, k, l, i) = &
                                        xi_M*nbub_L*qL_prim_rs${XYZ}$_vf(j, k, l, i) &
                                        *(vel_L(dir_idx(1)) + s_M*(xi_L - 1d0)) &
                                        + xi_P*nbub_R*qR_prim_rs${XYZ}$_vf(j + 1, k, l, i) &
                                        *(vel_R(dir_idx(1)) + s_P*(xi_R - 1d0))
                                end do

                                if (qbmm) then
                                    flux_rs${XYZ}$_vf(j, k, l, bubxb) = &
                                        xi_M*nbub_L &
                                        *(vel_L(dir_idx(1)) + s_M*(xi_L - 1d0)) &
                                        + xi_P*nbub_R &
                                        *(vel_R(dir_idx(1)) + s_P*(xi_R - 1d0))
                                end if

                                ! Geometrical source flux for cylindrical coordinates
                                #:if (NORM_DIR == 2)
                                    if (cyl_coord) then
                                        ! Substituting the advective flux into the inviscid geometrical source flux
                                        !$acc loop seq
                                        do i = 1, E_idx
                                            flux_gsrc_rs${XYZ}$_vf(j, k, l, i) = flux_rs${XYZ}$_vf(j, k, l, i)
                                        end do
                                        ! Recalculating the radial momentum geometric source flux
                                        flux_gsrc_rs${XYZ}$_vf(j, k, l, contxe + dir_idx(1)) = &
                                            xi_M*(rho_L*(vel_L(dir_idx(1))* &
                                                         vel_L(dir_idx(1)) + &
                                                         s_M*(xi_L*(dir_flg(dir_idx(1))*s_S + &
                                                                    (1d0 - dir_flg(dir_idx(1)))* &
                                                                    vel_L(dir_idx(1))) - vel_L(dir_idx(1))))) &
                                            + xi_P*(rho_R*(vel_R(dir_idx(1))* &
                                                           vel_R(dir_idx(1)) + &
                                                           s_P*(xi_R*(dir_flg(dir_idx(1))*s_S + &
                                                                      (1d0 - dir_flg(dir_idx(1)))* &
                                                                      vel_R(dir_idx(1))) - vel_R(dir_idx(1)))))
                                        ! Geometrical source of the void fraction(s) is zero
                                        !$acc loop seq
                                        do i = advxb, advxe
                                            flux_gsrc_rs${XYZ}$_vf(j, k, l, i) = 0d0
                                        end do
                                    end if
                                #:endif
                                #:if (NORM_DIR == 3)
                                    if (grid_geometry == 3) then
                                        !$acc loop seq
                                        do i = 1, sys_size
                                            flux_gsrc_rs${XYZ}$_vf(j, k, l, i) = 0d0
                                        end do

                                        flux_gsrc_rs${XYZ}$_vf(j, k, l, momxb + 1) = &
                                            -xi_M*(rho_L*(vel_L(dir_idx(1))* &
                                                          vel_L(dir_idx(1)) + &
                                                          s_M*(xi_L*(dir_flg(dir_idx(1))*s_S + &
                                                                     (1d0 - dir_flg(dir_idx(1)))* &
                                                                     vel_L(dir_idx(1))) - vel_L(dir_idx(1))))) &
                                            - xi_P*(rho_R*(vel_R(dir_idx(1))* &
                                                           vel_R(dir_idx(1)) + &
                                                           s_P*(xi_R*(dir_flg(dir_idx(1))*s_S + &
                                                                      (1d0 - dir_flg(dir_idx(1)))* &
                                                                      vel_R(dir_idx(1))) - vel_R(dir_idx(1)))))
                                        flux_gsrc_rs${XYZ}$_vf(j, k, l, momxe) = flux_rs${XYZ}$_vf(j, k, l, momxb + 1)

                                    end if
                                #:endif
                            end do
                        end do
                    end do
                    !$acc end parallel loop
                else
                    !$acc parallel loop collapse(3) gang vector default(present) private(vel_L, vel_R, Re_L, Re_R, &
                    !$acc rho_avg, h_avg, gamma_avg, alpha_L, alpha_R, s_L, s_R, s_S, vel_avg_rms) copyin(is1,is2,is3)
                    do l = is3%beg, is3%end
                        do k = is2%beg, is2%end
                            do j = is1%beg, is1%end

                                idx1 = 1; if (dir_idx(1) == 2) idx1 = 2; if (dir_idx(1) == 3) idx1 = 3

                                !$acc loop seq
                                do i = 1, num_fluids
                                    alpha_L(i) = qL_prim_rs${XYZ}$_vf(j, k, l, E_idx + i)
                                    alpha_R(i) = qR_prim_rs${XYZ}$_vf(j + 1, k, l, E_idx + i)
                                end do

                                vel_L_rms = 0d0; vel_R_rms = 0d0
                                !$acc loop seq
                                do i = 1, num_dims
                                    vel_L(i) = qL_prim_rs${XYZ}$_vf(j, k, l, contxe + i)
                                    vel_R(i) = qR_prim_rs${XYZ}$_vf(j + 1, k, l, contxe + i)
                                    vel_L_rms = vel_L_rms + vel_L(i)**2d0
                                    vel_R_rms = vel_R_rms + vel_R(i)**2d0
                                end do

                                pres_L = qL_prim_rs${XYZ}$_vf(j, k, l, E_idx)
                                pres_R = qR_prim_rs${XYZ}$_vf(j + 1, k, l, E_idx)

                                rho_L = 0d0
                                gamma_L = 0d0
                                pi_inf_L = 0d0
                                qv_L = 0d0

                                rho_R = 0d0
                                gamma_R = 0d0
                                pi_inf_R = 0d0
                                qv_R = 0d0

                                alpha_L_sum = 0d0
                                alpha_R_sum = 0d0

                                if (mpp_lim) then
                                    !$acc loop seq
                                    do i = 1, num_fluids
                                        qL_prim_rs${XYZ}$_vf(j, k, l, i) = max(0d0, qL_prim_rs${XYZ}$_vf(j, k, l, i))
                                        qL_prim_rs${XYZ}$_vf(j, k, l, E_idx + i) = min(max(0d0, qL_prim_rs${XYZ}$_vf(j, k, l, E_idx + i)), 1d0)
                                        alpha_L_sum = alpha_L_sum + qL_prim_rs${XYZ}$_vf(j, k, l, E_idx + i)
                                    end do

                                    !$acc loop seq
                                    do i = 1, num_fluids
                                        qL_prim_rs${XYZ}$_vf(j, k, l, E_idx + i) = qL_prim_rs${XYZ}$_vf(j, k, l, E_idx + i)/max(alpha_L_sum, sgm_eps)
                                    end do

                                    !$acc loop seq
                                    do i = 1, num_fluids
                                        qR_prim_rs${XYZ}$_vf(j + 1, k, l, i) = max(0d0, qR_prim_rs${XYZ}$_vf(j + 1, k, l, i))
                                        qR_prim_rs${XYZ}$_vf(j + 1, k, l, E_idx + i) = min(max(0d0, qR_prim_rs${XYZ}$_vf(j + 1, k, l, E_idx + i)), 1d0)
                                        alpha_R_sum = alpha_R_sum + qR_prim_rs${XYZ}$_vf(j + 1, k, l, E_idx + i)
                                    end do

                                    !$acc loop seq
                                    do i = 1, num_fluids
                                        qR_prim_rs${XYZ}$_vf(j + 1, k, l, E_idx + i) = qR_prim_rs${XYZ}$_vf(j + 1, k, l, E_idx + i)/max(alpha_R_sum, sgm_eps)
                                    end do
                                end if

                                !$acc loop seq
                                do i = 1, num_fluids
                                    rho_L = rho_L + qL_prim_rs${XYZ}$_vf(j, k, l, i)
                                    gamma_L = gamma_L + qL_prim_rs${XYZ}$_vf(j, k, l, E_idx + i)*gammas(i)
                                    pi_inf_L = pi_inf_L + qL_prim_rs${XYZ}$_vf(j, k, l, E_idx + i)*pi_infs(i)
                                    qv_L = qv_L + qL_prim_rs${XYZ}$_vf(j, k, l, i)*qvs(i)

                                    rho_R = rho_R + qR_prim_rs${XYZ}$_vf(j + 1, k, l, i)
                                    gamma_R = gamma_R + qR_prim_rs${XYZ}$_vf(j + 1, k, l, E_idx + i)*gammas(i)
                                    pi_inf_R = pi_inf_R + qR_prim_rs${XYZ}$_vf(j + 1, k, l, E_idx + i)*pi_infs(i)
                                    qv_R = qv_R + qR_prim_rs${XYZ}$_vf(j + 1, k, l, i)*qvs(i)
                                end do

                                if (any(Re_size > 0)) then
                                    !$acc loop seq
                                    do i = 1, 2
                                        Re_L(i) = dflt_real

                                        if (Re_size(i) > 0) Re_L(i) = 0d0

                                        !$acc loop seq
                                        do q = 1, Re_size(i)
                                            Re_L(i) = qL_prim_rs${XYZ}$_vf(j, k, l, E_idx + Re_idx(i, q))/Res(i, q) &
                                                      + Re_L(i)
                                        end do

                                        Re_L(i) = 1d0/max(Re_L(i), sgm_eps)

                                    end do

                                    !$acc loop seq
                                    do i = 1, 2
                                        Re_R(i) = dflt_real

                                        if (Re_size(i) > 0) Re_R(i) = 0d0

                                        !$acc loop seq
                                        do q = 1, Re_size(i)
                                            Re_R(i) = qR_prim_rs${XYZ}$_vf(j + 1, k, l, E_idx + Re_idx(i, q))/Res(i, q) &
                                                      + Re_R(i)
                                        end do

                                        Re_R(i) = 1d0/max(Re_R(i), sgm_eps)
                                    end do
                                end if

                                E_L = gamma_L*pres_L + pi_inf_L + 5d-1*rho_L*vel_L_rms + qv_L

                                E_R = gamma_R*pres_R + pi_inf_R + 5d-1*rho_R*vel_R_rms + qv_R

                                H_L = (E_L + pres_L)/rho_L
                                H_R = (E_R + pres_R)/rho_R

                                @:compute_average_state()

                                call s_compute_speed_of_sound(pres_L, rho_L, gamma_L, pi_inf_L, H_L, alpha_L, &
                                                              vel_L_rms, c_L)

                                call s_compute_speed_of_sound(pres_R, rho_R, gamma_R, pi_inf_R, H_R, alpha_R, &
                                                              vel_R_rms, c_R)

<<<<<<< HEAD
                                !> The computation of c_avg does not require all the variables, and therefore the non '_avg'
                                ! variables are placeholders to call the subroutine.
=======
                                ! > The computation of c_avg does not require all the variables, and therefore the non '_avg'
                                !     variables are placeholders to call the subroutine.
>>>>>>> 30ac1a5b

                                call s_compute_speed_of_sound(pres_R, rho_avg, gamma_avg, pi_inf_R, H_avg, alpha_R, &
                                                              vel_avg_rms, c_avg)


                                if (any(Re_size > 0)) then
                                    !$acc loop seq
                                    do i = 1, 2
                                        Re_avg_rs${XYZ}$_vf(j, k, l, i) = 2d0/(1d0/Re_L(i) + 1d0/Re_R(i))
                                    end do
                                end if

                                if (wave_speeds == 1) then
                                    s_L = min(vel_L(idx1) - c_L, vel_R(idx1) - c_R)
                                    s_R = max(vel_R(idx1) + c_R, vel_L(idx1) + c_L)

                                    s_S = (pres_R - pres_L + rho_L*vel_L(idx1)* &
                                           (s_L - vel_L(idx1)) - &
                                           rho_R*vel_R(idx1)* &
                                           (s_R - vel_R(idx1))) &
                                          /(rho_L*(s_L - vel_L(idx1)) - &
                                            rho_R*(s_R - vel_R(idx1)))

                                elseif (wave_speeds == 2) then
                                    pres_SL = 5d-1*(pres_L + pres_R + rho_avg*c_avg* &
                                                    (vel_L(idx1) - &
                                                     vel_R(idx1)))

                                    pres_SR = pres_SL

                                    Ms_L = max(1d0, sqrt(1d0 + ((5d-1 + gamma_L)/(1d0 + gamma_L))* &
                                                         (pres_SL/pres_L - 1d0)*pres_L/ &
                                                         ((pres_L + pi_inf_L/(1d0 + gamma_L)))))
                                    Ms_R = max(1d0, sqrt(1d0 + ((5d-1 + gamma_R)/(1d0 + gamma_R))* &
                                                         (pres_SR/pres_R - 1d0)*pres_R/ &
                                                         ((pres_R + pi_inf_R/(1d0 + gamma_R)))))

                                    s_L = vel_L(idx1) - c_L*Ms_L
                                    s_R = vel_R(idx1) + c_R*Ms_R

                                    s_S = 5d-1*((vel_L(idx1) + vel_R(idx1)) + &
                                                (pres_L - pres_R)/ &
                                                (rho_avg*c_avg))
                                end if

                                ! follows Einfeldt et al.
                                ! s_M/P = min/max(0.,s_L/R)
                                s_M = min(0d0, s_L); s_P = max(0d0, s_R)

                                ! goes with q_star_L/R = xi_L/R * (variable)
                                ! xi_L/R = ( ( s_L/R - u_L/R )/(s_L/R - s_star) )
                                xi_L = (s_L - vel_L(idx1))/(s_L - s_S)
                                xi_R = (s_R - vel_R(idx1))/(s_R - s_S)

                                ! goes with numerical velocity in x/y/z directions
                                ! xi_P/M = 0.5 +/m sgn(0.5,s_star)
                                xi_M = (5d-1 + sign(5d-1, s_S))
                                xi_P = (5d-1 - sign(5d-1, s_S))

                                !$acc loop seq
                                do i = 1, contxe
                                    flux_rs${XYZ}$_vf(j, k, l, i) = &
                                        xi_M*qL_prim_rs${XYZ}$_vf(j, k, l, i) &
                                        *(vel_L(idx1) + s_M*(xi_L - 1d0)) &
                                        + xi_P*qR_prim_rs${XYZ}$_vf(j + 1, k, l, i) &
                                        *(vel_R(idx1) + s_P*(xi_R - 1d0))
                                end do

                                ! Momentum flux.
                                ! f = \rho u u + p I, q = \rho u, q_star = \xi * \rho*(s_star, v, w)
                                !$acc loop seq
                                do i = 1, num_dims
                                    idxi = dir_idx(i)
                                    flux_rs${XYZ}$_vf(j, k, l, contxe + idxi) = &
                                        xi_M*(rho_L*(vel_L(idx1)* &
                                                     vel_L(idxi) + &
                                                     s_M*(xi_L*(dir_flg(idxi)*s_S + &
                                                                (1d0 - dir_flg(idxi))* &
                                                                vel_L(idxi)) - vel_L(idxi))) + &
                                              dir_flg(idxi)*(pres_L)) &
                                        + xi_P*(rho_R*(vel_R(idx1)* &
                                                       vel_R(idxi) + &
                                                       s_P*(xi_R*(dir_flg(idxi)*s_S + &
                                                                  (1d0 - dir_flg(idxi))* &
                                                                  vel_R(idxi)) - vel_R(idxi))) + &
                                                dir_flg(idxi)*(pres_R))
                                    ! if (j==0) print*, 'flux_rs_vf', flux_rs_vf(cont_idx%end+dir_idx(i))%sf(j,k,l)
                                end do

                                ! Energy flux.
                                ! f = u*(E+p), q = E, q_star = \xi*E+(s-u)(\rho s_star + p/(s-u))
                                flux_rs${XYZ}$_vf(j, k, l, E_idx) = &
                                    xi_M*(vel_L(idx1)*(E_L + pres_L) + &
                                          s_M*(xi_L*(E_L + (s_S - vel_L(idx1))* &
                                                     (rho_L*s_S + pres_L/ &
                                                      (s_L - vel_L(idx1)))) - E_L)) &
                                    + xi_P*(vel_R(idx1)*(E_R + pres_R) + &
                                            s_P*(xi_R*(E_R + (s_S - vel_R(idx1))* &
                                                       (rho_R*s_S + pres_R/ &
                                                        (s_R - vel_R(idx1)))) - E_R))

                                ! Volume fraction flux
                                !$acc loop seq
                                do i = advxb, advxe
                                    flux_rs${XYZ}$_vf(j, k, l, i) = &
                                        xi_M*qL_prim_rs${XYZ}$_vf(j, k, l, i) &
                                        *(vel_L(idx1) + s_M*(xi_L - 1d0)) &
                                        + xi_P*qR_prim_rs${XYZ}$_vf(j + 1, k, l, i) &
                                        *(vel_R(idx1) + s_P*(xi_R - 1d0))
                                end do

                                ! Source for volume fraction advection equation
                                !$acc loop seq
                                do i = 1, num_dims
                                    !idxi = 1
                                    idxi = dir_idx(i)
                                    vel_src_rs${XYZ}$_vf(j, k, l, idxi) = &
                                        xi_M*(vel_L(idxi) + &
                                              dir_flg(idxi)* &
                                              s_M*(xi_L - 1d0)) &
                                        + xi_P*(vel_R(idxi) + &
                                                dir_flg(idxi)* &
                                                s_P*(xi_R - 1d0))

                                    !if ( (model_eqns == 4) .or. (num_fluids==1) ) vel_src_rs_vf(dir_idx(i))%sf(j,k,l) = 0d0
                                end do

                                flux_src_rs${XYZ}$_vf(j, k, l, advxb) = vel_src_rs${XYZ}$_vf(j, k, l, idx1)

                                ! Geometrical source flux for cylindrical coordinates

                                #:if (NORM_DIR == 2)
                                    if (cyl_coord) then
                                        !Substituting the advective flux into the inviscid geometrical source flux
                                        !$acc loop seq
                                        do i = 1, E_idx
                                            flux_gsrc_rs${XYZ}$_vf(j, k, l, i) = flux_rs${XYZ}$_vf(j, k, l, i)
                                        end do
                                        ! Recalculating the radial momentum geometric source flux
                                        flux_gsrc_rs${XYZ}$_vf(j, k, l, contxe + idx1) = &
                                            xi_M*(rho_L*(vel_L(idx1)* &
                                                         vel_L(idx1) + &
                                                         s_M*(xi_L*(dir_flg(idx1)*s_S + &
                                                                    (1d0 - dir_flg(idx1))* &
                                                                    vel_L(idx1)) - vel_L(idx1)))) &
                                            + xi_P*(rho_R*(vel_R(idx1)* &
                                                           vel_R(idx1) + &
                                                           s_P*(xi_R*(dir_flg(idx1)*s_S + &
                                                                      (1d0 - dir_flg(idx1))* &
                                                                      vel_R(idx1)) - vel_R(idx1))))
                                        ! Geometrical source of the void fraction(s) is zero
                                        !$acc loop seq
                                        do i = advxb, advxe
                                            flux_gsrc_rs${XYZ}$_vf(j, k, l, i) = 0d0
                                        end do
                                    end if
                                #:endif
                                #:if (NORM_DIR == 3)
                                    if (grid_geometry == 3) then
                                        !$acc loop seq
                                        do i = 1, sys_size
                                            flux_gsrc_rs${XYZ}$_vf(j, k, l, i) = 0d0
                                        end do

                                        flux_gsrc_rs${XYZ}$_vf(j, k, l, momxb + 1) = &
                                            -xi_M*(rho_L*(vel_L(idx1)* &
                                                          vel_L(idx1) + &
                                                          s_M*(xi_L*(dir_flg(idx1)*s_S + &
                                                                     (1d0 - dir_flg(idx1))* &
                                                                     vel_L(idx1)) - vel_L(idx1)))) &
                                            - xi_P*(rho_R*(vel_R(idx1)* &
                                                           vel_R(idx1) + &
                                                           s_P*(xi_R*(dir_flg(idx1)*s_S + &
                                                                      (1d0 - dir_flg(idx1))* &
                                                                      vel_R(idx1)) - vel_R(idx1))))
                                        flux_gsrc_rs${XYZ}$_vf(j, k, l, momxe) = flux_rs${XYZ}$_vf(j, k, l, momxb + 1)

                                    end if
                                #:endif

                            end do
                        end do
                    end do
                end if
            end if
        #:endfor
        ! Computing HLLC flux and source flux for Euler system of equations

        if (any(Re_size > 0)) then
            if (weno_Re_flux) then
                call s_compute_viscous_source_flux( &
                    qL_prim_vf(momxb:momxe), &
                    dqL_prim_dx_vf(momxb:momxe), &
                    dqL_prim_dy_vf(momxb:momxe), &
                    dqL_prim_dz_vf(momxb:momxe), &
                    qR_prim_vf(momxb:momxe), &
                    dqR_prim_dx_vf(momxb:momxe), &
                    dqR_prim_dy_vf(momxb:momxe), &
                    dqR_prim_dz_vf(momxb:momxe), &
                    flux_src_vf, norm_dir, ix, iy, iz)
            else
                call s_compute_viscous_source_flux( &
                    q_prim_vf(momxb:momxe), &
                    dqL_prim_dx_vf(momxb:momxe), &
                    dqL_prim_dy_vf(momxb:momxe), &
                    dqL_prim_dz_vf(momxb:momxe), &
                    q_prim_vf(momxb:momxe), &
                    dqR_prim_dx_vf(momxb:momxe), &
                    dqR_prim_dy_vf(momxb:momxe), &
                    dqR_prim_dz_vf(momxb:momxe), &
                    flux_src_vf, norm_dir, ix, iy, iz)
            end if
        end if

        call s_finalize_riemann_solver(flux_vf, flux_src_vf, &
                                       flux_gsrc_vf, &
                                       norm_dir, ix, iy, iz)

    end subroutine s_hllc_riemann_solver

    !>  The computation of parameters, the allocation of memory,
        !!      the association of pointers and/or the execution of any
        !!      other procedures that are necessary to setup the module.
    subroutine s_initialize_riemann_solvers_module() ! ---------------------

        ! Allocating the variables that will be utilized to formulate the
        ! left, right, and average states of the Riemann problem, as well
        ! the Riemann problem solution
        integer :: i, j

        @:ALLOCATE_GLOBAL(Gs(1:num_fluids))

        do i = 1, num_fluids
            Gs(i) = fluid_pp(i)%G
        end do
        !$acc update device(Gs)

        if (any(Re_size > 0)) then
            @:ALLOCATE_GLOBAL(Res(1:2, 1:maxval(Re_size)))
        end if

        if (any(Re_size > 0)) then
            do i = 1, 2
                do j = 1, Re_size(i)
                    Res(i, j) = fluid_pp(Re_idx(i, j))%Re(i)
                end do
            end do
            !$acc update device(Res, Re_idx, Re_size)
        end if

<<<<<<< HEAD
=======
        !$acc enter data copyin(is1, is2, is3, isx, isy, isz)


>>>>>>> 30ac1a5b
        ! Associating procedural pointer to the subroutine that will be
        ! utilized to calculate the solution of a given Riemann problem
        if (riemann_solver == 1) then
            s_riemann_solver => s_hll_riemann_solver
        elseif (riemann_solver == 2) then
            s_riemann_solver => s_hllc_riemann_solver
        end if

        ! Associating procedural pointer to the subroutine that will be
        ! utilized to compute the viscous source flux
        if (grid_geometry == 3) then
            s_compute_viscous_source_flux => s_compute_cylindrical_viscous_source_flux
        else
            s_compute_viscous_source_flux => s_compute_cartesian_viscous_source_flux
        end if

        is1%beg = -1; is2%beg = 0; is3%beg = 0
        is1%end = m; is2%end = n; is3%end = p

<<<<<<< HEAD
        allocate (flux_rsx_vf(is1%beg:is1%end, &
                              is2%beg:is2%end, &
                              is3%beg:is3%end, 1:sys_size))
        allocate (flux_gsrc_rsx_vf(is1%beg:is1%end, &
                                   is2%beg:is2%end, &
                                   is3%beg:is3%end, 1:sys_size))
        allocate (flux_src_rsx_vf(is1%beg:is1%end, &
                                  is2%beg:is2%end, &
                                  is3%beg:is3%end, advxb:sys_size))
        allocate (vel_src_rsx_vf(is1%beg:is1%end, &
                                 is2%beg:is2%end, &
                                 is3%beg:is3%end, 1:num_dims))
=======
        

        @:ALLOCATE_GLOBAL(flux_rsx_vf(is1%beg:is1%end, &
                               is2%beg:is2%end, &
                               is3%beg:is3%end, 1:sys_size))
        @:ALLOCATE_GLOBAL(flux_gsrc_rsx_vf(is1%beg:is1%end, &
                                    is2%beg:is2%end, &
                                    is3%beg:is3%end, 1:sys_size))
        @:ALLOCATE_GLOBAL(flux_src_rsx_vf(is1%beg:is1%end, &
                                       is2%beg:is2%end, &
                                       is3%beg:is3%end, advxb:sys_size))
        @:ALLOCATE_GLOBAL(vel_src_rsx_vf(is1%beg:is1%end, &
                                      is2%beg:is2%end, &
                                      is3%beg:is3%end, 1:num_dims))
>>>>>>> 30ac1a5b
        if (qbmm) then
            @:ALLOCATE_GLOBAL(mom_sp_rsx_vf(is1%beg:is1%end + 1, is2%beg:is2%end, is3%beg:is3%end, 1:4))
        end if

        if (any(Re_size > 0)) then
<<<<<<< HEAD
            allocate (Re_avg_rsx_vf(is1%beg:is1%end, &
                                    is2%beg:is2%end, &
                                    is3%beg:is3%end, 1:2))
=======
            @:ALLOCATE_GLOBAL(Re_avg_rsx_vf(is1%beg:is1%end, &
                                         is2%beg:is2%end, &
                                         is3%beg:is3%end, 1:2))
>>>>>>> 30ac1a5b
        end if

        if (n == 0) return

        is1%beg = -1; is2%beg = 0; is3%beg = 0
        is1%end = n; is2%end = m; is3%end = p

<<<<<<< HEAD
        allocate (flux_rsy_vf(is1%beg:is1%end, &
                              is2%beg:is2%end, &
                              is3%beg:is3%end, 1:sys_size))
        allocate (flux_gsrc_rsy_vf(is1%beg:is1%end, &
                                   is2%beg:is2%end, &
                                   is3%beg:is3%end, 1:sys_size))
        allocate (flux_src_rsy_vf(is1%beg:is1%end, &
                                  is2%beg:is2%end, &
                                  is3%beg:is3%end, advxb:sys_size))
        allocate (vel_src_rsy_vf(is1%beg:is1%end, &
                                 is2%beg:is2%end, &
                                 is3%beg:is3%end, 1:num_dims))
=======
        @:ALLOCATE_GLOBAL(flux_rsy_vf(is1%beg:is1%end, &
                                   is2%beg:is2%end, &
                                   is3%beg:is3%end, 1:sys_size))
        @:ALLOCATE_GLOBAL(flux_gsrc_rsy_vf(is1%beg:is1%end, &
                                        is2%beg:is2%end, &
                                        is3%beg:is3%end, 1:sys_size))
        @:ALLOCATE_GLOBAL(flux_src_rsy_vf(is1%beg:is1%end, &
                                       is2%beg:is2%end, &
                                       is3%beg:is3%end, advxb:sys_size))
        @:ALLOCATE_GLOBAL(vel_src_rsy_vf(is1%beg:is1%end, &
                                      is2%beg:is2%end, &
                                      is3%beg:is3%end, 1:num_dims))
>>>>>>> 30ac1a5b

        if (qbmm) then
            @:ALLOCATE_GLOBAL(mom_sp_rsy_vf(is1%beg:is1%end + 1, is2%beg:is2%end, is3%beg:is3%end, 1:4))
        end if

        if (any(Re_size > 0)) then
<<<<<<< HEAD
            allocate (Re_avg_rsy_vf(is1%beg:is1%end, &
                                    is2%beg:is2%end, &
                                    is3%beg:is3%end, 1:2))
=======
            @:ALLOCATE_GLOBAL(Re_avg_rsy_vf(is1%beg:is1%end, &
                                         is2%beg:is2%end, &
                                         is3%beg:is3%end, 1:2))
>>>>>>> 30ac1a5b
        end if

        if (p == 0) return

        is1%beg = -1; is2%beg = 0; is3%beg = 0
        is1%end = p; is2%end = n; is3%end = m

<<<<<<< HEAD
        allocate (flux_rsz_vf(is1%beg:is1%end, &
                              is2%beg:is2%end, &
                              is3%beg:is3%end, 1:sys_size))
        allocate (flux_gsrc_rsz_vf(is1%beg:is1%end, &
                                   is2%beg:is2%end, &
                                   is3%beg:is3%end, 1:sys_size))
        allocate (flux_src_rsz_vf(is1%beg:is1%end, &
                                  is2%beg:is2%end, &
                                  is3%beg:is3%end, advxb:sys_size))
        allocate (vel_src_rsz_vf(is1%beg:is1%end, &
                                 is2%beg:is2%end, &
                                 is3%beg:is3%end, 1:num_dims))
=======
        @:ALLOCATE_GLOBAL(flux_rsz_vf(is1%beg:is1%end, &
                                   is2%beg:is2%end, &
                                   is3%beg:is3%end, 1:sys_size))
        @:ALLOCATE_GLOBAL(flux_gsrc_rsz_vf(is1%beg:is1%end, &
                                        is2%beg:is2%end, &
                                        is3%beg:is3%end, 1:sys_size))
        @:ALLOCATE_GLOBAL(flux_src_rsz_vf(is1%beg:is1%end, &
                                       is2%beg:is2%end, &
                                       is3%beg:is3%end, advxb:sys_size))
        @:ALLOCATE_GLOBAL(vel_src_rsz_vf(is1%beg:is1%end, &
                                      is2%beg:is2%end, &
                                      is3%beg:is3%end, 1:num_dims))
>>>>>>> 30ac1a5b

        if (qbmm) then
            @:ALLOCATE_GLOBAL(mom_sp_rsz_vf(is1%beg:is1%end + 1, is2%beg:is2%end, is3%beg:is3%end, 1:4))
        end if

        if (any(Re_size > 0)) then
<<<<<<< HEAD
            allocate (Re_avg_rsz_vf(is1%beg:is1%end, &
                                    is2%beg:is2%end, &
                                    is3%beg:is3%end, 1:2))
=======
            @:ALLOCATE_GLOBAL(Re_avg_rsz_vf(is1%beg:is1%end, &
                                         is2%beg:is2%end, &
                                         is3%beg:is3%end, 1:2))
>>>>>>> 30ac1a5b
        end if

    end subroutine s_initialize_riemann_solvers_module ! -------------------

    !>  The purpose of this subroutine is to populate the buffers
        !!      of the left and right Riemann states variables, depending
        !!      on the boundary conditions.
        !!  @param qL_prim_vf The  left WENO-reconstructed cell-boundary values of the
        !!      cell-average primitive variables
        !!  @param qR_prim_vf The right WENO-reconstructed cell-boundary values of the
        !!      cell-average primitive variables
        !!  @param dqL_prim_dx_vf The  left WENO-reconstructed cell-boundary values of the
        !!      first-order x-dir spatial derivatives
        !!  @param dqL_prim_dy_vf The  left WENO-reconstructed cell-boundary values of the
        !!      first-order y-dir spatial derivatives
        !!  @param dqL_prim_dz_vf The  left WENO-reconstructed cell-boundary values of the
        !!      first-order z-dir spatial derivatives
        !!  @param dqR_prim_dx_vf The right WENO-reconstructed cell-boundary values of the
        !!      first-order x-dir spatial derivatives
        !!  @param dqR_prim_dy_vf The right WENO-reconstructed cell-boundary values of the
        !!      first-order y-dir spatial derivatives
        !!  @param dqR_prim_dz_vf The right WENO-reconstructed cell-boundary values of the
        !!      first-order z-dir spatial derivatives
        !!  @param gm_alphaL_vf  Left averaged gradient magnitude
        !!  @param gm_alphaR_vf Right averaged gradient magnitude
        !!  @param norm_dir Dir. splitting direction
        !!  @param ix Index bounds in the x-dir
        !!  @param iy Index bounds in the y-dir
        !!  @param iz Index bounds in the z-dir
    subroutine s_populate_riemann_states_variables_buffers( & ! ------------
        qL_prim_rsx_vf, qL_prim_rsy_vf, qL_prim_rsz_vf, dqL_prim_dx_vf, &
        dqL_prim_dy_vf, &
        dqL_prim_dz_vf, &
        qL_prim_vf, &
        qR_prim_rsx_vf, qR_prim_rsy_vf, qR_prim_rsz_vf, dqR_prim_dx_vf, &
        dqR_prim_dy_vf, &
        dqR_prim_dz_vf, &
        qR_prim_vf, &
        norm_dir, ix, iy, iz)

        real(kind(0d0)), dimension(startx:, starty:, startz:, 1:), intent(INOUT) :: qL_prim_rsx_vf, qL_prim_rsy_vf, qL_prim_rsz_vf, qR_prim_rsx_vf, qR_prim_rsy_vf, qR_prim_rsz_vf

        type(scalar_field), &
            allocatable, dimension(:), &
            intent(INOUT) :: dqL_prim_dx_vf, dqR_prim_dx_vf, &
                             dqL_prim_dy_vf, dqR_prim_dy_vf, &
                             dqL_prim_dz_vf, dqR_prim_dz_vf, &
                             qL_prim_vf, qR_prim_vf

        integer, intent(IN) :: norm_dir

        type(int_bounds_info), intent(IN) :: ix, iy, iz

        integer :: i, j, k, l !< Generic loop iterator

        if (norm_dir == 1) then
            is1 = ix; is2 = iy; is3 = iz
            dir_idx = (/1, 2, 3/); dir_flg = (/1d0, 0d0, 0d0/)        
        elseif (norm_dir == 2) then
            is1 = iy; is2 = ix; is3 = iz
            dir_idx = (/2, 1, 3/); dir_flg = (/0d0, 1d0, 0d0/)
        else
            is1 = iz; is2 = iy; is3 = ix
            dir_idx = (/3, 1, 2/); dir_flg = (/0d0, 0d0, 1d0/)      
        end if

        !$acc update device(is1, is2, is3)

        

        if (hypoelasticity) then
            if (norm_dir == 1) then
                dir_idx_tau = (/1, 2, 4/)
            else if (norm_dir == 2) then
                dir_idx_tau = (/3, 2, 5/)
            else
                dir_idx_tau = (/6, 4, 5/)
            end if
        end if

        isx = ix; isy = iy; isz = iz
        !$acc update device(isx, isy, isz) ! for stuff in the same module
        !$acc update device(dir_idx, dir_flg,  dir_idx_tau) ! for stuff in different modules

        ! Population of Buffers in x-direction =============================
        if (norm_dir == 1) then

            if (bc_x%beg == -4) then    ! Riemann state extrap. BC at beginning
                !$acc parallel loop collapse(3) gang vector default(present)
                do i = 1, sys_size
                    do l = is3%beg, is3%end
                        do k = is2%beg, is2%end
                            qL_prim_rsx_vf(-1, k, l, i) = &
                                qR_prim_rsx_vf(0, k, l, i)
                        end do
                    end do
                end do

                if (any(Re_size > 0)) then
                    !$acc parallel loop collapse(3) gang vector default(present)
                    do i = momxb, momxe
                        do l = isz%beg, isz%end
                            do k = isy%beg, isy%end

                                dqL_prim_dx_vf(i)%sf(-1, k, l) = &
                                    dqR_prim_dx_vf(i)%sf(0, k, l)
                            end do
                        end do
                    end do

                    if (n > 0) then
                        !$acc parallel loop collapse(3) gang vector default(present)
                        do i = momxb, momxe
                            do l = isz%beg, isz%end
                                do k = isy%beg, isy%end

                                    dqL_prim_dy_vf(i)%sf(-1, k, l) = &
                                        dqR_prim_dy_vf(i)%sf(0, k, l)
                                end do
                            end do
                        end do

                        if (p > 0) then
                            !$acc parallel loop collapse(3) gang vector default(present)
                            do i = momxb, momxe
                                do l = isz%beg, isz%end
                                    do k = isy%beg, isy%end

                                        dqL_prim_dz_vf(i)%sf(-1, k, l) = &
                                            dqR_prim_dz_vf(i)%sf(0, k, l)
                                    end do
                                end do
                            end do
                        end if

                    end if

                end if

            end if

            if (bc_x%end == -4) then    ! Riemann state extrap. BC at end

                !$acc parallel loop collapse(3) gang vector default(present)
                do i = 1, sys_size
                    do l = is3%beg, is3%end
                        do k = is2%beg, is2%end
                            qR_prim_rsx_vf(m + 1, k, l, i) = &
                                qL_prim_rsx_vf(m, k, l, i)
                        end do
                    end do
                end do

                if (any(Re_size > 0)) then

                    !$acc parallel loop collapse(3) gang vector default(present)
                    do i = momxb, momxe
                        do l = isz%beg, isz%end
                            do k = isy%beg, isy%end

                                dqR_prim_dx_vf(i)%sf(m + 1, k, l) = &
                                    dqL_prim_dx_vf(i)%sf(m, k, l)
                            end do
                        end do
                    end do

                    if (n > 0) then
                        !$acc parallel loop collapse(3) gang vector default(present)
                        do i = momxb, momxe
                            do l = isz%beg, isz%end
                                do k = isy%beg, isy%end

                                    dqR_prim_dy_vf(i)%sf(m + 1, k, l) = &
                                        dqL_prim_dy_vf(i)%sf(m, k, l)
                                end do
                            end do
                        end do

                        if (p > 0) then
                            !$acc parallel loop collapse(3) gang vector default(present)
                            do i = momxb, momxe
                                do l = isz%beg, isz%end
                                    do k = isy%beg, isy%end

                                        dqR_prim_dz_vf(i)%sf(m + 1, k, l) = &
                                            dqL_prim_dz_vf(i)%sf(m, k, l)
                                    end do
                                end do
                            end do
                        end if

                    end if

                end if

            end if
            ! END: Population of Buffers in x-direction ========================

            ! Population of Buffers in y-direction =============================
        elseif (norm_dir == 2) then

            if (bc_y%beg == -4) then    ! Riemann state extrap. BC at beginning
                !$acc parallel loop collapse(3) gang vector default(present)
                do i = 1, sys_size
                    do l = is3%beg, is3%end
                        do k = is2%beg, is2%end
                            qL_prim_rsy_vf(-1, k, l, i) = &
                                qR_prim_rsy_vf(0, k, l, i)
                        end do
                    end do
                end do

                if (any(Re_size > 0)) then

                    !$acc parallel loop collapse(3) gang vector default(present)
                    do i = momxb, momxe
                        do l = isz%beg, isz%end
                            do j = isx%beg, isx%end
                                dqL_prim_dx_vf(i)%sf(j, -1, l) = &
                                    dqR_prim_dx_vf(i)%sf(j, 0, l)
                            end do
                        end do
                    end do

                    !$acc parallel loop collapse(3) gang vector default(present)
                    do i = momxb, momxe
                        do l = isz%beg, isz%end
                            do j = isx%beg, isx%end
                                dqL_prim_dy_vf(i)%sf(j, -1, l) = &
                                    dqR_prim_dy_vf(i)%sf(j, 0, l)
                            end do
                        end do
                    end do

                    if (p > 0) then
                        !$acc parallel loop collapse(3) gang vector default(present)
                        do i = momxb, momxe
                            do l = isz%beg, isz%end
                                do j = isx%beg, isx%end
                                    dqL_prim_dz_vf(i)%sf(j, -1, l) = &
                                        dqR_prim_dz_vf(i)%sf(j, 0, l)
                                end do
                            end do
                        end do
                    end if

                end if

            end if

            if (bc_y%end == -4) then    ! Riemann state extrap. BC at end

                !$acc parallel loop collapse(3) gang vector default(present)
                do i = 1, sys_size
                    do l = is3%beg, is3%end
                        do k = is2%beg, is2%end
                            qR_prim_rsy_vf(n + 1, k, l, i) = &
                                qL_prim_rsy_vf(n, k, l, i)
                        end do
                    end do
                end do

                if (any(Re_size > 0)) then

                    !$acc parallel loop collapse(3) gang vector default(present)
                    do i = momxb, momxe
                        do l = isz%beg, isz%end
                            do j = isx%beg, isx%end
                                dqR_prim_dx_vf(i)%sf(j, n + 1, l) = &
                                    dqL_prim_dx_vf(i)%sf(j, n, l)
                            end do
                        end do
                    end do

                    !$acc parallel loop collapse(3) gang vector default(present)
                    do i = momxb, momxe
                        do l = isz%beg, isz%end
                            do j = isx%beg, isx%end
                                dqR_prim_dy_vf(i)%sf(j, n + 1, l) = &
                                    dqL_prim_dy_vf(i)%sf(j, n, l)
                            end do
                        end do
                    end do

                    if (p > 0) then
                        !$acc parallel loop collapse(3) gang vector default(present)
                        do i = momxb, momxe
                            do l = isz%beg, isz%end
                                do j = isx%beg, isx%end
                                    dqR_prim_dz_vf(i)%sf(j, n + 1, l) = &
                                        dqL_prim_dz_vf(i)%sf(j, n, l)
                                end do
                            end do
                        end do
                    end if

                end if

            end if
            ! END: Population of Buffers in y-direction ========================

            ! Population of Buffers in z-direction =============================
        else

            if (bc_z%beg == -4) then    ! Riemann state extrap. BC at beginning
                !$acc parallel loop collapse(3) gang vector default(present)
                do i = 1, sys_size
                    do l = is3%beg, is3%end
                        do k = is2%beg, is2%end
                            qL_prim_rsz_vf(-1, k, l, i) = &
                                qR_prim_rsz_vf(0, k, l, i)
                        end do
                    end do
                end do

                if (any(Re_size > 0)) then
                    !$acc parallel loop collapse(3) gang vector default(present)
                    do i = momxb, momxe
                        do k = isy%beg, isy%end
                            do j = isx%beg, isx%end
                                dqL_prim_dx_vf(i)%sf(j, k, -1) = &
                                    dqR_prim_dx_vf(i)%sf(j, k, 0)
                            end do
                        end do
                    end do
                    !$acc parallel loop collapse(3) gang vector default(present)
                    do i = momxb, momxe
                        do k = isy%beg, isy%end
                            do j = isx%beg, isx%end
                                dqL_prim_dy_vf(i)%sf(j, k, -1) = &
                                    dqR_prim_dy_vf(i)%sf(j, k, 0)
                            end do
                        end do
                    end do
                    !$acc parallel loop collapse(3) gang vector default(present)
                    do i = momxb, momxe
                        do k = isy%beg, isy%end
                            do j = isx%beg, isx%end
                                dqL_prim_dz_vf(i)%sf(j, k, -1) = &
                                    dqR_prim_dz_vf(i)%sf(j, k, 0)
                            end do
                        end do
                    end do
                end if

            end if

            if (bc_z%end == -4) then    ! Riemann state extrap. BC at end

                !$acc parallel loop collapse(3) gang vector default(present)
                do i = 1, sys_size
                    do l = is3%beg, is3%end
                        do k = is2%beg, is2%end
                            qR_prim_rsz_vf(p + 1, k, l, i) = &
                                qL_prim_rsz_vf(p, k, l, i)
                        end do
                    end do
                end do

                if (any(Re_size > 0)) then
                    !$acc parallel loop collapse(3) gang vector default(present)
                    do i = momxb, momxe
                        do k = isy%beg, isy%end
                            do j = isx%beg, isx%end
                                dqR_prim_dx_vf(i)%sf(j, k, p + 1) = &
                                    dqL_prim_dx_vf(i)%sf(j, k, p)
                            end do
                        end do
                    end do

                    !$acc parallel loop collapse(3) gang vector default(present)
                    do i = momxb, momxe
                        do k = isy%beg, isy%end
                            do j = isx%beg, isx%end
                                dqR_prim_dy_vf(i)%sf(j, k, p + 1) = &
                                    dqL_prim_dy_vf(i)%sf(j, k, p)
                            end do
                        end do
                    end do

                    !$acc parallel loop collapse(3) gang vector default(present)
                    do i = momxb, momxe
                        do k = isy%beg, isy%end
                            do j = isx%beg, isx%end
                                dqR_prim_dz_vf(i)%sf(j, k, p + 1) = &
                                    dqL_prim_dz_vf(i)%sf(j, k, p)
                            end do
                        end do
                    end do
                end if

            end if

        end if
        ! END: Population of Buffers in z-direction ========================

    end subroutine s_populate_riemann_states_variables_buffers ! -----------

    !>  The computation of parameters, the allocation of memory,
        !!      the association of pointers and/or the execution of any
        !!      other procedures needed to configure the chosen Riemann
        !!      solver algorithm.
        !!  @param qL_prim_vf The  left WENO-reconstructed cell-boundary values of the
        !!      cell-average primitive variables
        !!  @param qR_prim_vf The right WENO-reconstructed cell-boundary values of the
        !!      cell-average primitive variables
        !!  @param flux_vf Intra-cell fluxes
        !!  @param flux_src_vf Intra-cell fluxes sources
        !!  @param flux_gsrc_vf Intra-cell geometric fluxes sources
        !!  @param norm_dir Dir. splitting direction
        !!  @param ix Index bounds in the x-dir
        !!  @param iy Index bounds in the y-dir
        !!  @param iz Index bounds in the z-dir
        !!  @param q_prim_vf Cell-averaged primitive variables
    subroutine s_initialize_riemann_solver( &
        q_prim_vf, &
        flux_vf, flux_src_vf, &
        flux_gsrc_vf, &
        norm_dir, ix, iy, iz)

        type(scalar_field), dimension(sys_size), intent(IN) :: q_prim_vf

        type(scalar_field), &
            dimension(sys_size), &
            intent(INOUT) :: flux_vf, flux_src_vf, flux_gsrc_vf

        integer, intent(IN) :: norm_dir

        type(int_bounds_info), intent(IN) :: ix, iy, iz

        integer :: i, j, k, l ! Generic loop iterators

        ! Reshaping Inputted Data in x-direction ===========================

        if (norm_dir == 1) then

            if (any(Re_size > 0)) then

                !$acc parallel loop collapse(4) gang vector default(present)
                do i = momxb, E_idx
                    do l = is3%beg, is3%end
                        do k = is2%beg, is2%end
                            do j = is1%beg, is1%end
                                flux_src_vf(i)%sf(j, k, l) = 0d0
                            end do
                        end do
                    end do
                end do
            end if

            if (qbmm) then

                !$acc parallel loop collapse(4) gang vector default(present)
                do i = 1, 4
                    do l = is3%beg, is3%end
                        do k = is2%beg, is2%end
                            do j = is1%beg, is1%end + 1
                                mom_sp_rsx_vf(j, k, l, i) = mom_sp(i)%sf(j, k, l)
                            end do
                        end do
                    end do
                end do
            end if

            ! ==================================================================

            ! Reshaping Inputted Data in y-direction ===========================
        elseif (norm_dir == 2) then

            if (any(Re_size > 0)) then
                !$acc parallel loop collapse(4) gang vector default(present)
                do i = momxb, E_idx
                    do l = is3%beg, is3%end
                        do j = is1%beg, is1%end
                            do k = is2%beg, is2%end
                                flux_src_vf(i)%sf(k, j, l) = 0d0
                            end do
                        end do
                    end do
                end do
            end if

            if (qbmm) then
                !$acc parallel loop collapse(4) gang vector default(present)
                do i = 1, 4
                    do l = is3%beg, is3%end
                        do k = is2%beg, is2%end
                            do j = is1%beg, is1%end + 1
                                mom_sp_rsy_vf(j, k, l, i) = mom_sp(i)%sf(k, j, l)
                            end do
                        end do
                    end do
                end do
            end if

            ! ==================================================================

            ! Reshaping Inputted Data in z-direction ===========================
        else

            if (any(Re_size > 0)) then
                !$acc parallel loop collapse(4) gang vector default(present)
                do i = momxb, E_idx
                    do j = is1%beg, is1%end
                        do k = is2%beg, is2%end
                            do l = is3%beg, is3%end
                                flux_src_vf(i)%sf(l, k, j) = 0d0
                            end do
                        end do
                    end do
                end do
            end if

            if (qbmm) then
                !$acc parallel loop collapse(4) gang vector default(present)
                do i = 1, 4
                    do l = is3%beg, is3%end
                        do k = is2%beg, is2%end
                            do j = is1%beg, is1%end + 1
                                mom_sp_rsz_vf(j, k, l, i) = mom_sp(i)%sf(l, k, j)
                            end do
                        end do
                    end do
                end do
            end if

        end if

        ! ==================================================================

    end subroutine s_initialize_riemann_solver ! ---------------------------

    !>  The goal of this subroutine is to evaluate and account
        !!      for the contribution of viscous stresses in the source
        !!      flux for the momentum and energy.
        !!  @param velL_vf  Left, WENO reconstructed, cell-boundary values of the velocity
        !!  @param velR_vf Right, WENO reconstructed, cell-boundary values of the velocity
        !!  @param dvelL_dx_vf  Left, WENO reconstructed cell-avg. x-dir derivative of the velocity
        !!  @param dvelL_dy_vf  Left, WENO reconstructed cell-avg. y-dir derivative of the velocity
        !!  @param dvelL_dz_vf  Left, WENO reconstructed cell-avg. z-dir derivative of the velocity
        !!  @param dvelR_dx_vf Right, WENO reconstructed cell-avg. x-dir derivative of the velocity
        !!  @param dvelR_dy_vf Right, WENO reconstructed cell-avg. y-dir derivative of the velocity
        !!  @param dvelR_dz_vf Right, WENO reconstructed cell-avg. z-dir derivative of the velocity
        !!  @param flux_src_vf Intercell flux
        !!  @param norm_dir Dimensional splitting coordinate direction
        !!  @param ix Index bounds in  first coordinate direction
        !!  @param iy Index bounds in second coordinate direction
        !!  @param iz Index bounds in  third coordinate direction
    subroutine s_compute_cylindrical_viscous_source_flux(velL_vf, & ! -------------
                                                         dvelL_dx_vf, &
                                                         dvelL_dy_vf, &
                                                         dvelL_dz_vf, &
                                                         velR_vf, &
                                                         dvelR_dx_vf, &
                                                         dvelR_dy_vf, &
                                                         dvelR_dz_vf, &
                                                         flux_src_vf, &
                                                         norm_dir, &
                                                         ix, iy, iz)

        type(scalar_field), &
            dimension(num_dims), &
            intent(IN) :: velL_vf, velR_vf, &
                          dvelL_dx_vf, dvelR_dx_vf, &
                          dvelL_dy_vf, dvelR_dy_vf, &
                          dvelL_dz_vf, dvelR_dz_vf

        type(scalar_field), &
            dimension(sys_size), &
            intent(INOUT) :: flux_src_vf

        integer, intent(IN) :: norm_dir

        type(int_bounds_info), intent(IN) :: ix, iy, iz

        ! Arithmetic mean of the left and right, WENO-reconstructed, cell-
        ! boundary values of cell-average first-order spatial derivatives
        ! of velocity
        real(kind(0d0)), dimension(num_dims) :: avg_vel
        real(kind(0d0)), dimension(num_dims) :: dvel_avg_dx
        real(kind(0d0)), dimension(num_dims) :: dvel_avg_dy
        real(kind(0d0)), dimension(num_dims) :: dvel_avg_dz

        ! Viscous stress tensor
        real(kind(0d0)), dimension(num_dims, num_dims) :: tau_Re

        ! Generic loop iterators
        integer :: i, j, k, l

        ! Viscous Stresses in z-direction ==================================
        if (norm_dir == 1) then
            if (Re_size(1) > 0) then ! Shear stresses
                !$acc parallel loop collapse(3) gang vector default(present) private(avg_vel, dvel_avg_dx, tau_Re)
                do l = isz%beg, isz%end
                    do k = isy%beg, isy%end
                        do j = isx%beg, isx%end

                            dvel_avg_dx(1) = 5d-1*(dvelL_dx_vf(1)%sf(j, k, l) &
                                                   + dvelR_dx_vf(1)%sf(j + 1, k, l))

                            tau_Re(1, 1) = (4d0/3d0)*dvel_avg_dx(1)/ &
                                           Re_avg_rsx_vf(j, k, l, 1)

                            flux_src_vf(momxb)%sf(j, k, l) = &
                                flux_src_vf(momxb)%sf(j, k, l) - &
                                tau_Re(1, 1)

                            flux_src_vf(E_idx)%sf(j, k, l) = &
                                flux_src_vf(E_idx)%sf(j, k, l) - &
                                vel_src_rsx_vf(j, k, l, 1)* &
                                tau_Re(1, 1)

                        end do
                    end do
                end do
            end if

            if (Re_size(2) > 0) then ! Bulk stresses
                !$acc parallel loop collapse(3) gang vector default(present) private(avg_vel, dvel_avg_dx, tau_Re)
                do l = isz%beg, isz%end
                    do k = isy%beg, isy%end
                        do j = isx%beg, isx%end

                            dvel_avg_dx(1) = 5d-1*(dvelL_dx_vf(1)%sf(j, k, l) &
                                                   + dvelR_dx_vf(1)%sf(j + 1, k, l))

                            tau_Re(1, 1) = dvel_avg_dx(1)/ &
                                           Re_avg_rsx_vf(j, k, l, 2)

                            flux_src_vf(momxb)%sf(j, k, l) = &
                                flux_src_vf(momxb)%sf(j, k, l) - &
                                tau_Re(1, 1)

                            flux_src_vf(E_idx)%sf(j, k, l) = &
                                flux_src_vf(E_idx)%sf(j, k, l) - &
                                vel_src_rsx_vf(j, k, l, 1)* &
                                tau_Re(1, 1)

                        end do
                    end do
                end do
            end if

            if (n == 0) return

            if (Re_size(1) > 0) then ! Shear stresses
                !$acc parallel loop collapse(3) gang vector default(present) private(avg_vel, dvel_avg_dx, dvel_avg_dy, tau_Re)
                do l = isz%beg, isz%end
                    do k = isy%beg, isy%end
                        do j = isx%beg, isx%end

                            avg_vel(2) = 5d-1*(velL_vf(2)%sf(j, k, l) &
                                               + velR_vf(2)%sf(j + 1, k, l))

                            !$acc loop seq
                            do i = 1, 2
                                dvel_avg_dy(i) = &
                                    5d-1*(dvelL_dy_vf(i)%sf(j, k, l) &
                                          + dvelR_dy_vf(i)%sf(j + 1, k, l))
                            end do

                            dvel_avg_dx(2) = 5d-1*(dvelL_dx_vf(2)%sf(j, k, l) &
                                                   + dvelR_dx_vf(2)%sf(j + 1, k, l))

                            tau_Re(1, 1) = -(2d0/3d0)*(dvel_avg_dy(2) + &
                                                       avg_vel(2)/y_cc(k))/ &
                                           Re_avg_rsx_vf(j, k, l, 1)

                            tau_Re(1, 2) = (dvel_avg_dy(1) + dvel_avg_dx(2))/ &
                                           Re_avg_rsx_vf(j, k, l, 1)

                            !$acc loop seq
                            do i = 1, 2
                                flux_src_vf(contxe + i)%sf(j, k, l) = &
                                    flux_src_vf(contxe + i)%sf(j, k, l) - &
                                    tau_Re(1, i)
                                flux_src_vf(E_idx)%sf(j, k, l) = &
                                    flux_src_vf(E_idx)%sf(j, k, l) - &
                                    vel_src_rsx_vf(j, k, l, i)* &
                                    tau_Re(1, i)
                            end do

                        end do
                    end do
                end do
            end if

            if (Re_size(2) > 0) then ! Bulk stresses
                !$acc parallel loop collapse(3) gang vector default(present) private(avg_vel,  dvel_avg_dy, tau_Re)
                do l = isz%beg, isz%end
                    do k = isy%beg, isy%end
                        do j = isx%beg, isx%end

                            avg_vel(2) = 5d-1*(velL_vf(2)%sf(j, k, l) &
                                               + velR_vf(2)%sf(j + 1, k, l))

                            dvel_avg_dy(2) = 5d-1*(dvelL_dy_vf(2)%sf(j, k, l) &
                                                   + dvelR_dy_vf(2)%sf(j + 1, k, l))

                            tau_Re(1, 1) = (dvel_avg_dy(2) + &
                                            avg_vel(2)/y_cc(k))/ &
                                           Re_avg_rsx_vf(j, k, l, 2)

                            flux_src_vf(momxb)%sf(j, k, l) = &
                                flux_src_vf(momxb)%sf(j, k, l) - &
                                tau_Re(1, 1)

                            flux_src_vf(E_idx)%sf(j, k, l) = &
                                flux_src_vf(E_idx)%sf(j, k, l) - &
                                vel_src_rsx_vf(j, k, l, 1)* &
                                tau_Re(1, 1)

                        end do
                    end do
                end do
            end if

            if (p == 0) return

            if (Re_size(1) > 0) then ! Shear stresses
                !$acc parallel loop collapse(3) gang vector default(present) private(avg_vel, dvel_avg_dx, dvel_avg_dz, tau_Re)
                do l = isz%beg, isz%end
                    do k = isy%beg, isy%end
                        do j = isx%beg, isx%end

                            !$acc loop seq
                            do i = 1, 3, 2
                                dvel_avg_dz(i) = &
                                    5d-1*(dvelL_dz_vf(i)%sf(j, k, l) &
                                          + dvelR_dz_vf(i)%sf(j + 1, k, l))
                            end do

                            dvel_avg_dx(3) = 5d-1*(dvelL_dx_vf(3)%sf(j, k, l) &
                                                   + dvelR_dx_vf(3)%sf(j + 1, k, l))

                            tau_Re(1, 1) = -(2d0/3d0)*dvel_avg_dz(3)/y_cc(k)/ &
                                           Re_avg_rsx_vf(j, k, l, 1)

                            tau_Re(1, 3) = (dvel_avg_dz(1)/y_cc(k) + dvel_avg_dx(3))/ &
                                           Re_avg_rsx_vf(j, k, l, 1)

                            !$acc loop seq
                            do i = 1, 3, 2

                                flux_src_vf(contxe + i)%sf(j, k, l) = &
                                    flux_src_vf(contxe + i)%sf(j, k, l) - &
                                    tau_Re(1, i)

                                flux_src_vf(E_idx)%sf(j, k, l) = &
                                    flux_src_vf(E_idx)%sf(j, k, l) - &
                                    vel_src_rsx_vf(j, k, l, i)* &
                                    tau_Re(1, i)

                            end do

                        end do
                    end do
                end do
            end if

            if (Re_size(2) > 0) then ! Bulk stresses
                !$acc parallel loop collapse(3) gang vector default(present) private( avg_vel, dvel_avg_dz, tau_Re)
                do l = isz%beg, isz%end
                    do k = isy%beg, isy%end
                        do j = isx%beg, isx%end

                            dvel_avg_dz(3) = 5d-1*(dvelL_dz_vf(3)%sf(j, k, l) &
                                                   + dvelR_dz_vf(3)%sf(j + 1, k, l))

                            tau_Re(1, 1) = dvel_avg_dz(3)/y_cc(k)/ &
                                           Re_avg_rsx_vf(j, k, l, 2)

                            flux_src_vf(momxb)%sf(j, k, l) = &
                                flux_src_vf(momxb)%sf(j, k, l) - &
                                tau_Re(1, 1)

                            flux_src_vf(E_idx)%sf(j, k, l) = &
                                flux_src_vf(E_idx)%sf(j, k, l) - &
                                vel_src_rsx_vf(j, k, l, 1)* &
                                tau_Re(1, 1)

                        end do
                    end do
                end do
            end if
            ! END: Viscous Stresses in z-direction =============================

            ! Viscous Stresses in r-direction ==================================
        elseif (norm_dir == 2) then

            if (Re_size(1) > 0) then ! Shear stresses

                !$acc parallel loop collapse(3) gang vector default(present) private(avg_vel, dvel_avg_dx, dvel_avg_dy, tau_Re)
                do l = isz%beg, isz%end
                    do k = isy%beg, isy%end
                        do j = isx%beg, isx%end

                            avg_vel(2) = 5d-1*(velL_vf(2)%sf(j, k, l) &
                                               + velR_vf(2)%sf(j, k + 1, l))

                            !$acc loop seq
                            do i = 1, 2

                                dvel_avg_dx(i) = &
                                    5d-1*(dvelL_dx_vf(i)%sf(j, k, l) &
                                          + dvelR_dx_vf(i)%sf(j, k + 1, l))

                                dvel_avg_dy(i) = &
                                    5d-1*(dvelL_dy_vf(i)%sf(j, k, l) &
                                          + dvelR_dy_vf(i)%sf(j, k + 1, l))

                            end do

                            tau_Re(2, 1) = (dvel_avg_dy(1) + dvel_avg_dx(2))/ &
                                           Re_avg_rsy_vf(k, j, l, 1)

                            tau_Re(2, 2) = (4d0*dvel_avg_dy(2) &
                                            - 2d0*dvel_avg_dx(1) &
                                            - 2d0*avg_vel(2)/y_cb(k))/ &
                                           (3d0*Re_avg_rsy_vf(k, j, l, 1))

                            !$acc loop seq
                            do i = 1, 2

                                flux_src_vf(contxe + i)%sf(j, k, l) = &
                                    flux_src_vf(contxe + i)%sf(j, k, l) - &
                                    tau_Re(2, i)

                                flux_src_vf(E_idx)%sf(j, k, l) = &
                                    flux_src_vf(E_idx)%sf(j, k, l) - &
                                    vel_src_rsy_vf(k, j, l, i)* &
                                    tau_Re(2, i)

                            end do

                        end do
                    end do
                end do
            end if

            if (Re_size(2) > 0) then              ! Bulk stresses
                !$acc parallel loop collapse(3) gang vector default(present) private(avg_vel, dvel_avg_dx, dvel_avg_dy, tau_Re)
                do l = isz%beg, isz%end
                    do k = isy%beg, isy%end
                        do j = isx%beg, isx%end

                            avg_vel(2) = 5d-1*(velL_vf(2)%sf(j, k, l) &
                                               + velR_vf(2)%sf(j, k + 1, l))

                            dvel_avg_dx(1) = 5d-1*(dvelL_dx_vf(1)%sf(j, k, l) &
                                                   + dvelR_dx_vf(1)%sf(j, k + 1, l))

                            dvel_avg_dy(2) = 5d-1*(dvelL_dy_vf(2)%sf(j, k, l) &
                                                   + dvelR_dy_vf(2)%sf(j, k + 1, l))

                            tau_Re(2, 2) = (dvel_avg_dx(1) + dvel_avg_dy(2) + &
                                            avg_vel(2)/y_cb(k))/ &
                                           Re_avg_rsy_vf(k, j, l, 2)

                            flux_src_vf(momxb + 1)%sf(j, k, l) = &
                                flux_src_vf(momxb + 1)%sf(j, k, l) - &
                                tau_Re(2, 2)

                            flux_src_vf(E_idx)%sf(j, k, l) = &
                                flux_src_vf(E_idx)%sf(j, k, l) - &
                                vel_src_rsy_vf(k, j, l, 2)* &
                                tau_Re(2, 2)

                        end do
                    end do
                end do
            end if

            if (p == 0) return

            if (Re_size(1) > 0) then              ! Shear stresses
                !$acc parallel loop collapse(3) gang vector default(present) private(avg_vel,  dvel_avg_dy, dvel_avg_dz, tau_Re)
                do l = isz%beg, isz%end
                    do k = isy%beg, isy%end
                        do j = isx%beg, isx%end

                            avg_vel(3) = 5d-1*(velL_vf(3)%sf(j, k, l) &
                                               + velR_vf(3)%sf(j, k + 1, l))

                            !$acc loop seq
                            do i = 2, 3
                                dvel_avg_dz(i) = &
                                    5d-1*(dvelL_dz_vf(i)%sf(j, k, l) &
                                          + dvelR_dz_vf(i)%sf(j, k + 1, l))
                            end do

                            dvel_avg_dy(3) = 5d-1*(dvelL_dy_vf(3)%sf(j, k, l) &
                                                   + dvelR_dy_vf(3)%sf(j, k + 1, l))

                            tau_Re(2, 2) = -(2d0/3d0)*dvel_avg_dz(3)/y_cb(k)/ &
                                           Re_avg_rsy_vf(k, j, l, 1)

                            tau_Re(2, 3) = ((dvel_avg_dz(2) - avg_vel(3))/ &
                                            y_cb(k) + dvel_avg_dy(3))/ &
                                           Re_avg_rsy_vf(k, j, l, 1)

                            !$acc loop seq
                            do i = 2, 3

                                flux_src_vf(contxe + i)%sf(j, k, l) = &
                                    flux_src_vf(contxe + i)%sf(j, k, l) - &
                                    tau_Re(2, i)

                                flux_src_vf(E_idx)%sf(j, k, l) = &
                                    flux_src_vf(E_idx)%sf(j, k, l) - &
                                    vel_src_rsy_vf(k, j, l, i)* &
                                    tau_Re(2, i)

                            end do

                        end do
                    end do
                end do
            end if

            if (Re_size(2) > 0) then              ! Bulk stresses
                !$acc parallel loop collapse(3) gang vector default(present) private(avg_vel,  dvel_avg_dz, tau_Re)
                do l = isz%beg, isz%end
                    do k = isy%beg, isy%end
                        do j = isx%beg, isx%end

                            dvel_avg_dz(3) = 5d-1*(dvelL_dz_vf(3)%sf(j, k, l) &
                                                   + dvelR_dz_vf(3)%sf(j, k + 1, l))

                            tau_Re(2, 2) = dvel_avg_dz(3)/y_cb(k)/ &
                                           Re_avg_rsy_vf(k, j, l, 2)

                            flux_src_vf(momxb + 1)%sf(j, k, l) = &
                                flux_src_vf(momxb + 1)%sf(j, k, l) - &
                                tau_Re(2, 2)

                            flux_src_vf(E_idx)%sf(j, k, l) = &
                                flux_src_vf(E_idx)%sf(j, k, l) - &
                                vel_src_rsy_vf(k, j, l, 2)* &
                                tau_Re(2, 2)

                        end do
                    end do
                end do
            end if
            ! END: Viscous Stresses in r-direction =============================

            ! Viscous Stresses in theta-direction ==================================
        else

            if (Re_size(1) > 0) then              ! Shear stresses
                !$acc parallel loop collapse(3) gang vector default(present) private(avg_vel, dvel_avg_dx, dvel_avg_dy, dvel_avg_dz, tau_Re)
                do l = isz%beg, isz%end
                    do k = isy%beg, isy%end
                        do j = isx%beg, isx%end

                            !$acc loop seq
                            do i = 2, 3
                                avg_vel(i) = 5d-1*(velL_vf(i)%sf(j, k, l) &
                                                   + velR_vf(i)%sf(j, k, l + 1))
                            end do

                            !$acc loop seq
                            do i = 1, 3, 2
                                dvel_avg_dx(i) = &
                                    5d-1*(dvelL_dx_vf(i)%sf(j, k, l) &
                                          + dvelR_dx_vf(i)%sf(j, k, l + 1))
                            end do

                            do i = 2, 3
                                dvel_avg_dy(i) = &
                                    5d-1*(dvelL_dy_vf(i)%sf(j, k, l) &
                                          + dvelR_dy_vf(i)%sf(j, k, l + 1))
                            end do

                            !$acc loop seq
                            do i = 1, 3
                                dvel_avg_dz(i) = &
                                    5d-1*(dvelL_dz_vf(i)%sf(j, k, l) &
                                          + dvelR_dz_vf(i)%sf(j, k, l + 1))
                            end do

                            tau_Re(3, 1) = (dvel_avg_dz(1)/y_cc(k) + dvel_avg_dx(3))/ &
                                           Re_avg_rsz_vf(l, k, j, 1)/ &
                                           y_cc(k)

                            tau_Re(3, 2) = ((dvel_avg_dz(2) - avg_vel(3))/ &
                                            y_cc(k) + dvel_avg_dy(3))/ &
                                           Re_avg_rsz_vf(l, k, j, 1)/ &
                                           y_cc(k)

                            tau_Re(3, 3) = (4d0*dvel_avg_dz(3)/y_cc(k) &
                                            - 2d0*dvel_avg_dx(1) &
                                            - 2d0*dvel_avg_dy(2) &
                                            + 4d0*avg_vel(2)/y_cc(k))/ &
                                           (3d0*Re_avg_rsz_vf(l, k, j, 1))/ &
                                           y_cc(k)

                            !$acc loop seq
                            do i = 1, 3
                                flux_src_vf(contxe + i)%sf(j, k, l) = &
                                    flux_src_vf(contxe + i)%sf(j, k, l) - &
                                    tau_Re(3, i)

                                flux_src_vf(E_idx)%sf(j, k, l) = &
                                    flux_src_vf(E_idx)%sf(j, k, l) - &
                                    vel_src_rsz_vf(l, k, j, i)* &
                                    tau_Re(3, i)
                            end do

                        end do
                    end do
                end do
            end if

            if (Re_size(2) > 0) then              ! Bulk stresses
                !$acc parallel loop collapse(3) gang vector default(present) private(avg_vel, dvel_avg_dx, dvel_avg_dy, dvel_avg_dz, tau_Re)
                do l = isz%beg, isz%end
                    do k = isy%beg, isy%end
                        do j = isx%beg, isx%end

                            avg_vel(2) = 5d-1*(velL_vf(2)%sf(j, k, l) &
                                               + velR_vf(2)%sf(j, k, l + 1))

                            dvel_avg_dx(1) = 5d-1*(dvelL_dx_vf(1)%sf(j, k, l) &
                                                   + dvelR_dx_vf(1)%sf(j, k, l + 1))

                            dvel_avg_dy(2) = 5d-1*(dvelL_dy_vf(2)%sf(j, k, l) &
                                                   + dvelR_dy_vf(2)%sf(j, k, l + 1))

                            dvel_avg_dz(3) = 5d-1*(dvelL_dz_vf(3)%sf(j, k, l) &
                                                   + dvelR_dz_vf(3)%sf(j, k, l + 1))

                            tau_Re(3, 3) = (dvel_avg_dx(1) &
                                            + dvel_avg_dy(2) &
                                            + dvel_avg_dz(3)/y_cc(k) &
                                            + avg_vel(2)/y_cc(k))/ &
                                           Re_avg_rsz_vf(l, k, j, 2)/ &
                                           y_cc(k)

                            flux_src_vf(momxe)%sf(j, k, l) = &
                                flux_src_vf(momxe)%sf(j, k, l) - &
                                tau_Re(3, 3)

                            flux_src_vf(E_idx)%sf(j, k, l) = &
                                flux_src_vf(E_idx)%sf(j, k, l) - &
                                vel_src_rsz_vf(l, k, j, 3)* &
                                tau_Re(3, 3)

                        end do
                    end do
                end do
            end if

        end if
        ! END: Viscous Stresses in theta-direction =============================

    end subroutine s_compute_cylindrical_viscous_source_flux ! -------------------------

    !>  The goal of this subroutine is to evaluate and account
        !!      for the contribution of viscous stresses in the source
        !!      flux for the momentum and energy.
        !!  @param velL_vf  Left, WENO reconstructed, cell-boundary values of the velocity
        !!  @param velR_vf Right, WENO reconstructed, cell-boundary values of the velocity
        !!  @param dvelL_dx_vf  Left, WENO reconstructed cell-avg. x-dir derivative of the velocity
        !!  @param dvelL_dy_vf  Left, WENO reconstructed cell-avg. y-dir derivative of the velocity
        !!  @param dvelL_dz_vf  Left, WENO reconstructed cell-avg. z-dir derivative of the velocity
        !!  @param dvelR_dx_vf Right, WENO reconstructed cell-avg. x-dir derivative of the velocity
        !!  @param dvelR_dy_vf Right, WENO reconstructed cell-avg. y-dir derivative of the velocity
        !!  @param dvelR_dz_vf Right, WENO reconstructed cell-avg. z-dir derivative of the velocity
        !!  @param flux_src_vf Intercell flux
        !!  @param norm_dir Dimensional splitting coordinate direction
        !!  @param ix Index bounds in  first coordinate direction
        !!  @param iy Index bounds in second coordinate direction
        !!  @param iz Index bounds in  third coordinate direction
    subroutine s_compute_cartesian_viscous_source_flux(velL_vf, & ! -------------
                                                       dvelL_dx_vf, &
                                                       dvelL_dy_vf, &
                                                       dvelL_dz_vf, &
                                                       velR_vf, &
                                                       dvelR_dx_vf, &
                                                       dvelR_dy_vf, &
                                                       dvelR_dz_vf, &
                                                       flux_src_vf, &
                                                       norm_dir, &
                                                       ix, iy, iz)

        type(scalar_field), &
            dimension(num_dims), &
            intent(IN) :: velL_vf, velR_vf, &
                          dvelL_dx_vf, dvelR_dx_vf, &
                          dvelL_dy_vf, dvelR_dy_vf, &
                          dvelL_dz_vf, dvelR_dz_vf

        type(scalar_field), &
            dimension(sys_size), &
            intent(INOUT) :: flux_src_vf

        integer, intent(IN) :: norm_dir

        type(int_bounds_info), intent(IN) :: ix, iy, iz

        ! Arithmetic mean of the left and right, WENO-reconstructed, cell-
        ! boundary values of cell-average first-order spatial derivatives
        ! of velocity
        real(kind(0d0)), dimension(num_dims) :: dvel_avg_dx
        real(kind(0d0)), dimension(num_dims) :: dvel_avg_dy
        real(kind(0d0)), dimension(num_dims) :: dvel_avg_dz

        real(kind(0d0)), dimension(num_dims, num_dims) :: tau_Re !< Viscous stress tensor

        integer :: i, j, k, l !< Generic loop iterators

        ! Viscous Stresses in x-direction ==================================
        if (norm_dir == 1) then

            if (Re_size(1) > 0) then              ! Shear stresses
                !$acc parallel loop collapse(3) gang vector default(present) private( dvel_avg_dx, tau_Re)
                do l = isz%beg, isz%end
                    do k = isy%beg, isy%end
                        do j = isx%beg, isx%end

                            dvel_avg_dx(1) = 5d-1*(dvelL_dx_vf(1)%sf(j, k, l) &
                                                   + dvelR_dx_vf(1)%sf(j + 1, k, l))

                            tau_Re(1, 1) = (4d0/3d0)*dvel_avg_dx(1)/ &
                                           Re_avg_rsx_vf(j, k, l, 1)

                            flux_src_vf(momxb)%sf(j, k, l) = &
                                flux_src_vf(momxb)%sf(j, k, l) - &
                                tau_Re(1, 1)

                            flux_src_vf(E_idx)%sf(j, k, l) = &
                                flux_src_vf(E_idx)%sf(j, k, l) - &
                                vel_src_rsx_vf(j, k, l, 1)* &
                                tau_Re(1, 1)

                        end do
                    end do
                end do
            end if

            if (Re_size(2) > 0) then              ! Bulk stresses
                !$acc parallel loop collapse(3) gang vector default(present) private( dvel_avg_dx, tau_Re)
                do l = isz%beg, isz%end
                    do k = isy%beg, isy%end
                        do j = isx%beg, isx%end

                            dvel_avg_dx(1) = 5d-1*(dvelL_dx_vf(1)%sf(j, k, l) &
                                                   + dvelR_dx_vf(1)%sf(j + 1, k, l))

                            tau_Re(1, 1) = dvel_avg_dx(1)/ &
                                           Re_avg_rsx_vf(j, k, l, 2)

                            flux_src_vf(momxb)%sf(j, k, l) = &
                                flux_src_vf(momxb)%sf(j, k, l) - &
                                tau_Re(1, 1)

                            flux_src_vf(E_idx)%sf(j, k, l) = &
                                flux_src_vf(E_idx)%sf(j, k, l) - &
                                vel_src_rsx_vf(j, k, l, 1)* &
                                tau_Re(1, 1)

                        end do
                    end do
                end do
            end if

            if (n == 0) return

            if (Re_size(1) > 0) then              ! Shear stresses
                !$acc parallel loop collapse(3) gang vector default(present) private(dvel_avg_dx, dvel_avg_dy, tau_Re)
                do l = isz%beg, isz%end
                    do k = isy%beg, isy%end
                        do j = isx%beg, isx%end

                            !$acc loop seq
                            do i = 1, 2
                                dvel_avg_dy(i) = &
                                    5d-1*(dvelL_dy_vf(i)%sf(j, k, l) &
                                          + dvelR_dy_vf(i)%sf(j + 1, k, l))
                            end do

                            dvel_avg_dx(2) = 5d-1*(dvelL_dx_vf(2)%sf(j, k, l) &
                                                   + dvelR_dx_vf(2)%sf(j + 1, k, l))

                            tau_Re(1, 1) = -(2d0/3d0)*dvel_avg_dy(2)/ &
                                           Re_avg_rsx_vf(j, k, l, 1)

                            tau_Re(1, 2) = (dvel_avg_dy(1) + dvel_avg_dx(2))/ &
                                           Re_avg_rsx_vf(j, k, l, 1)

                            !$acc loop seq
                            do i = 1, 2

                                flux_src_vf(contxe + i)%sf(j, k, l) = &
                                    flux_src_vf(contxe + i)%sf(j, k, l) - &
                                    tau_Re(1, i)

                                flux_src_vf(E_idx)%sf(j, k, l) = &
                                    flux_src_vf(E_idx)%sf(j, k, l) - &
                                    vel_src_rsx_vf(j, k, l, i)* &
                                    tau_Re(1, i)

                            end do

                        end do
                    end do
                end do
            end if

            if (Re_size(2) > 0) then              ! Bulk stresses
                !$acc parallel loop collapse(3) gang vector default(present) private( dvel_avg_dy, tau_Re)
                do l = isz%beg, isz%end
                    do k = isy%beg, isy%end
                        do j = isx%beg, isx%end

                            dvel_avg_dy(2) = 5d-1*(dvelL_dy_vf(2)%sf(j, k, l) &
                                                   + dvelR_dy_vf(2)%sf(j + 1, k, l))

                            tau_Re(1, 1) = dvel_avg_dy(2)/ &
                                           Re_avg_rsx_vf(j, k, l, 2)

                            flux_src_vf(momxb)%sf(j, k, l) = &
                                flux_src_vf(momxb)%sf(j, k, l) - &
                                tau_Re(1, 1)

                            flux_src_vf(E_idx)%sf(j, k, l) = &
                                flux_src_vf(E_idx)%sf(j, k, l) - &
                                vel_src_rsx_vf(j, k, l, 1)* &
                                tau_Re(1, 1)

                        end do
                    end do
                end do
            end if

            if (p == 0) return

            if (Re_size(1) > 0) then              ! Shear stresses
                !$acc parallel loop collapse(3) gang vector default(present) private( dvel_avg_dx, dvel_avg_dz, tau_Re)
                do l = isz%beg, isz%end
                    do k = isy%beg, isy%end
                        do j = isx%beg, isx%end

                            !$acc loop seq
                            do i = 1, 3, 2
                                dvel_avg_dz(i) = &
                                    5d-1*(dvelL_dz_vf(i)%sf(j, k, l) &
                                          + dvelR_dz_vf(i)%sf(j + 1, k, l))
                            end do

                            dvel_avg_dx(3) = 5d-1*(dvelL_dx_vf(3)%sf(j, k, l) &
                                                   + dvelR_dx_vf(3)%sf(j + 1, k, l))

                            tau_Re(1, 1) = -(2d0/3d0)*dvel_avg_dz(3)/ &
                                           Re_avg_rsx_vf(j, k, l, 1)

                            tau_Re(1, 3) = (dvel_avg_dz(1) + dvel_avg_dx(3))/ &
                                           Re_avg_rsx_vf(j, k, l, 1)

                            !$acc loop seq
                            do i = 1, 3, 2
                                flux_src_vf(contxe + i)%sf(j, k, l) = &
                                    flux_src_vf(contxe + i)%sf(j, k, l) - &
                                    tau_Re(1, i)

                                flux_src_vf(E_idx)%sf(j, k, l) = &
                                    flux_src_vf(E_idx)%sf(j, k, l) - &
                                    vel_src_rsx_vf(j, k, l, i)* &
                                    tau_Re(1, i)

                            end do

                        end do
                    end do
                end do
            end if

            if (Re_size(2) > 0) then              ! Bulk stresses
                !$acc parallel loop collapse(3) gang vector default(present) private( dvel_avg_dz, tau_Re)
                do l = isz%beg, isz%end
                    do k = isy%beg, isy%end
                        do j = isx%beg, isx%end

                            dvel_avg_dz(3) = 5d-1*(dvelL_dz_vf(3)%sf(j, k, l) &
                                                   + dvelR_dz_vf(3)%sf(j + 1, k, l))

                            tau_Re(1, 1) = dvel_avg_dz(3)/ &
                                           Re_avg_rsx_vf(j, k, l, 2)

                            flux_src_vf(momxb)%sf(j, k, l) = &
                                flux_src_vf(momxb)%sf(j, k, l) - &
                                tau_Re(1, 1)

                            flux_src_vf(E_idx)%sf(j, k, l) = &
                                flux_src_vf(E_idx)%sf(j, k, l) - &
                                vel_src_rsx_vf(j, k, l, 1)* &
                                tau_Re(1, 1)

                        end do
                    end do
                end do
            end if
            ! END: Viscous Stresses in x-direction =============================

            ! Viscous Stresses in y-direction ==================================
        elseif (norm_dir == 2) then

            if (Re_size(1) > 0) then              ! Shear stresses
                !$acc parallel loop collapse(3) gang vector default(present) private( dvel_avg_dx, dvel_avg_dy, tau_Re)
                do l = isz%beg, isz%end
                    do k = isy%beg, isy%end
                        do j = isx%beg, isx%end

                            !$acc loop seq
                            do i = 1, 2

                                dvel_avg_dx(i) = &
                                    5d-1*(dvelL_dx_vf(i)%sf(j, k, l) &
                                          + dvelR_dx_vf(i)%sf(j, k + 1, l))

                                dvel_avg_dy(i) = &
                                    5d-1*(dvelL_dy_vf(i)%sf(j, k, l) &
                                          + dvelR_dy_vf(i)%sf(j, k + 1, l))

                            end do

                            tau_Re(2, 1) = (dvel_avg_dy(1) + dvel_avg_dx(2))/ &
                                           Re_avg_rsy_vf(k, j, l, 1)

                            tau_Re(2, 2) = (4d0*dvel_avg_dy(2) &
                                            - 2d0*dvel_avg_dx(1))/ &
                                           (3d0*Re_avg_rsy_vf(k, j, l, 1))

                            !$acc loop seq
                            do i = 1, 2

                                flux_src_vf(contxe + i)%sf(j, k, l) = &
                                    flux_src_vf(contxe + i)%sf(j, k, l) - &
                                    tau_Re(2, i)

                                flux_src_vf(E_idx)%sf(j, k, l) = &
                                    flux_src_vf(E_idx)%sf(j, k, l) - &
                                    vel_src_rsy_vf(k, j, l, i)* &
                                    tau_Re(2, i)

                            end do

                        end do
                    end do
                end do
            end if

            if (Re_size(2) > 0) then              ! Bulk stresses
                !$acc parallel loop collapse(3) gang vector default(present) private( dvel_avg_dx, dvel_avg_dy, tau_Re)
                do l = isz%beg, isz%end
                    do k = isy%beg, isy%end
                        do j = isx%beg, isx%end

                            dvel_avg_dx(1) = 5d-1*(dvelL_dx_vf(1)%sf(j, k, l) &
                                                   + dvelR_dx_vf(1)%sf(j, k + 1, l))

                            dvel_avg_dy(2) = 5d-1*(dvelL_dy_vf(2)%sf(j, k, l) &
                                                   + dvelR_dy_vf(2)%sf(j, k + 1, l))

                            tau_Re(2, 2) = (dvel_avg_dx(1) + dvel_avg_dy(2))/ &
                                           Re_avg_rsy_vf(k, j, l, 2)

                            flux_src_vf(momxb + 1)%sf(j, k, l) = &
                                flux_src_vf(momxb + 1)%sf(j, k, l) - &
                                tau_Re(2, 2)

                            flux_src_vf(E_idx)%sf(j, k, l) = &
                                flux_src_vf(E_idx)%sf(j, k, l) - &
                                vel_src_rsy_vf(k, j, l, 2)* &
                                tau_Re(2, 2)

                        end do
                    end do
                end do
            end if

            if (p == 0) return

            if (Re_size(1) > 0) then              ! Shear stresses
                !$acc parallel loop collapse(3) gang vector default(present) private(  dvel_avg_dy, dvel_avg_dz, tau_Re)
                do l = isz%beg, isz%end
                    do k = isy%beg, isy%end
                        do j = isx%beg, isx%end

                            !$acc loop seq
                            do i = 2, 3
                                dvel_avg_dz(i) = &
                                    5d-1*(dvelL_dz_vf(i)%sf(j, k, l) &
                                          + dvelR_dz_vf(i)%sf(j, k + 1, l))
                            end do

                            dvel_avg_dy(3) = 5d-1*(dvelL_dy_vf(3)%sf(j, k, l) &
                                                   + dvelR_dy_vf(3)%sf(j, k + 1, l))

                            tau_Re(2, 2) = -(2d0/3d0)*dvel_avg_dz(3)/ &
                                           Re_avg_rsy_vf(k, j, l, 1)

                            tau_Re(2, 3) = (dvel_avg_dz(2) + dvel_avg_dy(3))/ &
                                           Re_avg_rsy_vf(k, j, l, 1)

                            !$acc loop seq
                            do i = 2, 3

                                flux_src_vf(contxe + i)%sf(j, k, l) = &
                                    flux_src_vf(contxe + i)%sf(j, k, l) - &
                                    tau_Re(2, i)

                                flux_src_vf(E_idx)%sf(j, k, l) = &
                                    flux_src_vf(E_idx)%sf(j, k, l) - &
                                    vel_src_rsy_vf(k, j, l, i)* &
                                    tau_Re(2, i)

                            end do

                        end do
                    end do
                end do
            end if

            if (Re_size(2) > 0) then              ! Bulk stresses
                !$acc parallel loop collapse(3) gang vector default(present) private( dvel_avg_dz, tau_Re)
                do l = isz%beg, isz%end
                    do k = isy%beg, isy%end
                        do j = isx%beg, isx%end

                            dvel_avg_dz(3) = 5d-1*(dvelL_dz_vf(3)%sf(j, k, l) &
                                                   + dvelR_dz_vf(3)%sf(j, k + 1, l))

                            tau_Re(2, 2) = dvel_avg_dz(3)/ &
                                           Re_avg_rsy_vf(k, j, l, 2)

                            flux_src_vf(momxb + 1)%sf(j, k, l) = &
                                flux_src_vf(momxb + 1)%sf(j, k, l) - &
                                tau_Re(2, 2)

                            flux_src_vf(E_idx)%sf(j, k, l) = &
                                flux_src_vf(E_idx)%sf(j, k, l) - &
                                vel_src_rsy_vf(k, j, l, 2)* &
                                tau_Re(2, 2)

                        end do
                    end do
                end do
            end if
            ! END: Viscous Stresses in y-direction =============================

            ! Viscous Stresses in z-direction ==================================
        else

            if (Re_size(1) > 0) then              ! Shear stresses
                !$acc parallel loop collapse(3) gang vector default(present) private( dvel_avg_dx, dvel_avg_dy, dvel_avg_dz, tau_Re)
                do l = isz%beg, isz%end
                    do k = isy%beg, isy%end
                        do j = isx%beg, isx%end

                            !$acc loop seq
                            do i = 1, 3, 2
                                dvel_avg_dx(i) = &
                                    5d-1*(dvelL_dx_vf(i)%sf(j, k, l) &
                                          + dvelR_dx_vf(i)%sf(j, k, l + 1))
                            end do

                            !$acc loop seq
                            do i = 2, 3
                                dvel_avg_dy(i) = &
                                    5d-1*(dvelL_dy_vf(i)%sf(j, k, l) &
                                          + dvelR_dy_vf(i)%sf(j, k, l + 1))
                            end do

                            !$acc loop seq
                            do i = 1, 3
                                dvel_avg_dz(i) = &
                                    5d-1*(dvelL_dz_vf(i)%sf(j, k, l) &
                                          + dvelR_dz_vf(i)%sf(j, k, l + 1))
                            end do

                            tau_Re(3, 1) = (dvel_avg_dz(1) + dvel_avg_dx(3))/ &
                                           Re_avg_rsz_vf(l, k, j, 1)

                            tau_Re(3, 2) = (dvel_avg_dz(2) + dvel_avg_dy(3))/ &
                                           Re_avg_rsz_vf(l, k, j, 1)

                            tau_Re(3, 3) = (4d0*dvel_avg_dz(3) &
                                            - 2d0*dvel_avg_dx(1) &
                                            - 2d0*dvel_avg_dy(2))/ &
                                           (3d0*Re_avg_rsz_vf(l, k, j, 1))

                            !$acc loop seq
                            do i = 1, 3

                                flux_src_vf(contxe + i)%sf(j, k, l) = &
                                    flux_src_vf(contxe + i)%sf(j, k, l) - &
                                    tau_Re(3, i)

                                flux_src_vf(E_idx)%sf(j, k, l) = &
                                    flux_src_vf(E_idx)%sf(j, k, l) - &
                                    vel_src_rsz_vf(l, k, j, i)* &
                                    tau_Re(3, i)

                            end do

                        end do
                    end do
                end do
            end if

            if (Re_size(2) > 0) then              ! Bulk stresses
                !$acc parallel loop collapse(3) gang vector default(present) private( dvel_avg_dx, dvel_avg_dy, dvel_avg_dz, tau_Re)
                do l = isz%beg, isz%end
                    do k = isy%beg, isy%end
                        do j = isx%beg, isx%end

                            dvel_avg_dx(1) = 5d-1*(dvelL_dx_vf(1)%sf(j, k, l) &
                                                   + dvelR_dx_vf(1)%sf(j, k, l + 1))

                            dvel_avg_dy(2) = 5d-1*(dvelL_dy_vf(2)%sf(j, k, l) &
                                                   + dvelR_dy_vf(2)%sf(j, k, l + 1))

                            dvel_avg_dz(3) = 5d-1*(dvelL_dz_vf(3)%sf(j, k, l) &
                                                   + dvelR_dz_vf(3)%sf(j, k, l + 1))

                            tau_Re(3, 3) = (dvel_avg_dx(1) &
                                            + dvel_avg_dy(2) &
                                            + dvel_avg_dz(3))/ &
                                           Re_avg_rsz_vf(l, k, j, 2)

                            flux_src_vf(momxe)%sf(j, k, l) = &
                                flux_src_vf(momxe)%sf(j, k, l) - &
                                tau_Re(3, 3)

                            flux_src_vf(E_idx)%sf(j, k, l) = &
                                flux_src_vf(E_idx)%sf(j, k, l) - &
                                vel_src_rsz_vf(l, k, j, 3)* &
                                tau_Re(3, 3)

                        end do
                    end do
                end do
            end if

        end if
        ! END: Viscous Stresses in z-direction =============================

    end subroutine s_compute_cartesian_viscous_source_flux ! -------------------------

    

    !>  Deallocation and/or disassociation procedures that are
        !!      needed to finalize the selected Riemann problem solver
        !!  @param flux_vf       Intercell fluxes
        !!  @param flux_src_vf   Intercell source fluxes
        !!  @param flux_gsrc_vf  Intercell geometric source fluxes
        !!  @param norm_dir Dimensional splitting coordinate direction
        !!  @param ix   Index bounds in  first coordinate direction
        !!  @param iy   Index bounds in second coordinate direction
        !!  @param iz   Index bounds in  third coordinate direction
    subroutine s_finalize_riemann_solver(flux_vf, flux_src_vf, & ! --------
                                         flux_gsrc_vf, &
                                         norm_dir, ix, iy, iz)

        type(scalar_field), &
            dimension(sys_size), &
            intent(INOUT) :: flux_vf, flux_src_vf, flux_gsrc_vf

        integer, intent(IN) :: norm_dir

        type(int_bounds_info), intent(IN) :: ix, iy, iz

        integer :: i, j, k, l !< Generic loop iterators

        ! Reshaping Outputted Data in y-direction ==========================
        if (norm_dir == 2) then
            !$acc parallel loop collapse(4) gang vector default(present)
            do i = 1, sys_size
                do l = is3%beg, is3%end
                    do j = is1%beg, is1%end
                        do k = is2%beg, is2%end
                            flux_vf(i)%sf(k, j, l) = &
                                flux_rsy_vf(j, k, l, i)
                        end do
                    end do
                end do
            end do

            if (cyl_coord) then
                !$acc parallel loop collapse(4) gang vector default(present)
                do i = 1, sys_size
                    do l = is3%beg, is3%end
                        do j = is1%beg, is1%end
                            do k = is2%beg, is2%end
                                flux_gsrc_vf(i)%sf(k, j, l) = &
                                    flux_gsrc_rsy_vf(j, k, l, i)
                            end do
                        end do
                    end do
                end do
            end if

            !$acc parallel loop collapse(3) gang vector default(present)
            do l = is3%beg, is3%end
                do j = is1%beg, is1%end
                    do k = is2%beg, is2%end
                        flux_src_vf(advxb)%sf(k, j, l) = &
                            flux_src_rsy_vf(j, k, l, advxb)
                    end do
                end do
            end do

            if (riemann_solver == 1) then
                !$acc parallel loop collapse(4) gang vector default(present)
                do i = advxb + 1, advxe
                    do l = is3%beg, is3%end
                        do j = is1%beg, is1%end
                            do k = is2%beg, is2%end
                                flux_src_vf(i)%sf(k, j, l) = &
                                    flux_src_rsy_vf(j, k, l, i)
                            end do
                        end do
                    end do
                end do

            end if
            ! ==================================================================
            ! Reshaping Outputted Data in z-direction ==========================
        elseif (norm_dir == 3) then
            !$acc parallel loop collapse(4) gang vector default(present)
            do i = 1, sys_size
                do j = is1%beg, is1%end
                    do k = is2%beg, is2%end
                        do l = is3%beg, is3%end

                            flux_vf(i)%sf(l, k, j) = &
                                flux_rsz_vf(j, k, l, i)
                        end do
                    end do
                end do
            end do
            if (grid_geometry == 3) then
                !$acc parallel loop collapse(4) gang vector default(present)
                do i = 1, sys_size
                    do j = is1%beg, is1%end
                        do k = is2%beg, is2%end
                            do l = is3%beg, is3%end

                                flux_gsrc_vf(i)%sf(l, k, j) = &
                                    flux_gsrc_rsz_vf(j, k, l, i)
                            end do
                        end do
                    end do
                end do
            end if

            !$acc parallel loop collapse(3) gang vector default(present)
            do j = is1%beg, is1%end
                do k = is2%beg, is2%end
                    do l = is3%beg, is3%end
                        flux_src_vf(advxb)%sf(l, k, j) = &
                            flux_src_rsz_vf(j, k, l, advxb)
                    end do
                end do
            end do

            if (riemann_solver == 1) then
                !$acc parallel loop collapse(4) gang vector default(present)
                do i = advxb + 1, advxe
                    do j = is1%beg, is1%end
                        do k = is2%beg, is2%end
                            do l = is3%beg, is3%end
                                flux_src_vf(i)%sf(l, k, j) = &
                                    flux_src_rsz_vf(j, k, l, i)
                            end do
                        end do
                    end do
                end do

            end if
        elseif (norm_dir == 1) then
            !$acc parallel loop collapse(4) gang vector default(present)
            do i = 1, sys_size
                do l = is3%beg, is3%end
                    do k = is2%beg, is2%end
                        do j = is1%beg, is1%end
                            flux_vf(i)%sf(j, k, l) = &
                                flux_rsx_vf(j, k, l, i)
                        end do
                    end do
                end do
            end do

            !$acc parallel loop collapse(3) gang vector default(present)
            do l = is3%beg, is3%end
                do k = is2%beg, is2%end
                    do j = is1%beg, is1%end
                        flux_src_vf(advxb)%sf(j, k, l) = &
                            flux_src_rsx_vf(j, k, l, advxb)
                    end do
                end do
            end do

            if (riemann_solver == 1) then
                !$acc parallel loop collapse(4) gang vector default(present)
                do i = advxb + 1, advxe
                    do l = is3%beg, is3%end
                        do k = is2%beg, is2%end
                            do j = is1%beg, is1%end
                                flux_src_vf(i)%sf(j, k, l) = &
                                    flux_src_rsx_vf(j, k, l, i)
                            end do
                        end do
                    end do
                end do
            end if
        end if

        ! ==================================================================

        ! ==================================================================

    end subroutine s_finalize_riemann_solver ! -----------------------------

    !> Module deallocation and/or disassociation procedures
    subroutine s_finalize_riemann_solvers_module() ! -----------------------

        ! Disassociating procedural pointer to the subroutine which was
        ! utilized to calculate the solution of a given Riemann problem
        s_riemann_solver => null()

        ! Disassociating procedural pointer to the subroutine which was
        ! utilized to calculate the viscous source flux
        s_compute_viscous_source_flux => null()

        ! Disassociating the pointer to the procedure that was utilized to
        ! to convert mixture or species variables to the mixture variables
        ! s_convert_to_mixture_variables => null()

        if (Re_size(1) > 0) then
            @:DEALLOCATE_GLOBAL(Re_avg_rsx_vf)
        end if
        @:DEALLOCATE_GLOBAL(vel_src_rsx_vf)
        @:DEALLOCATE_GLOBAL(flux_rsx_vf)
        @:DEALLOCATE_GLOBAL(flux_src_rsx_vf)
        @:DEALLOCATE_GLOBAL(flux_gsrc_rsx_vf)
        if (qbmm) then
            @:DEALLOCATE_GLOBAL(mom_sp_rsx_vf)
        end if

        if (n == 0) return

        if (Re_size(1) > 0) then
            @:DEALLOCATE_GLOBAL(Re_avg_rsy_vf)
        end if
        @:DEALLOCATE_GLOBAL(vel_src_rsy_vf)
        @:DEALLOCATE_GLOBAL(flux_rsy_vf)
        @:DEALLOCATE_GLOBAL(flux_src_rsy_vf)
        @:DEALLOCATE_GLOBAL(flux_gsrc_rsy_vf)
        if (qbmm) then
            @:DEALLOCATE_GLOBAL(mom_sp_rsy_vf)
        end if

        if (p == 0) return

        if (Re_size(1) > 0) then
            @:DEALLOCATE_GLOBAL(Re_avg_rsz_vf)
        end if
        @:DEALLOCATE_GLOBAL(vel_src_rsz_vf)
        @:DEALLOCATE_GLOBAL(flux_rsz_vf)
        @:DEALLOCATE_GLOBAL(flux_src_rsz_vf)
        @:DEALLOCATE_GLOBAL(flux_gsrc_rsz_vf)
        if (qbmm) then
            @:DEALLOCATE_GLOBAL(mom_sp_rsz_vf)
        end if

    end subroutine s_finalize_riemann_solvers_module ! ---------------------

end module m_riemann_solvers<|MERGE_RESOLUTION|>--- conflicted
+++ resolved
@@ -244,12 +244,6 @@
     !> @}
 
     !$acc declare create(is1, is2, is3, isx, isy, isz)
-<<<<<<< HEAD
-
-    real(kind(0d0)), allocatable, dimension(:) :: Gs
-    !$acc declare create(Gs)
-
-=======
  
 #ifdef CRAY_ACC_WAR
     @:CRAY_DECLARE_GLOBAL(real(kind(0d0)), dimension(:),  Gs)
@@ -263,7 +257,6 @@
     @:CRAY_DECLARE_GLOBAL(real(kind(0d0)), dimension(:, :), Res)
     !$acc declare link(Res)
 #else
->>>>>>> 30ac1a5b
     real(kind(0d0)), allocatable, dimension(:, :) :: Res
     !$acc declare create(Res)
 #endif
@@ -2065,13 +2058,9 @@
                                 call s_compute_speed_of_sound(pres_R, rho_R, gamma_R, pi_inf_R, H_R, alpha_R, &
                                                               vel_R_rms, c_R)
 
-<<<<<<< HEAD
                                 !> The computation of c_avg does not require all the variables, and therefore the non '_avg'
                                 ! variables are placeholders to call the subroutine.
-=======
-                                ! > The computation of c_avg does not require all the variables, and therefore the non '_avg'
-                                !     variables are placeholders to call the subroutine.
->>>>>>> 30ac1a5b
+
 
                                 call s_compute_speed_of_sound(pres_R, rho_avg, gamma_avg, pi_inf_R, H_avg, alpha_R, &
                                                               vel_avg_rms, c_avg)
@@ -2322,12 +2311,8 @@
             !$acc update device(Res, Re_idx, Re_size)
         end if
 
-<<<<<<< HEAD
-=======
         !$acc enter data copyin(is1, is2, is3, isx, isy, isz)
 
-
->>>>>>> 30ac1a5b
         ! Associating procedural pointer to the subroutine that will be
         ! utilized to calculate the solution of a given Riemann problem
         if (riemann_solver == 1) then
@@ -2346,21 +2331,6 @@
 
         is1%beg = -1; is2%beg = 0; is3%beg = 0
         is1%end = m; is2%end = n; is3%end = p
-
-<<<<<<< HEAD
-        allocate (flux_rsx_vf(is1%beg:is1%end, &
-                              is2%beg:is2%end, &
-                              is3%beg:is3%end, 1:sys_size))
-        allocate (flux_gsrc_rsx_vf(is1%beg:is1%end, &
-                                   is2%beg:is2%end, &
-                                   is3%beg:is3%end, 1:sys_size))
-        allocate (flux_src_rsx_vf(is1%beg:is1%end, &
-                                  is2%beg:is2%end, &
-                                  is3%beg:is3%end, advxb:sys_size))
-        allocate (vel_src_rsx_vf(is1%beg:is1%end, &
-                                 is2%beg:is2%end, &
-                                 is3%beg:is3%end, 1:num_dims))
-=======
         
 
         @:ALLOCATE_GLOBAL(flux_rsx_vf(is1%beg:is1%end, &
@@ -2375,21 +2345,14 @@
         @:ALLOCATE_GLOBAL(vel_src_rsx_vf(is1%beg:is1%end, &
                                       is2%beg:is2%end, &
                                       is3%beg:is3%end, 1:num_dims))
->>>>>>> 30ac1a5b
         if (qbmm) then
             @:ALLOCATE_GLOBAL(mom_sp_rsx_vf(is1%beg:is1%end + 1, is2%beg:is2%end, is3%beg:is3%end, 1:4))
         end if
 
         if (any(Re_size > 0)) then
-<<<<<<< HEAD
-            allocate (Re_avg_rsx_vf(is1%beg:is1%end, &
-                                    is2%beg:is2%end, &
-                                    is3%beg:is3%end, 1:2))
-=======
             @:ALLOCATE_GLOBAL(Re_avg_rsx_vf(is1%beg:is1%end, &
                                          is2%beg:is2%end, &
                                          is3%beg:is3%end, 1:2))
->>>>>>> 30ac1a5b
         end if
 
         if (n == 0) return
@@ -2397,20 +2360,6 @@
         is1%beg = -1; is2%beg = 0; is3%beg = 0
         is1%end = n; is2%end = m; is3%end = p
 
-<<<<<<< HEAD
-        allocate (flux_rsy_vf(is1%beg:is1%end, &
-                              is2%beg:is2%end, &
-                              is3%beg:is3%end, 1:sys_size))
-        allocate (flux_gsrc_rsy_vf(is1%beg:is1%end, &
-                                   is2%beg:is2%end, &
-                                   is3%beg:is3%end, 1:sys_size))
-        allocate (flux_src_rsy_vf(is1%beg:is1%end, &
-                                  is2%beg:is2%end, &
-                                  is3%beg:is3%end, advxb:sys_size))
-        allocate (vel_src_rsy_vf(is1%beg:is1%end, &
-                                 is2%beg:is2%end, &
-                                 is3%beg:is3%end, 1:num_dims))
-=======
         @:ALLOCATE_GLOBAL(flux_rsy_vf(is1%beg:is1%end, &
                                    is2%beg:is2%end, &
                                    is3%beg:is3%end, 1:sys_size))
@@ -2423,22 +2372,15 @@
         @:ALLOCATE_GLOBAL(vel_src_rsy_vf(is1%beg:is1%end, &
                                       is2%beg:is2%end, &
                                       is3%beg:is3%end, 1:num_dims))
->>>>>>> 30ac1a5b
 
         if (qbmm) then
             @:ALLOCATE_GLOBAL(mom_sp_rsy_vf(is1%beg:is1%end + 1, is2%beg:is2%end, is3%beg:is3%end, 1:4))
         end if
 
         if (any(Re_size > 0)) then
-<<<<<<< HEAD
-            allocate (Re_avg_rsy_vf(is1%beg:is1%end, &
-                                    is2%beg:is2%end, &
-                                    is3%beg:is3%end, 1:2))
-=======
             @:ALLOCATE_GLOBAL(Re_avg_rsy_vf(is1%beg:is1%end, &
                                          is2%beg:is2%end, &
                                          is3%beg:is3%end, 1:2))
->>>>>>> 30ac1a5b
         end if
 
         if (p == 0) return
@@ -2446,20 +2388,6 @@
         is1%beg = -1; is2%beg = 0; is3%beg = 0
         is1%end = p; is2%end = n; is3%end = m
 
-<<<<<<< HEAD
-        allocate (flux_rsz_vf(is1%beg:is1%end, &
-                              is2%beg:is2%end, &
-                              is3%beg:is3%end, 1:sys_size))
-        allocate (flux_gsrc_rsz_vf(is1%beg:is1%end, &
-                                   is2%beg:is2%end, &
-                                   is3%beg:is3%end, 1:sys_size))
-        allocate (flux_src_rsz_vf(is1%beg:is1%end, &
-                                  is2%beg:is2%end, &
-                                  is3%beg:is3%end, advxb:sys_size))
-        allocate (vel_src_rsz_vf(is1%beg:is1%end, &
-                                 is2%beg:is2%end, &
-                                 is3%beg:is3%end, 1:num_dims))
-=======
         @:ALLOCATE_GLOBAL(flux_rsz_vf(is1%beg:is1%end, &
                                    is2%beg:is2%end, &
                                    is3%beg:is3%end, 1:sys_size))
@@ -2472,22 +2400,15 @@
         @:ALLOCATE_GLOBAL(vel_src_rsz_vf(is1%beg:is1%end, &
                                       is2%beg:is2%end, &
                                       is3%beg:is3%end, 1:num_dims))
->>>>>>> 30ac1a5b
 
         if (qbmm) then
             @:ALLOCATE_GLOBAL(mom_sp_rsz_vf(is1%beg:is1%end + 1, is2%beg:is2%end, is3%beg:is3%end, 1:4))
         end if
 
         if (any(Re_size > 0)) then
-<<<<<<< HEAD
-            allocate (Re_avg_rsz_vf(is1%beg:is1%end, &
-                                    is2%beg:is2%end, &
-                                    is3%beg:is3%end, 1:2))
-=======
             @:ALLOCATE_GLOBAL(Re_avg_rsz_vf(is1%beg:is1%end, &
                                          is2%beg:is2%end, &
                                          is3%beg:is3%end, 1:2))
->>>>>>> 30ac1a5b
         end if
 
     end subroutine s_initialize_riemann_solvers_module ! -------------------
