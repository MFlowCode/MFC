!>
!! @file m_riemann_solvers.f90
!! @brief Contains module m_riemann_solvers

!> @brief This module features a database of approximate and exact Riemann
!!              problem solvers for the Navier-Stokes system of equations, which
!!              is supplemented by appropriate advection equations that are used
!!              to capture the material interfaces. The closure of the system is
!!              achieved by the stiffened gas equation of state and any required
!!              mixture relations. Surface tension effects are accounted for and
!!              are modeled by means of a volume force acting across the diffuse
!!              material interface region. The implementation details of viscous
!!              and capillary effects, into the Riemann solvers, may be found in
!!              Perigaud and Saurel (2005). Note that both effects are available
!!              only in the volume fraction model. At this time, the approximate
!!              and exact Riemann solvers that are listed below are available:
!!                  1) Harten-Lax-van Leer (HLL)
!!                  2) Harten-Lax-van Leer-Contact (HLLC)
!!                  3) Exact

#:include 'case.fpp'
#:include 'macros.fpp'
#:include 'inline_riemann.fpp'

module m_riemann_solvers

    ! Dependencies =============================================================
    use m_derived_types        !< Definitions of the derived types

    use m_global_parameters    !< Definitions of the global parameters

    use m_mpi_proxy            !< Message passing interface (MPI) module proxy

    use m_variables_conversion !< State variables type conversion procedures

    use m_bubbles              !< To get the bubble wall pressure function

    use m_bubbles_EE

    use m_surface_tension      !< To get the capilary fluxes

    use m_chemistry

    use m_thermochem, only: &
        gas_constant, get_mixture_molecular_weight, &
        get_mixture_specific_heat_cv_mass, get_mixture_energy_mass, &
        get_species_specific_heats_r, get_species_enthalpies_rt, &
        get_mixture_specific_heat_cp_mass
    ! ==========================================================================

    implicit none

    private; public :: s_initialize_riemann_solvers_module, &
 s_riemann_solver, &
 s_hll_riemann_solver, &
 s_hllc_riemann_solver, &
 s_finalize_riemann_solvers_module

    !> The cell-boundary values of the fluxes (src - source) that are computed
    !! through the chosen Riemann problem solver, and the direct evaluation of
    !! source terms, by using the left and right states given in qK_prim_rs_vf,
    !! dqK_prim_ds_vf where ds = dx, dy or dz.
    !> @{

    real(wp), allocatable, dimension(:, :, :, :) :: flux_rsx_vf, flux_src_rsx_vf
    real(wp), allocatable, dimension(:, :, :, :) :: flux_rsy_vf, flux_src_rsy_vf
    real(wp), allocatable, dimension(:, :, :, :) :: flux_rsz_vf, flux_src_rsz_vf
    !$acc declare create( flux_rsx_vf, flux_src_rsx_vf, flux_rsy_vf,  &
    !$acc   flux_src_rsy_vf, flux_rsz_vf, flux_src_rsz_vf )
    !> @}

    !> The cell-boundary values of the geometrical source flux that are computed
    !! through the chosen Riemann problem solver by using the left and right
    !! states given in qK_prim_rs_vf. Currently 2D axisymmetric for inviscid only.
    !> @{

    real(wp), allocatable, dimension(:, :, :, :) :: flux_gsrc_rsx_vf !<
    real(wp), allocatable, dimension(:, :, :, :) :: flux_gsrc_rsy_vf !<
    real(wp), allocatable, dimension(:, :, :, :) :: flux_gsrc_rsz_vf !<
    !$acc declare create( flux_gsrc_rsx_vf, flux_gsrc_rsy_vf, flux_gsrc_rsz_vf )
    !> @}

    ! The cell-boundary values of the velocity. vel_src_rs_vf is determined as
    ! part of Riemann problem solution and is used to evaluate the source flux.

    real(wp), allocatable, dimension(:, :, :, :) :: vel_src_rsx_vf
    real(wp), allocatable, dimension(:, :, :, :) :: vel_src_rsy_vf
    real(wp), allocatable, dimension(:, :, :, :) :: vel_src_rsz_vf
    !$acc declare create(vel_src_rsx_vf, vel_src_rsy_vf, vel_src_rsz_vf)

    real(wp), allocatable, dimension(:, :, :, :) :: mom_sp_rsx_vf
    real(wp), allocatable, dimension(:, :, :, :) :: mom_sp_rsy_vf
    real(wp), allocatable, dimension(:, :, :, :) :: mom_sp_rsz_vf
    !$acc declare create(mom_sp_rsx_vf, mom_sp_rsy_vf, mom_sp_rsz_vf)

    real(wp), allocatable, dimension(:, :, :, :) :: Re_avg_rsx_vf
    real(wp), allocatable, dimension(:, :, :, :) :: Re_avg_rsy_vf
    real(wp), allocatable, dimension(:, :, :, :) :: Re_avg_rsz_vf
    !$acc declare create(Re_avg_rsx_vf, Re_avg_rsy_vf, Re_avg_rsz_vf)

    !> @name Indical bounds in the s1-, s2- and s3-directions
    !> @{
    type(int_bounds_info) :: is1, is2, is3
    type(int_bounds_info) :: isx, isy, isz
    !> @}

    !$acc declare create(is1, is2, is3, isx, isy, isz)

    real(wp), allocatable, dimension(:) :: Gs
    !$acc declare create(Gs)

    real(wp), allocatable, dimension(:, :) :: Res
    !$acc declare create(Res)

contains

    !> Dispatch to the subroutines that are utilized to compute the
        !! Riemann problem solution. For additional information please reference:
        !!                        1) s_hll_riemann_solver
        !!                        2) s_hllc_riemann_solver
        !!                        3) s_exact_riemann_solver
        !!  @param qL_prim_vf The  left WENO-reconstructed cell-boundary values of the
        !!      cell-average primitive variables
        !!  @param qR_prim_vf The right WENO-reconstructed cell-boundary values of the
        !!      cell-average primitive variables
        !!  @param dqL_prim_dx_vf The  left WENO-reconstructed cell-boundary values of the
        !!      first-order x-dir spatial derivatives
        !!  @param dqL_prim_dy_vf The  left WENO-reconstructed cell-boundary values of the
        !!      first-order y-dir spatial derivatives
        !!  @param dqL_prim_dz_vf The  left WENO-reconstructed cell-boundary values of the
        !!      first-order z-dir spatial derivatives
        !!  @param dqR_prim_dx_vf The right WENO-reconstructed cell-boundary values of the
        !!      first-order x-dir spatial derivatives
        !!  @param dqR_prim_dy_vf The right WENO-reconstructed cell-boundary values of the
        !!      first-order y-dir spatial derivatives
        !!  @param dqR_prim_dz_vf The right WENO-reconstructed cell-boundary values of the
        !!      first-order z-dir spatial derivatives
        !!  @param gm_alphaL_vf  Left averaged gradient magnitude
        !!  @param gm_alphaR_vf Right averaged gradient magnitude
        !!  @param flux_vf Intra-cell fluxes
        !!  @param flux_src_vf Intra-cell fluxes sources
        !!  @param flux_gsrc_vf Intra-cell geometric fluxes sources
        !!  @param norm_dir Dir. splitting direction
        !!  @param ix Index bounds in the x-dir
        !!  @param iy Index bounds in the y-dir
        !!  @param iz Index bounds in the z-dir
        !!  @param q_prim_vf Cell-averaged primitive variables
    subroutine s_riemann_solver(qL_prim_rsx_vf, qL_prim_rsy_vf, qL_prim_rsz_vf, dqL_prim_dx_vf, &
                                dqL_prim_dy_vf, &
                                dqL_prim_dz_vf, &
                                qL_prim_vf, &
                                qR_prim_rsx_vf, qR_prim_rsy_vf, qR_prim_rsz_vf, dqR_prim_dx_vf, &
                                dqR_prim_dy_vf, &
                                dqR_prim_dz_vf, &
                                qR_prim_vf, &
                                q_prim_vf, &
                                flux_vf, flux_src_vf, &
                                flux_gsrc_vf, &
                                norm_dir, ix, iy, iz)

        real(wp), dimension(startx:, starty:, startz:, 1:), intent(INOUT) :: qL_prim_rsx_vf, qL_prim_rsy_vf, qL_prim_rsz_vf, qR_prim_rsx_vf, qR_prim_rsy_vf, qR_prim_rsz_vf
        type(scalar_field), dimension(sys_size), intent(IN) :: q_prim_vf

        type(scalar_field), allocatable, dimension(:), intent(INOUT) :: qL_prim_vf, qR_prim_vf

        type(scalar_field), &
            allocatable, dimension(:), &
            intent(INOUT) :: dqL_prim_dx_vf, dqR_prim_dx_vf, &
                             dqL_prim_dy_vf, dqR_prim_dy_vf, &
                             dqL_prim_dz_vf, dqR_prim_dz_vf

        type(scalar_field), &
            dimension(sys_size), &
            intent(INOUT) :: flux_vf, flux_src_vf, flux_gsrc_vf

        integer, intent(IN) :: norm_dir

        type(int_bounds_info), intent(IN) :: ix, iy, iz

        if (riemann_solver == 1) then
            call s_hll_riemann_solver(qL_prim_rsx_vf, qL_prim_rsy_vf, qL_prim_rsz_vf, dqL_prim_dx_vf, &
                                      dqL_prim_dy_vf, &
                                      dqL_prim_dz_vf, &
                                      qL_prim_vf, &
                                      qR_prim_rsx_vf, qR_prim_rsy_vf, qR_prim_rsz_vf, dqR_prim_dx_vf, &
                                      dqR_prim_dy_vf, &
                                      dqR_prim_dz_vf, &
                                      qR_prim_vf, &
                                      q_prim_vf, &
                                      flux_vf, flux_src_vf, &
                                      flux_gsrc_vf, &
                                      norm_dir, ix, iy, iz)
        elseif (riemann_solver == 2) then
            call s_hllc_riemann_solver(qL_prim_rsx_vf, qL_prim_rsy_vf, qL_prim_rsz_vf, dqL_prim_dx_vf, &
                                       dqL_prim_dy_vf, &
                                       dqL_prim_dz_vf, &
                                       qL_prim_vf, &
                                       qR_prim_rsx_vf, qR_prim_rsy_vf, qR_prim_rsz_vf, dqR_prim_dx_vf, &
                                       dqR_prim_dy_vf, &
                                       dqR_prim_dz_vf, &
                                       qR_prim_vf, &
                                       q_prim_vf, &
                                       flux_vf, flux_src_vf, &
                                       flux_gsrc_vf, &
                                       norm_dir, ix, iy, iz)
        end if

    end subroutine s_riemann_solver

    !> Dispatch to the subroutines that are utilized to compute
        !! the viscous source fluxes for either Cartesian or cylindrical geometries.
        !! For more information please refer to:
        !!      1) s_compute_cartesian_viscous_source_flux
        !!      2) s_compute_cylindrical_viscous_source_flux
    subroutine s_compute_viscous_source_flux(velL_vf, & ! -------------
                                             dvelL_dx_vf, &
                                             dvelL_dy_vf, &
                                             dvelL_dz_vf, &
                                             velR_vf, &
                                             dvelR_dx_vf, &
                                             dvelR_dy_vf, &
                                             dvelR_dz_vf, &
                                             flux_src_vf, &
                                             norm_dir, &
                                             ix, iy, iz)

        type(scalar_field), &
            dimension(num_dims), &
            intent(IN) :: velL_vf, velR_vf, &
                          dvelL_dx_vf, dvelR_dx_vf, &
                          dvelL_dy_vf, dvelR_dy_vf, &
                          dvelL_dz_vf, dvelR_dz_vf

        type(scalar_field), &
            dimension(sys_size), &
            intent(INOUT) :: flux_src_vf

        integer, intent(IN) :: norm_dir

        type(int_bounds_info), intent(IN) :: ix, iy, iz

        if (grid_geometry == 3) then
            call s_compute_cylindrical_viscous_source_flux(velL_vf, & ! -------------
                                                           dvelL_dx_vf, &
                                                           dvelL_dy_vf, &
                                                           dvelL_dz_vf, &
                                                           velR_vf, &
                                                           dvelR_dx_vf, &
                                                           dvelR_dy_vf, &
                                                           dvelR_dz_vf, &
                                                           flux_src_vf, &
                                                           norm_dir, &
                                                           ix, iy, iz)
        else
            call s_compute_cartesian_viscous_source_flux(velL_vf, & ! -------------
                                                         dvelL_dx_vf, &
                                                         dvelL_dy_vf, &
                                                         dvelL_dz_vf, &
                                                         velR_vf, &
                                                         dvelR_dx_vf, &
                                                         dvelR_dy_vf, &
                                                         dvelR_dz_vf, &
                                                         flux_src_vf, &
                                                         norm_dir, &
                                                         ix, iy, iz)
        end if
    end subroutine s_compute_viscous_source_flux

    subroutine s_hll_riemann_solver(qL_prim_rsx_vf, qL_prim_rsy_vf, qL_prim_rsz_vf, dqL_prim_dx_vf, & ! -------
                                    dqL_prim_dy_vf, &
                                    dqL_prim_dz_vf, &
                                    qL_prim_vf, &
                                    qR_prim_rsx_vf, qR_prim_rsy_vf, qR_prim_rsz_vf, dqR_prim_dx_vf, &
                                    dqR_prim_dy_vf, &
                                    dqR_prim_dz_vf, &
                                    qR_prim_vf, &
                                    q_prim_vf, &
                                    flux_vf, flux_src_vf, &
                                    flux_gsrc_vf, &
                                    norm_dir, ix, iy, iz)

        real(wp), dimension(startx:, starty:, startz:, 1:), intent(inout) :: qL_prim_rsx_vf, qL_prim_rsy_vf, qL_prim_rsz_vf, qR_prim_rsx_vf, qR_prim_rsy_vf, qR_prim_rsz_vf
        type(scalar_field), dimension(sys_size), intent(in) :: q_prim_vf

        type(scalar_field), allocatable, dimension(:), intent(inout) :: qL_prim_vf, qR_prim_vf

        type(scalar_field), &
            allocatable, dimension(:), &
            intent(inout) :: dqL_prim_dx_vf, dqR_prim_dx_vf, &
                             dqL_prim_dy_vf, dqR_prim_dy_vf, &
                             dqL_prim_dz_vf, dqR_prim_dz_vf

        ! Intercell fluxes
        type(scalar_field), &
            dimension(sys_size), &
            intent(inout) :: flux_vf, flux_src_vf, flux_gsrc_vf

        integer, intent(in) :: norm_dir
        type(int_bounds_info), intent(in) :: ix, iy, iz

        real(wp), dimension(num_fluids) :: alpha_rho_L, alpha_rho_R
        real(wp) :: rho_L, rho_R
        real(wp), dimension(num_dims) :: vel_L, vel_R
        real(wp) :: pres_L, pres_R
        real(wp) :: E_L, E_R
        real(wp) :: H_L, H_R
        real(wp), dimension(num_fluids) :: alpha_L, alpha_R
        real(wp), dimension(num_species) :: Ys_L, Ys_R
        real(wp), dimension(num_species) :: Cp_iL, Cp_iR, Xs_L, Xs_R, Gamma_iL, Gamma_iR
        real(wp), dimension(num_species) :: Yi_avg, Phi_avg, h_iL, h_iR, h_avg_2
        real(wp) :: Cp_avg, Cv_avg, T_avg, eps, c_sum_Yi_Phi
        real(wp) :: T_L, T_R
        real(wp) :: Y_L, Y_R
        real(wp) :: MW_L, MW_R
        real(wp) :: R_gas_L, R_gas_R
        real(wp) :: Cp_L, Cp_R
        real(wp) :: Cv_L, Cv_R
        real(wp) :: Gamm_L, Gamm_R
        real(wp) :: gamma_L, gamma_R
        real(wp) :: pi_inf_L, pi_inf_R
        real(wp) :: qv_L, qv_R
        real(wp) :: c_L, c_R
        real(wp), dimension(6) :: tau_e_L, tau_e_R
        real(wp) :: G_L, G_R
        real(wp), dimension(2) :: Re_L, Re_R
        real(wp), dimension(3) :: xi_field_L, xi_field_R

        real(wp) :: rho_avg
        real(wp) :: H_avg
        real(wp) :: gamma_avg
        real(wp) :: c_avg

        real(wp) :: s_L, s_R, s_M, s_P, s_S
        real(wp) :: xi_M, xi_P

        real(wp) :: ptilde_L, ptilde_R
        real(wp) :: vel_L_rms, vel_R_rms, vel_avg_rms
        real(wp) :: Ms_L, Ms_R, pres_SL, pres_SR
        real(wp) :: alpha_L_sum, alpha_R_sum

        integer :: i, j, k, l, q !< Generic loop iterators

        ! Populating the buffers of the left and right Riemann problem
        ! states variables, based on the choice of boundary conditions
        call s_populate_riemann_states_variables_buffers( &
            qL_prim_rsx_vf, qL_prim_rsy_vf, qL_prim_rsz_vf, dqL_prim_dx_vf, &
            dqL_prim_dy_vf, &
            dqL_prim_dz_vf, &
            qL_prim_vf, &
            qR_prim_rsx_vf, qR_prim_rsy_vf, qR_prim_rsz_vf, dqR_prim_dx_vf, &
            dqR_prim_dy_vf, &
            dqR_prim_dz_vf, &
            qR_prim_vf, &
            norm_dir, ix, iy, iz)

        ! Reshaping inputted data based on dimensional splitting direction
        call s_initialize_riemann_solver( &
            q_prim_vf, &
            flux_vf, flux_src_vf, &
            flux_gsrc_vf, &
            norm_dir, ix, iy, iz)
        #:for NORM_DIR, XYZ in [(1, 'x'), (2, 'y'), (3, 'z')]

            if (norm_dir == ${NORM_DIR}$) then
                !$acc parallel loop collapse(3) gang vector default(present)    &
                !$acc private(alpha_rho_L, alpha_rho_R, vel_L, vel_R, alpha_L,  &
                !$acc alpha_R, tau_e_L, tau_e_R, G_L, G_R, Re_L, Re_R,          &
                !$acc rho_avg, h_avg, gamma_avg, s_L, s_R, s_S, Ys_L, Ys_R,     &
                !$acc xi_field_L, xi_field_R,                                   &
                !$acc Cp_iL, Cp_iR, Xs_L, Xs_R, Gamma_iL, Gamma_iR,             &
                !$acc Yi_avg, Phi_avg, h_iL, h_iR, h_avg_2)
                do l = is3%beg, is3%end
                    do k = is2%beg, is2%end
                        do j = is1%beg, is1%end
                            !$acc loop seq
                            do i = 1, contxe
                                alpha_rho_L(i) = qL_prim_rs${XYZ}$_vf(j, k, l, i)
                                alpha_rho_R(i) = qR_prim_rs${XYZ}$_vf(j + 1, k, l, i)
                            end do

                            !$acc loop seq
                            do i = 1, num_dims
                                vel_L(i) = qL_prim_rs${XYZ}$_vf(j, k, l, contxe + i)
                                vel_R(i) = qR_prim_rs${XYZ}$_vf(j + 1, k, l, contxe + i)
                            end do

                            vel_L_rms = 0._wp; vel_R_rms = 0._wp

                            !$acc loop seq
                            do i = 1, num_dims
                                vel_L_rms = vel_L_rms + vel_L(i)**2._wp
                                vel_R_rms = vel_R_rms + vel_R(i)**2._wp
                            end do

                            !$acc loop seq
                            do i = 1, num_fluids
                                alpha_L(i) = qL_prim_rs${XYZ}$_vf(j, k, l, E_idx + i)
                                alpha_R(i) = qR_prim_rs${XYZ}$_vf(j + 1, k, l, E_idx + i)
                            end do

                            pres_L = qL_prim_rs${XYZ}$_vf(j, k, l, E_idx)
                            pres_R = qR_prim_rs${XYZ}$_vf(j + 1, k, l, E_idx)

                            rho_L = 0._wp
                            gamma_L = 0._wp
                            pi_inf_L = 0._wp
                            qv_L = 0._wp

                            rho_R = 0._wp
                            gamma_R = 0._wp
                            pi_inf_R = 0._wp
                            qv_R = 0._wp

                            alpha_L_sum = 0._wp
                            alpha_R_sum = 0._wp

                            if (mpp_lim) then
                                !$acc loop seq
                                do i = 1, num_fluids
                                    alpha_rho_L(i) = max(0._wp, alpha_rho_L(i))
                                    alpha_L(i) = min(max(0._wp, alpha_L(i)), 1._wp)
                                    alpha_L_sum = alpha_L_sum + alpha_L(i)
                                end do

                                alpha_L = alpha_L/max(alpha_L_sum, sgm_eps)

                                !$acc loop seq
                                do i = 1, num_fluids
                                    alpha_rho_R(i) = max(0._wp, alpha_rho_R(i))
                                    alpha_R(i) = min(max(0._wp, alpha_R(i)), 1._wp)
                                    alpha_R_sum = alpha_R_sum + alpha_R(i)
                                end do

                                alpha_R = alpha_R/max(alpha_R_sum, sgm_eps)
                            end if

                            !$acc loop seq
                            do i = 1, num_fluids
                                rho_L = rho_L + alpha_rho_L(i)
                                gamma_L = gamma_L + alpha_L(i)*gammas(i)
                                pi_inf_L = pi_inf_L + alpha_L(i)*pi_infs(i)
                                qv_L = qv_L + alpha_rho_L(i)*qvs(i)

                                rho_R = rho_R + alpha_rho_R(i)
                                gamma_R = gamma_R + alpha_R(i)*gammas(i)
                                pi_inf_R = pi_inf_R + alpha_R(i)*pi_infs(i)
                                qv_R = qv_R + alpha_rho_R(i)*qvs(i)
                            end do

                            if (viscous) then
                                !$acc loop seq
                                do i = 1, 2
                                    Re_L(i) = dflt_real

                                    if (Re_size(i) > 0) Re_L(i) = 0._wp

                                    !$acc loop seq
                                    do q = 1, Re_size(i)
                                        Re_L(i) = alpha_L(Re_idx(i, q))/Res(i, q) &
                                                  + Re_L(i)
                                    end do

                                    Re_L(i) = 1._wp/max(Re_L(i), sgm_eps)

                                end do

                                !$acc loop seq
                                do i = 1, 2
                                    Re_R(i) = dflt_real
                                    if (Re_size(i) > 0) Re_R(i) = 0._wp

                                    !$acc loop seq
                                    do q = 1, Re_size(i)
                                        Re_R(i) = alpha_R(Re_idx(i, q))/Res(i, q) &
                                                  + Re_R(i)
                                    end do

                                    Re_R(i) = 1._wp/max(Re_R(i), sgm_eps)
                                end do
                            end if

                            if (chemistry) then
                                !$acc loop seq
                                do i = chemxb, chemxe
                                    Ys_L(i - chemxb + 1) = qL_prim_rs${XYZ}$_vf(j, k, l, i)
                                    Ys_R(i - chemxb + 1) = qR_prim_rs${XYZ}$_vf(j + 1, k, l, i)
                                end do

                                call get_mixture_molecular_weight(Ys_L, MW_L)
                                call get_mixture_molecular_weight(Ys_R, MW_R)

                                Xs_L(:) = Ys_L(:)*MW_L/mol_weights(:)
                                Xs_R(:) = Ys_R(:)*MW_R/mol_weights(:)

                                R_gas_L = gas_constant/MW_L
                                R_gas_R = gas_constant/MW_R

                                T_L = pres_L/rho_L/R_gas_L
                                T_R = pres_R/rho_R/R_gas_R

                                call get_species_specific_heats_r(T_L, Cp_iL)
                                call get_species_specific_heats_r(T_R, Cp_iR)

                                if (chem_params%gamma_method == 1) then
                                    ! gamma_method = 1: Ref. Section 2.3.1 Formulation of doi:10.7907/ZKW8-ES97.
                                    Gamma_iL = Cp_iL/(Cp_iL - 1.0_wp)
                                    Gamma_iR = Cp_iR/(Cp_iR - 1.0_wp)

                                    gamma_L = sum(Xs_L(:)/(Gamma_iL(:) - 1.0_wp))
                                    gamma_R = sum(Xs_R(:)/(Gamma_iR(:) - 1.0_wp))
                                else if (chem_params%gamma_method == 2) then
                                    ! gamma_method = 2: c_p / c_v where c_p, c_v are specific heats.
                                    call get_mixture_specific_heat_cp_mass(T_L, Ys_L, Cp_L)
                                    call get_mixture_specific_heat_cp_mass(T_R, Ys_R, Cp_R)
                                    call get_mixture_specific_heat_cv_mass(T_L, Ys_L, Cv_L)
                                    call get_mixture_specific_heat_cv_mass(T_R, Ys_R, Cv_R)

                                    Gamm_L = Cp_L/Cv_L
                                    gamma_L = 1.0_wp/(Gamm_L - 1.0_wp)
                                    Gamm_R = Cp_R/Cv_R
                                    gamma_R = 1.0_wp/(Gamm_R - 1.0_wp)
                                end if

                                call get_mixture_energy_mass(T_L, Ys_L, E_L)
                                call get_mixture_energy_mass(T_R, Ys_R, E_R)

                                E_L = rho_L*E_L + 5e-1*rho_L*vel_L_rms
                                E_R = rho_R*E_R + 5e-1*rho_R*vel_R_rms
                                H_L = (E_L + pres_L)/rho_L
                                H_R = (E_R + pres_R)/rho_R
                            else
                                E_L = gamma_L*pres_L + pi_inf_L + 5e-1*rho_L*vel_L_rms + qv_L
                                E_R = gamma_R*pres_R + pi_inf_R + 5e-1*rho_R*vel_R_rms + qv_R
                                H_L = (E_L + pres_L)/rho_L
                                H_R = (E_R + pres_R)/rho_R
                            end if

                            ! elastic energy update
                            if (hypoelasticity) then
                                G_L = 0._wp; G_R = 0._wp

                                !$acc loop seq
                                do i = 1, num_fluids
                                    G_L = G_L + alpha_L(i)*Gs(i)
                                    G_R = G_R + alpha_R(i)*Gs(i)
                                end do

                                !$acc loop seq
                                do i = 1, strxe - strxb + 1
                                    tau_e_L(i) = qL_prim_rs${XYZ}$_vf(j, k, l, strxb - 1 + i)
                                    tau_e_R(i) = qR_prim_rs${XYZ}$_vf(j + 1, k, l, strxb - 1 + i)
                                    ! Elastic contribution to energy if G large enough
                                    !TODO take out if statement if stable without
                                    if ((G_L > verysmall) .and. (G_R > verysmall)) then
                                        E_L = E_L + (tau_e_L(i)*tau_e_L(i))/(4._wp*G_L)
                                        E_R = E_R + (tau_e_R(i)*tau_e_R(i))/(4._wp*G_R)
                                        ! Additional terms in 2D and 3D
                                        if ((i == 2) .or. (i == 4) .or. (i == 5)) then
                                            E_L = E_L + (tau_e_L(i)*tau_e_L(i))/(4._wp*G_L)
                                            E_R = E_R + (tau_e_R(i)*tau_e_R(i))/(4._wp*G_R)
                                        end if
                                    end if
                                end do
                            end if

                            ! ENERGY ADJUSTMENTS FOR HYPERELASTIC ENERGY
                            if (hyperelasticity) then
                                !$acc loop seq
                                do i = 1, num_dims
                                    xi_field_L(i) = qL_prim_rs${XYZ}$_vf(j, k, l, xibeg - 1 + i)
                                    xi_field_R(i) = qR_prim_rs${XYZ}$_vf(j + 1, k, l, xibeg - 1 + i)
                                end do
                                G_L = 0_wp; G_R = 0_wp; 
                                !$acc loop seq
                                do i = 1, num_fluids
                                    ! Mixture left and right shear modulus
                                    G_L = G_L + alpha_L(i)*Gs(i)
                                    G_R = G_R + alpha_R(i)*Gs(i)
                                end do
                                ! Elastic contribution to energy if G large enough
                                if (G_L > verysmall .and. G_R > verysmall) then
                                    E_L = E_L + G_L*qL_prim_rs${XYZ}$_vf(j, k, l, xiend + 1)
                                    E_R = E_R + G_R*qR_prim_rs${XYZ}$_vf(j + 1, k, l, xiend + 1)
                                end if
                                !$acc loop seq
                                do i = 1, b_size - 1
                                    tau_e_L(i) = qL_prim_rs${XYZ}$_vf(j, k, l, strxb - 1 + i)
                                    tau_e_R(i) = qR_prim_rs${XYZ}$_vf(j + 1, k, l, strxb - 1 + i)
                                end do
                            end if

                            ! Enthalpy with elastic energy
                            H_L = (E_L + pres_L)/rho_L
                            H_R = (E_R + pres_R)/rho_R

                            @:compute_average_state()

                            call s_compute_speed_of_sound(pres_L, rho_L, gamma_L, pi_inf_L, H_L, alpha_L, &
                                                          vel_L_rms, 0._wp, c_L)

                            call s_compute_speed_of_sound(pres_R, rho_R, gamma_R, pi_inf_R, H_R, alpha_R, &
                                                          vel_R_rms, 0._wp, c_R)

                            !> The computation of c_avg does not require all the variables, and therefore the non '_avg'
                            ! variables are placeholders to call the subroutine.

                            call s_compute_speed_of_sound(pres_R, rho_avg, gamma_avg, pi_inf_R, H_avg, alpha_R, &
                                                          vel_avg_rms, c_sum_Yi_Phi, c_avg)

                            if (viscous) then
                                !$acc loop seq
                                do i = 1, 2
                                    Re_avg_rs${XYZ}$_vf(j, k, l, i) = 2._wp/(1._wp/Re_L(i) + 1._wp/Re_R(i))
                                end do
                            end if

                            if (wave_speeds == 1) then
                                if (hypoelasticity) then
                                    s_L = min(vel_L(dir_idx(1)) - sqrt(c_L*c_L + &
                                                                       (((4._wp*G_L)/3._wp) + &
                                                                        tau_e_L(dir_idx_tau(1)))/rho_L) &
                                              , vel_R(dir_idx(1)) - sqrt(c_R*c_R + &
                                                                         (((4._wp*G_R)/3._wp) + &
                                                                          tau_e_R(dir_idx_tau(1)))/rho_R))
                                    s_R = max(vel_R(dir_idx(1)) + sqrt(c_R*c_R + &
                                                                       (((4._wp*G_R)/3._wp) + &
                                                                        tau_e_R(dir_idx_tau(1)))/rho_R) &
                                              , vel_L(dir_idx(1)) + sqrt(c_L*c_L + &
                                                                         (((4._wp*G_L)/3._wp) + &
                                                                          tau_e_L(dir_idx_tau(1)))/rho_L))
                                else if (hyperelasticity) then
                                    s_L = min(vel_L(dir_idx(1)) - sqrt(c_L*c_L + (4_wp*G_L/3_wp)/rho_L) &
                                              , vel_R(dir_idx(1)) - sqrt(c_R*c_R + (4_wp*G_R/3_wp)/rho_R))
                                    s_R = max(vel_R(dir_idx(1)) + sqrt(c_R*c_R + (4_wp*G_R/3_wp)/rho_R) &
                                              , vel_L(dir_idx(1)) + sqrt(c_L*c_L + (4_wp*G_L/3_wp)/rho_L))
                                else
                                    s_L = min(vel_L(dir_idx(1)) - c_L, vel_R(dir_idx(1)) - c_R)
                                    s_R = max(vel_R(dir_idx(1)) + c_R, vel_L(dir_idx(1)) + c_L)
                                end if

                                s_S = (pres_R - pres_L + rho_L*vel_L(dir_idx(1))* &
                                       (s_L - vel_L(dir_idx(1))) - &
                                       rho_R*vel_R(dir_idx(1))* &
                                       (s_R - vel_R(dir_idx(1)))) &
                                      /(rho_L*(s_L - vel_L(dir_idx(1))) - &
                                        rho_R*(s_R - vel_R(dir_idx(1))))

                            elseif (wave_speeds == 2) then
                                pres_SL = 5e-1_wp*(pres_L + pres_R + rho_avg*c_avg* &
                                                   (vel_L(dir_idx(1)) - &
                                                    vel_R(dir_idx(1))))

                                pres_SR = pres_SL

                                Ms_L = max(1._wp, sqrt(1._wp + ((5e-1_wp + gamma_L)/(1._wp + gamma_L))* &
                                                       (pres_SL/pres_L - 1._wp)*pres_L/ &
                                                       ((pres_L + pi_inf_L/(1._wp + gamma_L)))))
                                Ms_R = max(1._wp, sqrt(1._wp + ((5e-1_wp + gamma_R)/(1._wp + gamma_R))* &
                                                       (pres_SR/pres_R - 1._wp)*pres_R/ &
                                                       ((pres_R + pi_inf_R/(1._wp + gamma_R)))))

                                s_L = vel_L(dir_idx(1)) - c_L*Ms_L
                                s_R = vel_R(dir_idx(1)) + c_R*Ms_R

                                s_S = 5e-1_wp*((vel_L(dir_idx(1)) + vel_R(dir_idx(1))) + &
                                               (pres_L - pres_R)/ &
                                               (rho_avg*c_avg))
                            end if

                            s_M = min(0._wp, s_L); s_P = max(0._wp, s_R)

                            xi_M = (5e-1_wp + sign(5e-1_wp, s_L)) &
                                   + (5e-1_wp - sign(5e-1_wp, s_L)) &
                                   *(5e-1_wp + sign(5e-1_wp, s_R))
                            xi_P = (5e-1_wp - sign(5e-1_wp, s_R)) &
                                   + (5e-1_wp - sign(5e-1_wp, s_L)) &
                                   *(5e-1_wp + sign(5e-1_wp, s_R))

                            ! Mass
                            !$acc loop seq
                            do i = 1, contxe
                                flux_rs${XYZ}$_vf(j, k, l, i) = &
                                    (s_M*alpha_rho_R(i)*vel_R(dir_idx(1)) &
                                     - s_P*alpha_rho_L(i)*vel_L(dir_idx(1)) &
                                     + s_M*s_P*(alpha_rho_L(i) &
                                                - alpha_rho_R(i))) &
                                    /(s_M - s_P)
                            end do

                            ! Momentum
                            if (bubbles_euler) then
                                !$acc loop seq
                                do i = 1, num_dims
                                    flux_rs${XYZ}$_vf(j, k, l, contxe + dir_idx(i)) = &
                                        (s_M*(rho_R*vel_R(dir_idx(1)) &
                                              *vel_R(dir_idx(i)) &
                                              + dir_flg(dir_idx(i))*(pres_R - ptilde_R)) &
                                         - s_P*(rho_L*vel_L(dir_idx(1)) &
                                                *vel_L(dir_idx(i)) &
                                                + dir_flg(dir_idx(i))*(pres_L - ptilde_L)) &
                                         + s_M*s_P*(rho_L*vel_L(dir_idx(i)) &
                                                    - rho_R*vel_R(dir_idx(i)))) &
                                        /(s_M - s_P)
                                end do
                            else if (elasticity) then
                                !$acc loop seq
                                do i = 1, num_dims
                                    flux_rs${XYZ}$_vf(j, k, l, contxe + dir_idx(i)) = &
                                        (s_M*(rho_R*vel_R(dir_idx(1)) &
                                              *vel_R(dir_idx(i)) &
                                              + dir_flg(dir_idx(i))*pres_R &
                                              - tau_e_R(dir_idx_tau(i))) &
                                         - s_P*(rho_L*vel_L(dir_idx(1)) &
                                                *vel_L(dir_idx(i)) &
                                                + dir_flg(dir_idx(i))*pres_L &
                                                - tau_e_L(dir_idx_tau(i))) &
                                         + s_M*s_P*(rho_L*vel_L(dir_idx(i)) &
                                                    - rho_R*vel_R(dir_idx(i)))) &
                                        /(s_M - s_P)
                                end do
                            else
                                !$acc loop seq
                                do i = 1, num_dims
                                    flux_rs${XYZ}$_vf(j, k, l, contxe + dir_idx(i)) = &
                                        (s_M*(rho_R*vel_R(dir_idx(1)) &
                                              *vel_R(dir_idx(i)) &
                                              + dir_flg(dir_idx(i))*pres_R) &
                                         - s_P*(rho_L*vel_L(dir_idx(1)) &
                                                *vel_L(dir_idx(i)) &
                                                + dir_flg(dir_idx(i))*pres_L) &
                                         + s_M*s_P*(rho_L*vel_L(dir_idx(i)) &
                                                    - rho_R*vel_R(dir_idx(i)))) &
                                        /(s_M - s_P)
                                end do
                            end if

<<<<<<< HEAD
                            ! ENERGY UPDATE
                            if (bubbles) then
=======
                            ! Energy
                            if (bubbles_euler) then
>>>>>>> e6695af0
                                flux_rs${XYZ}$_vf(j, k, l, E_idx) = &
                                    (s_M*vel_R(dir_idx(1))*(E_R + pres_R - ptilde_R) &
                                     - s_P*vel_L(dir_idx(1))*(E_L + pres_L - ptilde_L) &
                                     + s_M*s_P*(E_L - E_R)) &
                                    /(s_M - s_P)
                            else if (elasticity) then
                                !TODO: simplify this so it's not split into 3
                                if (num_dims == 1) then
                                    flux_rs${XYZ}$_vf(j, k, l, E_idx) = &
                                        (s_M*(vel_R(dir_idx(1))*(E_R + pres_R) &
                                              - (tau_e_R(dir_idx_tau(1))*vel_R(dir_idx(1)))) &
                                         - s_P*(vel_L(dir_idx(1))*(E_L + pres_L) &
                                                - (tau_e_L(dir_idx_tau(1))*vel_L(dir_idx(1)))) &
                                         + s_M*s_P*(E_L - E_R)) &
                                        /(s_M - s_P)
                                else if (num_dims == 2) then
                                    flux_rs${XYZ}$_vf(j, k, l, E_idx) = &
                                        (s_M*(vel_R(dir_idx(1))*(E_R + pres_R) &
                                              - (tau_e_R(dir_idx_tau(1))*vel_R(dir_idx(1))) &
                                              - (tau_e_R(dir_idx_tau(2))*vel_R(dir_idx(2)))) &
                                         - s_P*(vel_L(dir_idx(1))*(E_L + pres_L) &
                                                - (tau_e_L(dir_idx_tau(1))*vel_L(dir_idx(1))) &
                                                - (tau_e_L(dir_idx_tau(2))*vel_L(dir_idx(2)))) &
                                         + s_M*s_P*(E_L - E_R)) &
                                        /(s_M - s_P)
                                else if (num_dims == 3) then
                                    flux_rs${XYZ}$_vf(j, k, l, E_idx) = &
                                        (s_M*(vel_R(dir_idx(1))*(E_R + pres_R) &
                                              - (tau_e_R(dir_idx_tau(1))*vel_R(dir_idx(1))) &
                                              - (tau_e_R(dir_idx_tau(2))*vel_R(dir_idx(2))) &
                                              - (tau_e_R(dir_idx_tau(3))*vel_R(dir_idx(3)))) &
                                         - s_P*(vel_L(dir_idx(1))*(E_L + pres_L) &
                                                - (tau_e_L(dir_idx_tau(1))*vel_L(dir_idx(1))) &
                                                - (tau_e_L(dir_idx_tau(2))*vel_L(dir_idx(2))) &
                                                - (tau_e_L(dir_idx_tau(3))*vel_L(dir_idx(3)))) &
                                         + s_M*s_P*(E_L - E_R)) &
                                        /(s_M - s_P)
                                end if
                            else
                                flux_rs${XYZ}$_vf(j, k, l, E_idx) = &
                                    (s_M*vel_R(dir_idx(1))*(E_R + pres_R) &
                                     - s_P*vel_L(dir_idx(1))*(E_L + pres_L) &
                                     + s_M*s_P*(E_L - E_R)) &
                                    /(s_M - s_P)
                            end if

                            ! ELASTIC STRESSES FLUX.
                            if (hypoelasticity) then
                                do i = 1, strxe - strxb + 1
                                    flux_rs${XYZ}$_vf(j, k, l, strxb - 1 + i) = &
                                        (s_M*(rho_R*vel_R(dir_idx(1)) &
                                              *tau_e_R(i)) &
                                         - s_P*(rho_L*vel_L(dir_idx(1)) &
                                                *tau_e_L(i)) &
                                         + s_M*s_P*(rho_L*tau_e_L(i) &
                                                    - rho_R*tau_e_R(i))) &
                                        /(s_M - s_P)
                                end do
                            end if

                            ! REFERENCE MAP FLUX.
                            if (hyperelasticity) then
                                do i = 1, num_dims
                                    flux_rs${XYZ}$_vf(j, k, l, xibeg - 1 + i) = &
                                        (s_M*rho_R*vel_R(dir_idx(1))*xi_field_R(i) &
                                         - s_P*rho_L*vel_L(dir_idx(1))*xi_field_L(i) &
                                         + s_M*s_P*(rho_L*xi_field_L(i) &
                                                    - rho_R*xi_field_R(i))) &
                                        /(s_M - s_P)
                                end do
                            end if

                            ! ADVECTION FLUX.
                            !$acc loop seq
                            do i = advxb, advxe
                                flux_rs${XYZ}$_vf(j, k, l, i) = &
                                    (qL_prim_rs${XYZ}$_vf(j, k, l, i) &
                                     - qR_prim_rs${XYZ}$_vf(j + 1, k, l, i)) &
                                    *s_M*s_P/(s_M - s_P)
                                flux_src_rs${XYZ}$_vf(j, k, l, i) = &
                                    (s_M*qR_prim_rs${XYZ}$_vf(j + 1, k, l, i) &
                                     - s_P*qL_prim_rs${XYZ}$_vf(j, k, l, i)) &
                                    /(s_M - s_P)
                            end do

                            ! Div(U)?
                            !$acc loop seq
                            do i = 1, num_dims
                                vel_src_rs${XYZ}$_vf(j, k, l, dir_idx(i)) = &
                                    (xi_M*(rho_L*vel_L(dir_idx(i))* &
                                           (s_L - vel_L(dir_idx(1))) - &
                                           pres_L*dir_flg(dir_idx(i))) - &
                                     xi_P*(rho_R*vel_R(dir_idx(i))* &
                                           (s_R - vel_R(dir_idx(1))) - &
                                           pres_R*dir_flg(dir_idx(i)))) &
                                    /(xi_M*rho_L*(s_L - vel_L(dir_idx(1))) - &
                                      xi_P*rho_R*(s_R - vel_R(dir_idx(1))))
                            end do

                            if (bubbles_euler) then
                                ! From HLLC: Kills mass transport @ bubble gas density
                                if (num_fluids > 1) then
                                    flux_rs${XYZ}$_vf(j, k, l, contxe) = 0._wp
                                end if
                            end if

                            if (chemistry) then
                                !$acc loop seq
                                do i = chemxb, chemxe
                                    Y_L = qL_prim_rs${XYZ}$_vf(j, k, l, i)
                                    Y_R = qR_prim_rs${XYZ}$_vf(j + 1, k, l, i)

                                    flux_rs${XYZ}$_vf(j, k, l, i) = (s_M*Y_R*rho_R*vel_R(dir_idx(norm_dir)) &
                                                                     - s_P*Y_L*rho_L*vel_L(dir_idx(norm_dir)) &
                                                                     + s_M*s_P*(Y_L*rho_L - Y_R*rho_R)) &
                                                                    /(s_M - s_P)
                                    flux_src_rs${XYZ}$_vf(j, k, l, i) = 0._wp
                                end do
                            end if
                        end do
                    end do
                end do
            end if

        #:endfor

        if (viscous) then
            if (weno_Re_flux) then

                call s_compute_viscous_source_flux( &
                    qL_prim_vf(momxb:momxe), &
                    dqL_prim_dx_vf(momxb:momxe), &
                    dqL_prim_dy_vf(momxb:momxe), &
                    dqL_prim_dz_vf(momxb:momxe), &
                    qR_prim_vf(momxb:momxe), &
                    dqR_prim_dx_vf(momxb:momxe), &
                    dqR_prim_dy_vf(momxb:momxe), &
                    dqR_prim_dz_vf(momxb:momxe), &
                    flux_src_vf, norm_dir, ix, iy, iz)
            else
                call s_compute_viscous_source_flux( &
                    q_prim_vf(momxb:momxe), &
                    dqL_prim_dx_vf(momxb:momxe), &
                    dqL_prim_dy_vf(momxb:momxe), &
                    dqL_prim_dz_vf(momxb:momxe), &
                    q_prim_vf(momxb:momxe), &
                    dqR_prim_dx_vf(momxb:momxe), &
                    dqR_prim_dy_vf(momxb:momxe), &
                    dqR_prim_dz_vf(momxb:momxe), &
                    flux_src_vf, norm_dir, ix, iy, iz)
            end if
        end if

        call s_finalize_riemann_solver(flux_vf, flux_src_vf, &
                                       flux_gsrc_vf, &
                                       norm_dir, ix, iy, iz)

    end subroutine s_hll_riemann_solver

    !> This procedure is the implementation of the Harten, Lax,
        !!      van Leer, and contact (HLLC) approximate Riemann solver,
        !!      see Toro (1999) and Johnsen (2007). The viscous and the
        !!      surface tension effects have been included by modifying
        !!      the exact Riemann solver of Perigaud and Saurel (2005).
        !!  @param qL_prim_vf The left WENO-reconstructed cell-boundary values of the
        !!      cell-average primitive variables
        !!  @param qR_prim_vf The right WENO-reconstructed cell-boundary values of the
        !!      cell-average primitive variables
        !!  @param dqL_prim_dx_vf The left WENO-reconstructed cell-boundary values of the
        !!      first-order x-dir spatial derivatives
        !!  @param dqL_prim_dy_vf The left WENO-reconstructed cell-boundary values of the
        !!      first-order y-dir spatial derivatives
        !!  @param dqL_prim_dz_vf The left WENO-reconstructed cell-boundary values of the
        !!      first-order z-dir spatial derivatives
        !!  @param dqR_prim_dx_vf The right WENO-reconstructed cell-boundary values of the
        !!      first-order x-dir spatial derivatives
        !!  @param dqR_prim_dy_vf The right WENO-reconstructed cell-boundary values of the
        !!      first-order y-dir spatial derivatives
        !!  @param dqR_prim_dz_vf The right WENO-reconstructed cell-boundary values of the
        !!      first-order z-dir spatial derivatives
        !!  @param gm_alphaL_vf Left averaged gradient magnitude
        !!  @param gm_alphaR_vf Right averaged gradient magnitude
        !!  @param flux_vf Intra-cell fluxes
        !!  @param flux_src_vf Intra-cell fluxes sources
        !!  @param flux_gsrc_vf Intra-cell geometric fluxes sources
        !!  @param norm_dir Dir. splitting direction
        !!  @param ix Index bounds in the x-dir
        !!  @param iy Index bounds in the y-dir
        !!  @param iz Index bounds in the z-dir
        !!  @param q_prim_vf Cell-averaged primitive variables
    subroutine s_hllc_riemann_solver(qL_prim_rsx_vf, qL_prim_rsy_vf, qL_prim_rsz_vf, dqL_prim_dx_vf, &
                                     dqL_prim_dy_vf, &
                                     dqL_prim_dz_vf, &
                                     qL_prim_vf, &
                                     qR_prim_rsx_vf, qR_prim_rsy_vf, qR_prim_rsz_vf, dqR_prim_dx_vf, &
                                     dqR_prim_dy_vf, &
                                     dqR_prim_dz_vf, &
                                     qR_prim_vf, &
                                     q_prim_vf, &
                                     flux_vf, flux_src_vf, &
                                     flux_gsrc_vf, &
                                     norm_dir, ix, iy, iz)

        real(wp), dimension(startx:, starty:, startz:, 1:), intent(inout) :: qL_prim_rsx_vf, qL_prim_rsy_vf, qL_prim_rsz_vf, qR_prim_rsx_vf, qR_prim_rsy_vf, qR_prim_rsz_vf
        type(scalar_field), dimension(sys_size), intent(in) :: q_prim_vf
        type(scalar_field), allocatable, dimension(:), intent(inout) :: qL_prim_vf, qR_prim_vf

        type(scalar_field), &
            allocatable, dimension(:), &
            intent(inout) :: dqL_prim_dx_vf, dqR_prim_dx_vf, &
                             dqL_prim_dy_vf, dqR_prim_dy_vf, &
                             dqL_prim_dz_vf, dqR_prim_dz_vf

        ! Intercell fluxes
        type(scalar_field), &
            dimension(sys_size), &
            intent(inout) :: flux_vf, flux_src_vf, flux_gsrc_vf

        integer, intent(in) :: norm_dir
        type(int_bounds_info), intent(in) :: ix, iy, iz

        real(wp), dimension(num_fluids) :: alpha_rho_L, alpha_rho_R
        real(wp) :: rho_L, rho_R
        real(wp), dimension(num_dims) :: vel_L, vel_R
        real(wp) :: pres_L, pres_R
        real(wp) :: E_L, E_R
        real(wp) :: H_L, H_R
        real(wp), dimension(num_fluids) :: alpha_L, alpha_R
        real(wp), dimension(num_species) :: Ys_L, Ys_R, Xs_L, Xs_R, Gamma_iL, Gamma_iR, Cp_iL, Cp_iR
        real(wp), dimension(num_species) :: Yi_avg, Phi_avg, h_iL, h_iR, h_avg_2
        real(wp) :: Cp_avg, Cv_avg, T_avg, c_sum_Yi_Phi, eps
        real(wp) :: T_L, T_R
        real(wp) :: MW_L, MW_R
        real(wp) :: R_gas_L, R_gas_R
        real(wp) :: Cp_L, Cp_R
        real(wp) :: Cv_L, Cv_R
        real(wp) :: Gamm_L, Gamm_R
        real(wp) :: Y_L, Y_R
        real(wp) :: gamma_L, gamma_R
        real(wp) :: pi_inf_L, pi_inf_R
        real(wp) :: qv_L, qv_R
        real(wp) :: c_L, c_R
        real(wp), dimension(2) :: Re_L, Re_R

        real(wp) :: rho_avg
        real(wp) :: H_avg
        real(wp) :: gamma_avg
        real(wp) :: c_avg

        real(wp) :: s_L, s_R, s_M, s_P, s_S
        real(wp) :: xi_L, xi_R !< Left and right wave speeds functions
        real(wp) :: xi_M, xi_P
        real(wp) :: xi_MP, xi_PP

        real(wp) :: nbub_L, nbub_R
        real(wp), dimension(nb) :: R0_L, R0_R
        real(wp), dimension(nb) :: V0_L, V0_R
        real(wp), dimension(nb) :: P0_L, P0_R
        real(wp), dimension(nb) :: pbw_L, pbw_R
        real(wp) :: ptilde_L, ptilde_R

        real(wp) :: alpha_L_sum, alpha_R_sum, nbub_L_denom, nbub_R_denom

        real(wp) :: PbwR3Lbar, Pbwr3Rbar
        real(wp) :: R3Lbar, R3Rbar
        real(wp) :: R3V2Lbar, R3V2Rbar

        real(wp), dimension(6) :: tau_e_L, tau_e_R
        real(wp), dimension(num_dims) :: xi_field_L, xi_field_R
        real(wp) :: G_L, G_R

        real(wp) :: vel_L_rms, vel_R_rms, vel_avg_rms
        real(wp) :: vel_L_tmp, vel_R_tmp
        real(wp) :: rho_Star, E_Star, p_Star, p_K_Star, vel_K_star
        real(wp) :: pres_SL, pres_SR, Ms_L, Ms_R
        real(wp) :: flux_ene_e
        real(wp) :: zcoef, pcorr !< low Mach number correction

        integer :: i, j, k, l, q !< Generic loop iterators
        integer :: idx1, idxi

        ! Populating the buffers of the left and right Riemann problem
        ! states variables, based on the choice of boundary conditions

        call s_populate_riemann_states_variables_buffers( &
            qL_prim_rsx_vf, qL_prim_rsy_vf, qL_prim_rsz_vf, dqL_prim_dx_vf, &
            dqL_prim_dy_vf, &
            dqL_prim_dz_vf, &
            qL_prim_vf, &
            qR_prim_rsx_vf, qR_prim_rsy_vf, qR_prim_rsz_vf, dqR_prim_dx_vf, &
            dqR_prim_dy_vf, &
            dqR_prim_dz_vf, &
            qR_prim_vf, &
            norm_dir, ix, iy, iz)

        ! Reshaping inputted data based on dimensional splitting direction

        call s_initialize_riemann_solver( &
            q_prim_vf, &
            flux_vf, flux_src_vf, &
            flux_gsrc_vf, &
            norm_dir, ix, iy, iz)

        idx1 = 1; if (dir_idx(1) == 2) idx1 = 2; if (dir_idx(1) == 3) idx1 = 3

        #:for NORM_DIR, XYZ in [(1, 'x'), (2, 'y'), (3, 'z')]

            if (norm_dir == ${NORM_DIR}$) then

                ! 6-EQUATION MODEL WITH HLLC
                if (model_eqns == 3) then
                    !ME3

                    !$acc parallel loop collapse(3) gang vector default(present)                    &
                    !$acc private(vel_L, vel_R, vel_K_Star, Re_L, Re_R, rho_avg, h_avg, gamma_avg,  &
                    !$acc s_L, s_R, s_S, vel_avg_rms, alpha_L, alpha_R, Ys_L, Ys_R, Xs_L, Xs_R,     &
                    !$acc Gamma_iL, Gamma_iR, Cp_iL, Cp_iR, Yi_avg, Phi_avg, h_iL, h_iR, h_avg_2,   &
                    !$acc tau_e_L, tau_e_R, G_L, G_R, flux_ene_e, xi_field_L, xi_field_R)
                    do l = is3%beg, is3%end
                        do k = is2%beg, is2%end
                            do j = is1%beg, is1%end

                                idx1 = dir_idx(1)

                                vel_L_rms = 0._wp; vel_R_rms = 0._wp

                                !$acc loop seq
                                do i = 1, num_dims
                                    vel_L(i) = qL_prim_rs${XYZ}$_vf(j, k, l, contxe + i)
                                    vel_R(i) = qR_prim_rs${XYZ}$_vf(j + 1, k, l, contxe + i)
                                    vel_L_rms = vel_L_rms + vel_L(i)**2._wp
                                    vel_R_rms = vel_R_rms + vel_R(i)**2._wp
                                end do

                                pres_L = qL_prim_rs${XYZ}$_vf(j, k, l, E_idx)
                                pres_R = qR_prim_rs${XYZ}$_vf(j + 1, k, l, E_idx)

                                rho_L = 0._wp
                                gamma_L = 0._wp
                                pi_inf_L = 0._wp
                                qv_L = 0._wp

                                rho_R = 0._wp
                                gamma_R = 0._wp
                                pi_inf_R = 0._wp
                                qv_R = 0._wp

                                alpha_L_sum = 0._wp
                                alpha_R_sum = 0._wp

                                if (mpp_lim) then
                                    !$acc loop seq
                                    do i = 1, num_fluids
                                        qL_prim_rs${XYZ}$_vf(j, k, l, i) = max(0._wp, qL_prim_rs${XYZ}$_vf(j, k, l, i))
                                        qL_prim_rs${XYZ}$_vf(j, k, l, E_idx + i) = min(max(0._wp, qL_prim_rs${XYZ}$_vf(j, k, l, E_idx + i)), 1._wp)
                                        alpha_L_sum = alpha_L_sum + qL_prim_rs${XYZ}$_vf(j, k, l, E_idx + i)
                                    end do

                                    !$acc loop seq
                                    do i = 1, num_fluids
                                        qL_prim_rs${XYZ}$_vf(j, k, l, E_idx + i) = qL_prim_rs${XYZ}$_vf(j, k, l, E_idx + i)/max(alpha_L_sum, sgm_eps)
                                    end do

                                    !$acc loop seq
                                    do i = 1, num_fluids
                                        qR_prim_rs${XYZ}$_vf(j + 1, k, l, i) = max(0._wp, qR_prim_rs${XYZ}$_vf(j + 1, k, l, i))
                                        qR_prim_rs${XYZ}$_vf(j + 1, k, l, E_idx + i) = min(max(0._wp, qR_prim_rs${XYZ}$_vf(j + 1, k, l, E_idx + i)), 1._wp)
                                        alpha_R_sum = alpha_R_sum + qR_prim_rs${XYZ}$_vf(j + 1, k, l, E_idx + i)
                                    end do

                                    !$acc loop seq
                                    do i = 1, num_fluids
                                        qR_prim_rs${XYZ}$_vf(j + 1, k, l, E_idx + i) = qR_prim_rs${XYZ}$_vf(j + 1, k, l, E_idx + i)/max(alpha_R_sum, sgm_eps)
                                    end do
                                end if

                                !$acc loop seq
                                do i = 1, num_fluids
                                    rho_L = rho_L + qL_prim_rs${XYZ}$_vf(j, k, l, i)
                                    gamma_L = gamma_L + qL_prim_rs${XYZ}$_vf(j, k, l, E_idx + i)*gammas(i)
                                    pi_inf_L = pi_inf_L + qL_prim_rs${XYZ}$_vf(j, k, l, E_idx + i)*pi_infs(i)
                                    qv_L = qv_L + qL_prim_rs${XYZ}$_vf(j, k, l, i)*qvs(i)

                                    rho_R = rho_R + qR_prim_rs${XYZ}$_vf(j + 1, k, l, i)
                                    gamma_R = gamma_R + qR_prim_rs${XYZ}$_vf(j + 1, k, l, E_idx + i)*gammas(i)
                                    pi_inf_R = pi_inf_R + qR_prim_rs${XYZ}$_vf(j + 1, k, l, E_idx + i)*pi_infs(i)
                                    qv_R = qv_R + qR_prim_rs${XYZ}$_vf(j + 1, k, l, i)*qvs(i)

                                    alpha_L(i) = qL_prim_rs${XYZ}$_vf(j, k, l, advxb + i - 1)
                                    alpha_R(i) = qR_prim_rs${XYZ}$_vf(j + 1, k, l, advxb + i - 1)
                                end do

                                if (viscous) then
                                    !$acc loop seq
                                    do i = 1, 2
                                        Re_L(i) = dflt_real

                                        if (Re_size(i) > 0) Re_L(i) = 0._wp

                                        !$acc loop seq
                                        do q = 1, Re_size(i)
                                            Re_L(i) = qL_prim_rs${XYZ}$_vf(j, k, l, E_idx + Re_idx(i, q))/Res(i, q) &
                                                      + Re_L(i)
                                        end do
                                        Re_L(i) = 1._wp/max(Re_L(i), sgm_eps)

                                    end do

                                    !$acc loop seq
                                    do i = 1, 2
                                        Re_R(i) = dflt_real

                                        if (Re_size(i) > 0) Re_R(i) = 0._wp

                                        !$acc loop seq
                                        do q = 1, Re_size(i)
                                            Re_R(i) = qR_prim_rs${XYZ}$_vf(j + 1, k, l, E_idx + Re_idx(i, q))/Res(i, q) &
                                                      + Re_R(i)
                                        end do

                                        Re_R(i) = 1._wp/max(Re_R(i), sgm_eps)
                                    end do
                                end if

                                E_L = gamma_L*pres_L + pi_inf_L + 5e-1_wp*rho_L*vel_L_rms + qv_L
                                E_R = gamma_R*pres_R + pi_inf_R + 5e-1_wp*rho_R*vel_R_rms + qv_R

                                ! ENERGY ADJUSTMENTS FOR HYPOELASTIC ENERGY
                                if (hypoelasticity) then
                                    !$acc loop seq
                                    do i = 1, strxe - strxb + 1
                                        tau_e_L(i) = qL_prim_rs${XYZ}$_vf(j, k, l, strxb - 1 + i)
                                        tau_e_R(i) = qR_prim_rs${XYZ}$_vf(j + 1, k, l, strxb - 1 + i)
                                    end do
                                    G_L = 0_wp; G_R = 0_wp
                                    !$acc loop seq
                                    do i = 1, num_fluids
                                        G_L = G_L + alpha_L(i)*Gs(i)
                                        G_R = G_R + alpha_R(i)*Gs(i)
                                    end do
                                    !$acc loop seq
                                    do i = 1, strxe - strxb + 1
                                        ! Elastic contribution to energy if G large enough
                                        if ((G_L > verysmall) .and. (G_R > verysmall)) then
                                            E_L = E_L + (tau_e_L(i)*tau_e_L(i))/(4_wp*G_L)
                                            E_R = E_R + (tau_e_R(i)*tau_e_R(i))/(4_wp*G_R)
                                            ! Additional terms in 2D and 3D
                                            if ((i == 2) .or. (i == 4) .or. (i == 5)) then
                                                E_L = E_L + (tau_e_L(i)*tau_e_L(i))/(4_wp*G_L)
                                                E_R = E_R + (tau_e_R(i)*tau_e_R(i))/(4_wp*G_R)
                                            end if
                                        end if
                                    end do
                                end if

                                ! ENERGY ADJUSTMENTS FOR HYPERELASTIC ENERGY
                                if (hyperelasticity) then
                                    !$acc loop seq
                                    do i = 1, num_dims
                                        xi_field_L(i) = qL_prim_rs${XYZ}$_vf(j, k, l, xibeg - 1 + i)
                                        xi_field_R(i) = qR_prim_rs${XYZ}$_vf(j + 1, k, l, xibeg - 1 + i)
                                    end do
                                    G_L = 0_wp; G_R = 0_wp; 
                                    !$acc loop seq
                                    do i = 1, num_fluids
                                        ! Mixture left and right shear modulus
                                        G_L = G_L + alpha_L(i)*Gs(i)
                                        G_R = G_R + alpha_R(i)*Gs(i)
                                    end do
                                    ! Elastic contribution to energy if G large enough
                                    if (G_L > verysmall .and. G_R > verysmall) then
                                        E_L = E_L + G_L*qL_prim_rs${XYZ}$_vf(j, k, l, xiend + 1)
                                        E_R = E_R + G_R*qR_prim_rs${XYZ}$_vf(j + 1, k, l, xiend + 1)
                                    end if
                                    !$acc loop seq
                                    do i = 1, b_size - 1
                                        tau_e_L(i) = qL_prim_rs${XYZ}$_vf(j, k, l, strxb - 1 + i)
                                        tau_e_R(i) = qR_prim_rs${XYZ}$_vf(j + 1, k, l, strxb - 1 + i)
                                    end do
                                end if

                                H_L = (E_L + pres_L)/rho_L
                                H_R = (E_R + pres_R)/rho_R

                                @:compute_average_state()

                                call s_compute_speed_of_sound(pres_L, rho_L, gamma_L, pi_inf_L, H_L, alpha_L, &
                                                              vel_L_rms, 0._wp, c_L)

                                call s_compute_speed_of_sound(pres_R, rho_R, gamma_R, pi_inf_R, H_R, alpha_R, &
                                                              vel_R_rms, 0._wp, c_R)

                                !> The computation of c_avg does not require all the variables, and therefore the non '_avg'
                                ! variables are placeholders to call the subroutine.
                                call s_compute_speed_of_sound(pres_R, rho_avg, gamma_avg, pi_inf_R, H_avg, alpha_R, &
                                                              vel_avg_rms, 0._wp, c_avg)

                                if (viscous) then
                                    !$acc loop seq
                                    do i = 1, 2
                                        Re_avg_rs${XYZ}$_vf(j, k, l, i) = 2._wp/(1._wp/Re_L(i) + 1._wp/Re_R(i))
                                    end do
                                end if

                                ! COMPUTING THE DIRECT WAVE SPEEDS
                                if (wave_speeds == 1) then
                                    if (elasticity) then
                                        s_L = min(vel_L(dir_idx(1)) - sqrt(c_L*c_L + &
                                                                           (((4_wp*G_L)/3_wp) + tau_e_L(dir_idx_tau(1)))/rho_L), vel_R(dir_idx(1)) - sqrt(c_R*c_R + &
                                                                                                                                                          (((4_wp*G_R)/3_wp) + tau_e_R(dir_idx_tau(1)))/rho_R))
                                        s_R = max(vel_R(dir_idx(1)) + sqrt(c_R*c_R + &
                                                                           (((4_wp*G_R)/3_wp) + tau_e_R(dir_idx_tau(1)))/rho_R), vel_L(dir_idx(1)) + sqrt(c_L*c_L + &
                                                                                                                                                          (((4_wp*G_L)/3_wp) + tau_e_L(dir_idx_tau(1)))/rho_L))
                                        s_S = (pres_R - tau_e_R(dir_idx_tau(1)) - pres_L + &
                                               tau_e_L(dir_idx_tau(1)) + rho_L*vel_L(idx1)*(s_L - vel_L(idx1)) - &
                                               rho_R*vel_R(idx1)*(s_R - vel_R(idx1)))/(rho_L*(s_L - vel_L(idx1)) - &
                                                                                       rho_R*(s_R - vel_R(idx1)))
                                    else
                                        s_L = min(vel_L(dir_idx(1)) - c_L, vel_R(dir_idx(1)) - c_R)
                                        s_R = max(vel_R(dir_idx(1)) + c_R, vel_L(dir_idx(1)) + c_L)
                                        s_S = (pres_R - pres_L + rho_L*vel_L(dir_idx(1))* &
                                               (s_L - vel_L(dir_idx(1))) - rho_R*vel_R(dir_idx(1))*(s_R - vel_R(dir_idx(1)))) &
                                              /(rho_L*(s_L - vel_L(dir_idx(1))) - rho_R*(s_R - vel_R(dir_idx(1))))

                                    end if
                                elseif (wave_speeds == 2) then
                                    pres_SL = 5e-1_wp*(pres_L + pres_R + rho_avg*c_avg* &
                                                       (vel_L(dir_idx(1)) - &
                                                        vel_R(dir_idx(1))))

                                    pres_SR = pres_SL

                                    Ms_L = max(1._wp, sqrt(1._wp + ((5e-1_wp + gamma_L)/(1._wp + gamma_L))* &
                                                           (pres_SL/pres_L - 1._wp)*pres_L/ &
                                                           ((pres_L + pi_inf_L/(1._wp + gamma_L)))))
                                    Ms_R = max(1._wp, sqrt(1._wp + ((5e-1_wp + gamma_R)/(1._wp + gamma_R))* &
                                                           (pres_SR/pres_R - 1._wp)*pres_R/ &
                                                           ((pres_R + pi_inf_R/(1._wp + gamma_R)))))

                                    s_L = vel_L(dir_idx(1)) - c_L*Ms_L
                                    s_R = vel_R(dir_idx(1)) + c_R*Ms_R

                                    s_S = 5e-1_wp*((vel_L(dir_idx(1)) + vel_R(dir_idx(1))) + &
                                                   (pres_L - pres_R)/ &
                                                   (rho_avg*c_avg))
                                end if

                                ! follows Einfeldt et al.
                                ! s_M/P = min/max(0.,s_L/R)
                                s_M = min(0._wp, s_L); s_P = max(0._wp, s_R)

                                ! goes with q_star_L/R = xi_L/R * (variable)
                                ! xi_L/R = ( ( s_L/R - u_L/R )/(s_L/R - s_star) )
                                xi_L = (s_L - vel_L(idx1))/(s_L - s_S)
                                xi_R = (s_R - vel_R(idx1))/(s_R - s_S)

                                ! goes with numerical star velocity in x/y/z directions
                                ! xi_P/M = 0.5 +/m sgn(0.5,s_star)
                                xi_M = (5e-1_wp + sign(0.5_wp, s_S))
                                xi_P = (5e-1_wp - sign(0.5_wp, s_S))

                                ! goes with the numerical velocity in x/y/z directions
                                ! xi_P/M (pressure) = min/max(0. sgn(1,sL/sR))
                                xi_MP = -min(0._wp, sign(1._wp, s_L))
                                xi_PP = max(0._wp, sign(1._wp, s_R))

                                E_star = xi_M*(E_L + xi_MP*(xi_L*(E_L + (s_S - vel_L(dir_idx(1)))* &
                                                                  (rho_L*s_S + pres_L/(s_L - vel_L(dir_idx(1))))) - E_L)) + &
                                         xi_P*(E_R + xi_PP*(xi_R*(E_R + (s_S - vel_R(dir_idx(1)))* &
                                                                  (rho_R*s_S + pres_R/(s_R - vel_R(dir_idx(1))))) - E_R))
                                p_Star = xi_M*(pres_L + xi_MP*(rho_L*(s_L - vel_L(dir_idx(1)))*(s_S - vel_L(dir_idx(1))))) + &
                                         xi_P*(pres_R + xi_PP*(rho_R*(s_R - vel_R(dir_idx(1)))*(s_S - vel_R(dir_idx(1)))))

                                rho_Star = xi_M*(rho_L*(xi_MP*xi_L + 1._wp - xi_MP)) + &
                                           xi_P*(rho_R*(xi_PP*xi_R + 1._wp - xi_PP))

                                vel_K_Star = vel_L(idx1)*(1_wp - xi_MP) + xi_MP*vel_R(idx1) + &
                                             xi_MP*xi_PP*(s_S - vel_R(idx1))

                                ! COMPUTING FLUXES
                                ! MASS FLUX.
                                !$acc loop seq
                                do i = 1, contxe
                                    flux_rs${XYZ}$_vf(j, k, l, i) = &
                                        xi_M*qL_prim_rs${XYZ}$_vf(j, k, l, i)*(vel_L(idx1) + s_M*(xi_L - 1._wp)) + &
                                        xi_P*qR_prim_rs${XYZ}$_vf(j + 1, k, l, i)*(vel_R(idx1) + s_P*(xi_R - 1._wp))
                                end do

                                ! MOMENTUM FLUX.
                                ! f = \rho u u - \sigma, q = \rho u, q_star = \xi * \rho*(s_star, v, w)
                                !$acc loop seq
                                do i = 1, num_dims
                                    idxi = dir_idx(i)
                                    flux_rs${XYZ}$_vf(j, k, l, contxe + idxi) = rho_Star*vel_K_Star* &
                                                                                (dir_flg(idxi)*vel_K_Star + (1_wp - dir_flg(idxi))*(xi_M*vel_L(idxi) + xi_P*vel_R(idxi))) + dir_flg(idxi)*p_Star
                                end do

                                ! ENERGY FLUX.
                                ! f = u*(E-\sigma), q = E, q_star = \xi*E+(s-u)(\rho s_star - \sigma/(s-u))
                                flux_rs${XYZ}$_vf(j, k, l, E_idx) = (E_star + p_Star)*vel_K_Star

                                ! ELASTICITY. Elastic shear stress additions for the momentum and energy flux
                                if (elasticity) then
                                    flux_ene_e = 0_wp; 
                                    !$acc loop seq
                                    do i = 1, num_dims
                                        idxi = dir_idx(i)
                                        ! MOMENTUM ELASTIC FLUX.
                                        flux_rs${XYZ}$_vf(j, k, l, contxe + idxi) = &
                                            flux_rs${XYZ}$_vf(j, k, l, contxe + idxi) &
                                            - xi_M*tau_e_L(dir_idx_tau(i)) - xi_P*tau_e_R(dir_idx_tau(i))
                                        ! ENERGY ELASTIC FLUX.
                                        flux_ene_e = flux_ene_e - &
                                                     xi_M*(vel_L(idxi)*tau_e_L(dir_idx_tau(i)) + &
                                                           s_M*(xi_L*((s_S - vel_L(i))*(tau_e_L(dir_idx_tau(i))/(s_L - vel_L(i)))))) - &
                                                     xi_P*(vel_R(idxi)*tau_e_R(dir_idx_tau(i)) + &
                                                           s_P*(xi_R*((s_S - vel_R(i))*(tau_e_R(dir_idx_tau(i))/(s_R - vel_R(i))))))
                                    end do
                                    flux_rs${XYZ}$_vf(j, k, l, E_idx) = flux_rs${XYZ}$_vf(j, k, l, E_idx) + flux_ene_e
                                end if

                                ! VOLUME FRACTION FLUX.
                                !$acc loop seq
                                do i = advxb, advxe
                                    flux_rs${XYZ}$_vf(j, k, l, i) = &
                                        xi_M*qL_prim_rs${XYZ}$_vf(j, k, l, i)*s_S + &
                                        xi_P*qR_prim_rs${XYZ}$_vf(j + 1, k, l, i)*s_S
                                end do

                                ! SOURCE TERM FOR VOLUME FRACTION ADVECTION FLUX.
                                !$acc loop seq
                                do i = 1, num_dims
                                    idxi = dir_idx(i)
                                    vel_src_rs${XYZ}$_vf(j, k, l, idxi) = &
                                        xi_M*(vel_L(idxi) + dir_flg(idxi)*(s_S*(xi_MP*(xi_L - 1) + 1) - vel_L(idxi))) + &
                                        xi_P*(vel_R(idxi) + dir_flg(idxi)*(s_S*(xi_PP*(xi_R - 1) + 1) - vel_R(idxi)))
                                end do

                                ! INTERNAL ENERGIES ADVECTION FLUX.
                                ! K-th pressure and velocity in preparation for the internal energy flux
                                !$acc loop seq
                                do i = 1, num_fluids
                                    p_K_Star = xi_M*(xi_MP*((pres_L + pi_infs(i)/(1_wp + gammas(i)))* &
                                                            xi_L**(1_wp/gammas(i) + 1_wp) - pi_infs(i)/(1_wp + gammas(i)) - pres_L) + pres_L) + &
                                               xi_P*(xi_PP*((pres_R + pi_infs(i)/(1_wp + gammas(i)))* &
                                                            xi_R**(1_wp/gammas(i) + 1_wp) - pi_infs(i)/(1_wp + gammas(i)) - pres_R) + pres_R)

                                    flux_rs${XYZ}$_vf(j, k, l, i + intxb - 1) = &
                                        ((xi_M*qL_prim_rs${XYZ}$_vf(j, k, l, i + advxb - 1) + xi_P*qR_prim_rs${XYZ}$_vf(j + 1, k, l, i + advxb - 1))* &
                                         (gammas(i)*p_K_Star + pi_infs(i)) + &
                                         (xi_M*qL_prim_rs${XYZ}$_vf(j, k, l, i + contxb - 1) + xi_P*qR_prim_rs${XYZ}$_vf(j + 1, k, l, i + contxb - 1))* &
                                         qvs(i))*vel_K_Star
                                end do

                                flux_src_rs${XYZ}$_vf(j, k, l, advxb) = vel_src_rs${XYZ}$_vf(j, k, l, idx1)

                                ! HYPOELASTIC STRESS EVOLUTION FLUX.
                                if (hypoelasticity) then
                                    !$acc loop seq
                                    do i = 1, strxe - strxb + 1
                                        flux_rs${XYZ}$_vf(j, k, l, strxb - 1 + i) = &
                                            xi_M*(s_S/(s_L - s_S))*(s_L*rho_L*tau_e_L(i) - rho_L*vel_L(idx1)*tau_e_L(i)) + &
                                            xi_P*(s_S/(s_R - s_S))*(s_R*rho_R*tau_e_R(i) - rho_R*vel_R(idx1)*tau_e_R(i))
                                    end do
                                end if

                                ! REFERENCE MAP FLUX.
                                if (hyperelasticity) then
                                    !$acc loop seq
                                    do i = 1, num_dims
                                        flux_rs${XYZ}$_vf(j, k, l, xibeg - 1 + i) = &
                                            xi_M*(s_S/(s_L - s_S))*(s_L*rho_L*xi_field_L(i) &
                                                                    - rho_L*vel_L(idx1)*xi_field_L(i)) + &
                                            xi_P*(s_S/(s_R - s_S))*(s_R*rho_R*xi_field_R(i) &
                                                                    - rho_R*vel_R(idx1)*xi_field_R(i))
                                    end do
                                end if

                                ! SURFACE TENSION FLUX. need to check
                                if (surface_tension) then
                                    flux_rs${XYZ}$_vf(j, k, l, c_idx) = &
                                        (xi_M*qL_prim_rs${XYZ}$_vf(j, k, l, c_idx) + &
                                         xi_P*qR_prim_rs${XYZ}$_vf(j + 1, k, l, c_idx))*s_S
                                end if

                                ! Geometrical source flux for cylindrical coordinates
                                #:if (NORM_DIR == 2)
                                    if (cyl_coord) then
                                        !Substituting the advective flux into the inviscid geometrical source flux
                                        !$acc loop seq
                                        do i = 1, E_idx
                                            flux_gsrc_rs${XYZ}$_vf(j, k, l, i) = flux_rs${XYZ}$_vf(j, k, l, i)
                                        end do
                                        !$acc loop seq
                                        do i = intxb, intxe
                                            flux_gsrc_rs${XYZ}$_vf(j, k, l, i) = flux_rs${XYZ}$_vf(j, k, l, i)
                                        end do
                                        ! Recalculating the radial momentum geometric source flux
                                        flux_gsrc_rs${XYZ}$_vf(j, k, l, momxb - 1 + dir_idx(1)) = &
                                            flux_gsrc_rs${XYZ}$_vf(j, k, l, momxb - 1 + dir_idx(1)) - p_Star
                                        ! Geometrical source of the void fraction(s) is zero
                                        !$acc loop seq
                                        do i = advxb, advxe
                                            flux_gsrc_rs${XYZ}$_vf(j, k, l, i) = 0_wp
                                        end do
                                    end if
                                #:endif
                                #:if (NORM_DIR == 3)
                                    if (grid_geometry == 3) then
                                        !$acc loop seq
                                        do i = 1, sys_size
                                            flux_gsrc_rs${XYZ}$_vf(j, k, l, i) = 0_wp
                                        end do
                                        flux_gsrc_rs${XYZ}$_vf(j, k, l, momxb - 1 + dir_idx(1)) = &
                                            flux_gsrc_rs${XYZ}$_vf(j, k, l, momxb - 1 + dir_idx(1)) - p_Star

                                        flux_gsrc_rs${XYZ}$_vf(j, k, l, momxe) = flux_rs${XYZ}$_vf(j, k, l, momxb + 1)
                                    end if
                                #:endif
                            end do
                        end do
                    end do

                elseif (model_eqns == 4) then
                    !ME4
                    !$acc parallel loop collapse(3) gang vector default(present) private(alpha_rho_L, alpha_rho_R, vel_L, vel_R, alpha_L, alpha_R, &
                    !$acc rho_avg, h_avg, gamma_avg, s_L, s_R, s_S, vel_avg_rms, nbub_L, nbub_R, ptilde_L, ptilde_R)
                    do l = is3%beg, is3%end
                        do k = is2%beg, is2%end
                            do j = is1%beg, is1%end
                                !$acc loop seq
                                do i = 1, contxe
                                    alpha_rho_L(i) = qL_prim_rs${XYZ}$_vf(j, k, l, i)
                                    alpha_rho_R(i) = qR_prim_rs${XYZ}$_vf(j + 1, k, l, i)
                                end do

                                !$acc loop seq
                                do i = 1, num_dims
                                    vel_L(i) = qL_prim_rs${XYZ}$_vf(j, k, l, contxe + i)
                                    vel_R(i) = qR_prim_rs${XYZ}$_vf(j + 1, k, l, contxe + i)
                                end do

                                vel_L_rms = 0._wp; vel_R_rms = 0._wp
                                !$acc loop seq
                                do i = 1, num_dims
                                    vel_L_rms = vel_L_rms + vel_L(i)**2._wp
                                    vel_R_rms = vel_R_rms + vel_R(i)**2._wp
                                end do

                                !$acc loop seq
                                do i = 1, num_fluids
                                    alpha_L(i) = qL_prim_rs${XYZ}$_vf(j, k, l, E_idx + i)
                                    alpha_R(i) = qR_prim_rs${XYZ}$_vf(j + 1, k, l, E_idx + i)
                                end do

                                pres_L = qL_prim_rs${XYZ}$_vf(j, k, l, E_idx)
                                pres_R = qR_prim_rs${XYZ}$_vf(j + 1, k, l, E_idx)

                                rho_L = 0._wp
                                gamma_L = 0._wp
                                pi_inf_L = 0._wp
                                qv_L = 0._wp
                                !$acc loop seq
                                do i = 1, num_fluids
                                    rho_L = rho_L + alpha_rho_L(i)
                                    gamma_L = gamma_L + alpha_L(i)*gammas(i)
                                    pi_inf_L = pi_inf_L + alpha_L(i)*pi_infs(i)
                                    qv_L = qv_L + alpha_rho_L(i)*qvs(i)
                                end do

                                rho_R = 0._wp
                                gamma_R = 0._wp
                                pi_inf_R = 0._wp
                                qv_R = 0._wp
                                !$acc loop seq
                                do i = 1, num_fluids
                                    rho_R = rho_R + alpha_rho_R(i)
                                    gamma_R = gamma_R + alpha_R(i)*gammas(i)
                                    pi_inf_R = pi_inf_R + alpha_R(i)*pi_infs(i)
                                    qv_R = qv_R + alpha_rho_R(i)*qvs(i)
                                end do

                                E_L = gamma_L*pres_L + pi_inf_L + 5e-1_wp*rho_L*vel_L_rms + qv_L

                                E_R = gamma_R*pres_R + pi_inf_R + 5e-1_wp*rho_R*vel_R_rms + qv_R

                                H_L = (E_L + pres_L)/rho_L
                                H_R = (E_R + pres_R)/rho_R

                                @:compute_average_state()

                                call s_compute_speed_of_sound(pres_L, rho_L, gamma_L, pi_inf_L, H_L, alpha_L, &
                                                              vel_L_rms, 0._wp, c_L)

                                call s_compute_speed_of_sound(pres_R, rho_R, gamma_R, pi_inf_R, H_R, alpha_R, &
                                                              vel_R_rms, 0._wp, c_R)

                                !> The computation of c_avg does not require all the variables, and therefore the non '_avg'
                                ! variables are placeholders to call the subroutine.

                                call s_compute_speed_of_sound(pres_R, rho_avg, gamma_avg, pi_inf_R, H_avg, alpha_R, &
                                                              vel_avg_rms, 0._wp, c_avg)

                                if (wave_speeds == 1) then
                                    s_L = min(vel_L(dir_idx(1)) - c_L, vel_R(dir_idx(1)) - c_R)
                                    s_R = max(vel_R(dir_idx(1)) + c_R, vel_L(dir_idx(1)) + c_L)

                                    s_S = (pres_R - pres_L + rho_L*vel_L(dir_idx(1))* &
                                           (s_L - vel_L(dir_idx(1))) - &
                                           rho_R*vel_R(dir_idx(1))* &
                                           (s_R - vel_R(dir_idx(1)))) &
                                          /(rho_L*(s_L - vel_L(dir_idx(1))) - &
                                            rho_R*(s_R - vel_R(dir_idx(1))))
                                elseif (wave_speeds == 2) then
                                    pres_SL = 5e-1_wp*(pres_L + pres_R + rho_avg*c_avg* &
                                                       (vel_L(dir_idx(1)) - &
                                                        vel_R(dir_idx(1))))

                                    pres_SR = pres_SL

                                    Ms_L = max(1._wp, sqrt(1._wp + ((5e-1_wp + gamma_L)/(1._wp + gamma_L))* &
                                                           (pres_SL/pres_L - 1._wp)*pres_L/ &
                                                           ((pres_L + pi_inf_L/(1._wp + gamma_L)))))
                                    Ms_R = max(1._wp, sqrt(1._wp + ((5e-1_wp + gamma_R)/(1._wp + gamma_R))* &
                                                           (pres_SR/pres_R - 1._wp)*pres_R/ &
                                                           ((pres_R + pi_inf_R/(1._wp + gamma_R)))))

                                    s_L = vel_L(dir_idx(1)) - c_L*Ms_L
                                    s_R = vel_R(dir_idx(1)) + c_R*Ms_R

                                    s_S = 5e-1_wp*((vel_L(dir_idx(1)) + vel_R(dir_idx(1))) + &
                                                   (pres_L - pres_R)/ &
                                                   (rho_avg*c_avg))
                                end if

                                ! follows Einfeldt et al.
                                ! s_M/P = min/max(0.,s_L/R)
                                s_M = min(0._wp, s_L); s_P = max(0._wp, s_R)

                                ! goes with q_star_L/R = xi_L/R * (variable)
                                ! xi_L/R = ( ( s_L/R - u_L/R )/(s_L/R - s_star) )
                                xi_L = (s_L - vel_L(dir_idx(1)))/(s_L - s_S)
                                xi_R = (s_R - vel_R(dir_idx(1)))/(s_R - s_S)

                                ! goes with numerical velocity in x/y/z directions
                                ! xi_P/M = 0.5 +/m sgn(0.5,s_star)
                                xi_M = (5e-1_wp + sign(5e-1_wp, s_S))
                                xi_P = (5e-1_wp - sign(5e-1_wp, s_S))

                                !$acc loop seq
                                do i = 1, contxe
                                    flux_rs${XYZ}$_vf(j, k, l, i) = &
                                        xi_M*alpha_rho_L(i) &
                                        *(vel_L(dir_idx(1)) + s_M*(xi_L - 1._wp)) &
                                        + xi_P*alpha_rho_R(i) &
                                        *(vel_R(dir_idx(1)) + s_P*(xi_R - 1._wp))
                                end do

                                ! Momentum flux.
                                ! f = \rho u u + p I, q = \rho u, q_star = \xi * \rho*(s_star, v, w)
                                !$acc loop seq
                                do i = 1, num_dims
                                    flux_rs${XYZ}$_vf(j, k, l, contxe + dir_idx(i)) = &
                                        xi_M*(rho_L*(vel_L(dir_idx(1))* &
                                                     vel_L(dir_idx(i)) + &
                                                     s_M*(xi_L*(dir_flg(dir_idx(i))*s_S + &
                                                                (1._wp - dir_flg(dir_idx(i)))* &
                                                                vel_L(dir_idx(i))) - vel_L(dir_idx(i)))) + &
                                              dir_flg(dir_idx(i))*pres_L) &
                                        + xi_P*(rho_R*(vel_R(dir_idx(1))* &
                                                       vel_R(dir_idx(i)) + &
                                                       s_P*(xi_R*(dir_flg(dir_idx(i))*s_S + &
                                                                  (1._wp - dir_flg(dir_idx(i)))* &
                                                                  vel_R(dir_idx(i))) - vel_R(dir_idx(i)))) + &
                                                dir_flg(dir_idx(i))*pres_R)
                                end do

                                if (bubbles_euler) then
                                    ! Put p_tilde in
                                    !$acc loop seq
                                    do i = 1, num_dims
                                        flux_rs${XYZ}$_vf(j, k, l, contxe + dir_idx(i)) = &
                                            flux_rs${XYZ}$_vf(j, k, l, contxe + dir_idx(i)) + &
                                            xi_M*(dir_flg(dir_idx(i))*(-1._wp*ptilde_L)) &
                                            + xi_P*(dir_flg(dir_idx(i))*(-1._wp*ptilde_R))
                                    end do
                                end if

                                flux_rs${XYZ}$_vf(j, k, l, E_idx) = 0._wp

                                !$acc loop seq
                                do i = alf_idx, alf_idx !only advect the void fraction
                                    flux_rs${XYZ}$_vf(j, k, l, i) = &
                                        xi_M*qL_prim_rs${XYZ}$_vf(j, k, l, i) &
                                        *(vel_L(dir_idx(1)) + s_M*(xi_L - 1._wp)) &
                                        + xi_P*qR_prim_rs${XYZ}$_vf(j + 1, k, l, i) &
                                        *(vel_R(dir_idx(1)) + s_P*(xi_R - 1._wp))
                                end do

                                ! Source for volume fraction advection equation
                                !$acc loop seq
                                do i = 1, num_dims

                                    vel_src_rs${XYZ}$_vf(j, k, l, dir_idx(i)) = 0._wp
                                    !IF ( (model_eqns == 4) .or. (num_fluids==1) ) vel_src_rs_vf(dir_idx(i))%sf(j,k,l) = 0._wp
                                end do

                                flux_src_rs${XYZ}$_vf(j, k, l, advxb) = vel_src_rs${XYZ}$_vf(j, k, l, dir_idx(1))

                                ! Add advection flux for bubble variables
                                if (bubbles_euler) then
                                    !$acc loop seq
                                    do i = bubxb, bubxe
                                        flux_rs${XYZ}$_vf(j, k, l, i) = &
                                            xi_M*nbub_L*qL_prim_rs${XYZ}$_vf(j, k, l, i) &
                                            *(vel_L(dir_idx(1)) + s_M*(xi_L - 1._wp)) &
                                            + xi_P*nbub_R*qR_prim_rs${XYZ}$_vf(j + 1, k, l, i) &
                                            *(vel_R(dir_idx(1)) + s_P*(xi_R - 1._wp))
                                    end do
                                end if

                                ! Geometrical source flux for cylindrical coordinates

                                #:if (NORM_DIR == 2)
                                    if (cyl_coord) then
                                        ! Substituting the advective flux into the inviscid geometrical source flux
                                        !$acc loop seq
                                        do i = 1, E_idx
                                            flux_gsrc_rs${XYZ}$_vf(j, k, l, i) = flux_rs${XYZ}$_vf(j, k, l, i)
                                        end do
                                        ! Recalculating the radial momentum geometric source flux
                                        flux_gsrc_rs${XYZ}$_vf(j, k, l, contxe + dir_idx(1)) = &
                                            xi_M*(rho_L*(vel_L(dir_idx(1))* &
                                                         vel_L(dir_idx(1)) + &
                                                         s_M*(xi_L*(dir_flg(dir_idx(1))*s_S + &
                                                                    (1._wp - dir_flg(dir_idx(1)))* &
                                                                    vel_L(dir_idx(1))) - vel_L(dir_idx(1))))) &
                                            + xi_P*(rho_R*(vel_R(dir_idx(1))* &
                                                           vel_R(dir_idx(1)) + &
                                                           s_P*(xi_R*(dir_flg(dir_idx(1))*s_S + &
                                                                      (1._wp - dir_flg(dir_idx(1)))* &
                                                                      vel_R(dir_idx(1))) - vel_R(dir_idx(1)))))
                                        ! Geometrical source of the void fraction(s) is zero
                                        !$acc loop seq
                                        do i = advxb, advxe
                                            flux_gsrc_rs${XYZ}$_vf(j, k, l, i) = 0._wp
                                        end do
                                    end if
                                #:endif
                                #:if (NORM_DIR == 3)
                                    if (grid_geometry == 3) then
                                        !$acc loop seq
                                        do i = 1, sys_size
                                            flux_gsrc_rs${XYZ}$_vf(j, k, l, i) = 0._wp
                                        end do
                                        flux_gsrc_rs${XYZ}$_vf(j, k, l, momxb + 1) = &
                                            -xi_M*(rho_L*(vel_L(dir_idx(1))* &
                                                          vel_L(dir_idx(1)) + &
                                                          s_M*(xi_L*(dir_flg(dir_idx(1))*s_S + &
                                                                     (1._wp - dir_flg(dir_idx(1)))* &
                                                                     vel_L(dir_idx(1))) - vel_L(dir_idx(1))))) &
                                            - xi_P*(rho_R*(vel_R(dir_idx(1))* &
                                                           vel_R(dir_idx(1)) + &
                                                           s_P*(xi_R*(dir_flg(dir_idx(1))*s_S + &
                                                                      (1._wp - dir_flg(dir_idx(1)))* &
                                                                      vel_R(dir_idx(1))) - vel_R(dir_idx(1)))))
                                        flux_gsrc_rs${XYZ}$_vf(j, k, l, momxe) = flux_rs${XYZ}$_vf(j, k, l, momxb + 1)
                                    end if
                                #:endif
                            end do
                        end do
                    end do
                    !$acc end parallel loop

                elseif (model_eqns == 2 .and. bubbles_euler) then
                    !$acc parallel loop collapse(3) gang vector default(present) private(R0_L, R0_R, V0_L, V0_R, P0_L, P0_R, pbw_L, pbw_R, vel_L, vel_R, &
                    !$acc rho_avg, alpha_L, alpha_R, h_avg, gamma_avg, s_L, s_R, s_S, nbub_L, nbub_R, ptilde_L, ptilde_R, vel_avg_rms, Re_L, Re_R, pcorr, zcoef, vel_L_tmp, vel_R_tmp)
                    do l = is3%beg, is3%end
                        do k = is2%beg, is2%end
                            do j = is1%beg, is1%end

                                !$acc loop seq
                                do i = 1, num_fluids
                                    alpha_L(i) = qL_prim_rs${XYZ}$_vf(j, k, l, E_idx + i)
                                    alpha_R(i) = qR_prim_rs${XYZ}$_vf(j + 1, k, l, E_idx + i)
                                end do

                                vel_L_rms = 0._wp; vel_R_rms = 0._wp

                                !$acc loop seq
                                do i = 1, num_dims
                                    vel_L(i) = qL_prim_rs${XYZ}$_vf(j, k, l, contxe + i)
                                    vel_R(i) = qR_prim_rs${XYZ}$_vf(j + 1, k, l, contxe + i)
                                    vel_L_rms = vel_L_rms + vel_L(i)**2._wp
                                    vel_R_rms = vel_R_rms + vel_R(i)**2._wp
                                end do

                                pres_L = qL_prim_rs${XYZ}$_vf(j, k, l, E_idx)
                                pres_R = qR_prim_rs${XYZ}$_vf(j + 1, k, l, E_idx)

                                rho_L = 0._wp
                                gamma_L = 0._wp
                                pi_inf_L = 0._wp
                                qv_L = 0._wp

                                ! Retain this in the refactor
                                if (mpp_lim .and. (num_fluids > 2)) then
                                    !$acc loop seq
                                    do i = 1, num_fluids
                                        rho_L = rho_L + qL_prim_rs${XYZ}$_vf(j, k, l, i)
                                        gamma_L = gamma_L + qL_prim_rs${XYZ}$_vf(j, k, l, E_idx + i)*gammas(i)
                                        pi_inf_L = pi_inf_L + qL_prim_rs${XYZ}$_vf(j, k, l, E_idx + i)*pi_infs(i)
                                        qv_L = qv_L + qL_prim_rs${XYZ}$_vf(j, k, l, i)*qvs(i)
                                    end do
                                else if (num_fluids > 2) then
                                    !$acc loop seq
                                    do i = 1, num_fluids - 1
                                        rho_L = rho_L + qL_prim_rs${XYZ}$_vf(j, k, l, i)
                                        gamma_L = gamma_L + qL_prim_rs${XYZ}$_vf(j, k, l, E_idx + i)*gammas(i)
                                        pi_inf_L = pi_inf_L + qL_prim_rs${XYZ}$_vf(j, k, l, E_idx + i)*pi_infs(i)
                                        qv_L = qv_L + qL_prim_rs${XYZ}$_vf(j, k, l, i)*qvs(i)
                                    end do
                                else
                                    rho_L = qL_prim_rs${XYZ}$_vf(j, k, l, 1)
                                    gamma_L = gammas(1)
                                    pi_inf_L = pi_infs(1)
                                    qv_L = qvs(1)
                                end if

                                rho_R = 0._wp
                                gamma_R = 0._wp
                                pi_inf_R = 0._wp
                                qv_R = 0._wp

                                if (mpp_lim .and. (num_fluids > 2)) then
                                    !$acc loop seq
                                    do i = 1, num_fluids
                                        rho_R = rho_R + qR_prim_rs${XYZ}$_vf(j + 1, k, l, i)
                                        gamma_R = gamma_R + qR_prim_rs${XYZ}$_vf(j + 1, k, l, E_idx + i)*gammas(i)
                                        pi_inf_R = pi_inf_R + qR_prim_rs${XYZ}$_vf(j + 1, k, l, E_idx + i)*pi_infs(i)
                                        qv_R = qv_R + qR_prim_rs${XYZ}$_vf(j + 1, k, l, i)*qvs(i)
                                    end do
                                else if (num_fluids > 2) then
                                    !$acc loop seq
                                    do i = 1, num_fluids - 1
                                        rho_R = rho_R + qR_prim_rs${XYZ}$_vf(j + 1, k, l, i)
                                        gamma_R = gamma_R + qR_prim_rs${XYZ}$_vf(j + 1, k, l, E_idx + i)*gammas(i)
                                        pi_inf_R = pi_inf_R + qR_prim_rs${XYZ}$_vf(j + 1, k, l, E_idx + i)*pi_infs(i)
                                        qv_R = qv_R + qR_prim_rs${XYZ}$_vf(j + 1, k, l, i)*qvs(i)
                                    end do
                                else
                                    rho_R = qR_prim_rs${XYZ}$_vf(j + 1, k, l, 1)
                                    gamma_R = gammas(1)
                                    pi_inf_R = pi_infs(1)
                                    qv_R = qvs(1)
                                end if

                                if (viscous) then
                                    if (num_fluids == 1) then ! Need to consider case with num_fluids >= 2
                                        !$acc loop seq
                                        do i = 1, 2
                                            Re_L(i) = dflt_real

                                            if (Re_size(i) > 0) Re_L(i) = 0._wp

                                            !$acc loop seq
                                            do q = 1, Re_size(i)
                                                Re_L(i) = (1._wp - qL_prim_rs${XYZ}$_vf(j, k, l, E_idx + Re_idx(i, q)))/Res(i, q) &
                                                          + Re_L(i)
                                            end do

                                            Re_L(i) = 1._wp/max(Re_L(i), sgm_eps)

                                        end do

                                        !$acc loop seq
                                        do i = 1, 2
                                            Re_R(i) = dflt_real
                                            if (Re_size(i) > 0) Re_R(i) = 0._wp

                                            !$acc loop seq
                                            do q = 1, Re_size(i)
                                                Re_R(i) = (1._wp - qR_prim_rs${XYZ}$_vf(j + 1, k, l, E_idx + Re_idx(i, q)))/Res(i, q) &
                                                          + Re_R(i)
                                            end do
                                            Re_R(i) = 1._wp/max(Re_R(i), sgm_eps)
                                        end do
                                    end if
                                end if

                                E_L = gamma_L*pres_L + pi_inf_L + 5e-1_wp*rho_L*vel_L_rms
                                E_R = gamma_R*pres_R + pi_inf_R + 5e-1_wp*rho_R*vel_R_rms

                                H_L = (E_L + pres_L)/rho_L
                                H_R = (E_R + pres_R)/rho_R

                                if (avg_state == 2) then
                                    !$acc loop seq
                                    do i = 1, nb
                                        R0_L(i) = qL_prim_rs${XYZ}$_vf(j, k, l, rs(i))
                                        R0_R(i) = qR_prim_rs${XYZ}$_vf(j + 1, k, l, rs(i))

                                        V0_L(i) = qL_prim_rs${XYZ}$_vf(j, k, l, vs(i))
                                        V0_R(i) = qR_prim_rs${XYZ}$_vf(j + 1, k, l, vs(i))
                                        if (.not. polytropic .and. .not. qbmm) then
                                            P0_L(i) = qL_prim_rs${XYZ}$_vf(j, k, l, ps(i))
                                            P0_R(i) = qR_prim_rs${XYZ}$_vf(j + 1, k, l, ps(i))
                                        end if
                                    end do

                                    if (.not. qbmm) then
                                        if (adv_n) then
                                            nbub_L = qL_prim_rs${XYZ}$_vf(j, k, l, n_idx)
                                            nbub_R = qR_prim_rs${XYZ}$_vf(j + 1, k, l, n_idx)
                                        else
                                            nbub_L_denom = 0._wp
                                            nbub_R_denom = 0._wp
                                            !$acc loop seq
                                            do i = 1, nb
                                                nbub_L_denom = nbub_L_denom + (R0_L(i)**3._wp)*weight(i)
                                                nbub_R_denom = nbub_R_denom + (R0_R(i)**3._wp)*weight(i)
                                            end do
                                            nbub_L = (3._wp/(4._wp*pi))*qL_prim_rs${XYZ}$_vf(j, k, l, E_idx + num_fluids)/nbub_L_denom
                                            nbub_R = (3._wp/(4._wp*pi))*qR_prim_rs${XYZ}$_vf(j + 1, k, l, E_idx + num_fluids)/nbub_R_denom
                                        end if
                                    else
                                        !nb stored in 0th moment of first R0 bin in variable conversion module
                                        nbub_L = qL_prim_rs${XYZ}$_vf(j, k, l, bubxb)
                                        nbub_R = qR_prim_rs${XYZ}$_vf(j + 1, k, l, bubxb)
                                    end if

                                    !$acc loop seq
                                    do i = 1, nb
                                        if (.not. qbmm) then
                                            if (polytropic) then
                                                pbw_L(i) = f_cpbw_KM(R0(i), R0_L(i), V0_L(i), 0._wp)
                                                pbw_R(i) = f_cpbw_KM(R0(i), R0_R(i), V0_R(i), 0._wp)
                                            else
                                                pbw_L(i) = f_cpbw_KM(R0(i), R0_L(i), V0_L(i), P0_L(i))
                                                pbw_R(i) = f_cpbw_KM(R0(i), R0_R(i), V0_R(i), P0_R(i))
                                            end if
                                        end if
                                    end do

                                    if (qbmm) then
                                        PbwR3Lbar = mom_sp_rs${XYZ}$_vf(j, k, l, 4)
                                        PbwR3Rbar = mom_sp_rs${XYZ}$_vf(j + 1, k, l, 4)

                                        R3Lbar = mom_sp_rs${XYZ}$_vf(j, k, l, 1)
                                        R3Rbar = mom_sp_rs${XYZ}$_vf(j + 1, k, l, 1)

                                        R3V2Lbar = mom_sp_rs${XYZ}$_vf(j, k, l, 3)
                                        R3V2Rbar = mom_sp_rs${XYZ}$_vf(j + 1, k, l, 3)
                                    else

                                        PbwR3Lbar = 0._wp
                                        PbwR3Rbar = 0._wp

                                        R3Lbar = 0._wp
                                        R3Rbar = 0._wp

                                        R3V2Lbar = 0._wp
                                        R3V2Rbar = 0._wp

                                        !$acc loop seq
                                        do i = 1, nb
                                            PbwR3Lbar = PbwR3Lbar + pbw_L(i)*(R0_L(i)**3._wp)*weight(i)
                                            PbwR3Rbar = PbwR3Rbar + pbw_R(i)*(R0_R(i)**3._wp)*weight(i)

                                            R3Lbar = R3Lbar + (R0_L(i)**3._wp)*weight(i)
                                            R3Rbar = R3Rbar + (R0_R(i)**3._wp)*weight(i)

                                            R3V2Lbar = R3V2Lbar + (R0_L(i)**3._wp)*(V0_L(i)**2._wp)*weight(i)
                                            R3V2Rbar = R3V2Rbar + (R0_R(i)**3._wp)*(V0_R(i)**2._wp)*weight(i)
                                        end do
                                    end if

                                    if (qL_prim_rs${XYZ}$_vf(j, k, l, E_idx + num_fluids) < small_alf .or. R3Lbar < small_alf) then
                                        ptilde_L = qL_prim_rs${XYZ}$_vf(j, k, l, E_idx + num_fluids)*pres_L
                                    else
                                        ptilde_L = qL_prim_rs${XYZ}$_vf(j, k, l, E_idx + num_fluids)*(pres_L - PbwR3Lbar/R3Lbar - &
                                                                                                      rho_L*R3V2Lbar/R3Lbar)
                                    end if

                                    if (qR_prim_rs${XYZ}$_vf(j + 1, k, l, E_idx + num_fluids) < small_alf .or. R3Rbar < small_alf) then
                                        ptilde_R = qR_prim_rs${XYZ}$_vf(j + 1, k, l, E_idx + num_fluids)*pres_R
                                    else
                                        ptilde_R = qR_prim_rs${XYZ}$_vf(j + 1, k, l, E_idx + num_fluids)*(pres_R - PbwR3Rbar/R3Rbar - &
                                                                                                          rho_R*R3V2Rbar/R3Rbar)
                                    end if

                                    if ((ptilde_L /= ptilde_L) .or. (ptilde_R /= ptilde_R)) then
                                    end if

                                    rho_avg = 5e-1_wp*(rho_L + rho_R)
                                    H_avg = 5e-1_wp*(H_L + H_R)
                                    gamma_avg = 5e-1_wp*(gamma_L + gamma_R)
                                    vel_avg_rms = 0._wp

                                    !$acc loop seq
                                    do i = 1, num_dims
                                        vel_avg_rms = vel_avg_rms + (5e-1_wp*(vel_L(i) + vel_R(i)))**2._wp
                                    end do

                                end if

                                call s_compute_speed_of_sound(pres_L, rho_L, gamma_L, pi_inf_L, H_L, alpha_L, &
                                                              vel_L_rms, 0._wp, c_L)

                                call s_compute_speed_of_sound(pres_R, rho_R, gamma_R, pi_inf_R, H_R, alpha_R, &
                                                              vel_R_rms, 0._wp, c_R)

                                !> The computation of c_avg does not require all the variables, and therefore the non '_avg'
                                ! variables are placeholders to call the subroutine.
                                call s_compute_speed_of_sound(pres_R, rho_avg, gamma_avg, pi_inf_R, H_avg, alpha_R, &
                                                              vel_avg_rms, 0._wp, c_avg)

                                if (viscous) then
                                    !$acc loop seq
                                    do i = 1, 2
                                        Re_avg_rs${XYZ}$_vf(j, k, l, i) = 2._wp/(1._wp/Re_L(i) + 1._wp/Re_R(i))
                                    end do
                                end if

                                if (low_Mach == 2) then
                                    @:compute_low_Mach_correction()
                                end if

                                if (wave_speeds == 1) then
                                    s_L = min(vel_L(dir_idx(1)) - c_L, vel_R(dir_idx(1)) - c_R)
                                    s_R = max(vel_R(dir_idx(1)) + c_R, vel_L(dir_idx(1)) + c_L)

                                    s_S = (pres_R - pres_L + rho_L*vel_L(dir_idx(1))* &
                                           (s_L - vel_L(dir_idx(1))) - &
                                           rho_R*vel_R(dir_idx(1))* &
                                           (s_R - vel_R(dir_idx(1)))) &
                                          /(rho_L*(s_L - vel_L(dir_idx(1))) - &
                                            rho_R*(s_R - vel_R(dir_idx(1))))
                                elseif (wave_speeds == 2) then
                                    pres_SL = 5e-1_wp*(pres_L + pres_R + rho_avg*c_avg* &
                                                       (vel_L(dir_idx(1)) - &
                                                        vel_R(dir_idx(1))))

                                    pres_SR = pres_SL

                                    Ms_L = max(1._wp, sqrt(1._wp + ((5e-1_wp + gamma_L)/(1._wp + gamma_L))* &
                                                           (pres_SL/pres_L - 1._wp)*pres_L/ &
                                                           ((pres_L + pi_inf_L/(1._wp + gamma_L)))))
                                    Ms_R = max(1._wp, sqrt(1._wp + ((5e-1_wp + gamma_R)/(1._wp + gamma_R))* &
                                                           (pres_SR/pres_R - 1._wp)*pres_R/ &
                                                           ((pres_R + pi_inf_R/(1._wp + gamma_R)))))

                                    s_L = vel_L(dir_idx(1)) - c_L*Ms_L
                                    s_R = vel_R(dir_idx(1)) + c_R*Ms_R

                                    s_S = 5e-1_wp*((vel_L(dir_idx(1)) + vel_R(dir_idx(1))) + &
                                                   (pres_L - pres_R)/ &
                                                   (rho_avg*c_avg))
                                end if

                                ! follows Einfeldt et al.
                                ! s_M/P = min/max(0.,s_L/R)
                                s_M = min(0._wp, s_L); s_P = max(0._wp, s_R)

                                ! goes with q_star_L/R = xi_L/R * (variable)
                                ! xi_L/R = ( ( s_L/R - u_L/R )/(s_L/R - s_star) )
                                xi_L = (s_L - vel_L(dir_idx(1)))/(s_L - s_S)
                                xi_R = (s_R - vel_R(dir_idx(1)))/(s_R - s_S)

                                ! goes with numerical velocity in x/y/z directions
                                ! xi_P/M = 0.5 +/m sgn(0.5,s_star)
                                xi_M = (5e-1_wp + sign(5e-1_wp, s_S))
                                xi_P = (5e-1_wp - sign(5e-1_wp, s_S))

                                if (low_Mach == 1) then
                                    @:compute_low_Mach_correction()
                                else
                                    pcorr = 0._wp
                                end if

                                !$acc loop seq
                                do i = 1, contxe
                                    flux_rs${XYZ}$_vf(j, k, l, i) = &
                                        xi_M*qL_prim_rs${XYZ}$_vf(j, k, l, i) &
                                        *(vel_L(dir_idx(1)) + s_M*(xi_L - 1._wp)) &
                                        + xi_P*qR_prim_rs${XYZ}$_vf(j + 1, k, l, i) &
                                        *(vel_R(dir_idx(1)) + s_P*(xi_R - 1._wp))
                                end do

                                if (bubbles_euler .and. (num_fluids > 1)) then
                                    ! Kill mass transport @ gas density
                                    flux_rs${XYZ}$_vf(j, k, l, contxe) = 0._wp
                                end if

                                ! Momentum flux.
                                ! f = \rho u u + p I, q = \rho u, q_star = \xi * \rho*(s_star, v, w)

                                ! Include p_tilde

                                !$acc loop seq
                                do i = 1, num_dims
                                    flux_rs${XYZ}$_vf(j, k, l, contxe + dir_idx(i)) = &
                                        xi_M*(rho_L*(vel_L(dir_idx(1))* &
                                                     vel_L(dir_idx(i)) + &
                                                     s_M*(xi_L*(dir_flg(dir_idx(i))*s_S + &
                                                                (1._wp - dir_flg(dir_idx(i)))* &
                                                                vel_L(dir_idx(i))) - vel_L(dir_idx(i)))) + &
                                              dir_flg(dir_idx(i))*(pres_L - ptilde_L)) &
                                        + xi_P*(rho_R*(vel_R(dir_idx(1))* &
                                                       vel_R(dir_idx(i)) + &
                                                       s_P*(xi_R*(dir_flg(dir_idx(i))*s_S + &
                                                                  (1._wp - dir_flg(dir_idx(i)))* &
                                                                  vel_R(dir_idx(i))) - vel_R(dir_idx(i)))) + &
                                                dir_flg(dir_idx(i))*(pres_R - ptilde_R)) &
                                        + (s_M/s_L)*(s_P/s_R)*dir_flg(dir_idx(i))*pcorr
                                end do

                                ! Energy flux.
                                ! f = u*(E+p), q = E, q_star = \xi*E+(s-u)(\rho s_star + p/(s-u))
                                flux_rs${XYZ}$_vf(j, k, l, E_idx) = &
                                    xi_M*(vel_L(dir_idx(1))*(E_L + pres_L - ptilde_L) + &
                                          s_M*(xi_L*(E_L + (s_S - vel_L(dir_idx(1)))* &
                                                     (rho_L*s_S + (pres_L - ptilde_L)/ &
                                                      (s_L - vel_L(dir_idx(1))))) - E_L)) &
                                    + xi_P*(vel_R(dir_idx(1))*(E_R + pres_R - ptilde_R) + &
                                            s_P*(xi_R*(E_R + (s_S - vel_R(dir_idx(1)))* &
                                                       (rho_R*s_S + (pres_R - ptilde_R)/ &
                                                        (s_R - vel_R(dir_idx(1))))) - E_R)) &
                                    + (s_M/s_L)*(s_P/s_R)*pcorr*s_S

                                ! Volume fraction flux
                                !$acc loop seq
                                do i = advxb, advxe
                                    flux_rs${XYZ}$_vf(j, k, l, i) = &
                                        xi_M*qL_prim_rs${XYZ}$_vf(j, k, l, i) &
                                        *(vel_L(dir_idx(1)) + s_M*(xi_L - 1._wp)) &
                                        + xi_P*qR_prim_rs${XYZ}$_vf(j + 1, k, l, i) &
                                        *(vel_R(dir_idx(1)) + s_P*(xi_R - 1._wp))
                                end do

                                ! Source for volume fraction advection equation
                                !$acc loop seq
                                do i = 1, num_dims
                                    vel_src_rs${XYZ}$_vf(j, k, l, dir_idx(i)) = &
                                        xi_M*(vel_L(dir_idx(i)) + &
                                              dir_flg(dir_idx(i))* &
                                              s_M*(xi_L - 1._wp)) &
                                        + xi_P*(vel_R(dir_idx(i)) + &
                                                dir_flg(dir_idx(i))* &
                                                s_P*(xi_R - 1._wp))

                                    !IF ( (model_eqns == 4) .or. (num_fluids==1) ) vel_src_rs_vf(idxi)%sf(j,k,l) = 0._wp
                                end do

                                flux_src_rs${XYZ}$_vf(j, k, l, advxb) = vel_src_rs${XYZ}$_vf(j, k, l, dir_idx(1))

                                ! Add advection flux for bubble variables
                                !$acc loop seq
                                do i = bubxb, bubxe
                                    flux_rs${XYZ}$_vf(j, k, l, i) = &
                                        xi_M*nbub_L*qL_prim_rs${XYZ}$_vf(j, k, l, i) &
                                        *(vel_L(dir_idx(1)) + s_M*(xi_L - 1._wp)) &
                                        + xi_P*nbub_R*qR_prim_rs${XYZ}$_vf(j + 1, k, l, i) &
                                        *(vel_R(dir_idx(1)) + s_P*(xi_R - 1._wp))
                                end do

                                if (qbmm) then
                                    flux_rs${XYZ}$_vf(j, k, l, bubxb) = &
                                        xi_M*nbub_L &
                                        *(vel_L(dir_idx(1)) + s_M*(xi_L - 1._wp)) &
                                        + xi_P*nbub_R &
                                        *(vel_R(dir_idx(1)) + s_P*(xi_R - 1._wp))
                                end if

                                if (adv_n) then
                                    flux_rs${XYZ}$_vf(j, k, l, n_idx) = &
                                        xi_M*nbub_L &
                                        *(vel_L(dir_idx(1)) + s_M*(xi_L - 1._wp)) &
                                        + xi_P*nbub_R &
                                        *(vel_R(dir_idx(1)) + s_P*(xi_R - 1._wp))
                                end if

                                ! Geometrical source flux for cylindrical coordinates
                                #:if (NORM_DIR == 2)
                                    if (cyl_coord) then
                                        ! Substituting the advective flux into the inviscid geometrical source flux
                                        !$acc loop seq
                                        do i = 1, E_idx
                                            flux_gsrc_rs${XYZ}$_vf(j, k, l, i) = flux_rs${XYZ}$_vf(j, k, l, i)
                                        end do
                                        ! Recalculating the radial momentum geometric source flux
                                        flux_gsrc_rs${XYZ}$_vf(j, k, l, contxe + dir_idx(1)) = &
                                            xi_M*(rho_L*(vel_L(dir_idx(1))* &
                                                         vel_L(dir_idx(1)) + &
                                                         s_M*(xi_L*(dir_flg(dir_idx(1))*s_S + &
                                                                    (1._wp - dir_flg(dir_idx(1)))* &
                                                                    vel_L(dir_idx(1))) - vel_L(dir_idx(1))))) &
                                            + xi_P*(rho_R*(vel_R(dir_idx(1))* &
                                                           vel_R(dir_idx(1)) + &
                                                           s_P*(xi_R*(dir_flg(dir_idx(1))*s_S + &
                                                                      (1._wp - dir_flg(dir_idx(1)))* &
                                                                      vel_R(dir_idx(1))) - vel_R(dir_idx(1)))))
                                        ! Geometrical source of the void fraction(s) is zero
                                        !$acc loop seq
                                        do i = advxb, advxe
                                            flux_gsrc_rs${XYZ}$_vf(j, k, l, i) = 0._wp
                                        end do
                                    end if
                                #:endif
                                #:if (NORM_DIR == 3)
                                    if (grid_geometry == 3) then
                                        !$acc loop seq
                                        do i = 1, sys_size
                                            flux_gsrc_rs${XYZ}$_vf(j, k, l, i) = 0._wp
                                        end do

                                        flux_gsrc_rs${XYZ}$_vf(j, k, l, momxb + 1) = &
                                            -xi_M*(rho_L*(vel_L(dir_idx(1))* &
                                                          vel_L(dir_idx(1)) + &
                                                          s_M*(xi_L*(dir_flg(dir_idx(1))*s_S + &
                                                                     (1._wp - dir_flg(dir_idx(1)))* &
                                                                     vel_L(dir_idx(1))) - vel_L(dir_idx(1))))) &
                                            - xi_P*(rho_R*(vel_R(dir_idx(1))* &
                                                           vel_R(dir_idx(1)) + &
                                                           s_P*(xi_R*(dir_flg(dir_idx(1))*s_S + &
                                                                      (1._wp - dir_flg(dir_idx(1)))* &
                                                                      vel_R(dir_idx(1))) - vel_R(dir_idx(1)))))
                                        flux_gsrc_rs${XYZ}$_vf(j, k, l, momxe) = flux_rs${XYZ}$_vf(j, k, l, momxb + 1)

                                    end if
                                #:endif
                            end do
                        end do
                    end do
                    !$acc end parallel loop
                else
                    ! 5-EQUATION MODEL WITH HLLC
                    !$acc parallel loop collapse(3) gang vector default(present) private(vel_L, vel_R, Re_L, Re_R, &
                    !$acc rho_avg, h_avg, gamma_avg, alpha_L, alpha_R, s_L, s_R, s_S, vel_avg_rms, pcorr, zcoef,   &
                    !$acc vel_L_tmp, vel_R_tmp, Ys_L, Ys_R, Xs_L, Xs_R, Gamma_iL, Gamma_iR, Cp_iL, Cp_iR,          &
                    !$acc tau_e_L, tau_e_R, xi_field_L, xi_field_R,                                                &
                    !$acc Yi_avg, Phi_avg, h_iL, h_iR, h_avg_2) copyin(is1,is2,is3)
                    do l = is3%beg, is3%end
                        do k = is2%beg, is2%end
                            do j = is1%beg, is1%end

                                !idx1 = 1; if (dir_idx(1) == 2) idx1 = 2; if (dir_idx(1) == 3) idx1 = 3

                                !$acc loop seq
                                do i = 1, num_fluids
                                    alpha_L(i) = qL_prim_rs${XYZ}$_vf(j, k, l, E_idx + i)
                                    alpha_R(i) = qR_prim_rs${XYZ}$_vf(j + 1, k, l, E_idx + i)
                                end do

                                vel_L_rms = 0._wp; vel_R_rms = 0._wp
                                !$acc loop seq
                                do i = 1, num_dims
                                    vel_L(i) = qL_prim_rs${XYZ}$_vf(j, k, l, contxe + i)
                                    vel_R(i) = qR_prim_rs${XYZ}$_vf(j + 1, k, l, contxe + i)
                                    vel_L_rms = vel_L_rms + vel_L(i)**2._wp
                                    vel_R_rms = vel_R_rms + vel_R(i)**2._wp
                                end do

                                pres_L = qL_prim_rs${XYZ}$_vf(j, k, l, E_idx)
                                pres_R = qR_prim_rs${XYZ}$_vf(j + 1, k, l, E_idx)

                                rho_L = 0._wp
                                gamma_L = 0._wp
                                pi_inf_L = 0._wp
                                qv_L = 0._wp

                                rho_R = 0._wp
                                gamma_R = 0._wp
                                pi_inf_R = 0._wp
                                qv_R = 0._wp

                                alpha_L_sum = 0._wp
                                alpha_R_sum = 0._wp

                                ! Change this by splitting it into the cases
                                ! present in the bubbles_euler
                                if (mpp_lim) then
                                    !$acc loop seq
                                    do i = 1, num_fluids
                                        qL_prim_rs${XYZ}$_vf(j, k, l, i) = max(0._wp, qL_prim_rs${XYZ}$_vf(j, k, l, i))
                                        qL_prim_rs${XYZ}$_vf(j, k, l, E_idx + i) = min(max(0._wp, qL_prim_rs${XYZ}$_vf(j, k, l, E_idx + i)), 1._wp)
                                        alpha_L_sum = alpha_L_sum + qL_prim_rs${XYZ}$_vf(j, k, l, E_idx + i)
                                    end do

                                    !$acc loop seq
                                    do i = 1, num_fluids
                                        qL_prim_rs${XYZ}$_vf(j, k, l, E_idx + i) = qL_prim_rs${XYZ}$_vf(j, k, l, E_idx + i)/max(alpha_L_sum, sgm_eps)
                                    end do

                                    !$acc loop seq
                                    do i = 1, num_fluids
                                        qR_prim_rs${XYZ}$_vf(j + 1, k, l, i) = max(0._wp, qR_prim_rs${XYZ}$_vf(j + 1, k, l, i))
                                        qR_prim_rs${XYZ}$_vf(j + 1, k, l, E_idx + i) = min(max(0._wp, qR_prim_rs${XYZ}$_vf(j + 1, k, l, E_idx + i)), 1._wp)
                                        alpha_R_sum = alpha_R_sum + qR_prim_rs${XYZ}$_vf(j + 1, k, l, E_idx + i)
                                    end do

                                    !$acc loop seq
                                    do i = 1, num_fluids
                                        qR_prim_rs${XYZ}$_vf(j + 1, k, l, E_idx + i) = qR_prim_rs${XYZ}$_vf(j + 1, k, l, E_idx + i)/max(alpha_R_sum, sgm_eps)
                                    end do
                                end if

                                !$acc loop seq
                                do i = 1, num_fluids
                                    rho_L = rho_L + qL_prim_rs${XYZ}$_vf(j, k, l, i)
                                    gamma_L = gamma_L + qL_prim_rs${XYZ}$_vf(j, k, l, E_idx + i)*gammas(i)
                                    pi_inf_L = pi_inf_L + qL_prim_rs${XYZ}$_vf(j, k, l, E_idx + i)*pi_infs(i)
                                    qv_L = qv_L + qL_prim_rs${XYZ}$_vf(j, k, l, i)*qvs(i)

                                    rho_R = rho_R + qR_prim_rs${XYZ}$_vf(j + 1, k, l, i)
                                    gamma_R = gamma_R + qR_prim_rs${XYZ}$_vf(j + 1, k, l, E_idx + i)*gammas(i)
                                    pi_inf_R = pi_inf_R + qR_prim_rs${XYZ}$_vf(j + 1, k, l, E_idx + i)*pi_infs(i)
                                    qv_R = qv_R + qR_prim_rs${XYZ}$_vf(j + 1, k, l, i)*qvs(i)
                                end do

                                if (viscous) then
                                    !$acc loop seq
                                    do i = 1, 2
                                        Re_L(i) = dflt_real

                                        if (Re_size(i) > 0) Re_L(i) = 0._wp

                                        !$acc loop seq
                                        do q = 1, Re_size(i)
                                            Re_L(i) = qL_prim_rs${XYZ}$_vf(j, k, l, E_idx + Re_idx(i, q))/Res(i, q) &
                                                      + Re_L(i)
                                        end do

                                        Re_L(i) = 1._wp/max(Re_L(i), sgm_eps)

                                    end do

                                    !$acc loop seq
                                    do i = 1, 2
                                        Re_R(i) = dflt_real

                                        if (Re_size(i) > 0) Re_R(i) = 0._wp

                                        !$acc loop seq
                                        do q = 1, Re_size(i)
                                            Re_R(i) = qR_prim_rs${XYZ}$_vf(j + 1, k, l, E_idx + Re_idx(i, q))/Res(i, q) &
                                                      + Re_R(i)
                                        end do

                                        Re_R(i) = 1._wp/max(Re_R(i), sgm_eps)
                                    end do
                                end if

                                if (chemistry) then
                                    c_sum_Yi_Phi = 0.0_wp
                                    !$acc loop seq
                                    do i = chemxb, chemxe
                                        Ys_L(i - chemxb + 1) = qL_prim_rs${XYZ}$_vf(j, k, l, i)
                                        Ys_R(i - chemxb + 1) = qR_prim_rs${XYZ}$_vf(j + 1, k, l, i)
                                    end do

                                    call get_mixture_molecular_weight(Ys_L, MW_L)
                                    call get_mixture_molecular_weight(Ys_R, MW_R)

                                    Xs_L(:) = Ys_L(:)*MW_L/mol_weights(:)
                                    Xs_R(:) = Ys_R(:)*MW_R/mol_weights(:)

                                    R_gas_L = gas_constant/MW_L
                                    R_gas_R = gas_constant/MW_R

                                    T_L = pres_L/rho_L/R_gas_L
                                    T_R = pres_R/rho_R/R_gas_R

                                    call get_species_specific_heats_r(T_L, Cp_iL)
                                    call get_species_specific_heats_r(T_R, Cp_iR)

                                    if (chem_params%gamma_method == 1) then
                                        !> gamma_method = 1: Ref. Section 2.3.1 Formulation of doi:10.7907/ZKW8-ES97.
                                        Gamma_iL = Cp_iL/(Cp_iL - 1.0_wp)
                                        Gamma_iR = Cp_iR/(Cp_iR - 1.0_wp)

                                        gamma_L = sum(Xs_L(:)/(Gamma_iL(:) - 1.0_wp))
                                        gamma_R = sum(Xs_R(:)/(Gamma_iR(:) - 1.0_wp))
                                    else if (chem_params%gamma_method == 2) then
                                        !> gamma_method = 2: c_p / c_v where c_p, c_v are specific heats.
                                        call get_mixture_specific_heat_cp_mass(T_L, Ys_L, Cp_L)
                                        call get_mixture_specific_heat_cp_mass(T_R, Ys_R, Cp_R)
                                        call get_mixture_specific_heat_cv_mass(T_L, Ys_L, Cv_L)
                                        call get_mixture_specific_heat_cv_mass(T_R, Ys_R, Cv_R)

                                        Gamm_L = Cp_L/Cv_L
                                        gamma_L = 1.0_wp/(Gamm_L - 1.0_wp)
                                        Gamm_R = Cp_R/Cv_R
                                        gamma_R = 1.0_wp/(Gamm_R - 1.0_wp)
                                    end if

                                    call get_mixture_energy_mass(T_L, Ys_L, E_L)
                                    call get_mixture_energy_mass(T_R, Ys_R, E_R)

                                    E_L = rho_L*E_L + 5e-1*rho_L*vel_L_rms
                                    E_R = rho_R*E_R + 5e-1*rho_R*vel_R_rms
                                    H_L = (E_L + pres_L)/rho_L
                                    H_R = (E_R + pres_R)/rho_R
                                else
                                    E_L = gamma_L*pres_L + pi_inf_L + 5e-1*rho_L*vel_L_rms + qv_L

                                    E_R = gamma_R*pres_R + pi_inf_R + 5e-1*rho_R*vel_R_rms + qv_R

                                    H_L = (E_L + pres_L)/rho_L
                                    H_R = (E_R + pres_R)/rho_R
                                end if

                                ! ENERGY ADJUSTMENTS FOR HYPOELASTIC ENERGY
                                if (hypoelasticity) then
                                    !$acc loop seq
                                    do i = 1, strxe - strxb + 1
                                        tau_e_L(i) = qL_prim_rs${XYZ}$_vf(j, k, l, strxb - 1 + i)
                                        tau_e_R(i) = qR_prim_rs${XYZ}$_vf(j + 1, k, l, strxb - 1 + i)
                                    end do
                                    G_L = 0_wp
                                    G_R = 0_wp
                                    !$acc loop seq
                                    do i = 1, num_fluids
                                        G_L = G_L + alpha_L(i)*Gs(i)
                                        G_R = G_R + alpha_R(i)*Gs(i)
                                    end do
                                    !$acc loop seq
                                    do i = 1, strxe - strxb + 1
                                        ! Elastic contribution to energy if G large enough
                                        if ((G_L > verysmall) .and. (G_R > verysmall)) then
                                            E_L = E_L + (tau_e_L(i)*tau_e_L(i))/(4_wp*G_L)
                                            E_R = E_R + (tau_e_R(i)*tau_e_R(i))/(4_wp*G_R)
                                            ! Additional terms in 2D and 3D
                                            if ((i == 2) .or. (i == 4) .or. (i == 5)) then
                                                E_L = E_L + (tau_e_L(i)*tau_e_L(i))/(4_wp*G_L)
                                                E_R = E_R + (tau_e_R(i)*tau_e_R(i))/(4_wp*G_R)
                                            end if
                                        end if
                                    end do
                                end if

                                ! ENERGY ADJUSTMENTS FOR HYPERELASTIC ENERGY
                                if (hyperelasticity) then
                                    !$acc loop seq
                                    do i = 1, num_dims
                                        xi_field_L(i) = qL_prim_rs${XYZ}$_vf(j, k, l, xibeg - 1 + i)
                                        xi_field_R(i) = qR_prim_rs${XYZ}$_vf(j + 1, k, l, xibeg - 1 + i)
                                    end do
                                    G_L = 0_wp
                                    G_R = 0_wp
                                    !$acc loop seq
                                    do i = 1, num_fluids
                                        ! Mixture left and right shear modulus
                                        G_L = G_L + alpha_L(i)*Gs(i)
                                        G_R = G_R + alpha_R(i)*Gs(i)
                                    end do
                                    ! Elastic contribution to energy if G large enough
                                    if (G_L > verysmall .and. G_R > verysmall) then
                                        E_L = E_L + G_L*qL_prim_rs${XYZ}$_vf(j, k, l, xiend + 1)
                                        E_R = E_R + G_R*qR_prim_rs${XYZ}$_vf(j + 1, k, l, xiend + 1)
                                    end if
                                    !$acc loop seq
                                    do i = 1, b_size - 1
                                        tau_e_L(i) = qL_prim_rs${XYZ}$_vf(j, k, l, strxb - 1 + i)
                                        tau_e_R(i) = qR_prim_rs${XYZ}$_vf(j + 1, k, l, strxb - 1 + i)
                                    end do
                                end if

                                H_L = (E_L + pres_L)/rho_L
                                H_R = (E_R + pres_R)/rho_R

                                @:compute_average_state()

                                call s_compute_speed_of_sound(pres_L, rho_L, gamma_L, pi_inf_L, H_L, alpha_L, &
                                                              vel_L_rms, 0._wp, c_L)

                                call s_compute_speed_of_sound(pres_R, rho_R, gamma_R, pi_inf_R, H_R, alpha_R, &
                                                              vel_R_rms, 0._wp, c_R)

                                !> The computation of c_avg does not require all the variables, and therefore the non '_avg'
                                ! variables are placeholders to call the subroutine.
                                call s_compute_speed_of_sound(pres_R, rho_avg, gamma_avg, pi_inf_R, H_avg, alpha_R, &
                                                              vel_avg_rms, c_sum_Yi_Phi, c_avg)

                                if (viscous) then
                                    !$acc loop seq
                                    do i = 1, 2
                                        Re_avg_rs${XYZ}$_vf(j, k, l, i) = 2._wp/(1._wp/Re_L(i) + 1._wp/Re_R(i))
                                    end do
                                end if

                                if (low_Mach == 2) then
                                    @:compute_low_Mach_correction()
                                end if

                                if (wave_speeds == 1) then
                                    if (elasticity) then
                                        s_L = min(vel_L(dir_idx(1)) - sqrt(c_L*c_L + &
                                                                           (((4_wp*G_L)/3_wp) + tau_e_L(dir_idx_tau(1)))/rho_L), vel_R(dir_idx(1)) - sqrt(c_R*c_R + &
                                                                                                                                                          (((4_wp*G_R)/3_wp) + tau_e_R(dir_idx_tau(1)))/rho_R))
                                        s_R = max(vel_R(dir_idx(1)) + sqrt(c_R*c_R + &
                                                                           (((4_wp*G_R)/3_wp) + tau_e_R(dir_idx_tau(1)))/rho_R), vel_L(dir_idx(1)) + sqrt(c_L*c_L + &
                                                                                                                                                          (((4_wp*G_L)/3_wp) + tau_e_L(dir_idx_tau(1)))/rho_L))
                                        s_S = (pres_R - tau_e_R(dir_idx_tau(1)) - pres_L + &
                                               tau_e_L(dir_idx_tau(1)) + rho_L*vel_L(idx1)*(s_L - vel_L(idx1)) - &
                                               rho_R*vel_R(idx1)*(s_R - vel_R(idx1)))/(rho_L*(s_L - vel_L(idx1)) - &
                                                                                       rho_R*(s_R - vel_R(idx1)))
                                    else
                                        s_L = min(vel_L(dir_idx(1)) - c_L, vel_R(dir_idx(1)) - c_R)
                                        s_R = max(vel_R(dir_idx(1)) + c_R, vel_L(dir_idx(1)) + c_L)
                                        s_S = (pres_R - pres_L + rho_L*vel_L(dir_idx(1))* &
                                               (s_L - vel_L(dir_idx(1))) - rho_R*vel_R(dir_idx(1))*(s_R - vel_R(dir_idx(1)))) &
                                              /(rho_L*(s_L - vel_L(dir_idx(1))) - rho_R*(s_R - vel_R(dir_idx(1))))

                                    end if
                                elseif (wave_speeds == 2) then
                                    pres_SL = 5e-1_wp*(pres_L + pres_R + rho_avg*c_avg* &
                                                       (vel_L(idx1) - &
                                                        vel_R(idx1)))

                                    pres_SR = pres_SL

                                    Ms_L = max(1._wp, sqrt(1._wp + ((5e-1_wp + gamma_L)/(1._wp + gamma_L))* &
                                                           (pres_SL/pres_L - 1._wp)*pres_L/ &
                                                           ((pres_L + pi_inf_L/(1._wp + gamma_L)))))
                                    Ms_R = max(1._wp, sqrt(1._wp + ((5e-1_wp + gamma_R)/(1._wp + gamma_R))* &
                                                           (pres_SR/pres_R - 1._wp)*pres_R/ &
                                                           ((pres_R + pi_inf_R/(1._wp + gamma_R)))))

                                    s_L = vel_L(idx1) - c_L*Ms_L
                                    s_R = vel_R(idx1) + c_R*Ms_R

                                    s_S = 5e-1_wp*((vel_L(idx1) + vel_R(idx1)) + &
                                                   (pres_L - pres_R)/ &
                                                   (rho_avg*c_avg))
                                end if

                                ! follows Einfeldt et al.
                                ! s_M/P = min/max(0.,s_L/R)
                                s_M = min(0._wp, s_L); s_P = max(0._wp, s_R)

                                ! goes with q_star_L/R = xi_L/R * (variable)
                                ! xi_L/R = ( ( s_L/R - u_L/R )/(s_L/R - s_star) )
                                xi_L = (s_L - vel_L(idx1))/(s_L - s_S)
                                xi_R = (s_R - vel_R(idx1))/(s_R - s_S)

                                ! goes with numerical velocity in x/y/z directions
                                ! xi_P/M = 0.5 +/m sgn(0.5,s_star)
                                xi_M = (5e-1_wp + sign(5e-1_wp, s_S))
                                xi_P = (5e-1_wp - sign(5e-1_wp, s_S))

                                ! COMPUTING THE HLLC FLUXES
                                ! MASS FLUX.
                                if (low_Mach == 1) then
                                    @:compute_low_Mach_correction()
                                else
                                    pcorr = 0._wp
                                end if

                                !$acc loop seq
                                do i = 1, contxe
                                    flux_rs${XYZ}$_vf(j, k, l, i) = &
                                        xi_M*qL_prim_rs${XYZ}$_vf(j, k, l, i) &
                                        *(vel_L(idx1) + s_M*(xi_L - 1._wp)) &
                                        + xi_P*qR_prim_rs${XYZ}$_vf(j + 1, k, l, i) &
                                        *(vel_R(idx1) + s_P*(xi_R - 1._wp))
                                end do

                                ! MOMENTUM FLUX.
                                ! f = \rho u u - \sigma, q = \rho u, q_star = \xi * \rho*(s_star, v, w)
                                !$acc loop seq
                                do i = 1, num_dims
                                    idxi = dir_idx(i)
                                    flux_rs${XYZ}$_vf(j, k, l, contxe + idxi) = &
                                        xi_M*(rho_L*(vel_L(idx1)* &
                                                     vel_L(idxi) + &
                                                     s_M*(xi_L*(dir_flg(idxi)*s_S + &
                                                                (1._wp - dir_flg(idxi))* &
                                                                vel_L(idxi)) - vel_L(idxi))) + &
                                              dir_flg(idxi)*(pres_L)) &
                                        + xi_P*(rho_R*(vel_R(idx1)* &
                                                       vel_R(idxi) + &
                                                       s_P*(xi_R*(dir_flg(idxi)*s_S + &
                                                                  (1._wp - dir_flg(idxi))* &
                                                                  vel_R(idxi)) - vel_R(idxi))) + &
                                                dir_flg(idxi)*(pres_R)) &
                                        + (s_M/s_L)*(s_P/s_R)*dir_flg(idxi)*pcorr
                                end do

                                ! ENERGY FLUX.
                                ! f = u*(E-\sigma), q = E, q_star = \xi*E+(s-u)(\rho s_star - \sigma/(s-u))
                                flux_rs${XYZ}$_vf(j, k, l, E_idx) = &
                                    xi_M*(vel_L(idx1)*(E_L + pres_L) + &
                                          s_M*(xi_L*(E_L + (s_S - vel_L(idx1))* &
                                                     (rho_L*s_S + pres_L/ &
                                                      (s_L - vel_L(idx1)))) - E_L)) &
                                    + xi_P*(vel_R(idx1)*(E_R + pres_R) + &
                                            s_P*(xi_R*(E_R + (s_S - vel_R(idx1))* &
                                                       (rho_R*s_S + pres_R/ &
                                                        (s_R - vel_R(idx1)))) - E_R)) &
                                    + (s_M/s_L)*(s_P/s_R)*pcorr*s_S

                                ! ELASTICITY. Elastic shear stress additions for the momentum and energy flux
                                if (elasticity) then
                                    flux_ene_e = 0_wp
                                    !$acc loop seq
                                    do i = 1, num_dims
                                        idxi = dir_idx(i)
                                        ! MOMENTUM ELASTIC FLUX.
                                        flux_rs${XYZ}$_vf(j, k, l, contxe + idxi) = &
                                            flux_rs${XYZ}$_vf(j, k, l, contxe + idxi) &
                                            - xi_M*tau_e_L(dir_idx_tau(i)) - xi_P*tau_e_R(dir_idx_tau(i))
                                        ! ENERGY ELASTIC FLUX.
                                        flux_ene_e = flux_ene_e - &
                                                     xi_M*(vel_L(idxi)*tau_e_L(dir_idx_tau(i)) + &
                                                           s_M*(xi_L*((s_S - vel_L(i))*(tau_e_L(dir_idx_tau(i))/(s_L - vel_L(i)))))) - &
                                                     xi_P*(vel_R(idxi)*tau_e_R(dir_idx_tau(i)) + &
                                                           s_P*(xi_R*((s_S - vel_R(i))*(tau_e_R(dir_idx_tau(i))/(s_R - vel_R(i))))))
                                    end do
                                    flux_rs${XYZ}$_vf(j, k, l, E_idx) = flux_rs${XYZ}$_vf(j, k, l, E_idx) + flux_ene_e
                                end if

                                ! HYPOELASTIC STRESS EVOLUTION FLUX.
                                if (hypoelasticity) then
                                    !$acc loop seq
                                    do i = 1, strxe - strxb + 1
                                        flux_rs${XYZ}$_vf(j, k, l, strxb - 1 + i) = &
                                            xi_M*(s_S/(s_L - s_S))*(s_L*rho_L*tau_e_L(i) - rho_L*vel_L(idx1)*tau_e_L(i)) + &
                                            xi_P*(s_S/(s_R - s_S))*(s_R*rho_R*tau_e_R(i) - rho_R*vel_R(idx1)*tau_e_R(i))
                                    end do
                                end if

                                ! VOLUME FRACTION FLUX.
                                !$acc loop seq
                                do i = advxb, advxe
                                    flux_rs${XYZ}$_vf(j, k, l, i) = &
                                        xi_M*qL_prim_rs${XYZ}$_vf(j, k, l, i) &
                                        *(vel_L(idx1) + s_M*(xi_L - 1._wp)) &
                                        + xi_P*qR_prim_rs${XYZ}$_vf(j + 1, k, l, i) &
                                        *(vel_R(idx1) + s_P*(xi_R - 1._wp))
                                end do

                                ! VOLUME FRACTION SOURCE FLUX.
                                !$acc loop seq
                                do i = 1, num_dims
                                    idxi = dir_idx(i)
                                    vel_src_rs${XYZ}$_vf(j, k, l, idxi) = &
                                        xi_M*(vel_L(idxi) + &
                                              dir_flg(idxi)* &
                                              s_M*(xi_L - 1._wp)) &
                                        + xi_P*(vel_R(idxi) + &
                                                dir_flg(idxi)* &
                                                s_P*(xi_R - 1._wp))
                                end do

                                ! REFERENCE MAP FLUX.
                                if (hyperelasticity) then
                                    !$acc loop seq
                                    do i = 1, num_dims
                                        flux_rs${XYZ}$_vf(j, k, l, xibeg - 1 + i) = &
                                            xi_M*(s_S/(s_L - s_S))*(s_L*rho_L*xi_field_L(i) &
                                                                    - rho_L*vel_L(idx1)*xi_field_L(i)) + &
                                            xi_P*(s_S/(s_R - s_S))*(s_R*rho_R*xi_field_R(i) &
                                                                    - rho_R*vel_R(idx1)*xi_field_R(i))
                                    end do
                                end if

                                flux_src_rs${XYZ}$_vf(j, k, l, advxb) = vel_src_rs${XYZ}$_vf(j, k, l, idx1)

                                if (chemistry) then
                                    !$acc loop seq
                                    do i = chemxb, chemxe
                                        Y_L = qL_prim_rs${XYZ}$_vf(j, k, l, i)
                                        Y_R = qR_prim_rs${XYZ}$_vf(j + 1, k, l, i)

                                        flux_rs${XYZ}$_vf(j, k, l, i) = xi_M*rho_L*Y_L*(vel_L(idx1) + s_M*(xi_L - 1._wp)) &
                                                                        + xi_P*rho_R*Y_R*(vel_R(idx1) + s_P*(xi_R - 1._wp))
                                        flux_src_rs${XYZ}$_vf(j, k, l, i) = 0.0_wp
                                    end do
                                end if

                                ! Geometrical source flux for cylindrical coordinates
                                #:if (NORM_DIR == 2)
                                    if (cyl_coord) then
                                        !Substituting the advective flux into the inviscid geometrical source flux
                                        !$acc loop seq
                                        do i = 1, E_idx
                                            flux_gsrc_rs${XYZ}$_vf(j, k, l, i) = flux_rs${XYZ}$_vf(j, k, l, i)
                                        end do
                                        ! Recalculating the radial momentum geometric source flux
                                        flux_gsrc_rs${XYZ}$_vf(j, k, l, contxe + idx1) = &
                                            xi_M*(rho_L*(vel_L(idx1)* &
                                                         vel_L(idx1) + &
                                                         s_M*(xi_L*(dir_flg(idx1)*s_S + &
                                                                    (1._wp - dir_flg(idx1))* &
                                                                    vel_L(idx1)) - vel_L(idx1)))) &
                                            + xi_P*(rho_R*(vel_R(idx1)* &
                                                           vel_R(idx1) + &
                                                           s_P*(xi_R*(dir_flg(idx1)*s_S + &
                                                                      (1._wp - dir_flg(idx1))* &
                                                                      vel_R(idx1)) - vel_R(idx1))))
                                        ! Geometrical source of the void fraction(s) is zero
                                        !$acc loop seq
                                        do i = advxb, advxe
                                            flux_gsrc_rs${XYZ}$_vf(j, k, l, i) = 0._wp
                                        end do
                                    end if
                                #:endif
                                #:if (NORM_DIR == 3)
                                    if (grid_geometry == 3) then
                                        !$acc loop seq
                                        do i = 1, sys_size
                                            flux_gsrc_rs${XYZ}$_vf(j, k, l, i) = 0._wp
                                        end do

                                        flux_gsrc_rs${XYZ}$_vf(j, k, l, momxb + 1) = &
                                            -xi_M*(rho_L*(vel_L(idx1)* &
                                                          vel_L(idx1) + &
                                                          s_M*(xi_L*(dir_flg(idx1)*s_S + &
                                                                     (1._wp - dir_flg(idx1))* &
                                                                     vel_L(idx1)) - vel_L(idx1)))) &
                                            - xi_P*(rho_R*(vel_R(idx1)* &
                                                           vel_R(idx1) + &
                                                           s_P*(xi_R*(dir_flg(idx1)*s_S + &
                                                                      (1._wp - dir_flg(idx1))* &
                                                                      vel_R(idx1)) - vel_R(idx1))))
                                        flux_gsrc_rs${XYZ}$_vf(j, k, l, momxe) = flux_rs${XYZ}$_vf(j, k, l, momxb + 1)

                                    end if
                                #:endif

                            end do
                        end do
                    end do
                    !$acc end parallel loop
                end if
            end if
        #:endfor
        ! Computing HLLC flux and source flux for Euler system of equations

        if (viscous) then
            if (weno_Re_flux) then
                call s_compute_viscous_source_flux( &
                    qL_prim_vf(momxb:momxe), &
                    dqL_prim_dx_vf(momxb:momxe), &
                    dqL_prim_dy_vf(momxb:momxe), &
                    dqL_prim_dz_vf(momxb:momxe), &
                    qR_prim_vf(momxb:momxe), &
                    dqR_prim_dx_vf(momxb:momxe), &
                    dqR_prim_dy_vf(momxb:momxe), &
                    dqR_prim_dz_vf(momxb:momxe), &
                    flux_src_vf, norm_dir, ix, iy, iz)
            else
                call s_compute_viscous_source_flux( &
                    q_prim_vf(momxb:momxe), &
                    dqL_prim_dx_vf(momxb:momxe), &
                    dqL_prim_dy_vf(momxb:momxe), &
                    dqL_prim_dz_vf(momxb:momxe), &
                    q_prim_vf(momxb:momxe), &
                    dqR_prim_dx_vf(momxb:momxe), &
                    dqR_prim_dy_vf(momxb:momxe), &
                    dqR_prim_dz_vf(momxb:momxe), &
                    flux_src_vf, norm_dir, ix, iy, iz)
            end if
        end if

        if (surface_tension) then
            call s_compute_capilary_source_flux( &
                q_prim_vf, &
                vel_src_rsx_vf, &
                vel_src_rsy_vf, &
                vel_src_rsz_vf, &
                flux_src_vf, &
                norm_dir, isx, isy, isz)
        end if

        call s_finalize_riemann_solver(flux_vf, flux_src_vf, &
                                       flux_gsrc_vf, &
                                       norm_dir, ix, iy, iz)

    end subroutine s_hllc_riemann_solver

    !>  The computation of parameters, the allocation of memory,
        !!      the association of pointers and/or the execution of any
        !!      other procedures that are necessary to setup the module.
    subroutine s_initialize_riemann_solvers_module

        ! Allocating the variables that will be utilized to formulate the
        ! left, right, and average states of the Riemann problem, as well
        ! the Riemann problem solution
        integer :: i, j

        @:ALLOCATE(Gs(1:num_fluids))

        do i = 1, num_fluids
            Gs(i) = fluid_pp(i)%G
        end do
        !$acc update device(Gs)

        if (viscous) then
            @:ALLOCATE(Res(1:2, 1:maxval(Re_size)))
        end if

        if (viscous) then
            do i = 1, 2
                do j = 1, Re_size(i)
                    Res(i, j) = fluid_pp(Re_idx(i, j))%Re(i)
                end do
            end do
            !$acc update device(Res, Re_idx, Re_size)
        end if

        !$acc enter data copyin(is1, is2, is3, isx, isy, isz)

        is1%beg = -1; is2%beg = 0; is3%beg = 0
        is1%end = m; is2%end = n; is3%end = p

        @:ALLOCATE(flux_rsx_vf(is1%beg:is1%end, &
            is2%beg:is2%end, &
            is3%beg:is3%end, 1:sys_size))
        @:ALLOCATE(flux_gsrc_rsx_vf(is1%beg:is1%end, &
            is2%beg:is2%end, &
            is3%beg:is3%end, 1:sys_size))
        @:ALLOCATE(flux_src_rsx_vf(is1%beg:is1%end, &
            is2%beg:is2%end, &
            is3%beg:is3%end, advxb:sys_size))
        @:ALLOCATE(vel_src_rsx_vf(is1%beg:is1%end, &
            is2%beg:is2%end, &
            is3%beg:is3%end, 1:num_dims))
        if (qbmm) then
            @:ALLOCATE(mom_sp_rsx_vf(is1%beg:is1%end + 1, is2%beg:is2%end, is3%beg:is3%end, 1:4))
        end if

        if (viscous) then
            @:ALLOCATE(Re_avg_rsx_vf(is1%beg:is1%end, &
                is2%beg:is2%end, &
                is3%beg:is3%end, 1:2))
        end if

        if (n == 0) return

        is1%beg = -1; is2%beg = 0; is3%beg = 0
        is1%end = n; is2%end = m; is3%end = p

        @:ALLOCATE(flux_rsy_vf(is1%beg:is1%end, &
            is2%beg:is2%end, &
            is3%beg:is3%end, 1:sys_size))
        @:ALLOCATE(flux_gsrc_rsy_vf(is1%beg:is1%end, &
            is2%beg:is2%end, &
            is3%beg:is3%end, 1:sys_size))
        @:ALLOCATE(flux_src_rsy_vf(is1%beg:is1%end, &
            is2%beg:is2%end, &
            is3%beg:is3%end, advxb:sys_size))
        @:ALLOCATE(vel_src_rsy_vf(is1%beg:is1%end, &
            is2%beg:is2%end, &
            is3%beg:is3%end, 1:num_dims))

        if (qbmm) then
            @:ALLOCATE(mom_sp_rsy_vf(is1%beg:is1%end + 1, is2%beg:is2%end, is3%beg:is3%end, 1:4))
        end if

        if (viscous) then
            @:ALLOCATE(Re_avg_rsy_vf(is1%beg:is1%end, &
                is2%beg:is2%end, &
                is3%beg:is3%end, 1:2))
        end if

        if (p == 0) return

        is1%beg = -1; is2%beg = 0; is3%beg = 0
        is1%end = p; is2%end = n; is3%end = m

        @:ALLOCATE(flux_rsz_vf(is1%beg:is1%end, &
            is2%beg:is2%end, &
            is3%beg:is3%end, 1:sys_size))
        @:ALLOCATE(flux_gsrc_rsz_vf(is1%beg:is1%end, &
            is2%beg:is2%end, &
            is3%beg:is3%end, 1:sys_size))
        @:ALLOCATE(flux_src_rsz_vf(is1%beg:is1%end, &
            is2%beg:is2%end, &
            is3%beg:is3%end, advxb:sys_size))
        @:ALLOCATE(vel_src_rsz_vf(is1%beg:is1%end, &
            is2%beg:is2%end, &
            is3%beg:is3%end, 1:num_dims))

        if (qbmm) then
            @:ALLOCATE(mom_sp_rsz_vf(is1%beg:is1%end + 1, is2%beg:is2%end, is3%beg:is3%end, 1:4))
        end if

        if (viscous) then
            @:ALLOCATE(Re_avg_rsz_vf(is1%beg:is1%end, &
                is2%beg:is2%end, &
                is3%beg:is3%end, 1:2))
        end if

    end subroutine s_initialize_riemann_solvers_module

    !>  The purpose of this subroutine is to populate the buffers
        !!      of the left and right Riemann states variables, depending
        !!      on the boundary conditions.
        !!  @param qL_prim_vf The  left WENO-reconstructed cell-boundary values of the
        !!      cell-average primitive variables
        !!  @param qR_prim_vf The right WENO-reconstructed cell-boundary values of the
        !!      cell-average primitive variables
        !!  @param dqL_prim_dx_vf The  left WENO-reconstructed cell-boundary values of the
        !!      first-order x-dir spatial derivatives
        !!  @param dqL_prim_dy_vf The  left WENO-reconstructed cell-boundary values of the
        !!      first-order y-dir spatial derivatives
        !!  @param dqL_prim_dz_vf The  left WENO-reconstructed cell-boundary values of the
        !!      first-order z-dir spatial derivatives
        !!  @param dqR_prim_dx_vf The right WENO-reconstructed cell-boundary values of the
        !!      first-order x-dir spatial derivatives
        !!  @param dqR_prim_dy_vf The right WENO-reconstructed cell-boundary values of the
        !!      first-order y-dir spatial derivatives
        !!  @param dqR_prim_dz_vf The right WENO-reconstructed cell-boundary values of the
        !!      first-order z-dir spatial derivatives
        !!  @param gm_alphaL_vf  Left averaged gradient magnitude
        !!  @param gm_alphaR_vf Right averaged gradient magnitude
        !!  @param norm_dir Dir. splitting direction
        !!  @param ix Index bounds in the x-dir
        !!  @param iy Index bounds in the y-dir
        !!  @param iz Index bounds in the z-dir
    subroutine s_populate_riemann_states_variables_buffers( &
        qL_prim_rsx_vf, qL_prim_rsy_vf, qL_prim_rsz_vf, dqL_prim_dx_vf, &
        dqL_prim_dy_vf, &
        dqL_prim_dz_vf, &
        qL_prim_vf, &
        qR_prim_rsx_vf, qR_prim_rsy_vf, qR_prim_rsz_vf, dqR_prim_dx_vf, &
        dqR_prim_dy_vf, &
        dqR_prim_dz_vf, &
        qR_prim_vf, &
        norm_dir, ix, iy, iz)

        real(wp), dimension(startx:, starty:, startz:, 1:), intent(inout) :: qL_prim_rsx_vf, qL_prim_rsy_vf, qL_prim_rsz_vf, qR_prim_rsx_vf, qR_prim_rsy_vf, qR_prim_rsz_vf

        type(scalar_field), &
            allocatable, dimension(:), &
            intent(inout) :: dqL_prim_dx_vf, dqR_prim_dx_vf, &
                             dqL_prim_dy_vf, dqR_prim_dy_vf, &
                             dqL_prim_dz_vf, dqR_prim_dz_vf, &
                             qL_prim_vf, qR_prim_vf

        integer, intent(in) :: norm_dir
        type(int_bounds_info), intent(in) :: ix, iy, iz

        integer :: i, j, k, l !< Generic loop iterator

        if (norm_dir == 1) then
            is1 = ix; is2 = iy; is3 = iz
            dir_idx = (/1, 2, 3/); dir_flg = (/1._wp, 0._wp, 0._wp/)
        elseif (norm_dir == 2) then
            is1 = iy; is2 = ix; is3 = iz
            dir_idx = (/2, 1, 3/); dir_flg = (/0._wp, 1._wp, 0._wp/)
        else
            is1 = iz; is2 = iy; is3 = ix
            dir_idx = (/3, 1, 2/); dir_flg = (/0._wp, 0._wp, 1._wp/)
        end if

        !$acc update device(is1, is2, is3)

        if (elasticity) then
            if (norm_dir == 1) then
                dir_idx_tau = (/1, 2, 4/)
            else if (norm_dir == 2) then
                dir_idx_tau = (/3, 2, 5/)
            else
                dir_idx_tau = (/6, 4, 5/)
            end if
        end if

        isx = ix; isy = iy; isz = iz
        !$acc update device(isx, isy, isz) ! for stuff in the same module
        !$acc update device(dir_idx, dir_flg,  dir_idx_tau) ! for stuff in different modules

        ! Population of Buffers in x-direction =============================
        if (norm_dir == 1) then

            if (bc_x%beg == -4) then    ! Riemann state extrap. BC at beginning
                !$acc parallel loop collapse(3) gang vector default(present)
                do i = 1, sys_size
                    do l = is3%beg, is3%end
                        do k = is2%beg, is2%end
                            qL_prim_rsx_vf(-1, k, l, i) = &
                                qR_prim_rsx_vf(0, k, l, i)
                        end do
                    end do
                end do

                if (viscous) then
                    !$acc parallel loop collapse(3) gang vector default(present)
                    do i = momxb, momxe
                        do l = isz%beg, isz%end
                            do k = isy%beg, isy%end

                                dqL_prim_dx_vf(i)%sf(-1, k, l) = &
                                    dqR_prim_dx_vf(i)%sf(0, k, l)
                            end do
                        end do
                    end do

                    if (n > 0) then
                        !$acc parallel loop collapse(3) gang vector default(present)
                        do i = momxb, momxe
                            do l = isz%beg, isz%end
                                do k = isy%beg, isy%end

                                    dqL_prim_dy_vf(i)%sf(-1, k, l) = &
                                        dqR_prim_dy_vf(i)%sf(0, k, l)
                                end do
                            end do
                        end do

                        if (p > 0) then
                            !$acc parallel loop collapse(3) gang vector default(present)
                            do i = momxb, momxe
                                do l = isz%beg, isz%end
                                    do k = isy%beg, isy%end

                                        dqL_prim_dz_vf(i)%sf(-1, k, l) = &
                                            dqR_prim_dz_vf(i)%sf(0, k, l)
                                    end do
                                end do
                            end do
                        end if

                    end if

                end if

            end if

            if (bc_x%end == -4) then    ! Riemann state extrap. BC at end

                !$acc parallel loop collapse(3) gang vector default(present)
                do i = 1, sys_size
                    do l = is3%beg, is3%end
                        do k = is2%beg, is2%end
                            qR_prim_rsx_vf(m + 1, k, l, i) = &
                                qL_prim_rsx_vf(m, k, l, i)
                        end do
                    end do
                end do

                if (viscous) then

                    !$acc parallel loop collapse(3) gang vector default(present)
                    do i = momxb, momxe
                        do l = isz%beg, isz%end
                            do k = isy%beg, isy%end

                                dqR_prim_dx_vf(i)%sf(m + 1, k, l) = &
                                    dqL_prim_dx_vf(i)%sf(m, k, l)
                            end do
                        end do
                    end do

                    if (n > 0) then
                        !$acc parallel loop collapse(3) gang vector default(present)
                        do i = momxb, momxe
                            do l = isz%beg, isz%end
                                do k = isy%beg, isy%end

                                    dqR_prim_dy_vf(i)%sf(m + 1, k, l) = &
                                        dqL_prim_dy_vf(i)%sf(m, k, l)
                                end do
                            end do
                        end do

                        if (p > 0) then
                            !$acc parallel loop collapse(3) gang vector default(present)
                            do i = momxb, momxe
                                do l = isz%beg, isz%end
                                    do k = isy%beg, isy%end

                                        dqR_prim_dz_vf(i)%sf(m + 1, k, l) = &
                                            dqL_prim_dz_vf(i)%sf(m, k, l)
                                    end do
                                end do
                            end do
                        end if

                    end if

                end if

            end if
            ! END: Population of Buffers in x-direction ========================

            ! Population of Buffers in y-direction =============================
        elseif (norm_dir == 2) then

            if (bc_y%beg == -4) then    ! Riemann state extrap. BC at beginning
                !$acc parallel loop collapse(3) gang vector default(present)
                do i = 1, sys_size
                    do l = is3%beg, is3%end
                        do k = is2%beg, is2%end
                            qL_prim_rsy_vf(-1, k, l, i) = &
                                qR_prim_rsy_vf(0, k, l, i)
                        end do
                    end do
                end do

                if (viscous) then

                    !$acc parallel loop collapse(3) gang vector default(present)
                    do i = momxb, momxe
                        do l = isz%beg, isz%end
                            do j = isx%beg, isx%end
                                dqL_prim_dx_vf(i)%sf(j, -1, l) = &
                                    dqR_prim_dx_vf(i)%sf(j, 0, l)
                            end do
                        end do
                    end do

                    !$acc parallel loop collapse(3) gang vector default(present)
                    do i = momxb, momxe
                        do l = isz%beg, isz%end
                            do j = isx%beg, isx%end
                                dqL_prim_dy_vf(i)%sf(j, -1, l) = &
                                    dqR_prim_dy_vf(i)%sf(j, 0, l)
                            end do
                        end do
                    end do

                    if (p > 0) then
                        !$acc parallel loop collapse(3) gang vector default(present)
                        do i = momxb, momxe
                            do l = isz%beg, isz%end
                                do j = isx%beg, isx%end
                                    dqL_prim_dz_vf(i)%sf(j, -1, l) = &
                                        dqR_prim_dz_vf(i)%sf(j, 0, l)
                                end do
                            end do
                        end do
                    end if

                end if

            end if

            if (bc_y%end == -4) then    ! Riemann state extrap. BC at end

                !$acc parallel loop collapse(3) gang vector default(present)
                do i = 1, sys_size
                    do l = is3%beg, is3%end
                        do k = is2%beg, is2%end
                            qR_prim_rsy_vf(n + 1, k, l, i) = &
                                qL_prim_rsy_vf(n, k, l, i)
                        end do
                    end do
                end do

                if (viscous) then

                    !$acc parallel loop collapse(3) gang vector default(present)
                    do i = momxb, momxe
                        do l = isz%beg, isz%end
                            do j = isx%beg, isx%end
                                dqR_prim_dx_vf(i)%sf(j, n + 1, l) = &
                                    dqL_prim_dx_vf(i)%sf(j, n, l)
                            end do
                        end do
                    end do

                    !$acc parallel loop collapse(3) gang vector default(present)
                    do i = momxb, momxe
                        do l = isz%beg, isz%end
                            do j = isx%beg, isx%end
                                dqR_prim_dy_vf(i)%sf(j, n + 1, l) = &
                                    dqL_prim_dy_vf(i)%sf(j, n, l)
                            end do
                        end do
                    end do

                    if (p > 0) then
                        !$acc parallel loop collapse(3) gang vector default(present)
                        do i = momxb, momxe
                            do l = isz%beg, isz%end
                                do j = isx%beg, isx%end
                                    dqR_prim_dz_vf(i)%sf(j, n + 1, l) = &
                                        dqL_prim_dz_vf(i)%sf(j, n, l)
                                end do
                            end do
                        end do
                    end if

                end if

            end if
            ! END: Population of Buffers in y-direction ========================

            ! Population of Buffers in z-direction =============================
        else

            if (bc_z%beg == -4) then    ! Riemann state extrap. BC at beginning
                !$acc parallel loop collapse(3) gang vector default(present)
                do i = 1, sys_size
                    do l = is3%beg, is3%end
                        do k = is2%beg, is2%end
                            qL_prim_rsz_vf(-1, k, l, i) = &
                                qR_prim_rsz_vf(0, k, l, i)
                        end do
                    end do
                end do

                if (viscous) then
                    !$acc parallel loop collapse(3) gang vector default(present)
                    do i = momxb, momxe
                        do k = isy%beg, isy%end
                            do j = isx%beg, isx%end
                                dqL_prim_dx_vf(i)%sf(j, k, -1) = &
                                    dqR_prim_dx_vf(i)%sf(j, k, 0)
                            end do
                        end do
                    end do
                    !$acc parallel loop collapse(3) gang vector default(present)
                    do i = momxb, momxe
                        do k = isy%beg, isy%end
                            do j = isx%beg, isx%end
                                dqL_prim_dy_vf(i)%sf(j, k, -1) = &
                                    dqR_prim_dy_vf(i)%sf(j, k, 0)
                            end do
                        end do
                    end do
                    !$acc parallel loop collapse(3) gang vector default(present)
                    do i = momxb, momxe
                        do k = isy%beg, isy%end
                            do j = isx%beg, isx%end
                                dqL_prim_dz_vf(i)%sf(j, k, -1) = &
                                    dqR_prim_dz_vf(i)%sf(j, k, 0)
                            end do
                        end do
                    end do
                end if

            end if

            if (bc_z%end == -4) then    ! Riemann state extrap. BC at end

                !$acc parallel loop collapse(3) gang vector default(present)
                do i = 1, sys_size
                    do l = is3%beg, is3%end
                        do k = is2%beg, is2%end
                            qR_prim_rsz_vf(p + 1, k, l, i) = &
                                qL_prim_rsz_vf(p, k, l, i)
                        end do
                    end do
                end do

                if (viscous) then
                    !$acc parallel loop collapse(3) gang vector default(present)
                    do i = momxb, momxe
                        do k = isy%beg, isy%end
                            do j = isx%beg, isx%end
                                dqR_prim_dx_vf(i)%sf(j, k, p + 1) = &
                                    dqL_prim_dx_vf(i)%sf(j, k, p)
                            end do
                        end do
                    end do

                    !$acc parallel loop collapse(3) gang vector default(present)
                    do i = momxb, momxe
                        do k = isy%beg, isy%end
                            do j = isx%beg, isx%end
                                dqR_prim_dy_vf(i)%sf(j, k, p + 1) = &
                                    dqL_prim_dy_vf(i)%sf(j, k, p)
                            end do
                        end do
                    end do

                    !$acc parallel loop collapse(3) gang vector default(present)
                    do i = momxb, momxe
                        do k = isy%beg, isy%end
                            do j = isx%beg, isx%end
                                dqR_prim_dz_vf(i)%sf(j, k, p + 1) = &
                                    dqL_prim_dz_vf(i)%sf(j, k, p)
                            end do
                        end do
                    end do
                end if

            end if

        end if
        ! END: Population of Buffers in z-direction ========================

    end subroutine s_populate_riemann_states_variables_buffers

    !>  The computation of parameters, the allocation of memory,
        !!      the association of pointers and/or the execution of any
        !!      other procedures needed to configure the chosen Riemann
        !!      solver algorithm.
        !!  @param qL_prim_vf The  left WENO-reconstructed cell-boundary values of the
        !!      cell-average primitive variables
        !!  @param qR_prim_vf The right WENO-reconstructed cell-boundary values of the
        !!      cell-average primitive variables
        !!  @param flux_vf Intra-cell fluxes
        !!  @param flux_src_vf Intra-cell fluxes sources
        !!  @param flux_gsrc_vf Intra-cell geometric fluxes sources
        !!  @param norm_dir Dir. splitting direction
        !!  @param ix Index bounds in the x-dir
        !!  @param iy Index bounds in the y-dir
        !!  @param iz Index bounds in the z-dir
        !!  @param q_prim_vf Cell-averaged primitive variables
    subroutine s_initialize_riemann_solver( &
        q_prim_vf, &
        flux_vf, flux_src_vf, &
        flux_gsrc_vf, &
        norm_dir, ix, iy, iz)

        type(scalar_field), dimension(sys_size), intent(in) :: q_prim_vf
        type(scalar_field), &
            dimension(sys_size), &
            intent(inout) :: flux_vf, flux_src_vf, flux_gsrc_vf

        integer, intent(in) :: norm_dir
        type(int_bounds_info), intent(in) :: ix, iy, iz

        integer :: i, j, k, l ! Generic loop iterators

        ! Reshaping Inputted Data in x-direction ===========================

        if (norm_dir == 1) then

            if (viscous .or. (surface_tension)) then

                !$acc parallel loop collapse(4) gang vector default(present)
                do i = momxb, E_idx
                    do l = is3%beg, is3%end
                        do k = is2%beg, is2%end
                            do j = is1%beg, is1%end
                                flux_src_vf(i)%sf(j, k, l) = 0._wp
                            end do
                        end do
                    end do
                end do
            end if

            if (qbmm) then

                !$acc parallel loop collapse(4) gang vector default(present)
                do i = 1, 4
                    do l = is3%beg, is3%end
                        do k = is2%beg, is2%end
                            do j = is1%beg, is1%end + 1
                                mom_sp_rsx_vf(j, k, l, i) = mom_sp(i)%sf(j, k, l)
                            end do
                        end do
                    end do
                end do
            end if

            ! ==================================================================

            ! Reshaping Inputted Data in y-direction ===========================
        elseif (norm_dir == 2) then

            if (viscous .or. (surface_tension)) then
                !$acc parallel loop collapse(4) gang vector default(present)
                do i = momxb, E_idx
                    do l = is3%beg, is3%end
                        do j = is1%beg, is1%end
                            do k = is2%beg, is2%end
                                flux_src_vf(i)%sf(k, j, l) = 0._wp
                            end do
                        end do
                    end do
                end do
            end if

            if (qbmm) then
                !$acc parallel loop collapse(4) gang vector default(present)
                do i = 1, 4
                    do l = is3%beg, is3%end
                        do k = is2%beg, is2%end
                            do j = is1%beg, is1%end + 1
                                mom_sp_rsy_vf(j, k, l, i) = mom_sp(i)%sf(k, j, l)
                            end do
                        end do
                    end do
                end do
            end if

            ! ==================================================================

            ! Reshaping Inputted Data in z-direction ===========================
        else

            if (viscous .or. (surface_tension)) then
                !$acc parallel loop collapse(4) gang vector default(present)
                do i = momxb, E_idx
                    do j = is1%beg, is1%end
                        do k = is2%beg, is2%end
                            do l = is3%beg, is3%end
                                flux_src_vf(i)%sf(l, k, j) = 0._wp
                            end do
                        end do
                    end do
                end do
            end if

            if (qbmm) then
                !$acc parallel loop collapse(4) gang vector default(present)
                do i = 1, 4
                    do l = is3%beg, is3%end
                        do k = is2%beg, is2%end
                            do j = is1%beg, is1%end + 1
                                mom_sp_rsz_vf(j, k, l, i) = mom_sp(i)%sf(l, k, j)
                            end do
                        end do
                    end do
                end do
            end if

        end if

        ! ==================================================================

    end subroutine s_initialize_riemann_solver

    !>  The goal of this subroutine is to evaluate and account
        !!      for the contribution of viscous stresses in the source
        !!      flux for the momentum and energy.
        !!  @param velL_vf  Left, WENO reconstructed, cell-boundary values of the velocity
        !!  @param velR_vf Right, WENO reconstructed, cell-boundary values of the velocity
        !!  @param dvelL_dx_vf  Left, WENO reconstructed cell-avg. x-dir derivative of the velocity
        !!  @param dvelL_dy_vf  Left, WENO reconstructed cell-avg. y-dir derivative of the velocity
        !!  @param dvelL_dz_vf  Left, WENO reconstructed cell-avg. z-dir derivative of the velocity
        !!  @param dvelR_dx_vf Right, WENO reconstructed cell-avg. x-dir derivative of the velocity
        !!  @param dvelR_dy_vf Right, WENO reconstructed cell-avg. y-dir derivative of the velocity
        !!  @param dvelR_dz_vf Right, WENO reconstructed cell-avg. z-dir derivative of the velocity
        !!  @param flux_src_vf Intercell flux
        !!  @param norm_dir Dimensional splitting coordinate direction
        !!  @param ix Index bounds in  first coordinate direction
        !!  @param iy Index bounds in second coordinate direction
        !!  @param iz Index bounds in  third coordinate direction
    subroutine s_compute_cylindrical_viscous_source_flux(velL_vf, &
                                                         dvelL_dx_vf, &
                                                         dvelL_dy_vf, &
                                                         dvelL_dz_vf, &
                                                         velR_vf, &
                                                         dvelR_dx_vf, &
                                                         dvelR_dy_vf, &
                                                         dvelR_dz_vf, &
                                                         flux_src_vf, &
                                                         norm_dir, &
                                                         ix, iy, iz)

        type(scalar_field), &
            dimension(num_dims), &
            intent(in) :: velL_vf, velR_vf, &
                          dvelL_dx_vf, dvelR_dx_vf, &
                          dvelL_dy_vf, dvelR_dy_vf, &
                          dvelL_dz_vf, dvelR_dz_vf

        type(scalar_field), &
            dimension(sys_size), &
            intent(inout) :: flux_src_vf

        integer, intent(in) :: norm_dir

        type(int_bounds_info), intent(in) :: ix, iy, iz

        ! Arithmetic mean of the left and right, WENO-reconstructed, cell-
        ! boundary values of cell-average first-order spatial derivatives
        ! of velocity
        real(wp), dimension(num_dims) :: avg_vel
        real(wp), dimension(num_dims) :: dvel_avg_dx
        real(wp), dimension(num_dims) :: dvel_avg_dy
        real(wp), dimension(num_dims) :: dvel_avg_dz

        ! Viscous stress tensor
        real(wp), dimension(num_dims, num_dims) :: tau_Re

        ! Generic loop iterators
        integer :: i, j, k, l

        ! Viscous Stresses in z-direction ==================================
        if (norm_dir == 1) then
            if (shear_stress) then ! Shear stresses
                !$acc parallel loop collapse(3) gang vector default(present) private(avg_vel, dvel_avg_dx, tau_Re)
                do l = isz%beg, isz%end
                    do k = isy%beg, isy%end
                        do j = isx%beg, isx%end

                            dvel_avg_dx(1) = 5e-1_wp*(dvelL_dx_vf(1)%sf(j, k, l) &
                                                      + dvelR_dx_vf(1)%sf(j + 1, k, l))

                            tau_Re(1, 1) = (4._wp/3._wp)*dvel_avg_dx(1)/ &
                                           Re_avg_rsx_vf(j, k, l, 1)

                            flux_src_vf(momxb)%sf(j, k, l) = &
                                flux_src_vf(momxb)%sf(j, k, l) - &
                                tau_Re(1, 1)

                            flux_src_vf(E_idx)%sf(j, k, l) = &
                                flux_src_vf(E_idx)%sf(j, k, l) - &
                                vel_src_rsx_vf(j, k, l, 1)* &
                                tau_Re(1, 1)

                        end do
                    end do
                end do
            end if

            if (bulk_stress) then ! Bulk stresses
                !$acc parallel loop collapse(3) gang vector default(present) private(avg_vel, dvel_avg_dx, tau_Re)
                do l = isz%beg, isz%end
                    do k = isy%beg, isy%end
                        do j = isx%beg, isx%end

                            dvel_avg_dx(1) = 5e-1_wp*(dvelL_dx_vf(1)%sf(j, k, l) &
                                                      + dvelR_dx_vf(1)%sf(j + 1, k, l))

                            tau_Re(1, 1) = dvel_avg_dx(1)/ &
                                           Re_avg_rsx_vf(j, k, l, 2)

                            flux_src_vf(momxb)%sf(j, k, l) = &
                                flux_src_vf(momxb)%sf(j, k, l) - &
                                tau_Re(1, 1)

                            flux_src_vf(E_idx)%sf(j, k, l) = &
                                flux_src_vf(E_idx)%sf(j, k, l) - &
                                vel_src_rsx_vf(j, k, l, 1)* &
                                tau_Re(1, 1)

                        end do
                    end do
                end do
            end if

            if (n == 0) return

            if (shear_stress) then ! Shear stresses
                !$acc parallel loop collapse(3) gang vector default(present) private(avg_vel, dvel_avg_dx, dvel_avg_dy, tau_Re)
                do l = isz%beg, isz%end
                    do k = isy%beg, isy%end
                        do j = isx%beg, isx%end

                            avg_vel(2) = 5e-1_wp*(velL_vf(2)%sf(j, k, l) &
                                                  + velR_vf(2)%sf(j + 1, k, l))

                            !$acc loop seq
                            do i = 1, 2
                                dvel_avg_dy(i) = &
                                    5e-1_wp*(dvelL_dy_vf(i)%sf(j, k, l) &
                                             + dvelR_dy_vf(i)%sf(j + 1, k, l))
                            end do

                            dvel_avg_dx(2) = 5e-1_wp*(dvelL_dx_vf(2)%sf(j, k, l) &
                                                      + dvelR_dx_vf(2)%sf(j + 1, k, l))

                            tau_Re(1, 1) = -(2._wp/3._wp)*(dvel_avg_dy(2) + &
                                                           avg_vel(2)/y_cc(k))/ &
                                           Re_avg_rsx_vf(j, k, l, 1)

                            tau_Re(1, 2) = (dvel_avg_dy(1) + dvel_avg_dx(2))/ &
                                           Re_avg_rsx_vf(j, k, l, 1)

                            !$acc loop seq
                            do i = 1, 2
                                flux_src_vf(contxe + i)%sf(j, k, l) = &
                                    flux_src_vf(contxe + i)%sf(j, k, l) - &
                                    tau_Re(1, i)
                                flux_src_vf(E_idx)%sf(j, k, l) = &
                                    flux_src_vf(E_idx)%sf(j, k, l) - &
                                    vel_src_rsx_vf(j, k, l, i)* &
                                    tau_Re(1, i)
                            end do

                        end do
                    end do
                end do
            end if

            if (bulk_stress) then ! Bulk stresses
                !$acc parallel loop collapse(3) gang vector default(present) private(avg_vel,  dvel_avg_dy, tau_Re)
                do l = isz%beg, isz%end
                    do k = isy%beg, isy%end
                        do j = isx%beg, isx%end

                            avg_vel(2) = 5e-1_wp*(velL_vf(2)%sf(j, k, l) &
                                                  + velR_vf(2)%sf(j + 1, k, l))

                            dvel_avg_dy(2) = 5e-1_wp*(dvelL_dy_vf(2)%sf(j, k, l) &
                                                      + dvelR_dy_vf(2)%sf(j + 1, k, l))

                            tau_Re(1, 1) = (dvel_avg_dy(2) + &
                                            avg_vel(2)/y_cc(k))/ &
                                           Re_avg_rsx_vf(j, k, l, 2)

                            flux_src_vf(momxb)%sf(j, k, l) = &
                                flux_src_vf(momxb)%sf(j, k, l) - &
                                tau_Re(1, 1)

                            flux_src_vf(E_idx)%sf(j, k, l) = &
                                flux_src_vf(E_idx)%sf(j, k, l) - &
                                vel_src_rsx_vf(j, k, l, 1)* &
                                tau_Re(1, 1)

                        end do
                    end do
                end do
            end if

            if (p == 0) return

            if (shear_stress) then ! Shear stresses
                !$acc parallel loop collapse(3) gang vector default(present) private(avg_vel, dvel_avg_dx, dvel_avg_dz, tau_Re)
                do l = isz%beg, isz%end
                    do k = isy%beg, isy%end
                        do j = isx%beg, isx%end

                            !$acc loop seq
                            do i = 1, 3, 2
                                dvel_avg_dz(i) = &
                                    5e-1_wp*(dvelL_dz_vf(i)%sf(j, k, l) &
                                             + dvelR_dz_vf(i)%sf(j + 1, k, l))
                            end do

                            dvel_avg_dx(3) = 5e-1_wp*(dvelL_dx_vf(3)%sf(j, k, l) &
                                                      + dvelR_dx_vf(3)%sf(j + 1, k, l))

                            tau_Re(1, 1) = -(2._wp/3._wp)*dvel_avg_dz(3)/y_cc(k)/ &
                                           Re_avg_rsx_vf(j, k, l, 1)

                            tau_Re(1, 3) = (dvel_avg_dz(1)/y_cc(k) + dvel_avg_dx(3))/ &
                                           Re_avg_rsx_vf(j, k, l, 1)

                            !$acc loop seq
                            do i = 1, 3, 2

                                flux_src_vf(contxe + i)%sf(j, k, l) = &
                                    flux_src_vf(contxe + i)%sf(j, k, l) - &
                                    tau_Re(1, i)

                                flux_src_vf(E_idx)%sf(j, k, l) = &
                                    flux_src_vf(E_idx)%sf(j, k, l) - &
                                    vel_src_rsx_vf(j, k, l, i)* &
                                    tau_Re(1, i)

                            end do

                        end do
                    end do
                end do
            end if

            if (bulk_stress) then ! Bulk stresses
                !$acc parallel loop collapse(3) gang vector default(present) private( avg_vel, dvel_avg_dz, tau_Re)
                do l = isz%beg, isz%end
                    do k = isy%beg, isy%end
                        do j = isx%beg, isx%end

                            dvel_avg_dz(3) = 5e-1_wp*(dvelL_dz_vf(3)%sf(j, k, l) &
                                                      + dvelR_dz_vf(3)%sf(j + 1, k, l))

                            tau_Re(1, 1) = dvel_avg_dz(3)/y_cc(k)/ &
                                           Re_avg_rsx_vf(j, k, l, 2)

                            flux_src_vf(momxb)%sf(j, k, l) = &
                                flux_src_vf(momxb)%sf(j, k, l) - &
                                tau_Re(1, 1)

                            flux_src_vf(E_idx)%sf(j, k, l) = &
                                flux_src_vf(E_idx)%sf(j, k, l) - &
                                vel_src_rsx_vf(j, k, l, 1)* &
                                tau_Re(1, 1)

                        end do
                    end do
                end do
            end if
            ! END: Viscous Stresses in z-direction =============================

            ! Viscous Stresses in r-direction ==================================
        elseif (norm_dir == 2) then

            if (shear_stress) then ! Shear stresses

                !$acc parallel loop collapse(3) gang vector default(present) private(avg_vel, dvel_avg_dx, dvel_avg_dy, tau_Re)
                do l = isz%beg, isz%end
                    do k = isy%beg, isy%end
                        do j = isx%beg, isx%end

                            avg_vel(2) = 5e-1_wp*(velL_vf(2)%sf(j, k, l) &
                                                  + velR_vf(2)%sf(j, k + 1, l))

                            !$acc loop seq
                            do i = 1, 2

                                dvel_avg_dx(i) = &
                                    5e-1_wp*(dvelL_dx_vf(i)%sf(j, k, l) &
                                             + dvelR_dx_vf(i)%sf(j, k + 1, l))

                                dvel_avg_dy(i) = &
                                    5e-1_wp*(dvelL_dy_vf(i)%sf(j, k, l) &
                                             + dvelR_dy_vf(i)%sf(j, k + 1, l))

                            end do

                            tau_Re(2, 1) = (dvel_avg_dy(1) + dvel_avg_dx(2))/ &
                                           Re_avg_rsy_vf(k, j, l, 1)

                            tau_Re(2, 2) = (4._wp*dvel_avg_dy(2) &
                                            - 2._wp*dvel_avg_dx(1) &
                                            - 2._wp*avg_vel(2)/y_cb(k))/ &
                                           (3._wp*Re_avg_rsy_vf(k, j, l, 1))

                            !$acc loop seq
                            do i = 1, 2

                                flux_src_vf(contxe + i)%sf(j, k, l) = &
                                    flux_src_vf(contxe + i)%sf(j, k, l) - &
                                    tau_Re(2, i)

                                flux_src_vf(E_idx)%sf(j, k, l) = &
                                    flux_src_vf(E_idx)%sf(j, k, l) - &
                                    vel_src_rsy_vf(k, j, l, i)* &
                                    tau_Re(2, i)

                            end do

                        end do
                    end do
                end do
            end if

            if (bulk_stress) then              ! Bulk stresses
                !$acc parallel loop collapse(3) gang vector default(present) private(avg_vel, dvel_avg_dx, dvel_avg_dy, tau_Re)
                do l = isz%beg, isz%end
                    do k = isy%beg, isy%end
                        do j = isx%beg, isx%end

                            avg_vel(2) = 5e-1_wp*(velL_vf(2)%sf(j, k, l) &
                                                  + velR_vf(2)%sf(j, k + 1, l))

                            dvel_avg_dx(1) = 5e-1_wp*(dvelL_dx_vf(1)%sf(j, k, l) &
                                                      + dvelR_dx_vf(1)%sf(j, k + 1, l))

                            dvel_avg_dy(2) = 5e-1_wp*(dvelL_dy_vf(2)%sf(j, k, l) &
                                                      + dvelR_dy_vf(2)%sf(j, k + 1, l))

                            tau_Re(2, 2) = (dvel_avg_dx(1) + dvel_avg_dy(2) + &
                                            avg_vel(2)/y_cb(k))/ &
                                           Re_avg_rsy_vf(k, j, l, 2)

                            flux_src_vf(momxb + 1)%sf(j, k, l) = &
                                flux_src_vf(momxb + 1)%sf(j, k, l) - &
                                tau_Re(2, 2)

                            flux_src_vf(E_idx)%sf(j, k, l) = &
                                flux_src_vf(E_idx)%sf(j, k, l) - &
                                vel_src_rsy_vf(k, j, l, 2)* &
                                tau_Re(2, 2)

                        end do
                    end do
                end do
            end if

            if (p == 0) return

            if (shear_stress) then              ! Shear stresses
                !$acc parallel loop collapse(3) gang vector default(present) private(avg_vel,  dvel_avg_dy, dvel_avg_dz, tau_Re)
                do l = isz%beg, isz%end
                    do k = isy%beg, isy%end
                        do j = isx%beg, isx%end

                            avg_vel(3) = 5e-1_wp*(velL_vf(3)%sf(j, k, l) &
                                                  + velR_vf(3)%sf(j, k + 1, l))

                            !$acc loop seq
                            do i = 2, 3
                                dvel_avg_dz(i) = &
                                    5e-1_wp*(dvelL_dz_vf(i)%sf(j, k, l) &
                                             + dvelR_dz_vf(i)%sf(j, k + 1, l))
                            end do

                            dvel_avg_dy(3) = 5e-1_wp*(dvelL_dy_vf(3)%sf(j, k, l) &
                                                      + dvelR_dy_vf(3)%sf(j, k + 1, l))

                            tau_Re(2, 2) = -(2._wp/3._wp)*dvel_avg_dz(3)/y_cb(k)/ &
                                           Re_avg_rsy_vf(k, j, l, 1)

                            tau_Re(2, 3) = ((dvel_avg_dz(2) - avg_vel(3))/ &
                                            y_cb(k) + dvel_avg_dy(3))/ &
                                           Re_avg_rsy_vf(k, j, l, 1)

                            !$acc loop seq
                            do i = 2, 3

                                flux_src_vf(contxe + i)%sf(j, k, l) = &
                                    flux_src_vf(contxe + i)%sf(j, k, l) - &
                                    tau_Re(2, i)

                                flux_src_vf(E_idx)%sf(j, k, l) = &
                                    flux_src_vf(E_idx)%sf(j, k, l) - &
                                    vel_src_rsy_vf(k, j, l, i)* &
                                    tau_Re(2, i)

                            end do

                        end do
                    end do
                end do
            end if

            if (bulk_stress) then              ! Bulk stresses
                !$acc parallel loop collapse(3) gang vector default(present) private(avg_vel,  dvel_avg_dz, tau_Re)
                do l = isz%beg, isz%end
                    do k = isy%beg, isy%end
                        do j = isx%beg, isx%end

                            dvel_avg_dz(3) = 5e-1_wp*(dvelL_dz_vf(3)%sf(j, k, l) &
                                                      + dvelR_dz_vf(3)%sf(j, k + 1, l))

                            tau_Re(2, 2) = dvel_avg_dz(3)/y_cb(k)/ &
                                           Re_avg_rsy_vf(k, j, l, 2)

                            flux_src_vf(momxb + 1)%sf(j, k, l) = &
                                flux_src_vf(momxb + 1)%sf(j, k, l) - &
                                tau_Re(2, 2)

                            flux_src_vf(E_idx)%sf(j, k, l) = &
                                flux_src_vf(E_idx)%sf(j, k, l) - &
                                vel_src_rsy_vf(k, j, l, 2)* &
                                tau_Re(2, 2)

                        end do
                    end do
                end do
            end if
            ! END: Viscous Stresses in r-direction =============================

            ! Viscous Stresses in theta-direction ==================================
        else

            if (shear_stress) then              ! Shear stresses
                !$acc parallel loop collapse(3) gang vector default(present) private(avg_vel, dvel_avg_dx, dvel_avg_dy, dvel_avg_dz, tau_Re)
                do l = isz%beg, isz%end
                    do k = isy%beg, isy%end
                        do j = isx%beg, isx%end

                            !$acc loop seq
                            do i = 2, 3
                                avg_vel(i) = 5e-1_wp*(velL_vf(i)%sf(j, k, l) &
                                                      + velR_vf(i)%sf(j, k, l + 1))
                            end do

                            !$acc loop seq
                            do i = 1, 3, 2
                                dvel_avg_dx(i) = &
                                    5e-1_wp*(dvelL_dx_vf(i)%sf(j, k, l) &
                                             + dvelR_dx_vf(i)%sf(j, k, l + 1))
                            end do

                            do i = 2, 3
                                dvel_avg_dy(i) = &
                                    5e-1_wp*(dvelL_dy_vf(i)%sf(j, k, l) &
                                             + dvelR_dy_vf(i)%sf(j, k, l + 1))
                            end do

                            !$acc loop seq
                            do i = 1, 3
                                dvel_avg_dz(i) = &
                                    5e-1_wp*(dvelL_dz_vf(i)%sf(j, k, l) &
                                             + dvelR_dz_vf(i)%sf(j, k, l + 1))
                            end do

                            tau_Re(3, 1) = (dvel_avg_dz(1)/y_cc(k) + dvel_avg_dx(3))/ &
                                           Re_avg_rsz_vf(l, k, j, 1)/ &
                                           y_cc(k)

                            tau_Re(3, 2) = ((dvel_avg_dz(2) - avg_vel(3))/ &
                                            y_cc(k) + dvel_avg_dy(3))/ &
                                           Re_avg_rsz_vf(l, k, j, 1)/ &
                                           y_cc(k)

                            tau_Re(3, 3) = (4._wp*dvel_avg_dz(3)/y_cc(k) &
                                            - 2._wp*dvel_avg_dx(1) &
                                            - 2._wp*dvel_avg_dy(2) &
                                            + 4._wp*avg_vel(2)/y_cc(k))/ &
                                           (3._wp*Re_avg_rsz_vf(l, k, j, 1))/ &
                                           y_cc(k)

                            !$acc loop seq
                            do i = 1, 3
                                flux_src_vf(contxe + i)%sf(j, k, l) = &
                                    flux_src_vf(contxe + i)%sf(j, k, l) - &
                                    tau_Re(3, i)

                                flux_src_vf(E_idx)%sf(j, k, l) = &
                                    flux_src_vf(E_idx)%sf(j, k, l) - &
                                    vel_src_rsz_vf(l, k, j, i)* &
                                    tau_Re(3, i)
                            end do

                        end do
                    end do
                end do
            end if

            if (bulk_stress) then              ! Bulk stresses
                !$acc parallel loop collapse(3) gang vector default(present) private(avg_vel, dvel_avg_dx, dvel_avg_dy, dvel_avg_dz, tau_Re)
                do l = isz%beg, isz%end
                    do k = isy%beg, isy%end
                        do j = isx%beg, isx%end

                            avg_vel(2) = 5e-1_wp*(velL_vf(2)%sf(j, k, l) &
                                                  + velR_vf(2)%sf(j, k, l + 1))

                            dvel_avg_dx(1) = 5e-1_wp*(dvelL_dx_vf(1)%sf(j, k, l) &
                                                      + dvelR_dx_vf(1)%sf(j, k, l + 1))

                            dvel_avg_dy(2) = 5e-1_wp*(dvelL_dy_vf(2)%sf(j, k, l) &
                                                      + dvelR_dy_vf(2)%sf(j, k, l + 1))

                            dvel_avg_dz(3) = 5e-1_wp*(dvelL_dz_vf(3)%sf(j, k, l) &
                                                      + dvelR_dz_vf(3)%sf(j, k, l + 1))

                            tau_Re(3, 3) = (dvel_avg_dx(1) &
                                            + dvel_avg_dy(2) &
                                            + dvel_avg_dz(3)/y_cc(k) &
                                            + avg_vel(2)/y_cc(k))/ &
                                           Re_avg_rsz_vf(l, k, j, 2)/ &
                                           y_cc(k)

                            flux_src_vf(momxe)%sf(j, k, l) = &
                                flux_src_vf(momxe)%sf(j, k, l) - &
                                tau_Re(3, 3)

                            flux_src_vf(E_idx)%sf(j, k, l) = &
                                flux_src_vf(E_idx)%sf(j, k, l) - &
                                vel_src_rsz_vf(l, k, j, 3)* &
                                tau_Re(3, 3)

                        end do
                    end do
                end do
            end if

        end if
        ! END: Viscous Stresses in theta-direction =============================

    end subroutine s_compute_cylindrical_viscous_source_flux

    !>  The goal of this subroutine is to evaluate and account
        !!      for the contribution of viscous stresses in the source
        !!      flux for the momentum and energy.
        !!  @param velL_vf  Left, WENO reconstructed, cell-boundary values of the velocity
        !!  @param velR_vf Right, WENO reconstructed, cell-boundary values of the velocity
        !!  @param dvelL_dx_vf  Left, WENO reconstructed cell-avg. x-dir derivative of the velocity
        !!  @param dvelL_dy_vf  Left, WENO reconstructed cell-avg. y-dir derivative of the velocity
        !!  @param dvelL_dz_vf  Left, WENO reconstructed cell-avg. z-dir derivative of the velocity
        !!  @param dvelR_dx_vf Right, WENO reconstructed cell-avg. x-dir derivative of the velocity
        !!  @param dvelR_dy_vf Right, WENO reconstructed cell-avg. y-dir derivative of the velocity
        !!  @param dvelR_dz_vf Right, WENO reconstructed cell-avg. z-dir derivative of the velocity
        !!  @param flux_src_vf Intercell flux
        !!  @param norm_dir Dimensional splitting coordinate direction
        !!  @param ix Index bounds in  first coordinate direction
        !!  @param iy Index bounds in second coordinate direction
        !!  @param iz Index bounds in  third coordinate direction
    subroutine s_compute_cartesian_viscous_source_flux(velL_vf, &
                                                       dvelL_dx_vf, &
                                                       dvelL_dy_vf, &
                                                       dvelL_dz_vf, &
                                                       velR_vf, &
                                                       dvelR_dx_vf, &
                                                       dvelR_dy_vf, &
                                                       dvelR_dz_vf, &
                                                       flux_src_vf, &
                                                       norm_dir, &
                                                       ix, iy, iz)

        type(scalar_field), &
            dimension(num_dims), &
            intent(in) :: velL_vf, velR_vf, &
                          dvelL_dx_vf, dvelR_dx_vf, &
                          dvelL_dy_vf, dvelR_dy_vf, &
                          dvelL_dz_vf, dvelR_dz_vf

        type(scalar_field), &
            dimension(sys_size), &
            intent(inout) :: flux_src_vf

        integer, intent(in) :: norm_dir
        type(int_bounds_info), intent(in) :: ix, iy, iz

        ! Arithmetic mean of the left and right, WENO-reconstructed, cell-
        ! boundary values of cell-average first-order spatial derivatives
        ! of velocity
        real(wp), dimension(num_dims) :: dvel_avg_dx
        real(wp), dimension(num_dims) :: dvel_avg_dy
        real(wp), dimension(num_dims) :: dvel_avg_dz

        real(wp), dimension(num_dims, num_dims) :: tau_Re !< Viscous stress tensor

        integer :: i, j, k, l !< Generic loop iterators

        ! Viscous Stresses in x-direction ==================================
        if (norm_dir == 1) then

            if (shear_stress) then              ! Shear stresses
                !$acc parallel loop collapse(3) gang vector default(present) private( dvel_avg_dx, tau_Re)
                do l = isz%beg, isz%end
                    do k = isy%beg, isy%end
                        do j = isx%beg, isx%end

                            dvel_avg_dx(1) = 5e-1_wp*(dvelL_dx_vf(1)%sf(j, k, l) &
                                                      + dvelR_dx_vf(1)%sf(j + 1, k, l))

                            tau_Re(1, 1) = (4._wp/3._wp)*dvel_avg_dx(1)/ &
                                           Re_avg_rsx_vf(j, k, l, 1)

                            flux_src_vf(momxb)%sf(j, k, l) = &
                                flux_src_vf(momxb)%sf(j, k, l) - &
                                tau_Re(1, 1)

                            flux_src_vf(E_idx)%sf(j, k, l) = &
                                flux_src_vf(E_idx)%sf(j, k, l) - &
                                vel_src_rsx_vf(j, k, l, 1)* &
                                tau_Re(1, 1)

                        end do
                    end do
                end do
            end if

            if (bulk_stress) then              ! Bulk stresses
                !$acc parallel loop collapse(3) gang vector default(present) private( dvel_avg_dx, tau_Re)
                do l = isz%beg, isz%end
                    do k = isy%beg, isy%end
                        do j = isx%beg, isx%end

                            dvel_avg_dx(1) = 5e-1_wp*(dvelL_dx_vf(1)%sf(j, k, l) &
                                                      + dvelR_dx_vf(1)%sf(j + 1, k, l))

                            tau_Re(1, 1) = dvel_avg_dx(1)/ &
                                           Re_avg_rsx_vf(j, k, l, 2)

                            flux_src_vf(momxb)%sf(j, k, l) = &
                                flux_src_vf(momxb)%sf(j, k, l) - &
                                tau_Re(1, 1)

                            flux_src_vf(E_idx)%sf(j, k, l) = &
                                flux_src_vf(E_idx)%sf(j, k, l) - &
                                vel_src_rsx_vf(j, k, l, 1)* &
                                tau_Re(1, 1)

                        end do
                    end do
                end do
            end if

            if (n == 0) return

            if (shear_stress) then              ! Shear stresses
                !$acc parallel loop collapse(3) gang vector default(present) private(dvel_avg_dx, dvel_avg_dy, tau_Re)
                do l = isz%beg, isz%end
                    do k = isy%beg, isy%end
                        do j = isx%beg, isx%end

                            !$acc loop seq
                            do i = 1, 2
                                dvel_avg_dy(i) = &
                                    5e-1_wp*(dvelL_dy_vf(i)%sf(j, k, l) &
                                             + dvelR_dy_vf(i)%sf(j + 1, k, l))
                            end do

                            dvel_avg_dx(2) = 5e-1_wp*(dvelL_dx_vf(2)%sf(j, k, l) &
                                                      + dvelR_dx_vf(2)%sf(j + 1, k, l))

                            tau_Re(1, 1) = -(2._wp/3._wp)*dvel_avg_dy(2)/ &
                                           Re_avg_rsx_vf(j, k, l, 1)

                            tau_Re(1, 2) = (dvel_avg_dy(1) + dvel_avg_dx(2))/ &
                                           Re_avg_rsx_vf(j, k, l, 1)

                            !$acc loop seq
                            do i = 1, 2

                                flux_src_vf(contxe + i)%sf(j, k, l) = &
                                    flux_src_vf(contxe + i)%sf(j, k, l) - &
                                    tau_Re(1, i)

                                flux_src_vf(E_idx)%sf(j, k, l) = &
                                    flux_src_vf(E_idx)%sf(j, k, l) - &
                                    vel_src_rsx_vf(j, k, l, i)* &
                                    tau_Re(1, i)

                            end do

                        end do
                    end do
                end do
            end if

            if (bulk_stress) then              ! Bulk stresses
                !$acc parallel loop collapse(3) gang vector default(present) private( dvel_avg_dy, tau_Re)
                do l = isz%beg, isz%end
                    do k = isy%beg, isy%end
                        do j = isx%beg, isx%end

                            dvel_avg_dy(2) = 5e-1_wp*(dvelL_dy_vf(2)%sf(j, k, l) &
                                                      + dvelR_dy_vf(2)%sf(j + 1, k, l))

                            tau_Re(1, 1) = dvel_avg_dy(2)/ &
                                           Re_avg_rsx_vf(j, k, l, 2)

                            flux_src_vf(momxb)%sf(j, k, l) = &
                                flux_src_vf(momxb)%sf(j, k, l) - &
                                tau_Re(1, 1)

                            flux_src_vf(E_idx)%sf(j, k, l) = &
                                flux_src_vf(E_idx)%sf(j, k, l) - &
                                vel_src_rsx_vf(j, k, l, 1)* &
                                tau_Re(1, 1)

                        end do
                    end do
                end do
            end if

            if (p == 0) return

            if (shear_stress) then              ! Shear stresses
                !$acc parallel loop collapse(3) gang vector default(present) private( dvel_avg_dx, dvel_avg_dz, tau_Re)
                do l = isz%beg, isz%end
                    do k = isy%beg, isy%end
                        do j = isx%beg, isx%end

                            !$acc loop seq
                            do i = 1, 3, 2
                                dvel_avg_dz(i) = &
                                    5e-1_wp*(dvelL_dz_vf(i)%sf(j, k, l) &
                                             + dvelR_dz_vf(i)%sf(j + 1, k, l))
                            end do

                            dvel_avg_dx(3) = 5e-1_wp*(dvelL_dx_vf(3)%sf(j, k, l) &
                                                      + dvelR_dx_vf(3)%sf(j + 1, k, l))

                            tau_Re(1, 1) = -(2._wp/3._wp)*dvel_avg_dz(3)/ &
                                           Re_avg_rsx_vf(j, k, l, 1)

                            tau_Re(1, 3) = (dvel_avg_dz(1) + dvel_avg_dx(3))/ &
                                           Re_avg_rsx_vf(j, k, l, 1)

                            !$acc loop seq
                            do i = 1, 3, 2
                                flux_src_vf(contxe + i)%sf(j, k, l) = &
                                    flux_src_vf(contxe + i)%sf(j, k, l) - &
                                    tau_Re(1, i)

                                flux_src_vf(E_idx)%sf(j, k, l) = &
                                    flux_src_vf(E_idx)%sf(j, k, l) - &
                                    vel_src_rsx_vf(j, k, l, i)* &
                                    tau_Re(1, i)

                            end do

                        end do
                    end do
                end do
            end if

            if (bulk_stress) then              ! Bulk stresses
                !$acc parallel loop collapse(3) gang vector default(present) private( dvel_avg_dz, tau_Re)
                do l = isz%beg, isz%end
                    do k = isy%beg, isy%end
                        do j = isx%beg, isx%end

                            dvel_avg_dz(3) = 5e-1_wp*(dvelL_dz_vf(3)%sf(j, k, l) &
                                                      + dvelR_dz_vf(3)%sf(j + 1, k, l))

                            tau_Re(1, 1) = dvel_avg_dz(3)/ &
                                           Re_avg_rsx_vf(j, k, l, 2)

                            flux_src_vf(momxb)%sf(j, k, l) = &
                                flux_src_vf(momxb)%sf(j, k, l) - &
                                tau_Re(1, 1)

                            flux_src_vf(E_idx)%sf(j, k, l) = &
                                flux_src_vf(E_idx)%sf(j, k, l) - &
                                vel_src_rsx_vf(j, k, l, 1)* &
                                tau_Re(1, 1)

                        end do
                    end do
                end do
            end if
            ! END: Viscous Stresses in x-direction =============================

            ! Viscous Stresses in y-direction ==================================
        elseif (norm_dir == 2) then

            if (shear_stress) then              ! Shear stresses
                !$acc parallel loop collapse(3) gang vector default(present) private( dvel_avg_dx, dvel_avg_dy, tau_Re)
                do l = isz%beg, isz%end
                    do k = isy%beg, isy%end
                        do j = isx%beg, isx%end

                            !$acc loop seq
                            do i = 1, 2

                                dvel_avg_dx(i) = &
                                    5e-1_wp*(dvelL_dx_vf(i)%sf(j, k, l) &
                                             + dvelR_dx_vf(i)%sf(j, k + 1, l))

                                dvel_avg_dy(i) = &
                                    5e-1_wp*(dvelL_dy_vf(i)%sf(j, k, l) &
                                             + dvelR_dy_vf(i)%sf(j, k + 1, l))

                            end do

                            tau_Re(2, 1) = (dvel_avg_dy(1) + dvel_avg_dx(2))/ &
                                           Re_avg_rsy_vf(k, j, l, 1)

                            tau_Re(2, 2) = (4._wp*dvel_avg_dy(2) &
                                            - 2._wp*dvel_avg_dx(1))/ &
                                           (3._wp*Re_avg_rsy_vf(k, j, l, 1))

                            !$acc loop seq
                            do i = 1, 2

                                flux_src_vf(contxe + i)%sf(j, k, l) = &
                                    flux_src_vf(contxe + i)%sf(j, k, l) - &
                                    tau_Re(2, i)

                                flux_src_vf(E_idx)%sf(j, k, l) = &
                                    flux_src_vf(E_idx)%sf(j, k, l) - &
                                    vel_src_rsy_vf(k, j, l, i)* &
                                    tau_Re(2, i)

                            end do

                        end do
                    end do
                end do
            end if

            if (bulk_stress) then              ! Bulk stresses
                !$acc parallel loop collapse(3) gang vector default(present) private( dvel_avg_dx, dvel_avg_dy, tau_Re)
                do l = isz%beg, isz%end
                    do k = isy%beg, isy%end
                        do j = isx%beg, isx%end

                            dvel_avg_dx(1) = 5e-1_wp*(dvelL_dx_vf(1)%sf(j, k, l) &
                                                      + dvelR_dx_vf(1)%sf(j, k + 1, l))

                            dvel_avg_dy(2) = 5e-1_wp*(dvelL_dy_vf(2)%sf(j, k, l) &
                                                      + dvelR_dy_vf(2)%sf(j, k + 1, l))

                            tau_Re(2, 2) = (dvel_avg_dx(1) + dvel_avg_dy(2))/ &
                                           Re_avg_rsy_vf(k, j, l, 2)

                            flux_src_vf(momxb + 1)%sf(j, k, l) = &
                                flux_src_vf(momxb + 1)%sf(j, k, l) - &
                                tau_Re(2, 2)

                            flux_src_vf(E_idx)%sf(j, k, l) = &
                                flux_src_vf(E_idx)%sf(j, k, l) - &
                                vel_src_rsy_vf(k, j, l, 2)* &
                                tau_Re(2, 2)

                        end do
                    end do
                end do
            end if

            if (p == 0) return

            if (shear_stress) then              ! Shear stresses
                !$acc parallel loop collapse(3) gang vector default(present) private(  dvel_avg_dy, dvel_avg_dz, tau_Re)
                do l = isz%beg, isz%end
                    do k = isy%beg, isy%end
                        do j = isx%beg, isx%end

                            !$acc loop seq
                            do i = 2, 3
                                dvel_avg_dz(i) = &
                                    5e-1_wp*(dvelL_dz_vf(i)%sf(j, k, l) &
                                             + dvelR_dz_vf(i)%sf(j, k + 1, l))
                            end do

                            dvel_avg_dy(3) = 5e-1_wp*(dvelL_dy_vf(3)%sf(j, k, l) &
                                                      + dvelR_dy_vf(3)%sf(j, k + 1, l))

                            tau_Re(2, 2) = -(2._wp/3._wp)*dvel_avg_dz(3)/ &
                                           Re_avg_rsy_vf(k, j, l, 1)

                            tau_Re(2, 3) = (dvel_avg_dz(2) + dvel_avg_dy(3))/ &
                                           Re_avg_rsy_vf(k, j, l, 1)

                            !$acc loop seq
                            do i = 2, 3

                                flux_src_vf(contxe + i)%sf(j, k, l) = &
                                    flux_src_vf(contxe + i)%sf(j, k, l) - &
                                    tau_Re(2, i)

                                flux_src_vf(E_idx)%sf(j, k, l) = &
                                    flux_src_vf(E_idx)%sf(j, k, l) - &
                                    vel_src_rsy_vf(k, j, l, i)* &
                                    tau_Re(2, i)

                            end do

                        end do
                    end do
                end do
            end if

            if (bulk_stress) then              ! Bulk stresses
                !$acc parallel loop collapse(3) gang vector default(present) private( dvel_avg_dz, tau_Re)
                do l = isz%beg, isz%end
                    do k = isy%beg, isy%end
                        do j = isx%beg, isx%end

                            dvel_avg_dz(3) = 5e-1_wp*(dvelL_dz_vf(3)%sf(j, k, l) &
                                                      + dvelR_dz_vf(3)%sf(j, k + 1, l))

                            tau_Re(2, 2) = dvel_avg_dz(3)/ &
                                           Re_avg_rsy_vf(k, j, l, 2)

                            flux_src_vf(momxb + 1)%sf(j, k, l) = &
                                flux_src_vf(momxb + 1)%sf(j, k, l) - &
                                tau_Re(2, 2)

                            flux_src_vf(E_idx)%sf(j, k, l) = &
                                flux_src_vf(E_idx)%sf(j, k, l) - &
                                vel_src_rsy_vf(k, j, l, 2)* &
                                tau_Re(2, 2)

                        end do
                    end do
                end do
            end if
            ! END: Viscous Stresses in y-direction =============================

            ! Viscous Stresses in z-direction ==================================
        else

            if (shear_stress) then              ! Shear stresses
                !$acc parallel loop collapse(3) gang vector default(present) private( dvel_avg_dx, dvel_avg_dy, dvel_avg_dz, tau_Re)
                do l = isz%beg, isz%end
                    do k = isy%beg, isy%end
                        do j = isx%beg, isx%end

                            !$acc loop seq
                            do i = 1, 3, 2
                                dvel_avg_dx(i) = &
                                    5e-1_wp*(dvelL_dx_vf(i)%sf(j, k, l) &
                                             + dvelR_dx_vf(i)%sf(j, k, l + 1))
                            end do

                            !$acc loop seq
                            do i = 2, 3
                                dvel_avg_dy(i) = &
                                    5e-1_wp*(dvelL_dy_vf(i)%sf(j, k, l) &
                                             + dvelR_dy_vf(i)%sf(j, k, l + 1))
                            end do

                            !$acc loop seq
                            do i = 1, 3
                                dvel_avg_dz(i) = &
                                    5e-1_wp*(dvelL_dz_vf(i)%sf(j, k, l) &
                                             + dvelR_dz_vf(i)%sf(j, k, l + 1))
                            end do

                            tau_Re(3, 1) = (dvel_avg_dz(1) + dvel_avg_dx(3))/ &
                                           Re_avg_rsz_vf(l, k, j, 1)

                            tau_Re(3, 2) = (dvel_avg_dz(2) + dvel_avg_dy(3))/ &
                                           Re_avg_rsz_vf(l, k, j, 1)

                            tau_Re(3, 3) = (4._wp*dvel_avg_dz(3) &
                                            - 2._wp*dvel_avg_dx(1) &
                                            - 2._wp*dvel_avg_dy(2))/ &
                                           (3._wp*Re_avg_rsz_vf(l, k, j, 1))

                            !$acc loop seq
                            do i = 1, 3

                                flux_src_vf(contxe + i)%sf(j, k, l) = &
                                    flux_src_vf(contxe + i)%sf(j, k, l) - &
                                    tau_Re(3, i)

                                flux_src_vf(E_idx)%sf(j, k, l) = &
                                    flux_src_vf(E_idx)%sf(j, k, l) - &
                                    vel_src_rsz_vf(l, k, j, i)* &
                                    tau_Re(3, i)

                            end do

                        end do
                    end do
                end do
            end if

            if (bulk_stress) then              ! Bulk stresses
                !$acc parallel loop collapse(3) gang vector default(present) private( dvel_avg_dx, dvel_avg_dy, dvel_avg_dz, tau_Re)
                do l = isz%beg, isz%end
                    do k = isy%beg, isy%end
                        do j = isx%beg, isx%end

                            dvel_avg_dx(1) = 5e-1_wp*(dvelL_dx_vf(1)%sf(j, k, l) &
                                                      + dvelR_dx_vf(1)%sf(j, k, l + 1))

                            dvel_avg_dy(2) = 5e-1_wp*(dvelL_dy_vf(2)%sf(j, k, l) &
                                                      + dvelR_dy_vf(2)%sf(j, k, l + 1))

                            dvel_avg_dz(3) = 5e-1_wp*(dvelL_dz_vf(3)%sf(j, k, l) &
                                                      + dvelR_dz_vf(3)%sf(j, k, l + 1))

                            tau_Re(3, 3) = (dvel_avg_dx(1) &
                                            + dvel_avg_dy(2) &
                                            + dvel_avg_dz(3))/ &
                                           Re_avg_rsz_vf(l, k, j, 2)

                            flux_src_vf(momxe)%sf(j, k, l) = &
                                flux_src_vf(momxe)%sf(j, k, l) - &
                                tau_Re(3, 3)

                            flux_src_vf(E_idx)%sf(j, k, l) = &
                                flux_src_vf(E_idx)%sf(j, k, l) - &
                                vel_src_rsz_vf(l, k, j, 3)* &
                                tau_Re(3, 3)

                        end do
                    end do
                end do
            end if

        end if
        ! END: Viscous Stresses in z-direction =============================

    end subroutine s_compute_cartesian_viscous_source_flux

    !>  Deallocation and/or disassociation procedures that are
        !!      needed to finalize the selected Riemann problem solver
        !!  @param flux_vf       Intercell fluxes
        !!  @param flux_src_vf   Intercell source fluxes
        !!  @param flux_gsrc_vf  Intercell geometric source fluxes
        !!  @param norm_dir Dimensional splitting coordinate direction
        !!  @param ix   Index bounds in  first coordinate direction
        !!  @param iy   Index bounds in second coordinate direction
        !!  @param iz   Index bounds in  third coordinate direction
    subroutine s_finalize_riemann_solver(flux_vf, flux_src_vf, &
                                         flux_gsrc_vf, &
                                         norm_dir, ix, iy, iz)

        type(scalar_field), &
            dimension(sys_size), &
            intent(inout) :: flux_vf, flux_src_vf, flux_gsrc_vf

        integer, intent(in) :: norm_dir
        type(int_bounds_info), intent(in) :: ix, iy, iz

        integer :: i, j, k, l !< Generic loop iterators

        ! Reshaping Outputted Data in y-direction ==========================
        if (norm_dir == 2) then
            !$acc parallel loop collapse(4) gang vector default(present)
            do i = 1, sys_size
                do l = is3%beg, is3%end
                    do j = is1%beg, is1%end
                        do k = is2%beg, is2%end
                            flux_vf(i)%sf(k, j, l) = &
                                flux_rsy_vf(j, k, l, i)
                        end do
                    end do
                end do
            end do

            if (cyl_coord) then
                !$acc parallel loop collapse(4) gang vector default(present)
                do i = 1, sys_size
                    do l = is3%beg, is3%end
                        do j = is1%beg, is1%end
                            do k = is2%beg, is2%end
                                flux_gsrc_vf(i)%sf(k, j, l) = &
                                    flux_gsrc_rsy_vf(j, k, l, i)
                            end do
                        end do
                    end do
                end do
            end if

            !$acc parallel loop collapse(3) gang vector default(present)
            do l = is3%beg, is3%end
                do j = is1%beg, is1%end
                    do k = is2%beg, is2%end
                        flux_src_vf(advxb)%sf(k, j, l) = &
                            flux_src_rsy_vf(j, k, l, advxb)
                    end do
                end do
            end do

            if (riemann_solver == 1) then
                !$acc parallel loop collapse(4) gang vector default(present)
                do i = advxb + 1, advxe
                    do l = is3%beg, is3%end
                        do j = is1%beg, is1%end
                            do k = is2%beg, is2%end
                                flux_src_vf(i)%sf(k, j, l) = &
                                    flux_src_rsy_vf(j, k, l, i)
                            end do
                        end do
                    end do
                end do

            end if
            ! ==================================================================
            ! Reshaping Outputted Data in z-direction ==========================
        elseif (norm_dir == 3) then
            !$acc parallel loop collapse(4) gang vector default(present)
            do i = 1, sys_size
                do j = is1%beg, is1%end
                    do k = is2%beg, is2%end
                        do l = is3%beg, is3%end

                            flux_vf(i)%sf(l, k, j) = &
                                flux_rsz_vf(j, k, l, i)
                        end do
                    end do
                end do
            end do
            if (grid_geometry == 3) then
                !$acc parallel loop collapse(4) gang vector default(present)
                do i = 1, sys_size
                    do j = is1%beg, is1%end
                        do k = is2%beg, is2%end
                            do l = is3%beg, is3%end

                                flux_gsrc_vf(i)%sf(l, k, j) = &
                                    flux_gsrc_rsz_vf(j, k, l, i)
                            end do
                        end do
                    end do
                end do
            end if

            !$acc parallel loop collapse(3) gang vector default(present)
            do j = is1%beg, is1%end
                do k = is2%beg, is2%end
                    do l = is3%beg, is3%end
                        flux_src_vf(advxb)%sf(l, k, j) = &
                            flux_src_rsz_vf(j, k, l, advxb)
                    end do
                end do
            end do

            if (riemann_solver == 1) then
                !$acc parallel loop collapse(4) gang vector default(present)
                do i = advxb + 1, advxe
                    do j = is1%beg, is1%end
                        do k = is2%beg, is2%end
                            do l = is3%beg, is3%end
                                flux_src_vf(i)%sf(l, k, j) = &
                                    flux_src_rsz_vf(j, k, l, i)
                            end do
                        end do
                    end do
                end do

            end if
        elseif (norm_dir == 1) then
            !$acc parallel loop collapse(4) gang vector default(present)
            do i = 1, sys_size
                do l = is3%beg, is3%end
                    do k = is2%beg, is2%end
                        do j = is1%beg, is1%end
                            flux_vf(i)%sf(j, k, l) = &
                                flux_rsx_vf(j, k, l, i)
                        end do
                    end do
                end do
            end do

            !$acc parallel loop collapse(3) gang vector default(present)
            do l = is3%beg, is3%end
                do k = is2%beg, is2%end
                    do j = is1%beg, is1%end
                        flux_src_vf(advxb)%sf(j, k, l) = &
                            flux_src_rsx_vf(j, k, l, advxb)
                    end do
                end do
            end do

            if (riemann_solver == 1) then
                !$acc parallel loop collapse(4) gang vector default(present)
                do i = advxb + 1, advxe
                    do l = is3%beg, is3%end
                        do k = is2%beg, is2%end
                            do j = is1%beg, is1%end
                                flux_src_vf(i)%sf(j, k, l) = &
                                    flux_src_rsx_vf(j, k, l, i)
                            end do
                        end do
                    end do
                end do
            end if
        end if

        ! ==================================================================

        ! ==================================================================

    end subroutine s_finalize_riemann_solver

    !> Module deallocation and/or disassociation procedures
    subroutine s_finalize_riemann_solvers_module

        if (viscous) then
            @:DEALLOCATE(Re_avg_rsx_vf)
        end if
        @:DEALLOCATE(vel_src_rsx_vf)
        @:DEALLOCATE(flux_rsx_vf)
        @:DEALLOCATE(flux_src_rsx_vf)
        @:DEALLOCATE(flux_gsrc_rsx_vf)
        if (qbmm) then
            @:DEALLOCATE(mom_sp_rsx_vf)
        end if

        if (n == 0) return

        if (viscous) then
            @:DEALLOCATE(Re_avg_rsy_vf)
        end if
        @:DEALLOCATE(vel_src_rsy_vf)
        @:DEALLOCATE(flux_rsy_vf)
        @:DEALLOCATE(flux_src_rsy_vf)
        @:DEALLOCATE(flux_gsrc_rsy_vf)
        if (qbmm) then
            @:DEALLOCATE(mom_sp_rsy_vf)
        end if

        if (p == 0) return

        if (viscous) then
            @:DEALLOCATE(Re_avg_rsz_vf)
        end if
        @:DEALLOCATE(vel_src_rsz_vf)
        @:DEALLOCATE(flux_rsz_vf)
        @:DEALLOCATE(flux_src_rsz_vf)
        @:DEALLOCATE(flux_gsrc_rsz_vf)
        if (qbmm) then
            @:DEALLOCATE(mom_sp_rsz_vf)
        end if

    end subroutine s_finalize_riemann_solvers_module

end module m_riemann_solvers<|MERGE_RESOLUTION|>--- conflicted
+++ resolved
@@ -734,13 +734,8 @@
                                 end do
                             end if
 
-<<<<<<< HEAD
-                            ! ENERGY UPDATE
-                            if (bubbles) then
-=======
                             ! Energy
                             if (bubbles_euler) then
->>>>>>> e6695af0
                                 flux_rs${XYZ}$_vf(j, k, l, E_idx) = &
                                     (s_M*vel_R(dir_idx(1))*(E_R + pres_R - ptilde_R) &
                                      - s_P*vel_L(dir_idx(1))*(E_L + pres_L - ptilde_L) &
