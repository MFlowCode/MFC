<<<<<<< HEAD
!>
!! @file m_riemann_solvers.f90
!! @brief Contains module m_riemann_solvers

!> @brief This module features a database of approximate and exact Riemann
!!              problem solvers for the Navier-Stokes system of equations, which
!!              is supplemented by appropriate advection equations that are used
!!              to capture the material interfaces. The closure of the system is
!!              achieved by the stiffened gas equation of state and any required
!!              mixture relations. Surface tension effects are accounted for and
!!              are modeled by means of a volume force acting across the diffuse
!!              material interface region. The implementation details of viscous
!!              and capillary effects, into the Riemann solvers, may be found in
!!              Perigaud and Saurel (2005). Note that both effects are available
!!              only in the volume fraction model. At this time, the approximate
!!              and exact Riemann solvers that are listed below are available:
!!                  1) Harten-Lax-van Leer (HLL)
!!                  2) Harten-Lax-van Leer-Contact (HLLC)
!!                  3) Exact
!!                  4) Harten-Lax-van Leer Discontinuities (HLLD) - for MHD only

#:include 'case.fpp'
#:include 'macros.fpp'
#:include 'inline_riemann.fpp'

module m_riemann_solvers

    use m_derived_types        !< Definitions of the derived types

    use m_global_parameters    !< Definitions of the global parameters

    use m_mpi_proxy            !< Message passing interface (MPI) module proxy

    use m_variables_conversion !< State variables type conversion procedures

    use m_bubbles              !< To get the bubble wall pressure function

    use m_bubbles_EE

    use m_surface_tension      !< To get the capilary fluxes

    use m_chemistry

    use m_thermochem, only: &
        gas_constant, get_mixture_molecular_weight, &
        get_mixture_specific_heat_cv_mass, get_mixture_energy_mass, &
        get_species_specific_heats_r, get_species_enthalpies_rt, &
        get_mixture_specific_heat_cp_mass

    implicit none

    private; public :: s_initialize_riemann_solvers_module, &
 s_riemann_solver, &
 s_hll_riemann_solver, &
 s_hllc_riemann_solver, &
 s_hlld_riemann_solver, &
 s_finalize_riemann_solvers_module

    !> The cell-boundary values of the fluxes (src - source) that are computed
    !! through the chosen Riemann problem solver, and the direct evaluation of
    !! source terms, by using the left and right states given in qK_prim_rs_vf,
    !! dqK_prim_ds_vf where ds = dx, dy or dz.
    !> @{

    real(wp), allocatable, dimension(:, :, :, :) :: flux_rsx_vf, flux_src_rsx_vf
    real(wp), allocatable, dimension(:, :, :, :) :: flux_rsy_vf, flux_src_rsy_vf
    real(wp), allocatable, dimension(:, :, :, :) :: flux_rsz_vf, flux_src_rsz_vf
    !$acc declare create( flux_rsx_vf, flux_src_rsx_vf, flux_rsy_vf,  &
    !$acc   flux_src_rsy_vf, flux_rsz_vf, flux_src_rsz_vf )
    !> @}

    !> The cell-boundary values of the geometrical source flux that are computed
    !! through the chosen Riemann problem solver by using the left and right
    !! states given in qK_prim_rs_vf. Currently 2D axisymmetric for inviscid only.
    !> @{

    real(wp), allocatable, dimension(:, :, :, :) :: flux_gsrc_rsx_vf !<
    real(wp), allocatable, dimension(:, :, :, :) :: flux_gsrc_rsy_vf !<
    real(wp), allocatable, dimension(:, :, :, :) :: flux_gsrc_rsz_vf !<
    !$acc declare create( flux_gsrc_rsx_vf, flux_gsrc_rsy_vf, flux_gsrc_rsz_vf )
    !> @}

    ! The cell-boundary values of the velocity. vel_src_rs_vf is determined as
    ! part of Riemann problem solution and is used to evaluate the source flux.

    real(wp), allocatable, dimension(:, :, :, :) :: vel_src_rsx_vf
    real(wp), allocatable, dimension(:, :, :, :) :: vel_src_rsy_vf
    real(wp), allocatable, dimension(:, :, :, :) :: vel_src_rsz_vf
    !$acc declare create(vel_src_rsx_vf, vel_src_rsy_vf, vel_src_rsz_vf)

    real(wp), allocatable, dimension(:, :, :, :) :: mom_sp_rsx_vf
    real(wp), allocatable, dimension(:, :, :, :) :: mom_sp_rsy_vf
    real(wp), allocatable, dimension(:, :, :, :) :: mom_sp_rsz_vf
    !$acc declare create(mom_sp_rsx_vf, mom_sp_rsy_vf, mom_sp_rsz_vf)

    real(wp), allocatable, dimension(:, :, :, :) :: Re_avg_rsx_vf
    real(wp), allocatable, dimension(:, :, :, :) :: Re_avg_rsy_vf
    real(wp), allocatable, dimension(:, :, :, :) :: Re_avg_rsz_vf
    !$acc declare create(Re_avg_rsx_vf, Re_avg_rsy_vf, Re_avg_rsz_vf)

    !> @name Indical bounds in the s1-, s2- and s3-directions
    !> @{
    type(int_bounds_info) :: is1, is2, is3
    type(int_bounds_info) :: isx, isy, isz
    !> @}

    !$acc declare create(is1, is2, is3, isx, isy, isz)

    real(wp), allocatable, dimension(:) :: Gs
    !$acc declare create(Gs)

    real(wp), allocatable, dimension(:, :) :: Res
    !$acc declare create(Res)

contains

    !> Dispatch to the subroutines that are utilized to compute the
        !! Riemann problem solution. For additional information please reference:
        !!                        1) s_hll_riemann_solver
        !!                        2) s_hllc_riemann_solver
        !!                        3) s_exact_riemann_solver
        !!                        4) s_hlld_riemann_solver
        !!  @param qL_prim_vf The  left WENO-reconstructed cell-boundary values of the
        !!      cell-average primitive variables
        !!  @param qR_prim_vf The right WENO-reconstructed cell-boundary values of the
        !!      cell-average primitive variables
        !!  @param dqL_prim_dx_vf The  left WENO-reconstructed cell-boundary values of the
        !!      first-order x-dir spatial derivatives
        !!  @param dqL_prim_dy_vf The  left WENO-reconstructed cell-boundary values of the
        !!      first-order y-dir spatial derivatives
        !!  @param dqL_prim_dz_vf The  left WENO-reconstructed cell-boundary values of the
        !!      first-order z-dir spatial derivatives
        !!  @param dqR_prim_dx_vf The right WENO-reconstructed cell-boundary values of the
        !!      first-order x-dir spatial derivatives
        !!  @param dqR_prim_dy_vf The right WENO-reconstructed cell-boundary values of the
        !!      first-order y-dir spatial derivatives
        !!  @param dqR_prim_dz_vf The right WENO-reconstructed cell-boundary values of the
        !!      first-order z-dir spatial derivatives
        !!  @param gm_alphaL_vf  Left averaged gradient magnitude
        !!  @param gm_alphaR_vf Right averaged gradient magnitude
        !!  @param flux_vf Intra-cell fluxes
        !!  @param flux_src_vf Intra-cell fluxes sources
        !!  @param flux_gsrc_vf Intra-cell geometric fluxes sources
        !!  @param norm_dir Dir. splitting direction
        !!  @param ix Index bounds in the x-dir
        !!  @param iy Index bounds in the y-dir
        !!  @param iz Index bounds in the z-dir
        !!  @param q_prim_vf Cell-averaged primitive variables
    subroutine s_riemann_solver(qL_prim_rsx_vf, qL_prim_rsy_vf, qL_prim_rsz_vf, dqL_prim_dx_vf, &
                                dqL_prim_dy_vf, &
                                dqL_prim_dz_vf, &
                                qL_prim_vf, &
                                qR_prim_rsx_vf, qR_prim_rsy_vf, qR_prim_rsz_vf, dqR_prim_dx_vf, &
                                dqR_prim_dy_vf, &
                                dqR_prim_dz_vf, &
                                qR_prim_vf, &
                                q_prim_vf, &
                                flux_vf, flux_src_vf, &
                                flux_gsrc_vf, &
                                norm_dir, ix, iy, iz)

        real(wp), dimension(idwbuff(1)%beg:, idwbuff(2)%beg:, idwbuff(3)%beg:, 1:), intent(INOUT) :: qL_prim_rsx_vf, qL_prim_rsy_vf, qL_prim_rsz_vf, qR_prim_rsx_vf, qR_prim_rsy_vf, qR_prim_rsz_vf
        type(scalar_field), dimension(sys_size), intent(IN) :: q_prim_vf

        type(scalar_field), allocatable, dimension(:), intent(INOUT) :: qL_prim_vf, qR_prim_vf

        type(scalar_field), &
            allocatable, dimension(:), &
            intent(INOUT) :: dqL_prim_dx_vf, dqR_prim_dx_vf, &
                             dqL_prim_dy_vf, dqR_prim_dy_vf, &
                             dqL_prim_dz_vf, dqR_prim_dz_vf

        type(scalar_field), &
            dimension(sys_size), &
            intent(INOUT) :: flux_vf, flux_src_vf, flux_gsrc_vf

        integer, intent(IN) :: norm_dir

        type(int_bounds_info), intent(IN) :: ix, iy, iz

        #:for NAME, NUM in [('hll', 1), ('hllc', 2), ('hlld', 4)]
            if (riemann_solver == ${NUM}$) then
                call s_${NAME}$_riemann_solver(qL_prim_rsx_vf, qL_prim_rsy_vf, qL_prim_rsz_vf, dqL_prim_dx_vf, &
                                               dqL_prim_dy_vf, &
                                               dqL_prim_dz_vf, &
                                               qL_prim_vf, &
                                               qR_prim_rsx_vf, qR_prim_rsy_vf, qR_prim_rsz_vf, dqR_prim_dx_vf, &
                                               dqR_prim_dy_vf, &
                                               dqR_prim_dz_vf, &
                                               qR_prim_vf, &
                                               q_prim_vf, &
                                               flux_vf, flux_src_vf, &
                                               flux_gsrc_vf, &
                                               norm_dir, ix, iy, iz)
            end if
        #:endfor

    end subroutine s_riemann_solver

    !> Dispatch to the subroutines that are utilized to compute
        !! the viscous source fluxes for either Cartesian or cylindrical geometries.
        !! For more information please refer to:
        !!      1) s_compute_cartesian_viscous_source_flux
        !!      2) s_compute_cylindrical_viscous_source_flux
    pure subroutine s_compute_viscous_source_flux(velL_vf, &
                                                  dvelL_dx_vf, &
                                                  dvelL_dy_vf, &
                                                  dvelL_dz_vf, &
                                                  velR_vf, &
                                                  dvelR_dx_vf, &
                                                  dvelR_dy_vf, &
                                                  dvelR_dz_vf, &
                                                  flux_src_vf, &
                                                  norm_dir, &
                                                  ix, iy, iz)

        type(scalar_field), &
            dimension(num_vels), &
            intent(IN) :: velL_vf, velR_vf, &
                          dvelL_dx_vf, dvelR_dx_vf, &
                          dvelL_dy_vf, dvelR_dy_vf, &
                          dvelL_dz_vf, dvelR_dz_vf

        type(scalar_field), &
            dimension(sys_size), &
            intent(INOUT) :: flux_src_vf

        integer, intent(IN) :: norm_dir

        type(int_bounds_info), intent(IN) :: ix, iy, iz

        if (grid_geometry == 3) then
            call s_compute_cylindrical_viscous_source_flux(velL_vf, &
                                                           dvelL_dx_vf, &
                                                           dvelL_dy_vf, &
                                                           dvelL_dz_vf, &
                                                           velR_vf, &
                                                           dvelR_dx_vf, &
                                                           dvelR_dy_vf, &
                                                           dvelR_dz_vf, &
                                                           flux_src_vf, &
                                                           norm_dir, &
                                                           ix, iy, iz)
        else
            call s_compute_cartesian_viscous_source_flux(velL_vf, &
                                                         dvelL_dx_vf, &
                                                         dvelL_dy_vf, &
                                                         dvelL_dz_vf, &
                                                         velR_vf, &
                                                         dvelR_dx_vf, &
                                                         dvelR_dy_vf, &
                                                         dvelR_dz_vf, &
                                                         flux_src_vf, &
                                                         norm_dir, &
                                                         ix, iy, iz)
        end if
    end subroutine s_compute_viscous_source_flux

    subroutine s_hll_riemann_solver(qL_prim_rsx_vf, qL_prim_rsy_vf, qL_prim_rsz_vf, dqL_prim_dx_vf, &
                                    dqL_prim_dy_vf, &
                                    dqL_prim_dz_vf, &
                                    qL_prim_vf, &
                                    qR_prim_rsx_vf, qR_prim_rsy_vf, qR_prim_rsz_vf, dqR_prim_dx_vf, &
                                    dqR_prim_dy_vf, &
                                    dqR_prim_dz_vf, &
                                    qR_prim_vf, &
                                    q_prim_vf, &
                                    flux_vf, flux_src_vf, &
                                    flux_gsrc_vf, &
                                    norm_dir, ix, iy, iz)

        real(wp), dimension(idwbuff(1)%beg:, idwbuff(2)%beg:, idwbuff(3)%beg:, 1:), intent(inout) :: qL_prim_rsx_vf, qL_prim_rsy_vf, qL_prim_rsz_vf, qR_prim_rsx_vf, qR_prim_rsy_vf, qR_prim_rsz_vf
        type(scalar_field), dimension(sys_size), intent(in) :: q_prim_vf

        type(scalar_field), allocatable, dimension(:), intent(inout) :: qL_prim_vf, qR_prim_vf

        type(scalar_field), &
            allocatable, dimension(:), &
            intent(inout) :: dqL_prim_dx_vf, dqR_prim_dx_vf, &
                             dqL_prim_dy_vf, dqR_prim_dy_vf, &
                             dqL_prim_dz_vf, dqR_prim_dz_vf

        ! Intercell fluxes
        type(scalar_field), &
            dimension(sys_size), &
            intent(inout) :: flux_vf, flux_src_vf, flux_gsrc_vf

        integer, intent(in) :: norm_dir
        type(int_bounds_info), intent(in) :: ix, iy, iz

        real(wp), dimension(num_fluids) :: alpha_rho_L, alpha_rho_R
        real(wp) :: rho_L, rho_R
        real(wp), dimension(num_vels) :: vel_L, vel_R
        real(wp) :: pres_L, pres_R
        real(wp) :: E_L, E_R
        real(wp) :: H_L, H_R
        real(wp), dimension(num_fluids) :: alpha_L, alpha_R
        real(wp), dimension(num_species) :: Ys_L, Ys_R
        real(wp), dimension(num_species) :: Cp_iL, Cp_iR, Xs_L, Xs_R, Gamma_iL, Gamma_iR
        real(wp), dimension(num_species) :: Yi_avg, Phi_avg, h_iL, h_iR, h_avg_2
        real(wp) :: Cp_avg, Cv_avg, T_avg, eps, c_sum_Yi_Phi
        real(wp) :: T_L, T_R
        real(wp) :: Y_L, Y_R
        real(wp) :: MW_L, MW_R
        real(wp) :: R_gas_L, R_gas_R
        real(wp) :: Cp_L, Cp_R
        real(wp) :: Cv_L, Cv_R
        real(wp) :: Gamm_L, Gamm_R
        real(wp) :: gamma_L, gamma_R
        real(wp) :: pi_inf_L, pi_inf_R
        real(wp) :: qv_L, qv_R
        real(wp) :: c_L, c_R
        real(wp), dimension(6) :: tau_e_L, tau_e_R
        real(wp) :: G_L, G_R
        real(wp), dimension(2) :: Re_L, Re_R
        real(wp), dimension(3) :: xi_field_L, xi_field_R

        real(wp) :: rho_avg
        real(wp) :: H_avg
        real(wp) :: gamma_avg
        real(wp) :: c_avg

        real(wp) :: s_L, s_R, s_M, s_P, s_S
        real(wp) :: xi_M, xi_P

        real(wp) :: ptilde_L, ptilde_R
        real(wp) :: vel_L_rms, vel_R_rms, vel_avg_rms
        real(wp) :: vel_L_tmp, vel_R_tmp
        real(wp) :: Ms_L, Ms_R, pres_SL, pres_SR
        real(wp) :: alpha_L_sum, alpha_R_sum
        real(wp) :: zcoef, pcorr !< low Mach number correction

        type(riemann_states) :: c_fast, pres_mag
        type(riemann_states_vec3) :: B

        type(riemann_states) :: Ga ! Gamma (Lorentz factor)
        type(riemann_states) :: vdotB, B2
        type(riemann_states_vec3) :: b4 ! 4-magnetic field components (spatial: b4x, b4y, b4z)
        type(riemann_states_vec3) :: cm ! Conservative momentum variables

        integer :: i, j, k, l, q !< Generic loop iterators

        ! Populating the buffers of the left and right Riemann problem
        ! states variables, based on the choice of boundary conditions
        call s_populate_riemann_states_variables_buffers( &
            qL_prim_rsx_vf, qL_prim_rsy_vf, qL_prim_rsz_vf, dqL_prim_dx_vf, &
            dqL_prim_dy_vf, &
            dqL_prim_dz_vf, &
            qL_prim_vf, &
            qR_prim_rsx_vf, qR_prim_rsy_vf, qR_prim_rsz_vf, dqR_prim_dx_vf, &
            dqR_prim_dy_vf, &
            dqR_prim_dz_vf, &
            qR_prim_vf, &
            norm_dir, ix, iy, iz)

        ! Reshaping inputted data based on dimensional splitting direction
        call s_initialize_riemann_solver( &
            q_prim_vf, &
            flux_vf, flux_src_vf, &
            flux_gsrc_vf, &
            norm_dir, ix, iy, iz)
        #:for NORM_DIR, XYZ in [(1, 'x'), (2, 'y'), (3, 'z')]

            if (norm_dir == ${NORM_DIR}$) then
                !$acc parallel loop collapse(3) gang vector default(present)    &
                !$acc private(alpha_rho_L, alpha_rho_R, vel_L, vel_R, alpha_L,  &
                !$acc alpha_R, tau_e_L, tau_e_R, G_L, G_R, Re_L, Re_R,          &
                !$acc rho_avg, h_avg, gamma_avg, s_L, s_R, s_S, Ys_L, Ys_R,     &
                !$acc xi_field_L, xi_field_R,                                   &
                !$acc Cp_iL, Cp_iR, Xs_L, Xs_R, Gamma_iL, Gamma_iR,             &
                !$acc Yi_avg, Phi_avg, h_iL, h_iR, h_avg_2,                     &
                !$acc c_fast, pres_mag, B, Ga, vdotB, B2, b4, cm,               &
                !$acc pcorr, zcoef, vel_L_tmp, vel_R_tmp)
                do l = is3%beg, is3%end
                    do k = is2%beg, is2%end
                        do j = is1%beg, is1%end
                            !$acc loop seq
                            do i = 1, contxe
                                alpha_rho_L(i) = qL_prim_rs${XYZ}$_vf(j, k, l, i)
                                alpha_rho_R(i) = qR_prim_rs${XYZ}$_vf(j + 1, k, l, i)
                            end do

                            !$acc loop seq
                            do i = 1, num_vels
                                vel_L(i) = qL_prim_rs${XYZ}$_vf(j, k, l, contxe + i)
                                vel_R(i) = qR_prim_rs${XYZ}$_vf(j + 1, k, l, contxe + i)
                            end do

                            vel_L_rms = 0._wp; vel_R_rms = 0._wp

                            !$acc loop seq
                            do i = 1, num_vels
                                vel_L_rms = vel_L_rms + vel_L(i)**2._wp
                                vel_R_rms = vel_R_rms + vel_R(i)**2._wp
                            end do

                            !$acc loop seq
                            do i = 1, num_fluids
                                alpha_L(i) = qL_prim_rs${XYZ}$_vf(j, k, l, E_idx + i)
                                alpha_R(i) = qR_prim_rs${XYZ}$_vf(j + 1, k, l, E_idx + i)
                            end do

                            pres_L = qL_prim_rs${XYZ}$_vf(j, k, l, E_idx)
                            pres_R = qR_prim_rs${XYZ}$_vf(j + 1, k, l, E_idx)

                            if (mhd) then
                                if (n == 0) then ! 1D: constant Bx; By, Bz as variables
                                    B%L(1) = Bx0
                                    B%R(1) = Bx0
                                    B%L(2) = qL_prim_rs${XYZ}$_vf(j, k, l, B_idx%beg)
                                    B%R(2) = qR_prim_rs${XYZ}$_vf(j + 1, k, l, B_idx%beg)
                                    B%L(3) = qL_prim_rs${XYZ}$_vf(j, k, l, B_idx%beg + 1)
                                    B%R(3) = qR_prim_rs${XYZ}$_vf(j + 1, k, l, B_idx%beg + 1)
                                else ! 2D/3D: Bx, By, Bz as variables
                                    B%L(1) = qL_prim_rs${XYZ}$_vf(j, k, l, B_idx%beg)
                                    B%R(1) = qR_prim_rs${XYZ}$_vf(j + 1, k, l, B_idx%beg)
                                    B%L(2) = qL_prim_rs${XYZ}$_vf(j, k, l, B_idx%beg + 1)
                                    B%R(2) = qR_prim_rs${XYZ}$_vf(j + 1, k, l, B_idx%beg + 1)
                                    B%L(3) = qL_prim_rs${XYZ}$_vf(j, k, l, B_idx%beg + 2)
                                    B%R(3) = qR_prim_rs${XYZ}$_vf(j + 1, k, l, B_idx%beg + 2)
                                end if
                            end if

                            rho_L = 0._wp
                            gamma_L = 0._wp
                            pi_inf_L = 0._wp
                            qv_L = 0._wp

                            rho_R = 0._wp
                            gamma_R = 0._wp
                            pi_inf_R = 0._wp
                            qv_R = 0._wp

                            alpha_L_sum = 0._wp
                            alpha_R_sum = 0._wp

                            pres_mag%L = 0._wp
                            pres_mag%R = 0._wp

                            if (mpp_lim) then
                                !$acc loop seq
                                do i = 1, num_fluids
                                    alpha_rho_L(i) = max(0._wp, alpha_rho_L(i))
                                    alpha_L(i) = min(max(0._wp, alpha_L(i)), 1._wp)
                                    alpha_L_sum = alpha_L_sum + alpha_L(i)
                                end do

                                alpha_L = alpha_L/max(alpha_L_sum, sgm_eps)

                                !$acc loop seq
                                do i = 1, num_fluids
                                    alpha_rho_R(i) = max(0._wp, alpha_rho_R(i))
                                    alpha_R(i) = min(max(0._wp, alpha_R(i)), 1._wp)
                                    alpha_R_sum = alpha_R_sum + alpha_R(i)
                                end do

                                alpha_R = alpha_R/max(alpha_R_sum, sgm_eps)
                            end if

                            !$acc loop seq
                            do i = 1, num_fluids
                                rho_L = rho_L + alpha_rho_L(i)
                                gamma_L = gamma_L + alpha_L(i)*gammas(i)
                                pi_inf_L = pi_inf_L + alpha_L(i)*pi_infs(i)
                                qv_L = qv_L + alpha_rho_L(i)*qvs(i)

                                rho_R = rho_R + alpha_rho_R(i)
                                gamma_R = gamma_R + alpha_R(i)*gammas(i)
                                pi_inf_R = pi_inf_R + alpha_R(i)*pi_infs(i)
                                qv_R = qv_R + alpha_rho_R(i)*qvs(i)
                            end do

                            if (viscous) then
                                !$acc loop seq
                                do i = 1, 2
                                    Re_L(i) = dflt_real
                                    Re_R(i) = dflt_real
                                    if (Re_size(i) > 0) then
                                        Re_L(i) = 0._wp
                                        Re_R(i) = 0._wp
                                    end if
                                    !$acc loop seq
                                    do q = 1, Re_size(i)
                                        Re_L(i) = alpha_L(Re_idx(i, q))/Res(i, q) &
                                                  + Re_L(i)
                                        Re_R(i) = alpha_R(Re_idx(i, q))/Res(i, q) &
                                                  + Re_R(i)
                                    end do
                                    Re_L(i) = 1._wp/max(Re_L(i), sgm_eps)
                                    Re_R(i) = 1._wp/max(Re_R(i), sgm_eps)
                                end do
                            end if

                            if (chemistry) then
                                !$acc loop seq
                                do i = chemxb, chemxe
                                    Ys_L(i - chemxb + 1) = qL_prim_rs${XYZ}$_vf(j, k, l, i)
                                    Ys_R(i - chemxb + 1) = qR_prim_rs${XYZ}$_vf(j + 1, k, l, i)
                                end do

                                call get_mixture_molecular_weight(Ys_L, MW_L)
                                call get_mixture_molecular_weight(Ys_R, MW_R)

                                Xs_L(:) = Ys_L(:)*MW_L/molecular_weights(:)
                                Xs_R(:) = Ys_R(:)*MW_R/molecular_weights(:)

                                R_gas_L = gas_constant/MW_L
                                R_gas_R = gas_constant/MW_R

                                T_L = pres_L/rho_L/R_gas_L
                                T_R = pres_R/rho_R/R_gas_R

                                call get_species_specific_heats_r(T_L, Cp_iL)
                                call get_species_specific_heats_r(T_R, Cp_iR)

                                if (chem_params%gamma_method == 1) then
                                    ! gamma_method = 1: Ref. Section 2.3.1 Formulation of doi:10.7907/ZKW8-ES97.
                                    Gamma_iL = Cp_iL/(Cp_iL - 1.0_wp)
                                    Gamma_iR = Cp_iR/(Cp_iR - 1.0_wp)

                                    gamma_L = sum(Xs_L(:)/(Gamma_iL(:) - 1.0_wp))
                                    gamma_R = sum(Xs_R(:)/(Gamma_iR(:) - 1.0_wp))
                                else if (chem_params%gamma_method == 2) then
                                    ! gamma_method = 2: c_p / c_v where c_p, c_v are specific heats.
                                    call get_mixture_specific_heat_cp_mass(T_L, Ys_L, Cp_L)
                                    call get_mixture_specific_heat_cp_mass(T_R, Ys_R, Cp_R)
                                    call get_mixture_specific_heat_cv_mass(T_L, Ys_L, Cv_L)
                                    call get_mixture_specific_heat_cv_mass(T_R, Ys_R, Cv_R)

                                    Gamm_L = Cp_L/Cv_L
                                    gamma_L = 1.0_wp/(Gamm_L - 1.0_wp)
                                    Gamm_R = Cp_R/Cv_R
                                    gamma_R = 1.0_wp/(Gamm_R - 1.0_wp)
                                end if

                                call get_mixture_energy_mass(T_L, Ys_L, E_L)
                                call get_mixture_energy_mass(T_R, Ys_R, E_R)

                                E_L = rho_L*E_L + 5e-1*rho_L*vel_L_rms
                                E_R = rho_R*E_R + 5e-1*rho_R*vel_R_rms
                                H_L = (E_L + pres_L)/rho_L
                                H_R = (E_R + pres_R)/rho_R
                            elseif (mhd) then
                                if (relativity) then
                                    Ga%L = 1._wp/sqrt(1._wp - vel_L_rms)
                                    Ga%R = 1._wp/sqrt(1._wp - vel_R_rms)
                                    vdotB%L = vel_L(1)*B%L(1) + vel_L(2)*B%L(2) + vel_L(3)*B%L(3)
                                    vdotB%R = vel_R(1)*B%R(1) + vel_R(2)*B%R(2) + vel_R(3)*B%R(3)

                                    !acc loop seq
                                    do i = 1, 3
                                        b4%L(i) = B%L(i)/Ga%L + Ga%L*vel_L(i)*vdotB%L
                                        b4%R(i) = B%R(i)/Ga%R + Ga%R*vel_R(i)*vdotB%R
                                    end do

                                    B2%L = sum(B%L**2._wp)
                                    B2%R = sum(B%R**2._wp)
                                    pres_mag%L = 0.5_wp*(B2%L/Ga%L**2._wp + vdotB%L**2._wp)
                                    pres_mag%R = 0.5_wp*(B2%R/Ga%R**2._wp + vdotB%R**2._wp)
                                    ! Hard-coded EOS
                                    H_L = 1._wp + (gamma_L + 1)*pres_L/rho_L
                                    H_R = 1._wp + (gamma_R + 1)*pres_R/rho_R
                                    !acc loop seq
                                    do i = 1, 3
                                        cm%L(i) = (rho_L*H_L*Ga%L**2 + B2%L)*vel_L(i) - vdotB%L*B%L(i)
                                        cm%R(i) = (rho_R*H_R*Ga%R**2 + B2%R)*vel_R(i) - vdotB%R*B%R(i)
                                    end do
                                    E_L = rho_L*H_L*Ga%L**2 - pres_L + 0.5_wp*(B2%L + vel_L_rms*B2%L - vdotB%L**2._wp) - rho_L*Ga%L
                                    E_R = rho_R*H_R*Ga%R**2 - pres_R + 0.5_wp*(B2%R + vel_R_rms*B2%R - vdotB%R**2._wp) - rho_R*Ga%R
                                elseif (.not. relativity) then
                                    pres_mag%L = 0.5_wp*sum(B%L**2._wp)
                                    pres_mag%R = 0.5_wp*sum(B%R**2._wp)
                                    E_L = gamma_L*pres_L + pi_inf_L + 0.5_wp*rho_L*vel_L_rms + qv_L + pres_mag%L
                                    E_R = gamma_R*pres_R + pi_inf_R + 0.5_wp*rho_R*vel_R_rms + qv_R + pres_mag%R ! includes magnetic energy
                                    H_L = (E_L + pres_L - pres_mag%L)/rho_L
                                    H_R = (E_R + pres_R - pres_mag%R)/rho_R ! stagnation enthalpy here excludes magnetic energy (only used to find speed of sound)
                                end if
                            else
                                E_L = gamma_L*pres_L + pi_inf_L + 5e-1*rho_L*vel_L_rms + qv_L
                                E_R = gamma_R*pres_R + pi_inf_R + 5e-1*rho_R*vel_R_rms + qv_R
                                H_L = (E_L + pres_L)/rho_L
                                H_R = (E_R + pres_R)/rho_R
                            end if

                            ! elastic energy update
                            if (hypoelasticity) then
                                G_L = 0._wp; G_R = 0._wp

                                !$acc loop seq
                                do i = 1, num_fluids
                                    G_L = G_L + alpha_L(i)*Gs(i)
                                    G_R = G_R + alpha_R(i)*Gs(i)
                                end do

                                if (cont_damage) then
                                    G_L = G_L*max((1._wp - qL_prim_rs${XYZ}$_vf(j, k, l, damage_idx)), 0._wp)
                                    G_R = G_R*max((1._wp - qR_prim_rs${XYZ}$_vf(j, k, l, damage_idx)), 0._wp)
                                end if

                                do i = 1, strxe - strxb + 1
                                    tau_e_L(i) = qL_prim_rs${XYZ}$_vf(j, k, l, strxb - 1 + i)
                                    tau_e_R(i) = qR_prim_rs${XYZ}$_vf(j + 1, k, l, strxb - 1 + i)
                                    ! Elastic contribution to energy if G large enough
                                    !TODO take out if statement if stable without
                                    if ((G_L > 1000) .and. (G_R > 1000)) then
                                        E_L = E_L + (tau_e_L(i)*tau_e_L(i))/(4._wp*G_L)
                                        E_R = E_R + (tau_e_R(i)*tau_e_R(i))/(4._wp*G_R)
                                        ! Double for shear stresses
                                        if (any(strxb - 1 + i == shear_indices)) then
                                            E_L = E_L + (tau_e_L(i)*tau_e_L(i))/(4._wp*G_L)
                                            E_R = E_R + (tau_e_R(i)*tau_e_R(i))/(4._wp*G_R)
                                        end if
                                    end if
                                end do
                            end if

                            ! elastic energy update
                            !if ( hyperelasticity ) then
                            !    G_L = 0._wp
                            !    G_R = 0._wp
                            !
                            !    !$acc loop seq
                            !    do i = 1, num_fluids
                            !        G_L = G_L + alpha_L(i)*Gs(i)
                            !        G_R = G_R + alpha_R(i)*Gs(i)
                            !    end do
                            !    ! Elastic contribution to energy if G large enough
                            !    if ((G_L > 1e-3_wp) .and. (G_R > 1e-3_wp)) then
                            !    E_L = E_L + G_L*qL_prim_rs${XYZ}$_vf(j, k, l, xiend + 1)
                            !    E_R = E_R + G_R*qR_prim_rs${XYZ}$_vf(j + 1, k, l, xiend + 1)
                            !    !$acc loop seq
                            !    do i = 1, b_size-1
                            !        tau_e_L(i) = G_L*qL_prim_rs${XYZ}$_vf(j, k, l, strxb - 1 + i)
                            !        tau_e_R(i) = G_R*qR_prim_rs${XYZ}$_vf(j + 1, k, l, strxb - 1 + i)
                            !    end do
                            !    !$acc loop seq
                            !    do i = 1, b_size-1
                            !        tau_e_L(i) = 0_wp
                            !        tau_e_R(i) = 0_wp
                            !    end do
                            !    !$acc loop seq
                            !    do i = 1, num_dims
                            !        xi_field_L(i) = qL_prim_rs${XYZ}$_vf(j, k, l, xibeg - 1 + i)
                            !        xi_field_R(i) = qR_prim_rs${XYZ}$_vf(j + 1, k, l, xibeg - 1 + i)
                            !    end do
                            !    end if
                            !end if

                            @:compute_average_state()

                            call s_compute_speed_of_sound(pres_L, rho_L, gamma_L, pi_inf_L, H_L, alpha_L, &
                                                          vel_L_rms, 0._wp, c_L)

                            call s_compute_speed_of_sound(pres_R, rho_R, gamma_R, pi_inf_R, H_R, alpha_R, &
                                                          vel_R_rms, 0._wp, c_R)

                            !> The computation of c_avg does not require all the variables, and therefore the non '_avg'
                            ! variables are placeholders to call the subroutine.

                            call s_compute_speed_of_sound(pres_R, rho_avg, gamma_avg, pi_inf_R, H_avg, alpha_R, &
                                                          vel_avg_rms, c_sum_Yi_Phi, c_avg)

                            if (mhd) then
                                call s_compute_fast_magnetosonic_speed(rho_L, c_L, B%L, norm_dir, c_fast%L, H_L)
                                call s_compute_fast_magnetosonic_speed(rho_R, c_R, B%R, norm_dir, c_fast%R, H_R)
                            end if

                            if (viscous) then
                                !$acc loop seq
                                do i = 1, 2
                                    Re_avg_rs${XYZ}$_vf(j, k, l, i) = 2._wp/(1._wp/Re_L(i) + 1._wp/Re_R(i))
                                end do
                            end if

                            call s_compute_wave_speed(wave_speeds, vel_L, vel_R, pres_L, pres_R, rho_L, rho_R, rho_avg, &
                                                      c_L, c_R, c_avg, c_fast%L, c_fast%R, G_L, G_R, &
                                                      tau_e_L, tau_e_R, gamma_L, gamma_R, pi_inf_L, pi_inf_R, &
                                                      s_L, s_R, s_S, s_M, s_P, dir_idx(1), dir_idx_tau(1))

                            xi_M = (5e-1_wp + sign(5e-1_wp, s_L)) &
                                   + (5e-1_wp - sign(5e-1_wp, s_L)) &
                                   *(5e-1_wp + sign(5e-1_wp, s_R))
                            xi_P = (5e-1_wp - sign(5e-1_wp, s_R)) &
                                   + (5e-1_wp - sign(5e-1_wp, s_L)) &
                                   *(5e-1_wp + sign(5e-1_wp, s_R))

                            ! Low Mach correction
                            if (low_Mach == 1) then
                                @:compute_low_Mach_correction()
                            else
                                pcorr = 0._wp
                            end if

                            ! Mass
                            if (.not. relativity) then
                                !$acc loop seq
                                do i = 1, contxe
                                    flux_rs${XYZ}$_vf(j, k, l, i) = &
                                        (s_M*alpha_rho_R(i)*vel_R(norm_dir) &
                                         - s_P*alpha_rho_L(i)*vel_L(norm_dir) &
                                         + s_M*s_P*(alpha_rho_L(i) &
                                                    - alpha_rho_R(i))) &
                                        /(s_M - s_P)
                                end do
                            elseif (relativity) then
                                !$acc loop seq
                                do i = 1, contxe
                                    flux_rs${XYZ}$_vf(j, k, l, i) = &
                                        (s_M*Ga%R*alpha_rho_R(i)*vel_R(norm_dir) &
                                         - s_P*Ga%L*alpha_rho_L(i)*vel_L(norm_dir) &
                                         + s_M*s_P*(Ga%L*alpha_rho_L(i) &
                                                    - Ga%R*alpha_rho_R(i))) &
                                        /(s_M - s_P)
                                end do
                            end if

                            ! Momentum
                            if (mhd .and. (.not. relativity)) then
                                ! Flux of rho*v_x in the ${XYZ}$ direction
                                ! = rho * v_x * v_${XYZ}$ - B_x * B_${XYZ}$ + delta_(${XYZ}$,x) * p_tot
                                flux_rs${XYZ}$_vf(j, k, l, contxe + 1) = &
                                    (s_M*(rho_R*vel_R(1)*vel_R(norm_dir) &
                                          - B%R(1)*B%R(norm_dir) &
                                          + dir_flg(1)*(pres_R + pres_mag%R)) &
                                     - s_P*(rho_L*vel_L(1)*vel_L(norm_dir) &
                                            - B%L(1)*B%L(norm_dir) &
                                            + dir_flg(1)*(pres_L + pres_mag%L)) &
                                     + s_M*s_P*(rho_L*vel_L(1) - rho_R*vel_R(1))) &
                                    /(s_M - s_P)
                                ! Flux of rho*v_y in the ${XYZ}$ direction
                                ! = rho * v_y * v_${XYZ}$ - B_y * B_${XYZ}$ + delta_(${XYZ}$,y) * p_tot
                                flux_rs${XYZ}$_vf(j, k, l, contxe + 2) = &
                                    (s_M*(rho_R*vel_R(2)*vel_R(norm_dir) &
                                          - B%R(2)*B%R(norm_dir) &
                                          + dir_flg(2)*(pres_R + pres_mag%R)) &
                                     - s_P*(rho_L*vel_L(2)*vel_L(norm_dir) &
                                            - B%L(2)*B%L(norm_dir) &
                                            + dir_flg(2)*(pres_L + pres_mag%L)) &
                                     + s_M*s_P*(rho_L*vel_L(2) - rho_R*vel_R(2))) &
                                    /(s_M - s_P)
                                ! Flux of rho*v_z in the ${XYZ}$ direction
                                ! = rho * v_z * v_${XYZ}$ - B_z * B_${XYZ}$ + delta_(${XYZ}$,z) * p_tot
                                flux_rs${XYZ}$_vf(j, k, l, contxe + 3) = &
                                    (s_M*(rho_R*vel_R(3)*vel_R(norm_dir) &
                                          - B%R(3)*B%R(norm_dir) &
                                          + dir_flg(3)*(pres_R + pres_mag%R)) &
                                     - s_P*(rho_L*vel_L(3)*vel_L(norm_dir) &
                                            - B%L(3)*B%L(norm_dir) &
                                            + dir_flg(3)*(pres_L + pres_mag%L)) &
                                     + s_M*s_P*(rho_L*vel_L(3) - rho_R*vel_R(3))) &
                                    /(s_M - s_P)
                            elseif (mhd .and. relativity) then
                                ! Flux of m_x in the ${XYZ}$ direction
                                ! = m_x * v_${XYZ}$ - b_x/Gamma * B_${XYZ}$ + delta_(${XYZ}$,x) * p_tot
                                flux_rs${XYZ}$_vf(j, k, l, contxe + 1) = &
                                    (s_M*(cm%R(1)*vel_R(norm_dir) &
                                          - b4%R(1)/Ga%R*B%R(norm_dir) &
                                          + dir_flg(1)*(pres_R + pres_mag%R)) &
                                     - s_P*(cm%L(1)*vel_L(norm_dir) &
                                            - b4%L(1)/Ga%L*B%L(norm_dir) &
                                            + dir_flg(1)*(pres_L + pres_mag%L)) &
                                     + s_M*s_P*(cm%L(1) - cm%R(1))) &
                                    /(s_M - s_P)
                                ! Flux of m_y in the ${XYZ}$ direction
                                ! = rho * v_y * v_${XYZ}$ - B_y * B_${XYZ}$ + delta_(${XYZ}$,y) * p_tot
                                flux_rs${XYZ}$_vf(j, k, l, contxe + 2) = &
                                    (s_M*(cm%R(2)*vel_R(norm_dir) &
                                          - b4%R(2)/Ga%R*B%R(norm_dir) &
                                          + dir_flg(2)*(pres_R + pres_mag%R)) &
                                     - s_P*(cm%L(2)*vel_L(norm_dir) &
                                            - b4%L(2)/Ga%L*B%L(norm_dir) &
                                            + dir_flg(2)*(pres_L + pres_mag%L)) &
                                     + s_M*s_P*(cm%L(2) - cm%R(2))) &
                                    /(s_M - s_P)
                                ! Flux of m_z in the ${XYZ}$ direction
                                ! = rho * v_z * v_${XYZ}$ - B_z * B_${XYZ}$ + delta_(${XYZ}$,z) * p_tot
                                flux_rs${XYZ}$_vf(j, k, l, contxe + 3) = &
                                    (s_M*(cm%R(3)*vel_R(norm_dir) &
                                          - b4%R(3)/Ga%R*B%R(norm_dir) &
                                          + dir_flg(3)*(pres_R + pres_mag%R)) &
                                     - s_P*(cm%L(3)*vel_L(norm_dir) &
                                            - b4%L(3)/Ga%L*B%L(norm_dir) &
                                            + dir_flg(3)*(pres_L + pres_mag%L)) &
                                     + s_M*s_P*(cm%L(3) - cm%R(3))) &
                                    /(s_M - s_P)
                            elseif (bubbles_euler) then
                                !$acc loop seq
                                do i = 1, num_vels
                                    flux_rs${XYZ}$_vf(j, k, l, contxe + dir_idx(i)) = &
                                        (s_M*(rho_R*vel_R(dir_idx(1)) &
                                              *vel_R(dir_idx(i)) &
                                              + dir_flg(dir_idx(i))*(pres_R - ptilde_R)) &
                                         - s_P*(rho_L*vel_L(dir_idx(1)) &
                                                *vel_L(dir_idx(i)) &
                                                + dir_flg(dir_idx(i))*(pres_L - ptilde_L)) &
                                         + s_M*s_P*(rho_L*vel_L(dir_idx(i)) &
                                                    - rho_R*vel_R(dir_idx(i)))) &
                                        /(s_M - s_P) &
                                        + (s_M/s_L)*(s_P/s_R)*pcorr*(vel_R(dir_idx(i)) - vel_L(dir_idx(i)))
                                end do
                            else if (hypoelasticity) then
                                !$acc loop seq
                                do i = 1, num_vels
                                    flux_rs${XYZ}$_vf(j, k, l, contxe + dir_idx(i)) = &
                                        (s_M*(rho_R*vel_R(dir_idx(1)) &
                                              *vel_R(dir_idx(i)) &
                                              + dir_flg(dir_idx(i))*pres_R &
                                              - tau_e_R(dir_idx_tau(i))) &
                                         - s_P*(rho_L*vel_L(dir_idx(1)) &
                                                *vel_L(dir_idx(i)) &
                                                + dir_flg(dir_idx(i))*pres_L &
                                                - tau_e_L(dir_idx_tau(i))) &
                                         + s_M*s_P*(rho_L*vel_L(dir_idx(i)) &
                                                    - rho_R*vel_R(dir_idx(i)))) &
                                        /(s_M - s_P)
                                end do
                            else
                                !$acc loop seq
                                do i = 1, num_vels
                                    flux_rs${XYZ}$_vf(j, k, l, contxe + dir_idx(i)) = &
                                        (s_M*(rho_R*vel_R(dir_idx(1)) &
                                              *vel_R(dir_idx(i)) &
                                              + dir_flg(dir_idx(i))*pres_R) &
                                         - s_P*(rho_L*vel_L(dir_idx(1)) &
                                                *vel_L(dir_idx(i)) &
                                                + dir_flg(dir_idx(i))*pres_L) &
                                         + s_M*s_P*(rho_L*vel_L(dir_idx(i)) &
                                                    - rho_R*vel_R(dir_idx(i)))) &
                                        /(s_M - s_P) &
                                        + (s_M/s_L)*(s_P/s_R)*pcorr*(vel_R(dir_idx(i)) - vel_L(dir_idx(i)))
                                end do
                            end if

                            ! Energy
                            if (mhd .and. (.not. relativity)) then
                                ! energy flux = (E + p + p_mag) * v_${XYZ}$ - B_${XYZ}$ * (v_x*B_x + v_y*B_y + v_z*B_z)
                                flux_rs${XYZ}$_vf(j, k, l, E_idx) = &
                                    (s_M*(vel_R(norm_dir)*(E_R + pres_R + pres_mag%R) - B%R(norm_dir)*(vel_R(1)*B%R(1) + vel_R(2)*B%R(2) + vel_R(3)*B%R(3))) &
                                     - s_P*(vel_L(norm_dir)*(E_L + pres_L + pres_mag%L) - B%L(norm_dir)*(vel_L(1)*B%L(1) + vel_L(2)*B%L(2) + vel_L(3)*B%L(3))) &
                                     + s_M*s_P*(E_L - E_R)) &
                                    /(s_M - s_P)
                            elseif (mhd .and. relativity) then
                                ! energy flux = m_${XYZ}$ - mass flux
                                ! Hard-coded for single-component for now
                                flux_rs${XYZ}$_vf(j, k, l, E_idx) = &
                                    (s_M*(cm%R(norm_dir) - Ga%R*alpha_rho_R(1)*vel_R(norm_dir)) &
                                     - s_P*(cm%L(norm_dir) - Ga%L*alpha_rho_L(1)*vel_L(norm_dir)) &
                                     + s_M*s_P*(E_L - E_R)) &
                                    /(s_M - s_P)
                            else if (bubbles_euler) then
                                flux_rs${XYZ}$_vf(j, k, l, E_idx) = &
                                    (s_M*vel_R(dir_idx(1))*(E_R + pres_R - ptilde_R) &
                                     - s_P*vel_L(dir_idx(1))*(E_L + pres_L - ptilde_L) &
                                     + s_M*s_P*(E_L - E_R)) &
                                    /(s_M - s_P) &
                                    + (s_M/s_L)*(s_P/s_R)*pcorr*(vel_R_rms - vel_L_rms)/2._wp
                            else if (hypoelasticity) then
                                !TODO: simplify this so it's not split into 3
                                if (num_dims == 1) then
                                    flux_rs${XYZ}$_vf(j, k, l, E_idx) = &
                                        (s_M*(vel_R(dir_idx(1))*(E_R + pres_R) &
                                              - (tau_e_R(dir_idx_tau(1))*vel_R(dir_idx(1)))) &
                                         - s_P*(vel_L(dir_idx(1))*(E_L + pres_L) &
                                                - (tau_e_L(dir_idx_tau(1))*vel_L(dir_idx(1)))) &
                                         + s_M*s_P*(E_L - E_R)) &
                                        /(s_M - s_P)
                                else if (num_dims == 2) then
                                    flux_rs${XYZ}$_vf(j, k, l, E_idx) = &
                                        (s_M*(vel_R(dir_idx(1))*(E_R + pres_R) &
                                              - (tau_e_R(dir_idx_tau(1))*vel_R(dir_idx(1))) &
                                              - (tau_e_R(dir_idx_tau(2))*vel_R(dir_idx(2)))) &
                                         - s_P*(vel_L(dir_idx(1))*(E_L + pres_L) &
                                                - (tau_e_L(dir_idx_tau(1))*vel_L(dir_idx(1))) &
                                                - (tau_e_L(dir_idx_tau(2))*vel_L(dir_idx(2)))) &
                                         + s_M*s_P*(E_L - E_R)) &
                                        /(s_M - s_P)
                                else if (num_dims == 3) then
                                    flux_rs${XYZ}$_vf(j, k, l, E_idx) = &
                                        (s_M*(vel_R(dir_idx(1))*(E_R + pres_R) &
                                              - (tau_e_R(dir_idx_tau(1))*vel_R(dir_idx(1))) &
                                              - (tau_e_R(dir_idx_tau(2))*vel_R(dir_idx(2))) &
                                              - (tau_e_R(dir_idx_tau(3))*vel_R(dir_idx(3)))) &
                                         - s_P*(vel_L(dir_idx(1))*(E_L + pres_L) &
                                                - (tau_e_L(dir_idx_tau(1))*vel_L(dir_idx(1))) &
                                                - (tau_e_L(dir_idx_tau(2))*vel_L(dir_idx(2))) &
                                                - (tau_e_L(dir_idx_tau(3))*vel_L(dir_idx(3)))) &
                                         + s_M*s_P*(E_L - E_R)) &
                                        /(s_M - s_P)
                                end if
                            else
                                flux_rs${XYZ}$_vf(j, k, l, E_idx) = &
                                    (s_M*vel_R(dir_idx(1))*(E_R + pres_R) &
                                     - s_P*vel_L(dir_idx(1))*(E_L + pres_L) &
                                     + s_M*s_P*(E_L - E_R)) &
                                    /(s_M - s_P) &
                                    + (s_M/s_L)*(s_P/s_R)*pcorr*(vel_R_rms - vel_L_rms)/2._wp
                            end if

                            ! Elastic Stresses
                            if (hypoelasticity) then
                                do i = 1, strxe - strxb + 1 !TODO: this indexing may be slow
                                    flux_rs${XYZ}$_vf(j, k, l, strxb - 1 + i) = &
                                        (s_M*(rho_R*vel_R(dir_idx(1)) &
                                              *tau_e_R(i)) &
                                         - s_P*(rho_L*vel_L(dir_idx(1)) &
                                                *tau_e_L(i)) &
                                         + s_M*s_P*(rho_L*tau_e_L(i) &
                                                    - rho_R*tau_e_R(i))) &
                                        /(s_M - s_P)
                                end do
                            end if

                            ! Advection
                            !$acc loop seq
                            do i = advxb, advxe
                                flux_rs${XYZ}$_vf(j, k, l, i) = &
                                    (qL_prim_rs${XYZ}$_vf(j, k, l, i) &
                                     - qR_prim_rs${XYZ}$_vf(j + 1, k, l, i)) &
                                    *s_M*s_P/(s_M - s_P)
                                flux_src_rs${XYZ}$_vf(j, k, l, i) = &
                                    (s_M*qR_prim_rs${XYZ}$_vf(j + 1, k, l, i) &
                                     - s_P*qL_prim_rs${XYZ}$_vf(j, k, l, i)) &
                                    /(s_M - s_P)
                            end do

                            ! Xi field
                            !if ( hyperelasticity ) then
                            !    do i = 1, num_dims
                            !      flux_rs${XYZ}$_vf(j, k, l, xibeg - 1 + i) = &
                            !        (s_M*rho_R*vel_R(dir_idx(1))*xi_field_R(i) &
                            !         - s_P*rho_L*vel_L(dir_idx(1))*xi_field_L(i) &
                            !         + s_M*s_P*(rho_L*xi_field_L(i) &
                            !                    - rho_R*xi_field_R(i))) &
                            !        /(s_M - s_P)
                            !    end do
                            !end if

                            ! Div(U)?
                            !$acc loop seq
                            do i = 1, num_vels
                                vel_src_rs${XYZ}$_vf(j, k, l, dir_idx(i)) = &
                                    (xi_M*(rho_L*vel_L(dir_idx(i))* &
                                           (s_L - vel_L(dir_idx(1))) - &
                                           pres_L*dir_flg(dir_idx(i))) - &
                                     xi_P*(rho_R*vel_R(dir_idx(i))* &
                                           (s_R - vel_R(dir_idx(1))) - &
                                           pres_R*dir_flg(dir_idx(i)))) &
                                    /(xi_M*rho_L*(s_L - vel_L(dir_idx(1))) - &
                                      xi_P*rho_R*(s_R - vel_R(dir_idx(1))))
                            end do

                            if (bubbles_euler) then
                                ! From HLLC: Kills mass transport @ bubble gas density
                                if (num_fluids > 1) then
                                    flux_rs${XYZ}$_vf(j, k, l, contxe) = 0._wp
                                end if
                            end if

                            if (chemistry) then
                                !$acc loop seq
                                do i = chemxb, chemxe
                                    Y_L = qL_prim_rs${XYZ}$_vf(j, k, l, i)
                                    Y_R = qR_prim_rs${XYZ}$_vf(j + 1, k, l, i)

                                    flux_rs${XYZ}$_vf(j, k, l, i) = (s_M*Y_R*rho_R*vel_R(dir_idx(1)) &
                                                                     - s_P*Y_L*rho_L*vel_L(dir_idx(1)) &
                                                                     + s_M*s_P*(Y_L*rho_L - Y_R*rho_R)) &
                                                                    /(s_M - s_P)
                                    flux_src_rs${XYZ}$_vf(j, k, l, i) = 0._wp
                                end do
                            end if

                            if (mhd) then
                                if (n == 0) then ! 1D: d/dx flux only & Bx = Bx0 = const.
                                    ! B_y flux = v_x * B_y - v_y * Bx0
                                    flux_rsx_vf(j, k, l, B_idx%beg) = (s_M*(vel_R(1)*B%R(2) - vel_R(2)*Bx0) &
                                                                       - s_P*(vel_L(1)*B%L(2) - vel_L(2)*Bx0) + s_M*s_P*(B%L(2) - B%R(2)))/(s_M - s_P)

                                    ! B_z flux = v_x * B_z - v_z * Bx0
                                    flux_rsx_vf(j, k, l, B_idx%beg + 1) = (s_M*(vel_R(1)*B%R(3) - vel_R(3)*Bx0) &
                                                                           - s_P*(vel_L(1)*B%L(3) - vel_L(3)*Bx0) + s_M*s_P*(B%L(3) - B%R(3)))/(s_M - s_P)

                                else ! 2D/3D: Bx, By, Bz /= const. but zero flux component in the same direction
                                    ! B_x d/d${XYZ}$ flux = (1 - delta(x,${XYZ}$)) * (v_${XYZ}$ * B_x - v_x * B_${XYZ}$)
                                    flux_rs${XYZ}$_vf(j, k, l, B_idx%beg) = (1 - dir_flg(1))*( &
                                                                            s_M*(vel_R(dir_idx(1))*B%R(1) - vel_R(1)*B%R(norm_dir)) - &
                                                                            s_P*(vel_L(dir_idx(1))*B%L(1) - vel_L(1)*B%L(norm_dir)) + &
                                                                            s_M*s_P*(B%L(1) - B%R(1)))/(s_M - s_P)

                                    ! B_y d/d${XYZ}$ flux = (1 - delta(y,${XYZ}$)) * (v_${XYZ}$ * B_y - v_y * B_${XYZ}$)
                                    flux_rs${XYZ}$_vf(j, k, l, B_idx%beg + 1) = (1 - dir_flg(2))*( &
                                                                                s_M*(vel_R(dir_idx(1))*B%R(2) - vel_R(2)*B%R(norm_dir)) - &
                                                                                s_P*(vel_L(dir_idx(1))*B%L(2) - vel_L(2)*B%L(norm_dir)) + &
                                                                                s_M*s_P*(B%L(2) - B%R(2)))/(s_M - s_P)

                                    ! B_z d/d${XYZ}$ flux = (1 - delta(z,${XYZ}$)) * (v_${XYZ}$ * B_z - v_z * B_${XYZ}$)
                                    flux_rs${XYZ}$_vf(j, k, l, B_idx%beg + 2) = (1 - dir_flg(3))*( &
                                                                                s_M*(vel_R(dir_idx(1))*B%R(3) - vel_R(3)*B%R(norm_dir)) - &
                                                                                s_P*(vel_L(dir_idx(1))*B%L(3) - vel_L(3)*B%L(norm_dir)) + &
                                                                                s_M*s_P*(B%L(3) - B%R(3)))/(s_M - s_P)

                                end if

                                flux_src_rs${XYZ}$_vf(j, k, l, advxb) = 0._wp
                            end if

                            #:if (NORM_DIR == 2)
                                if (cyl_coord) then
                                    !Substituting the advective flux into the inviscid geometrical source flux
                                    !$acc loop seq
                                    do i = 1, E_idx
                                        flux_gsrc_rs${XYZ}$_vf(j, k, l, i) = flux_rs${XYZ}$_vf(j, k, l, i)
                                    end do
                                    ! Recalculating the radial momentum geometric source flux
                                    flux_gsrc_rs${XYZ}$_vf(j, k, l, contxe + 2) = &
                                        flux_rs${XYZ}$_vf(j, k, l, contxe + 2) &
                                        - (s_M*pres_R - s_P*pres_L)/(s_M - s_P)
                                    ! Geometrical source of the void fraction(s) is zero
                                    !$acc loop seq
                                    do i = advxb, advxe
                                        flux_gsrc_rs${XYZ}$_vf(j, k, l, i) = flux_rs${XYZ}$_vf(j, k, l, i)
                                    end do
                                end if

                                if (cyl_coord .and. hypoelasticity) then
                                    ! += tau_sigmasigma using HLL
                                    flux_gsrc_rs${XYZ}$_vf(j, k, l, contxe + 2) = &
                                        flux_gsrc_rs${XYZ}$_vf(j, k, l, contxe + 2) + &
                                        (s_M*tau_e_R(4) - s_P*tau_e_L(4)) &
                                        /(s_M - s_P)

                                    !$acc loop seq
                                    do i = strxb, strxe
                                        flux_gsrc_rs${XYZ}$_vf(j, k, l, i) = flux_rs${XYZ}$_vf(j, k, l, i)
                                    end do
                                end if
                            #:endif

                        end do
                    end do
                end do
            end if

        #:endfor

        if (viscous) then
            if (weno_Re_flux) then

                call s_compute_viscous_source_flux( &
                    qL_prim_vf(momxb:momxe), &
                    dqL_prim_dx_vf(momxb:momxe), &
                    dqL_prim_dy_vf(momxb:momxe), &
                    dqL_prim_dz_vf(momxb:momxe), &
                    qR_prim_vf(momxb:momxe), &
                    dqR_prim_dx_vf(momxb:momxe), &
                    dqR_prim_dy_vf(momxb:momxe), &
                    dqR_prim_dz_vf(momxb:momxe), &
                    flux_src_vf, norm_dir, ix, iy, iz)
            else
                call s_compute_viscous_source_flux( &
                    q_prim_vf(momxb:momxe), &
                    dqL_prim_dx_vf(momxb:momxe), &
                    dqL_prim_dy_vf(momxb:momxe), &
                    dqL_prim_dz_vf(momxb:momxe), &
                    q_prim_vf(momxb:momxe), &
                    dqR_prim_dx_vf(momxb:momxe), &
                    dqR_prim_dy_vf(momxb:momxe), &
                    dqR_prim_dz_vf(momxb:momxe), &
                    flux_src_vf, norm_dir, ix, iy, iz)
            end if
        end if

        call s_finalize_riemann_solver(flux_vf, flux_src_vf, &
                                       flux_gsrc_vf, &
                                       norm_dir, ix, iy, iz)

    end subroutine s_hll_riemann_solver

    !> This procedure is the implementation of the Harten, Lax,
        !!      van Leer, and contact (HLLC) approximate Riemann solver,
        !!      see Toro (1999) and Johnsen (2007). The viscous and the
        !!      surface tension effects have been included by modifying
        !!      the exact Riemann solver of Perigaud and Saurel (2005).
        !!  @param qL_prim_vf The left WENO-reconstructed cell-boundary values of the
        !!      cell-average primitive variables
        !!  @param qR_prim_vf The right WENO-reconstructed cell-boundary values of the
        !!      cell-average primitive variables
        !!  @param dqL_prim_dx_vf The left WENO-reconstructed cell-boundary values of the
        !!      first-order x-dir spatial derivatives
        !!  @param dqL_prim_dy_vf The left WENO-reconstructed cell-boundary values of the
        !!      first-order y-dir spatial derivatives
        !!  @param dqL_prim_dz_vf The left WENO-reconstructed cell-boundary values of the
        !!      first-order z-dir spatial derivatives
        !!  @param dqR_prim_dx_vf The right WENO-reconstructed cell-boundary values of the
        !!      first-order x-dir spatial derivatives
        !!  @param dqR_prim_dy_vf The right WENO-reconstructed cell-boundary values of the
        !!      first-order y-dir spatial derivatives
        !!  @param dqR_prim_dz_vf The right WENO-reconstructed cell-boundary values of the
        !!      first-order z-dir spatial derivatives
        !!  @param gm_alphaL_vf Left averaged gradient magnitude
        !!  @param gm_alphaR_vf Right averaged gradient magnitude
        !!  @param flux_vf Intra-cell fluxes
        !!  @param flux_src_vf Intra-cell fluxes sources
        !!  @param flux_gsrc_vf Intra-cell geometric fluxes sources
        !!  @param norm_dir Dir. splitting direction
        !!  @param ix Index bounds in the x-dir
        !!  @param iy Index bounds in the y-dir
        !!  @param iz Index bounds in the z-dir
        !!  @param q_prim_vf Cell-averaged primitive variables
    subroutine s_hllc_riemann_solver(qL_prim_rsx_vf, qL_prim_rsy_vf, qL_prim_rsz_vf, dqL_prim_dx_vf, &
                                     dqL_prim_dy_vf, &
                                     dqL_prim_dz_vf, &
                                     qL_prim_vf, &
                                     qR_prim_rsx_vf, qR_prim_rsy_vf, qR_prim_rsz_vf, dqR_prim_dx_vf, &
                                     dqR_prim_dy_vf, &
                                     dqR_prim_dz_vf, &
                                     qR_prim_vf, &
                                     q_prim_vf, &
                                     flux_vf, flux_src_vf, &
                                     flux_gsrc_vf, &
                                     norm_dir, ix, iy, iz)

        real(wp), dimension(idwbuff(1)%beg:, idwbuff(2)%beg:, idwbuff(3)%beg:, 1:), intent(inout) :: qL_prim_rsx_vf, qL_prim_rsy_vf, qL_prim_rsz_vf, qR_prim_rsx_vf, qR_prim_rsy_vf, qR_prim_rsz_vf
        type(scalar_field), dimension(sys_size), intent(in) :: q_prim_vf
        type(scalar_field), allocatable, dimension(:), intent(inout) :: qL_prim_vf, qR_prim_vf

        type(scalar_field), &
            allocatable, dimension(:), &
            intent(inout) :: dqL_prim_dx_vf, dqR_prim_dx_vf, &
                             dqL_prim_dy_vf, dqR_prim_dy_vf, &
                             dqL_prim_dz_vf, dqR_prim_dz_vf

        ! Intercell fluxes
        type(scalar_field), &
            dimension(sys_size), &
            intent(inout) :: flux_vf, flux_src_vf, flux_gsrc_vf

        integer, intent(in) :: norm_dir
        type(int_bounds_info), intent(in) :: ix, iy, iz

        real(wp), dimension(num_fluids) :: alpha_rho_L, alpha_rho_R
        real(wp) :: rho_L, rho_R
        real(wp), dimension(num_dims) :: vel_L, vel_R
        real(wp) :: pres_L, pres_R
        real(wp) :: E_L, E_R
        real(wp) :: H_L, H_R
        real(wp), dimension(num_fluids) :: alpha_L, alpha_R
        real(wp), dimension(num_species) :: Ys_L, Ys_R, Xs_L, Xs_R, Gamma_iL, Gamma_iR, Cp_iL, Cp_iR
        real(wp), dimension(num_species) :: Yi_avg, Phi_avg, h_iL, h_iR, h_avg_2
        real(wp) :: Cp_avg, Cv_avg, T_avg, c_sum_Yi_Phi, eps
        real(wp) :: T_L, T_R
        real(wp) :: MW_L, MW_R
        real(wp) :: R_gas_L, R_gas_R
        real(wp) :: Cp_L, Cp_R
        real(wp) :: Cv_L, Cv_R
        real(wp) :: Gamm_L, Gamm_R
        real(wp) :: Y_L, Y_R
        real(wp) :: gamma_L, gamma_R
        real(wp) :: pi_inf_L, pi_inf_R
        real(wp) :: qv_L, qv_R
        real(wp) :: c_L, c_R
        real(wp), dimension(2) :: Re_L, Re_R

        real(wp) :: rho_avg
        real(wp) :: H_avg
        real(wp) :: gamma_avg
        real(wp) :: c_avg

        real(wp) :: s_L, s_R, s_M, s_P, s_S
        real(wp) :: xi_L, xi_R !< Left and right wave speeds functions
        real(wp) :: xi_M, xi_P
        real(wp) :: xi_MP, xi_PP

        real(wp) :: nbub_L, nbub_R
        real(wp), dimension(nb) :: R0_L, R0_R
        real(wp), dimension(nb) :: V0_L, V0_R
        real(wp), dimension(nb) :: P0_L, P0_R
        real(wp), dimension(nb) :: pbw_L, pbw_R
        real(wp) :: ptilde_L, ptilde_R

        real(wp) :: alpha_L_sum, alpha_R_sum, nbub_L_denom, nbub_R_denom

        real(wp) :: PbwR3Lbar, Pbwr3Rbar
        real(wp) :: R3Lbar, R3Rbar
        real(wp) :: R3V2Lbar, R3V2Rbar

        real(wp), dimension(6) :: tau_e_L, tau_e_R
        real(wp), dimension(num_dims) :: xi_field_L, xi_field_R
        real(wp) :: G_L, G_R

        real(wp) :: vel_L_rms, vel_R_rms, vel_avg_rms
        real(wp) :: vel_L_tmp, vel_R_tmp
        real(wp) :: rho_Star, E_Star, p_Star, p_K_Star, vel_K_star
        real(wp) :: pres_SL, pres_SR, Ms_L, Ms_R
        real(wp) :: flux_ene_e
        real(wp) :: zcoef, pcorr !< low Mach number correction

        integer :: i, j, k, l, q !< Generic loop iterators
        integer :: idx1, idxi
        type(riemann_states) :: c_fast, vel

        ! Populating the buffers of the left and right Riemann problem
        ! states variables, based on the choice of boundary conditions

        call s_populate_riemann_states_variables_buffers( &
            qL_prim_rsx_vf, qL_prim_rsy_vf, qL_prim_rsz_vf, dqL_prim_dx_vf, &
            dqL_prim_dy_vf, &
            dqL_prim_dz_vf, &
            qL_prim_vf, &
            qR_prim_rsx_vf, qR_prim_rsy_vf, qR_prim_rsz_vf, dqR_prim_dx_vf, &
            dqR_prim_dy_vf, &
            dqR_prim_dz_vf, &
            qR_prim_vf, &
            norm_dir, ix, iy, iz)

        ! Reshaping inputted data based on dimensional splitting direction

        call s_initialize_riemann_solver( &
            q_prim_vf, &
            flux_vf, flux_src_vf, &
            flux_gsrc_vf, &
            norm_dir, ix, iy, iz)

        idx1 = 1; if (dir_idx(1) == 2) idx1 = 2; if (dir_idx(1) == 3) idx1 = 3

        #:for NORM_DIR, XYZ in [(1, 'x'), (2, 'y'), (3, 'z')]

            if (norm_dir == ${NORM_DIR}$) then

                ! 6-EQUATION MODEL WITH HLLC
                if (model_eqns == 3) then
                    !ME3

                    !$acc parallel loop collapse(3) gang vector default(present)                    &
                    !$acc private(vel_L, vel_R, vel_K_Star, Re_L, Re_R, rho_avg, h_avg, gamma_avg,  &
                    !$acc s_L, s_R, s_S, vel_avg_rms, alpha_L, alpha_R, Ys_L, Ys_R, Xs_L, Xs_R,     &
                    !$acc Gamma_iL, Gamma_iR, Cp_iL, Cp_iR, Yi_avg, Phi_avg, h_iL, h_iR, h_avg_2,   &
                    !$acc tau_e_L, tau_e_R, G_L, G_R, flux_ene_e, xi_field_L, xi_field_R, pcorr,    &
                    !$acc zcoef, vel_L_tmp, vel_R_tmp)
                    do l = is3%beg, is3%end
                        do k = is2%beg, is2%end
                            do j = is1%beg, is1%end

                                idx1 = dir_idx(1)

                                vel_L_rms = 0._wp; vel_R_rms = 0._wp

                                !$acc loop seq
                                do i = 1, num_dims
                                    vel_L(i) = qL_prim_rs${XYZ}$_vf(j, k, l, contxe + i)
                                    vel_R(i) = qR_prim_rs${XYZ}$_vf(j + 1, k, l, contxe + i)
                                    vel_L_rms = vel_L_rms + vel_L(i)**2._wp
                                    vel_R_rms = vel_R_rms + vel_R(i)**2._wp
                                end do

                                pres_L = qL_prim_rs${XYZ}$_vf(j, k, l, E_idx)
                                pres_R = qR_prim_rs${XYZ}$_vf(j + 1, k, l, E_idx)

                                rho_L = 0._wp
                                gamma_L = 0._wp
                                pi_inf_L = 0._wp
                                qv_L = 0._wp

                                rho_R = 0._wp
                                gamma_R = 0._wp
                                pi_inf_R = 0._wp
                                qv_R = 0._wp

                                alpha_L_sum = 0._wp
                                alpha_R_sum = 0._wp

                                if (mpp_lim) then
                                    !$acc loop seq
                                    do i = 1, num_fluids
                                        qL_prim_rs${XYZ}$_vf(j, k, l, i) = max(0._wp, qL_prim_rs${XYZ}$_vf(j, k, l, i))
                                        qL_prim_rs${XYZ}$_vf(j, k, l, E_idx + i) = min(max(0._wp, qL_prim_rs${XYZ}$_vf(j, k, l, E_idx + i)), 1._wp)
                                        alpha_L_sum = alpha_L_sum + qL_prim_rs${XYZ}$_vf(j, k, l, E_idx + i)
                                        qR_prim_rs${XYZ}$_vf(j + 1, k, l, i) = max(0._wp, qR_prim_rs${XYZ}$_vf(j + 1, k, l, i))
                                        qR_prim_rs${XYZ}$_vf(j + 1, k, l, E_idx + i) = min(max(0._wp, qR_prim_rs${XYZ}$_vf(j + 1, k, l, E_idx + i)), 1._wp)
                                        alpha_R_sum = alpha_R_sum + qR_prim_rs${XYZ}$_vf(j + 1, k, l, E_idx + i)
                                    end do

                                    !$acc loop seq
                                    do i = 1, num_fluids
                                        qL_prim_rs${XYZ}$_vf(j, k, l, E_idx + i) = qL_prim_rs${XYZ}$_vf(j, k, l, E_idx + i)/max(alpha_L_sum, sgm_eps)
                                        qR_prim_rs${XYZ}$_vf(j + 1, k, l, E_idx + i) = qR_prim_rs${XYZ}$_vf(j + 1, k, l, E_idx + i)/max(alpha_R_sum, sgm_eps)
                                    end do
                                end if

                                !$acc loop seq
                                do i = 1, num_fluids
                                    rho_L = rho_L + qL_prim_rs${XYZ}$_vf(j, k, l, i)
                                    gamma_L = gamma_L + qL_prim_rs${XYZ}$_vf(j, k, l, E_idx + i)*gammas(i)
                                    pi_inf_L = pi_inf_L + qL_prim_rs${XYZ}$_vf(j, k, l, E_idx + i)*pi_infs(i)
                                    qv_L = qv_L + qL_prim_rs${XYZ}$_vf(j, k, l, i)*qvs(i)

                                    rho_R = rho_R + qR_prim_rs${XYZ}$_vf(j + 1, k, l, i)
                                    gamma_R = gamma_R + qR_prim_rs${XYZ}$_vf(j + 1, k, l, E_idx + i)*gammas(i)
                                    pi_inf_R = pi_inf_R + qR_prim_rs${XYZ}$_vf(j + 1, k, l, E_idx + i)*pi_infs(i)
                                    qv_R = qv_R + qR_prim_rs${XYZ}$_vf(j + 1, k, l, i)*qvs(i)

                                    alpha_L(i) = qL_prim_rs${XYZ}$_vf(j, k, l, advxb + i - 1)
                                    alpha_R(i) = qR_prim_rs${XYZ}$_vf(j + 1, k, l, advxb + i - 1)
                                end do

                                if (viscous) then
                                    !$acc loop seq
                                    do i = 1, 2
                                        Re_L(i) = dflt_real
                                        Re_R(i) = dflt_real
                                        if (Re_size(i) > 0) Re_L(i) = 0._wp
                                        if (Re_size(i) > 0) Re_R(i) = 0._wp
                                        !$acc loop seq
                                        do q = 1, Re_size(i)
                                            Re_L(i) = qL_prim_rs${XYZ}$_vf(j, k, l, E_idx + Re_idx(i, q))/Res(i, q) &
                                                      + Re_L(i)
                                            Re_R(i) = qR_prim_rs${XYZ}$_vf(j + 1, k, l, E_idx + Re_idx(i, q))/Res(i, q) &
                                                      + Re_R(i)
                                        end do
                                        Re_L(i) = 1._wp/max(Re_L(i), sgm_eps)
                                        Re_R(i) = 1._wp/max(Re_R(i), sgm_eps)
                                    end do
                                end if

                                E_L = gamma_L*pres_L + pi_inf_L + 5e-1_wp*rho_L*vel_L_rms + qv_L
                                E_R = gamma_R*pres_R + pi_inf_R + 5e-1_wp*rho_R*vel_R_rms + qv_R

                                ! ENERGY ADJUSTMENTS FOR HYPOELASTIC/HYPERELASTIC ENERGY
                                if (hypoelasticity .or. hyperelasticity) then
                                    G_L = 0_wp; G_R = 0_wp
                                    !$acc loop seq
                                    do i = 1, num_fluids
                                        G_L = G_L + alpha_L(i)*Gs(i)
                                        G_R = G_R + alpha_R(i)*Gs(i)
                                    end do
                                    if (hypoelasticity) then
                                        !$acc loop seq
                                        do i = 1, strxe - strxb + 1
                                            tau_e_L(i) = qL_prim_rs${XYZ}$_vf(j, k, l, strxb - 1 + i)
                                            tau_e_R(i) = qR_prim_rs${XYZ}$_vf(j + 1, k, l, strxb - 1 + i)
                                        end do
                                        !$acc loop seq
                                        do i = 1, strxe - strxb + 1
                                            ! Elastic contribution to energy if G large enough
                                            if ((G_L > verysmall) .and. (G_R > verysmall)) then
                                                E_L = E_L + (tau_e_L(i)*tau_e_L(i))/(4_wp*G_L)
                                                E_R = E_R + (tau_e_R(i)*tau_e_R(i))/(4_wp*G_R)
                                                ! Additional terms in 2D and 3D
                                                if ((i == 2) .or. (i == 4) .or. (i == 5)) then
                                                    E_L = E_L + (tau_e_L(i)*tau_e_L(i))/(4_wp*G_L)
                                                    E_R = E_R + (tau_e_R(i)*tau_e_R(i))/(4_wp*G_R)
                                                end if
                                            end if
                                        end do
                                    else if (hyperelasticity) then
                                        !$acc loop seq
                                        do i = 1, num_dims
                                            xi_field_L(i) = qL_prim_rs${XYZ}$_vf(j, k, l, xibeg - 1 + i)
                                            xi_field_R(i) = qR_prim_rs${XYZ}$_vf(j + 1, k, l, xibeg - 1 + i)
                                        end do
                                        G_L = 0_wp; G_R = 0_wp; 
                                        !$acc loop seq
                                        do i = 1, num_fluids
                                            ! Mixture left and right shear modulus
                                            G_L = G_L + alpha_L(i)*Gs(i)
                                            G_R = G_R + alpha_R(i)*Gs(i)
                                        end do
                                        ! Elastic contribution to energy if G large enough
                                        if (G_L > verysmall .and. G_R > verysmall) then
                                            E_L = E_L + G_L*qL_prim_rs${XYZ}$_vf(j, k, l, xiend + 1)
                                            E_R = E_R + G_R*qR_prim_rs${XYZ}$_vf(j + 1, k, l, xiend + 1)
                                        end if
                                        !$acc loop seq
                                        do i = 1, b_size - 1
                                            tau_e_L(i) = qL_prim_rs${XYZ}$_vf(j, k, l, strxb - 1 + i)
                                            tau_e_R(i) = qR_prim_rs${XYZ}$_vf(j + 1, k, l, strxb - 1 + i)
                                        end do
                                    end if
                                end if

                                H_L = (E_L + pres_L)/rho_L
                                H_R = (E_R + pres_R)/rho_R

                                @:compute_average_state()

                                call s_compute_speed_of_sound(pres_L, rho_L, gamma_L, pi_inf_L, H_L, alpha_L, &
                                                              vel_L_rms, 0._wp, c_L)

                                call s_compute_speed_of_sound(pres_R, rho_R, gamma_R, pi_inf_R, H_R, alpha_R, &
                                                              vel_R_rms, 0._wp, c_R)

                                !> The computation of c_avg does not require all the variables, and therefore the non '_avg'
                                ! variables are placeholders to call the subroutine.
                                call s_compute_speed_of_sound(pres_R, rho_avg, gamma_avg, pi_inf_R, H_avg, alpha_R, &
                                                              vel_avg_rms, 0._wp, c_avg)

                                if (viscous) then
                                    !$acc loop seq
                                    do i = 1, 2
                                        Re_avg_rs${XYZ}$_vf(j, k, l, i) = 2._wp/(1._wp/Re_L(i) + 1._wp/Re_R(i))
                                    end do
                                end if

                                ! Low Mach correction
                                if (low_Mach == 2) then
                                    @:compute_low_Mach_correction()
                                end if

                                ! COMPUTING THE DIRECT WAVE SPEEDS
                                call s_compute_wave_speed(wave_speeds, vel_L, vel_R, pres_L, pres_R, rho_L, rho_R, rho_avg, &
                                                        c_L, c_R, c_avg, c_fast%L, c_fast%R, G_L, G_R, &
                                                        tau_e_L, tau_e_R, gamma_L, gamma_R, pi_inf_L, pi_inf_R, &
                                                        s_L, s_R, s_S, s_M, s_P, dir_idx(1), dir_idx_tau(1))

                                ! goes with q_star_L/R = xi_L/R * (variable)
                                ! xi_L/R = ( ( s_L/R - u_L/R )/(s_L/R - s_star) )
                                xi_L = (s_L - vel_L(idx1))/(s_L - s_S)
                                xi_R = (s_R - vel_R(idx1))/(s_R - s_S)

                                ! goes with numerical star velocity in x/y/z directions
                                ! xi_P/M = 0.5 +/m sgn(0.5,s_star)
                                xi_M = (5e-1_wp + sign(0.5_wp, s_S))
                                xi_P = (5e-1_wp - sign(0.5_wp, s_S))

                                ! goes with the numerical velocity in x/y/z directions
                                ! xi_P/M (pressure) = min/max(0. sgn(1,sL/sR))
                                xi_MP = -min(0._wp, sign(1._wp, s_L))
                                xi_PP = max(0._wp, sign(1._wp, s_R))

                                E_star = xi_M*(E_L + xi_MP*(xi_L*(E_L + (s_S - vel_L(dir_idx(1)))* &
                                                                  (rho_L*s_S + pres_L/(s_L - vel_L(dir_idx(1))))) - E_L)) + &
                                         xi_P*(E_R + xi_PP*(xi_R*(E_R + (s_S - vel_R(dir_idx(1)))* &
                                                                  (rho_R*s_S + pres_R/(s_R - vel_R(dir_idx(1))))) - E_R))
                                p_Star = xi_M*(pres_L + xi_MP*(rho_L*(s_L - vel_L(dir_idx(1)))*(s_S - vel_L(dir_idx(1))))) + &
                                         xi_P*(pres_R + xi_PP*(rho_R*(s_R - vel_R(dir_idx(1)))*(s_S - vel_R(dir_idx(1)))))

                                rho_Star = xi_M*(rho_L*(xi_MP*xi_L + 1._wp - xi_MP)) + &
                                           xi_P*(rho_R*(xi_PP*xi_R + 1._wp - xi_PP))

                                vel_K_Star = vel_L(idx1)*(1_wp - xi_MP) + xi_MP*vel_R(idx1) + &
                                             xi_MP*xi_PP*(s_S - vel_R(idx1))

                                ! Low Mach correction
                                if (low_Mach == 1) then
                                    @:compute_low_Mach_correction()
                                else
                                    pcorr = 0._wp
                                end if

                                ! COMPUTING FLUXES
                                ! MASS FLUX.
                                !$acc loop seq
                                do i = 1, contxe
                                    flux_rs${XYZ}$_vf(j, k, l, i) = &
                                        xi_M*qL_prim_rs${XYZ}$_vf(j, k, l, i)*(vel_L(idx1) + s_M*(xi_L - 1._wp)) + &
                                        xi_P*qR_prim_rs${XYZ}$_vf(j + 1, k, l, i)*(vel_R(idx1) + s_P*(xi_R - 1._wp))
                                end do

                                ! MOMENTUM FLUX.
                                ! f = \rho u u - \sigma, q = \rho u, q_star = \xi * \rho*(s_star, v, w)
                                !$acc loop seq
                                do i = 1, num_dims
                                    idxi = dir_idx(i)
                                    flux_rs${XYZ}$_vf(j, k, l, contxe + idxi) = rho_Star*vel_K_Star* &
                                                                                (dir_flg(idxi)*vel_K_Star + (1_wp - dir_flg(idxi))*(xi_M*vel_L(idxi) + xi_P*vel_R(idxi))) + dir_flg(idxi)*p_Star &
                                                                                + (s_M/s_L)*(s_P/s_R)*dir_flg(idxi)*pcorr
                                end do

                                ! ENERGY FLUX.
                                ! f = u*(E-\sigma), q = E, q_star = \xi*E+(s-u)(\rho s_star - \sigma/(s-u))
                                flux_rs${XYZ}$_vf(j, k, l, E_idx) = (E_star + p_Star)*vel_K_Star &
                                                                    + (s_M/s_L)*(s_P/s_R)*pcorr*s_S

                                ! ELASTICITY. Elastic shear stress additions for the momentum and energy flux
                                if (elasticity) then
                                    flux_ene_e = 0_wp; 
                                    !$acc loop seq
                                    do i = 1, num_dims
                                        idxi = dir_idx(i)
                                        ! MOMENTUM ELASTIC FLUX.
                                        flux_rs${XYZ}$_vf(j, k, l, contxe + idxi) = &
                                            flux_rs${XYZ}$_vf(j, k, l, contxe + idxi) &
                                            - xi_M*tau_e_L(dir_idx_tau(i)) - xi_P*tau_e_R(dir_idx_tau(i))
                                        ! ENERGY ELASTIC FLUX.
                                        flux_ene_e = flux_ene_e - &
                                                     xi_M*(vel_L(idxi)*tau_e_L(dir_idx_tau(i)) + &
                                                           s_M*(xi_L*((s_S - vel_L(i))*(tau_e_L(dir_idx_tau(i))/(s_L - vel_L(i)))))) - &
                                                     xi_P*(vel_R(idxi)*tau_e_R(dir_idx_tau(i)) + &
                                                           s_P*(xi_R*((s_S - vel_R(i))*(tau_e_R(dir_idx_tau(i))/(s_R - vel_R(i))))))
                                    end do
                                    flux_rs${XYZ}$_vf(j, k, l, E_idx) = flux_rs${XYZ}$_vf(j, k, l, E_idx) + flux_ene_e
                                end if

                                ! VOLUME FRACTION FLUX.
                                !$acc loop seq
                                do i = advxb, advxe
                                    flux_rs${XYZ}$_vf(j, k, l, i) = &
                                        xi_M*qL_prim_rs${XYZ}$_vf(j, k, l, i)*s_S + &
                                        xi_P*qR_prim_rs${XYZ}$_vf(j + 1, k, l, i)*s_S
                                end do

                                ! SOURCE TERM FOR VOLUME FRACTION ADVECTION FLUX.
                                !$acc loop seq
                                do i = 1, num_dims
                                    idxi = dir_idx(i)
                                    vel_src_rs${XYZ}$_vf(j, k, l, idxi) = &
                                        xi_M*(vel_L(idxi) + dir_flg(idxi)*(s_S*(xi_MP*(xi_L - 1) + 1) - vel_L(idxi))) + &
                                        xi_P*(vel_R(idxi) + dir_flg(idxi)*(s_S*(xi_PP*(xi_R - 1) + 1) - vel_R(idxi)))
                                end do

                                ! INTERNAL ENERGIES ADVECTION FLUX.
                                ! K-th pressure and velocity in preparation for the internal energy flux
                                !$acc loop seq
                                do i = 1, num_fluids
                                    p_K_Star = xi_M*(xi_MP*((pres_L + pi_infs(i)/(1_wp + gammas(i)))* &
                                                            xi_L**(1_wp/gammas(i) + 1_wp) - pi_infs(i)/(1_wp + gammas(i)) - pres_L) + pres_L) + &
                                               xi_P*(xi_PP*((pres_R + pi_infs(i)/(1_wp + gammas(i)))* &
                                                            xi_R**(1_wp/gammas(i) + 1_wp) - pi_infs(i)/(1_wp + gammas(i)) - pres_R) + pres_R)

                                    flux_rs${XYZ}$_vf(j, k, l, i + intxb - 1) = &
                                        ((xi_M*qL_prim_rs${XYZ}$_vf(j, k, l, i + advxb - 1) + xi_P*qR_prim_rs${XYZ}$_vf(j + 1, k, l, i + advxb - 1))* &
                                         (gammas(i)*p_K_Star + pi_infs(i)) + &
                                         (xi_M*qL_prim_rs${XYZ}$_vf(j, k, l, i + contxb - 1) + xi_P*qR_prim_rs${XYZ}$_vf(j + 1, k, l, i + contxb - 1))* &
                                         qvs(i))*vel_K_Star &
                                        + (s_M/s_L)*(s_P/s_R)*pcorr*s_S*(xi_M*qL_prim_rs${XYZ}$_vf(j, k, l, i + advxb - 1) + xi_P*qR_prim_rs${XYZ}$_vf(j + 1, k, l, i + advxb - 1))
                                end do

                                flux_src_rs${XYZ}$_vf(j, k, l, advxb) = vel_src_rs${XYZ}$_vf(j, k, l, idx1)

                                ! HYPOELASTIC STRESS EVOLUTION FLUX.
                                if (hypoelasticity) then
                                    !$acc loop seq
                                    do i = 1, strxe - strxb + 1
                                        flux_rs${XYZ}$_vf(j, k, l, strxb - 1 + i) = &
                                            xi_M*(s_S/(s_L - s_S))*(s_L*rho_L*tau_e_L(i) - rho_L*vel_L(idx1)*tau_e_L(i)) + &
                                            xi_P*(s_S/(s_R - s_S))*(s_R*rho_R*tau_e_R(i) - rho_R*vel_R(idx1)*tau_e_R(i))
                                    end do
                                end if

                                ! REFERENCE MAP FLUX.
                                if (hyperelasticity) then
                                    !$acc loop seq
                                    do i = 1, num_dims
                                        flux_rs${XYZ}$_vf(j, k, l, xibeg - 1 + i) = &
                                            xi_M*(s_S/(s_L - s_S))*(s_L*rho_L*xi_field_L(i) &
                                                                    - rho_L*vel_L(idx1)*xi_field_L(i)) + &
                                            xi_P*(s_S/(s_R - s_S))*(s_R*rho_R*xi_field_R(i) &
                                                                    - rho_R*vel_R(idx1)*xi_field_R(i))
                                    end do
                                end if

                                ! COLOR FUNCTION FLUX
                                if (surface_tension) then
                                    flux_rs${XYZ}$_vf(j, k, l, c_idx) = &
                                        (xi_M*qL_prim_rs${XYZ}$_vf(j, k, l, c_idx) + &
                                         xi_P*qR_prim_rs${XYZ}$_vf(j + 1, k, l, c_idx))*s_S
                                end if

                                ! Geometrical source flux for cylindrical coordinates
                                #:if (NORM_DIR == 2)
                                    if (cyl_coord) then
                                        !Substituting the advective flux into the inviscid geometrical source flux
                                        !$acc loop seq
                                        do i = 1, E_idx
                                            flux_gsrc_rs${XYZ}$_vf(j, k, l, i) = flux_rs${XYZ}$_vf(j, k, l, i)
                                        end do
                                        !$acc loop seq
                                        do i = intxb, intxe
                                            flux_gsrc_rs${XYZ}$_vf(j, k, l, i) = flux_rs${XYZ}$_vf(j, k, l, i)
                                        end do
                                        ! Recalculating the radial momentum geometric source flux
                                        flux_gsrc_rs${XYZ}$_vf(j, k, l, momxb - 1 + dir_idx(1)) = &
                                            flux_gsrc_rs${XYZ}$_vf(j, k, l, momxb - 1 + dir_idx(1)) - p_Star
                                        ! Geometrical source of the void fraction(s) is zero
                                        !$acc loop seq
                                        do i = advxb, advxe
                                            flux_gsrc_rs${XYZ}$_vf(j, k, l, i) = 0_wp
                                        end do
                                    end if
                                #:endif
                                #:if (NORM_DIR == 3)
                                    if (grid_geometry == 3) then
                                        !$acc loop seq
                                        do i = 1, sys_size
                                            flux_gsrc_rs${XYZ}$_vf(j, k, l, i) = 0_wp
                                        end do
                                        flux_gsrc_rs${XYZ}$_vf(j, k, l, momxb - 1 + dir_idx(1)) = &
                                            flux_gsrc_rs${XYZ}$_vf(j, k, l, momxb - 1 + dir_idx(1)) - p_Star

                                        flux_gsrc_rs${XYZ}$_vf(j, k, l, momxe) = flux_rs${XYZ}$_vf(j, k, l, momxb + 1)
                                    end if
                                #:endif

                            end do
                        end do
                    end do

                elseif (model_eqns == 4) then
                    !ME4
                    !$acc parallel loop collapse(3) gang vector default(present) private(alpha_rho_L, alpha_rho_R, vel_L, vel_R, alpha_L, alpha_R, &
                    !$acc rho_avg, h_avg, gamma_avg, s_L, s_R, s_S, vel_avg_rms, nbub_L, nbub_R, ptilde_L, ptilde_R)
                    do l = is3%beg, is3%end
                        do k = is2%beg, is2%end
                            do j = is1%beg, is1%end

                                !$acc loop seq
                                do i = 1, contxe
                                    alpha_rho_L(i) = qL_prim_rs${XYZ}$_vf(j, k, l, i)
                                    alpha_rho_R(i) = qR_prim_rs${XYZ}$_vf(j + 1, k, l, i)
                                end do

                                !$acc loop seq
                                do i = 1, num_dims
                                    vel_L(i) = qL_prim_rs${XYZ}$_vf(j, k, l, contxe + i)
                                    vel_R(i) = qR_prim_rs${XYZ}$_vf(j + 1, k, l, contxe + i)
                                end do

                                vel_L_rms = 0._wp; vel_R_rms = 0._wp
                                !$acc loop seq
                                do i = 1, num_dims
                                    vel_L_rms = vel_L_rms + vel_L(i)**2._wp
                                    vel_R_rms = vel_R_rms + vel_R(i)**2._wp
                                end do

                                !$acc loop seq
                                do i = 1, num_fluids
                                    alpha_L(i) = qL_prim_rs${XYZ}$_vf(j, k, l, E_idx + i)
                                    alpha_R(i) = qR_prim_rs${XYZ}$_vf(j + 1, k, l, E_idx + i)
                                end do

                                pres_L = qL_prim_rs${XYZ}$_vf(j, k, l, E_idx)
                                pres_R = qR_prim_rs${XYZ}$_vf(j + 1, k, l, E_idx)

                                rho_L = 0._wp
                                gamma_L = 0._wp
                                pi_inf_L = 0._wp
                                qv_L = 0._wp
                                rho_R = 0._wp
                                gamma_R = 0._wp
                                pi_inf_R = 0._wp
                                qv_R = 0._wp

                                !$acc loop seq
                                do i = 1, num_fluids
                                    rho_L = rho_L + alpha_rho_L(i)
                                    gamma_L = gamma_L + alpha_L(i)*gammas(i)
                                    pi_inf_L = pi_inf_L + alpha_L(i)*pi_infs(i)
                                    qv_L = qv_L + alpha_rho_L(i)*qvs(i)
                                    rho_R = rho_R + alpha_rho_R(i)
                                    gamma_R = gamma_R + alpha_R(i)*gammas(i)
                                    pi_inf_R = pi_inf_R + alpha_R(i)*pi_infs(i)
                                    qv_R = qv_R + alpha_rho_R(i)*qvs(i)
                                end do

                                E_L = gamma_L*pres_L + pi_inf_L + 5e-1_wp*rho_L*vel_L_rms + qv_L
                                E_R = gamma_R*pres_R + pi_inf_R + 5e-1_wp*rho_R*vel_R_rms + qv_R

                                H_L = (E_L + pres_L)/rho_L
                                H_R = (E_R + pres_R)/rho_R

                                @:compute_average_state()

                                call s_compute_speed_of_sound(pres_L, rho_L, gamma_L, pi_inf_L, H_L, alpha_L, &
                                                              vel_L_rms, 0._wp, c_L)

                                call s_compute_speed_of_sound(pres_R, rho_R, gamma_R, pi_inf_R, H_R, alpha_R, &
                                                              vel_R_rms, 0._wp, c_R)

                                !> The computation of c_avg does not require all the variables, and therefore the non '_avg'
                                ! variables are placeholders to call the subroutine.

                                call s_compute_speed_of_sound(pres_R, rho_avg, gamma_avg, pi_inf_R, H_avg, alpha_R, &
                                                              vel_avg_rms, 0._wp, c_avg)

                                call s_compute_wave_speed(wave_speeds, vel_L, vel_R, pres_L, pres_R, rho_L, rho_R, rho_avg, &
                                                        c_L, c_R, c_avg, c_fast%L, c_fast%R, G_L, G_R, &
                                                        tau_e_L, tau_e_R, gamma_L, gamma_R, pi_inf_L, pi_inf_R, &
                                                        s_L, s_R, s_S, s_M, s_P, dir_idx(1), dir_idx_tau(1))

                                ! goes with q_star_L/R = xi_L/R * (variable)
                                ! xi_L/R = ( ( s_L/R - u_L/R )/(s_L/R - s_star) )
                                xi_L = (s_L - vel_L(dir_idx(1)))/(s_L - s_S)
                                xi_R = (s_R - vel_R(dir_idx(1)))/(s_R - s_S)

                                ! goes with numerical velocity in x/y/z directions
                                ! xi_P/M = 0.5 +/m sgn(0.5,s_star)
                                xi_M = (5e-1_wp + sign(5e-1_wp, s_S))
                                xi_P = (5e-1_wp - sign(5e-1_wp, s_S))

                                !$acc loop seq
                                do i = 1, contxe
                                    flux_rs${XYZ}$_vf(j, k, l, i) = &
                                        xi_M*alpha_rho_L(i) &
                                        *(vel_L(dir_idx(1)) + s_M*(xi_L - 1._wp)) &
                                        + xi_P*alpha_rho_R(i) &
                                        *(vel_R(dir_idx(1)) + s_P*(xi_R - 1._wp))
                                end do

                                ! Momentum flux.
                                ! f = \rho u u + p I, q = \rho u, q_star = \xi * \rho*(s_star, v, w)
                                !$acc loop seq
                                do i = 1, num_dims
                                    flux_rs${XYZ}$_vf(j, k, l, contxe + dir_idx(i)) = &
                                        xi_M*(rho_L*(vel_L(dir_idx(1))* &
                                                     vel_L(dir_idx(i)) + &
                                                     s_M*(xi_L*(dir_flg(dir_idx(i))*s_S + &
                                                                (1._wp - dir_flg(dir_idx(i)))* &
                                                                vel_L(dir_idx(i))) - vel_L(dir_idx(i)))) + &
                                              dir_flg(dir_idx(i))*pres_L) &
                                        + xi_P*(rho_R*(vel_R(dir_idx(1))* &
                                                       vel_R(dir_idx(i)) + &
                                                       s_P*(xi_R*(dir_flg(dir_idx(i))*s_S + &
                                                                  (1._wp - dir_flg(dir_idx(i)))* &
                                                                  vel_R(dir_idx(i))) - vel_R(dir_idx(i)))) + &
                                                dir_flg(dir_idx(i))*pres_R)
                                end do

                                if (bubbles_euler) then
                                    ! Put p_tilde in
                                    !$acc loop seq
                                    do i = 1, num_dims
                                        flux_rs${XYZ}$_vf(j, k, l, contxe + dir_idx(i)) = &
                                            flux_rs${XYZ}$_vf(j, k, l, contxe + dir_idx(i)) + &
                                            xi_M*(dir_flg(dir_idx(i))*(-1._wp*ptilde_L)) &
                                            + xi_P*(dir_flg(dir_idx(i))*(-1._wp*ptilde_R))
                                    end do
                                end if

                                flux_rs${XYZ}$_vf(j, k, l, E_idx) = 0._wp

                                !$acc loop seq
                                do i = alf_idx, alf_idx !only advect the void fraction
                                    flux_rs${XYZ}$_vf(j, k, l, i) = &
                                        xi_M*qL_prim_rs${XYZ}$_vf(j, k, l, i) &
                                        *(vel_L(dir_idx(1)) + s_M*(xi_L - 1._wp)) &
                                        + xi_P*qR_prim_rs${XYZ}$_vf(j + 1, k, l, i) &
                                        *(vel_R(dir_idx(1)) + s_P*(xi_R - 1._wp))
                                end do

                                ! Source for volume fraction advection equation
                                !$acc loop seq
                                do i = 1, num_dims

                                    vel_src_rs${XYZ}$_vf(j, k, l, dir_idx(i)) = 0._wp
                                    !IF ( (model_eqns == 4) .or. (num_fluids==1) ) vel_src_rs_vf(dir_idx(i))%sf(j,k,l) = 0._wp
                                end do

                                flux_src_rs${XYZ}$_vf(j, k, l, advxb) = vel_src_rs${XYZ}$_vf(j, k, l, dir_idx(1))

                                ! Add advection flux for bubble variables
                                if (bubbles_euler) then
                                    !$acc loop seq
                                    do i = bubxb, bubxe
                                        flux_rs${XYZ}$_vf(j, k, l, i) = &
                                            xi_M*nbub_L*qL_prim_rs${XYZ}$_vf(j, k, l, i) &
                                            *(vel_L(dir_idx(1)) + s_M*(xi_L - 1._wp)) &
                                            + xi_P*nbub_R*qR_prim_rs${XYZ}$_vf(j + 1, k, l, i) &
                                            *(vel_R(dir_idx(1)) + s_P*(xi_R - 1._wp))
                                    end do
                                end if

                                ! Geometrical source flux for cylindrical coordinates
                                #:if (NORM_DIR == 2)
                                    if (cyl_coord) then
                                        ! Substituting the advective flux into the inviscid geometrical source flux
                                        !$acc loop seq
                                        do i = 1, E_idx
                                            flux_gsrc_rs${XYZ}$_vf(j, k, l, i) = flux_rs${XYZ}$_vf(j, k, l, i)
                                        end do
                                        ! Recalculating the radial momentum geometric source flux
                                        flux_gsrc_rs${XYZ}$_vf(j, k, l, contxe + dir_idx(1)) = &
                                            xi_M*(rho_L*(vel_L(dir_idx(1))* &
                                                         vel_L(dir_idx(1)) + &
                                                         s_M*(xi_L*(dir_flg(dir_idx(1))*s_S + &
                                                                    (1._wp - dir_flg(dir_idx(1)))* &
                                                                    vel_L(dir_idx(1))) - vel_L(dir_idx(1))))) &
                                            + xi_P*(rho_R*(vel_R(dir_idx(1))* &
                                                           vel_R(dir_idx(1)) + &
                                                           s_P*(xi_R*(dir_flg(dir_idx(1))*s_S + &
                                                                      (1._wp - dir_flg(dir_idx(1)))* &
                                                                      vel_R(dir_idx(1))) - vel_R(dir_idx(1)))))
                                        ! Geometrical source of the void fraction(s) is zero
                                        !$acc loop seq
                                        do i = advxb, advxe
                                            flux_gsrc_rs${XYZ}$_vf(j, k, l, i) = 0._wp
                                        end do
                                    end if
                                #:endif
                                #:if (NORM_DIR == 3)
                                    if (grid_geometry == 3) then
                                        !$acc loop seq
                                        do i = 1, sys_size
                                            flux_gsrc_rs${XYZ}$_vf(j, k, l, i) = 0._wp
                                        end do
                                        flux_gsrc_rs${XYZ}$_vf(j, k, l, momxb + 1) = &
                                            -xi_M*(rho_L*(vel_L(dir_idx(1))* &
                                                          vel_L(dir_idx(1)) + &
                                                          s_M*(xi_L*(dir_flg(dir_idx(1))*s_S + &
                                                                     (1._wp - dir_flg(dir_idx(1)))* &
                                                                     vel_L(dir_idx(1))) - vel_L(dir_idx(1))))) &
                                            - xi_P*(rho_R*(vel_R(dir_idx(1))* &
                                                           vel_R(dir_idx(1)) + &
                                                           s_P*(xi_R*(dir_flg(dir_idx(1))*s_S + &
                                                                      (1._wp - dir_flg(dir_idx(1)))* &
                                                                      vel_R(dir_idx(1))) - vel_R(dir_idx(1)))))
                                        flux_gsrc_rs${XYZ}$_vf(j, k, l, momxe) = flux_rs${XYZ}$_vf(j, k, l, momxb + 1)
                                    end if
                                #:endif
                            end do
                        end do
                    end do
                    !$acc end parallel loop

                elseif (model_eqns == 2 .and. bubbles_euler) then
                    !$acc parallel loop collapse(3) gang vector default(present) private(R0_L, R0_R, V0_L, V0_R, P0_L, P0_R, pbw_L, pbw_R, vel_L, vel_R, &
                    !$acc rho_avg, alpha_L, alpha_R, h_avg, gamma_avg, s_L, s_R, s_S, nbub_L, nbub_R, ptilde_L, ptilde_R, vel_avg_rms, Re_L, Re_R, pcorr, zcoef, vel_L_tmp, vel_R_tmp)
                    do l = is3%beg, is3%end
                        do k = is2%beg, is2%end
                            do j = is1%beg, is1%end

                                !$acc loop seq
                                do i = 1, num_fluids
                                    alpha_L(i) = qL_prim_rs${XYZ}$_vf(j, k, l, E_idx + i)
                                    alpha_R(i) = qR_prim_rs${XYZ}$_vf(j + 1, k, l, E_idx + i)
                                end do

                                vel_L_rms = 0._wp; vel_R_rms = 0._wp

                                !$acc loop seq
                                do i = 1, num_dims
                                    vel_L(i) = qL_prim_rs${XYZ}$_vf(j, k, l, contxe + i)
                                    vel_R(i) = qR_prim_rs${XYZ}$_vf(j + 1, k, l, contxe + i)
                                    vel_L_rms = vel_L_rms + vel_L(i)**2._wp
                                    vel_R_rms = vel_R_rms + vel_R(i)**2._wp
                                end do

                                pres_L = qL_prim_rs${XYZ}$_vf(j, k, l, E_idx)
                                pres_R = qR_prim_rs${XYZ}$_vf(j + 1, k, l, E_idx)

                                rho_L = 0._wp
                                gamma_L = 0._wp
                                pi_inf_L = 0._wp
                                qv_L = 0._wp
                                rho_R = 0._wp
                                gamma_R = 0._wp
                                pi_inf_R = 0._wp
                                qv_R = 0._wp

                                ! Retain this in the refactor
                                if (mpp_lim .and. (num_fluids > 2)) then
                                    !$acc loop seq
                                    do i = 1, num_fluids
                                        rho_L = rho_L + qL_prim_rs${XYZ}$_vf(j, k, l, i)
                                        gamma_L = gamma_L + qL_prim_rs${XYZ}$_vf(j, k, l, E_idx + i)*gammas(i)
                                        pi_inf_L = pi_inf_L + qL_prim_rs${XYZ}$_vf(j, k, l, E_idx + i)*pi_infs(i)
                                        qv_L = qv_L + qL_prim_rs${XYZ}$_vf(j, k, l, i)*qvs(i)
                                        rho_R = rho_R + qR_prim_rs${XYZ}$_vf(j + 1, k, l, i)
                                        gamma_R = gamma_R + qR_prim_rs${XYZ}$_vf(j + 1, k, l, E_idx + i)*gammas(i)
                                        pi_inf_R = pi_inf_R + qR_prim_rs${XYZ}$_vf(j + 1, k, l, E_idx + i)*pi_infs(i)
                                        qv_R = qv_R + qR_prim_rs${XYZ}$_vf(j + 1, k, l, i)*qvs(i)
                                    end do
                                else if (num_fluids > 2) then
                                    !$acc loop seq
                                    do i = 1, num_fluids - 1
                                        rho_L = rho_L + qL_prim_rs${XYZ}$_vf(j, k, l, i)
                                        gamma_L = gamma_L + qL_prim_rs${XYZ}$_vf(j, k, l, E_idx + i)*gammas(i)
                                        pi_inf_L = pi_inf_L + qL_prim_rs${XYZ}$_vf(j, k, l, E_idx + i)*pi_infs(i)
                                        qv_L = qv_L + qL_prim_rs${XYZ}$_vf(j, k, l, i)*qvs(i)
                                        rho_R = rho_R + qR_prim_rs${XYZ}$_vf(j + 1, k, l, i)
                                        gamma_R = gamma_R + qR_prim_rs${XYZ}$_vf(j + 1, k, l, E_idx + i)*gammas(i)
                                        pi_inf_R = pi_inf_R + qR_prim_rs${XYZ}$_vf(j + 1, k, l, E_idx + i)*pi_infs(i)
                                        qv_R = qv_R + qR_prim_rs${XYZ}$_vf(j + 1, k, l, i)*qvs(i)
                                    end do
                                else
                                    rho_L = qL_prim_rs${XYZ}$_vf(j, k, l, 1)
                                    gamma_L = gammas(1)
                                    pi_inf_L = pi_infs(1)
                                    qv_L = qvs(1)
                                    rho_R = qR_prim_rs${XYZ}$_vf(j + 1, k, l, 1)
                                    gamma_R = gammas(1)
                                    pi_inf_R = pi_infs(1)
                                    qv_R = qvs(1)
                                end if

                                if (viscous) then
                                    if (num_fluids == 1) then ! Need to consider case with num_fluids >= 2
                                        !$acc loop seq
                                        do i = 1, 2
                                            Re_L(i) = dflt_real
                                            Re_R(i) = dflt_real
                                            if (Re_size(i) > 0) then
                                                Re_L(i) = 0._wp
                                                Re_R(i) = 0._wp
                                            end if
                                            !$acc loop seq
                                            do q = 1, Re_size(i)
                                                Re_L(i) = (1._wp - qL_prim_rs${XYZ}$_vf(j, k, l, E_idx + Re_idx(i, q)))/Res(i, q) &
                                                          + Re_L(i)
                                                Re_R(i) = (1._wp - qR_prim_rs${XYZ}$_vf(j + 1, k, l, E_idx + Re_idx(i, q)))/Res(i, q) &
                                                          + Re_R(i)
                                            end do
                                            Re_L(i) = 1._wp/max(Re_L(i), sgm_eps)
                                            Re_R(i) = 1._wp/max(Re_R(i), sgm_eps)
                                        end do
                                    end if
                                end if

                                E_L = gamma_L*pres_L + pi_inf_L + 5e-1_wp*rho_L*vel_L_rms
                                E_R = gamma_R*pres_R + pi_inf_R + 5e-1_wp*rho_R*vel_R_rms

                                H_L = (E_L + pres_L)/rho_L
                                H_R = (E_R + pres_R)/rho_R

                                if (avg_state == 2) then
                                    !$acc loop seq
                                    do i = 1, nb
                                        R0_L(i) = qL_prim_rs${XYZ}$_vf(j, k, l, rs(i))
                                        R0_R(i) = qR_prim_rs${XYZ}$_vf(j + 1, k, l, rs(i))

                                        V0_L(i) = qL_prim_rs${XYZ}$_vf(j, k, l, vs(i))
                                        V0_R(i) = qR_prim_rs${XYZ}$_vf(j + 1, k, l, vs(i))
                                        if (.not. polytropic .and. .not. qbmm) then
                                            P0_L(i) = qL_prim_rs${XYZ}$_vf(j, k, l, ps(i))
                                            P0_R(i) = qR_prim_rs${XYZ}$_vf(j + 1, k, l, ps(i))
                                        end if
                                    end do

                                    if (.not. qbmm) then
                                        if (adv_n) then
                                            nbub_L = qL_prim_rs${XYZ}$_vf(j, k, l, n_idx)
                                            nbub_R = qR_prim_rs${XYZ}$_vf(j + 1, k, l, n_idx)
                                        else
                                            nbub_L_denom = 0._wp
                                            nbub_R_denom = 0._wp
                                            !$acc loop seq
                                            do i = 1, nb
                                                nbub_L_denom = nbub_L_denom + (R0_L(i)**3._wp)*weight(i)
                                                nbub_R_denom = nbub_R_denom + (R0_R(i)**3._wp)*weight(i)
                                            end do
                                            nbub_L = (3._wp/(4._wp*pi))*qL_prim_rs${XYZ}$_vf(j, k, l, E_idx + num_fluids)/nbub_L_denom
                                            nbub_R = (3._wp/(4._wp*pi))*qR_prim_rs${XYZ}$_vf(j + 1, k, l, E_idx + num_fluids)/nbub_R_denom
                                        end if
                                    else
                                        !nb stored in 0th moment of first R0 bin in variable conversion module
                                        nbub_L = qL_prim_rs${XYZ}$_vf(j, k, l, bubxb)
                                        nbub_R = qR_prim_rs${XYZ}$_vf(j + 1, k, l, bubxb)
                                    end if

                                    !$acc loop seq
                                    do i = 1, nb
                                        if (.not. qbmm) then
                                            if (polytropic) then
                                                pbw_L(i) = f_cpbw_KM(R0(i), R0_L(i), V0_L(i), 0._wp)
                                                pbw_R(i) = f_cpbw_KM(R0(i), R0_R(i), V0_R(i), 0._wp)
                                            else
                                                pbw_L(i) = f_cpbw_KM(R0(i), R0_L(i), V0_L(i), P0_L(i))
                                                pbw_R(i) = f_cpbw_KM(R0(i), R0_R(i), V0_R(i), P0_R(i))
                                            end if
                                        end if
                                    end do

                                    if (qbmm) then
                                        PbwR3Lbar = mom_sp_rs${XYZ}$_vf(j, k, l, 4)
                                        PbwR3Rbar = mom_sp_rs${XYZ}$_vf(j + 1, k, l, 4)

                                        R3Lbar = mom_sp_rs${XYZ}$_vf(j, k, l, 1)
                                        R3Rbar = mom_sp_rs${XYZ}$_vf(j + 1, k, l, 1)

                                        R3V2Lbar = mom_sp_rs${XYZ}$_vf(j, k, l, 3)
                                        R3V2Rbar = mom_sp_rs${XYZ}$_vf(j + 1, k, l, 3)
                                    else

                                        PbwR3Lbar = 0._wp
                                        PbwR3Rbar = 0._wp

                                        R3Lbar = 0._wp
                                        R3Rbar = 0._wp

                                        R3V2Lbar = 0._wp
                                        R3V2Rbar = 0._wp

                                        !$acc loop seq
                                        do i = 1, nb
                                            PbwR3Lbar = PbwR3Lbar + pbw_L(i)*(R0_L(i)**3._wp)*weight(i)
                                            PbwR3Rbar = PbwR3Rbar + pbw_R(i)*(R0_R(i)**3._wp)*weight(i)

                                            R3Lbar = R3Lbar + (R0_L(i)**3._wp)*weight(i)
                                            R3Rbar = R3Rbar + (R0_R(i)**3._wp)*weight(i)

                                            R3V2Lbar = R3V2Lbar + (R0_L(i)**3._wp)*(V0_L(i)**2._wp)*weight(i)
                                            R3V2Rbar = R3V2Rbar + (R0_R(i)**3._wp)*(V0_R(i)**2._wp)*weight(i)
                                        end do
                                    end if

                                    if (qL_prim_rs${XYZ}$_vf(j, k, l, E_idx + num_fluids) < small_alf .or. R3Lbar < small_alf) then
                                        ptilde_L = qL_prim_rs${XYZ}$_vf(j, k, l, E_idx + num_fluids)*pres_L
                                    else
                                        ptilde_L = qL_prim_rs${XYZ}$_vf(j, k, l, E_idx + num_fluids)*(pres_L - PbwR3Lbar/R3Lbar - &
                                                                                                      rho_L*R3V2Lbar/R3Lbar)
                                    end if

                                    if (qR_prim_rs${XYZ}$_vf(j + 1, k, l, E_idx + num_fluids) < small_alf .or. R3Rbar < small_alf) then
                                        ptilde_R = qR_prim_rs${XYZ}$_vf(j + 1, k, l, E_idx + num_fluids)*pres_R
                                    else
                                        ptilde_R = qR_prim_rs${XYZ}$_vf(j + 1, k, l, E_idx + num_fluids)*(pres_R - PbwR3Rbar/R3Rbar - &
                                                                                                          rho_R*R3V2Rbar/R3Rbar)
                                    end if

                                    if ((ptilde_L /= ptilde_L) .or. (ptilde_R /= ptilde_R)) then
                                    end if

                                    rho_avg = 5e-1_wp*(rho_L + rho_R)
                                    H_avg = 5e-1_wp*(H_L + H_R)
                                    gamma_avg = 5e-1_wp*(gamma_L + gamma_R)
                                    vel_avg_rms = 0._wp

                                    !$acc loop seq
                                    do i = 1, num_dims
                                        vel_avg_rms = vel_avg_rms + (5e-1_wp*(vel_L(i) + vel_R(i)))**2._wp
                                    end do

                                end if

                                call s_compute_speed_of_sound(pres_L, rho_L, gamma_L, pi_inf_L, H_L, alpha_L, &
                                                              vel_L_rms, 0._wp, c_L)

                                call s_compute_speed_of_sound(pres_R, rho_R, gamma_R, pi_inf_R, H_R, alpha_R, &
                                                              vel_R_rms, 0._wp, c_R)

                                !> The computation of c_avg does not require all the variables, and therefore the non '_avg'
                                ! variables are placeholders to call the subroutine.
                                call s_compute_speed_of_sound(pres_R, rho_avg, gamma_avg, pi_inf_R, H_avg, alpha_R, &
                                                              vel_avg_rms, 0._wp, c_avg)

                                if (viscous) then
                                    !$acc loop seq
                                    do i = 1, 2
                                        Re_avg_rs${XYZ}$_vf(j, k, l, i) = 2._wp/(1._wp/Re_L(i) + 1._wp/Re_R(i))
                                    end do
                                end if

                                ! Low Mach correction
                                if (low_Mach == 2) then
                                    @:compute_low_Mach_correction()
                                end if

                                call s_compute_wave_speed(wave_speeds, vel_L, vel_R, pres_L, pres_R, rho_L, rho_R, rho_avg, &
                                                        c_L, c_R, c_avg, c_fast%L, c_fast%R, G_L, G_R, &
                                                        tau_e_L, tau_e_R, gamma_L, gamma_R, pi_inf_L, pi_inf_R, &
                                                        s_L, s_R, s_S, s_M, s_P, dir_idx(1), dir_idx_tau(1))

                                ! goes with q_star_L/R = xi_L/R * (variable)
                                ! xi_L/R = ( ( s_L/R - u_L/R )/(s_L/R - s_star) )
                                xi_L = (s_L - vel_L(dir_idx(1)))/(s_L - s_S)
                                xi_R = (s_R - vel_R(dir_idx(1)))/(s_R - s_S)

                                ! goes with numerical velocity in x/y/z directions
                                ! xi_P/M = 0.5 +/m sgn(0.5,s_star)
                                xi_M = (5e-1_wp + sign(5e-1_wp, s_S))
                                xi_P = (5e-1_wp - sign(5e-1_wp, s_S))

                                ! Low Mach correction
                                if (low_Mach == 1) then
                                    @:compute_low_Mach_correction()
                                else
                                    pcorr = 0._wp
                                end if

                                !$acc loop seq
                                do i = 1, contxe
                                    flux_rs${XYZ}$_vf(j, k, l, i) = &
                                        xi_M*qL_prim_rs${XYZ}$_vf(j, k, l, i) &
                                        *(vel_L(dir_idx(1)) + s_M*(xi_L - 1._wp)) &
                                        + xi_P*qR_prim_rs${XYZ}$_vf(j + 1, k, l, i) &
                                        *(vel_R(dir_idx(1)) + s_P*(xi_R - 1._wp))
                                end do

                                if (bubbles_euler .and. (num_fluids > 1)) then
                                    ! Kill mass transport @ gas density
                                    flux_rs${XYZ}$_vf(j, k, l, contxe) = 0._wp
                                end if

                                ! Momentum flux.
                                ! f = \rho u u + p I, q = \rho u, q_star = \xi * \rho*(s_star, v, w)

                                ! Include p_tilde

                                !$acc loop seq
                                do i = 1, num_dims
                                    flux_rs${XYZ}$_vf(j, k, l, contxe + dir_idx(i)) = &
                                        xi_M*(rho_L*(vel_L(dir_idx(1))* &
                                                     vel_L(dir_idx(i)) + &
                                                     s_M*(xi_L*(dir_flg(dir_idx(i))*s_S + &
                                                                (1._wp - dir_flg(dir_idx(i)))* &
                                                                vel_L(dir_idx(i))) - vel_L(dir_idx(i)))) + &
                                              dir_flg(dir_idx(i))*(pres_L - ptilde_L)) &
                                        + xi_P*(rho_R*(vel_R(dir_idx(1))* &
                                                       vel_R(dir_idx(i)) + &
                                                       s_P*(xi_R*(dir_flg(dir_idx(i))*s_S + &
                                                                  (1._wp - dir_flg(dir_idx(i)))* &
                                                                  vel_R(dir_idx(i))) - vel_R(dir_idx(i)))) + &
                                                dir_flg(dir_idx(i))*(pres_R - ptilde_R)) &
                                        + (s_M/s_L)*(s_P/s_R)*dir_flg(dir_idx(i))*pcorr
                                end do

                                ! Energy flux.
                                ! f = u*(E+p), q = E, q_star = \xi*E+(s-u)(\rho s_star + p/(s-u))
                                flux_rs${XYZ}$_vf(j, k, l, E_idx) = &
                                    xi_M*(vel_L(dir_idx(1))*(E_L + pres_L - ptilde_L) + &
                                          s_M*(xi_L*(E_L + (s_S - vel_L(dir_idx(1)))* &
                                                     (rho_L*s_S + (pres_L - ptilde_L)/ &
                                                      (s_L - vel_L(dir_idx(1))))) - E_L)) &
                                    + xi_P*(vel_R(dir_idx(1))*(E_R + pres_R - ptilde_R) + &
                                            s_P*(xi_R*(E_R + (s_S - vel_R(dir_idx(1)))* &
                                                       (rho_R*s_S + (pres_R - ptilde_R)/ &
                                                        (s_R - vel_R(dir_idx(1))))) - E_R)) &
                                    + (s_M/s_L)*(s_P/s_R)*pcorr*s_S

                                ! Volume fraction flux
                                !$acc loop seq
                                do i = advxb, advxe
                                    flux_rs${XYZ}$_vf(j, k, l, i) = &
                                        xi_M*qL_prim_rs${XYZ}$_vf(j, k, l, i) &
                                        *(vel_L(dir_idx(1)) + s_M*(xi_L - 1._wp)) &
                                        + xi_P*qR_prim_rs${XYZ}$_vf(j + 1, k, l, i) &
                                        *(vel_R(dir_idx(1)) + s_P*(xi_R - 1._wp))
                                end do

                                ! Source for volume fraction advection equation
                                !$acc loop seq
                                do i = 1, num_dims
                                    vel_src_rs${XYZ}$_vf(j, k, l, dir_idx(i)) = &
                                        xi_M*(vel_L(dir_idx(i)) + &
                                              dir_flg(dir_idx(i))* &
                                              s_M*(xi_L - 1._wp)) &
                                        + xi_P*(vel_R(dir_idx(i)) + &
                                                dir_flg(dir_idx(i))* &
                                                s_P*(xi_R - 1._wp))

                                    !IF ( (model_eqns == 4) .or. (num_fluids==1) ) vel_src_rs_vf(idxi)%sf(j,k,l) = 0._wp
                                end do

                                flux_src_rs${XYZ}$_vf(j, k, l, advxb) = vel_src_rs${XYZ}$_vf(j, k, l, dir_idx(1))

                                ! Add advection flux for bubble variables
                                !$acc loop seq
                                do i = bubxb, bubxe
                                    flux_rs${XYZ}$_vf(j, k, l, i) = &
                                        xi_M*nbub_L*qL_prim_rs${XYZ}$_vf(j, k, l, i) &
                                        *(vel_L(dir_idx(1)) + s_M*(xi_L - 1._wp)) &
                                        + xi_P*nbub_R*qR_prim_rs${XYZ}$_vf(j + 1, k, l, i) &
                                        *(vel_R(dir_idx(1)) + s_P*(xi_R - 1._wp))
                                end do

                                if (qbmm) then
                                    flux_rs${XYZ}$_vf(j, k, l, bubxb) = &
                                        xi_M*nbub_L &
                                        *(vel_L(dir_idx(1)) + s_M*(xi_L - 1._wp)) &
                                        + xi_P*nbub_R &
                                        *(vel_R(dir_idx(1)) + s_P*(xi_R - 1._wp))
                                end if

                                if (adv_n) then
                                    flux_rs${XYZ}$_vf(j, k, l, n_idx) = &
                                        xi_M*nbub_L &
                                        *(vel_L(dir_idx(1)) + s_M*(xi_L - 1._wp)) &
                                        + xi_P*nbub_R &
                                        *(vel_R(dir_idx(1)) + s_P*(xi_R - 1._wp))
                                end if

                                ! Geometrical source flux for cylindrical coordinates
                                #:if (NORM_DIR == 2)
                                    if (cyl_coord) then
                                        ! Substituting the advective flux into the inviscid geometrical source flux
                                        !$acc loop seq
                                        do i = 1, E_idx
                                            flux_gsrc_rs${XYZ}$_vf(j, k, l, i) = flux_rs${XYZ}$_vf(j, k, l, i)
                                        end do
                                        ! Recalculating the radial momentum geometric source flux
                                        flux_gsrc_rs${XYZ}$_vf(j, k, l, contxe + dir_idx(1)) = &
                                            xi_M*(rho_L*(vel_L(dir_idx(1))* &
                                                         vel_L(dir_idx(1)) + &
                                                         s_M*(xi_L*(dir_flg(dir_idx(1))*s_S + &
                                                                    (1._wp - dir_flg(dir_idx(1)))* &
                                                                    vel_L(dir_idx(1))) - vel_L(dir_idx(1))))) &
                                            + xi_P*(rho_R*(vel_R(dir_idx(1))* &
                                                           vel_R(dir_idx(1)) + &
                                                           s_P*(xi_R*(dir_flg(dir_idx(1))*s_S + &
                                                                      (1._wp - dir_flg(dir_idx(1)))* &
                                                                      vel_R(dir_idx(1))) - vel_R(dir_idx(1)))))
                                        ! Geometrical source of the void fraction(s) is zero
                                        !$acc loop seq
                                        do i = advxb, advxe
                                            flux_gsrc_rs${XYZ}$_vf(j, k, l, i) = 0._wp
                                        end do
                                    end if
                                #:endif
                                #:if (NORM_DIR == 3)
                                    if (grid_geometry == 3) then
                                        !$acc loop seq
                                        do i = 1, sys_size
                                            flux_gsrc_rs${XYZ}$_vf(j, k, l, i) = 0._wp
                                        end do

                                        flux_gsrc_rs${XYZ}$_vf(j, k, l, momxb + 1) = &
                                            -xi_M*(rho_L*(vel_L(dir_idx(1))* &
                                                          vel_L(dir_idx(1)) + &
                                                          s_M*(xi_L*(dir_flg(dir_idx(1))*s_S + &
                                                                     (1._wp - dir_flg(dir_idx(1)))* &
                                                                     vel_L(dir_idx(1))) - vel_L(dir_idx(1))))) &
                                            - xi_P*(rho_R*(vel_R(dir_idx(1))* &
                                                           vel_R(dir_idx(1)) + &
                                                           s_P*(xi_R*(dir_flg(dir_idx(1))*s_S + &
                                                                      (1._wp - dir_flg(dir_idx(1)))* &
                                                                      vel_R(dir_idx(1))) - vel_R(dir_idx(1)))))
                                        flux_gsrc_rs${XYZ}$_vf(j, k, l, momxe) = flux_rs${XYZ}$_vf(j, k, l, momxb + 1)

                                    end if
                                #:endif
                            end do
                        end do
                    end do
                    !$acc end parallel loop
                else
                    ! 5-EQUATION MODEL WITH HLLC
                    !$acc parallel loop collapse(3) gang vector default(present) private(vel_L, vel_R, Re_L, Re_R, &
                    !$acc rho_avg, h_avg, gamma_avg, alpha_L, alpha_R, s_L, s_R, s_S, vel_avg_rms, pcorr, zcoef,   &
                    !$acc vel_L_tmp, vel_R_tmp, Ys_L, Ys_R, Xs_L, Xs_R, Gamma_iL, Gamma_iR, Cp_iL, Cp_iR,          &
                    !$acc tau_e_L, tau_e_R, xi_field_L, xi_field_R,                                                &
                    !$acc Yi_avg, Phi_avg, h_iL, h_iR, h_avg_2) copyin(is1,is2,is3)
                    do l = is3%beg, is3%end
                        do k = is2%beg, is2%end
                            do j = is1%beg, is1%end

                                !idx1 = 1; if (dir_idx(1) == 2) idx1 = 2; if (dir_idx(1) == 3) idx1 = 3

                                !$acc loop seq
                                do i = 1, num_fluids
                                    alpha_L(i) = qL_prim_rs${XYZ}$_vf(j, k, l, E_idx + i)
                                    alpha_R(i) = qR_prim_rs${XYZ}$_vf(j + 1, k, l, E_idx + i)
                                end do

                                vel_L_rms = 0._wp; vel_R_rms = 0._wp
                                !$acc loop seq
                                do i = 1, num_dims
                                    vel_L(i) = qL_prim_rs${XYZ}$_vf(j, k, l, contxe + i)
                                    vel_R(i) = qR_prim_rs${XYZ}$_vf(j + 1, k, l, contxe + i)
                                    vel_L_rms = vel_L_rms + vel_L(i)**2._wp
                                    vel_R_rms = vel_R_rms + vel_R(i)**2._wp
                                end do

                                pres_L = qL_prim_rs${XYZ}$_vf(j, k, l, E_idx)
                                pres_R = qR_prim_rs${XYZ}$_vf(j + 1, k, l, E_idx)

                                rho_L = 0._wp
                                gamma_L = 0._wp
                                pi_inf_L = 0._wp
                                qv_L = 0._wp

                                rho_R = 0._wp
                                gamma_R = 0._wp
                                pi_inf_R = 0._wp
                                qv_R = 0._wp

                                alpha_L_sum = 0._wp
                                alpha_R_sum = 0._wp

                                ! Change this by splitting it into the cases
                                ! present in the bubbles_euler
                                if (mpp_lim) then
                                    !$acc loop seq
                                    do i = 1, num_fluids
                                        qL_prim_rs${XYZ}$_vf(j, k, l, i) = max(0._wp, qL_prim_rs${XYZ}$_vf(j, k, l, i))
                                        qL_prim_rs${XYZ}$_vf(j, k, l, E_idx + i) = min(max(0._wp, qL_prim_rs${XYZ}$_vf(j, k, l, E_idx + i)), 1._wp)
                                        alpha_L_sum = alpha_L_sum + qL_prim_rs${XYZ}$_vf(j, k, l, E_idx + i)
                                        qR_prim_rs${XYZ}$_vf(j + 1, k, l, i) = max(0._wp, qR_prim_rs${XYZ}$_vf(j + 1, k, l, i))
                                        qR_prim_rs${XYZ}$_vf(j + 1, k, l, E_idx + i) = min(max(0._wp, qR_prim_rs${XYZ}$_vf(j + 1, k, l, E_idx + i)), 1._wp)
                                        alpha_R_sum = alpha_R_sum + qR_prim_rs${XYZ}$_vf(j + 1, k, l, E_idx + i)
                                    end do
                                    !$acc loop seq
                                    do i = 1, num_fluids
                                        qL_prim_rs${XYZ}$_vf(j, k, l, E_idx + i) = qL_prim_rs${XYZ}$_vf(j, k, l, E_idx + i)/max(alpha_L_sum, sgm_eps)
                                        qR_prim_rs${XYZ}$_vf(j + 1, k, l, E_idx + i) = qR_prim_rs${XYZ}$_vf(j + 1, k, l, E_idx + i)/max(alpha_R_sum, sgm_eps)
                                    end do
                                end if

                                !$acc loop seq
                                do i = 1, num_fluids
                                    rho_L = rho_L + qL_prim_rs${XYZ}$_vf(j, k, l, i)
                                    gamma_L = gamma_L + qL_prim_rs${XYZ}$_vf(j, k, l, E_idx + i)*gammas(i)
                                    pi_inf_L = pi_inf_L + qL_prim_rs${XYZ}$_vf(j, k, l, E_idx + i)*pi_infs(i)
                                    qv_L = qv_L + qL_prim_rs${XYZ}$_vf(j, k, l, i)*qvs(i)

                                    rho_R = rho_R + qR_prim_rs${XYZ}$_vf(j + 1, k, l, i)
                                    gamma_R = gamma_R + qR_prim_rs${XYZ}$_vf(j + 1, k, l, E_idx + i)*gammas(i)
                                    pi_inf_R = pi_inf_R + qR_prim_rs${XYZ}$_vf(j + 1, k, l, E_idx + i)*pi_infs(i)
                                    qv_R = qv_R + qR_prim_rs${XYZ}$_vf(j + 1, k, l, i)*qvs(i)
                                end do

                                if (viscous) then
                                    !$acc loop seq
                                    do i = 1, 2
                                        Re_L(i) = dflt_real
                                        Re_R(i) = dflt_real
                                        if (Re_size(i) > 0) then
                                            Re_L(i) = 0._wp
                                            Re_R(i) = 0._wp
                                        end if
                                        !$acc loop seq
                                        do q = 1, Re_size(i)
                                            Re_L(i) = qL_prim_rs${XYZ}$_vf(j, k, l, E_idx + Re_idx(i, q))/Res(i, q) &
                                                      + Re_L(i)
                                            Re_R(i) = qR_prim_rs${XYZ}$_vf(j + 1, k, l, E_idx + Re_idx(i, q))/Res(i, q) &
                                                      + Re_R(i)
                                        end do
                                        Re_L(i) = 1._wp/max(Re_L(i), sgm_eps)
                                        Re_R(i) = 1._wp/max(Re_R(i), sgm_eps)
                                    end do
                                end if

                                if (chemistry) then
                                    c_sum_Yi_Phi = 0.0_wp
                                    !$acc loop seq
                                    do i = chemxb, chemxe
                                        Ys_L(i - chemxb + 1) = qL_prim_rs${XYZ}$_vf(j, k, l, i)
                                        Ys_R(i - chemxb + 1) = qR_prim_rs${XYZ}$_vf(j + 1, k, l, i)
                                    end do

                                    call get_mixture_molecular_weight(Ys_L, MW_L)
                                    call get_mixture_molecular_weight(Ys_R, MW_R)

                                    Xs_L(:) = Ys_L(:)*MW_L/molecular_weights(:)
                                    Xs_R(:) = Ys_R(:)*MW_R/molecular_weights(:)

                                    R_gas_L = gas_constant/MW_L
                                    R_gas_R = gas_constant/MW_R

                                    T_L = pres_L/rho_L/R_gas_L
                                    T_R = pres_R/rho_R/R_gas_R

                                    call get_species_specific_heats_r(T_L, Cp_iL)
                                    call get_species_specific_heats_r(T_R, Cp_iR)

                                    if (chem_params%gamma_method == 1) then
                                        !> gamma_method = 1: Ref. Section 2.3.1 Formulation of doi:10.7907/ZKW8-ES97.
                                        Gamma_iL = Cp_iL/(Cp_iL - 1.0_wp)
                                        Gamma_iR = Cp_iR/(Cp_iR - 1.0_wp)

                                        gamma_L = sum(Xs_L(:)/(Gamma_iL(:) - 1.0_wp))
                                        gamma_R = sum(Xs_R(:)/(Gamma_iR(:) - 1.0_wp))
                                    else if (chem_params%gamma_method == 2) then
                                        !> gamma_method = 2: c_p / c_v where c_p, c_v are specific heats.
                                        call get_mixture_specific_heat_cp_mass(T_L, Ys_L, Cp_L)
                                        call get_mixture_specific_heat_cp_mass(T_R, Ys_R, Cp_R)
                                        call get_mixture_specific_heat_cv_mass(T_L, Ys_L, Cv_L)
                                        call get_mixture_specific_heat_cv_mass(T_R, Ys_R, Cv_R)

                                        Gamm_L = Cp_L/Cv_L
                                        gamma_L = 1.0_wp/(Gamm_L - 1.0_wp)
                                        Gamm_R = Cp_R/Cv_R
                                        gamma_R = 1.0_wp/(Gamm_R - 1.0_wp)
                                    end if

                                    call get_mixture_energy_mass(T_L, Ys_L, E_L)
                                    call get_mixture_energy_mass(T_R, Ys_R, E_R)

                                    E_L = rho_L*E_L + 5e-1*rho_L*vel_L_rms
                                    E_R = rho_R*E_R + 5e-1*rho_R*vel_R_rms
                                    H_L = (E_L + pres_L)/rho_L
                                    H_R = (E_R + pres_R)/rho_R
                                else
                                    E_L = gamma_L*pres_L + pi_inf_L + 5e-1*rho_L*vel_L_rms + qv_L
                                    E_R = gamma_R*pres_R + pi_inf_R + 5e-1*rho_R*vel_R_rms + qv_R

                                    H_L = (E_L + pres_L)/rho_L
                                    H_R = (E_R + pres_R)/rho_R
                                end if

                                ! ENERGY ADJUSTMENTS FOR HYPOELASTIC/HYPERELASTIC ENERGY
                                if (hypoelasticity .or. hyperelasticity) then
                                    G_L = 0_wp; G_R = 0_wp
                                    !$acc loop seq
                                    do i = 1, num_fluids
                                        G_L = G_L + alpha_L(i)*Gs(i)
                                        G_R = G_R + alpha_R(i)*Gs(i)
                                    end do
                                    if (hypoelasticity) then
                                        !$acc loop seq
                                        do i = 1, strxe - strxb + 1
                                            tau_e_L(i) = qL_prim_rs${XYZ}$_vf(j, k, l, strxb - 1 + i)
                                            tau_e_R(i) = qR_prim_rs${XYZ}$_vf(j + 1, k, l, strxb - 1 + i)
                                        end do
                                        !$acc loop seq
                                        do i = 1, strxe - strxb + 1
                                            ! Elastic contribution to energy if G large enough
                                            if ((G_L > verysmall) .and. (G_R > verysmall)) then
                                                E_L = E_L + (tau_e_L(i)*tau_e_L(i))/(4_wp*G_L)
                                                E_R = E_R + (tau_e_R(i)*tau_e_R(i))/(4_wp*G_R)
                                                ! Additional terms in 2D and 3D
                                                if ((i == 2) .or. (i == 4) .or. (i == 5)) then
                                                    E_L = E_L + (tau_e_L(i)*tau_e_L(i))/(4_wp*G_L)
                                                    E_R = E_R + (tau_e_R(i)*tau_e_R(i))/(4_wp*G_R)
                                                end if
                                            end if
                                        end do
                                    else if (hyperelasticity) then
                                        !$acc loop seq
                                        do i = 1, num_dims
                                            xi_field_L(i) = qL_prim_rs${XYZ}$_vf(j, k, l, xibeg - 1 + i)
                                            xi_field_R(i) = qR_prim_rs${XYZ}$_vf(j + 1, k, l, xibeg - 1 + i)
                                        end do
                                        G_L = 0_wp; G_R = 0_wp; 
                                        !$acc loop seq
                                        do i = 1, num_fluids
                                            ! Mixture left and right shear modulus
                                            G_L = G_L + alpha_L(i)*Gs(i)
                                            G_R = G_R + alpha_R(i)*Gs(i)
                                        end do
                                        ! Elastic contribution to energy if G large enough
                                        if (G_L > verysmall .and. G_R > verysmall) then
                                            E_L = E_L + G_L*qL_prim_rs${XYZ}$_vf(j, k, l, xiend + 1)
                                            E_R = E_R + G_R*qR_prim_rs${XYZ}$_vf(j + 1, k, l, xiend + 1)
                                        end if
                                        !$acc loop seq
                                        do i = 1, b_size - 1
                                            tau_e_L(i) = qL_prim_rs${XYZ}$_vf(j, k, l, strxb - 1 + i)
                                            tau_e_R(i) = qR_prim_rs${XYZ}$_vf(j + 1, k, l, strxb - 1 + i)
                                        end do
                                    end if
                                end if

                                H_L = (E_L + pres_L)/rho_L
                                H_R = (E_R + pres_R)/rho_R

                                @:compute_average_state()

                                call s_compute_speed_of_sound(pres_L, rho_L, gamma_L, pi_inf_L, H_L, alpha_L, &
                                                              vel_L_rms, 0._wp, c_L)

                                call s_compute_speed_of_sound(pres_R, rho_R, gamma_R, pi_inf_R, H_R, alpha_R, &
                                                              vel_R_rms, 0._wp, c_R)

                                !> The computation of c_avg does not require all the variables, and therefore the non '_avg'
                                ! variables are placeholders to call the subroutine.
                                call s_compute_speed_of_sound(pres_R, rho_avg, gamma_avg, pi_inf_R, H_avg, alpha_R, &
                                                              vel_avg_rms, c_sum_Yi_Phi, c_avg)

                                if (viscous) then
                                    !$acc loop seq
                                    do i = 1, 2
                                        Re_avg_rs${XYZ}$_vf(j, k, l, i) = 2._wp/(1._wp/Re_L(i) + 1._wp/Re_R(i))
                                    end do
                                end if

                                ! Low Mach correction
                                if (low_Mach == 2) then
                                    @:compute_low_Mach_correction()
                                end if

                            call s_compute_wave_speed(wave_speeds, vel_L, vel_R, pres_L, pres_R, rho_L, rho_R, rho_avg, &
                                                      c_L, c_R, c_avg, c_fast%L, c_fast%R, G_L, G_R, &
                                                      tau_e_L, tau_e_R, gamma_L, gamma_R, pi_inf_L, pi_inf_R, &
                                                      s_L, s_R, s_S, s_M, s_P, dir_idx(1), dir_idx_tau(1))

                                ! goes with q_star_L/R = xi_L/R * (variable)
                                ! xi_L/R = ( ( s_L/R - u_L/R )/(s_L/R - s_star) )
                                xi_L = (s_L - vel_L(idx1))/(s_L - s_S)
                                xi_R = (s_R - vel_R(idx1))/(s_R - s_S)

                                ! goes with numerical velocity in x/y/z directions
                                ! xi_P/M = 0.5 +/m sgn(0.5,s_star)
                                xi_M = (5e-1_wp + sign(5e-1_wp, s_S))
                                xi_P = (5e-1_wp - sign(5e-1_wp, s_S))

                                ! Low Mach correction
                                if (low_Mach == 1) then
                                    @:compute_low_Mach_correction()
                                else
                                    pcorr = 0._wp
                                end if

                                ! COMPUTING THE HLLC FLUXES
                                ! MASS FLUX.
                                !$acc loop seq
                                do i = 1, contxe
                                    flux_rs${XYZ}$_vf(j, k, l, i) = &
                                        xi_M*qL_prim_rs${XYZ}$_vf(j, k, l, i) &
                                        *(vel_L(idx1) + s_M*(xi_L - 1._wp)) &
                                        + xi_P*qR_prim_rs${XYZ}$_vf(j + 1, k, l, i) &
                                        *(vel_R(idx1) + s_P*(xi_R - 1._wp))
                                end do

                                ! MOMENTUM FLUX.
                                ! f = \rho u u - \sigma, q = \rho u, q_star = \xi * \rho*(s_star, v, w)
                                !$acc loop seq
                                do i = 1, num_dims
                                    idxi = dir_idx(i)
                                    flux_rs${XYZ}$_vf(j, k, l, contxe + idxi) = &
                                        xi_M*(rho_L*(vel_L(idx1)* &
                                                     vel_L(idxi) + &
                                                     s_M*(xi_L*(dir_flg(idxi)*s_S + &
                                                                (1._wp - dir_flg(idxi))* &
                                                                vel_L(idxi)) - vel_L(idxi))) + &
                                              dir_flg(idxi)*(pres_L)) &
                                        + xi_P*(rho_R*(vel_R(idx1)* &
                                                       vel_R(idxi) + &
                                                       s_P*(xi_R*(dir_flg(idxi)*s_S + &
                                                                  (1._wp - dir_flg(idxi))* &
                                                                  vel_R(idxi)) - vel_R(idxi))) + &
                                                dir_flg(idxi)*(pres_R)) &
                                        + (s_M/s_L)*(s_P/s_R)*dir_flg(idxi)*pcorr
                                end do

                                ! ENERGY FLUX.
                                ! f = u*(E-\sigma), q = E, q_star = \xi*E+(s-u)(\rho s_star - \sigma/(s-u))
                                flux_rs${XYZ}$_vf(j, k, l, E_idx) = &
                                    xi_M*(vel_L(idx1)*(E_L + pres_L) + &
                                          s_M*(xi_L*(E_L + (s_S - vel_L(idx1))* &
                                                     (rho_L*s_S + pres_L/ &
                                                      (s_L - vel_L(idx1)))) - E_L)) &
                                    + xi_P*(vel_R(idx1)*(E_R + pres_R) + &
                                            s_P*(xi_R*(E_R + (s_S - vel_R(idx1))* &
                                                       (rho_R*s_S + pres_R/ &
                                                        (s_R - vel_R(idx1)))) - E_R)) &
                                    + (s_M/s_L)*(s_P/s_R)*pcorr*s_S

                                ! ELASTICITY. Elastic shear stress additions for the momentum and energy flux
                                if (elasticity) then
                                    flux_ene_e = 0_wp
                                    !$acc loop seq
                                    do i = 1, num_dims
                                        idxi = dir_idx(i)
                                        ! MOMENTUM ELASTIC FLUX.
                                        flux_rs${XYZ}$_vf(j, k, l, contxe + idxi) = &
                                            flux_rs${XYZ}$_vf(j, k, l, contxe + idxi) &
                                            - xi_M*tau_e_L(dir_idx_tau(i)) - xi_P*tau_e_R(dir_idx_tau(i))
                                        ! ENERGY ELASTIC FLUX.
                                        flux_ene_e = flux_ene_e - &
                                                     xi_M*(vel_L(idxi)*tau_e_L(dir_idx_tau(i)) + &
                                                           s_M*(xi_L*((s_S - vel_L(i))*(tau_e_L(dir_idx_tau(i))/(s_L - vel_L(i)))))) - &
                                                     xi_P*(vel_R(idxi)*tau_e_R(dir_idx_tau(i)) + &
                                                           s_P*(xi_R*((s_S - vel_R(i))*(tau_e_R(dir_idx_tau(i))/(s_R - vel_R(i))))))
                                    end do
                                    flux_rs${XYZ}$_vf(j, k, l, E_idx) = flux_rs${XYZ}$_vf(j, k, l, E_idx) + flux_ene_e
                                end if

                                ! HYPOELASTIC STRESS EVOLUTION FLUX.
                                if (hypoelasticity) then
                                    !$acc loop seq
                                    do i = 1, strxe - strxb + 1
                                        flux_rs${XYZ}$_vf(j, k, l, strxb - 1 + i) = &
                                            xi_M*(s_S/(s_L - s_S))*(s_L*rho_L*tau_e_L(i) - rho_L*vel_L(idx1)*tau_e_L(i)) + &
                                            xi_P*(s_S/(s_R - s_S))*(s_R*rho_R*tau_e_R(i) - rho_R*vel_R(idx1)*tau_e_R(i))
                                    end do
                                end if

                                ! VOLUME FRACTION FLUX.
                                !$acc loop seq
                                do i = advxb, advxe
                                    flux_rs${XYZ}$_vf(j, k, l, i) = &
                                        xi_M*qL_prim_rs${XYZ}$_vf(j, k, l, i) &
                                        *(vel_L(idx1) + s_M*(xi_L - 1._wp)) &
                                        + xi_P*qR_prim_rs${XYZ}$_vf(j + 1, k, l, i) &
                                        *(vel_R(idx1) + s_P*(xi_R - 1._wp))
                                end do

                                ! VOLUME FRACTION SOURCE FLUX.
                                !$acc loop seq
                                do i = 1, num_dims
                                    idxi = dir_idx(i)
                                    vel_src_rs${XYZ}$_vf(j, k, l, idxi) = &
                                        xi_M*(vel_L(idxi) + &
                                              dir_flg(idxi)* &
                                              s_M*(xi_L - 1._wp)) &
                                        + xi_P*(vel_R(idxi) + &
                                                dir_flg(idxi)* &
                                                s_P*(xi_R - 1._wp))
                                end do

                                ! COLOR FUNCTION FLUX
                                if (surface_tension) then
                                    flux_rs${XYZ}$_vf(j, k, l, c_idx) = &
                                        xi_M*qL_prim_rs${XYZ}$_vf(j, k, l, c_idx) &
                                        *(vel_L(idx1) + s_M*(xi_L - 1._wp)) &
                                        + xi_P*qR_prim_rs${XYZ}$_vf(j + 1, k, l, c_idx) &
                                        *(vel_R(idx1) + s_P*(xi_R - 1._wp))
                                end if

                                ! REFERENCE MAP FLUX.
                                if (hyperelasticity) then
                                    !$acc loop seq
                                    do i = 1, num_dims
                                        flux_rs${XYZ}$_vf(j, k, l, xibeg - 1 + i) = &
                                            xi_M*(s_S/(s_L - s_S))*(s_L*rho_L*xi_field_L(i) &
                                                                    - rho_L*vel_L(idx1)*xi_field_L(i)) + &
                                            xi_P*(s_S/(s_R - s_S))*(s_R*rho_R*xi_field_R(i) &
                                                                    - rho_R*vel_R(idx1)*xi_field_R(i))
                                    end do
                                end if

                                flux_src_rs${XYZ}$_vf(j, k, l, advxb) = vel_src_rs${XYZ}$_vf(j, k, l, idx1)

                                if (chemistry) then
                                    !$acc loop seq
                                    do i = chemxb, chemxe
                                        Y_L = qL_prim_rs${XYZ}$_vf(j, k, l, i)
                                        Y_R = qR_prim_rs${XYZ}$_vf(j + 1, k, l, i)

                                        flux_rs${XYZ}$_vf(j, k, l, i) = xi_M*rho_L*Y_L*(vel_L(idx1) + s_M*(xi_L - 1._wp)) &
                                                                        + xi_P*rho_R*Y_R*(vel_R(idx1) + s_P*(xi_R - 1._wp))
                                        flux_src_rs${XYZ}$_vf(j, k, l, i) = 0.0_wp
                                    end do
                                end if

                                ! Geometrical source flux for cylindrical coordinates
                                #:if (NORM_DIR == 2)
                                    if (cyl_coord) then
                                        !Substituting the advective flux into the inviscid geometrical source flux
                                        !$acc loop seq
                                        do i = 1, E_idx
                                            flux_gsrc_rs${XYZ}$_vf(j, k, l, i) = flux_rs${XYZ}$_vf(j, k, l, i)
                                        end do
                                        ! Recalculating the radial momentum geometric source flux
                                        flux_gsrc_rs${XYZ}$_vf(j, k, l, contxe + idx1) = &
                                            xi_M*(rho_L*(vel_L(idx1)* &
                                                         vel_L(idx1) + &
                                                         s_M*(xi_L*(dir_flg(idx1)*s_S + &
                                                                    (1._wp - dir_flg(idx1))* &
                                                                    vel_L(idx1)) - vel_L(idx1)))) &
                                            + xi_P*(rho_R*(vel_R(idx1)* &
                                                           vel_R(idx1) + &
                                                           s_P*(xi_R*(dir_flg(idx1)*s_S + &
                                                                      (1._wp - dir_flg(idx1))* &
                                                                      vel_R(idx1)) - vel_R(idx1))))
                                        ! Geometrical source of the void fraction(s) is zero
                                        !$acc loop seq
                                        do i = advxb, advxe
                                            flux_gsrc_rs${XYZ}$_vf(j, k, l, i) = 0._wp
                                        end do
                                    end if
                                #:endif
                                #:if (NORM_DIR == 3)
                                    if (grid_geometry == 3) then
                                        !$acc loop seq
                                        do i = 1, sys_size
                                            flux_gsrc_rs${XYZ}$_vf(j, k, l, i) = 0._wp
                                        end do

                                        flux_gsrc_rs${XYZ}$_vf(j, k, l, momxb + 1) = &
                                            -xi_M*(rho_L*(vel_L(idx1)* &
                                                          vel_L(idx1) + &
                                                          s_M*(xi_L*(dir_flg(idx1)*s_S + &
                                                                     (1._wp - dir_flg(idx1))* &
                                                                     vel_L(idx1)) - vel_L(idx1)))) &
                                            - xi_P*(rho_R*(vel_R(idx1)* &
                                                           vel_R(idx1) + &
                                                           s_P*(xi_R*(dir_flg(idx1)*s_S + &
                                                                      (1._wp - dir_flg(idx1))* &
                                                                      vel_R(idx1)) - vel_R(idx1))))
                                        flux_gsrc_rs${XYZ}$_vf(j, k, l, momxe) = flux_rs${XYZ}$_vf(j, k, l, momxb + 1)

                                    end if
                                #:endif

                            end do
                        end do
                    end do
                    !$acc end parallel loop
                end if
            end if
        #:endfor
        ! Computing HLLC flux and source flux for Euler system of equations

        if (viscous) then
            if (weno_Re_flux) then
                call s_compute_viscous_source_flux( &
                    qL_prim_vf(momxb:momxe), &
                    dqL_prim_dx_vf(momxb:momxe), &
                    dqL_prim_dy_vf(momxb:momxe), &
                    dqL_prim_dz_vf(momxb:momxe), &
                    qR_prim_vf(momxb:momxe), &
                    dqR_prim_dx_vf(momxb:momxe), &
                    dqR_prim_dy_vf(momxb:momxe), &
                    dqR_prim_dz_vf(momxb:momxe), &
                    flux_src_vf, norm_dir, ix, iy, iz)
            else
                call s_compute_viscous_source_flux( &
                    q_prim_vf(momxb:momxe), &
                    dqL_prim_dx_vf(momxb:momxe), &
                    dqL_prim_dy_vf(momxb:momxe), &
                    dqL_prim_dz_vf(momxb:momxe), &
                    q_prim_vf(momxb:momxe), &
                    dqR_prim_dx_vf(momxb:momxe), &
                    dqR_prim_dy_vf(momxb:momxe), &
                    dqR_prim_dz_vf(momxb:momxe), &
                    flux_src_vf, norm_dir, ix, iy, iz)
            end if
        end if

        if (surface_tension) then
            call s_compute_capilary_source_flux( &
                q_prim_vf, &
                vel_src_rsx_vf, &
                vel_src_rsy_vf, &
                vel_src_rsz_vf, &
                flux_src_vf, &
                norm_dir, isx, isy, isz)
        end if

        call s_finalize_riemann_solver(flux_vf, flux_src_vf, &
                                       flux_gsrc_vf, &
                                       norm_dir, ix, iy, iz)
    end subroutine s_hllc_riemann_solver

    !> HLLD Riemann solver resolves 5 of the 7 waves of MHD equations:
        !!      1 entropy wave, 2 Alfvén waves, 2 fast magnetosonic waves.
    subroutine s_hlld_riemann_solver(qL_prim_rsx_vf, qL_prim_rsy_vf, qL_prim_rsz_vf, &
                                     dqL_prim_dx_vf, dqL_prim_dy_vf, dqL_prim_dz_vf, &
                                     qL_prim_vf, &
                                     qR_prim_rsx_vf, qR_prim_rsy_vf, qR_prim_rsz_vf, &
                                     dqR_prim_dx_vf, dqR_prim_dy_vf, dqR_prim_dz_vf, &
                                     qR_prim_vf, &
                                     q_prim_vf, &
                                     flux_vf, flux_src_vf, flux_gsrc_vf, &
                                     norm_dir, ix, iy, iz)

        real(wp), dimension(idwbuff(1)%beg:, idwbuff(2)%beg:, idwbuff(3)%beg:, 1:), intent(inout) :: qL_prim_rsx_vf, qL_prim_rsy_vf, qL_prim_rsz_vf, &
                                                                                                     qR_prim_rsx_vf, qR_prim_rsy_vf, qR_prim_rsz_vf

        type(scalar_field), allocatable, dimension(:), intent(inout) :: dqL_prim_dx_vf, dqR_prim_dx_vf, &
                                                                        dqL_prim_dy_vf, dqR_prim_dy_vf, &
                                                                        dqL_prim_dz_vf, dqR_prim_dz_vf

        type(scalar_field), allocatable, dimension(:), intent(inout) :: qL_prim_vf, qR_prim_vf

        type(scalar_field), dimension(sys_size), intent(in) :: q_prim_vf
        type(scalar_field), dimension(sys_size), intent(inout) :: flux_vf, flux_src_vf, flux_gsrc_vf

        integer, intent(in) :: norm_dir
        type(int_bounds_info), intent(in) :: ix, iy, iz

        ! Local variables:
        real(wp), dimension(num_fluids) :: alpha_L, alpha_R, alpha_rho_L, alpha_rho_R
        type(riemann_states_vec3) :: vel
        type(riemann_states) :: rho, pres, E, H_no_mag
        type(riemann_states) :: gamma, pi_inf, qv
        type(riemann_states) :: vel_rms

        type(riemann_states_vec3) :: B
        type(riemann_states) :: c, c_fast, pres_mag

        ! HLLD speeds and intermediate state variables:
        real(wp) :: s_L, s_R, s_M, s_starL, s_starR
        real(wp) :: pTot_L, pTot_R, p_star, rhoL_star, rhoR_star, E_starL, E_starR

        real(wp), dimension(7) :: U_L, U_R, U_starL, U_starR, U_doubleL, U_doubleR
        real(wp), dimension(7) :: F_L, F_R, F_starL, F_starR, F_hlld
        ! Indices for U and F: (rho, rho*vel(1), rho*vel(2), rho*vel(3), By, Bz, E)
        !   Note: vel and B are permutated, so vel(1) is the normal velocity, and x is the normal direction
        !   Note: Bx is omitted as the magnetic flux is always zero in the normal direction

        real(wp) :: sqrt_rhoL_star, sqrt_rhoR_star, denom_ds, sign_Bx
        real(wp) :: vL_star, vR_star, wL_star, wR_star
        real(wp) :: v_double, w_double, By_double, Bz_double, E_doubleL, E_doubleR, E_double

        integer :: i, j, k, l

        call s_populate_riemann_states_variables_buffers( &
            qL_prim_rsx_vf, qL_prim_rsy_vf, qL_prim_rsz_vf, dqL_prim_dx_vf, &
            dqL_prim_dy_vf, dqL_prim_dz_vf, qL_prim_vf, &
            qR_prim_rsx_vf, qR_prim_rsy_vf, qR_prim_rsz_vf, dqR_prim_dx_vf, &
            dqR_prim_dy_vf, dqR_prim_dz_vf, qR_prim_vf, &
            norm_dir, ix, iy, iz)

        call s_initialize_riemann_solver( &
            q_prim_vf, flux_vf, flux_src_vf, flux_gsrc_vf, norm_dir, ix, iy, iz)

        #:for NORM_DIR, XYZ in [(1, 'x'), (2, 'y'), (3, 'z')]
            if (norm_dir == ${NORM_DIR}$) then
                !$acc parallel loop collapse(3) gang vector default(present) &
                !$acc private(alpha_rho_L, alpha_rho_R, vel, alpha_L, alpha_R, &
                !$acc rho, pres, E, H_no_mag, gamma, pi_inf, qv, vel_rms, B, c, c_fast, pres_mag, &
                !$acc U_L, U_R, U_starL, U_starR, U_doubleL, U_doubleR, F_L, F_R, F_starL, F_starR, F_hlld)
                do l = is3%beg, is3%end
                    do k = is2%beg, is2%end
                        do j = is1%beg, is1%end

                            ! (1) Extract the left/right primitive states
                            do i = 1, contxe
                                alpha_rho_L(i) = qL_prim_rs${XYZ}$_vf(j, k, l, i)
                                alpha_rho_R(i) = qR_prim_rs${XYZ}$_vf(j + 1, k, l, i)
                            end do

                            ! NOTE: unlike HLL & HLLC, vel_L here is permutated by dir_idx for simpler logic
                            do i = 1, num_vels
                                vel%L(i) = qL_prim_rs${XYZ}$_vf(j, k, l, contxe + dir_idx(i))
                                vel%R(i) = qR_prim_rs${XYZ}$_vf(j + 1, k, l, contxe + dir_idx(i))
                            end do

                            vel_rms%L = sum(vel%L**2._wp)
                            vel_rms%R = sum(vel%R**2._wp)

                            do i = 1, num_fluids
                                alpha_L(i) = qL_prim_rs${XYZ}$_vf(j, k, l, E_idx + i)
                                alpha_R(i) = qR_prim_rs${XYZ}$_vf(j + 1, k, l, E_idx + i)
                            end do

                            pres%L = qL_prim_rs${XYZ}$_vf(j, k, l, E_idx)
                            pres%R = qR_prim_rs${XYZ}$_vf(j + 1, k, l, E_idx)

                            ! NOTE: unlike HLL, Bx, By, Bz are permutated by dir_idx for simpler logic
                            if (mhd) then
                                if (n == 0) then ! 1D: constant Bx; By, Bz as variables; only in x so not permutated
                                    B%L(1) = Bx0
                                    B%R(1) = Bx0
                                    B%L(2) = qL_prim_rs${XYZ}$_vf(j, k, l, B_idx%beg)
                                    B%R(2) = qR_prim_rs${XYZ}$_vf(j + 1, k, l, B_idx%beg)
                                    B%L(3) = qL_prim_rs${XYZ}$_vf(j, k, l, B_idx%beg + 1)
                                    B%R(3) = qR_prim_rs${XYZ}$_vf(j + 1, k, l, B_idx%beg + 1)
                                else ! 2D/3D: Bx, By, Bz as variables
                                    B%L(1) = qL_prim_rs${XYZ}$_vf(j, k, l, B_idx%beg + dir_idx(1) - 1)
                                    B%R(1) = qR_prim_rs${XYZ}$_vf(j + 1, k, l, B_idx%beg + dir_idx(1) - 1)
                                    B%L(2) = qL_prim_rs${XYZ}$_vf(j, k, l, B_idx%beg + dir_idx(2) - 1)
                                    B%R(2) = qR_prim_rs${XYZ}$_vf(j + 1, k, l, B_idx%beg + dir_idx(2) - 1)
                                    B%L(3) = qL_prim_rs${XYZ}$_vf(j, k, l, B_idx%beg + dir_idx(3) - 1)
                                    B%R(3) = qR_prim_rs${XYZ}$_vf(j + 1, k, l, B_idx%beg + dir_idx(3) - 1)
                                end if
                            end if

                            ! Sum properties of all fluid components
                            rho%L = 0._wp; gamma%L = 0._wp; pi_inf%L = 0._wp; qv%L = 0._wp
                            rho%R = 0._wp; gamma%R = 0._wp; pi_inf%R = 0._wp; qv%R = 0._wp
                            !$acc loop seq
                            do i = 1, num_fluids
                                rho%L = rho%L + alpha_rho_L(i)
                                gamma%L = gamma%L + alpha_L(i)*gammas(i)
                                pi_inf%L = pi_inf%L + alpha_L(i)*pi_infs(i)
                                qv%L = qv%L + alpha_rho_L(i)*qvs(i)

                                rho%R = rho%R + alpha_rho_R(i)
                                gamma%R = gamma%R + alpha_R(i)*gammas(i)
                                pi_inf%R = pi_inf%R + alpha_R(i)*pi_infs(i)
                                qv%R = qv%R + alpha_rho_R(i)*qvs(i)
                            end do

                            pres_mag%L = 0.5_wp*sum(B%L**2._wp)
                            pres_mag%R = 0.5_wp*sum(B%R**2._wp)
                            E%L = gamma%L*pres%L + pi_inf%L + 0.5_wp*rho%L*vel_rms%L + qv%L + pres_mag%L
                            E%R = gamma%R*pres%R + pi_inf%R + 0.5_wp*rho%R*vel_rms%R + qv%R + pres_mag%R ! includes magnetic energy
                            H_no_mag%L = (E%L + pres%L - pres_mag%L)/rho%L
                            H_no_mag%R = (E%R + pres%R - pres_mag%R)/rho%R ! stagnation enthalpy here excludes magnetic energy (only used to find speed of sound)

                            ! (2) Compute fast wave speeds
                            call s_compute_speed_of_sound(pres%L, rho%L, gamma%L, pi_inf%L, H_no_mag%L, alpha_L, vel_rms%L, 0._wp, c%L)
                            call s_compute_speed_of_sound(pres%R, rho%R, gamma%R, pi_inf%R, H_no_mag%R, alpha_R, vel_rms%R, 0._wp, c%R)
                            call s_compute_fast_magnetosonic_speed(rho%L, c%L, B%L, norm_dir, c_fast%L, H_no_mag%L)
                            call s_compute_fast_magnetosonic_speed(rho%R, c%R, B%R, norm_dir, c_fast%R, H_no_mag%R)

                            ! (3) Compute contact speed s_M [Miyoshi Equ. (38)]
                            s_L = min(vel%L(1) - c_fast%L, vel%R(1) - c_fast%R)
                            s_R = max(vel%R(1) + c_fast%R, vel%L(1) + c_fast%L)

                            pTot_L = pres%L + pres_mag%L
                            pTot_R = pres%R + pres_mag%R

                            s_M = (((s_R - vel%R(1))*rho%R*vel%R(1) - &
                                    (s_L - vel%L(1))*rho%L*vel%L(1) - pTot_R + pTot_L)/ &
                                   ((s_R - vel%R(1))*rho%R - (s_L - vel%L(1))*rho%L))

                            ! (4) Compute star state variables
                            rhoL_star = rho%L*(s_L - vel%L(1))/(s_L - s_M)
                            rhoR_star = rho%R*(s_R - vel%R(1))/(s_R - s_M)
                            p_star = pTot_L + rho%L*(s_L - vel%L(1))*(s_M - vel%L(1))/(s_L - s_M)
                            E_starL = ((s_L - vel%L(1))*E%L - pTot_L*vel%L(1) + p_star*s_M)/(s_L - s_M)
                            E_starR = ((s_R - vel%R(1))*E%R - pTot_R*vel%R(1) + p_star*s_M)/(s_R - s_M)

                            ! (5) Compute left/right state vectors and fluxes
                            call s_compute_hlld_state_variables('L', rho%L, vel%L, B%L, E%L, pTot_L, rhoL_star, s_M, E_starL, s_L, &
                                                                U_L, F_L, U_starL, F_starL, sqrt_rhoL_star, vL_star, wL_star)
                            call s_compute_hlld_state_variables('R', rho%R, vel%R, B%R, E%R, pTot_R, rhoR_star, s_M, E_starR, s_R, &
                                                                U_R, F_R, U_starR, F_starR, sqrt_rhoR_star, vR_star, wR_star)

                            ! (6) Compute the double–star states [Miyoshi Eqns. (59)-(62)]
                            denom_ds = sqrt_rhoL_star + sqrt_rhoR_star
                            sign_Bx = sign(1._wp, B%L(1))
                            v_double = (sqrt_rhoL_star*vL_star + sqrt_rhoR_star*vR_star + (B%R(2) - B%L(2))*sign_Bx)/denom_ds
                            w_double = (sqrt_rhoL_star*wL_star + sqrt_rhoR_star*wR_star + (B%R(3) - B%L(3))*sign_Bx)/denom_ds
                            By_double = (sqrt_rhoL_star*B%R(2) + sqrt_rhoR_star*B%L(2) + sqrt_rhoL_star*sqrt_rhoR_star*(vR_star - vL_star)*sign_Bx)/denom_ds
                            Bz_double = (sqrt_rhoL_star*B%R(3) + sqrt_rhoR_star*B%L(3) + sqrt_rhoL_star*sqrt_rhoR_star*(wR_star - wL_star)*sign_Bx)/denom_ds

                            E_doubleL = E_starL - sqrt_rhoL_star*((vL_star*B%L(2) + wL_star*B%L(3)) - (v_double*By_double + w_double*Bz_double))*sign_Bx
                            E_doubleR = E_starR + sqrt_rhoR_star*((vR_star*B%R(2) + wR_star*B%R(3)) - (v_double*By_double + w_double*Bz_double))*sign_Bx
                            E_double = 0.5_wp*(E_doubleL + E_doubleR)

                            U_doubleL = s_compute_U_double(rhoL_star, s_M, v_double, w_double, By_double, Bz_double, E_double)
                            U_doubleR = s_compute_U_double(rhoR_star, s_M, v_double, w_double, By_double, Bz_double, E_double)

                            ! (7) Compute the rotational (Alfvén) speeds
                            s_starL = s_M - abs(B%L(1))/sqrt(rhoL_star)
                            s_starR = s_M + abs(B%L(1))/sqrt(rhoR_star)

                            ! (8) Choose HLLD flux based on wave-speed regions
                            if (0.0_wp <= s_L) then
                                F_hlld = F_L
                            else if (0.0_wp <= s_starL) then
                                F_hlld = F_L + s_L*(U_starL - U_L)
                            else if (0.0_wp <= s_M) then
                                F_hlld = F_starL + s_starL*(U_doubleL - U_starL)
                            else if (0.0_wp <= s_starR) then
                                F_hlld = F_starR + s_starR*(U_doubleR - U_starR)
                            else if (0.0_wp <= s_R) then
                                F_hlld = F_R + s_R*(U_starR - U_R)
                            else
                                F_hlld = F_R
                            end if

                            ! (9) Reorder and write temporary variables to the flux array
                            ! Mass
                            flux_rs${XYZ}$_vf(j, k, l, 1) = F_hlld(1) ! TODO multi-component
                            ! Momentum
                            flux_rs${XYZ}$_vf(j, k, l, contxe + dir_idx(1)) = F_hlld(2)
                            flux_rs${XYZ}$_vf(j, k, l, contxe + dir_idx(2)) = F_hlld(3)
                            flux_rs${XYZ}$_vf(j, k, l, contxe + dir_idx(3)) = F_hlld(4)
                            ! Magnetic field
                            if (n == 0) then
                                flux_rs${XYZ}$_vf(j, k, l, B_idx%beg) = F_hlld(5)
                                flux_rs${XYZ}$_vf(j, k, l, B_idx%beg + 1) = F_hlld(6)
                            else
                                flux_rs${XYZ}$_vf(j, k, l, B_idx%beg + dir_idx(2) - 1) = F_hlld(5)
                                flux_rs${XYZ}$_vf(j, k, l, B_idx%beg + dir_idx(3) - 1) = F_hlld(6)
                            end if
                            ! Energy
                            flux_rs${XYZ}$_vf(j, k, l, E_idx) = F_hlld(7)
                            ! Partial fraction
                            !$acc loop seq
                            do i = advxb, advxe
                                flux_rs${XYZ}$_vf(j, k, l, i) = 0._wp ! TODO multi-component (zero for now)
                            end do

                            flux_src_rs${XYZ}$_vf(j, k, l, advxb) = 0._wp
                        end do
                    end do
                end do
                !$acc end parallel loop
            end if
        #:endfor

        call s_finalize_riemann_solver(flux_vf, flux_src_vf, flux_gsrc_vf, &
                                       norm_dir, ix, iy, iz)

    contains
        function s_compute_U_double(rho_star, s_M, v_double, w_double, By_double, Bz_double, E_double) result(U_double)
            implicit none
            real(wp), intent(in) :: rho_star, s_M, v_double, w_double, By_double, Bz_double, E_double
            real(wp) :: U_double(7)

            U_double(1) = rho_star
            U_double(2) = rho_star*s_M
            U_double(3) = rho_star*v_double
            U_double(4) = rho_star*w_double
            U_double(5) = By_double
            U_double(6) = Bz_double
            U_double(7) = E_double
        end function s_compute_U_double

        subroutine s_compute_hlld_state_variables(side, rho, vel, B, E, pTot, rho_star, s_M, E_star, s_wave, &
                                                  U, F, U_star, F_star, sqrt_rho_star, v_star, w_star)
            implicit none
            ! Input parameters
            character(len=1), intent(in) :: side     ! dummy 'L' for left or 'R' for right
            real(wp), intent(in) :: rho, pTot, rho_star, s_M, E_star, s_wave, E
            real(wp), dimension(:), intent(in) :: vel, B
            ! Output parameters
            real(wp), dimension(7), intent(out) :: U, F, U_star
            real(wp), intent(out) :: sqrt_rho_star, v_star, w_star
            real(wp), dimension(7), intent(out) :: F_star
            ! Compute the base state vector
            U(1) = rho
            U(2) = rho*vel(1)
            U(3) = rho*vel(2)
            U(4) = rho*vel(3)
            U(5) = B(2)
            U(6) = B(3)
            U(7) = E
            ! Compute the flux vector
            F(1) = U(2)
            F(2) = U(2)*vel(1) - B(1)*B(1) + pTot
            F(3) = U(2)*vel(2) - B(1)*B(2)
            F(4) = U(2)*vel(3) - B(1)*B(3)
            F(5) = vel(1)*B(2) - vel(2)*B(1)
            F(6) = vel(1)*B(3) - vel(3)*B(1)
            F(7) = (E + pTot)*vel(1) - B(1)*(vel(1)*B(1) + vel(2)*B(2) + vel(3)*B(3))
            ! Compute the star state
            U_star(1) = rho_star
            U_star(2) = rho_star*s_M
            U_star(3) = rho_star*vel(2)
            U_star(4) = rho_star*vel(3)
            U_star(5) = B(2)
            U_star(6) = B(3)
            U_star(7) = E_star
            ! Compute the star flux using HLL relation
            F_star = F + s_wave*(U_star - U)
            ! Compute additional parameters needed for double-star states
            sqrt_rho_star = sqrt(rho_star)
            v_star = vel(2)
            w_star = vel(3)
        end subroutine s_compute_hlld_state_variables
        ! end contains
    end subroutine s_hlld_riemann_solver

    !>  The computation of parameters, the allocation of memory,
        !!      the association of pointers and/or the execution of any
        !!      other procedures that are necessary to setup the module.
    impure subroutine s_initialize_riemann_solvers_module

        ! Allocating the variables that will be utilized to formulate the
        ! left, right, and average states of the Riemann problem, as well
        ! the Riemann problem solution
        integer :: i, j

        @:ALLOCATE(Gs(1:num_fluids))

        do i = 1, num_fluids
            Gs(i) = fluid_pp(i)%G
        end do
        !$acc update device(Gs)

        if (viscous) then
            @:ALLOCATE(Res(1:2, 1:maxval(Re_size)))
        end if

        if (viscous) then
            do i = 1, 2
                do j = 1, Re_size(i)
                    Res(i, j) = fluid_pp(Re_idx(i, j))%Re(i)
                end do
            end do
            !$acc update device(Res, Re_idx, Re_size)
        end if

        !$acc enter data copyin(is1, is2, is3, isx, isy, isz)

        is1%beg = -1; is2%beg = 0; is3%beg = 0
        is1%end = m; is2%end = n; is3%end = p

        @:ALLOCATE(flux_rsx_vf(is1%beg:is1%end, &
            is2%beg:is2%end, &
            is3%beg:is3%end, 1:sys_size))
        @:ALLOCATE(flux_gsrc_rsx_vf(is1%beg:is1%end, &
            is2%beg:is2%end, &
            is3%beg:is3%end, 1:sys_size))
        @:ALLOCATE(flux_src_rsx_vf(is1%beg:is1%end, &
            is2%beg:is2%end, &
            is3%beg:is3%end, advxb:sys_size))
        @:ALLOCATE(vel_src_rsx_vf(is1%beg:is1%end, &
            is2%beg:is2%end, &
            is3%beg:is3%end, 1:num_vels))
        if (qbmm) then
            @:ALLOCATE(mom_sp_rsx_vf(is1%beg:is1%end + 1, is2%beg:is2%end, is3%beg:is3%end, 1:4))
        end if

        if (viscous) then
            @:ALLOCATE(Re_avg_rsx_vf(is1%beg:is1%end, &
                is2%beg:is2%end, &
                is3%beg:is3%end, 1:2))
        end if

        if (n == 0) return

        is1%beg = -1; is2%beg = 0; is3%beg = 0
        is1%end = n; is2%end = m; is3%end = p

        @:ALLOCATE(flux_rsy_vf(is1%beg:is1%end, &
            is2%beg:is2%end, &
            is3%beg:is3%end, 1:sys_size))
        @:ALLOCATE(flux_gsrc_rsy_vf(is1%beg:is1%end, &
            is2%beg:is2%end, &
            is3%beg:is3%end, 1:sys_size))
        @:ALLOCATE(flux_src_rsy_vf(is1%beg:is1%end, &
            is2%beg:is2%end, &
            is3%beg:is3%end, advxb:sys_size))
        @:ALLOCATE(vel_src_rsy_vf(is1%beg:is1%end, &
            is2%beg:is2%end, &
            is3%beg:is3%end, 1:num_vels))

        if (qbmm) then
            @:ALLOCATE(mom_sp_rsy_vf(is1%beg:is1%end + 1, is2%beg:is2%end, is3%beg:is3%end, 1:4))
        end if

        if (viscous) then
            @:ALLOCATE(Re_avg_rsy_vf(is1%beg:is1%end, &
                is2%beg:is2%end, &
                is3%beg:is3%end, 1:2))
        end if

        if (p == 0) return

        is1%beg = -1; is2%beg = 0; is3%beg = 0
        is1%end = p; is2%end = n; is3%end = m

        @:ALLOCATE(flux_rsz_vf(is1%beg:is1%end, &
            is2%beg:is2%end, &
            is3%beg:is3%end, 1:sys_size))
        @:ALLOCATE(flux_gsrc_rsz_vf(is1%beg:is1%end, &
            is2%beg:is2%end, &
            is3%beg:is3%end, 1:sys_size))
        @:ALLOCATE(flux_src_rsz_vf(is1%beg:is1%end, &
            is2%beg:is2%end, &
            is3%beg:is3%end, advxb:sys_size))
        @:ALLOCATE(vel_src_rsz_vf(is1%beg:is1%end, &
            is2%beg:is2%end, &
            is3%beg:is3%end, 1:num_vels))

        if (qbmm) then
            @:ALLOCATE(mom_sp_rsz_vf(is1%beg:is1%end + 1, is2%beg:is2%end, is3%beg:is3%end, 1:4))
        end if

        if (viscous) then
            @:ALLOCATE(Re_avg_rsz_vf(is1%beg:is1%end, &
                is2%beg:is2%end, &
                is3%beg:is3%end, 1:2))
        end if

    end subroutine s_initialize_riemann_solvers_module

    !>  The purpose of this subroutine is to populate the buffers
        !!      of the left and right Riemann states variables, depending
        !!      on the boundary conditions.
        !!  @param qL_prim_vf The  left WENO-reconstructed cell-boundary values of the
        !!      cell-average primitive variables
        !!  @param qR_prim_vf The right WENO-reconstructed cell-boundary values of the
        !!      cell-average primitive variables
        !!  @param dqL_prim_dx_vf The  left WENO-reconstructed cell-boundary values of the
        !!      first-order x-dir spatial derivatives
        !!  @param dqL_prim_dy_vf The  left WENO-reconstructed cell-boundary values of the
        !!      first-order y-dir spatial derivatives
        !!  @param dqL_prim_dz_vf The  left WENO-reconstructed cell-boundary values of the
        !!      first-order z-dir spatial derivatives
        !!  @param dqR_prim_dx_vf The right WENO-reconstructed cell-boundary values of the
        !!      first-order x-dir spatial derivatives
        !!  @param dqR_prim_dy_vf The right WENO-reconstructed cell-boundary values of the
        !!      first-order y-dir spatial derivatives
        !!  @param dqR_prim_dz_vf The right WENO-reconstructed cell-boundary values of the
        !!      first-order z-dir spatial derivatives
        !!  @param gm_alphaL_vf  Left averaged gradient magnitude
        !!  @param gm_alphaR_vf Right averaged gradient magnitude
        !!  @param norm_dir Dir. splitting direction
        !!  @param ix Index bounds in the x-dir
        !!  @param iy Index bounds in the y-dir
        !!  @param iz Index bounds in the z-dir
    subroutine s_populate_riemann_states_variables_buffers( &
        qL_prim_rsx_vf, qL_prim_rsy_vf, qL_prim_rsz_vf, dqL_prim_dx_vf, &
        dqL_prim_dy_vf, &
        dqL_prim_dz_vf, &
        qL_prim_vf, &
        qR_prim_rsx_vf, qR_prim_rsy_vf, qR_prim_rsz_vf, dqR_prim_dx_vf, &
        dqR_prim_dy_vf, &
        dqR_prim_dz_vf, &
        qR_prim_vf, &
        norm_dir, ix, iy, iz)

        real(wp), dimension(idwbuff(1)%beg:, idwbuff(2)%beg:, idwbuff(3)%beg:, 1:), target, intent(inout) :: qL_prim_rsx_vf, qL_prim_rsy_vf, qL_prim_rsz_vf, qR_prim_rsx_vf, qR_prim_rsy_vf, qR_prim_rsz_vf
        real(wp), dimension(:, :, :, :), pointer :: qL_prim_rs_vf, qR_prim_rs_vf

        type(scalar_field), &
            allocatable, dimension(:), &
            target, intent(inout) :: dqL_prim_dx_vf, dqR_prim_dx_vf, &
                                     dqL_prim_dy_vf, dqR_prim_dy_vf, &
                                     dqL_prim_dz_vf, dqR_prim_dz_vf, &
                                     qL_prim_vf, qR_prim_vf
        type(scalar_field), &
            dimension(:), &
            pointer :: dqL_prim_d_vf, dqR_prim_d_vf

        integer :: end_val, bc_beg, bc_end

        integer, intent(in) :: norm_dir
        type(int_bounds_info), intent(in) :: ix, iy, iz

        integer :: i, j, k, l !< Generic loop iterator

        if (norm_dir == 1) then
            is1 = ix; is2 = iy; is3 = iz
            dir_idx = (/1, 2, 3/); dir_flg = (/1._wp, 0._wp, 0._wp/)
            bc_beg = bc_x%beg; bc_end = bc_x%end
            end_val = m
            qL_prim_rs_vf => qL_prim_rsx_vf
            qR_prim_rs_vf => qR_prim_rsx_vf
            dqL_prim_d_vf => dqL_prim_dx_vf
            dqR_prim_d_vf => dqR_prim_dx_vf
        else if (norm_dir == 2) then
            is1 = iy; is2 = ix; is3 = iz
            dir_idx = (/2, 1, 3/); dir_flg = (/0._wp, 1._wp, 0._wp/)
            bc_beg = bc_y%beg; bc_end = bc_y%end
            end_val = n
            qL_prim_rs_vf => qL_prim_rsy_vf
            qR_prim_rs_vf => qR_prim_rsy_vf
            dqL_prim_d_vf => dqL_prim_dy_vf
            dqR_prim_d_vf => dqR_prim_dy_vf
        else
            is1 = iz; is2 = iy; is3 = ix
            dir_idx = (/3, 1, 2/); dir_flg = (/0._wp, 0._wp, 1._wp/)
            bc_beg = bc_z%beg; bc_end = bc_z%end
            end_val = p
            qL_prim_rs_vf => qL_prim_rsz_vf
            qR_prim_rs_vf => qR_prim_rsz_vf
            dqL_prim_d_vf => dqL_prim_dz_vf
            dqR_prim_d_vf => dqR_prim_dz_vf
        end if

        !$acc update device(is1, is2, is3)

        if (elasticity) then
            if (norm_dir == 1) then
                dir_idx_tau = (/1, 2, 4/)
            else if (norm_dir == 2) then
                dir_idx_tau = (/3, 2, 5/)
            else
                dir_idx_tau = (/6, 4, 5/)
            end if
        end if

        isx = ix; isy = iy; isz = iz
        !$acc update device(isx, isy, isz) ! for stuff in the same module
        !$acc update device(dir_idx, dir_flg,  dir_idx_tau) ! for stuff in different modules

        ! Population of Buffers in x/y/z-direction
        if (bc_beg == BC_RIEMANN_EXTRAP) then    ! Riemann state extrap. BC at beginning
            !$acc parallel loop collapse(3) gang vector default(present)
            do i = 1, sys_size
                do l = is3%beg, is3%end
                    do k = is2%beg, is2%end
                        qL_prim_rs_vf(-1, k, l, i) = qR_prim_rs_vf(0, k, l, i)
                    end do
                end do
            end do
            if (viscous) then
                !$acc parallel loop collapse(3) gang vector default(present)
                do i = momxb, momxe
                    do l = isz%beg, isz%end
                        do k = isy%beg, isy%end
                            if (norm_dir == 1) then
                                dqL_prim_dx_vf(i)%sf(-1, k, l) = dqR_prim_dx_vf(i)%sf(0, k, l)
                                if (n > 0) then
                                    dqL_prim_dy_vf(i)%sf(-1, k, l) = dqR_prim_dy_vf(i)%sf(0, k, l)
                                    if (p > 0) then
                                        dqL_prim_dz_vf(i)%sf(-1, k, l) = dqR_prim_dz_vf(i)%sf(0, k, l)
                                    end if
                                end if
                            else if (norm_dir == 2) then
                                dqL_prim_dx_vf(i)%sf(j, -1, l) = dqR_prim_dx_vf(i)%sf(j, 0, l)
                                dqL_prim_dy_vf(i)%sf(j, -1, l) = dqR_prim_dy_vf(i)%sf(j, 0, l)
                                if (p > 0) then
                                    dqL_prim_dz_vf(i)%sf(j, -1, l) = dqR_prim_dz_vf(i)%sf(j, 0, l)
                                end if
                            else
                                dqL_prim_dx_vf(i)%sf(j, k, -1) = dqR_prim_dx_vf(i)%sf(j, k, 0)
                                dqL_prim_dy_vf(i)%sf(j, k, -1) = dqR_prim_dy_vf(i)%sf(j, k, 0)
                                dqL_prim_dz_vf(i)%sf(j, k, -1) = dqR_prim_dz_vf(i)%sf(j, k, 0)
                            end if
                        end do
                    end do
                end do
            end if
        end if

        if (bc_end == BC_RIEMANN_EXTRAP) then    ! Riemann state extrap. BC at end
            !$acc parallel loop collapse(3) gang vector default(present)
            do i = 1, sys_size
                do l = is3%beg, is3%end
                    do k = is2%beg, is2%end
                        qR_prim_rs_vf(end_val + 1, k, l, i) = qL_prim_rs_vf(end_val, k, l, i)
                    end do
                end do
            end do
            if (viscous) then
                !$acc parallel loop collapse(3) gang vector default(present)
                do i = momxb, momxe
                    do l = isz%beg, isz%end
                        do k = isy%beg, isy%end
                            if (norm_dir == 1) then
                                dqR_prim_dx_vf(i)%sf(end_val + 1, k, l) = dqL_prim_dx_vf(i)%sf(end_val, k, l)
                                if (n > 0) then
                                    dqR_prim_dy_vf(i)%sf(end_val + 1, k, l) = dqL_prim_dy_vf(i)%sf(end_val, k, l)
                                    if (p > 0) then
                                        dqR_prim_dz_vf(i)%sf(end_val + 1, k, l) = dqL_prim_dz_vf(i)%sf(end_val, k, l)
                                    end if
                                end if
                            else if (norm_dir == 2) then
                                dqR_prim_dx_vf(i)%sf(j, end_val + 1, l) = dqL_prim_dx_vf(i)%sf(j, end_val, l)
                                dqR_prim_dy_vf(i)%sf(j, end_val + 1, l) = dqL_prim_dy_vf(i)%sf(j, end_val, l)
                                if (p > 0) then
                                    dqR_prim_dz_vf(i)%sf(j, end_val + 1, l) = dqL_prim_dz_vf(i)%sf(j, end_val, l)
                                end if
                            else
                                dqR_prim_dx_vf(i)%sf(j, k, end_val + 1) = dqL_prim_dx_vf(i)%sf(j, k, end_val)
                                dqR_prim_dy_vf(i)%sf(j, k, end_val + 1) = dqL_prim_dy_vf(i)%sf(j, k, end_val)
                                dqR_prim_dz_vf(i)%sf(j, k, end_val + 1) = dqL_prim_dz_vf(i)%sf(j, k, end_val)
                            end if
                        end do
                    end do
                end do
            end if
        end if

    end subroutine s_populate_riemann_states_variables_buffers

    !>  The computation of parameters, the allocation of memory,
        !!      the association of pointers and/or the execution of any
        !!      other procedures needed to configure the chosen Riemann
        !!      solver algorithm.
        !!  @param qL_prim_vf The  left WENO-reconstructed cell-boundary values of the
        !!      cell-average primitive variables
        !!  @param qR_prim_vf The right WENO-reconstructed cell-boundary values of the
        !!      cell-average primitive variables
        !!  @param flux_vf Intra-cell fluxes
        !!  @param flux_src_vf Intra-cell fluxes sources
        !!  @param flux_gsrc_vf Intra-cell geometric fluxes sources
        !!  @param norm_dir Dir. splitting direction
        !!  @param ix Index bounds in the x-dir
        !!  @param iy Index bounds in the y-dir
        !!  @param iz Index bounds in the z-dir
        !!  @param q_prim_vf Cell-averaged primitive variables
    subroutine s_initialize_riemann_solver( &
        q_prim_vf, &
        flux_vf, flux_src_vf, &
        flux_gsrc_vf, &
        norm_dir, ix, iy, iz)

        type(scalar_field), dimension(sys_size), intent(in) :: q_prim_vf
        type(scalar_field), &
            dimension(sys_size), &
            intent(inout) :: flux_vf, flux_src_vf, flux_gsrc_vf

        integer, intent(in) :: norm_dir
        type(int_bounds_info), intent(in) :: ix, iy, iz

        integer :: i, j, k, l ! Generic loop iterators
        ! Reshaping Inputted Data in x-direction

        if (viscous .or. (surface_tension)) then
            !$acc parallel loop collapse(4) gang vector default(present)
            do i = momxb, E_idx
                do l = is3%beg, is3%end
                    do k = is2%beg, is2%end
                        do j = is1%beg, is1%end
                            if (norm_dir == 1) then
                                flux_src_vf(i)%sf(j, k, l) = 0._wp
                            else if (norm_dir == 2) then
                                flux_src_vf(i)%sf(k, j, l) = 0._wp
                            else if (norm_dir == 3) then
                                flux_src_vf(i)%sf(l, k, j) = 0._wp
                            end if
                        end do
                    end do
                end do
            end do
        end if

        if (qbmm) then
            !$acc parallel loop collapse(4) gang vector default(present)
            do i = 1, 4
                do l = is3%beg, is3%end
                    do k = is2%beg, is2%end
                        do j = is1%beg, is1%end + 1
                            if (norm_dir == 1) then
                                mom_sp_rsx_vf(j, k, l, i) = mom_sp(i)%sf(j, k, l)
                            else if (norm_dir == 2) then
                                mom_sp_rsy_vf(j, k, l, i) = mom_sp(i)%sf(k, j, l)
                            else if (norm_dir == 3) then
                                mom_sp_rsz_vf(j, k, l, i) = mom_sp(i)%sf(l, k, j)
                            end if
                        end do
                    end do
                end do
            end do
        end if

    end subroutine s_initialize_riemann_solver

    !> @brief Computes cylindrical viscous source flux contributions for momentum and energy.
        !! Calculates Cartesian components of the stress tensor using averaged velocity derivatives
        !! and cylindrical geometric factors, then updates `flux_src_vf`.
        !! Assumes x-dir is axial (z_cyl), y-dir is radial (r_cyl), z-dir is azimuthal (theta_cyl for derivatives).
        !! @param[in] velL_vf Left boundary velocity ($v_x, v_y, v_z$) (num_dims scalar_field).
        !! @param[in] dvelL_dx_vf Left boundary $\partial v_i/\partial x$ (num_dims scalar_field).
        !! @param[in] dvelL_dy_vf Left boundary $\partial v_i/\partial y$ (num_dims scalar_field).
        !! @param[in] dvelL_dz_vf Left boundary $\partial v_i/\partial z$ (num_dims scalar_field).
        !! @param[in] velR_vf Right boundary velocity ($v_x, v_y, v_z$) (num_dims scalar_field).
        !! @param[in] dvelR_dx_vf Right boundary $\partial v_i/\partial x$ (num_dims scalar_field).
        !! @param[in] dvelR_dy_vf Right boundary $\partial v_i/\partial y$ (num_dims scalar_field).
        !! @param[in] dvelR_dz_vf Right boundary $\partial v_i/\partial z$ (num_dims scalar_field).
        !! @param[inout] flux_src_vf Intercell source flux array to update (sys_size scalar_field).
        !! @param[in] norm_dir Interface normal direction (1=x-face, 2=y-face, 3=z-face).
        !! @param[in] ix Global X-direction loop bounds (int_bounds_info).
        !! @param[in] iy Global Y-direction loop bounds (int_bounds_info).
        !! @param[in] iz Global Z-direction loop bounds (int_bounds_info).
    pure subroutine s_compute_cylindrical_viscous_source_flux(velL_vf, &
                                                              dvelL_dx_vf, dvelL_dy_vf, dvelL_dz_vf, &
                                                              velR_vf, &
                                                              dvelR_dx_vf, dvelR_dy_vf, dvelR_dz_vf, &
                                                              flux_src_vf, norm_dir, ix, iy, iz)

        type(scalar_field), dimension(num_dims), intent(in) :: velL_vf, velR_vf
        type(scalar_field), dimension(num_dims), intent(in) :: dvelL_dx_vf, dvelR_dx_vf
        type(scalar_field), dimension(num_dims), intent(in) :: dvelL_dy_vf, dvelR_dy_vf
        type(scalar_field), dimension(num_dims), intent(in) :: dvelL_dz_vf, dvelR_dz_vf
        type(scalar_field), dimension(sys_size), intent(inout) :: flux_src_vf
        integer, intent(in) :: norm_dir
        type(int_bounds_info), intent(in) :: ix, iy, iz

        ! Local variables
        real(wp), dimension(num_dims) :: avg_v_int       !!< Averaged interface velocity $(v_x, v_y, v_z)$ (grid directions).
        real(wp), dimension(num_dims) :: avg_dvdx_int    !!< Averaged interface $\partial v_i/\partial x$ (grid dir 1).
        real(wp), dimension(num_dims) :: avg_dvdy_int    !!< Averaged interface $\partial v_i/\partial y$ (grid dir 2).
        real(wp), dimension(num_dims) :: avg_dvdz_int    !!< Averaged interface $\partial v_i/\partial z$ (grid dir 3).

        real(wp), dimension(num_dims) :: stress_vector_shear !!< Shear stress vector $(\sigma_{N1}, \sigma_{N2}, \sigma_{N3})$ on N-face (grid directions).
        real(wp) :: stress_normal_bulk  !!< Normal bulk stress component $\sigma_{NN}$ on N-face.

        real(wp) :: Re_s, Re_b        !!< Effective interface shear and bulk Reynolds numbers.
        real(wp), dimension(num_dims) :: vel_src_int !!< Interface velocity $(v_1,v_2,v_3)$ (grid directions) for viscous work.
        real(wp) :: r_eff             !!< Effective radius at interface for cylindrical terms.
        real(wp) :: div_v_term_const  !!< Common term $-(2/3)(\nabla \cdot \mathbf{v}) / \text{Re}_s$ for shear stress diagonal.
        real(wp) :: divergence_cyl    !!< Full divergence $\nabla \cdot \mathbf{v}$ in cylindrical coordinates.

        integer :: j, k, l           !!< Loop iterators for $x, y, z$ grid directions.
        integer :: i_vel             !!< Loop iterator for velocity components.
        integer :: idx_rp(3)         !!< Indices $(j,k,l)$ of 'right' point for averaging.

        !$acc parallel loop collapse(3) gang vector default(present) &
        !$acc private(idx_rp, avg_v_int, avg_dvdx_int, avg_dvdy_int, avg_dvdz_int, &
        !$acc         Re_s, Re_b, vel_src_int, r_eff, divergence_cyl, &
        !$acc         stress_vector_shear, stress_normal_bulk, div_v_term_const)
        do l = iz%beg, iz%end
            do k = iy%beg, iy%end
                do j = ix%beg, ix%end

                    ! Determine indices for the 'right' state for averaging across the interface
                    idx_rp = [j, k, l]
                    idx_rp(norm_dir) = idx_rp(norm_dir) + 1

                    ! Average velocities and their derivatives at the interface
                    ! For cylindrical: x-dir ~ axial (z_cyl), y-dir ~ radial (r_cyl), z-dir ~ azimuthal (theta_cyl)
                    !$acc loop seq
                    do i_vel = 1, num_dims
                        avg_v_int(i_vel) = 0.5_wp*(velL_vf(i_vel)%sf(j, k, l) + velR_vf(i_vel)%sf(idx_rp(1), idx_rp(2), idx_rp(3)))

                        avg_dvdx_int(i_vel) = 0.5_wp*(dvelL_dx_vf(i_vel)%sf(j, k, l) + &
                                                      dvelR_dx_vf(i_vel)%sf(idx_rp(1), idx_rp(2), idx_rp(3)))
                        if (num_dims > 1) then
                            avg_dvdy_int(i_vel) = 0.5_wp*(dvelL_dy_vf(i_vel)%sf(j, k, l) + &
                                                          dvelR_dy_vf(i_vel)%sf(idx_rp(1), idx_rp(2), idx_rp(3)))
                        else
                            avg_dvdy_int(i_vel) = 0.0_wp
                        end if
                        if (num_dims > 2) then
                            avg_dvdz_int(i_vel) = 0.5_wp*(dvelL_dz_vf(i_vel)%sf(j, k, l) + &
                                                          dvelR_dz_vf(i_vel)%sf(idx_rp(1), idx_rp(2), idx_rp(3)))
                        else
                            avg_dvdz_int(i_vel) = 0.0_wp
                        end if
                    end do

                    ! Get Re numbers and interface velocity for viscous work
                    select case (norm_dir)
                    case (1) ! x-face (axial face in z_cyl direction)
                        Re_s = Re_avg_rsx_vf(j, k, l, 1)
                        Re_b = Re_avg_rsx_vf(j, k, l, 2)
                        vel_src_int = vel_src_rsx_vf(j, k, l, 1:num_dims)
                        r_eff = y_cc(k)
                    case (2) ! y-face (radial face in r_cyl direction)
                        Re_s = Re_avg_rsy_vf(k, j, l, 1)
                        Re_b = Re_avg_rsy_vf(k, j, l, 2)
                        vel_src_int = vel_src_rsy_vf(k, j, l, 1:num_dims)
                        r_eff = y_cb(k)
                    case (3) ! z-face (azimuthal face in theta_cyl direction)
                        Re_s = Re_avg_rsz_vf(l, k, j, 1)
                        Re_b = Re_avg_rsz_vf(l, k, j, 2)
                        vel_src_int = vel_src_rsz_vf(l, k, j, 1:num_dims)
                        r_eff = y_cc(k)
                    end select

                    ! Divergence in cylindrical coordinates (vx=vz_cyl, vy=vr_cyl, vz=vtheta_cyl)
                    divergence_cyl = avg_dvdx_int(1) + avg_dvdy_int(2) + avg_v_int(2)/r_eff
                    if (num_dims > 2) then
                        divergence_cyl = divergence_cyl + avg_dvdz_int(3)/r_eff
                    end if

                    stress_vector_shear = 0.0_wp
                    stress_normal_bulk = 0.0_wp

                    if (shear_stress) then
                        div_v_term_const = -(2.0_wp/3.0_wp)*divergence_cyl/Re_s

                        select case (norm_dir)
                        case (1) ! X-face (axial normal, z_cyl)
                            stress_vector_shear(1) = (2.0_wp*avg_dvdx_int(1))/Re_s + div_v_term_const
                            if (num_dims > 1) then
                                stress_vector_shear(2) = (avg_dvdy_int(1) + avg_dvdx_int(2))/Re_s
                            end if
                            if (num_dims > 2) then
                                stress_vector_shear(3) = (avg_dvdz_int(1)/r_eff + avg_dvdx_int(3))/Re_s
                            end if
                        case (2) ! Y-face (radial normal, r_cyl)
                            if (num_dims > 1) then
                                stress_vector_shear(1) = (avg_dvdy_int(1) + avg_dvdx_int(2))/Re_s
                                stress_vector_shear(2) = (2.0_wp*avg_dvdy_int(2))/Re_s + div_v_term_const
                                if (num_dims > 2) then
                                    stress_vector_shear(3) = (avg_dvdz_int(2)/r_eff - avg_v_int(3)/r_eff + avg_dvdy_int(3))/Re_s
                                end if
                            else
                                stress_vector_shear(1) = (2.0_wp*avg_dvdx_int(1))/Re_s + div_v_term_const
                            end if
                        case (3) ! Z-face (azimuthal normal, theta_cyl)
                            if (num_dims > 2) then
                                stress_vector_shear(1) = (avg_dvdz_int(1)/r_eff + avg_dvdx_int(3))/Re_s
                                stress_vector_shear(2) = (avg_dvdz_int(2)/r_eff - avg_v_int(3)/r_eff + avg_dvdy_int(3))/Re_s
                                stress_vector_shear(3) = (2.0_wp*(avg_dvdz_int(3)/r_eff + avg_v_int(2)/r_eff))/Re_s + div_v_term_const
                            end if
                        end select

                        !$acc loop seq
                        do i_vel = 1, num_dims
                            flux_src_vf(momxb + i_vel - 1)%sf(j, k, l) = flux_src_vf(momxb + i_vel - 1)%sf(j, k, l) - stress_vector_shear(i_vel)
                            flux_src_vf(E_idx)%sf(j, k, l) = flux_src_vf(E_idx)%sf(j, k, l) - vel_src_int(i_vel)*stress_vector_shear(i_vel)
                        end do
                    end if

                    if (bulk_stress) then
                        stress_normal_bulk = divergence_cyl/Re_b

                        flux_src_vf(momxb + norm_dir - 1)%sf(j, k, l) = flux_src_vf(momxb + norm_dir - 1)%sf(j, k, l) - stress_normal_bulk
                        flux_src_vf(E_idx)%sf(j, k, l) = flux_src_vf(E_idx)%sf(j, k, l) - vel_src_int(norm_dir)*stress_normal_bulk
                    end if

                end do
            end do
        end do
        !$acc end parallel loop

    end subroutine s_compute_cylindrical_viscous_source_flux

    !> @brief Computes Cartesian viscous source flux contributions for momentum and energy.
    !! Calculates averaged velocity gradients, gets Re and interface velocities,
    !! calls helpers for shear/bulk stress, then updates `flux_src_vf`.
    !! @param[in] velL_vf Left boundary velocity (num_dims scalar_field).
    !! @param[in] dvelL_dx_vf Left boundary d(vel)/dx (num_dims scalar_field).
    !! @param[in] dvelL_dy_vf Left boundary d(vel)/dy (num_dims scalar_field).
    !! @param[in] dvelL_dz_vf Left boundary d(vel)/dz (num_dims scalar_field).
    !! @param[in] velR_vf Right boundary velocity (num_dims scalar_field).
    !! @param[in] dvelR_dx_vf Right boundary d(vel)/dx (num_dims scalar_field).
    !! @param[in] dvelR_dy_vf Right boundary d(vel)/dy (num_dims scalar_field).
    !! @param[in] dvelR_dz_vf Right boundary d(vel)/dz (num_dims scalar_field).
    !! @param[inout] flux_src_vf Intercell source flux array to update (sys_size scalar_field).
    !! @param[in] norm_dir Interface normal direction (1=x, 2=y, 3=z).
    !! @param[in] ix X-direction loop bounds (int_bounds_info).
    !! @param[in] iy Y-direction loop bounds (int_bounds_info).
    !! @param[in] iz Z-direction loop bounds (int_bounds_info).
    pure subroutine s_compute_cartesian_viscous_source_flux(velL_vf, &
                                                            dvelL_dx_vf, &
                                                            dvelL_dy_vf, &
                                                            dvelL_dz_vf, &
                                                            velR_vf, &
                                                            dvelR_dx_vf, &
                                                            dvelR_dy_vf, &
                                                            dvelR_dz_vf, &
                                                            flux_src_vf, &
                                                            norm_dir, &
                                                            ix, iy, iz)

        ! Arguments
        type(scalar_field), dimension(num_dims), intent(in) :: velL_vf, velR_vf
        type(scalar_field), dimension(num_dims), intent(in) :: dvelL_dx_vf, dvelR_dx_vf
        type(scalar_field), dimension(num_dims), intent(in) :: dvelL_dy_vf, dvelR_dy_vf
        type(scalar_field), dimension(num_dims), intent(in) :: dvelL_dz_vf, dvelR_dz_vf
        type(scalar_field), dimension(sys_size), intent(inout) :: flux_src_vf
        integer, intent(in) :: norm_dir
        type(int_bounds_info), intent(in) :: ix, iy, iz

        ! Local variables
        real(wp), dimension(num_dims, num_dims) :: vel_grad_avg        !< Averaged velocity gradient tensor `d(vel_i)/d(coord_j)`.
        real(wp), dimension(num_dims, num_dims) :: current_tau_shear   !< Current shear stress tensor.
        real(wp), dimension(num_dims, num_dims) :: current_tau_bulk    !< Current bulk stress tensor.
        real(wp), dimension(num_dims) :: vel_src_at_interface         !< Interface velocities (u,v,w) for viscous work.
        integer, dimension(3) :: idx_right_phys                     !< Physical (j,k,l) indices for right state.

        real(wp) :: Re_shear !< Interface shear Reynolds number.
        real(wp) :: Re_bulk  !< Interface bulk Reynolds number.

        integer :: j_loop         !< Physical x-index loop iterator.
        integer :: k_loop         !< Physical y-index loop iterator.
        integer :: l_loop         !< Physical z-index loop iterator.
        integer :: i_dim          !< Generic dimension/component iterator.
        integer :: vel_comp_idx   !< Velocity component iterator (1=u, 2=v, 3=w).

        real(wp) :: divergence_v   !< Velocity divergence at interface.

        !$acc parallel loop collapse(3) gang vector default(present) &
        !$acc private(idx_right_phys, vel_grad_avg, &
        !$acc current_tau_shear, current_tau_bulk, vel_src_at_interface, &
        !$acc Re_shear, Re_bulk, divergence_v, i_dim, vel_comp_idx)
        do l_loop = isz%beg, isz%end
            do k_loop = isy%beg, isy%end
                do j_loop = isx%beg, isx%end

                    idx_right_phys(1) = j_loop
                    idx_right_phys(2) = k_loop
                    idx_right_phys(3) = l_loop
                    idx_right_phys(norm_dir) = idx_right_phys(norm_dir) + 1

                    vel_grad_avg = 0.0_wp
                    do vel_comp_idx = 1, num_dims
                        vel_grad_avg(vel_comp_idx, 1) = 0.5_wp*(dvelL_dx_vf(vel_comp_idx)%sf(j_loop, k_loop, l_loop) + &
                                                                dvelR_dx_vf(vel_comp_idx)%sf(idx_right_phys(1), idx_right_phys(2), idx_right_phys(3)))
                        if (num_dims > 1) then
                            vel_grad_avg(vel_comp_idx, 2) = 0.5_wp*(dvelL_dy_vf(vel_comp_idx)%sf(j_loop, k_loop, l_loop) + &
                                                                    dvelR_dy_vf(vel_comp_idx)%sf(idx_right_phys(1), idx_right_phys(2), idx_right_phys(3)))
                        end if
                        if (num_dims > 2) then
                            vel_grad_avg(vel_comp_idx, 3) = 0.5_wp*(dvelL_dz_vf(vel_comp_idx)%sf(j_loop, k_loop, l_loop) + &
                                                                    dvelR_dz_vf(vel_comp_idx)%sf(idx_right_phys(1), idx_right_phys(2), idx_right_phys(3)))
                        end if
                    end do

                    divergence_v = 0.0_wp
                    do i_dim = 1, num_dims
                        divergence_v = divergence_v + vel_grad_avg(i_dim, i_dim)
                    end do

                    vel_src_at_interface = 0.0_wp
                    if (norm_dir == 1) then
                        Re_shear = Re_avg_rsx_vf(j_loop, k_loop, l_loop, 1)
                        Re_bulk = Re_avg_rsx_vf(j_loop, k_loop, l_loop, 2)
                        do i_dim = 1, num_dims
                            vel_src_at_interface(i_dim) = vel_src_rsx_vf(j_loop, k_loop, l_loop, i_dim)
                        end do
                    else if (norm_dir == 2) then
                        Re_shear = Re_avg_rsy_vf(k_loop, j_loop, l_loop, 1)
                        Re_bulk = Re_avg_rsy_vf(k_loop, j_loop, l_loop, 2)
                        do i_dim = 1, num_dims
                            vel_src_at_interface(i_dim) = vel_src_rsy_vf(k_loop, j_loop, l_loop, i_dim)
                        end do
                    else
                        Re_shear = Re_avg_rsz_vf(l_loop, k_loop, j_loop, 1)
                        Re_bulk = Re_avg_rsz_vf(l_loop, k_loop, j_loop, 2)
                        do i_dim = 1, num_dims
                            vel_src_at_interface(i_dim) = vel_src_rsz_vf(l_loop, k_loop, j_loop, i_dim)
                        end do
                    end if

                    if (shear_stress) then
                        ! current_tau_shear = 0.0_wp
                        call s_calculate_shear_stress_tensor(vel_grad_avg, Re_shear, divergence_v, current_tau_shear)

                        do i_dim = 1, num_dims
                            flux_src_vf(momxb + i_dim - 1)%sf(j_loop, k_loop, l_loop) = &
                                flux_src_vf(momxb + i_dim - 1)%sf(j_loop, k_loop, l_loop) - current_tau_shear(norm_dir, i_dim)

                            flux_src_vf(E_idx)%sf(j_loop, k_loop, l_loop) = &
                                flux_src_vf(E_idx)%sf(j_loop, k_loop, l_loop) - &
                                vel_src_at_interface(i_dim)*current_tau_shear(norm_dir, i_dim)
                        end do
                    end if

                    if (bulk_stress) then
                        ! current_tau_bulk = 0.0_wp
                        call s_calculate_bulk_stress_tensor(Re_bulk, divergence_v, current_tau_bulk)

                        do i_dim = 1, num_dims
                            flux_src_vf(momxb + i_dim - 1)%sf(j_loop, k_loop, l_loop) = &
                                flux_src_vf(momxb + i_dim - 1)%sf(j_loop, k_loop, l_loop) - current_tau_bulk(norm_dir, i_dim)

                            flux_src_vf(E_idx)%sf(j_loop, k_loop, l_loop) = &
                                flux_src_vf(E_idx)%sf(j_loop, k_loop, l_loop) - &
                                vel_src_at_interface(i_dim)*current_tau_bulk(norm_dir, i_dim)
                        end do
                    end if

                end do
            end do
        end do
        !$acc end parallel loop

    end subroutine s_compute_cartesian_viscous_source_flux

    !> @brief Calculates shear stress tensor components.
    !! tau_ij_shear = ( (dui/dxj + duj/dxi) - (2/3)*(div_v)*delta_ij ) / Re_shear
    !! @param[in] vel_grad_avg Averaged velocity gradient tensor (d(vel_i)/d(coord_j)).
    !! @param[in] Re_shear Shear Reynolds number.
    !! @param[in] divergence_v Velocity divergence (du/dx + dv/dy + dw/dz).
    !! @param[out] tau_shear_out Calculated shear stress tensor (stress on i-face, j-direction).
    pure subroutine s_calculate_shear_stress_tensor(vel_grad_avg, Re_shear, divergence_v, tau_shear_out)
        !$acc routine seq

        implicit none

        ! Arguments
        real(wp), dimension(num_dims, num_dims), intent(in) :: vel_grad_avg
        real(wp), intent(in) :: Re_shear
        real(wp), intent(in) :: divergence_v
        real(wp), dimension(num_dims, num_dims), intent(out) :: tau_shear_out

        ! Local variables
        integer :: i_dim !< Loop iterator for face normal.
        integer :: j_dim !< Loop iterator for force component direction.

        tau_shear_out = 0.0_wp

        do i_dim = 1, num_dims
            do j_dim = 1, num_dims
                tau_shear_out(i_dim, j_dim) = (vel_grad_avg(j_dim, i_dim) + vel_grad_avg(i_dim, j_dim))/Re_shear
                if (i_dim == j_dim) then
                    tau_shear_out(i_dim, j_dim) = tau_shear_out(i_dim, j_dim) - &
                                                  (2.0_wp/3.0_wp)*divergence_v/Re_shear
                end if
            end do
        end do

    end subroutine s_calculate_shear_stress_tensor

    !> @brief Calculates bulk stress tensor components (diagonal only).
    !! tau_ii_bulk = (div_v) / Re_bulk. Off-diagonals are zero.
    !! @param[in] Re_bulk Bulk Reynolds number.
    !! @param[in] divergence_v Velocity divergence (du/dx + dv/dy + dw/dz).
    !! @param[out] tau_bulk_out Calculated bulk stress tensor (stress on i-face, i-direction).
    pure subroutine s_calculate_bulk_stress_tensor(Re_bulk, divergence_v, tau_bulk_out)
        !$acc routine seq

        implicit none

        ! Arguments
        real(wp), intent(in) :: Re_bulk
        real(wp), intent(in) :: divergence_v
        real(wp), dimension(num_dims, num_dims), intent(out) :: tau_bulk_out

        ! Local variables
        integer :: i_dim !< Loop iterator for diagonal components.

        tau_bulk_out = 0.0_wp

        do i_dim = 1, num_dims
            tau_bulk_out(i_dim, i_dim) = divergence_v/Re_bulk
        end do

    end subroutine s_calculate_bulk_stress_tensor

    !>  Deallocation and/or disassociation procedures that are
        !!      needed to finalize the selected Riemann problem solver
        !!  @param flux_vf       Intercell fluxes
        !!  @param flux_src_vf   Intercell source fluxes
        !!  @param flux_gsrc_vf  Intercell geometric source fluxes
        !!  @param norm_dir Dimensional splitting coordinate direction
        !!  @param ix   Index bounds in  first coordinate direction
        !!  @param iy   Index bounds in second coordinate direction
        !!  @param iz   Index bounds in  third coordinate direction
    pure subroutine s_finalize_riemann_solver(flux_vf, flux_src_vf, &
                                              flux_gsrc_vf, &
                                              norm_dir, ix, iy, iz)

        type(scalar_field), &
            dimension(sys_size), &
            intent(inout) :: flux_vf, flux_src_vf, flux_gsrc_vf

        integer, intent(in) :: norm_dir
        type(int_bounds_info), intent(in) :: ix, iy, iz

        integer :: i, j, k, l !< Generic loop iterators

        ! Reshaping Outputted Data in y-direction
        if (norm_dir == 2) then
            !$acc parallel loop collapse(4) gang vector default(present)
            do l = is3%beg, is3%end
                do j = is1%beg, is1%end
                    do k = is2%beg, is2%end
                        flux_src_vf(advxb)%sf(k, j, l) = &
                            flux_src_rsy_vf(j, k, l, advxb)
                        do i = 1, sys_size
                            flux_vf(i)%sf(k, j, l) = &
                                flux_rsy_vf(j, k, l, i)
                            if (cyl_coord) then
                                flux_gsrc_vf(i)%sf(k, j, l) = &
                                    flux_gsrc_rsy_vf(j, k, l, i)
                            end if
                        end do
                    end do
                end do
            end do

            ! Reshaping Outputted Data in z-direction
        elseif (norm_dir == 3) then
            !$acc parallel loop collapse(4) gang vector default(present)
            do j = is1%beg, is1%end
                do k = is2%beg, is2%end
                    do l = is3%beg, is3%end
                        flux_src_vf(advxb)%sf(l, k, j) = &
                            flux_src_rsz_vf(j, k, l, advxb)
                        do i = 1, sys_size
                            flux_vf(i)%sf(l, k, j) = &
                                flux_rsz_vf(j, k, l, i)
                            if (grid_geometry == 3) then
                                flux_gsrc_vf(i)%sf(l, k, j) = &
                                    flux_gsrc_rsz_vf(j, k, l, i)
                            end if
                        end do
                    end do
                end do
            end do

        elseif (norm_dir == 1) then
            !$acc parallel loop collapse(4) gang vector default(present)
            do l = is3%beg, is3%end
                do k = is2%beg, is2%end
                    do j = is1%beg, is1%end
                        flux_src_vf(advxb)%sf(j, k, l) = &
                            flux_src_rsx_vf(j, k, l, advxb)
                        do i = 1, sys_size
                            flux_vf(i)%sf(j, k, l) = &
                                flux_rsx_vf(j, k, l, i)
                        end do
                    end do
                end do
            end do
        end if

        if (riemann_solver == 1 .or. riemann_solver == 4) then
            !$acc parallel loop collapse(4) gang vector default(present)
            do i = advxb + 1, advxe
                do l = is3%beg, is3%end
                    do j = is1%beg, is1%end
                        do k = is2%beg, is2%end
                            if (norm_dir == 2) then
                                flux_src_vf(i)%sf(k, j, l) = &
                                    flux_src_rsy_vf(j, k, l, i)
                            else if (norm_dir == 3) then
                                flux_src_vf(i)%sf(l, k, j) = &
                                    flux_src_rsz_vf(j, k, l, i)
                            else if (norm_dir == 1) then
                                flux_src_vf(i)%sf(j, k, l) = &
                                    flux_src_rsx_vf(j, k, l, i)
                            end if
                        end do
                    end do
                end do
            end do
        end if

    end subroutine s_finalize_riemann_solver

    !> Module deallocation and/or disassociation procedures
    impure subroutine s_finalize_riemann_solvers_module

        if (viscous) then
            @:DEALLOCATE(Re_avg_rsx_vf)
        end if
        @:DEALLOCATE(vel_src_rsx_vf)
        @:DEALLOCATE(flux_rsx_vf)
        @:DEALLOCATE(flux_src_rsx_vf)
        @:DEALLOCATE(flux_gsrc_rsx_vf)
        if (qbmm) then
            @:DEALLOCATE(mom_sp_rsx_vf)
        end if

        if (n == 0) return

        if (viscous) then
            @:DEALLOCATE(Re_avg_rsy_vf)
        end if
        @:DEALLOCATE(vel_src_rsy_vf)
        @:DEALLOCATE(flux_rsy_vf)
        @:DEALLOCATE(flux_src_rsy_vf)
        @:DEALLOCATE(flux_gsrc_rsy_vf)
        if (qbmm) then
            @:DEALLOCATE(mom_sp_rsy_vf)
        end if

        if (p == 0) return

        if (viscous) then
            @:DEALLOCATE(Re_avg_rsz_vf)
        end if
        @:DEALLOCATE(vel_src_rsz_vf)
        @:DEALLOCATE(flux_rsz_vf)
        @:DEALLOCATE(flux_src_rsz_vf)
        @:DEALLOCATE(flux_gsrc_rsz_vf)
        if (qbmm) then
            @:DEALLOCATE(mom_sp_rsz_vf)
        end if

    end subroutine s_finalize_riemann_solvers_module

end module m_riemann_solvers
=======
!>
!! @file m_riemann_solvers.f90
!! @brief Contains module m_riemann_solvers

!> @brief This module features a database of approximate and exact Riemann
!!              problem solvers for the Navier-Stokes system of equations, which
!!              is supplemented by appropriate advection equations that are used
!!              to capture the material interfaces. The closure of the system is
!!              achieved by the stiffened gas equation of state and any required
!!              mixture relations. Surface tension effects are accounted for and
!!              are modeled by means of a volume force acting across the diffuse
!!              material interface region. The implementation details of viscous
!!              and capillary effects, into the Riemann solvers, may be found in
!!              Perigaud and Saurel (2005). Note that both effects are available
!!              only in the volume fraction model. At this time, the approximate
!!              and exact Riemann solvers that are listed below are available:
!!                  1) Harten-Lax-van Leer (HLL)
!!                  2) Harten-Lax-van Leer-Contact (HLLC)
!!                  3) Exact
!!                  4) Harten-Lax-van Leer Discontinuities (HLLD) - for MHD only

#:include 'case.fpp'
#:include 'macros.fpp'
#:include 'inline_riemann.fpp'

module m_riemann_solvers

    use m_derived_types        !< Definitions of the derived types

    use m_global_parameters    !< Definitions of the global parameters

    use m_mpi_proxy            !< Message passing interface (MPI) module proxy

    use m_variables_conversion !< State variables type conversion procedures

    use m_bubbles              !< To get the bubble wall pressure function

    use m_bubbles_EE

    use m_surface_tension      !< To get the capilary fluxes

    use m_chemistry

    use m_thermochem, only: &
        gas_constant, get_mixture_molecular_weight, &
        get_mixture_specific_heat_cv_mass, get_mixture_energy_mass, &
        get_species_specific_heats_r, get_species_enthalpies_rt, &
        get_mixture_specific_heat_cp_mass

    implicit none

    private; public :: s_initialize_riemann_solvers_module, &
 s_riemann_solver, &
 s_hll_riemann_solver, &
 s_hllc_riemann_solver, &
 s_hlld_riemann_solver, &
 s_finalize_riemann_solvers_module

    !> The cell-boundary values of the fluxes (src - source) that are computed
    !! through the chosen Riemann problem solver, and the direct evaluation of
    !! source terms, by using the left and right states given in qK_prim_rs_vf,
    !! dqK_prim_ds_vf where ds = dx, dy or dz.
    !> @{

    real(wp), allocatable, dimension(:, :, :, :) :: flux_rsx_vf, flux_src_rsx_vf
    real(wp), allocatable, dimension(:, :, :, :) :: flux_rsy_vf, flux_src_rsy_vf
    real(wp), allocatable, dimension(:, :, :, :) :: flux_rsz_vf, flux_src_rsz_vf
    !$acc declare create( flux_rsx_vf, flux_src_rsx_vf, flux_rsy_vf,  &
    !$acc   flux_src_rsy_vf, flux_rsz_vf, flux_src_rsz_vf )
    !> @}

    !> The cell-boundary values of the geometrical source flux that are computed
    !! through the chosen Riemann problem solver by using the left and right
    !! states given in qK_prim_rs_vf. Currently 2D axisymmetric for inviscid only.
    !> @{

    real(wp), allocatable, dimension(:, :, :, :) :: flux_gsrc_rsx_vf !<
    real(wp), allocatable, dimension(:, :, :, :) :: flux_gsrc_rsy_vf !<
    real(wp), allocatable, dimension(:, :, :, :) :: flux_gsrc_rsz_vf !<
    !$acc declare create( flux_gsrc_rsx_vf, flux_gsrc_rsy_vf, flux_gsrc_rsz_vf )
    !> @}

    ! The cell-boundary values of the velocity. vel_src_rs_vf is determined as
    ! part of Riemann problem solution and is used to evaluate the source flux.

    real(wp), allocatable, dimension(:, :, :, :) :: vel_src_rsx_vf
    real(wp), allocatable, dimension(:, :, :, :) :: vel_src_rsy_vf
    real(wp), allocatable, dimension(:, :, :, :) :: vel_src_rsz_vf
    !$acc declare create(vel_src_rsx_vf, vel_src_rsy_vf, vel_src_rsz_vf)

    real(wp), allocatable, dimension(:, :, :, :) :: mom_sp_rsx_vf
    real(wp), allocatable, dimension(:, :, :, :) :: mom_sp_rsy_vf
    real(wp), allocatable, dimension(:, :, :, :) :: mom_sp_rsz_vf
    !$acc declare create(mom_sp_rsx_vf, mom_sp_rsy_vf, mom_sp_rsz_vf)

    real(wp), allocatable, dimension(:, :, :, :) :: Re_avg_rsx_vf
    real(wp), allocatable, dimension(:, :, :, :) :: Re_avg_rsy_vf
    real(wp), allocatable, dimension(:, :, :, :) :: Re_avg_rsz_vf
    !$acc declare create(Re_avg_rsx_vf, Re_avg_rsy_vf, Re_avg_rsz_vf)

    !> @name Indical bounds in the s1-, s2- and s3-directions
    !> @{
    type(int_bounds_info) :: is1, is2, is3
    type(int_bounds_info) :: isx, isy, isz
    !> @}

    !$acc declare create(is1, is2, is3, isx, isy, isz)

    real(wp), allocatable, dimension(:) :: Gs
    !$acc declare create(Gs)

    real(wp), allocatable, dimension(:, :) :: Res
    !$acc declare create(Res)

contains

    !> Dispatch to the subroutines that are utilized to compute the
        !! Riemann problem solution. For additional information please reference:
        !!                        1) s_hll_riemann_solver
        !!                        2) s_hllc_riemann_solver
        !!                        3) s_exact_riemann_solver
        !!                        4) s_hlld_riemann_solver
        !!  @param qL_prim_vf The  left WENO-reconstructed cell-boundary values of the
        !!      cell-average primitive variables
        !!  @param qR_prim_vf The right WENO-reconstructed cell-boundary values of the
        !!      cell-average primitive variables
        !!  @param dqL_prim_dx_vf The  left WENO-reconstructed cell-boundary values of the
        !!      first-order x-dir spatial derivatives
        !!  @param dqL_prim_dy_vf The  left WENO-reconstructed cell-boundary values of the
        !!      first-order y-dir spatial derivatives
        !!  @param dqL_prim_dz_vf The  left WENO-reconstructed cell-boundary values of the
        !!      first-order z-dir spatial derivatives
        !!  @param dqR_prim_dx_vf The right WENO-reconstructed cell-boundary values of the
        !!      first-order x-dir spatial derivatives
        !!  @param dqR_prim_dy_vf The right WENO-reconstructed cell-boundary values of the
        !!      first-order y-dir spatial derivatives
        !!  @param dqR_prim_dz_vf The right WENO-reconstructed cell-boundary values of the
        !!      first-order z-dir spatial derivatives
        !!  @param gm_alphaL_vf  Left averaged gradient magnitude
        !!  @param gm_alphaR_vf Right averaged gradient magnitude
        !!  @param flux_vf Intra-cell fluxes
        !!  @param flux_src_vf Intra-cell fluxes sources
        !!  @param flux_gsrc_vf Intra-cell geometric fluxes sources
        !!  @param norm_dir Dir. splitting direction
        !!  @param ix Index bounds in the x-dir
        !!  @param iy Index bounds in the y-dir
        !!  @param iz Index bounds in the z-dir
        !!  @param q_prim_vf Cell-averaged primitive variables
    subroutine s_riemann_solver(qL_prim_rsx_vf, qL_prim_rsy_vf, qL_prim_rsz_vf, dqL_prim_dx_vf, &
                                dqL_prim_dy_vf, &
                                dqL_prim_dz_vf, &
                                qL_prim_vf, &
                                qR_prim_rsx_vf, qR_prim_rsy_vf, qR_prim_rsz_vf, dqR_prim_dx_vf, &
                                dqR_prim_dy_vf, &
                                dqR_prim_dz_vf, &
                                qR_prim_vf, &
                                q_prim_vf, &
                                flux_vf, flux_src_vf, &
                                flux_gsrc_vf, &
                                norm_dir, ix, iy, iz)

        real(wp), dimension(idwbuff(1)%beg:, idwbuff(2)%beg:, idwbuff(3)%beg:, 1:), intent(INOUT) :: qL_prim_rsx_vf, qL_prim_rsy_vf, qL_prim_rsz_vf, qR_prim_rsx_vf, qR_prim_rsy_vf, qR_prim_rsz_vf
        type(scalar_field), dimension(sys_size), intent(IN) :: q_prim_vf

        type(scalar_field), allocatable, dimension(:), intent(INOUT) :: qL_prim_vf, qR_prim_vf

        type(scalar_field), &
            allocatable, dimension(:), &
            intent(INOUT) :: dqL_prim_dx_vf, dqR_prim_dx_vf, &
                             dqL_prim_dy_vf, dqR_prim_dy_vf, &
                             dqL_prim_dz_vf, dqR_prim_dz_vf

        type(scalar_field), &
            dimension(sys_size), &
            intent(INOUT) :: flux_vf, flux_src_vf, flux_gsrc_vf

        integer, intent(IN) :: norm_dir

        type(int_bounds_info), intent(IN) :: ix, iy, iz

        #:for NAME, NUM in [('hll', 1), ('hllc', 2), ('hlld', 4)]
            if (riemann_solver == ${NUM}$) then
                call s_${NAME}$_riemann_solver(qL_prim_rsx_vf, qL_prim_rsy_vf, qL_prim_rsz_vf, dqL_prim_dx_vf, &
                                               dqL_prim_dy_vf, &
                                               dqL_prim_dz_vf, &
                                               qL_prim_vf, &
                                               qR_prim_rsx_vf, qR_prim_rsy_vf, qR_prim_rsz_vf, dqR_prim_dx_vf, &
                                               dqR_prim_dy_vf, &
                                               dqR_prim_dz_vf, &
                                               qR_prim_vf, &
                                               q_prim_vf, &
                                               flux_vf, flux_src_vf, &
                                               flux_gsrc_vf, &
                                               norm_dir, ix, iy, iz)
            end if
        #:endfor

    end subroutine s_riemann_solver

    !> Dispatch to the subroutines that are utilized to compute
        !! the viscous source fluxes for either Cartesian or cylindrical geometries.
        !! For more information please refer to:
        !!      1) s_compute_cartesian_viscous_source_flux
        !!      2) s_compute_cylindrical_viscous_source_flux
    pure subroutine s_compute_viscous_source_flux(velL_vf, &
                                                  dvelL_dx_vf, &
                                                  dvelL_dy_vf, &
                                                  dvelL_dz_vf, &
                                                  velR_vf, &
                                                  dvelR_dx_vf, &
                                                  dvelR_dy_vf, &
                                                  dvelR_dz_vf, &
                                                  flux_src_vf, &
                                                  norm_dir, &
                                                  ix, iy, iz)

        type(scalar_field), &
            dimension(num_vels), &
            intent(IN) :: velL_vf, velR_vf, &
                          dvelL_dx_vf, dvelR_dx_vf, &
                          dvelL_dy_vf, dvelR_dy_vf, &
                          dvelL_dz_vf, dvelR_dz_vf

        type(scalar_field), &
            dimension(sys_size), &
            intent(INOUT) :: flux_src_vf

        integer, intent(IN) :: norm_dir

        type(int_bounds_info), intent(IN) :: ix, iy, iz

        if (grid_geometry == 3) then
            call s_compute_cylindrical_viscous_source_flux(velL_vf, &
                                                           dvelL_dx_vf, &
                                                           dvelL_dy_vf, &
                                                           dvelL_dz_vf, &
                                                           velR_vf, &
                                                           dvelR_dx_vf, &
                                                           dvelR_dy_vf, &
                                                           dvelR_dz_vf, &
                                                           flux_src_vf, &
                                                           norm_dir, &
                                                           ix, iy, iz)
        else
            call s_compute_cartesian_viscous_source_flux(dvelL_dx_vf, &
                                                         dvelL_dy_vf, &
                                                         dvelL_dz_vf, &
                                                         dvelR_dx_vf, &
                                                         dvelR_dy_vf, &
                                                         dvelR_dz_vf, &
                                                         flux_src_vf, &
                                                         norm_dir)
        end if
    end subroutine s_compute_viscous_source_flux

    subroutine s_hll_riemann_solver(qL_prim_rsx_vf, qL_prim_rsy_vf, qL_prim_rsz_vf, dqL_prim_dx_vf, &
                                    dqL_prim_dy_vf, &
                                    dqL_prim_dz_vf, &
                                    qL_prim_vf, &
                                    qR_prim_rsx_vf, qR_prim_rsy_vf, qR_prim_rsz_vf, dqR_prim_dx_vf, &
                                    dqR_prim_dy_vf, &
                                    dqR_prim_dz_vf, &
                                    qR_prim_vf, &
                                    q_prim_vf, &
                                    flux_vf, flux_src_vf, &
                                    flux_gsrc_vf, &
                                    norm_dir, ix, iy, iz)

        real(wp), dimension(idwbuff(1)%beg:, idwbuff(2)%beg:, idwbuff(3)%beg:, 1:), intent(inout) :: qL_prim_rsx_vf, qL_prim_rsy_vf, qL_prim_rsz_vf, qR_prim_rsx_vf, qR_prim_rsy_vf, qR_prim_rsz_vf
        type(scalar_field), dimension(sys_size), intent(in) :: q_prim_vf

        type(scalar_field), allocatable, dimension(:), intent(inout) :: qL_prim_vf, qR_prim_vf

        type(scalar_field), &
            allocatable, dimension(:), &
            intent(inout) :: dqL_prim_dx_vf, dqR_prim_dx_vf, &
                             dqL_prim_dy_vf, dqR_prim_dy_vf, &
                             dqL_prim_dz_vf, dqR_prim_dz_vf

        ! Intercell fluxes
        type(scalar_field), &
            dimension(sys_size), &
            intent(inout) :: flux_vf, flux_src_vf, flux_gsrc_vf

        integer, intent(in) :: norm_dir
        type(int_bounds_info), intent(in) :: ix, iy, iz

        real(wp), dimension(num_fluids) :: alpha_rho_L, alpha_rho_R
        real(wp) :: rho_L, rho_R
        real(wp), dimension(num_vels) :: vel_L, vel_R
        real(wp) :: pres_L, pres_R
        real(wp) :: E_L, E_R
        real(wp) :: H_L, H_R
        real(wp), dimension(num_fluids) :: alpha_L, alpha_R
        real(wp), dimension(num_species) :: Ys_L, Ys_R
        real(wp), dimension(num_species) :: Cp_iL, Cp_iR, Xs_L, Xs_R, Gamma_iL, Gamma_iR
        real(wp), dimension(num_species) :: Yi_avg, Phi_avg, h_iL, h_iR, h_avg_2
        real(wp) :: Cp_avg, Cv_avg, T_avg, eps, c_sum_Yi_Phi
        real(wp) :: T_L, T_R
        real(wp) :: Y_L, Y_R
        real(wp) :: MW_L, MW_R
        real(wp) :: R_gas_L, R_gas_R
        real(wp) :: Cp_L, Cp_R
        real(wp) :: Cv_L, Cv_R
        real(wp) :: Gamm_L, Gamm_R
        real(wp) :: gamma_L, gamma_R
        real(wp) :: pi_inf_L, pi_inf_R
        real(wp) :: qv_L, qv_R
        real(wp) :: c_L, c_R
        real(wp), dimension(6) :: tau_e_L, tau_e_R
        real(wp) :: G_L, G_R
        real(wp), dimension(2) :: Re_L, Re_R
        real(wp), dimension(3) :: xi_field_L, xi_field_R

        real(wp) :: rho_avg
        real(wp) :: H_avg
        real(wp) :: gamma_avg
        real(wp) :: c_avg

        real(wp) :: s_L, s_R, s_M, s_P, s_S
        real(wp) :: xi_M, xi_P

        real(wp) :: ptilde_L, ptilde_R
        real(wp) :: vel_L_rms, vel_R_rms, vel_avg_rms
        real(wp) :: vel_L_tmp, vel_R_tmp
        real(wp) :: Ms_L, Ms_R, pres_SL, pres_SR
        real(wp) :: alpha_L_sum, alpha_R_sum
        real(wp) :: zcoef, pcorr !< low Mach number correction

        type(riemann_states) :: c_fast, pres_mag
        type(riemann_states_vec3) :: B

        type(riemann_states) :: Ga ! Gamma (Lorentz factor)
        type(riemann_states) :: vdotB, B2
        type(riemann_states_vec3) :: b4 ! 4-magnetic field components (spatial: b4x, b4y, b4z)
        type(riemann_states_vec3) :: cm ! Conservative momentum variables

        integer :: i, j, k, l, q !< Generic loop iterators

        ! Populating the buffers of the left and right Riemann problem
        ! states variables, based on the choice of boundary conditions
        call s_populate_riemann_states_variables_buffers( &
            qL_prim_rsx_vf, qL_prim_rsy_vf, qL_prim_rsz_vf, dqL_prim_dx_vf, &
            dqL_prim_dy_vf, &
            dqL_prim_dz_vf, &
            qR_prim_rsx_vf, qR_prim_rsy_vf, qR_prim_rsz_vf, dqR_prim_dx_vf, &
            dqR_prim_dy_vf, &
            dqR_prim_dz_vf, &
            norm_dir, ix, iy, iz)

        ! Reshaping inputted data based on dimensional splitting direction
        call s_initialize_riemann_solver( &
            flux_src_vf, &
            norm_dir)
        #:for NORM_DIR, XYZ in [(1, 'x'), (2, 'y'), (3, 'z')]

            if (norm_dir == ${NORM_DIR}$) then
                !$acc parallel loop collapse(3) gang vector default(present)    &
                !$acc private(alpha_rho_L, alpha_rho_R, vel_L, vel_R, alpha_L,  &
                !$acc alpha_R, tau_e_L, tau_e_R, G_L, G_R, Re_L, Re_R,          &
                !$acc rho_avg, h_avg, gamma_avg, s_L, s_R, s_S, Ys_L, Ys_R,     &
                !$acc xi_field_L, xi_field_R,                                   &
                !$acc Cp_iL, Cp_iR, Xs_L, Xs_R, Gamma_iL, Gamma_iR,             &
                !$acc Yi_avg, Phi_avg, h_iL, h_iR, h_avg_2,                     &
                !$acc c_fast, pres_mag, B, Ga, vdotB, B2, b4, cm,               &
                !$acc pcorr, zcoef, vel_L_tmp, vel_R_tmp)
                do l = is3%beg, is3%end
                    do k = is2%beg, is2%end
                        do j = is1%beg, is1%end
                            !$acc loop seq
                            do i = 1, contxe
                                alpha_rho_L(i) = qL_prim_rs${XYZ}$_vf(j, k, l, i)
                                alpha_rho_R(i) = qR_prim_rs${XYZ}$_vf(j + 1, k, l, i)
                            end do

                            !$acc loop seq
                            do i = 1, num_vels
                                vel_L(i) = qL_prim_rs${XYZ}$_vf(j, k, l, contxe + i)
                                vel_R(i) = qR_prim_rs${XYZ}$_vf(j + 1, k, l, contxe + i)
                            end do

                            vel_L_rms = 0._wp; vel_R_rms = 0._wp

                            !$acc loop seq
                            do i = 1, num_vels
                                vel_L_rms = vel_L_rms + vel_L(i)**2._wp
                                vel_R_rms = vel_R_rms + vel_R(i)**2._wp
                            end do

                            !$acc loop seq
                            do i = 1, num_fluids
                                alpha_L(i) = qL_prim_rs${XYZ}$_vf(j, k, l, E_idx + i)
                                alpha_R(i) = qR_prim_rs${XYZ}$_vf(j + 1, k, l, E_idx + i)
                            end do

                            pres_L = qL_prim_rs${XYZ}$_vf(j, k, l, E_idx)
                            pres_R = qR_prim_rs${XYZ}$_vf(j + 1, k, l, E_idx)

                            if (mhd) then
                                if (n == 0) then ! 1D: constant Bx; By, Bz as variables
                                    B%L(1) = Bx0
                                    B%R(1) = Bx0
                                    B%L(2) = qL_prim_rs${XYZ}$_vf(j, k, l, B_idx%beg)
                                    B%R(2) = qR_prim_rs${XYZ}$_vf(j + 1, k, l, B_idx%beg)
                                    B%L(3) = qL_prim_rs${XYZ}$_vf(j, k, l, B_idx%beg + 1)
                                    B%R(3) = qR_prim_rs${XYZ}$_vf(j + 1, k, l, B_idx%beg + 1)
                                else ! 2D/3D: Bx, By, Bz as variables
                                    B%L(1) = qL_prim_rs${XYZ}$_vf(j, k, l, B_idx%beg)
                                    B%R(1) = qR_prim_rs${XYZ}$_vf(j + 1, k, l, B_idx%beg)
                                    B%L(2) = qL_prim_rs${XYZ}$_vf(j, k, l, B_idx%beg + 1)
                                    B%R(2) = qR_prim_rs${XYZ}$_vf(j + 1, k, l, B_idx%beg + 1)
                                    B%L(3) = qL_prim_rs${XYZ}$_vf(j, k, l, B_idx%beg + 2)
                                    B%R(3) = qR_prim_rs${XYZ}$_vf(j + 1, k, l, B_idx%beg + 2)
                                end if
                            end if

                            rho_L = 0._wp
                            gamma_L = 0._wp
                            pi_inf_L = 0._wp
                            qv_L = 0._wp

                            rho_R = 0._wp
                            gamma_R = 0._wp
                            pi_inf_R = 0._wp
                            qv_R = 0._wp

                            alpha_L_sum = 0._wp
                            alpha_R_sum = 0._wp

                            pres_mag%L = 0._wp
                            pres_mag%R = 0._wp

                            if (mpp_lim) then
                                !$acc loop seq
                                do i = 1, num_fluids
                                    alpha_rho_L(i) = max(0._wp, alpha_rho_L(i))
                                    alpha_L(i) = min(max(0._wp, alpha_L(i)), 1._wp)
                                    alpha_L_sum = alpha_L_sum + alpha_L(i)
                                end do

                                alpha_L = alpha_L/max(alpha_L_sum, sgm_eps)

                                !$acc loop seq
                                do i = 1, num_fluids
                                    alpha_rho_R(i) = max(0._wp, alpha_rho_R(i))
                                    alpha_R(i) = min(max(0._wp, alpha_R(i)), 1._wp)
                                    alpha_R_sum = alpha_R_sum + alpha_R(i)
                                end do

                                alpha_R = alpha_R/max(alpha_R_sum, sgm_eps)
                            end if

                            !$acc loop seq
                            do i = 1, num_fluids
                                rho_L = rho_L + alpha_rho_L(i)
                                gamma_L = gamma_L + alpha_L(i)*gammas(i)
                                pi_inf_L = pi_inf_L + alpha_L(i)*pi_infs(i)
                                qv_L = qv_L + alpha_rho_L(i)*qvs(i)

                                rho_R = rho_R + alpha_rho_R(i)
                                gamma_R = gamma_R + alpha_R(i)*gammas(i)
                                pi_inf_R = pi_inf_R + alpha_R(i)*pi_infs(i)
                                qv_R = qv_R + alpha_rho_R(i)*qvs(i)
                            end do

                            if (viscous) then
                                !$acc loop seq
                                do i = 1, 2
                                    Re_L(i) = dflt_real

                                    if (Re_size(i) > 0) Re_L(i) = 0._wp

                                    !$acc loop seq
                                    do q = 1, Re_size(i)
                                        Re_L(i) = alpha_L(Re_idx(i, q))/Res(i, q) &
                                                  + Re_L(i)
                                    end do

                                    Re_L(i) = 1._wp/max(Re_L(i), sgm_eps)

                                end do

                                !$acc loop seq
                                do i = 1, 2
                                    Re_R(i) = dflt_real

                                    if (Re_size(i) > 0) Re_R(i) = 0._wp

                                    !$acc loop seq
                                    do q = 1, Re_size(i)
                                        Re_R(i) = alpha_R(Re_idx(i, q))/Res(i, q) &
                                                  + Re_R(i)
                                    end do

                                    Re_R(i) = 1._wp/max(Re_R(i), sgm_eps)
                                end do
                            end if

                            if (chemistry) then
                                !$acc loop seq
                                do i = chemxb, chemxe
                                    Ys_L(i - chemxb + 1) = qL_prim_rs${XYZ}$_vf(j, k, l, i)
                                    Ys_R(i - chemxb + 1) = qR_prim_rs${XYZ}$_vf(j + 1, k, l, i)
                                end do

                                call get_mixture_molecular_weight(Ys_L, MW_L)
                                call get_mixture_molecular_weight(Ys_R, MW_R)

                                Xs_L(:) = Ys_L(:)*MW_L/molecular_weights(:)
                                Xs_R(:) = Ys_R(:)*MW_R/molecular_weights(:)

                                R_gas_L = gas_constant/MW_L
                                R_gas_R = gas_constant/MW_R

                                T_L = pres_L/rho_L/R_gas_L
                                T_R = pres_R/rho_R/R_gas_R

                                call get_species_specific_heats_r(T_L, Cp_iL)
                                call get_species_specific_heats_r(T_R, Cp_iR)

                                if (chem_params%gamma_method == 1) then
                                    ! gamma_method = 1: Ref. Section 2.3.1 Formulation of doi:10.7907/ZKW8-ES97.
                                    Gamma_iL = Cp_iL/(Cp_iL - 1.0_wp)
                                    Gamma_iR = Cp_iR/(Cp_iR - 1.0_wp)

                                    gamma_L = sum(Xs_L(:)/(Gamma_iL(:) - 1.0_wp))
                                    gamma_R = sum(Xs_R(:)/(Gamma_iR(:) - 1.0_wp))
                                else if (chem_params%gamma_method == 2) then
                                    ! gamma_method = 2: c_p / c_v where c_p, c_v are specific heats.
                                    call get_mixture_specific_heat_cp_mass(T_L, Ys_L, Cp_L)
                                    call get_mixture_specific_heat_cp_mass(T_R, Ys_R, Cp_R)
                                    call get_mixture_specific_heat_cv_mass(T_L, Ys_L, Cv_L)
                                    call get_mixture_specific_heat_cv_mass(T_R, Ys_R, Cv_R)

                                    Gamm_L = Cp_L/Cv_L
                                    gamma_L = 1.0_wp/(Gamm_L - 1.0_wp)
                                    Gamm_R = Cp_R/Cv_R
                                    gamma_R = 1.0_wp/(Gamm_R - 1.0_wp)
                                end if

                                call get_mixture_energy_mass(T_L, Ys_L, E_L)
                                call get_mixture_energy_mass(T_R, Ys_R, E_R)

                                E_L = rho_L*E_L + 5e-1*rho_L*vel_L_rms
                                E_R = rho_R*E_R + 5e-1*rho_R*vel_R_rms
                                H_L = (E_L + pres_L)/rho_L
                                H_R = (E_R + pres_R)/rho_R
                            elseif (mhd .and. relativity) then
                                Ga%L = 1._wp/sqrt(1._wp - vel_L_rms)
                                Ga%R = 1._wp/sqrt(1._wp - vel_R_rms)
                                vdotB%L = vel_L(1)*B%L(1) + vel_L(2)*B%L(2) + vel_L(3)*B%L(3)
                                vdotB%R = vel_R(1)*B%R(1) + vel_R(2)*B%R(2) + vel_R(3)*B%R(3)

                                b4%L(1) = B%L(1)/Ga%L + Ga%L*vel_L(1)*vdotB%L
                                b4%L(2) = B%L(2)/Ga%L + Ga%L*vel_L(2)*vdotB%L
                                b4%L(3) = B%L(3)/Ga%L + Ga%L*vel_L(3)*vdotB%L
                                b4%R(1) = B%R(1)/Ga%R + Ga%R*vel_R(1)*vdotB%R
                                b4%R(2) = B%R(2)/Ga%R + Ga%R*vel_R(2)*vdotB%R
                                b4%R(3) = B%R(3)/Ga%R + Ga%R*vel_R(3)*vdotB%R
                                B2%L = B%L(1)**2._wp + B%L(2)**2._wp + B%L(3)**2._wp
                                B2%R = B%R(1)**2._wp + B%R(2)**2._wp + B%R(3)**2._wp

                                pres_mag%L = 0.5_wp*(B2%L/Ga%L**2._wp + vdotB%L**2._wp)
                                pres_mag%R = 0.5_wp*(B2%R/Ga%R**2._wp + vdotB%R**2._wp)

                                ! Hard-coded EOS
                                H_L = 1._wp + (gamma_L + 1)*pres_L/rho_L
                                H_R = 1._wp + (gamma_R + 1)*pres_R/rho_R

                                cm%L(1) = (rho_L*H_L*Ga%L**2 + B2%L)*vel_L(1) - vdotB%L*B%L(1)
                                cm%L(2) = (rho_L*H_L*Ga%L**2 + B2%L)*vel_L(2) - vdotB%L*B%L(2)
                                cm%L(3) = (rho_L*H_L*Ga%L**2 + B2%L)*vel_L(3) - vdotB%L*B%L(3)
                                cm%R(1) = (rho_R*H_R*Ga%R**2 + B2%R)*vel_R(1) - vdotB%R*B%R(1)
                                cm%R(2) = (rho_R*H_R*Ga%R**2 + B2%R)*vel_R(2) - vdotB%R*B%R(2)
                                cm%R(3) = (rho_R*H_R*Ga%R**2 + B2%R)*vel_R(3) - vdotB%R*B%R(3)

                                E_L = rho_L*H_L*Ga%L**2 - pres_L + 0.5_wp*(B2%L + vel_L_rms*B2%L - vdotB%L**2._wp) - rho_L*Ga%L
                                E_R = rho_R*H_R*Ga%R**2 - pres_R + 0.5_wp*(B2%R + vel_R_rms*B2%R - vdotB%R**2._wp) - rho_R*Ga%R
                            elseif (mhd .and. .not. relativity) then
                                pres_mag%L = 0.5_wp*(B%L(1)**2._wp + B%L(2)**2._wp + B%L(3)**2._wp)
                                pres_mag%R = 0.5_wp*(B%R(1)**2._wp + B%R(2)**2._wp + B%R(3)**2._wp)
                                E_L = gamma_L*pres_L + pi_inf_L + 0.5_wp*rho_L*vel_L_rms + qv_L + pres_mag%L
                                E_R = gamma_R*pres_R + pi_inf_R + 0.5_wp*rho_R*vel_R_rms + qv_R + pres_mag%R ! includes magnetic energy
                                H_L = (E_L + pres_L - pres_mag%L)/rho_L
                                H_R = (E_R + pres_R - pres_mag%R)/rho_R ! stagnation enthalpy here excludes magnetic energy (only used to find speed of sound)
                            else
                                E_L = gamma_L*pres_L + pi_inf_L + 5e-1*rho_L*vel_L_rms + qv_L
                                E_R = gamma_R*pres_R + pi_inf_R + 5e-1*rho_R*vel_R_rms + qv_R
                                H_L = (E_L + pres_L)/rho_L
                                H_R = (E_R + pres_R)/rho_R
                            end if

                            ! elastic energy update
                            if (hypoelasticity) then
                                G_L = 0._wp; G_R = 0._wp

                                !$acc loop seq
                                do i = 1, num_fluids
                                    G_L = G_L + alpha_L(i)*Gs(i)
                                    G_R = G_R + alpha_R(i)*Gs(i)
                                end do

                                if (cont_damage) then
                                    G_L = G_L*max((1._wp - qL_prim_rs${XYZ}$_vf(j, k, l, damage_idx)), 0._wp)
                                    G_R = G_R*max((1._wp - qR_prim_rs${XYZ}$_vf(j, k, l, damage_idx)), 0._wp)
                                end if

                                do i = 1, strxe - strxb + 1
                                    tau_e_L(i) = qL_prim_rs${XYZ}$_vf(j, k, l, strxb - 1 + i)
                                    tau_e_R(i) = qR_prim_rs${XYZ}$_vf(j + 1, k, l, strxb - 1 + i)
                                    ! Elastic contribution to energy if G large enough
                                    !TODO take out if statement if stable without
                                    if ((G_L > 1000) .and. (G_R > 1000)) then
                                        E_L = E_L + (tau_e_L(i)*tau_e_L(i))/(4._wp*G_L)
                                        E_R = E_R + (tau_e_R(i)*tau_e_R(i))/(4._wp*G_R)
                                        ! Double for shear stresses
                                        if (any(strxb - 1 + i == shear_indices)) then
                                            E_L = E_L + (tau_e_L(i)*tau_e_L(i))/(4._wp*G_L)
                                            E_R = E_R + (tau_e_R(i)*tau_e_R(i))/(4._wp*G_R)
                                        end if
                                    end if
                                end do
                            end if

                            ! elastic energy update
                            !if ( hyperelasticity ) then
                            !    G_L = 0._wp
                            !    G_R = 0._wp
                            !
                            !    !$acc loop seq
                            !    do i = 1, num_fluids
                            !        G_L = G_L + alpha_L(i)*Gs(i)
                            !        G_R = G_R + alpha_R(i)*Gs(i)
                            !    end do
                            !    ! Elastic contribution to energy if G large enough
                            !    if ((G_L > 1e-3_wp) .and. (G_R > 1e-3_wp)) then
                            !    E_L = E_L + G_L*qL_prim_rs${XYZ}$_vf(j, k, l, xiend + 1)
                            !    E_R = E_R + G_R*qR_prim_rs${XYZ}$_vf(j + 1, k, l, xiend + 1)
                            !    !$acc loop seq
                            !    do i = 1, b_size-1
                            !        tau_e_L(i) = G_L*qL_prim_rs${XYZ}$_vf(j, k, l, strxb - 1 + i)
                            !        tau_e_R(i) = G_R*qR_prim_rs${XYZ}$_vf(j + 1, k, l, strxb - 1 + i)
                            !    end do
                            !    !$acc loop seq
                            !    do i = 1, b_size-1
                            !        tau_e_L(i) = 0_wp
                            !        tau_e_R(i) = 0_wp
                            !    end do
                            !    !$acc loop seq
                            !    do i = 1, num_dims
                            !        xi_field_L(i) = qL_prim_rs${XYZ}$_vf(j, k, l, xibeg - 1 + i)
                            !        xi_field_R(i) = qR_prim_rs${XYZ}$_vf(j + 1, k, l, xibeg - 1 + i)
                            !    end do
                            !    end if
                            !end if

                            @:compute_average_state()

                            call s_compute_speed_of_sound(pres_L, rho_L, gamma_L, pi_inf_L, H_L, alpha_L, &
                                                          vel_L_rms, 0._wp, c_L)

                            call s_compute_speed_of_sound(pres_R, rho_R, gamma_R, pi_inf_R, H_R, alpha_R, &
                                                          vel_R_rms, 0._wp, c_R)

                            !> The computation of c_avg does not require all the variables, and therefore the non '_avg'
                            ! variables are placeholders to call the subroutine.

                            call s_compute_speed_of_sound(pres_R, rho_avg, gamma_avg, pi_inf_R, H_avg, alpha_R, &
                                                          vel_avg_rms, c_sum_Yi_Phi, c_avg)

                            if (mhd) then
                                call s_compute_fast_magnetosonic_speed(rho_L, c_L, B%L, norm_dir, c_fast%L, H_L)
                                call s_compute_fast_magnetosonic_speed(rho_R, c_R, B%R, norm_dir, c_fast%R, H_R)
                            end if

                            if (viscous) then
                                !$acc loop seq
                                do i = 1, 2
                                    Re_avg_rs${XYZ}$_vf(j, k, l, i) = 2._wp/(1._wp/Re_L(i) + 1._wp/Re_R(i))
                                end do
                            end if

                            if (wave_speeds == 1) then
                                if (mhd) then
                                    s_L = min(vel_L(dir_idx(1)) - c_fast%L, vel_R(dir_idx(1)) - c_fast%R)
                                    s_R = max(vel_R(dir_idx(1)) + c_fast%R, vel_L(dir_idx(1)) + c_fast%L)
                                elseif (hypoelasticity) then
                                    s_L = min(vel_L(dir_idx(1)) - sqrt(c_L*c_L + &
                                                                       (((4._wp*G_L)/3._wp) + &
                                                                        tau_e_L(dir_idx_tau(1)))/rho_L) &
                                              , vel_R(dir_idx(1)) - sqrt(c_R*c_R + &
                                                                         (((4._wp*G_R)/3._wp) + &
                                                                          tau_e_R(dir_idx_tau(1)))/rho_R))
                                    s_R = max(vel_R(dir_idx(1)) + sqrt(c_R*c_R + &
                                                                       (((4._wp*G_R)/3._wp) + &
                                                                        tau_e_R(dir_idx_tau(1)))/rho_R) &
                                              , vel_L(dir_idx(1)) + sqrt(c_L*c_L + &
                                                                         (((4._wp*G_L)/3._wp) + &
                                                                          tau_e_L(dir_idx_tau(1)))/rho_L))
                                else if (hyperelasticity) then
                                    s_L = min(vel_L(dir_idx(1)) - sqrt(c_L*c_L + (4_wp*G_L/3_wp)/rho_L) &
                                              , vel_R(dir_idx(1)) - sqrt(c_R*c_R + (4_wp*G_R/3_wp)/rho_R))
                                    s_R = max(vel_R(dir_idx(1)) + sqrt(c_R*c_R + (4_wp*G_R/3_wp)/rho_R) &
                                              , vel_L(dir_idx(1)) + sqrt(c_L*c_L + (4_wp*G_L/3_wp)/rho_L))
                                else
                                    s_L = min(vel_L(dir_idx(1)) - c_L, vel_R(dir_idx(1)) - c_R)
                                    s_R = max(vel_R(dir_idx(1)) + c_R, vel_L(dir_idx(1)) + c_L)
                                end if

                                s_S = (pres_R - pres_L + rho_L*vel_L(dir_idx(1))* &
                                       (s_L - vel_L(dir_idx(1))) - &
                                       rho_R*vel_R(dir_idx(1))* &
                                       (s_R - vel_R(dir_idx(1)))) &
                                      /(rho_L*(s_L - vel_L(dir_idx(1))) - &
                                        rho_R*(s_R - vel_R(dir_idx(1))))
                            elseif (wave_speeds == 2) then
                                pres_SL = 5e-1_wp*(pres_L + pres_R + rho_avg*c_avg* &
                                                   (vel_L(dir_idx(1)) - &
                                                    vel_R(dir_idx(1))))

                                pres_SR = pres_SL

                                Ms_L = max(1._wp, sqrt(1._wp + ((5e-1_wp + gamma_L)/(1._wp + gamma_L))* &
                                                       (pres_SL/pres_L - 1._wp)*pres_L/ &
                                                       ((pres_L + pi_inf_L/(1._wp + gamma_L)))))
                                Ms_R = max(1._wp, sqrt(1._wp + ((5e-1_wp + gamma_R)/(1._wp + gamma_R))* &
                                                       (pres_SR/pres_R - 1._wp)*pres_R/ &
                                                       ((pres_R + pi_inf_R/(1._wp + gamma_R)))))

                                s_L = vel_L(dir_idx(1)) - c_L*Ms_L
                                s_R = vel_R(dir_idx(1)) + c_R*Ms_R

                                s_S = 5e-1_wp*((vel_L(dir_idx(1)) + vel_R(dir_idx(1))) + &
                                               (pres_L - pres_R)/ &
                                               (rho_avg*c_avg))
                            end if

                            s_M = min(0._wp, s_L); s_P = max(0._wp, s_R)

                            xi_M = (5e-1_wp + sign(5e-1_wp, s_L)) &
                                   + (5e-1_wp - sign(5e-1_wp, s_L)) &
                                   *(5e-1_wp + sign(5e-1_wp, s_R))
                            xi_P = (5e-1_wp - sign(5e-1_wp, s_R)) &
                                   + (5e-1_wp - sign(5e-1_wp, s_L)) &
                                   *(5e-1_wp + sign(5e-1_wp, s_R))

                            ! Low Mach correction
                            if (low_Mach == 1) then
                                @:compute_low_Mach_correction()
                            else
                                pcorr = 0._wp
                            end if

                            ! Mass
                            if (.not. relativity) then
                                !$acc loop seq
                                do i = 1, contxe
                                    flux_rs${XYZ}$_vf(j, k, l, i) = &
                                        (s_M*alpha_rho_R(i)*vel_R(norm_dir) &
                                         - s_P*alpha_rho_L(i)*vel_L(norm_dir) &
                                         + s_M*s_P*(alpha_rho_L(i) &
                                                    - alpha_rho_R(i))) &
                                        /(s_M - s_P)
                                end do
                            elseif (relativity) then
                                !$acc loop seq
                                do i = 1, contxe
                                    flux_rs${XYZ}$_vf(j, k, l, i) = &
                                        (s_M*Ga%R*alpha_rho_R(i)*vel_R(norm_dir) &
                                         - s_P*Ga%L*alpha_rho_L(i)*vel_L(norm_dir) &
                                         + s_M*s_P*(Ga%L*alpha_rho_L(i) &
                                                    - Ga%R*alpha_rho_R(i))) &
                                        /(s_M - s_P)
                                end do
                            end if

                            ! Momentum
                            if (mhd .and. (.not. relativity)) then
                                ! Flux of rho*v_x in the ${XYZ}$ direction
                                ! = rho * v_x * v_${XYZ}$ - B_x * B_${XYZ}$ + delta_(${XYZ}$,x) * p_tot
                                flux_rs${XYZ}$_vf(j, k, l, contxe + 1) = &
                                    (s_M*(rho_R*vel_R(1)*vel_R(norm_dir) &
                                          - B%R(1)*B%R(norm_dir) &
                                          + dir_flg(1)*(pres_R + pres_mag%R)) &
                                     - s_P*(rho_L*vel_L(1)*vel_L(norm_dir) &
                                            - B%L(1)*B%L(norm_dir) &
                                            + dir_flg(1)*(pres_L + pres_mag%L)) &
                                     + s_M*s_P*(rho_L*vel_L(1) - rho_R*vel_R(1))) &
                                    /(s_M - s_P)
                                ! Flux of rho*v_y in the ${XYZ}$ direction
                                ! = rho * v_y * v_${XYZ}$ - B_y * B_${XYZ}$ + delta_(${XYZ}$,y) * p_tot
                                flux_rs${XYZ}$_vf(j, k, l, contxe + 2) = &
                                    (s_M*(rho_R*vel_R(2)*vel_R(norm_dir) &
                                          - B%R(2)*B%R(norm_dir) &
                                          + dir_flg(2)*(pres_R + pres_mag%R)) &
                                     - s_P*(rho_L*vel_L(2)*vel_L(norm_dir) &
                                            - B%L(2)*B%L(norm_dir) &
                                            + dir_flg(2)*(pres_L + pres_mag%L)) &
                                     + s_M*s_P*(rho_L*vel_L(2) - rho_R*vel_R(2))) &
                                    /(s_M - s_P)
                                ! Flux of rho*v_z in the ${XYZ}$ direction
                                ! = rho * v_z * v_${XYZ}$ - B_z * B_${XYZ}$ + delta_(${XYZ}$,z) * p_tot
                                flux_rs${XYZ}$_vf(j, k, l, contxe + 3) = &
                                    (s_M*(rho_R*vel_R(3)*vel_R(norm_dir) &
                                          - B%R(3)*B%R(norm_dir) &
                                          + dir_flg(3)*(pres_R + pres_mag%R)) &
                                     - s_P*(rho_L*vel_L(3)*vel_L(norm_dir) &
                                            - B%L(3)*B%L(norm_dir) &
                                            + dir_flg(3)*(pres_L + pres_mag%L)) &
                                     + s_M*s_P*(rho_L*vel_L(3) - rho_R*vel_R(3))) &
                                    /(s_M - s_P)
                            elseif (mhd .and. relativity) then
                                ! Flux of m_x in the ${XYZ}$ direction
                                ! = m_x * v_${XYZ}$ - b_x/Gamma * B_${XYZ}$ + delta_(${XYZ}$,x) * p_tot
                                flux_rs${XYZ}$_vf(j, k, l, contxe + 1) = &
                                    (s_M*(cm%R(1)*vel_R(norm_dir) &
                                          - b4%R(1)/Ga%R*B%R(norm_dir) &
                                          + dir_flg(1)*(pres_R + pres_mag%R)) &
                                     - s_P*(cm%L(1)*vel_L(norm_dir) &
                                            - b4%L(1)/Ga%L*B%L(norm_dir) &
                                            + dir_flg(1)*(pres_L + pres_mag%L)) &
                                     + s_M*s_P*(cm%L(1) - cm%R(1))) &
                                    /(s_M - s_P)
                                ! Flux of m_y in the ${XYZ}$ direction
                                ! = rho * v_y * v_${XYZ}$ - B_y * B_${XYZ}$ + delta_(${XYZ}$,y) * p_tot
                                flux_rs${XYZ}$_vf(j, k, l, contxe + 2) = &
                                    (s_M*(cm%R(2)*vel_R(norm_dir) &
                                          - b4%R(2)/Ga%R*B%R(norm_dir) &
                                          + dir_flg(2)*(pres_R + pres_mag%R)) &
                                     - s_P*(cm%L(2)*vel_L(norm_dir) &
                                            - b4%L(2)/Ga%L*B%L(norm_dir) &
                                            + dir_flg(2)*(pres_L + pres_mag%L)) &
                                     + s_M*s_P*(cm%L(2) - cm%R(2))) &
                                    /(s_M - s_P)
                                ! Flux of m_z in the ${XYZ}$ direction
                                ! = rho * v_z * v_${XYZ}$ - B_z * B_${XYZ}$ + delta_(${XYZ}$,z) * p_tot
                                flux_rs${XYZ}$_vf(j, k, l, contxe + 3) = &
                                    (s_M*(cm%R(3)*vel_R(norm_dir) &
                                          - b4%R(3)/Ga%R*B%R(norm_dir) &
                                          + dir_flg(3)*(pres_R + pres_mag%R)) &
                                     - s_P*(cm%L(3)*vel_L(norm_dir) &
                                            - b4%L(3)/Ga%L*B%L(norm_dir) &
                                            + dir_flg(3)*(pres_L + pres_mag%L)) &
                                     + s_M*s_P*(cm%L(3) - cm%R(3))) &
                                    /(s_M - s_P)
                            elseif (bubbles_euler) then
                                !$acc loop seq
                                do i = 1, num_vels
                                    flux_rs${XYZ}$_vf(j, k, l, contxe + dir_idx(i)) = &
                                        (s_M*(rho_R*vel_R(dir_idx(1)) &
                                              *vel_R(dir_idx(i)) &
                                              + dir_flg(dir_idx(i))*(pres_R - ptilde_R)) &
                                         - s_P*(rho_L*vel_L(dir_idx(1)) &
                                                *vel_L(dir_idx(i)) &
                                                + dir_flg(dir_idx(i))*(pres_L - ptilde_L)) &
                                         + s_M*s_P*(rho_L*vel_L(dir_idx(i)) &
                                                    - rho_R*vel_R(dir_idx(i)))) &
                                        /(s_M - s_P) &
                                        + (s_M/s_L)*(s_P/s_R)*pcorr*(vel_R(dir_idx(i)) - vel_L(dir_idx(i)))
                                end do
                            else if (hypoelasticity) then
                                !$acc loop seq
                                do i = 1, num_vels
                                    flux_rs${XYZ}$_vf(j, k, l, contxe + dir_idx(i)) = &
                                        (s_M*(rho_R*vel_R(dir_idx(1)) &
                                              *vel_R(dir_idx(i)) &
                                              + dir_flg(dir_idx(i))*pres_R &
                                              - tau_e_R(dir_idx_tau(i))) &
                                         - s_P*(rho_L*vel_L(dir_idx(1)) &
                                                *vel_L(dir_idx(i)) &
                                                + dir_flg(dir_idx(i))*pres_L &
                                                - tau_e_L(dir_idx_tau(i))) &
                                         + s_M*s_P*(rho_L*vel_L(dir_idx(i)) &
                                                    - rho_R*vel_R(dir_idx(i)))) &
                                        /(s_M - s_P)
                                end do
                            else
                                !$acc loop seq
                                do i = 1, num_vels
                                    flux_rs${XYZ}$_vf(j, k, l, contxe + dir_idx(i)) = &
                                        (s_M*(rho_R*vel_R(dir_idx(1)) &
                                              *vel_R(dir_idx(i)) &
                                              + dir_flg(dir_idx(i))*pres_R) &
                                         - s_P*(rho_L*vel_L(dir_idx(1)) &
                                                *vel_L(dir_idx(i)) &
                                                + dir_flg(dir_idx(i))*pres_L) &
                                         + s_M*s_P*(rho_L*vel_L(dir_idx(i)) &
                                                    - rho_R*vel_R(dir_idx(i)))) &
                                        /(s_M - s_P) &
                                        + (s_M/s_L)*(s_P/s_R)*pcorr*(vel_R(dir_idx(i)) - vel_L(dir_idx(i)))
                                end do
                            end if

                            ! Energy
                            if (mhd .and. (.not. relativity)) then
                                ! energy flux = (E + p + p_mag) * v_${XYZ}$ - B_${XYZ}$ * (v_x*B_x + v_y*B_y + v_z*B_z)
                                flux_rs${XYZ}$_vf(j, k, l, E_idx) = &
                                    (s_M*(vel_R(norm_dir)*(E_R + pres_R + pres_mag%R) - B%R(norm_dir)*(vel_R(1)*B%R(1) + vel_R(2)*B%R(2) + vel_R(3)*B%R(3))) &
                                     - s_P*(vel_L(norm_dir)*(E_L + pres_L + pres_mag%L) - B%L(norm_dir)*(vel_L(1)*B%L(1) + vel_L(2)*B%L(2) + vel_L(3)*B%L(3))) &
                                     + s_M*s_P*(E_L - E_R)) &
                                    /(s_M - s_P)
                            elseif (mhd .and. relativity) then
                                ! energy flux = m_${XYZ}$ - mass flux
                                ! Hard-coded for single-component for now
                                flux_rs${XYZ}$_vf(j, k, l, E_idx) = &
                                    (s_M*(cm%R(norm_dir) - Ga%R*alpha_rho_R(1)*vel_R(norm_dir)) &
                                     - s_P*(cm%L(norm_dir) - Ga%L*alpha_rho_L(1)*vel_L(norm_dir)) &
                                     + s_M*s_P*(E_L - E_R)) &
                                    /(s_M - s_P)
                            else if (bubbles_euler) then
                                flux_rs${XYZ}$_vf(j, k, l, E_idx) = &
                                    (s_M*vel_R(dir_idx(1))*(E_R + pres_R - ptilde_R) &
                                     - s_P*vel_L(dir_idx(1))*(E_L + pres_L - ptilde_L) &
                                     + s_M*s_P*(E_L - E_R)) &
                                    /(s_M - s_P) &
                                    + (s_M/s_L)*(s_P/s_R)*pcorr*(vel_R_rms - vel_L_rms)/2._wp
                            else if (hypoelasticity) then
                                !TODO: simplify this so it's not split into 3
                                if (num_dims == 1) then
                                    flux_rs${XYZ}$_vf(j, k, l, E_idx) = &
                                        (s_M*(vel_R(dir_idx(1))*(E_R + pres_R) &
                                              - (tau_e_R(dir_idx_tau(1))*vel_R(dir_idx(1)))) &
                                         - s_P*(vel_L(dir_idx(1))*(E_L + pres_L) &
                                                - (tau_e_L(dir_idx_tau(1))*vel_L(dir_idx(1)))) &
                                         + s_M*s_P*(E_L - E_R)) &
                                        /(s_M - s_P)
                                else if (num_dims == 2) then
                                    flux_rs${XYZ}$_vf(j, k, l, E_idx) = &
                                        (s_M*(vel_R(dir_idx(1))*(E_R + pres_R) &
                                              - (tau_e_R(dir_idx_tau(1))*vel_R(dir_idx(1))) &
                                              - (tau_e_R(dir_idx_tau(2))*vel_R(dir_idx(2)))) &
                                         - s_P*(vel_L(dir_idx(1))*(E_L + pres_L) &
                                                - (tau_e_L(dir_idx_tau(1))*vel_L(dir_idx(1))) &
                                                - (tau_e_L(dir_idx_tau(2))*vel_L(dir_idx(2)))) &
                                         + s_M*s_P*(E_L - E_R)) &
                                        /(s_M - s_P)
                                else if (num_dims == 3) then
                                    flux_rs${XYZ}$_vf(j, k, l, E_idx) = &
                                        (s_M*(vel_R(dir_idx(1))*(E_R + pres_R) &
                                              - (tau_e_R(dir_idx_tau(1))*vel_R(dir_idx(1))) &
                                              - (tau_e_R(dir_idx_tau(2))*vel_R(dir_idx(2))) &
                                              - (tau_e_R(dir_idx_tau(3))*vel_R(dir_idx(3)))) &
                                         - s_P*(vel_L(dir_idx(1))*(E_L + pres_L) &
                                                - (tau_e_L(dir_idx_tau(1))*vel_L(dir_idx(1))) &
                                                - (tau_e_L(dir_idx_tau(2))*vel_L(dir_idx(2))) &
                                                - (tau_e_L(dir_idx_tau(3))*vel_L(dir_idx(3)))) &
                                         + s_M*s_P*(E_L - E_R)) &
                                        /(s_M - s_P)
                                end if
                            else
                                flux_rs${XYZ}$_vf(j, k, l, E_idx) = &
                                    (s_M*vel_R(dir_idx(1))*(E_R + pres_R) &
                                     - s_P*vel_L(dir_idx(1))*(E_L + pres_L) &
                                     + s_M*s_P*(E_L - E_R)) &
                                    /(s_M - s_P) &
                                    + (s_M/s_L)*(s_P/s_R)*pcorr*(vel_R_rms - vel_L_rms)/2._wp
                            end if

                            ! Elastic Stresses
                            if (hypoelasticity) then
                                do i = 1, strxe - strxb + 1 !TODO: this indexing may be slow
                                    flux_rs${XYZ}$_vf(j, k, l, strxb - 1 + i) = &
                                        (s_M*(rho_R*vel_R(dir_idx(1)) &
                                              *tau_e_R(i)) &
                                         - s_P*(rho_L*vel_L(dir_idx(1)) &
                                                *tau_e_L(i)) &
                                         + s_M*s_P*(rho_L*tau_e_L(i) &
                                                    - rho_R*tau_e_R(i))) &
                                        /(s_M - s_P)
                                end do
                            end if

                            ! Advection
                            !$acc loop seq
                            do i = advxb, advxe
                                flux_rs${XYZ}$_vf(j, k, l, i) = &
                                    (qL_prim_rs${XYZ}$_vf(j, k, l, i) &
                                     - qR_prim_rs${XYZ}$_vf(j + 1, k, l, i)) &
                                    *s_M*s_P/(s_M - s_P)
                                flux_src_rs${XYZ}$_vf(j, k, l, i) = &
                                    (s_M*qR_prim_rs${XYZ}$_vf(j + 1, k, l, i) &
                                     - s_P*qL_prim_rs${XYZ}$_vf(j, k, l, i)) &
                                    /(s_M - s_P)
                            end do

                            ! Xi field
                            !if ( hyperelasticity ) then
                            !    do i = 1, num_dims
                            !      flux_rs${XYZ}$_vf(j, k, l, xibeg - 1 + i) = &
                            !        (s_M*rho_R*vel_R(dir_idx(1))*xi_field_R(i) &
                            !         - s_P*rho_L*vel_L(dir_idx(1))*xi_field_L(i) &
                            !         + s_M*s_P*(rho_L*xi_field_L(i) &
                            !                    - rho_R*xi_field_R(i))) &
                            !        /(s_M - s_P)
                            !    end do
                            !end if

                            ! Div(U)?
                            !$acc loop seq
                            do i = 1, num_vels
                                vel_src_rs${XYZ}$_vf(j, k, l, dir_idx(i)) = &
                                    (xi_M*(rho_L*vel_L(dir_idx(i))* &
                                           (s_L - vel_L(dir_idx(1))) - &
                                           pres_L*dir_flg(dir_idx(i))) - &
                                     xi_P*(rho_R*vel_R(dir_idx(i))* &
                                           (s_R - vel_R(dir_idx(1))) - &
                                           pres_R*dir_flg(dir_idx(i)))) &
                                    /(xi_M*rho_L*(s_L - vel_L(dir_idx(1))) - &
                                      xi_P*rho_R*(s_R - vel_R(dir_idx(1))))
                            end do

                            if (bubbles_euler) then
                                ! From HLLC: Kills mass transport @ bubble gas density
                                if (num_fluids > 1) then
                                    flux_rs${XYZ}$_vf(j, k, l, contxe) = 0._wp
                                end if
                            end if

                            if (chemistry) then
                                !$acc loop seq
                                do i = chemxb, chemxe
                                    Y_L = qL_prim_rs${XYZ}$_vf(j, k, l, i)
                                    Y_R = qR_prim_rs${XYZ}$_vf(j + 1, k, l, i)

                                    flux_rs${XYZ}$_vf(j, k, l, i) = (s_M*Y_R*rho_R*vel_R(dir_idx(1)) &
                                                                     - s_P*Y_L*rho_L*vel_L(dir_idx(1)) &
                                                                     + s_M*s_P*(Y_L*rho_L - Y_R*rho_R)) &
                                                                    /(s_M - s_P)
                                    flux_src_rs${XYZ}$_vf(j, k, l, i) = 0._wp
                                end do
                            end if

                            if (mhd) then
                                if (n == 0) then ! 1D: d/dx flux only & Bx = Bx0 = const.
                                    ! B_y flux = v_x * B_y - v_y * Bx0
                                    flux_rsx_vf(j, k, l, B_idx%beg) = (s_M*(vel_R(1)*B%R(2) - vel_R(2)*Bx0) &
                                                                       - s_P*(vel_L(1)*B%L(2) - vel_L(2)*Bx0) + s_M*s_P*(B%L(2) - B%R(2)))/(s_M - s_P)

                                    ! B_z flux = v_x * B_z - v_z * Bx0
                                    flux_rsx_vf(j, k, l, B_idx%beg + 1) = (s_M*(vel_R(1)*B%R(3) - vel_R(3)*Bx0) &
                                                                           - s_P*(vel_L(1)*B%L(3) - vel_L(3)*Bx0) + s_M*s_P*(B%L(3) - B%R(3)))/(s_M - s_P)

                                else ! 2D/3D: Bx, By, Bz /= const. but zero flux component in the same direction
                                    ! B_x d/d${XYZ}$ flux = (1 - delta(x,${XYZ}$)) * (v_${XYZ}$ * B_x - v_x * B_${XYZ}$)
                                    flux_rs${XYZ}$_vf(j, k, l, B_idx%beg) = (1 - dir_flg(1))*( &
                                                                            s_M*(vel_R(dir_idx(1))*B%R(1) - vel_R(1)*B%R(norm_dir)) - &
                                                                            s_P*(vel_L(dir_idx(1))*B%L(1) - vel_L(1)*B%L(norm_dir)) + &
                                                                            s_M*s_P*(B%L(1) - B%R(1)))/(s_M - s_P)

                                    ! B_y d/d${XYZ}$ flux = (1 - delta(y,${XYZ}$)) * (v_${XYZ}$ * B_y - v_y * B_${XYZ}$)
                                    flux_rs${XYZ}$_vf(j, k, l, B_idx%beg + 1) = (1 - dir_flg(2))*( &
                                                                                s_M*(vel_R(dir_idx(1))*B%R(2) - vel_R(2)*B%R(norm_dir)) - &
                                                                                s_P*(vel_L(dir_idx(1))*B%L(2) - vel_L(2)*B%L(norm_dir)) + &
                                                                                s_M*s_P*(B%L(2) - B%R(2)))/(s_M - s_P)

                                    ! B_z d/d${XYZ}$ flux = (1 - delta(z,${XYZ}$)) * (v_${XYZ}$ * B_z - v_z * B_${XYZ}$)
                                    flux_rs${XYZ}$_vf(j, k, l, B_idx%beg + 2) = (1 - dir_flg(3))*( &
                                                                                s_M*(vel_R(dir_idx(1))*B%R(3) - vel_R(3)*B%R(norm_dir)) - &
                                                                                s_P*(vel_L(dir_idx(1))*B%L(3) - vel_L(3)*B%L(norm_dir)) + &
                                                                                s_M*s_P*(B%L(3) - B%R(3)))/(s_M - s_P)

                                end if

                                flux_src_rs${XYZ}$_vf(j, k, l, advxb) = 0._wp
                            end if

                            #:if (NORM_DIR == 2)
                                if (cyl_coord) then
                                    !Substituting the advective flux into the inviscid geometrical source flux
                                    !$acc loop seq
                                    do i = 1, E_idx
                                        flux_gsrc_rs${XYZ}$_vf(j, k, l, i) = flux_rs${XYZ}$_vf(j, k, l, i)
                                    end do
                                    ! Recalculating the radial momentum geometric source flux
                                    flux_gsrc_rs${XYZ}$_vf(j, k, l, contxe + 2) = &
                                        flux_rs${XYZ}$_vf(j, k, l, contxe + 2) &
                                        - (s_M*pres_R - s_P*pres_L)/(s_M - s_P)
                                    ! Geometrical source of the void fraction(s) is zero
                                    !$acc loop seq
                                    do i = advxb, advxe
                                        flux_gsrc_rs${XYZ}$_vf(j, k, l, i) = flux_rs${XYZ}$_vf(j, k, l, i)
                                    end do
                                end if

                                if (cyl_coord .and. hypoelasticity) then
                                    ! += tau_sigmasigma using HLL
                                    flux_gsrc_rs${XYZ}$_vf(j, k, l, contxe + 2) = &
                                        flux_gsrc_rs${XYZ}$_vf(j, k, l, contxe + 2) + &
                                        (s_M*tau_e_R(4) - s_P*tau_e_L(4)) &
                                        /(s_M - s_P)

                                    !$acc loop seq
                                    do i = strxb, strxe
                                        flux_gsrc_rs${XYZ}$_vf(j, k, l, i) = flux_rs${XYZ}$_vf(j, k, l, i)
                                    end do
                                end if
                            #:endif

                        end do
                    end do
                end do
            end if

        #:endfor

        if (viscous) then
            if (weno_Re_flux) then

                call s_compute_viscous_source_flux( &
                    qL_prim_vf(momxb:momxe), &
                    dqL_prim_dx_vf(momxb:momxe), &
                    dqL_prim_dy_vf(momxb:momxe), &
                    dqL_prim_dz_vf(momxb:momxe), &
                    qR_prim_vf(momxb:momxe), &
                    dqR_prim_dx_vf(momxb:momxe), &
                    dqR_prim_dy_vf(momxb:momxe), &
                    dqR_prim_dz_vf(momxb:momxe), &
                    flux_src_vf, norm_dir, ix, iy, iz)
            else
                call s_compute_viscous_source_flux( &
                    q_prim_vf(momxb:momxe), &
                    dqL_prim_dx_vf(momxb:momxe), &
                    dqL_prim_dy_vf(momxb:momxe), &
                    dqL_prim_dz_vf(momxb:momxe), &
                    q_prim_vf(momxb:momxe), &
                    dqR_prim_dx_vf(momxb:momxe), &
                    dqR_prim_dy_vf(momxb:momxe), &
                    dqR_prim_dz_vf(momxb:momxe), &
                    flux_src_vf, norm_dir, ix, iy, iz)
            end if
        end if

        call s_finalize_riemann_solver(flux_vf, flux_src_vf, &
                                       flux_gsrc_vf, &
                                       norm_dir)

    end subroutine s_hll_riemann_solver

    !> This procedure is the implementation of the Harten, Lax,
        !!      van Leer, and contact (HLLC) approximate Riemann solver,
        !!      see Toro (1999) and Johnsen (2007). The viscous and the
        !!      surface tension effects have been included by modifying
        !!      the exact Riemann solver of Perigaud and Saurel (2005).
        !!  @param qL_prim_vf The left WENO-reconstructed cell-boundary values of the
        !!      cell-average primitive variables
        !!  @param qR_prim_vf The right WENO-reconstructed cell-boundary values of the
        !!      cell-average primitive variables
        !!  @param dqL_prim_dx_vf The left WENO-reconstructed cell-boundary values of the
        !!      first-order x-dir spatial derivatives
        !!  @param dqL_prim_dy_vf The left WENO-reconstructed cell-boundary values of the
        !!      first-order y-dir spatial derivatives
        !!  @param dqL_prim_dz_vf The left WENO-reconstructed cell-boundary values of the
        !!      first-order z-dir spatial derivatives
        !!  @param dqR_prim_dx_vf The right WENO-reconstructed cell-boundary values of the
        !!      first-order x-dir spatial derivatives
        !!  @param dqR_prim_dy_vf The right WENO-reconstructed cell-boundary values of the
        !!      first-order y-dir spatial derivatives
        !!  @param dqR_prim_dz_vf The right WENO-reconstructed cell-boundary values of the
        !!      first-order z-dir spatial derivatives
        !!  @param gm_alphaL_vf Left averaged gradient magnitude
        !!  @param gm_alphaR_vf Right averaged gradient magnitude
        !!  @param flux_vf Intra-cell fluxes
        !!  @param flux_src_vf Intra-cell fluxes sources
        !!  @param flux_gsrc_vf Intra-cell geometric fluxes sources
        !!  @param norm_dir Dir. splitting direction
        !!  @param ix Index bounds in the x-dir
        !!  @param iy Index bounds in the y-dir
        !!  @param iz Index bounds in the z-dir
        !!  @param q_prim_vf Cell-averaged primitive variables
    subroutine s_hllc_riemann_solver(qL_prim_rsx_vf, qL_prim_rsy_vf, qL_prim_rsz_vf, dqL_prim_dx_vf, &
                                     dqL_prim_dy_vf, &
                                     dqL_prim_dz_vf, &
                                     qL_prim_vf, &
                                     qR_prim_rsx_vf, qR_prim_rsy_vf, qR_prim_rsz_vf, dqR_prim_dx_vf, &
                                     dqR_prim_dy_vf, &
                                     dqR_prim_dz_vf, &
                                     qR_prim_vf, &
                                     q_prim_vf, &
                                     flux_vf, flux_src_vf, &
                                     flux_gsrc_vf, &
                                     norm_dir, ix, iy, iz)

        real(wp), dimension(idwbuff(1)%beg:, idwbuff(2)%beg:, idwbuff(3)%beg:, 1:), intent(inout) :: qL_prim_rsx_vf, qL_prim_rsy_vf, qL_prim_rsz_vf, qR_prim_rsx_vf, qR_prim_rsy_vf, qR_prim_rsz_vf
        type(scalar_field), dimension(sys_size), intent(in) :: q_prim_vf
        type(scalar_field), allocatable, dimension(:), intent(inout) :: qL_prim_vf, qR_prim_vf

        type(scalar_field), &
            allocatable, dimension(:), &
            intent(inout) :: dqL_prim_dx_vf, dqR_prim_dx_vf, &
                             dqL_prim_dy_vf, dqR_prim_dy_vf, &
                             dqL_prim_dz_vf, dqR_prim_dz_vf

        ! Intercell fluxes
        type(scalar_field), &
            dimension(sys_size), &
            intent(inout) :: flux_vf, flux_src_vf, flux_gsrc_vf

        integer, intent(in) :: norm_dir
        type(int_bounds_info), intent(in) :: ix, iy, iz

        real(wp), dimension(num_fluids) :: alpha_rho_L, alpha_rho_R
        real(wp) :: rho_L, rho_R
        real(wp), dimension(num_dims) :: vel_L, vel_R
        real(wp) :: pres_L, pres_R
        real(wp) :: E_L, E_R
        real(wp) :: H_L, H_R
        real(wp), dimension(num_fluids) :: alpha_L, alpha_R
        real(wp), dimension(num_species) :: Ys_L, Ys_R, Xs_L, Xs_R, Gamma_iL, Gamma_iR, Cp_iL, Cp_iR
        real(wp), dimension(num_species) :: Yi_avg, Phi_avg, h_iL, h_iR, h_avg_2
        real(wp) :: Cp_avg, Cv_avg, T_avg, c_sum_Yi_Phi, eps
        real(wp) :: T_L, T_R
        real(wp) :: MW_L, MW_R
        real(wp) :: R_gas_L, R_gas_R
        real(wp) :: Cp_L, Cp_R
        real(wp) :: Cv_L, Cv_R
        real(wp) :: Gamm_L, Gamm_R
        real(wp) :: Y_L, Y_R
        real(wp) :: gamma_L, gamma_R
        real(wp) :: pi_inf_L, pi_inf_R
        real(wp) :: qv_L, qv_R
        real(wp) :: c_L, c_R
        real(wp), dimension(2) :: Re_L, Re_R

        real(wp) :: rho_avg
        real(wp) :: H_avg
        real(wp) :: gamma_avg
        real(wp) :: c_avg

        real(wp) :: s_L, s_R, s_M, s_P, s_S
        real(wp) :: xi_L, xi_R !< Left and right wave speeds functions
        real(wp) :: xi_M, xi_P
        real(wp) :: xi_MP, xi_PP

        real(wp) :: nbub_L, nbub_R
        real(wp), dimension(nb) :: R0_L, R0_R
        real(wp), dimension(nb) :: V0_L, V0_R
        real(wp), dimension(nb) :: P0_L, P0_R
        real(wp), dimension(nb) :: pbw_L, pbw_R
        real(wp) :: ptilde_L, ptilde_R

        real(wp) :: alpha_L_sum, alpha_R_sum, nbub_L_denom, nbub_R_denom

        real(wp) :: PbwR3Lbar, Pbwr3Rbar
        real(wp) :: R3Lbar, R3Rbar
        real(wp) :: R3V2Lbar, R3V2Rbar

        real(wp), dimension(6) :: tau_e_L, tau_e_R
        real(wp), dimension(num_dims) :: xi_field_L, xi_field_R
        real(wp) :: G_L, G_R

        real(wp) :: vel_L_rms, vel_R_rms, vel_avg_rms
        real(wp) :: vel_L_tmp, vel_R_tmp
        real(wp) :: rho_Star, E_Star, p_Star, p_K_Star, vel_K_star
        real(wp) :: pres_SL, pres_SR, Ms_L, Ms_R
        real(wp) :: flux_ene_e
        real(wp) :: zcoef, pcorr !< low Mach number correction

        integer :: i, j, k, l, q !< Generic loop iterators
        integer :: idx1, idxi

        ! Populating the buffers of the left and right Riemann problem
        ! states variables, based on the choice of boundary conditions

        call s_populate_riemann_states_variables_buffers( &
            qL_prim_rsx_vf, qL_prim_rsy_vf, qL_prim_rsz_vf, dqL_prim_dx_vf, &
            dqL_prim_dy_vf, &
            dqL_prim_dz_vf, &
            qR_prim_rsx_vf, qR_prim_rsy_vf, qR_prim_rsz_vf, dqR_prim_dx_vf, &
            dqR_prim_dy_vf, &
            dqR_prim_dz_vf, &
            norm_dir, ix, iy, iz)

        ! Reshaping inputted data based on dimensional splitting direction

        call s_initialize_riemann_solver( &
            flux_src_vf, &
            norm_dir)

        idx1 = 1; if (dir_idx(1) == 2) idx1 = 2; if (dir_idx(1) == 3) idx1 = 3

        #:for NORM_DIR, XYZ in [(1, 'x'), (2, 'y'), (3, 'z')]

            if (norm_dir == ${NORM_DIR}$) then

                ! 6-EQUATION MODEL WITH HLLC
                if (model_eqns == 3) then
                    !ME3

                    !$acc parallel loop collapse(3) gang vector default(present)                    &
                    !$acc private(vel_L, vel_R, vel_K_Star, Re_L, Re_R, rho_avg, h_avg, gamma_avg,  &
                    !$acc s_L, s_R, s_S, vel_avg_rms, alpha_L, alpha_R, Ys_L, Ys_R, Xs_L, Xs_R,     &
                    !$acc Gamma_iL, Gamma_iR, Cp_iL, Cp_iR, Yi_avg, Phi_avg, h_iL, h_iR, h_avg_2,   &
                    !$acc tau_e_L, tau_e_R, G_L, G_R, flux_ene_e, xi_field_L, xi_field_R, pcorr,    &
                    !$acc zcoef, vel_L_tmp, vel_R_tmp)
                    do l = is3%beg, is3%end
                        do k = is2%beg, is2%end
                            do j = is1%beg, is1%end

                                idx1 = dir_idx(1)

                                vel_L_rms = 0._wp; vel_R_rms = 0._wp

                                !$acc loop seq
                                do i = 1, num_dims
                                    vel_L(i) = qL_prim_rs${XYZ}$_vf(j, k, l, contxe + i)
                                    vel_R(i) = qR_prim_rs${XYZ}$_vf(j + 1, k, l, contxe + i)
                                    vel_L_rms = vel_L_rms + vel_L(i)**2._wp
                                    vel_R_rms = vel_R_rms + vel_R(i)**2._wp
                                end do

                                pres_L = qL_prim_rs${XYZ}$_vf(j, k, l, E_idx)
                                pres_R = qR_prim_rs${XYZ}$_vf(j + 1, k, l, E_idx)

                                rho_L = 0._wp
                                gamma_L = 0._wp
                                pi_inf_L = 0._wp
                                qv_L = 0._wp

                                rho_R = 0._wp
                                gamma_R = 0._wp
                                pi_inf_R = 0._wp
                                qv_R = 0._wp

                                alpha_L_sum = 0._wp
                                alpha_R_sum = 0._wp

                                if (mpp_lim) then
                                    !$acc loop seq
                                    do i = 1, num_fluids
                                        qL_prim_rs${XYZ}$_vf(j, k, l, i) = max(0._wp, qL_prim_rs${XYZ}$_vf(j, k, l, i))
                                        qL_prim_rs${XYZ}$_vf(j, k, l, E_idx + i) = min(max(0._wp, qL_prim_rs${XYZ}$_vf(j, k, l, E_idx + i)), 1._wp)
                                        alpha_L_sum = alpha_L_sum + qL_prim_rs${XYZ}$_vf(j, k, l, E_idx + i)
                                    end do

                                    !$acc loop seq
                                    do i = 1, num_fluids
                                        qL_prim_rs${XYZ}$_vf(j, k, l, E_idx + i) = qL_prim_rs${XYZ}$_vf(j, k, l, E_idx + i)/max(alpha_L_sum, sgm_eps)
                                    end do

                                    !$acc loop seq
                                    do i = 1, num_fluids
                                        qR_prim_rs${XYZ}$_vf(j + 1, k, l, i) = max(0._wp, qR_prim_rs${XYZ}$_vf(j + 1, k, l, i))
                                        qR_prim_rs${XYZ}$_vf(j + 1, k, l, E_idx + i) = min(max(0._wp, qR_prim_rs${XYZ}$_vf(j + 1, k, l, E_idx + i)), 1._wp)
                                        alpha_R_sum = alpha_R_sum + qR_prim_rs${XYZ}$_vf(j + 1, k, l, E_idx + i)
                                    end do

                                    !$acc loop seq
                                    do i = 1, num_fluids
                                        qR_prim_rs${XYZ}$_vf(j + 1, k, l, E_idx + i) = qR_prim_rs${XYZ}$_vf(j + 1, k, l, E_idx + i)/max(alpha_R_sum, sgm_eps)
                                    end do
                                end if

                                !$acc loop seq
                                do i = 1, num_fluids
                                    rho_L = rho_L + qL_prim_rs${XYZ}$_vf(j, k, l, i)
                                    gamma_L = gamma_L + qL_prim_rs${XYZ}$_vf(j, k, l, E_idx + i)*gammas(i)
                                    pi_inf_L = pi_inf_L + qL_prim_rs${XYZ}$_vf(j, k, l, E_idx + i)*pi_infs(i)
                                    qv_L = qv_L + qL_prim_rs${XYZ}$_vf(j, k, l, i)*qvs(i)

                                    rho_R = rho_R + qR_prim_rs${XYZ}$_vf(j + 1, k, l, i)
                                    gamma_R = gamma_R + qR_prim_rs${XYZ}$_vf(j + 1, k, l, E_idx + i)*gammas(i)
                                    pi_inf_R = pi_inf_R + qR_prim_rs${XYZ}$_vf(j + 1, k, l, E_idx + i)*pi_infs(i)
                                    qv_R = qv_R + qR_prim_rs${XYZ}$_vf(j + 1, k, l, i)*qvs(i)

                                    alpha_L(i) = qL_prim_rs${XYZ}$_vf(j, k, l, advxb + i - 1)
                                    alpha_R(i) = qR_prim_rs${XYZ}$_vf(j + 1, k, l, advxb + i - 1)
                                end do

                                if (viscous) then
                                    !$acc loop seq
                                    do i = 1, 2
                                        Re_L(i) = dflt_real

                                        if (Re_size(i) > 0) Re_L(i) = 0._wp

                                        !$acc loop seq
                                        do q = 1, Re_size(i)
                                            Re_L(i) = qL_prim_rs${XYZ}$_vf(j, k, l, E_idx + Re_idx(i, q))/Res(i, q) &
                                                      + Re_L(i)
                                        end do

                                        Re_L(i) = 1._wp/max(Re_L(i), sgm_eps)

                                    end do

                                    !$acc loop seq
                                    do i = 1, 2
                                        Re_R(i) = dflt_real

                                        if (Re_size(i) > 0) Re_R(i) = 0._wp

                                        !$acc loop seq
                                        do q = 1, Re_size(i)
                                            Re_R(i) = qR_prim_rs${XYZ}$_vf(j + 1, k, l, E_idx + Re_idx(i, q))/Res(i, q) &
                                                      + Re_R(i)
                                        end do

                                        Re_R(i) = 1._wp/max(Re_R(i), sgm_eps)
                                    end do
                                end if

                                E_L = gamma_L*pres_L + pi_inf_L + 5e-1_wp*rho_L*vel_L_rms + qv_L

                                E_R = gamma_R*pres_R + pi_inf_R + 5e-1_wp*rho_R*vel_R_rms + qv_R

                                ! ENERGY ADJUSTMENTS FOR HYPOELASTIC ENERGY
                                if (hypoelasticity) then
                                    !$acc loop seq
                                    do i = 1, strxe - strxb + 1
                                        tau_e_L(i) = qL_prim_rs${XYZ}$_vf(j, k, l, strxb - 1 + i)
                                        tau_e_R(i) = qR_prim_rs${XYZ}$_vf(j + 1, k, l, strxb - 1 + i)
                                    end do
                                    G_L = 0_wp; G_R = 0_wp
                                    !$acc loop seq
                                    do i = 1, num_fluids
                                        G_L = G_L + alpha_L(i)*Gs(i)
                                        G_R = G_R + alpha_R(i)*Gs(i)
                                    end do
                                    !$acc loop seq
                                    do i = 1, strxe - strxb + 1
                                        ! Elastic contribution to energy if G large enough
                                        if ((G_L > verysmall) .and. (G_R > verysmall)) then
                                            E_L = E_L + (tau_e_L(i)*tau_e_L(i))/(4_wp*G_L)
                                            E_R = E_R + (tau_e_R(i)*tau_e_R(i))/(4_wp*G_R)
                                            ! Additional terms in 2D and 3D
                                            if ((i == 2) .or. (i == 4) .or. (i == 5)) then
                                                E_L = E_L + (tau_e_L(i)*tau_e_L(i))/(4_wp*G_L)
                                                E_R = E_R + (tau_e_R(i)*tau_e_R(i))/(4_wp*G_R)
                                            end if
                                        end if
                                    end do
                                end if

                                ! ENERGY ADJUSTMENTS FOR HYPERELASTIC ENERGY
                                if (hyperelasticity) then
                                    !$acc loop seq
                                    do i = 1, num_dims
                                        xi_field_L(i) = qL_prim_rs${XYZ}$_vf(j, k, l, xibeg - 1 + i)
                                        xi_field_R(i) = qR_prim_rs${XYZ}$_vf(j + 1, k, l, xibeg - 1 + i)
                                    end do
                                    G_L = 0_wp; G_R = 0_wp; 
                                    !$acc loop seq
                                    do i = 1, num_fluids
                                        ! Mixture left and right shear modulus
                                        G_L = G_L + alpha_L(i)*Gs(i)
                                        G_R = G_R + alpha_R(i)*Gs(i)
                                    end do
                                    ! Elastic contribution to energy if G large enough
                                    if (G_L > verysmall .and. G_R > verysmall) then
                                        E_L = E_L + G_L*qL_prim_rs${XYZ}$_vf(j, k, l, xiend + 1)
                                        E_R = E_R + G_R*qR_prim_rs${XYZ}$_vf(j + 1, k, l, xiend + 1)
                                    end if
                                    !$acc loop seq
                                    do i = 1, b_size - 1
                                        tau_e_L(i) = qL_prim_rs${XYZ}$_vf(j, k, l, strxb - 1 + i)
                                        tau_e_R(i) = qR_prim_rs${XYZ}$_vf(j + 1, k, l, strxb - 1 + i)
                                    end do
                                end if

                                H_L = (E_L + pres_L)/rho_L
                                H_R = (E_R + pres_R)/rho_R

                                @:compute_average_state()

                                call s_compute_speed_of_sound(pres_L, rho_L, gamma_L, pi_inf_L, H_L, alpha_L, &
                                                              vel_L_rms, 0._wp, c_L)

                                call s_compute_speed_of_sound(pres_R, rho_R, gamma_R, pi_inf_R, H_R, alpha_R, &
                                                              vel_R_rms, 0._wp, c_R)

                                !> The computation of c_avg does not require all the variables, and therefore the non '_avg'
                                ! variables are placeholders to call the subroutine.
                                call s_compute_speed_of_sound(pres_R, rho_avg, gamma_avg, pi_inf_R, H_avg, alpha_R, &
                                                              vel_avg_rms, 0._wp, c_avg)

                                if (viscous) then
                                    !$acc loop seq
                                    do i = 1, 2
                                        Re_avg_rs${XYZ}$_vf(j, k, l, i) = 2._wp/(1._wp/Re_L(i) + 1._wp/Re_R(i))
                                    end do
                                end if

                                ! Low Mach correction
                                if (low_Mach == 2) then
                                    @:compute_low_Mach_correction()
                                end if

                                ! COMPUTING THE DIRECT WAVE SPEEDS
                                if (wave_speeds == 1) then
                                    if (elasticity) then
                                        s_L = min(vel_L(dir_idx(1)) - sqrt(c_L*c_L + &
                                                                           (((4_wp*G_L)/3_wp) + tau_e_L(dir_idx_tau(1)))/rho_L), vel_R(dir_idx(1)) - sqrt(c_R*c_R + &
                                                                                                                                                          (((4_wp*G_R)/3_wp) + tau_e_R(dir_idx_tau(1)))/rho_R))
                                        s_R = max(vel_R(dir_idx(1)) + sqrt(c_R*c_R + &
                                                                           (((4_wp*G_R)/3_wp) + tau_e_R(dir_idx_tau(1)))/rho_R), vel_L(dir_idx(1)) + sqrt(c_L*c_L + &
                                                                                                                                                          (((4_wp*G_L)/3_wp) + tau_e_L(dir_idx_tau(1)))/rho_L))
                                        s_S = (pres_R - tau_e_R(dir_idx_tau(1)) - pres_L + &
                                               tau_e_L(dir_idx_tau(1)) + rho_L*vel_L(idx1)*(s_L - vel_L(idx1)) - &
                                               rho_R*vel_R(idx1)*(s_R - vel_R(idx1)))/(rho_L*(s_L - vel_L(idx1)) - &
                                                                                       rho_R*(s_R - vel_R(idx1)))
                                    else
                                        s_L = min(vel_L(dir_idx(1)) - c_L, vel_R(dir_idx(1)) - c_R)
                                        s_R = max(vel_R(dir_idx(1)) + c_R, vel_L(dir_idx(1)) + c_L)
                                        s_S = (pres_R - pres_L + rho_L*vel_L(dir_idx(1))* &
                                               (s_L - vel_L(dir_idx(1))) - rho_R*vel_R(dir_idx(1))*(s_R - vel_R(dir_idx(1)))) &
                                              /(rho_L*(s_L - vel_L(dir_idx(1))) - rho_R*(s_R - vel_R(dir_idx(1))))

                                    end if
                                elseif (wave_speeds == 2) then
                                    pres_SL = 5e-1_wp*(pres_L + pres_R + rho_avg*c_avg* &
                                                       (vel_L(dir_idx(1)) - &
                                                        vel_R(dir_idx(1))))

                                    pres_SR = pres_SL

                                    Ms_L = max(1._wp, sqrt(1._wp + ((5e-1_wp + gamma_L)/(1._wp + gamma_L))* &
                                                           (pres_SL/pres_L - 1._wp)*pres_L/ &
                                                           ((pres_L + pi_inf_L/(1._wp + gamma_L)))))
                                    Ms_R = max(1._wp, sqrt(1._wp + ((5e-1_wp + gamma_R)/(1._wp + gamma_R))* &
                                                           (pres_SR/pres_R - 1._wp)*pres_R/ &
                                                           ((pres_R + pi_inf_R/(1._wp + gamma_R)))))

                                    s_L = vel_L(dir_idx(1)) - c_L*Ms_L
                                    s_R = vel_R(dir_idx(1)) + c_R*Ms_R

                                    s_S = 5e-1_wp*((vel_L(dir_idx(1)) + vel_R(dir_idx(1))) + &
                                                   (pres_L - pres_R)/ &
                                                   (rho_avg*c_avg))
                                end if

                                ! follows Einfeldt et al.
                                ! s_M/P = min/max(0.,s_L/R)
                                s_M = min(0._wp, s_L); s_P = max(0._wp, s_R)

                                ! goes with q_star_L/R = xi_L/R * (variable)
                                ! xi_L/R = ( ( s_L/R - u_L/R )/(s_L/R - s_star) )
                                xi_L = (s_L - vel_L(idx1))/(s_L - s_S)
                                xi_R = (s_R - vel_R(idx1))/(s_R - s_S)

                                ! goes with numerical star velocity in x/y/z directions
                                ! xi_P/M = 0.5 +/m sgn(0.5,s_star)
                                xi_M = (5e-1_wp + sign(0.5_wp, s_S))
                                xi_P = (5e-1_wp - sign(0.5_wp, s_S))

                                ! goes with the numerical velocity in x/y/z directions
                                ! xi_P/M (pressure) = min/max(0. sgn(1,sL/sR))
                                xi_MP = -min(0._wp, sign(1._wp, s_L))
                                xi_PP = max(0._wp, sign(1._wp, s_R))

                                E_star = xi_M*(E_L + xi_MP*(xi_L*(E_L + (s_S - vel_L(dir_idx(1)))* &
                                                                  (rho_L*s_S + pres_L/(s_L - vel_L(dir_idx(1))))) - E_L)) + &
                                         xi_P*(E_R + xi_PP*(xi_R*(E_R + (s_S - vel_R(dir_idx(1)))* &
                                                                  (rho_R*s_S + pres_R/(s_R - vel_R(dir_idx(1))))) - E_R))
                                p_Star = xi_M*(pres_L + xi_MP*(rho_L*(s_L - vel_L(dir_idx(1)))*(s_S - vel_L(dir_idx(1))))) + &
                                         xi_P*(pres_R + xi_PP*(rho_R*(s_R - vel_R(dir_idx(1)))*(s_S - vel_R(dir_idx(1)))))

                                rho_Star = xi_M*(rho_L*(xi_MP*xi_L + 1._wp - xi_MP)) + &
                                           xi_P*(rho_R*(xi_PP*xi_R + 1._wp - xi_PP))

                                vel_K_Star = vel_L(idx1)*(1_wp - xi_MP) + xi_MP*vel_R(idx1) + &
                                             xi_MP*xi_PP*(s_S - vel_R(idx1))

                                ! Low Mach correction
                                if (low_Mach == 1) then
                                    @:compute_low_Mach_correction()
                                else
                                    pcorr = 0._wp
                                end if

                                ! COMPUTING FLUXES
                                ! MASS FLUX.
                                !$acc loop seq
                                do i = 1, contxe
                                    flux_rs${XYZ}$_vf(j, k, l, i) = &
                                        xi_M*qL_prim_rs${XYZ}$_vf(j, k, l, i)*(vel_L(idx1) + s_M*(xi_L - 1._wp)) + &
                                        xi_P*qR_prim_rs${XYZ}$_vf(j + 1, k, l, i)*(vel_R(idx1) + s_P*(xi_R - 1._wp))
                                end do

                                ! MOMENTUM FLUX.
                                ! f = \rho u u - \sigma, q = \rho u, q_star = \xi * \rho*(s_star, v, w)
                                !$acc loop seq
                                do i = 1, num_dims
                                    idxi = dir_idx(i)
                                    flux_rs${XYZ}$_vf(j, k, l, contxe + idxi) = rho_Star*vel_K_Star* &
                                                                                (dir_flg(idxi)*vel_K_Star + (1_wp - dir_flg(idxi))*(xi_M*vel_L(idxi) + xi_P*vel_R(idxi))) + dir_flg(idxi)*p_Star &
                                                                                + (s_M/s_L)*(s_P/s_R)*dir_flg(idxi)*pcorr
                                end do

                                ! ENERGY FLUX.
                                ! f = u*(E-\sigma), q = E, q_star = \xi*E+(s-u)(\rho s_star - \sigma/(s-u))
                                flux_rs${XYZ}$_vf(j, k, l, E_idx) = (E_star + p_Star)*vel_K_Star &
                                                                    + (s_M/s_L)*(s_P/s_R)*pcorr*s_S

                                ! ELASTICITY. Elastic shear stress additions for the momentum and energy flux
                                if (elasticity) then
                                    flux_ene_e = 0_wp; 
                                    !$acc loop seq
                                    do i = 1, num_dims
                                        idxi = dir_idx(i)
                                        ! MOMENTUM ELASTIC FLUX.
                                        flux_rs${XYZ}$_vf(j, k, l, contxe + idxi) = &
                                            flux_rs${XYZ}$_vf(j, k, l, contxe + idxi) &
                                            - xi_M*tau_e_L(dir_idx_tau(i)) - xi_P*tau_e_R(dir_idx_tau(i))
                                        ! ENERGY ELASTIC FLUX.
                                        flux_ene_e = flux_ene_e - &
                                                     xi_M*(vel_L(idxi)*tau_e_L(dir_idx_tau(i)) + &
                                                           s_M*(xi_L*((s_S - vel_L(i))*(tau_e_L(dir_idx_tau(i))/(s_L - vel_L(i)))))) - &
                                                     xi_P*(vel_R(idxi)*tau_e_R(dir_idx_tau(i)) + &
                                                           s_P*(xi_R*((s_S - vel_R(i))*(tau_e_R(dir_idx_tau(i))/(s_R - vel_R(i))))))
                                    end do
                                    flux_rs${XYZ}$_vf(j, k, l, E_idx) = flux_rs${XYZ}$_vf(j, k, l, E_idx) + flux_ene_e
                                end if

                                ! VOLUME FRACTION FLUX.
                                !$acc loop seq
                                do i = advxb, advxe
                                    flux_rs${XYZ}$_vf(j, k, l, i) = &
                                        xi_M*qL_prim_rs${XYZ}$_vf(j, k, l, i)*s_S + &
                                        xi_P*qR_prim_rs${XYZ}$_vf(j + 1, k, l, i)*s_S
                                end do

                                ! SOURCE TERM FOR VOLUME FRACTION ADVECTION FLUX.
                                !$acc loop seq
                                do i = 1, num_dims
                                    idxi = dir_idx(i)
                                    vel_src_rs${XYZ}$_vf(j, k, l, idxi) = &
                                        xi_M*(vel_L(idxi) + dir_flg(idxi)*(s_S*(xi_MP*(xi_L - 1) + 1) - vel_L(idxi))) + &
                                        xi_P*(vel_R(idxi) + dir_flg(idxi)*(s_S*(xi_PP*(xi_R - 1) + 1) - vel_R(idxi)))
                                end do

                                ! INTERNAL ENERGIES ADVECTION FLUX.
                                ! K-th pressure and velocity in preparation for the internal energy flux
                                !$acc loop seq
                                do i = 1, num_fluids
                                    p_K_Star = xi_M*(xi_MP*((pres_L + pi_infs(i)/(1_wp + gammas(i)))* &
                                                            xi_L**(1_wp/gammas(i) + 1_wp) - pi_infs(i)/(1_wp + gammas(i)) - pres_L) + pres_L) + &
                                               xi_P*(xi_PP*((pres_R + pi_infs(i)/(1_wp + gammas(i)))* &
                                                            xi_R**(1_wp/gammas(i) + 1_wp) - pi_infs(i)/(1_wp + gammas(i)) - pres_R) + pres_R)

                                    flux_rs${XYZ}$_vf(j, k, l, i + intxb - 1) = &
                                        ((xi_M*qL_prim_rs${XYZ}$_vf(j, k, l, i + advxb - 1) + xi_P*qR_prim_rs${XYZ}$_vf(j + 1, k, l, i + advxb - 1))* &
                                         (gammas(i)*p_K_Star + pi_infs(i)) + &
                                         (xi_M*qL_prim_rs${XYZ}$_vf(j, k, l, i + contxb - 1) + xi_P*qR_prim_rs${XYZ}$_vf(j + 1, k, l, i + contxb - 1))* &
                                         qvs(i))*vel_K_Star &
                                        + (s_M/s_L)*(s_P/s_R)*pcorr*s_S*(xi_M*qL_prim_rs${XYZ}$_vf(j, k, l, i + advxb - 1) + xi_P*qR_prim_rs${XYZ}$_vf(j + 1, k, l, i + advxb - 1))
                                end do

                                flux_src_rs${XYZ}$_vf(j, k, l, advxb) = vel_src_rs${XYZ}$_vf(j, k, l, idx1)

                                ! HYPOELASTIC STRESS EVOLUTION FLUX.
                                if (hypoelasticity) then
                                    !$acc loop seq
                                    do i = 1, strxe - strxb + 1
                                        flux_rs${XYZ}$_vf(j, k, l, strxb - 1 + i) = &
                                            xi_M*(s_S/(s_L - s_S))*(s_L*rho_L*tau_e_L(i) - rho_L*vel_L(idx1)*tau_e_L(i)) + &
                                            xi_P*(s_S/(s_R - s_S))*(s_R*rho_R*tau_e_R(i) - rho_R*vel_R(idx1)*tau_e_R(i))
                                    end do
                                end if

                                ! REFERENCE MAP FLUX.
                                if (hyperelasticity) then
                                    !$acc loop seq
                                    do i = 1, num_dims
                                        flux_rs${XYZ}$_vf(j, k, l, xibeg - 1 + i) = &
                                            xi_M*(s_S/(s_L - s_S))*(s_L*rho_L*xi_field_L(i) &
                                                                    - rho_L*vel_L(idx1)*xi_field_L(i)) + &
                                            xi_P*(s_S/(s_R - s_S))*(s_R*rho_R*xi_field_R(i) &
                                                                    - rho_R*vel_R(idx1)*xi_field_R(i))
                                    end do
                                end if

                                ! COLOR FUNCTION FLUX
                                if (surface_tension) then
                                    flux_rs${XYZ}$_vf(j, k, l, c_idx) = &
                                        (xi_M*qL_prim_rs${XYZ}$_vf(j, k, l, c_idx) + &
                                         xi_P*qR_prim_rs${XYZ}$_vf(j + 1, k, l, c_idx))*s_S
                                end if

                                ! Geometrical source flux for cylindrical coordinates
                                #:if (NORM_DIR == 2)
                                    if (cyl_coord) then
                                        !Substituting the advective flux into the inviscid geometrical source flux
                                        !$acc loop seq
                                        do i = 1, E_idx
                                            flux_gsrc_rs${XYZ}$_vf(j, k, l, i) = flux_rs${XYZ}$_vf(j, k, l, i)
                                        end do
                                        !$acc loop seq
                                        do i = intxb, intxe
                                            flux_gsrc_rs${XYZ}$_vf(j, k, l, i) = flux_rs${XYZ}$_vf(j, k, l, i)
                                        end do
                                        ! Recalculating the radial momentum geometric source flux
                                        flux_gsrc_rs${XYZ}$_vf(j, k, l, momxb - 1 + dir_idx(1)) = &
                                            flux_gsrc_rs${XYZ}$_vf(j, k, l, momxb - 1 + dir_idx(1)) - p_Star
                                        ! Geometrical source of the void fraction(s) is zero
                                        !$acc loop seq
                                        do i = advxb, advxe
                                            flux_gsrc_rs${XYZ}$_vf(j, k, l, i) = 0_wp
                                        end do
                                    end if
                                #:endif
                                #:if (NORM_DIR == 3)
                                    if (grid_geometry == 3) then
                                        !$acc loop seq
                                        do i = 1, sys_size
                                            flux_gsrc_rs${XYZ}$_vf(j, k, l, i) = 0_wp
                                        end do
                                        flux_gsrc_rs${XYZ}$_vf(j, k, l, momxb - 1 + dir_idx(1)) = &
                                            flux_gsrc_rs${XYZ}$_vf(j, k, l, momxb - 1 + dir_idx(1)) - p_Star

                                        flux_gsrc_rs${XYZ}$_vf(j, k, l, momxe) = flux_rs${XYZ}$_vf(j, k, l, momxb + 1)
                                    end if
                                #:endif

                            end do
                        end do
                    end do

                elseif (model_eqns == 4) then
                    !ME4
                    !$acc parallel loop collapse(3) gang vector default(present) private(alpha_rho_L, alpha_rho_R, vel_L, vel_R, alpha_L, alpha_R, &
                    !$acc rho_avg, h_avg, gamma_avg, s_L, s_R, s_S, vel_avg_rms, nbub_L, nbub_R, ptilde_L, ptilde_R)
                    do l = is3%beg, is3%end
                        do k = is2%beg, is2%end
                            do j = is1%beg, is1%end

                                !$acc loop seq
                                do i = 1, contxe
                                    alpha_rho_L(i) = qL_prim_rs${XYZ}$_vf(j, k, l, i)
                                    alpha_rho_R(i) = qR_prim_rs${XYZ}$_vf(j + 1, k, l, i)
                                end do

                                !$acc loop seq
                                do i = 1, num_dims
                                    vel_L(i) = qL_prim_rs${XYZ}$_vf(j, k, l, contxe + i)
                                    vel_R(i) = qR_prim_rs${XYZ}$_vf(j + 1, k, l, contxe + i)
                                end do

                                vel_L_rms = 0._wp; vel_R_rms = 0._wp
                                !$acc loop seq
                                do i = 1, num_dims
                                    vel_L_rms = vel_L_rms + vel_L(i)**2._wp
                                    vel_R_rms = vel_R_rms + vel_R(i)**2._wp
                                end do

                                !$acc loop seq
                                do i = 1, num_fluids
                                    alpha_L(i) = qL_prim_rs${XYZ}$_vf(j, k, l, E_idx + i)
                                    alpha_R(i) = qR_prim_rs${XYZ}$_vf(j + 1, k, l, E_idx + i)
                                end do

                                pres_L = qL_prim_rs${XYZ}$_vf(j, k, l, E_idx)
                                pres_R = qR_prim_rs${XYZ}$_vf(j + 1, k, l, E_idx)

                                rho_L = 0._wp
                                gamma_L = 0._wp
                                pi_inf_L = 0._wp
                                qv_L = 0._wp
                                !$acc loop seq
                                do i = 1, num_fluids
                                    rho_L = rho_L + alpha_rho_L(i)
                                    gamma_L = gamma_L + alpha_L(i)*gammas(i)
                                    pi_inf_L = pi_inf_L + alpha_L(i)*pi_infs(i)
                                    qv_L = qv_L + alpha_rho_L(i)*qvs(i)
                                end do

                                rho_R = 0._wp
                                gamma_R = 0._wp
                                pi_inf_R = 0._wp
                                qv_R = 0._wp
                                !$acc loop seq
                                do i = 1, num_fluids
                                    rho_R = rho_R + alpha_rho_R(i)
                                    gamma_R = gamma_R + alpha_R(i)*gammas(i)
                                    pi_inf_R = pi_inf_R + alpha_R(i)*pi_infs(i)
                                    qv_R = qv_R + alpha_rho_R(i)*qvs(i)
                                end do

                                E_L = gamma_L*pres_L + pi_inf_L + 5e-1_wp*rho_L*vel_L_rms + qv_L

                                E_R = gamma_R*pres_R + pi_inf_R + 5e-1_wp*rho_R*vel_R_rms + qv_R

                                H_L = (E_L + pres_L)/rho_L
                                H_R = (E_R + pres_R)/rho_R

                                @:compute_average_state()

                                call s_compute_speed_of_sound(pres_L, rho_L, gamma_L, pi_inf_L, H_L, alpha_L, &
                                                              vel_L_rms, 0._wp, c_L)

                                call s_compute_speed_of_sound(pres_R, rho_R, gamma_R, pi_inf_R, H_R, alpha_R, &
                                                              vel_R_rms, 0._wp, c_R)

                                !> The computation of c_avg does not require all the variables, and therefore the non '_avg'
                                ! variables are placeholders to call the subroutine.

                                call s_compute_speed_of_sound(pres_R, rho_avg, gamma_avg, pi_inf_R, H_avg, alpha_R, &
                                                              vel_avg_rms, 0._wp, c_avg)

                                if (wave_speeds == 1) then
                                    s_L = min(vel_L(dir_idx(1)) - c_L, vel_R(dir_idx(1)) - c_R)
                                    s_R = max(vel_R(dir_idx(1)) + c_R, vel_L(dir_idx(1)) + c_L)

                                    s_S = (pres_R - pres_L + rho_L*vel_L(dir_idx(1))* &
                                           (s_L - vel_L(dir_idx(1))) - &
                                           rho_R*vel_R(dir_idx(1))* &
                                           (s_R - vel_R(dir_idx(1)))) &
                                          /(rho_L*(s_L - vel_L(dir_idx(1))) - &
                                            rho_R*(s_R - vel_R(dir_idx(1))))
                                elseif (wave_speeds == 2) then
                                    pres_SL = 5e-1_wp*(pres_L + pres_R + rho_avg*c_avg* &
                                                       (vel_L(dir_idx(1)) - &
                                                        vel_R(dir_idx(1))))

                                    pres_SR = pres_SL

                                    Ms_L = max(1._wp, sqrt(1._wp + ((5e-1_wp + gamma_L)/(1._wp + gamma_L))* &
                                                           (pres_SL/pres_L - 1._wp)*pres_L/ &
                                                           ((pres_L + pi_inf_L/(1._wp + gamma_L)))))
                                    Ms_R = max(1._wp, sqrt(1._wp + ((5e-1_wp + gamma_R)/(1._wp + gamma_R))* &
                                                           (pres_SR/pres_R - 1._wp)*pres_R/ &
                                                           ((pres_R + pi_inf_R/(1._wp + gamma_R)))))

                                    s_L = vel_L(dir_idx(1)) - c_L*Ms_L
                                    s_R = vel_R(dir_idx(1)) + c_R*Ms_R

                                    s_S = 5e-1_wp*((vel_L(dir_idx(1)) + vel_R(dir_idx(1))) + &
                                                   (pres_L - pres_R)/ &
                                                   (rho_avg*c_avg))
                                end if

                                ! follows Einfeldt et al.
                                ! s_M/P = min/max(0.,s_L/R)
                                s_M = min(0._wp, s_L); s_P = max(0._wp, s_R)

                                ! goes with q_star_L/R = xi_L/R * (variable)
                                ! xi_L/R = ( ( s_L/R - u_L/R )/(s_L/R - s_star) )
                                xi_L = (s_L - vel_L(dir_idx(1)))/(s_L - s_S)
                                xi_R = (s_R - vel_R(dir_idx(1)))/(s_R - s_S)

                                ! goes with numerical velocity in x/y/z directions
                                ! xi_P/M = 0.5 +/m sgn(0.5,s_star)
                                xi_M = (5e-1_wp + sign(5e-1_wp, s_S))
                                xi_P = (5e-1_wp - sign(5e-1_wp, s_S))

                                !$acc loop seq
                                do i = 1, contxe
                                    flux_rs${XYZ}$_vf(j, k, l, i) = &
                                        xi_M*alpha_rho_L(i) &
                                        *(vel_L(dir_idx(1)) + s_M*(xi_L - 1._wp)) &
                                        + xi_P*alpha_rho_R(i) &
                                        *(vel_R(dir_idx(1)) + s_P*(xi_R - 1._wp))
                                end do

                                ! Momentum flux.
                                ! f = \rho u u + p I, q = \rho u, q_star = \xi * \rho*(s_star, v, w)
                                !$acc loop seq
                                do i = 1, num_dims
                                    flux_rs${XYZ}$_vf(j, k, l, contxe + dir_idx(i)) = &
                                        xi_M*(rho_L*(vel_L(dir_idx(1))* &
                                                     vel_L(dir_idx(i)) + &
                                                     s_M*(xi_L*(dir_flg(dir_idx(i))*s_S + &
                                                                (1._wp - dir_flg(dir_idx(i)))* &
                                                                vel_L(dir_idx(i))) - vel_L(dir_idx(i)))) + &
                                              dir_flg(dir_idx(i))*pres_L) &
                                        + xi_P*(rho_R*(vel_R(dir_idx(1))* &
                                                       vel_R(dir_idx(i)) + &
                                                       s_P*(xi_R*(dir_flg(dir_idx(i))*s_S + &
                                                                  (1._wp - dir_flg(dir_idx(i)))* &
                                                                  vel_R(dir_idx(i))) - vel_R(dir_idx(i)))) + &
                                                dir_flg(dir_idx(i))*pres_R)
                                end do

                                if (bubbles_euler) then
                                    ! Put p_tilde in
                                    !$acc loop seq
                                    do i = 1, num_dims
                                        flux_rs${XYZ}$_vf(j, k, l, contxe + dir_idx(i)) = &
                                            flux_rs${XYZ}$_vf(j, k, l, contxe + dir_idx(i)) + &
                                            xi_M*(dir_flg(dir_idx(i))*(-1._wp*ptilde_L)) &
                                            + xi_P*(dir_flg(dir_idx(i))*(-1._wp*ptilde_R))
                                    end do
                                end if

                                flux_rs${XYZ}$_vf(j, k, l, E_idx) = 0._wp

                                !$acc loop seq
                                do i = alf_idx, alf_idx !only advect the void fraction
                                    flux_rs${XYZ}$_vf(j, k, l, i) = &
                                        xi_M*qL_prim_rs${XYZ}$_vf(j, k, l, i) &
                                        *(vel_L(dir_idx(1)) + s_M*(xi_L - 1._wp)) &
                                        + xi_P*qR_prim_rs${XYZ}$_vf(j + 1, k, l, i) &
                                        *(vel_R(dir_idx(1)) + s_P*(xi_R - 1._wp))
                                end do

                                ! Source for volume fraction advection equation
                                !$acc loop seq
                                do i = 1, num_dims

                                    vel_src_rs${XYZ}$_vf(j, k, l, dir_idx(i)) = 0._wp
                                    !IF ( (model_eqns == 4) .or. (num_fluids==1) ) vel_src_rs_vf(dir_idx(i))%sf(j,k,l) = 0._wp
                                end do

                                flux_src_rs${XYZ}$_vf(j, k, l, advxb) = vel_src_rs${XYZ}$_vf(j, k, l, dir_idx(1))

                                ! Add advection flux for bubble variables
                                if (bubbles_euler) then
                                    !$acc loop seq
                                    do i = bubxb, bubxe
                                        flux_rs${XYZ}$_vf(j, k, l, i) = &
                                            xi_M*nbub_L*qL_prim_rs${XYZ}$_vf(j, k, l, i) &
                                            *(vel_L(dir_idx(1)) + s_M*(xi_L - 1._wp)) &
                                            + xi_P*nbub_R*qR_prim_rs${XYZ}$_vf(j + 1, k, l, i) &
                                            *(vel_R(dir_idx(1)) + s_P*(xi_R - 1._wp))
                                    end do
                                end if

                                ! Geometrical source flux for cylindrical coordinates

                                #:if (NORM_DIR == 2)
                                    if (cyl_coord) then
                                        ! Substituting the advective flux into the inviscid geometrical source flux
                                        !$acc loop seq
                                        do i = 1, E_idx
                                            flux_gsrc_rs${XYZ}$_vf(j, k, l, i) = flux_rs${XYZ}$_vf(j, k, l, i)
                                        end do
                                        ! Recalculating the radial momentum geometric source flux
                                        flux_gsrc_rs${XYZ}$_vf(j, k, l, contxe + dir_idx(1)) = &
                                            xi_M*(rho_L*(vel_L(dir_idx(1))* &
                                                         vel_L(dir_idx(1)) + &
                                                         s_M*(xi_L*(dir_flg(dir_idx(1))*s_S + &
                                                                    (1._wp - dir_flg(dir_idx(1)))* &
                                                                    vel_L(dir_idx(1))) - vel_L(dir_idx(1))))) &
                                            + xi_P*(rho_R*(vel_R(dir_idx(1))* &
                                                           vel_R(dir_idx(1)) + &
                                                           s_P*(xi_R*(dir_flg(dir_idx(1))*s_S + &
                                                                      (1._wp - dir_flg(dir_idx(1)))* &
                                                                      vel_R(dir_idx(1))) - vel_R(dir_idx(1)))))
                                        ! Geometrical source of the void fraction(s) is zero
                                        !$acc loop seq
                                        do i = advxb, advxe
                                            flux_gsrc_rs${XYZ}$_vf(j, k, l, i) = 0._wp
                                        end do
                                    end if
                                #:endif
                                #:if (NORM_DIR == 3)
                                    if (grid_geometry == 3) then
                                        !$acc loop seq
                                        do i = 1, sys_size
                                            flux_gsrc_rs${XYZ}$_vf(j, k, l, i) = 0._wp
                                        end do
                                        flux_gsrc_rs${XYZ}$_vf(j, k, l, momxb + 1) = &
                                            -xi_M*(rho_L*(vel_L(dir_idx(1))* &
                                                          vel_L(dir_idx(1)) + &
                                                          s_M*(xi_L*(dir_flg(dir_idx(1))*s_S + &
                                                                     (1._wp - dir_flg(dir_idx(1)))* &
                                                                     vel_L(dir_idx(1))) - vel_L(dir_idx(1))))) &
                                            - xi_P*(rho_R*(vel_R(dir_idx(1))* &
                                                           vel_R(dir_idx(1)) + &
                                                           s_P*(xi_R*(dir_flg(dir_idx(1))*s_S + &
                                                                      (1._wp - dir_flg(dir_idx(1)))* &
                                                                      vel_R(dir_idx(1))) - vel_R(dir_idx(1)))))
                                        flux_gsrc_rs${XYZ}$_vf(j, k, l, momxe) = flux_rs${XYZ}$_vf(j, k, l, momxb + 1)
                                    end if
                                #:endif
                            end do
                        end do
                    end do
                    !$acc end parallel loop

                elseif (model_eqns == 2 .and. bubbles_euler) then
                    !$acc parallel loop collapse(3) gang vector default(present) private(R0_L, R0_R, V0_L, V0_R, P0_L, P0_R, pbw_L, pbw_R, vel_L, vel_R, &
                    !$acc rho_avg, alpha_L, alpha_R, h_avg, gamma_avg, s_L, s_R, s_S, nbub_L, nbub_R, ptilde_L, ptilde_R, vel_avg_rms, Re_L, Re_R, pcorr, zcoef, vel_L_tmp, vel_R_tmp)
                    do l = is3%beg, is3%end
                        do k = is2%beg, is2%end
                            do j = is1%beg, is1%end

                                !$acc loop seq
                                do i = 1, num_fluids
                                    alpha_L(i) = qL_prim_rs${XYZ}$_vf(j, k, l, E_idx + i)
                                    alpha_R(i) = qR_prim_rs${XYZ}$_vf(j + 1, k, l, E_idx + i)
                                end do

                                vel_L_rms = 0._wp; vel_R_rms = 0._wp

                                !$acc loop seq
                                do i = 1, num_dims
                                    vel_L(i) = qL_prim_rs${XYZ}$_vf(j, k, l, contxe + i)
                                    vel_R(i) = qR_prim_rs${XYZ}$_vf(j + 1, k, l, contxe + i)
                                    vel_L_rms = vel_L_rms + vel_L(i)**2._wp
                                    vel_R_rms = vel_R_rms + vel_R(i)**2._wp
                                end do

                                pres_L = qL_prim_rs${XYZ}$_vf(j, k, l, E_idx)
                                pres_R = qR_prim_rs${XYZ}$_vf(j + 1, k, l, E_idx)

                                rho_L = 0._wp
                                gamma_L = 0._wp
                                pi_inf_L = 0._wp
                                qv_L = 0._wp

                                ! Retain this in the refactor
                                if (mpp_lim .and. (num_fluids > 2)) then
                                    !$acc loop seq
                                    do i = 1, num_fluids
                                        rho_L = rho_L + qL_prim_rs${XYZ}$_vf(j, k, l, i)
                                        gamma_L = gamma_L + qL_prim_rs${XYZ}$_vf(j, k, l, E_idx + i)*gammas(i)
                                        pi_inf_L = pi_inf_L + qL_prim_rs${XYZ}$_vf(j, k, l, E_idx + i)*pi_infs(i)
                                        qv_L = qv_L + qL_prim_rs${XYZ}$_vf(j, k, l, i)*qvs(i)
                                    end do
                                else if (num_fluids > 2) then
                                    !$acc loop seq
                                    do i = 1, num_fluids - 1
                                        rho_L = rho_L + qL_prim_rs${XYZ}$_vf(j, k, l, i)
                                        gamma_L = gamma_L + qL_prim_rs${XYZ}$_vf(j, k, l, E_idx + i)*gammas(i)
                                        pi_inf_L = pi_inf_L + qL_prim_rs${XYZ}$_vf(j, k, l, E_idx + i)*pi_infs(i)
                                        qv_L = qv_L + qL_prim_rs${XYZ}$_vf(j, k, l, i)*qvs(i)
                                    end do
                                else
                                    rho_L = qL_prim_rs${XYZ}$_vf(j, k, l, 1)
                                    gamma_L = gammas(1)
                                    pi_inf_L = pi_infs(1)
                                    qv_L = qvs(1)
                                end if

                                rho_R = 0._wp
                                gamma_R = 0._wp
                                pi_inf_R = 0._wp
                                qv_R = 0._wp

                                if (mpp_lim .and. (num_fluids > 2)) then
                                    !$acc loop seq
                                    do i = 1, num_fluids
                                        rho_R = rho_R + qR_prim_rs${XYZ}$_vf(j + 1, k, l, i)
                                        gamma_R = gamma_R + qR_prim_rs${XYZ}$_vf(j + 1, k, l, E_idx + i)*gammas(i)
                                        pi_inf_R = pi_inf_R + qR_prim_rs${XYZ}$_vf(j + 1, k, l, E_idx + i)*pi_infs(i)
                                        qv_R = qv_R + qR_prim_rs${XYZ}$_vf(j + 1, k, l, i)*qvs(i)
                                    end do
                                else if (num_fluids > 2) then
                                    !$acc loop seq
                                    do i = 1, num_fluids - 1
                                        rho_R = rho_R + qR_prim_rs${XYZ}$_vf(j + 1, k, l, i)
                                        gamma_R = gamma_R + qR_prim_rs${XYZ}$_vf(j + 1, k, l, E_idx + i)*gammas(i)
                                        pi_inf_R = pi_inf_R + qR_prim_rs${XYZ}$_vf(j + 1, k, l, E_idx + i)*pi_infs(i)
                                        qv_R = qv_R + qR_prim_rs${XYZ}$_vf(j + 1, k, l, i)*qvs(i)
                                    end do
                                else
                                    rho_R = qR_prim_rs${XYZ}$_vf(j + 1, k, l, 1)
                                    gamma_R = gammas(1)
                                    pi_inf_R = pi_infs(1)
                                    qv_R = qvs(1)
                                end if

                                if (viscous) then
                                    if (num_fluids == 1) then ! Need to consider case with num_fluids >= 2
                                        !$acc loop seq
                                        do i = 1, 2
                                            Re_L(i) = dflt_real

                                            if (Re_size(i) > 0) Re_L(i) = 0._wp

                                            !$acc loop seq
                                            do q = 1, Re_size(i)
                                                Re_L(i) = (1._wp - qL_prim_rs${XYZ}$_vf(j, k, l, E_idx + Re_idx(i, q)))/Res(i, q) &
                                                          + Re_L(i)
                                            end do

                                            Re_L(i) = 1._wp/max(Re_L(i), sgm_eps)

                                        end do

                                        !$acc loop seq
                                        do i = 1, 2
                                            Re_R(i) = dflt_real

                                            if (Re_size(i) > 0) Re_R(i) = 0._wp

                                            !$acc loop seq
                                            do q = 1, Re_size(i)
                                                Re_R(i) = (1._wp - qR_prim_rs${XYZ}$_vf(j + 1, k, l, E_idx + Re_idx(i, q)))/Res(i, q) &
                                                          + Re_R(i)
                                            end do

                                            Re_R(i) = 1._wp/max(Re_R(i), sgm_eps)
                                        end do
                                    end if
                                end if

                                E_L = gamma_L*pres_L + pi_inf_L + 5e-1_wp*rho_L*vel_L_rms

                                E_R = gamma_R*pres_R + pi_inf_R + 5e-1_wp*rho_R*vel_R_rms

                                H_L = (E_L + pres_L)/rho_L
                                H_R = (E_R + pres_R)/rho_R

                                if (avg_state == 2) then
                                    !$acc loop seq
                                    do i = 1, nb
                                        R0_L(i) = qL_prim_rs${XYZ}$_vf(j, k, l, rs(i))
                                        R0_R(i) = qR_prim_rs${XYZ}$_vf(j + 1, k, l, rs(i))

                                        V0_L(i) = qL_prim_rs${XYZ}$_vf(j, k, l, vs(i))
                                        V0_R(i) = qR_prim_rs${XYZ}$_vf(j + 1, k, l, vs(i))
                                        if (.not. polytropic .and. .not. qbmm) then
                                            P0_L(i) = qL_prim_rs${XYZ}$_vf(j, k, l, ps(i))
                                            P0_R(i) = qR_prim_rs${XYZ}$_vf(j + 1, k, l, ps(i))
                                        end if
                                    end do

                                    if (.not. qbmm) then
                                        if (adv_n) then
                                            nbub_L = qL_prim_rs${XYZ}$_vf(j, k, l, n_idx)
                                            nbub_R = qR_prim_rs${XYZ}$_vf(j + 1, k, l, n_idx)
                                        else
                                            nbub_L_denom = 0._wp
                                            nbub_R_denom = 0._wp
                                            !$acc loop seq
                                            do i = 1, nb
                                                nbub_L_denom = nbub_L_denom + (R0_L(i)**3._wp)*weight(i)
                                                nbub_R_denom = nbub_R_denom + (R0_R(i)**3._wp)*weight(i)
                                            end do
                                            nbub_L = (3._wp/(4._wp*pi))*qL_prim_rs${XYZ}$_vf(j, k, l, E_idx + num_fluids)/nbub_L_denom
                                            nbub_R = (3._wp/(4._wp*pi))*qR_prim_rs${XYZ}$_vf(j + 1, k, l, E_idx + num_fluids)/nbub_R_denom
                                        end if
                                    else
                                        !nb stored in 0th moment of first R0 bin in variable conversion module
                                        nbub_L = qL_prim_rs${XYZ}$_vf(j, k, l, bubxb)
                                        nbub_R = qR_prim_rs${XYZ}$_vf(j + 1, k, l, bubxb)
                                    end if

                                    !$acc loop seq
                                    do i = 1, nb
                                        if (.not. qbmm) then
                                            if (polytropic) then
                                                pbw_L(i) = f_cpbw_KM(R0(i), R0_L(i), V0_L(i), 0._wp)
                                                pbw_R(i) = f_cpbw_KM(R0(i), R0_R(i), V0_R(i), 0._wp)
                                            else
                                                pbw_L(i) = f_cpbw_KM(R0(i), R0_L(i), V0_L(i), P0_L(i))
                                                pbw_R(i) = f_cpbw_KM(R0(i), R0_R(i), V0_R(i), P0_R(i))
                                            end if
                                        end if
                                    end do

                                    if (qbmm) then
                                        PbwR3Lbar = mom_sp_rs${XYZ}$_vf(j, k, l, 4)
                                        PbwR3Rbar = mom_sp_rs${XYZ}$_vf(j + 1, k, l, 4)

                                        R3Lbar = mom_sp_rs${XYZ}$_vf(j, k, l, 1)
                                        R3Rbar = mom_sp_rs${XYZ}$_vf(j + 1, k, l, 1)

                                        R3V2Lbar = mom_sp_rs${XYZ}$_vf(j, k, l, 3)
                                        R3V2Rbar = mom_sp_rs${XYZ}$_vf(j + 1, k, l, 3)
                                    else

                                        PbwR3Lbar = 0._wp
                                        PbwR3Rbar = 0._wp

                                        R3Lbar = 0._wp
                                        R3Rbar = 0._wp

                                        R3V2Lbar = 0._wp
                                        R3V2Rbar = 0._wp

                                        !$acc loop seq
                                        do i = 1, nb
                                            PbwR3Lbar = PbwR3Lbar + pbw_L(i)*(R0_L(i)**3._wp)*weight(i)
                                            PbwR3Rbar = PbwR3Rbar + pbw_R(i)*(R0_R(i)**3._wp)*weight(i)

                                            R3Lbar = R3Lbar + (R0_L(i)**3._wp)*weight(i)
                                            R3Rbar = R3Rbar + (R0_R(i)**3._wp)*weight(i)

                                            R3V2Lbar = R3V2Lbar + (R0_L(i)**3._wp)*(V0_L(i)**2._wp)*weight(i)
                                            R3V2Rbar = R3V2Rbar + (R0_R(i)**3._wp)*(V0_R(i)**2._wp)*weight(i)
                                        end do
                                    end if

                                    if (qL_prim_rs${XYZ}$_vf(j, k, l, E_idx + num_fluids) < small_alf .or. R3Lbar < small_alf) then
                                        ptilde_L = qL_prim_rs${XYZ}$_vf(j, k, l, E_idx + num_fluids)*pres_L
                                    else
                                        ptilde_L = qL_prim_rs${XYZ}$_vf(j, k, l, E_idx + num_fluids)*(pres_L - PbwR3Lbar/R3Lbar - &
                                                                                                      rho_L*R3V2Lbar/R3Lbar)
                                    end if

                                    if (qR_prim_rs${XYZ}$_vf(j + 1, k, l, E_idx + num_fluids) < small_alf .or. R3Rbar < small_alf) then
                                        ptilde_R = qR_prim_rs${XYZ}$_vf(j + 1, k, l, E_idx + num_fluids)*pres_R
                                    else
                                        ptilde_R = qR_prim_rs${XYZ}$_vf(j + 1, k, l, E_idx + num_fluids)*(pres_R - PbwR3Rbar/R3Rbar - &
                                                                                                          rho_R*R3V2Rbar/R3Rbar)
                                    end if

                                    if ((ptilde_L /= ptilde_L) .or. (ptilde_R /= ptilde_R)) then
                                    end if

                                    rho_avg = 5e-1_wp*(rho_L + rho_R)
                                    H_avg = 5e-1_wp*(H_L + H_R)
                                    gamma_avg = 5e-1_wp*(gamma_L + gamma_R)
                                    vel_avg_rms = 0._wp

                                    !$acc loop seq
                                    do i = 1, num_dims
                                        vel_avg_rms = vel_avg_rms + (5e-1_wp*(vel_L(i) + vel_R(i)))**2._wp
                                    end do

                                end if

                                call s_compute_speed_of_sound(pres_L, rho_L, gamma_L, pi_inf_L, H_L, alpha_L, &
                                                              vel_L_rms, 0._wp, c_L)

                                call s_compute_speed_of_sound(pres_R, rho_R, gamma_R, pi_inf_R, H_R, alpha_R, &
                                                              vel_R_rms, 0._wp, c_R)

                                !> The computation of c_avg does not require all the variables, and therefore the non '_avg'
                                ! variables are placeholders to call the subroutine.
                                call s_compute_speed_of_sound(pres_R, rho_avg, gamma_avg, pi_inf_R, H_avg, alpha_R, &
                                                              vel_avg_rms, 0._wp, c_avg)

                                if (viscous) then
                                    !$acc loop seq
                                    do i = 1, 2
                                        Re_avg_rs${XYZ}$_vf(j, k, l, i) = 2._wp/(1._wp/Re_L(i) + 1._wp/Re_R(i))
                                    end do
                                end if

                                ! Low Mach correction
                                if (low_Mach == 2) then
                                    @:compute_low_Mach_correction()
                                end if

                                if (wave_speeds == 1) then
                                    s_L = min(vel_L(dir_idx(1)) - c_L, vel_R(dir_idx(1)) - c_R)
                                    s_R = max(vel_R(dir_idx(1)) + c_R, vel_L(dir_idx(1)) + c_L)

                                    s_S = (pres_R - pres_L + rho_L*vel_L(dir_idx(1))* &
                                           (s_L - vel_L(dir_idx(1))) - &
                                           rho_R*vel_R(dir_idx(1))* &
                                           (s_R - vel_R(dir_idx(1)))) &
                                          /(rho_L*(s_L - vel_L(dir_idx(1))) - &
                                            rho_R*(s_R - vel_R(dir_idx(1))))
                                elseif (wave_speeds == 2) then
                                    pres_SL = 5e-1_wp*(pres_L + pres_R + rho_avg*c_avg* &
                                                       (vel_L(dir_idx(1)) - &
                                                        vel_R(dir_idx(1))))

                                    pres_SR = pres_SL

                                    Ms_L = max(1._wp, sqrt(1._wp + ((5e-1_wp + gamma_L)/(1._wp + gamma_L))* &
                                                           (pres_SL/pres_L - 1._wp)*pres_L/ &
                                                           ((pres_L + pi_inf_L/(1._wp + gamma_L)))))
                                    Ms_R = max(1._wp, sqrt(1._wp + ((5e-1_wp + gamma_R)/(1._wp + gamma_R))* &
                                                           (pres_SR/pres_R - 1._wp)*pres_R/ &
                                                           ((pres_R + pi_inf_R/(1._wp + gamma_R)))))

                                    s_L = vel_L(dir_idx(1)) - c_L*Ms_L
                                    s_R = vel_R(dir_idx(1)) + c_R*Ms_R

                                    s_S = 5e-1_wp*((vel_L(dir_idx(1)) + vel_R(dir_idx(1))) + &
                                                   (pres_L - pres_R)/ &
                                                   (rho_avg*c_avg))
                                end if

                                ! follows Einfeldt et al.
                                ! s_M/P = min/max(0.,s_L/R)
                                s_M = min(0._wp, s_L); s_P = max(0._wp, s_R)

                                ! goes with q_star_L/R = xi_L/R * (variable)
                                ! xi_L/R = ( ( s_L/R - u_L/R )/(s_L/R - s_star) )
                                xi_L = (s_L - vel_L(dir_idx(1)))/(s_L - s_S)
                                xi_R = (s_R - vel_R(dir_idx(1)))/(s_R - s_S)

                                ! goes with numerical velocity in x/y/z directions
                                ! xi_P/M = 0.5 +/m sgn(0.5,s_star)
                                xi_M = (5e-1_wp + sign(5e-1_wp, s_S))
                                xi_P = (5e-1_wp - sign(5e-1_wp, s_S))

                                ! Low Mach correction
                                if (low_Mach == 1) then
                                    @:compute_low_Mach_correction()
                                else
                                    pcorr = 0._wp
                                end if

                                !$acc loop seq
                                do i = 1, contxe
                                    flux_rs${XYZ}$_vf(j, k, l, i) = &
                                        xi_M*qL_prim_rs${XYZ}$_vf(j, k, l, i) &
                                        *(vel_L(dir_idx(1)) + s_M*(xi_L - 1._wp)) &
                                        + xi_P*qR_prim_rs${XYZ}$_vf(j + 1, k, l, i) &
                                        *(vel_R(dir_idx(1)) + s_P*(xi_R - 1._wp))
                                end do

                                if (bubbles_euler .and. (num_fluids > 1)) then
                                    ! Kill mass transport @ gas density
                                    flux_rs${XYZ}$_vf(j, k, l, contxe) = 0._wp
                                end if

                                ! Momentum flux.
                                ! f = \rho u u + p I, q = \rho u, q_star = \xi * \rho*(s_star, v, w)

                                ! Include p_tilde

                                !$acc loop seq
                                do i = 1, num_dims
                                    flux_rs${XYZ}$_vf(j, k, l, contxe + dir_idx(i)) = &
                                        xi_M*(rho_L*(vel_L(dir_idx(1))* &
                                                     vel_L(dir_idx(i)) + &
                                                     s_M*(xi_L*(dir_flg(dir_idx(i))*s_S + &
                                                                (1._wp - dir_flg(dir_idx(i)))* &
                                                                vel_L(dir_idx(i))) - vel_L(dir_idx(i)))) + &
                                              dir_flg(dir_idx(i))*(pres_L - ptilde_L)) &
                                        + xi_P*(rho_R*(vel_R(dir_idx(1))* &
                                                       vel_R(dir_idx(i)) + &
                                                       s_P*(xi_R*(dir_flg(dir_idx(i))*s_S + &
                                                                  (1._wp - dir_flg(dir_idx(i)))* &
                                                                  vel_R(dir_idx(i))) - vel_R(dir_idx(i)))) + &
                                                dir_flg(dir_idx(i))*(pres_R - ptilde_R)) &
                                        + (s_M/s_L)*(s_P/s_R)*dir_flg(dir_idx(i))*pcorr
                                end do

                                ! Energy flux.
                                ! f = u*(E+p), q = E, q_star = \xi*E+(s-u)(\rho s_star + p/(s-u))
                                flux_rs${XYZ}$_vf(j, k, l, E_idx) = &
                                    xi_M*(vel_L(dir_idx(1))*(E_L + pres_L - ptilde_L) + &
                                          s_M*(xi_L*(E_L + (s_S - vel_L(dir_idx(1)))* &
                                                     (rho_L*s_S + (pres_L - ptilde_L)/ &
                                                      (s_L - vel_L(dir_idx(1))))) - E_L)) &
                                    + xi_P*(vel_R(dir_idx(1))*(E_R + pres_R - ptilde_R) + &
                                            s_P*(xi_R*(E_R + (s_S - vel_R(dir_idx(1)))* &
                                                       (rho_R*s_S + (pres_R - ptilde_R)/ &
                                                        (s_R - vel_R(dir_idx(1))))) - E_R)) &
                                    + (s_M/s_L)*(s_P/s_R)*pcorr*s_S

                                ! Volume fraction flux
                                !$acc loop seq
                                do i = advxb, advxe
                                    flux_rs${XYZ}$_vf(j, k, l, i) = &
                                        xi_M*qL_prim_rs${XYZ}$_vf(j, k, l, i) &
                                        *(vel_L(dir_idx(1)) + s_M*(xi_L - 1._wp)) &
                                        + xi_P*qR_prim_rs${XYZ}$_vf(j + 1, k, l, i) &
                                        *(vel_R(dir_idx(1)) + s_P*(xi_R - 1._wp))
                                end do

                                ! Source for volume fraction advection equation
                                !$acc loop seq
                                do i = 1, num_dims
                                    vel_src_rs${XYZ}$_vf(j, k, l, dir_idx(i)) = &
                                        xi_M*(vel_L(dir_idx(i)) + &
                                              dir_flg(dir_idx(i))* &
                                              s_M*(xi_L - 1._wp)) &
                                        + xi_P*(vel_R(dir_idx(i)) + &
                                                dir_flg(dir_idx(i))* &
                                                s_P*(xi_R - 1._wp))

                                    !IF ( (model_eqns == 4) .or. (num_fluids==1) ) vel_src_rs_vf(idxi)%sf(j,k,l) = 0._wp
                                end do

                                flux_src_rs${XYZ}$_vf(j, k, l, advxb) = vel_src_rs${XYZ}$_vf(j, k, l, dir_idx(1))

                                ! Add advection flux for bubble variables
                                !$acc loop seq
                                do i = bubxb, bubxe
                                    flux_rs${XYZ}$_vf(j, k, l, i) = &
                                        xi_M*nbub_L*qL_prim_rs${XYZ}$_vf(j, k, l, i) &
                                        *(vel_L(dir_idx(1)) + s_M*(xi_L - 1._wp)) &
                                        + xi_P*nbub_R*qR_prim_rs${XYZ}$_vf(j + 1, k, l, i) &
                                        *(vel_R(dir_idx(1)) + s_P*(xi_R - 1._wp))
                                end do

                                if (qbmm) then
                                    flux_rs${XYZ}$_vf(j, k, l, bubxb) = &
                                        xi_M*nbub_L &
                                        *(vel_L(dir_idx(1)) + s_M*(xi_L - 1._wp)) &
                                        + xi_P*nbub_R &
                                        *(vel_R(dir_idx(1)) + s_P*(xi_R - 1._wp))
                                end if

                                if (adv_n) then
                                    flux_rs${XYZ}$_vf(j, k, l, n_idx) = &
                                        xi_M*nbub_L &
                                        *(vel_L(dir_idx(1)) + s_M*(xi_L - 1._wp)) &
                                        + xi_P*nbub_R &
                                        *(vel_R(dir_idx(1)) + s_P*(xi_R - 1._wp))
                                end if

                                ! Geometrical source flux for cylindrical coordinates
                                #:if (NORM_DIR == 2)
                                    if (cyl_coord) then
                                        ! Substituting the advective flux into the inviscid geometrical source flux
                                        !$acc loop seq
                                        do i = 1, E_idx
                                            flux_gsrc_rs${XYZ}$_vf(j, k, l, i) = flux_rs${XYZ}$_vf(j, k, l, i)
                                        end do
                                        ! Recalculating the radial momentum geometric source flux
                                        flux_gsrc_rs${XYZ}$_vf(j, k, l, contxe + dir_idx(1)) = &
                                            xi_M*(rho_L*(vel_L(dir_idx(1))* &
                                                         vel_L(dir_idx(1)) + &
                                                         s_M*(xi_L*(dir_flg(dir_idx(1))*s_S + &
                                                                    (1._wp - dir_flg(dir_idx(1)))* &
                                                                    vel_L(dir_idx(1))) - vel_L(dir_idx(1))))) &
                                            + xi_P*(rho_R*(vel_R(dir_idx(1))* &
                                                           vel_R(dir_idx(1)) + &
                                                           s_P*(xi_R*(dir_flg(dir_idx(1))*s_S + &
                                                                      (1._wp - dir_flg(dir_idx(1)))* &
                                                                      vel_R(dir_idx(1))) - vel_R(dir_idx(1)))))
                                        ! Geometrical source of the void fraction(s) is zero
                                        !$acc loop seq
                                        do i = advxb, advxe
                                            flux_gsrc_rs${XYZ}$_vf(j, k, l, i) = 0._wp
                                        end do
                                    end if
                                #:endif
                                #:if (NORM_DIR == 3)
                                    if (grid_geometry == 3) then
                                        !$acc loop seq
                                        do i = 1, sys_size
                                            flux_gsrc_rs${XYZ}$_vf(j, k, l, i) = 0._wp
                                        end do

                                        flux_gsrc_rs${XYZ}$_vf(j, k, l, momxb + 1) = &
                                            -xi_M*(rho_L*(vel_L(dir_idx(1))* &
                                                          vel_L(dir_idx(1)) + &
                                                          s_M*(xi_L*(dir_flg(dir_idx(1))*s_S + &
                                                                     (1._wp - dir_flg(dir_idx(1)))* &
                                                                     vel_L(dir_idx(1))) - vel_L(dir_idx(1))))) &
                                            - xi_P*(rho_R*(vel_R(dir_idx(1))* &
                                                           vel_R(dir_idx(1)) + &
                                                           s_P*(xi_R*(dir_flg(dir_idx(1))*s_S + &
                                                                      (1._wp - dir_flg(dir_idx(1)))* &
                                                                      vel_R(dir_idx(1))) - vel_R(dir_idx(1)))))
                                        flux_gsrc_rs${XYZ}$_vf(j, k, l, momxe) = flux_rs${XYZ}$_vf(j, k, l, momxb + 1)

                                    end if
                                #:endif
                            end do
                        end do
                    end do
                    !$acc end parallel loop
                else
                    ! 5-EQUATION MODEL WITH HLLC
                    !$acc parallel loop collapse(3) gang vector default(present) private(vel_L, vel_R, Re_L, Re_R, &
                    !$acc rho_avg, h_avg, gamma_avg, alpha_L, alpha_R, s_L, s_R, s_S, vel_avg_rms, pcorr, zcoef,   &
                    !$acc vel_L_tmp, vel_R_tmp, Ys_L, Ys_R, Xs_L, Xs_R, Gamma_iL, Gamma_iR, Cp_iL, Cp_iR,          &
                    !$acc tau_e_L, tau_e_R, xi_field_L, xi_field_R,                                                &
                    !$acc Yi_avg, Phi_avg, h_iL, h_iR, h_avg_2) copyin(is1,is2,is3)
                    do l = is3%beg, is3%end
                        do k = is2%beg, is2%end
                            do j = is1%beg, is1%end

                                !idx1 = 1; if (dir_idx(1) == 2) idx1 = 2; if (dir_idx(1) == 3) idx1 = 3

                                !$acc loop seq
                                do i = 1, num_fluids
                                    alpha_L(i) = qL_prim_rs${XYZ}$_vf(j, k, l, E_idx + i)
                                    alpha_R(i) = qR_prim_rs${XYZ}$_vf(j + 1, k, l, E_idx + i)
                                end do

                                vel_L_rms = 0._wp; vel_R_rms = 0._wp
                                !$acc loop seq
                                do i = 1, num_dims
                                    vel_L(i) = qL_prim_rs${XYZ}$_vf(j, k, l, contxe + i)
                                    vel_R(i) = qR_prim_rs${XYZ}$_vf(j + 1, k, l, contxe + i)
                                    vel_L_rms = vel_L_rms + vel_L(i)**2._wp
                                    vel_R_rms = vel_R_rms + vel_R(i)**2._wp
                                end do

                                pres_L = qL_prim_rs${XYZ}$_vf(j, k, l, E_idx)
                                pres_R = qR_prim_rs${XYZ}$_vf(j + 1, k, l, E_idx)

                                rho_L = 0._wp
                                gamma_L = 0._wp
                                pi_inf_L = 0._wp
                                qv_L = 0._wp

                                rho_R = 0._wp
                                gamma_R = 0._wp
                                pi_inf_R = 0._wp
                                qv_R = 0._wp

                                alpha_L_sum = 0._wp
                                alpha_R_sum = 0._wp

                                ! Change this by splitting it into the cases
                                ! present in the bubbles_euler
                                if (mpp_lim) then
                                    !$acc loop seq
                                    do i = 1, num_fluids
                                        qL_prim_rs${XYZ}$_vf(j, k, l, i) = max(0._wp, qL_prim_rs${XYZ}$_vf(j, k, l, i))
                                        qL_prim_rs${XYZ}$_vf(j, k, l, E_idx + i) = min(max(0._wp, qL_prim_rs${XYZ}$_vf(j, k, l, E_idx + i)), 1._wp)
                                        alpha_L_sum = alpha_L_sum + qL_prim_rs${XYZ}$_vf(j, k, l, E_idx + i)
                                    end do

                                    !$acc loop seq
                                    do i = 1, num_fluids
                                        qL_prim_rs${XYZ}$_vf(j, k, l, E_idx + i) = qL_prim_rs${XYZ}$_vf(j, k, l, E_idx + i)/max(alpha_L_sum, sgm_eps)
                                    end do

                                    !$acc loop seq
                                    do i = 1, num_fluids
                                        qR_prim_rs${XYZ}$_vf(j + 1, k, l, i) = max(0._wp, qR_prim_rs${XYZ}$_vf(j + 1, k, l, i))
                                        qR_prim_rs${XYZ}$_vf(j + 1, k, l, E_idx + i) = min(max(0._wp, qR_prim_rs${XYZ}$_vf(j + 1, k, l, E_idx + i)), 1._wp)
                                        alpha_R_sum = alpha_R_sum + qR_prim_rs${XYZ}$_vf(j + 1, k, l, E_idx + i)
                                    end do

                                    !$acc loop seq
                                    do i = 1, num_fluids
                                        qR_prim_rs${XYZ}$_vf(j + 1, k, l, E_idx + i) = qR_prim_rs${XYZ}$_vf(j + 1, k, l, E_idx + i)/max(alpha_R_sum, sgm_eps)
                                    end do
                                end if

                                !$acc loop seq
                                do i = 1, num_fluids
                                    rho_L = rho_L + qL_prim_rs${XYZ}$_vf(j, k, l, i)
                                    gamma_L = gamma_L + qL_prim_rs${XYZ}$_vf(j, k, l, E_idx + i)*gammas(i)
                                    pi_inf_L = pi_inf_L + qL_prim_rs${XYZ}$_vf(j, k, l, E_idx + i)*pi_infs(i)
                                    qv_L = qv_L + qL_prim_rs${XYZ}$_vf(j, k, l, i)*qvs(i)

                                    rho_R = rho_R + qR_prim_rs${XYZ}$_vf(j + 1, k, l, i)
                                    gamma_R = gamma_R + qR_prim_rs${XYZ}$_vf(j + 1, k, l, E_idx + i)*gammas(i)
                                    pi_inf_R = pi_inf_R + qR_prim_rs${XYZ}$_vf(j + 1, k, l, E_idx + i)*pi_infs(i)
                                    qv_R = qv_R + qR_prim_rs${XYZ}$_vf(j + 1, k, l, i)*qvs(i)
                                end do

                                if (viscous) then
                                    !$acc loop seq
                                    do i = 1, 2
                                        Re_L(i) = dflt_real

                                        if (Re_size(i) > 0) Re_L(i) = 0._wp

                                        !$acc loop seq
                                        do q = 1, Re_size(i)
                                            Re_L(i) = qL_prim_rs${XYZ}$_vf(j, k, l, E_idx + Re_idx(i, q))/Res(i, q) &
                                                      + Re_L(i)
                                        end do

                                        Re_L(i) = 1._wp/max(Re_L(i), sgm_eps)

                                    end do

                                    !$acc loop seq
                                    do i = 1, 2
                                        Re_R(i) = dflt_real

                                        if (Re_size(i) > 0) Re_R(i) = 0._wp

                                        !$acc loop seq
                                        do q = 1, Re_size(i)
                                            Re_R(i) = qR_prim_rs${XYZ}$_vf(j + 1, k, l, E_idx + Re_idx(i, q))/Res(i, q) &
                                                      + Re_R(i)
                                        end do

                                        Re_R(i) = 1._wp/max(Re_R(i), sgm_eps)
                                    end do
                                end if

                                if (chemistry) then
                                    c_sum_Yi_Phi = 0.0_wp
                                    !$acc loop seq
                                    do i = chemxb, chemxe
                                        Ys_L(i - chemxb + 1) = qL_prim_rs${XYZ}$_vf(j, k, l, i)
                                        Ys_R(i - chemxb + 1) = qR_prim_rs${XYZ}$_vf(j + 1, k, l, i)
                                    end do

                                    call get_mixture_molecular_weight(Ys_L, MW_L)
                                    call get_mixture_molecular_weight(Ys_R, MW_R)

                                    Xs_L(:) = Ys_L(:)*MW_L/molecular_weights(:)
                                    Xs_R(:) = Ys_R(:)*MW_R/molecular_weights(:)

                                    R_gas_L = gas_constant/MW_L
                                    R_gas_R = gas_constant/MW_R

                                    T_L = pres_L/rho_L/R_gas_L
                                    T_R = pres_R/rho_R/R_gas_R

                                    call get_species_specific_heats_r(T_L, Cp_iL)
                                    call get_species_specific_heats_r(T_R, Cp_iR)

                                    if (chem_params%gamma_method == 1) then
                                        !> gamma_method = 1: Ref. Section 2.3.1 Formulation of doi:10.7907/ZKW8-ES97.
                                        Gamma_iL = Cp_iL/(Cp_iL - 1.0_wp)
                                        Gamma_iR = Cp_iR/(Cp_iR - 1.0_wp)

                                        gamma_L = sum(Xs_L(:)/(Gamma_iL(:) - 1.0_wp))
                                        gamma_R = sum(Xs_R(:)/(Gamma_iR(:) - 1.0_wp))
                                    else if (chem_params%gamma_method == 2) then
                                        !> gamma_method = 2: c_p / c_v where c_p, c_v are specific heats.
                                        call get_mixture_specific_heat_cp_mass(T_L, Ys_L, Cp_L)
                                        call get_mixture_specific_heat_cp_mass(T_R, Ys_R, Cp_R)
                                        call get_mixture_specific_heat_cv_mass(T_L, Ys_L, Cv_L)
                                        call get_mixture_specific_heat_cv_mass(T_R, Ys_R, Cv_R)

                                        Gamm_L = Cp_L/Cv_L
                                        gamma_L = 1.0_wp/(Gamm_L - 1.0_wp)
                                        Gamm_R = Cp_R/Cv_R
                                        gamma_R = 1.0_wp/(Gamm_R - 1.0_wp)
                                    end if

                                    call get_mixture_energy_mass(T_L, Ys_L, E_L)
                                    call get_mixture_energy_mass(T_R, Ys_R, E_R)

                                    E_L = rho_L*E_L + 5e-1*rho_L*vel_L_rms
                                    E_R = rho_R*E_R + 5e-1*rho_R*vel_R_rms
                                    H_L = (E_L + pres_L)/rho_L
                                    H_R = (E_R + pres_R)/rho_R
                                else
                                    E_L = gamma_L*pres_L + pi_inf_L + 5e-1*rho_L*vel_L_rms + qv_L

                                    E_R = gamma_R*pres_R + pi_inf_R + 5e-1*rho_R*vel_R_rms + qv_R

                                    H_L = (E_L + pres_L)/rho_L
                                    H_R = (E_R + pres_R)/rho_R
                                end if

                                ! ENERGY ADJUSTMENTS FOR HYPOELASTIC ENERGY
                                if (hypoelasticity) then
                                    !$acc loop seq
                                    do i = 1, strxe - strxb + 1
                                        tau_e_L(i) = qL_prim_rs${XYZ}$_vf(j, k, l, strxb - 1 + i)
                                        tau_e_R(i) = qR_prim_rs${XYZ}$_vf(j + 1, k, l, strxb - 1 + i)
                                    end do
                                    G_L = 0_wp
                                    G_R = 0_wp
                                    !$acc loop seq
                                    do i = 1, num_fluids
                                        G_L = G_L + alpha_L(i)*Gs(i)
                                        G_R = G_R + alpha_R(i)*Gs(i)
                                    end do
                                    !$acc loop seq
                                    do i = 1, strxe - strxb + 1
                                        ! Elastic contribution to energy if G large enough
                                        if ((G_L > verysmall) .and. (G_R > verysmall)) then
                                            E_L = E_L + (tau_e_L(i)*tau_e_L(i))/(4_wp*G_L)
                                            E_R = E_R + (tau_e_R(i)*tau_e_R(i))/(4_wp*G_R)
                                            ! Additional terms in 2D and 3D
                                            if ((i == 2) .or. (i == 4) .or. (i == 5)) then
                                                E_L = E_L + (tau_e_L(i)*tau_e_L(i))/(4_wp*G_L)
                                                E_R = E_R + (tau_e_R(i)*tau_e_R(i))/(4_wp*G_R)
                                            end if
                                        end if
                                    end do
                                end if

                                ! ENERGY ADJUSTMENTS FOR HYPERELASTIC ENERGY
                                if (hyperelasticity) then
                                    !$acc loop seq
                                    do i = 1, num_dims
                                        xi_field_L(i) = qL_prim_rs${XYZ}$_vf(j, k, l, xibeg - 1 + i)
                                        xi_field_R(i) = qR_prim_rs${XYZ}$_vf(j + 1, k, l, xibeg - 1 + i)
                                    end do
                                    G_L = 0_wp
                                    G_R = 0_wp
                                    !$acc loop seq
                                    do i = 1, num_fluids
                                        ! Mixture left and right shear modulus
                                        G_L = G_L + alpha_L(i)*Gs(i)
                                        G_R = G_R + alpha_R(i)*Gs(i)
                                    end do
                                    ! Elastic contribution to energy if G large enough
                                    if (G_L > verysmall .and. G_R > verysmall) then
                                        E_L = E_L + G_L*qL_prim_rs${XYZ}$_vf(j, k, l, xiend + 1)
                                        E_R = E_R + G_R*qR_prim_rs${XYZ}$_vf(j + 1, k, l, xiend + 1)
                                    end if
                                    !$acc loop seq
                                    do i = 1, b_size - 1
                                        tau_e_L(i) = qL_prim_rs${XYZ}$_vf(j, k, l, strxb - 1 + i)
                                        tau_e_R(i) = qR_prim_rs${XYZ}$_vf(j + 1, k, l, strxb - 1 + i)
                                    end do
                                end if

                                H_L = (E_L + pres_L)/rho_L
                                H_R = (E_R + pres_R)/rho_R

                                @:compute_average_state()

                                call s_compute_speed_of_sound(pres_L, rho_L, gamma_L, pi_inf_L, H_L, alpha_L, &
                                                              vel_L_rms, 0._wp, c_L)

                                call s_compute_speed_of_sound(pres_R, rho_R, gamma_R, pi_inf_R, H_R, alpha_R, &
                                                              vel_R_rms, 0._wp, c_R)

                                !> The computation of c_avg does not require all the variables, and therefore the non '_avg'
                                ! variables are placeholders to call the subroutine.
                                call s_compute_speed_of_sound(pres_R, rho_avg, gamma_avg, pi_inf_R, H_avg, alpha_R, &
                                                              vel_avg_rms, c_sum_Yi_Phi, c_avg)

                                if (viscous) then
                                    !$acc loop seq
                                    do i = 1, 2
                                        Re_avg_rs${XYZ}$_vf(j, k, l, i) = 2._wp/(1._wp/Re_L(i) + 1._wp/Re_R(i))
                                    end do
                                end if

                                ! Low Mach correction
                                if (low_Mach == 2) then
                                    @:compute_low_Mach_correction()
                                end if

                                if (wave_speeds == 1) then
                                    if (elasticity) then
                                        s_L = min(vel_L(dir_idx(1)) - sqrt(c_L*c_L + &
                                                                           (((4_wp*G_L)/3_wp) + tau_e_L(dir_idx_tau(1)))/rho_L), vel_R(dir_idx(1)) - sqrt(c_R*c_R + &
                                                                                                                                                          (((4_wp*G_R)/3_wp) + tau_e_R(dir_idx_tau(1)))/rho_R))
                                        s_R = max(vel_R(dir_idx(1)) + sqrt(c_R*c_R + &
                                                                           (((4_wp*G_R)/3_wp) + tau_e_R(dir_idx_tau(1)))/rho_R), vel_L(dir_idx(1)) + sqrt(c_L*c_L + &
                                                                                                                                                          (((4_wp*G_L)/3_wp) + tau_e_L(dir_idx_tau(1)))/rho_L))
                                        s_S = (pres_R - tau_e_R(dir_idx_tau(1)) - pres_L + &
                                               tau_e_L(dir_idx_tau(1)) + rho_L*vel_L(idx1)*(s_L - vel_L(idx1)) - &
                                               rho_R*vel_R(idx1)*(s_R - vel_R(idx1)))/(rho_L*(s_L - vel_L(idx1)) - &
                                                                                       rho_R*(s_R - vel_R(idx1)))
                                    else
                                        s_L = min(vel_L(dir_idx(1)) - c_L, vel_R(dir_idx(1)) - c_R)
                                        s_R = max(vel_R(dir_idx(1)) + c_R, vel_L(dir_idx(1)) + c_L)
                                        s_S = (pres_R - pres_L + rho_L*vel_L(dir_idx(1))* &
                                               (s_L - vel_L(dir_idx(1))) - rho_R*vel_R(dir_idx(1))*(s_R - vel_R(dir_idx(1)))) &
                                              /(rho_L*(s_L - vel_L(dir_idx(1))) - rho_R*(s_R - vel_R(dir_idx(1))))

                                    end if
                                elseif (wave_speeds == 2) then
                                    pres_SL = 5e-1_wp*(pres_L + pres_R + rho_avg*c_avg* &
                                                       (vel_L(idx1) - &
                                                        vel_R(idx1)))

                                    pres_SR = pres_SL

                                    Ms_L = max(1._wp, sqrt(1._wp + ((5e-1_wp + gamma_L)/(1._wp + gamma_L))* &
                                                           (pres_SL/pres_L - 1._wp)*pres_L/ &
                                                           ((pres_L + pi_inf_L/(1._wp + gamma_L)))))
                                    Ms_R = max(1._wp, sqrt(1._wp + ((5e-1_wp + gamma_R)/(1._wp + gamma_R))* &
                                                           (pres_SR/pres_R - 1._wp)*pres_R/ &
                                                           ((pres_R + pi_inf_R/(1._wp + gamma_R)))))

                                    s_L = vel_L(idx1) - c_L*Ms_L
                                    s_R = vel_R(idx1) + c_R*Ms_R

                                    s_S = 5e-1_wp*((vel_L(idx1) + vel_R(idx1)) + &
                                                   (pres_L - pres_R)/ &
                                                   (rho_avg*c_avg))
                                end if

                                ! follows Einfeldt et al.
                                ! s_M/P = min/max(0.,s_L/R)
                                s_M = min(0._wp, s_L); s_P = max(0._wp, s_R)

                                ! goes with q_star_L/R = xi_L/R * (variable)
                                ! xi_L/R = ( ( s_L/R - u_L/R )/(s_L/R - s_star) )
                                xi_L = (s_L - vel_L(idx1))/(s_L - s_S)
                                xi_R = (s_R - vel_R(idx1))/(s_R - s_S)

                                ! goes with numerical velocity in x/y/z directions
                                ! xi_P/M = 0.5 +/m sgn(0.5,s_star)
                                xi_M = (5e-1_wp + sign(5e-1_wp, s_S))
                                xi_P = (5e-1_wp - sign(5e-1_wp, s_S))

                                ! Low Mach correction
                                if (low_Mach == 1) then
                                    @:compute_low_Mach_correction()
                                else
                                    pcorr = 0._wp
                                end if

                                ! COMPUTING THE HLLC FLUXES
                                ! MASS FLUX.
                                !$acc loop seq
                                do i = 1, contxe
                                    flux_rs${XYZ}$_vf(j, k, l, i) = &
                                        xi_M*qL_prim_rs${XYZ}$_vf(j, k, l, i) &
                                        *(vel_L(idx1) + s_M*(xi_L - 1._wp)) &
                                        + xi_P*qR_prim_rs${XYZ}$_vf(j + 1, k, l, i) &
                                        *(vel_R(idx1) + s_P*(xi_R - 1._wp))
                                end do

                                ! MOMENTUM FLUX.
                                ! f = \rho u u - \sigma, q = \rho u, q_star = \xi * \rho*(s_star, v, w)
                                !$acc loop seq
                                do i = 1, num_dims
                                    idxi = dir_idx(i)
                                    flux_rs${XYZ}$_vf(j, k, l, contxe + idxi) = &
                                        xi_M*(rho_L*(vel_L(idx1)* &
                                                     vel_L(idxi) + &
                                                     s_M*(xi_L*(dir_flg(idxi)*s_S + &
                                                                (1._wp - dir_flg(idxi))* &
                                                                vel_L(idxi)) - vel_L(idxi))) + &
                                              dir_flg(idxi)*(pres_L)) &
                                        + xi_P*(rho_R*(vel_R(idx1)* &
                                                       vel_R(idxi) + &
                                                       s_P*(xi_R*(dir_flg(idxi)*s_S + &
                                                                  (1._wp - dir_flg(idxi))* &
                                                                  vel_R(idxi)) - vel_R(idxi))) + &
                                                dir_flg(idxi)*(pres_R)) &
                                        + (s_M/s_L)*(s_P/s_R)*dir_flg(idxi)*pcorr
                                end do

                                ! ENERGY FLUX.
                                ! f = u*(E-\sigma), q = E, q_star = \xi*E+(s-u)(\rho s_star - \sigma/(s-u))
                                flux_rs${XYZ}$_vf(j, k, l, E_idx) = &
                                    xi_M*(vel_L(idx1)*(E_L + pres_L) + &
                                          s_M*(xi_L*(E_L + (s_S - vel_L(idx1))* &
                                                     (rho_L*s_S + pres_L/ &
                                                      (s_L - vel_L(idx1)))) - E_L)) &
                                    + xi_P*(vel_R(idx1)*(E_R + pres_R) + &
                                            s_P*(xi_R*(E_R + (s_S - vel_R(idx1))* &
                                                       (rho_R*s_S + pres_R/ &
                                                        (s_R - vel_R(idx1)))) - E_R)) &
                                    + (s_M/s_L)*(s_P/s_R)*pcorr*s_S

                                ! ELASTICITY. Elastic shear stress additions for the momentum and energy flux
                                if (elasticity) then
                                    flux_ene_e = 0_wp
                                    !$acc loop seq
                                    do i = 1, num_dims
                                        idxi = dir_idx(i)
                                        ! MOMENTUM ELASTIC FLUX.
                                        flux_rs${XYZ}$_vf(j, k, l, contxe + idxi) = &
                                            flux_rs${XYZ}$_vf(j, k, l, contxe + idxi) &
                                            - xi_M*tau_e_L(dir_idx_tau(i)) - xi_P*tau_e_R(dir_idx_tau(i))
                                        ! ENERGY ELASTIC FLUX.
                                        flux_ene_e = flux_ene_e - &
                                                     xi_M*(vel_L(idxi)*tau_e_L(dir_idx_tau(i)) + &
                                                           s_M*(xi_L*((s_S - vel_L(i))*(tau_e_L(dir_idx_tau(i))/(s_L - vel_L(i)))))) - &
                                                     xi_P*(vel_R(idxi)*tau_e_R(dir_idx_tau(i)) + &
                                                           s_P*(xi_R*((s_S - vel_R(i))*(tau_e_R(dir_idx_tau(i))/(s_R - vel_R(i))))))
                                    end do
                                    flux_rs${XYZ}$_vf(j, k, l, E_idx) = flux_rs${XYZ}$_vf(j, k, l, E_idx) + flux_ene_e
                                end if

                                ! HYPOELASTIC STRESS EVOLUTION FLUX.
                                if (hypoelasticity) then
                                    !$acc loop seq
                                    do i = 1, strxe - strxb + 1
                                        flux_rs${XYZ}$_vf(j, k, l, strxb - 1 + i) = &
                                            xi_M*(s_S/(s_L - s_S))*(s_L*rho_L*tau_e_L(i) - rho_L*vel_L(idx1)*tau_e_L(i)) + &
                                            xi_P*(s_S/(s_R - s_S))*(s_R*rho_R*tau_e_R(i) - rho_R*vel_R(idx1)*tau_e_R(i))
                                    end do
                                end if

                                ! VOLUME FRACTION FLUX.
                                !$acc loop seq
                                do i = advxb, advxe
                                    flux_rs${XYZ}$_vf(j, k, l, i) = &
                                        xi_M*qL_prim_rs${XYZ}$_vf(j, k, l, i) &
                                        *(vel_L(idx1) + s_M*(xi_L - 1._wp)) &
                                        + xi_P*qR_prim_rs${XYZ}$_vf(j + 1, k, l, i) &
                                        *(vel_R(idx1) + s_P*(xi_R - 1._wp))
                                end do

                                ! VOLUME FRACTION SOURCE FLUX.
                                !$acc loop seq
                                do i = 1, num_dims
                                    idxi = dir_idx(i)
                                    vel_src_rs${XYZ}$_vf(j, k, l, idxi) = &
                                        xi_M*(vel_L(idxi) + &
                                              dir_flg(idxi)* &
                                              s_M*(xi_L - 1._wp)) &
                                        + xi_P*(vel_R(idxi) + &
                                                dir_flg(idxi)* &
                                                s_P*(xi_R - 1._wp))
                                end do

                                ! COLOR FUNCTION FLUX
                                if (surface_tension) then
                                    flux_rs${XYZ}$_vf(j, k, l, c_idx) = &
                                        xi_M*qL_prim_rs${XYZ}$_vf(j, k, l, c_idx) &
                                        *(vel_L(idx1) + s_M*(xi_L - 1._wp)) &
                                        + xi_P*qR_prim_rs${XYZ}$_vf(j + 1, k, l, c_idx) &
                                        *(vel_R(idx1) + s_P*(xi_R - 1._wp))
                                end if

                                ! REFERENCE MAP FLUX.
                                if (hyperelasticity) then
                                    !$acc loop seq
                                    do i = 1, num_dims
                                        flux_rs${XYZ}$_vf(j, k, l, xibeg - 1 + i) = &
                                            xi_M*(s_S/(s_L - s_S))*(s_L*rho_L*xi_field_L(i) &
                                                                    - rho_L*vel_L(idx1)*xi_field_L(i)) + &
                                            xi_P*(s_S/(s_R - s_S))*(s_R*rho_R*xi_field_R(i) &
                                                                    - rho_R*vel_R(idx1)*xi_field_R(i))
                                    end do
                                end if

                                flux_src_rs${XYZ}$_vf(j, k, l, advxb) = vel_src_rs${XYZ}$_vf(j, k, l, idx1)

                                if (chemistry) then
                                    !$acc loop seq
                                    do i = chemxb, chemxe
                                        Y_L = qL_prim_rs${XYZ}$_vf(j, k, l, i)
                                        Y_R = qR_prim_rs${XYZ}$_vf(j + 1, k, l, i)

                                        flux_rs${XYZ}$_vf(j, k, l, i) = xi_M*rho_L*Y_L*(vel_L(idx1) + s_M*(xi_L - 1._wp)) &
                                                                        + xi_P*rho_R*Y_R*(vel_R(idx1) + s_P*(xi_R - 1._wp))
                                        flux_src_rs${XYZ}$_vf(j, k, l, i) = 0.0_wp
                                    end do
                                end if

                                ! Geometrical source flux for cylindrical coordinates
                                #:if (NORM_DIR == 2)
                                    if (cyl_coord) then
                                        !Substituting the advective flux into the inviscid geometrical source flux
                                        !$acc loop seq
                                        do i = 1, E_idx
                                            flux_gsrc_rs${XYZ}$_vf(j, k, l, i) = flux_rs${XYZ}$_vf(j, k, l, i)
                                        end do
                                        ! Recalculating the radial momentum geometric source flux
                                        flux_gsrc_rs${XYZ}$_vf(j, k, l, contxe + idx1) = &
                                            xi_M*(rho_L*(vel_L(idx1)* &
                                                         vel_L(idx1) + &
                                                         s_M*(xi_L*(dir_flg(idx1)*s_S + &
                                                                    (1._wp - dir_flg(idx1))* &
                                                                    vel_L(idx1)) - vel_L(idx1)))) &
                                            + xi_P*(rho_R*(vel_R(idx1)* &
                                                           vel_R(idx1) + &
                                                           s_P*(xi_R*(dir_flg(idx1)*s_S + &
                                                                      (1._wp - dir_flg(idx1))* &
                                                                      vel_R(idx1)) - vel_R(idx1))))
                                        ! Geometrical source of the void fraction(s) is zero
                                        !$acc loop seq
                                        do i = advxb, advxe
                                            flux_gsrc_rs${XYZ}$_vf(j, k, l, i) = 0._wp
                                        end do
                                    end if
                                #:endif
                                #:if (NORM_DIR == 3)
                                    if (grid_geometry == 3) then
                                        !$acc loop seq
                                        do i = 1, sys_size
                                            flux_gsrc_rs${XYZ}$_vf(j, k, l, i) = 0._wp
                                        end do

                                        flux_gsrc_rs${XYZ}$_vf(j, k, l, momxb + 1) = &
                                            -xi_M*(rho_L*(vel_L(idx1)* &
                                                          vel_L(idx1) + &
                                                          s_M*(xi_L*(dir_flg(idx1)*s_S + &
                                                                     (1._wp - dir_flg(idx1))* &
                                                                     vel_L(idx1)) - vel_L(idx1)))) &
                                            - xi_P*(rho_R*(vel_R(idx1)* &
                                                           vel_R(idx1) + &
                                                           s_P*(xi_R*(dir_flg(idx1)*s_S + &
                                                                      (1._wp - dir_flg(idx1))* &
                                                                      vel_R(idx1)) - vel_R(idx1))))
                                        flux_gsrc_rs${XYZ}$_vf(j, k, l, momxe) = flux_rs${XYZ}$_vf(j, k, l, momxb + 1)

                                    end if
                                #:endif

                            end do
                        end do
                    end do
                    !$acc end parallel loop
                end if
            end if
        #:endfor
        ! Computing HLLC flux and source flux for Euler system of equations

        if (viscous) then
            if (weno_Re_flux) then
                call s_compute_viscous_source_flux( &
                    qL_prim_vf(momxb:momxe), &
                    dqL_prim_dx_vf(momxb:momxe), &
                    dqL_prim_dy_vf(momxb:momxe), &
                    dqL_prim_dz_vf(momxb:momxe), &
                    qR_prim_vf(momxb:momxe), &
                    dqR_prim_dx_vf(momxb:momxe), &
                    dqR_prim_dy_vf(momxb:momxe), &
                    dqR_prim_dz_vf(momxb:momxe), &
                    flux_src_vf, norm_dir, ix, iy, iz)
            else
                call s_compute_viscous_source_flux( &
                    q_prim_vf(momxb:momxe), &
                    dqL_prim_dx_vf(momxb:momxe), &
                    dqL_prim_dy_vf(momxb:momxe), &
                    dqL_prim_dz_vf(momxb:momxe), &
                    q_prim_vf(momxb:momxe), &
                    dqR_prim_dx_vf(momxb:momxe), &
                    dqR_prim_dy_vf(momxb:momxe), &
                    dqR_prim_dz_vf(momxb:momxe), &
                    flux_src_vf, norm_dir, ix, iy, iz)
            end if
        end if

        if (surface_tension) then
            call s_compute_capilary_source_flux( &
                vel_src_rsx_vf, &
                vel_src_rsy_vf, &
                vel_src_rsz_vf, &
                flux_src_vf, &
                norm_dir, isx, isy, isz)
        end if

        call s_finalize_riemann_solver(flux_vf, flux_src_vf, &
                                       flux_gsrc_vf, &
                                       norm_dir)

    end subroutine s_hllc_riemann_solver

    !> HLLD Riemann solver resolves 5 of the 7 waves of MHD equations:
        !!      1 entropy wave, 2 Alfvén waves, 2 fast magnetosonic waves.
    subroutine s_hlld_riemann_solver(qL_prim_rsx_vf, qL_prim_rsy_vf, qL_prim_rsz_vf, &
                                     dqL_prim_dx_vf, dqL_prim_dy_vf, dqL_prim_dz_vf, &
                                     qL_prim_vf, &
                                     qR_prim_rsx_vf, qR_prim_rsy_vf, qR_prim_rsz_vf, &
                                     dqR_prim_dx_vf, dqR_prim_dy_vf, dqR_prim_dz_vf, &
                                     qR_prim_vf, &
                                     q_prim_vf, &
                                     flux_vf, flux_src_vf, flux_gsrc_vf, &
                                     norm_dir, ix, iy, iz)

        real(wp), dimension(idwbuff(1)%beg:, idwbuff(2)%beg:, idwbuff(3)%beg:, 1:), intent(inout) :: qL_prim_rsx_vf, qL_prim_rsy_vf, qL_prim_rsz_vf, &
                                                                                                     qR_prim_rsx_vf, qR_prim_rsy_vf, qR_prim_rsz_vf

        type(scalar_field), allocatable, dimension(:), intent(inout) :: dqL_prim_dx_vf, dqR_prim_dx_vf, &
                                                                        dqL_prim_dy_vf, dqR_prim_dy_vf, &
                                                                        dqL_prim_dz_vf, dqR_prim_dz_vf

        type(scalar_field), allocatable, dimension(:), intent(inout) :: qL_prim_vf, qR_prim_vf

        type(scalar_field), dimension(sys_size), intent(in) :: q_prim_vf
        type(scalar_field), dimension(sys_size), intent(inout) :: flux_vf, flux_src_vf, flux_gsrc_vf

        integer, intent(in) :: norm_dir
        type(int_bounds_info), intent(in) :: ix, iy, iz

        ! Local variables:
        real(wp), dimension(num_fluids) :: alpha_L, alpha_R, alpha_rho_L, alpha_rho_R
        type(riemann_states_vec3) :: vel
        type(riemann_states) :: rho, pres, E, H_no_mag
        type(riemann_states) :: gamma, pi_inf, qv
        type(riemann_states) :: vel_rms

        type(riemann_states_vec3) :: B
        type(riemann_states) :: c, c_fast, pres_mag

        ! HLLD speeds and intermediate state variables:
        real(wp) :: s_L, s_R, s_M, s_starL, s_starR
        real(wp) :: pTot_L, pTot_R, p_star, rhoL_star, rhoR_star, E_starL, E_starR

        real(wp), dimension(7) :: U_L, U_R, U_starL, U_starR, U_doubleL, U_doubleR
        real(wp), dimension(7) :: F_L, F_R, F_starL, F_starR, F_hlld

        ! Indices for U and F: (rho, rho*vel(1), rho*vel(2), rho*vel(3), By, Bz, E)
        !   Note: vel and B are permutated, so vel(1) is the normal velocity, and x is the normal direction
        !   Note: Bx is omitted as the magnetic flux is always zero in the normal direction

        real(wp) :: sqrt_rhoL_star, sqrt_rhoR_star, denom_ds, sign_Bx
        real(wp) :: vL_star, vR_star, wL_star, wR_star
        real(wp) :: v_double, w_double, By_double, Bz_double, E_doubleL, E_doubleR, E_double

        integer :: i, j, k, l

        call s_populate_riemann_states_variables_buffers( &
            qL_prim_rsx_vf, qL_prim_rsy_vf, qL_prim_rsz_vf, dqL_prim_dx_vf, &
            dqL_prim_dy_vf, dqL_prim_dz_vf, &
            qR_prim_rsx_vf, qR_prim_rsy_vf, qR_prim_rsz_vf, dqR_prim_dx_vf, &
            dqR_prim_dy_vf, dqR_prim_dz_vf, &
            norm_dir, ix, iy, iz)

        call s_initialize_riemann_solver( &
            flux_src_vf, norm_dir)

        #:for NORM_DIR, XYZ in [(1, 'x'), (2, 'y'), (3, 'z')]
            if (norm_dir == ${NORM_DIR}$) then
                !$acc parallel loop collapse(3) gang vector default(present) &
                !$acc private(alpha_rho_L, alpha_rho_R, vel, alpha_L, alpha_R, &
                !$acc rho, pres, E, H_no_mag, gamma, pi_inf, qv, vel_rms, B, c, c_fast, pres_mag, &
                !$acc U_L, U_R, U_starL, U_starR, U_doubleL, U_doubleR, F_L, F_R, F_starL, F_starR, F_hlld)
                do l = is3%beg, is3%end
                    do k = is2%beg, is2%end
                        do j = is1%beg, is1%end

                            ! (1) Extract the left/right primitive states
                            do i = 1, contxe
                                alpha_rho_L(i) = qL_prim_rs${XYZ}$_vf(j, k, l, i)
                                alpha_rho_R(i) = qR_prim_rs${XYZ}$_vf(j + 1, k, l, i)
                            end do

                            ! NOTE: unlike HLL & HLLC, vel_L here is permutated by dir_idx for simpler logic
                            do i = 1, num_vels
                                vel%L(i) = qL_prim_rs${XYZ}$_vf(j, k, l, contxe + dir_idx(i))
                                vel%R(i) = qR_prim_rs${XYZ}$_vf(j + 1, k, l, contxe + dir_idx(i))
                            end do

                            vel_rms%L = sum(vel%L**2._wp)
                            vel_rms%R = sum(vel%R**2._wp)

                            do i = 1, num_fluids
                                alpha_L(i) = qL_prim_rs${XYZ}$_vf(j, k, l, E_idx + i)
                                alpha_R(i) = qR_prim_rs${XYZ}$_vf(j + 1, k, l, E_idx + i)
                            end do

                            pres%L = qL_prim_rs${XYZ}$_vf(j, k, l, E_idx)
                            pres%R = qR_prim_rs${XYZ}$_vf(j + 1, k, l, E_idx)

                            ! NOTE: unlike HLL, Bx, By, Bz are permutated by dir_idx for simpler logic
                            if (mhd) then
                                if (n == 0) then ! 1D: constant Bx; By, Bz as variables; only in x so not permutated
                                    B%L = [Bx0, qL_prim_rs${XYZ}$_vf(j, k, l, B_idx%beg), qL_prim_rs${XYZ}$_vf(j, k, l, B_idx%beg + 1)]
                                    B%R = [Bx0, qR_prim_rs${XYZ}$_vf(j + 1, k, l, B_idx%beg), qR_prim_rs${XYZ}$_vf(j + 1, k, l, B_idx%beg + 1)]
                                else ! 2D/3D: Bx, By, Bz as variables
                                    B%L = [qL_prim_rs${XYZ}$_vf(j, k, l, B_idx%beg + dir_idx(1) - 1), &
                                           qL_prim_rs${XYZ}$_vf(j, k, l, B_idx%beg + dir_idx(2) - 1), &
                                           qL_prim_rs${XYZ}$_vf(j, k, l, B_idx%beg + dir_idx(3) - 1)]
                                    B%R = [qR_prim_rs${XYZ}$_vf(j + 1, k, l, B_idx%beg + dir_idx(1) - 1), &
                                           qR_prim_rs${XYZ}$_vf(j + 1, k, l, B_idx%beg + dir_idx(2) - 1), &
                                           qR_prim_rs${XYZ}$_vf(j + 1, k, l, B_idx%beg + dir_idx(3) - 1)]
                                end if
                            end if

                            ! Sum properties of all fluid components
                            rho%L = 0._wp; gamma%L = 0._wp; pi_inf%L = 0._wp; qv%L = 0._wp
                            rho%R = 0._wp; gamma%R = 0._wp; pi_inf%R = 0._wp; qv%R = 0._wp
                            !$acc loop seq
                            do i = 1, num_fluids
                                rho%L = rho%L + alpha_rho_L(i)
                                gamma%L = gamma%L + alpha_L(i)*gammas(i)
                                pi_inf%L = pi_inf%L + alpha_L(i)*pi_infs(i)
                                qv%L = qv%L + alpha_rho_L(i)*qvs(i)

                                rho%R = rho%R + alpha_rho_R(i)
                                gamma%R = gamma%R + alpha_R(i)*gammas(i)
                                pi_inf%R = pi_inf%R + alpha_R(i)*pi_infs(i)
                                qv%R = qv%R + alpha_rho_R(i)*qvs(i)
                            end do

                            pres_mag%L = 0.5_wp*sum(B%L**2._wp)
                            pres_mag%R = 0.5_wp*sum(B%R**2._wp)
                            E%L = gamma%L*pres%L + pi_inf%L + 0.5_wp*rho%L*vel_rms%L + qv%L + pres_mag%L
                            E%R = gamma%R*pres%R + pi_inf%R + 0.5_wp*rho%R*vel_rms%R + qv%R + pres_mag%R ! includes magnetic energy
                            H_no_mag%L = (E%L + pres%L - pres_mag%L)/rho%L
                            H_no_mag%R = (E%R + pres%R - pres_mag%R)/rho%R ! stagnation enthalpy here excludes magnetic energy (only used to find speed of sound)

                            ! (2) Compute fast wave speeds
                            call s_compute_speed_of_sound(pres%L, rho%L, gamma%L, pi_inf%L, H_no_mag%L, alpha_L, vel_rms%L, 0._wp, c%L)
                            call s_compute_speed_of_sound(pres%R, rho%R, gamma%R, pi_inf%R, H_no_mag%R, alpha_R, vel_rms%R, 0._wp, c%R)
                            call s_compute_fast_magnetosonic_speed(rho%L, c%L, B%L, norm_dir, c_fast%L, H_no_mag%L)
                            call s_compute_fast_magnetosonic_speed(rho%R, c%R, B%R, norm_dir, c_fast%R, H_no_mag%R)

                            ! (3) Compute contact speed s_M [Miyoshi Equ. (38)]
                            s_L = min(vel%L(1) - c_fast%L, vel%R(1) - c_fast%R)
                            s_R = max(vel%R(1) + c_fast%R, vel%L(1) + c_fast%L)

                            pTot_L = pres%L + pres_mag%L
                            pTot_R = pres%R + pres_mag%R

                            s_M = (((s_R - vel%R(1))*rho%R*vel%R(1) - &
                                    (s_L - vel%L(1))*rho%L*vel%L(1) - pTot_R + pTot_L)/ &
                                   ((s_R - vel%R(1))*rho%R - (s_L - vel%L(1))*rho%L))

                            ! (4) Compute star state variables
                            rhoL_star = rho%L*(s_L - vel%L(1))/(s_L - s_M)
                            rhoR_star = rho%R*(s_R - vel%R(1))/(s_R - s_M)
                            p_star = pTot_L + rho%L*(s_L - vel%L(1))*(s_M - vel%L(1))/(s_L - s_M)
                            E_starL = ((s_L - vel%L(1))*E%L - pTot_L*vel%L(1) + p_star*s_M)/(s_L - s_M)
                            E_starR = ((s_R - vel%R(1))*E%R - pTot_R*vel%R(1) + p_star*s_M)/(s_R - s_M)

                            ! (5) Compute left/right state vectors and fluxes
                            U_L = [rho%L, rho%L*vel%L(1:3), B%L(2:3), E%L]
                            U_starL = [rhoL_star, rhoL_star*s_M, rhoL_star*vel%L(2:3), B%L(2:3), E_starL]
                            U_R = [rho%R, rho%R*vel%R(1:3), B%R(2:3), E%R]
                            U_starR = [rhoR_star, rhoR_star*s_M, rhoR_star*vel%R(2:3), B%R(2:3), E_starR]

                            F_L(1) = U_L(2)
                            F_L(2) = U_L(2)*vel%L(1) - B%L(1)*B%L(1) + pTot_L
                            F_L(3:4) = U_L(2)*vel%L(2:3) - B%L(1)*B%L(2:3)
                            F_L(5:6) = vel%L(1)*B%L(2:3) - vel%L(2:3)*B%L(1)
                            F_L(7) = (E%L + pTot_L)*vel%L(1) - B%L(1)*(vel%L(1)*B%L(1) + vel%L(2)*B%L(2) + vel%L(3)*B%L(3))
                            
                            F_R(1) = U_R(2)
                            F_R(2) = U_R(2)*vel%R(1) - B%R(1)*B%R(1) + pTot_R
                            F_R(3:4) = U_R(2)*vel%R(2:3) - B%R(1)*B%R(2:3)
                            F_R(5:6) = vel%R(1)*B%R(2:3) - vel%R(2:3)*B%R(1)
                            F_R(7) = (E%R + pTot_R)*vel%R(1) - B%R(1)*(vel%R(1)*B%R(1) + vel%R(2)*B%R(2) + vel%R(3)*B%R(3))
                            ! Compute the star flux using HLL relation
                            F_starL = F_L + s_M*(U_starL - U_L)
                            F_starR = F_R + s_M*(U_starR - U_R)
                            ! Compute the rotational (Alfvén) speeds
                            s_starL = s_M - abs(B%L(1))/sqrt(rhoL_star)
                            s_starR = s_M + abs(B%L(1))/sqrt(rhoR_star)
                            ! Compute the double–star states [Miyoshi Eqns. (59)-(62)]
                            sqrt_rhoL_star = sqrt(rhoL_star); sqrt_rhoR_star = sqrt(rhoR_star)
                            vL_star = vel%L(2); wL_star = vel%L(3)
                            vR_star = vel%R(2); wR_star = vel%R(3)

                            ! (6) Compute the double–star states [Miyoshi Eqns. (59)-(62)]
                            denom_ds = sqrt_rhoL_star + sqrt_rhoR_star
                            sign_Bx = sign(1._wp, B%L(1))
                            v_double = (sqrt_rhoL_star*vL_star + sqrt_rhoR_star*vR_star + (B%R(2) - B%L(2))*sign_Bx)/denom_ds
                            w_double = (sqrt_rhoL_star*wL_star + sqrt_rhoR_star*wR_star + (B%R(3) - B%L(3))*sign_Bx)/denom_ds
                            By_double = (sqrt_rhoL_star*B%R(2) + sqrt_rhoR_star*B%L(2) + sqrt_rhoL_star*sqrt_rhoR_star*(vR_star - vL_star)*sign_Bx)/denom_ds
                            Bz_double = (sqrt_rhoL_star*B%R(3) + sqrt_rhoR_star*B%L(3) + sqrt_rhoL_star*sqrt_rhoR_star*(wR_star - wL_star)*sign_Bx)/denom_ds

                            E_doubleL = E_starL - sqrt_rhoL_star*((vL_star*B%L(2) + wL_star*B%L(3)) - (v_double*By_double + w_double*Bz_double))*sign_Bx
                            E_doubleR = E_starR + sqrt_rhoR_star*((vR_star*B%R(2) + wR_star*B%R(3)) - (v_double*By_double + w_double*Bz_double))*sign_Bx
                            E_double = 0.5_wp*(E_doubleL + E_doubleR)

                            U_doubleL = [rhoL_star, rhoL_star*s_M, rhoL_star*v_double, rhoL_star*w_double, By_double, Bz_double, E_double]
                            U_doubleR = [rhoR_star, rhoR_star*s_M, rhoR_star*w_double, rhoR_star*w_double, By_double, Bz_double, E_double]

                            ! (7) Compute the rotational (Alfvén) speeds
                            s_starL = s_M - abs(B%L(1))/sqrt(rhoL_star)
                            s_starR = s_M + abs(B%L(1))/sqrt(rhoR_star)

                            ! (8) Choose HLLD flux based on wave-speed regions
                            if (0.0_wp <= s_L) then
                                F_hlld = F_L
                            else if (0.0_wp <= s_starL) then
                                F_hlld = F_L + s_L*(U_starL - U_L)
                            else if (0.0_wp <= s_M) then
                                F_hlld = F_starL + s_starL*(U_doubleL - U_starL)
                            else if (0.0_wp <= s_starR) then
                                F_hlld = F_starR + s_starR*(U_doubleR - U_starR)
                            else if (0.0_wp <= s_R) then
                                F_hlld = F_R + s_R*(U_starR - U_R)
                            else
                                F_hlld = F_R
                            end if

                            ! (9) Reorder and write temporary variables to the flux array
                            ! Mass
                            flux_rs${XYZ}$_vf(j, k, l, 1) = F_hlld(1) ! TODO multi-component
                            ! Momentum
                            flux_rs${XYZ}$_vf(j, k, l, [contxe + dir_idx(1), contxe + dir_idx(2), contxe + dir_idx(3)]) = F_hlld([2, 3, 4])
                            ! Magnetic field
                            if (n == 0) then
                                flux_rs${XYZ}$_vf(j, k, l, [B_idx%beg, B_idx%beg + 1]) = F_hlld([5, 6])
                            else
                                flux_rs${XYZ}$_vf(j, k, l, [B_idx%beg + dir_idx(2) - 1, B_idx%beg + dir_idx(3) - 1]) = F_hlld([5, 6])
                            end if
                            ! Energy
                            flux_rs${XYZ}$_vf(j, k, l, E_idx) = F_hlld(7)
                            ! Partial fraction
                            !$acc loop seq
                            do i = advxb, advxe
                                flux_rs${XYZ}$_vf(j, k, l, i) = 0._wp ! TODO multi-component (zero for now)
                            end do
                            flux_src_rs${XYZ}$_vf(j, k, l, advxb) = 0._wp
                        end do
                    end do
                end do
                !$acc end parallel loop
            end if
        #:endfor

        call s_finalize_riemann_solver(flux_vf, flux_src_vf, flux_gsrc_vf, &
                                       norm_dir)
    end subroutine s_hlld_riemann_solver

    !>  The computation of parameters, the allocation of memory,
        !!      the association of pointers and/or the execution of any
        !!      other procedures that are necessary to setup the module.
    impure subroutine s_initialize_riemann_solvers_module

        ! Allocating the variables that will be utilized to formulate the
        ! left, right, and average states of the Riemann problem, as well
        ! the Riemann problem solution
        integer :: i, j

        @:ALLOCATE(Gs(1:num_fluids))

        do i = 1, num_fluids
            Gs(i) = fluid_pp(i)%G
        end do
        !$acc update device(Gs)

        if (viscous) then
            @:ALLOCATE(Res(1:2, 1:maxval(Re_size)))
        end if

        if (viscous) then
            do i = 1, 2
                do j = 1, Re_size(i)
                    Res(i, j) = fluid_pp(Re_idx(i, j))%Re(i)
                end do
            end do
            !$acc update device(Res, Re_idx, Re_size)
        end if

        !$acc enter data copyin(is1, is2, is3, isx, isy, isz)

        is1%beg = -1; is2%beg = 0; is3%beg = 0
        is1%end = m; is2%end = n; is3%end = p

        @:ALLOCATE(flux_rsx_vf(is1%beg:is1%end, &
            is2%beg:is2%end, &
            is3%beg:is3%end, 1:sys_size))
        @:ALLOCATE(flux_gsrc_rsx_vf(is1%beg:is1%end, &
            is2%beg:is2%end, &
            is3%beg:is3%end, 1:sys_size))
        @:ALLOCATE(flux_src_rsx_vf(is1%beg:is1%end, &
            is2%beg:is2%end, &
            is3%beg:is3%end, advxb:sys_size))
        @:ALLOCATE(vel_src_rsx_vf(is1%beg:is1%end, &
            is2%beg:is2%end, &
            is3%beg:is3%end, 1:num_vels))
        if (qbmm) then
            @:ALLOCATE(mom_sp_rsx_vf(is1%beg:is1%end + 1, is2%beg:is2%end, is3%beg:is3%end, 1:4))
        end if

        if (viscous) then
            @:ALLOCATE(Re_avg_rsx_vf(is1%beg:is1%end, &
                is2%beg:is2%end, &
                is3%beg:is3%end, 1:2))
        end if

        if (n == 0) return

        is1%beg = -1; is2%beg = 0; is3%beg = 0
        is1%end = n; is2%end = m; is3%end = p

        @:ALLOCATE(flux_rsy_vf(is1%beg:is1%end, &
            is2%beg:is2%end, &
            is3%beg:is3%end, 1:sys_size))
        @:ALLOCATE(flux_gsrc_rsy_vf(is1%beg:is1%end, &
            is2%beg:is2%end, &
            is3%beg:is3%end, 1:sys_size))
        @:ALLOCATE(flux_src_rsy_vf(is1%beg:is1%end, &
            is2%beg:is2%end, &
            is3%beg:is3%end, advxb:sys_size))
        @:ALLOCATE(vel_src_rsy_vf(is1%beg:is1%end, &
            is2%beg:is2%end, &
            is3%beg:is3%end, 1:num_vels))

        if (qbmm) then
            @:ALLOCATE(mom_sp_rsy_vf(is1%beg:is1%end + 1, is2%beg:is2%end, is3%beg:is3%end, 1:4))
        end if

        if (viscous) then
            @:ALLOCATE(Re_avg_rsy_vf(is1%beg:is1%end, &
                is2%beg:is2%end, &
                is3%beg:is3%end, 1:2))
        end if

        if (p == 0) return

        is1%beg = -1; is2%beg = 0; is3%beg = 0
        is1%end = p; is2%end = n; is3%end = m

        @:ALLOCATE(flux_rsz_vf(is1%beg:is1%end, &
            is2%beg:is2%end, &
            is3%beg:is3%end, 1:sys_size))
        @:ALLOCATE(flux_gsrc_rsz_vf(is1%beg:is1%end, &
            is2%beg:is2%end, &
            is3%beg:is3%end, 1:sys_size))
        @:ALLOCATE(flux_src_rsz_vf(is1%beg:is1%end, &
            is2%beg:is2%end, &
            is3%beg:is3%end, advxb:sys_size))
        @:ALLOCATE(vel_src_rsz_vf(is1%beg:is1%end, &
            is2%beg:is2%end, &
            is3%beg:is3%end, 1:num_vels))

        if (qbmm) then
            @:ALLOCATE(mom_sp_rsz_vf(is1%beg:is1%end + 1, is2%beg:is2%end, is3%beg:is3%end, 1:4))
        end if

        if (viscous) then
            @:ALLOCATE(Re_avg_rsz_vf(is1%beg:is1%end, &
                is2%beg:is2%end, &
                is3%beg:is3%end, 1:2))
        end if

    end subroutine s_initialize_riemann_solvers_module

    !>  The purpose of this subroutine is to populate the buffers
        !!      of the left and right Riemann states variables, depending
        !!      on the boundary conditions.
        !!  @param qL_prim_vf The  left WENO-reconstructed cell-boundary values of the
        !!      cell-average primitive variables
        !!  @param qR_prim_vf The right WENO-reconstructed cell-boundary values of the
        !!      cell-average primitive variables
        !!  @param dqL_prim_dx_vf The  left WENO-reconstructed cell-boundary values of the
        !!      first-order x-dir spatial derivatives
        !!  @param dqL_prim_dy_vf The  left WENO-reconstructed cell-boundary values of the
        !!      first-order y-dir spatial derivatives
        !!  @param dqL_prim_dz_vf The  left WENO-reconstructed cell-boundary values of the
        !!      first-order z-dir spatial derivatives
        !!  @param dqR_prim_dx_vf The right WENO-reconstructed cell-boundary values of the
        !!      first-order x-dir spatial derivatives
        !!  @param dqR_prim_dy_vf The right WENO-reconstructed cell-boundary values of the
        !!      first-order y-dir spatial derivatives
        !!  @param dqR_prim_dz_vf The right WENO-reconstructed cell-boundary values of the
        !!      first-order z-dir spatial derivatives
        !!  @param gm_alphaL_vf  Left averaged gradient magnitude
        !!  @param gm_alphaR_vf Right averaged gradient magnitude
        !!  @param norm_dir Dir. splitting direction
        !!  @param ix Index bounds in the x-dir
        !!  @param iy Index bounds in the y-dir
        !!  @param iz Index bounds in the z-dir
    subroutine s_populate_riemann_states_variables_buffers( &
        qL_prim_rsx_vf, qL_prim_rsy_vf, qL_prim_rsz_vf, dqL_prim_dx_vf, &
        dqL_prim_dy_vf, &
        dqL_prim_dz_vf, &
        qR_prim_rsx_vf, qR_prim_rsy_vf, qR_prim_rsz_vf, dqR_prim_dx_vf, &
        dqR_prim_dy_vf, &
        dqR_prim_dz_vf, &
        norm_dir, ix, iy, iz)

        real(wp), dimension(idwbuff(1)%beg:, idwbuff(2)%beg:, idwbuff(3)%beg:, 1:), target, intent(inout) :: qL_prim_rsx_vf, qL_prim_rsy_vf, qL_prim_rsz_vf, qR_prim_rsx_vf, qR_prim_rsy_vf, qR_prim_rsz_vf
        real(wp), dimension(:, :, :, :), pointer :: qL_prim_rs_vf, qR_prim_rs_vf

        type(scalar_field), &
            allocatable, dimension(:), &
            target, intent(inout) :: dqL_prim_dx_vf, dqR_prim_dx_vf, &
                                     dqL_prim_dy_vf, dqR_prim_dy_vf, &
                                     dqL_prim_dz_vf, dqR_prim_dz_vf, &
                                     qL_prim_vf, qR_prim_vf
        type(scalar_field), &
            dimension(:), &
            pointer :: dqL_prim_d_vf, dqR_prim_d_vf

        integer :: end_val, bc_beg, bc_end

        integer, intent(in) :: norm_dir
        type(int_bounds_info), intent(in) :: ix, iy, iz

        integer :: i, j, k, l !< Generic loop iterator

        if (norm_dir == 1) then
            is1 = ix; is2 = iy; is3 = iz
            dir_idx = (/1, 2, 3/); dir_flg = (/1._wp, 0._wp, 0._wp/)
            bc_beg = bc_x%beg; bc_end = bc_x%end
            end_val = m
            qL_prim_rs_vf => qL_prim_rsx_vf
            qR_prim_rs_vf => qR_prim_rsx_vf
            dqL_prim_d_vf => dqL_prim_dx_vf
            dqR_prim_d_vf => dqR_prim_dx_vf
        else if (norm_dir == 2) then
            is1 = iy; is2 = ix; is3 = iz
            dir_idx = (/2, 1, 3/); dir_flg = (/0._wp, 1._wp, 0._wp/)
            bc_beg = bc_y%beg; bc_end = bc_y%end
            end_val = n
            qL_prim_rs_vf => qL_prim_rsy_vf
            qR_prim_rs_vf => qR_prim_rsy_vf
            dqL_prim_d_vf => dqL_prim_dy_vf
            dqR_prim_d_vf => dqR_prim_dy_vf
        else
            is1 = iz; is2 = iy; is3 = ix
            dir_idx = (/3, 1, 2/); dir_flg = (/0._wp, 0._wp, 1._wp/)
            bc_beg = bc_z%beg; bc_end = bc_z%end
            end_val = p
            qL_prim_rs_vf => qL_prim_rsz_vf
            qR_prim_rs_vf => qR_prim_rsz_vf
            dqL_prim_d_vf => dqL_prim_dz_vf
            dqR_prim_d_vf => dqR_prim_dz_vf
        end if

        !$acc update device(is1, is2, is3)

        if (elasticity) then
            if (norm_dir == 1) then
                dir_idx_tau = (/1, 2, 4/)
            else if (norm_dir == 2) then
                dir_idx_tau = (/3, 2, 5/)
            else
                dir_idx_tau = (/6, 4, 5/)
            end if
        end if

        isx = ix; isy = iy; isz = iz
        !$acc update device(isx, isy, isz) ! for stuff in the same module
        !$acc update device(dir_idx, dir_flg,  dir_idx_tau) ! for stuff in different modules

        ! Population of Buffers in x/y/z-direction
        if (bc_beg == BC_RIEMANN_EXTRAP) then    ! Riemann state extrap. BC at beginning
            !$acc parallel loop collapse(3) gang vector default(present)
            do i = 1, sys_size
                do l = is3%beg, is3%end
                    do k = is2%beg, is2%end
                        qL_prim_rs_vf(-1, k, l, i) = qR_prim_rs_vf(0, k, l, i)
                    end do
                end do
            end do
            if (viscous) then
                !$acc parallel loop collapse(3) gang vector default(present)
                do i = momxb, momxe
                    do l = isz%beg, isz%end
                        do k = isy%beg, isy%end
                            if (norm_dir == 1) then
                                dqL_prim_dx_vf(i)%sf(-1, k, l) = dqR_prim_dx_vf(i)%sf(0, k, l)
                                if (n > 0) then
                                    dqL_prim_dy_vf(i)%sf(-1, k, l) = dqR_prim_dy_vf(i)%sf(0, k, l)
                                    if (p > 0) then
                                        dqL_prim_dz_vf(i)%sf(-1, k, l) = dqR_prim_dz_vf(i)%sf(0, k, l)
                                    end if
                                end if
                            else if (norm_dir == 2) then
                                dqL_prim_dx_vf(i)%sf(j, -1, l) = dqR_prim_dx_vf(i)%sf(j, 0, l)
                                dqL_prim_dy_vf(i)%sf(j, -1, l) = dqR_prim_dy_vf(i)%sf(j, 0, l)
                                if (p > 0) then
                                    dqL_prim_dz_vf(i)%sf(j, -1, l) = dqR_prim_dz_vf(i)%sf(j, 0, l)
                                end if
                            else
                                dqL_prim_dx_vf(i)%sf(j, k, -1) = dqR_prim_dx_vf(i)%sf(j, k, 0)
                                dqL_prim_dy_vf(i)%sf(j, k, -1) = dqR_prim_dy_vf(i)%sf(j, k, 0)
                                dqL_prim_dz_vf(i)%sf(j, k, -1) = dqR_prim_dz_vf(i)%sf(j, k, 0)
                            end if
                        end do
                    end do
                end do
            end if
        end if

        if (bc_end == BC_RIEMANN_EXTRAP) then    ! Riemann state extrap. BC at end
            !$acc parallel loop collapse(3) gang vector default(present)
            do i = 1, sys_size
                do l = is3%beg, is3%end
                    do k = is2%beg, is2%end
                        qR_prim_rs_vf(end_val + 1, k, l, i) = qL_prim_rs_vf(end_val, k, l, i)
                    end do
                end do
            end do
            if (viscous) then
                !$acc parallel loop collapse(3) gang vector default(present)
                do i = momxb, momxe
                    do l = isz%beg, isz%end
                        do k = isy%beg, isy%end
                            if (norm_dir == 1) then
                                dqR_prim_dx_vf(i)%sf(end_val + 1, k, l) = dqL_prim_dx_vf(i)%sf(end_val, k, l)
                                if (n > 0) then
                                    dqR_prim_dy_vf(i)%sf(end_val + 1, k, l) = dqL_prim_dy_vf(i)%sf(end_val, k, l)
                                    if (p > 0) then
                                        dqR_prim_dz_vf(i)%sf(end_val + 1, k, l) = dqL_prim_dz_vf(i)%sf(end_val, k, l)
                                    end if
                                end if
                            else if (norm_dir == 2) then
                                dqR_prim_dx_vf(i)%sf(j, end_val + 1, l) = dqL_prim_dx_vf(i)%sf(j, end_val, l)
                                dqR_prim_dy_vf(i)%sf(j, end_val + 1, l) = dqL_prim_dy_vf(i)%sf(j, end_val, l)
                                if (p > 0) then
                                    dqR_prim_dz_vf(i)%sf(j, end_val + 1, l) = dqL_prim_dz_vf(i)%sf(j, end_val, l)
                                end if
                            else
                                dqR_prim_dx_vf(i)%sf(j, k, end_val + 1) = dqL_prim_dx_vf(i)%sf(j, k, end_val)
                                dqR_prim_dy_vf(i)%sf(j, k, end_val + 1) = dqL_prim_dy_vf(i)%sf(j, k, end_val)
                                dqR_prim_dz_vf(i)%sf(j, k, end_val + 1) = dqL_prim_dz_vf(i)%sf(j, k, end_val)
                            end if
                        end do
                    end do
                end do
            end if
        end if
        ! END: Population of Buffers in z-direction

    end subroutine s_populate_riemann_states_variables_buffers

    !>  The computation of parameters, the allocation of memory,
        !!      the association of pointers and/or the execution of any
        !!      other procedures needed to configure the chosen Riemann
        !!      solver algorithm.
        !!  @param qL_prim_vf The  left WENO-reconstructed cell-boundary values of the
        !!      cell-average primitive variables
        !!  @param qR_prim_vf The right WENO-reconstructed cell-boundary values of the
        !!      cell-average primitive variables
        !!  @param flux_vf Intra-cell fluxes
        !!  @param flux_src_vf Intra-cell fluxes sources
        !!  @param flux_gsrc_vf Intra-cell geometric fluxes sources
        !!  @param norm_dir Dir. splitting direction
        !!  @param ix Index bounds in the x-dir
        !!  @param iy Index bounds in the y-dir
        !!  @param iz Index bounds in the z-dir
        !!  @param q_prim_vf Cell-averaged primitive variables
    subroutine s_initialize_riemann_solver( &
        flux_src_vf, &
        norm_dir)

        type(scalar_field), &
            dimension(sys_size), &
            intent(inout) :: flux_src_vf

        integer, intent(in) :: norm_dir

        integer :: i, j, k, l ! Generic loop iterators

        ! Reshaping Inputted Data in x-direction

        if (viscous .or. (surface_tension)) then
            !$acc parallel loop collapse(4) gang vector default(present)
            do i = momxb, E_idx
                do l = is3%beg, is3%end
                    do k = is2%beg, is2%end
                        do j = is1%beg, is1%end
                            if (norm_dir == 1) then
                                flux_src_vf(i)%sf(j, k, l) = 0._wp
                            else if (norm_dir == 2) then
                                flux_src_vf(i)%sf(k, j, l) = 0._wp
                            else if (norm_dir == 3) then
                                flux_src_vf(i)%sf(l, k, j) = 0._wp
                            end if
                        end do
                    end do
                end do
            end do
        end if

        if (qbmm) then
            !$acc parallel loop collapse(4) gang vector default(present)
            do i = 1, 4
                do l = is3%beg, is3%end
                    do k = is2%beg, is2%end
                        do j = is1%beg, is1%end + 1
                            if (norm_dir == 1) then
                                mom_sp_rsx_vf(j, k, l, i) = mom_sp(i)%sf(j, k, l)
                            else if (norm_dir == 2) then
                                mom_sp_rsy_vf(j, k, l, i) = mom_sp(i)%sf(k, j, l)
                            else if (norm_dir == 3) then
                                mom_sp_rsz_vf(j, k, l, i) = mom_sp(i)%sf(l, k, j)
                            end if
                        end do
                    end do
                end do
            end do
        end if

    end subroutine s_initialize_riemann_solver

    !> @brief Computes cylindrical viscous source flux contributions for momentum and energy.
        !! Calculates Cartesian components of the stress tensor using averaged velocity derivatives
        !! and cylindrical geometric factors, then updates `flux_src_vf`.
        !! Assumes x-dir is axial (z_cyl), y-dir is radial (r_cyl), z-dir is azimuthal (theta_cyl for derivatives).
        !! @param[in] velL_vf Left boundary velocity ($v_x, v_y, v_z$) (num_dims scalar_field).
        !! @param[in] dvelL_dx_vf Left boundary $\partial v_i/\partial x$ (num_dims scalar_field).
        !! @param[in] dvelL_dy_vf Left boundary $\partial v_i/\partial y$ (num_dims scalar_field).
        !! @param[in] dvelL_dz_vf Left boundary $\partial v_i/\partial z$ (num_dims scalar_field).
        !! @param[in] velR_vf Right boundary velocity ($v_x, v_y, v_z$) (num_dims scalar_field).
        !! @param[in] dvelR_dx_vf Right boundary $\partial v_i/\partial x$ (num_dims scalar_field).
        !! @param[in] dvelR_dy_vf Right boundary $\partial v_i/\partial y$ (num_dims scalar_field).
        !! @param[in] dvelR_dz_vf Right boundary $\partial v_i/\partial z$ (num_dims scalar_field).
        !! @param[inout] flux_src_vf Intercell source flux array to update (sys_size scalar_field).
        !! @param[in] norm_dir Interface normal direction (1=x-face, 2=y-face, 3=z-face).
        !! @param[in] ix Global X-direction loop bounds (int_bounds_info).
        !! @param[in] iy Global Y-direction loop bounds (int_bounds_info).
        !! @param[in] iz Global Z-direction loop bounds (int_bounds_info).
    pure subroutine s_compute_cylindrical_viscous_source_flux(velL_vf, &
                                                              dvelL_dx_vf, dvelL_dy_vf, dvelL_dz_vf, &
                                                              velR_vf, &
                                                              dvelR_dx_vf, dvelR_dy_vf, dvelR_dz_vf, &
                                                              flux_src_vf, norm_dir, ix, iy, iz)

        type(scalar_field), dimension(num_dims), intent(in) :: velL_vf, velR_vf
        type(scalar_field), dimension(num_dims), intent(in) :: dvelL_dx_vf, dvelR_dx_vf
        type(scalar_field), dimension(num_dims), intent(in) :: dvelL_dy_vf, dvelR_dy_vf
        type(scalar_field), dimension(num_dims), intent(in) :: dvelL_dz_vf, dvelR_dz_vf
        type(scalar_field), dimension(sys_size), intent(inout) :: flux_src_vf
        integer, intent(in) :: norm_dir
        type(int_bounds_info), intent(in) :: ix, iy, iz

        ! Local variables
        real(wp), dimension(num_dims) :: avg_v_int       !!< Averaged interface velocity $(v_x, v_y, v_z)$ (grid directions).
        real(wp), dimension(num_dims) :: avg_dvdx_int    !!< Averaged interface $\partial v_i/\partial x$ (grid dir 1).
        real(wp), dimension(num_dims) :: avg_dvdy_int    !!< Averaged interface $\partial v_i/\partial y$ (grid dir 2).
        real(wp), dimension(num_dims) :: avg_dvdz_int    !!< Averaged interface $\partial v_i/\partial z$ (grid dir 3).

        real(wp), dimension(num_dims) :: stress_vector_shear !!< Shear stress vector $(\sigma_{N1}, \sigma_{N2}, \sigma_{N3})$ on N-face (grid directions).
        real(wp) :: stress_normal_bulk  !!< Normal bulk stress component $\sigma_{NN}$ on N-face.

        real(wp) :: Re_s, Re_b        !!< Effective interface shear and bulk Reynolds numbers.
        real(wp), dimension(num_dims) :: vel_src_int !!< Interface velocity $(v_1,v_2,v_3)$ (grid directions) for viscous work.
        real(wp) :: r_eff             !!< Effective radius at interface for cylindrical terms.
        real(wp) :: div_v_term_const  !!< Common term $-(2/3)(\nabla \cdot \mathbf{v}) / \text{Re}_s$ for shear stress diagonal.
        real(wp) :: divergence_cyl    !!< Full divergence $\nabla \cdot \mathbf{v}$ in cylindrical coordinates.

        integer :: j, k, l           !!< Loop iterators for $x, y, z$ grid directions.
        integer :: i_vel             !!< Loop iterator for velocity components.
        integer :: idx_rp(3)         !!< Indices $(j,k,l)$ of 'right' point for averaging.

        !$acc parallel loop collapse(3) gang vector default(present) &
        !$acc private(idx_rp, avg_v_int, avg_dvdx_int, avg_dvdy_int, avg_dvdz_int, &
        !$acc         Re_s, Re_b, vel_src_int, r_eff, divergence_cyl, &
        !$acc         stress_vector_shear, stress_normal_bulk, div_v_term_const)
        do l = iz%beg, iz%end
            do k = iy%beg, iy%end
                do j = ix%beg, ix%end

                    ! Determine indices for the 'right' state for averaging across the interface
                    idx_rp = [j, k, l]
                    idx_rp(norm_dir) = idx_rp(norm_dir) + 1

                    ! Average velocities and their derivatives at the interface
                    ! For cylindrical: x-dir ~ axial (z_cyl), y-dir ~ radial (r_cyl), z-dir ~ azimuthal (theta_cyl)
                    !$acc loop seq
                    do i_vel = 1, num_dims
                        avg_v_int(i_vel) = 0.5_wp*(velL_vf(i_vel)%sf(j, k, l) + velR_vf(i_vel)%sf(idx_rp(1), idx_rp(2), idx_rp(3)))

                        avg_dvdx_int(i_vel) = 0.5_wp*(dvelL_dx_vf(i_vel)%sf(j, k, l) + &
                                                      dvelR_dx_vf(i_vel)%sf(idx_rp(1), idx_rp(2), idx_rp(3)))
                        if (num_dims > 1) then
                            avg_dvdy_int(i_vel) = 0.5_wp*(dvelL_dy_vf(i_vel)%sf(j, k, l) + &
                                                          dvelR_dy_vf(i_vel)%sf(idx_rp(1), idx_rp(2), idx_rp(3)))
                        else
                            avg_dvdy_int(i_vel) = 0.0_wp
                        end if
                        if (num_dims > 2) then
                            avg_dvdz_int(i_vel) = 0.5_wp*(dvelL_dz_vf(i_vel)%sf(j, k, l) + &
                                                          dvelR_dz_vf(i_vel)%sf(idx_rp(1), idx_rp(2), idx_rp(3)))
                        else
                            avg_dvdz_int(i_vel) = 0.0_wp
                        end if
                    end do

                    ! Get Re numbers and interface velocity for viscous work
                    select case (norm_dir)
                    case (1) ! x-face (axial face in z_cyl direction)
                        Re_s = Re_avg_rsx_vf(j, k, l, 1)
                        Re_b = Re_avg_rsx_vf(j, k, l, 2)
                        vel_src_int = vel_src_rsx_vf(j, k, l, 1:num_dims)
                        r_eff = y_cc(k)
                    case (2) ! y-face (radial face in r_cyl direction)
                        Re_s = Re_avg_rsy_vf(k, j, l, 1)
                        Re_b = Re_avg_rsy_vf(k, j, l, 2)
                        vel_src_int = vel_src_rsy_vf(k, j, l, 1:num_dims)
                        r_eff = y_cb(k)
                    case (3) ! z-face (azimuthal face in theta_cyl direction)
                        Re_s = Re_avg_rsz_vf(l, k, j, 1)
                        Re_b = Re_avg_rsz_vf(l, k, j, 2)
                        vel_src_int = vel_src_rsz_vf(l, k, j, 1:num_dims)
                        r_eff = y_cc(k)
                    end select

                    ! Divergence in cylindrical coordinates (vx=vz_cyl, vy=vr_cyl, vz=vtheta_cyl)
                    divergence_cyl = avg_dvdx_int(1) + avg_dvdy_int(2) + avg_v_int(2)/r_eff
                    if (num_dims > 2) then
                        divergence_cyl = divergence_cyl + avg_dvdz_int(3)/r_eff
                    end if

                    stress_vector_shear = 0.0_wp
                    stress_normal_bulk = 0.0_wp

                    if (shear_stress) then
                        div_v_term_const = -(2.0_wp/3.0_wp)*divergence_cyl/Re_s

                        select case (norm_dir)
                        case (1) ! X-face (axial normal, z_cyl)
                            stress_vector_shear(1) = (2.0_wp*avg_dvdx_int(1))/Re_s + div_v_term_const
                            if (num_dims > 1) then
                                stress_vector_shear(2) = (avg_dvdy_int(1) + avg_dvdx_int(2))/Re_s
                            end if
                            if (num_dims > 2) then
                                stress_vector_shear(3) = (avg_dvdz_int(1)/r_eff + avg_dvdx_int(3))/Re_s
                            end if
                        case (2) ! Y-face (radial normal, r_cyl)
                            if (num_dims > 1) then
                                stress_vector_shear(1) = (avg_dvdy_int(1) + avg_dvdx_int(2))/Re_s
                                stress_vector_shear(2) = (2.0_wp*avg_dvdy_int(2))/Re_s + div_v_term_const
                                if (num_dims > 2) then
                                    stress_vector_shear(3) = (avg_dvdz_int(2)/r_eff - avg_v_int(3)/r_eff + avg_dvdy_int(3))/Re_s
                                end if
                            else
                                stress_vector_shear(1) = (2.0_wp*avg_dvdx_int(1))/Re_s + div_v_term_const
                            end if
                        case (3) ! Z-face (azimuthal normal, theta_cyl)
                            if (num_dims > 2) then
                                stress_vector_shear(1) = (avg_dvdz_int(1)/r_eff + avg_dvdx_int(3))/Re_s
                                stress_vector_shear(2) = (avg_dvdz_int(2)/r_eff - avg_v_int(3)/r_eff + avg_dvdy_int(3))/Re_s
                                stress_vector_shear(3) = (2.0_wp*(avg_dvdz_int(3)/r_eff + avg_v_int(2)/r_eff))/Re_s + div_v_term_const
                            end if
                        end select

                        !$acc loop seq
                        do i_vel = 1, num_dims
                            flux_src_vf(momxb + i_vel - 1)%sf(j, k, l) = flux_src_vf(momxb + i_vel - 1)%sf(j, k, l) - stress_vector_shear(i_vel)
                            flux_src_vf(E_idx)%sf(j, k, l) = flux_src_vf(E_idx)%sf(j, k, l) - vel_src_int(i_vel)*stress_vector_shear(i_vel)
                        end do
                    end if

                    if (bulk_stress) then
                        stress_normal_bulk = divergence_cyl/Re_b

                        flux_src_vf(momxb + norm_dir - 1)%sf(j, k, l) = flux_src_vf(momxb + norm_dir - 1)%sf(j, k, l) - stress_normal_bulk
                        flux_src_vf(E_idx)%sf(j, k, l) = flux_src_vf(E_idx)%sf(j, k, l) - vel_src_int(norm_dir)*stress_normal_bulk
                    end if

                end do
            end do
        end do
        !$acc end parallel loop

    end subroutine s_compute_cylindrical_viscous_source_flux

    !> @brief Computes Cartesian viscous source flux contributions for momentum and energy.
    !! Calculates averaged velocity gradients, gets Re and interface velocities,
    !! calls helpers for shear/bulk stress, then updates `flux_src_vf`.
    !! @param[in] velL_vf Left boundary velocity (num_dims scalar_field).
    !! @param[in] dvelL_dx_vf Left boundary d(vel)/dx (num_dims scalar_field).
    !! @param[in] dvelL_dy_vf Left boundary d(vel)/dy (num_dims scalar_field).
    !! @param[in] dvelL_dz_vf Left boundary d(vel)/dz (num_dims scalar_field).
    !! @param[in] velR_vf Right boundary velocity (num_dims scalar_field).
    !! @param[in] dvelR_dx_vf Right boundary d(vel)/dx (num_dims scalar_field).
    !! @param[in] dvelR_dy_vf Right boundary d(vel)/dy (num_dims scalar_field).
    !! @param[in] dvelR_dz_vf Right boundary d(vel)/dz (num_dims scalar_field).
    !! @param[inout] flux_src_vf Intercell source flux array to update (sys_size scalar_field).
    !! @param[in] norm_dir Interface normal direction (1=x, 2=y, 3=z).
    !! @param[in] ix X-direction loop bounds (int_bounds_info).
    !! @param[in] iy Y-direction loop bounds (int_bounds_info).
    !! @param[in] iz Z-direction loop bounds (int_bounds_info).
    pure subroutine s_compute_cartesian_viscous_source_flux(dvelL_dx_vf, &
                                                            dvelL_dy_vf, &
                                                            dvelL_dz_vf, &
                                                            dvelR_dx_vf, &
                                                            dvelR_dy_vf, &
                                                            dvelR_dz_vf, &
                                                            flux_src_vf, &
                                                            norm_dir)

        ! Arguments
        type(scalar_field), dimension(num_dims), intent(in) :: dvelL_dx_vf, dvelR_dx_vf
        type(scalar_field), dimension(num_dims), intent(in) :: dvelL_dy_vf, dvelR_dy_vf
        type(scalar_field), dimension(num_dims), intent(in) :: dvelL_dz_vf, dvelR_dz_vf
        type(scalar_field), dimension(sys_size), intent(inout) :: flux_src_vf
        integer, intent(in) :: norm_dir

        ! Local variables
        real(wp), dimension(num_dims, num_dims) :: vel_grad_avg        !< Averaged velocity gradient tensor `d(vel_i)/d(coord_j)`.
        real(wp), dimension(num_dims, num_dims) :: current_tau_shear   !< Current shear stress tensor.
        real(wp), dimension(num_dims, num_dims) :: current_tau_bulk    !< Current bulk stress tensor.
        real(wp), dimension(num_dims) :: vel_src_at_interface         !< Interface velocities (u,v,w) for viscous work.
        integer, dimension(3) :: idx_right_phys                     !< Physical (j,k,l) indices for right state.

        real(wp) :: Re_shear !< Interface shear Reynolds number.
        real(wp) :: Re_bulk  !< Interface bulk Reynolds number.

        integer :: j_loop         !< Physical x-index loop iterator.
        integer :: k_loop         !< Physical y-index loop iterator.
        integer :: l_loop         !< Physical z-index loop iterator.
        integer :: i_dim          !< Generic dimension/component iterator.
        integer :: vel_comp_idx   !< Velocity component iterator (1=u, 2=v, 3=w).

        real(wp) :: divergence_v   !< Velocity divergence at interface.

        !$acc parallel loop collapse(3) gang vector default(present) &
        !$acc private(idx_right_phys, vel_grad_avg, &
        !$acc current_tau_shear, current_tau_bulk, vel_src_at_interface, &
        !$acc Re_shear, Re_bulk, divergence_v, i_dim, vel_comp_idx)
        do l_loop = isz%beg, isz%end
            do k_loop = isy%beg, isy%end
                do j_loop = isx%beg, isx%end

                    idx_right_phys(1) = j_loop
                    idx_right_phys(2) = k_loop
                    idx_right_phys(3) = l_loop
                    idx_right_phys(norm_dir) = idx_right_phys(norm_dir) + 1

                    vel_grad_avg = 0.0_wp
                    do vel_comp_idx = 1, num_dims
                        vel_grad_avg(vel_comp_idx, 1) = 0.5_wp*(dvelL_dx_vf(vel_comp_idx)%sf(j_loop, k_loop, l_loop) + &
                                                                dvelR_dx_vf(vel_comp_idx)%sf(idx_right_phys(1), idx_right_phys(2), idx_right_phys(3)))
                        if (num_dims > 1) then
                            vel_grad_avg(vel_comp_idx, 2) = 0.5_wp*(dvelL_dy_vf(vel_comp_idx)%sf(j_loop, k_loop, l_loop) + &
                                                                    dvelR_dy_vf(vel_comp_idx)%sf(idx_right_phys(1), idx_right_phys(2), idx_right_phys(3)))
                        end if
                        if (num_dims > 2) then
                            vel_grad_avg(vel_comp_idx, 3) = 0.5_wp*(dvelL_dz_vf(vel_comp_idx)%sf(j_loop, k_loop, l_loop) + &
                                                                    dvelR_dz_vf(vel_comp_idx)%sf(idx_right_phys(1), idx_right_phys(2), idx_right_phys(3)))
                        end if
                    end do

                    divergence_v = 0.0_wp
                    do i_dim = 1, num_dims
                        divergence_v = divergence_v + vel_grad_avg(i_dim, i_dim)
                    end do

                    vel_src_at_interface = 0.0_wp
                    if (norm_dir == 1) then
                        Re_shear = Re_avg_rsx_vf(j_loop, k_loop, l_loop, 1)
                        Re_bulk = Re_avg_rsx_vf(j_loop, k_loop, l_loop, 2)
                        do i_dim = 1, num_dims
                            vel_src_at_interface(i_dim) = vel_src_rsx_vf(j_loop, k_loop, l_loop, i_dim)
                        end do
                    else if (norm_dir == 2) then
                        Re_shear = Re_avg_rsy_vf(k_loop, j_loop, l_loop, 1)
                        Re_bulk = Re_avg_rsy_vf(k_loop, j_loop, l_loop, 2)
                        do i_dim = 1, num_dims
                            vel_src_at_interface(i_dim) = vel_src_rsy_vf(k_loop, j_loop, l_loop, i_dim)
                        end do
                    else
                        Re_shear = Re_avg_rsz_vf(l_loop, k_loop, j_loop, 1)
                        Re_bulk = Re_avg_rsz_vf(l_loop, k_loop, j_loop, 2)
                        do i_dim = 1, num_dims
                            vel_src_at_interface(i_dim) = vel_src_rsz_vf(l_loop, k_loop, j_loop, i_dim)
                        end do
                    end if

                    if (shear_stress) then
                        ! current_tau_shear = 0.0_wp
                        call s_calculate_shear_stress_tensor(vel_grad_avg, Re_shear, divergence_v, current_tau_shear)

                        do i_dim = 1, num_dims
                            flux_src_vf(momxb + i_dim - 1)%sf(j_loop, k_loop, l_loop) = &
                                flux_src_vf(momxb + i_dim - 1)%sf(j_loop, k_loop, l_loop) - current_tau_shear(norm_dir, i_dim)

                            flux_src_vf(E_idx)%sf(j_loop, k_loop, l_loop) = &
                                flux_src_vf(E_idx)%sf(j_loop, k_loop, l_loop) - &
                                vel_src_at_interface(i_dim)*current_tau_shear(norm_dir, i_dim)
                        end do
                    end if

                    if (bulk_stress) then
                        ! current_tau_bulk = 0.0_wp
                        call s_calculate_bulk_stress_tensor(Re_bulk, divergence_v, current_tau_bulk)

                        do i_dim = 1, num_dims
                            flux_src_vf(momxb + i_dim - 1)%sf(j_loop, k_loop, l_loop) = &
                                flux_src_vf(momxb + i_dim - 1)%sf(j_loop, k_loop, l_loop) - current_tau_bulk(norm_dir, i_dim)

                            flux_src_vf(E_idx)%sf(j_loop, k_loop, l_loop) = &
                                flux_src_vf(E_idx)%sf(j_loop, k_loop, l_loop) - &
                                vel_src_at_interface(i_dim)*current_tau_bulk(norm_dir, i_dim)
                        end do
                    end if

                end do
            end do
        end do
        !$acc end parallel loop

    end subroutine s_compute_cartesian_viscous_source_flux

    !> @brief Calculates shear stress tensor components.
    !! tau_ij_shear = ( (dui/dxj + duj/dxi) - (2/3)*(div_v)*delta_ij ) / Re_shear
    !! @param[in] vel_grad_avg Averaged velocity gradient tensor (d(vel_i)/d(coord_j)).
    !! @param[in] Re_shear Shear Reynolds number.
    !! @param[in] divergence_v Velocity divergence (du/dx + dv/dy + dw/dz).
    !! @param[out] tau_shear_out Calculated shear stress tensor (stress on i-face, j-direction).
    pure subroutine s_calculate_shear_stress_tensor(vel_grad_avg, Re_shear, divergence_v, tau_shear_out)
        !$acc routine seq

        implicit none

        ! Arguments
        real(wp), dimension(num_dims, num_dims), intent(in) :: vel_grad_avg
        real(wp), intent(in) :: Re_shear
        real(wp), intent(in) :: divergence_v
        real(wp), dimension(num_dims, num_dims), intent(out) :: tau_shear_out

        ! Local variables
        integer :: i_dim !< Loop iterator for face normal.
        integer :: j_dim !< Loop iterator for force component direction.

        tau_shear_out = 0.0_wp

        do i_dim = 1, num_dims
            do j_dim = 1, num_dims
                tau_shear_out(i_dim, j_dim) = (vel_grad_avg(j_dim, i_dim) + vel_grad_avg(i_dim, j_dim))/Re_shear
                if (i_dim == j_dim) then
                    tau_shear_out(i_dim, j_dim) = tau_shear_out(i_dim, j_dim) - &
                                                  (2.0_wp/3.0_wp)*divergence_v/Re_shear
                end if
            end do
        end do

    end subroutine s_calculate_shear_stress_tensor

    !> @brief Calculates bulk stress tensor components (diagonal only).
    !! tau_ii_bulk = (div_v) / Re_bulk. Off-diagonals are zero.
    !! @param[in] Re_bulk Bulk Reynolds number.
    !! @param[in] divergence_v Velocity divergence (du/dx + dv/dy + dw/dz).
    !! @param[out] tau_bulk_out Calculated bulk stress tensor (stress on i-face, i-direction).
    pure subroutine s_calculate_bulk_stress_tensor(Re_bulk, divergence_v, tau_bulk_out)
        !$acc routine seq

        implicit none

        ! Arguments
        real(wp), intent(in) :: Re_bulk
        real(wp), intent(in) :: divergence_v
        real(wp), dimension(num_dims, num_dims), intent(out) :: tau_bulk_out

        ! Local variables
        integer :: i_dim !< Loop iterator for diagonal components.

        tau_bulk_out = 0.0_wp

        do i_dim = 1, num_dims
            tau_bulk_out(i_dim, i_dim) = divergence_v/Re_bulk
        end do

    end subroutine s_calculate_bulk_stress_tensor

    !>  Deallocation and/or disassociation procedures that are
        !!      needed to finalize the selected Riemann problem solver
        !!  @param flux_vf       Intercell fluxes
        !!  @param flux_src_vf   Intercell source fluxes
        !!  @param flux_gsrc_vf  Intercell geometric source fluxes
        !!  @param norm_dir Dimensional splitting coordinate direction
    pure subroutine s_finalize_riemann_solver(flux_vf, flux_src_vf, &
                                              flux_gsrc_vf, &
                                              norm_dir)

        type(scalar_field), &
            dimension(sys_size), &
            intent(inout) :: flux_vf, flux_src_vf, flux_gsrc_vf

        integer, intent(in) :: norm_dir

        integer :: i, j, k, l !< Generic loop iterators

        ! Reshaping Outputted Data in y-direction
        if (norm_dir == 2) then
            !$acc parallel loop collapse(3) gang vector default(present)
            do l = is3%beg, is3%end
                do j = is1%beg, is1%end
                    do k = is2%beg, is2%end
                        flux_src_vf(advxb)%sf(k, j, l) = &
                            flux_src_rsy_vf(j, k, l, advxb)
                        do i = 1, sys_size
                            flux_vf(i)%sf(k, j, l) = &
                                flux_rsy_vf(j, k, l, i)
                            if (cyl_coord) then
                                flux_gsrc_vf(i)%sf(k, j, l) = &
                                    flux_gsrc_rsy_vf(j, k, l, i)
                            end if
                        end do
                    end do
                end do
            end do

            ! Reshaping Outputted Data in z-direction
        elseif (norm_dir == 3) then
            !$acc parallel loop collapse(3) gang vector default(present)
            do j = is1%beg, is1%end
                do k = is2%beg, is2%end
                    do l = is3%beg, is3%end
                        flux_src_vf(advxb)%sf(l, k, j) = &
                            flux_src_rsz_vf(j, k, l, advxb)
                        do i = 1, sys_size
                            flux_vf(i)%sf(l, k, j) = &
                                flux_rsz_vf(j, k, l, i)
                            if (grid_geometry == 3) then
                                flux_gsrc_vf(i)%sf(l, k, j) = &
                                    flux_gsrc_rsz_vf(j, k, l, i)
                            end if
                        end do
                    end do
                end do
            end do

        elseif (norm_dir == 1) then
            !$acc parallel loop collapse(3) gang vector default(present)
            do l = is3%beg, is3%end
                do k = is2%beg, is2%end
                    do j = is1%beg, is1%end
                        flux_src_vf(advxb)%sf(j, k, l) = &
                            flux_src_rsx_vf(j, k, l, advxb)
                        do i = 1, sys_size
                            flux_vf(i)%sf(j, k, l) = &
                                flux_rsx_vf(j, k, l, i)
                        end do
                    end do
                end do
            end do
        end if

        if (riemann_solver == 1 .or. riemann_solver == 4) then
            !$acc parallel loop collapse(4) gang vector default(present)
            do i = advxb + 1, advxe
                do l = is3%beg, is3%end
                    do j = is1%beg, is1%end
                        do k = is2%beg, is2%end
                            if (norm_dir == 2) then
                                flux_src_vf(i)%sf(k, j, l) = &
                                    flux_src_rsy_vf(j, k, l, i)
                            else if (norm_dir == 3) then
                                flux_src_vf(i)%sf(l, k, j) = &
                                    flux_src_rsz_vf(j, k, l, i)
                            else if (norm_dir == 1) then
                                flux_src_vf(i)%sf(j, k, l) = &
                                    flux_src_rsx_vf(j, k, l, i)
                            end if
                        end do
                    end do
                end do
            end do
        end if


    end subroutine s_finalize_riemann_solver

    !> Module deallocation and/or disassociation procedures
    impure subroutine s_finalize_riemann_solvers_module

        if (viscous) then
            @:DEALLOCATE(Re_avg_rsx_vf)
        end if
        @:DEALLOCATE(vel_src_rsx_vf)
        @:DEALLOCATE(flux_rsx_vf)
        @:DEALLOCATE(flux_src_rsx_vf)
        @:DEALLOCATE(flux_gsrc_rsx_vf)
        if (qbmm) then
            @:DEALLOCATE(mom_sp_rsx_vf)
        end if

        if (n == 0) return

        if (viscous) then
            @:DEALLOCATE(Re_avg_rsy_vf)
        end if
        @:DEALLOCATE(vel_src_rsy_vf)
        @:DEALLOCATE(flux_rsy_vf)
        @:DEALLOCATE(flux_src_rsy_vf)
        @:DEALLOCATE(flux_gsrc_rsy_vf)
        if (qbmm) then
            @:DEALLOCATE(mom_sp_rsy_vf)
        end if

        if (p == 0) return

        if (viscous) then
            @:DEALLOCATE(Re_avg_rsz_vf)
        end if
        @:DEALLOCATE(vel_src_rsz_vf)
        @:DEALLOCATE(flux_rsz_vf)
        @:DEALLOCATE(flux_src_rsz_vf)
        @:DEALLOCATE(flux_gsrc_rsz_vf)
        if (qbmm) then
            @:DEALLOCATE(mom_sp_rsz_vf)
        end if

    end subroutine s_finalize_riemann_solvers_module

end module m_riemann_solvers
>>>>>>> e60e9d7e
<|MERGE_RESOLUTION|>--- conflicted
+++ resolved
@@ -1,4 +1,3 @@
-<<<<<<< HEAD
 !>
 !! @file m_riemann_solvers.f90
 !! @brief Contains module m_riemann_solvers
@@ -243,17 +242,14 @@
                                                            norm_dir, &
                                                            ix, iy, iz)
         else
-            call s_compute_cartesian_viscous_source_flux(velL_vf, &
-                                                         dvelL_dx_vf, &
+            call s_compute_cartesian_viscous_source_flux(dvelL_dx_vf, &
                                                          dvelL_dy_vf, &
                                                          dvelL_dz_vf, &
-                                                         velR_vf, &
                                                          dvelR_dx_vf, &
                                                          dvelR_dy_vf, &
                                                          dvelR_dz_vf, &
                                                          flux_src_vf, &
-                                                         norm_dir, &
-                                                         ix, iy, iz)
+                                                         norm_dir)
         end if
     end subroutine s_compute_viscous_source_flux
 
@@ -347,19 +343,15 @@
             qL_prim_rsx_vf, qL_prim_rsy_vf, qL_prim_rsz_vf, dqL_prim_dx_vf, &
             dqL_prim_dy_vf, &
             dqL_prim_dz_vf, &
-            qL_prim_vf, &
             qR_prim_rsx_vf, qR_prim_rsy_vf, qR_prim_rsz_vf, dqR_prim_dx_vf, &
             dqR_prim_dy_vf, &
             dqR_prim_dz_vf, &
-            qR_prim_vf, &
             norm_dir, ix, iy, iz)
 
         ! Reshaping inputted data based on dimensional splitting direction
         call s_initialize_riemann_solver( &
-            q_prim_vf, &
-            flux_vf, flux_src_vf, &
-            flux_gsrc_vf, &
-            norm_dir, ix, iy, iz)
+            flux_src_vf, &
+            norm_dir)
         #:for NORM_DIR, XYZ in [(1, 'x'), (2, 'y'), (3, 'z')]
 
             if (norm_dir == ${NORM_DIR}$) then
@@ -475,19 +467,31 @@
                                 !$acc loop seq
                                 do i = 1, 2
                                     Re_L(i) = dflt_real
-                                    Re_R(i) = dflt_real
-                                    if (Re_size(i) > 0) then
-                                        Re_L(i) = 0._wp
-                                        Re_R(i) = 0._wp
-                                    end if
+
+                                    if (Re_size(i) > 0) Re_L(i) = 0._wp
+
                                     !$acc loop seq
                                     do q = 1, Re_size(i)
                                         Re_L(i) = alpha_L(Re_idx(i, q))/Res(i, q) &
                                                   + Re_L(i)
+                                    end do
+
+                                    Re_L(i) = 1._wp/max(Re_L(i), sgm_eps)
+
+                                end do
+
+                                !$acc loop seq
+                                do i = 1, 2
+                                    Re_R(i) = dflt_real
+
+                                    if (Re_size(i) > 0) Re_R(i) = 0._wp
+
+                                    !$acc loop seq
+                                    do q = 1, Re_size(i)
                                         Re_R(i) = alpha_R(Re_idx(i, q))/Res(i, q) &
                                                   + Re_R(i)
                                     end do
-                                    Re_L(i) = 1._wp/max(Re_L(i), sgm_eps)
+
                                     Re_R(i) = 1._wp/max(Re_R(i), sgm_eps)
                                 end do
                             end if
@@ -541,41 +545,44 @@
                                 E_R = rho_R*E_R + 5e-1*rho_R*vel_R_rms
                                 H_L = (E_L + pres_L)/rho_L
                                 H_R = (E_R + pres_R)/rho_R
-                            elseif (mhd) then
-                                if (relativity) then
-                                    Ga%L = 1._wp/sqrt(1._wp - vel_L_rms)
-                                    Ga%R = 1._wp/sqrt(1._wp - vel_R_rms)
-                                    vdotB%L = vel_L(1)*B%L(1) + vel_L(2)*B%L(2) + vel_L(3)*B%L(3)
-                                    vdotB%R = vel_R(1)*B%R(1) + vel_R(2)*B%R(2) + vel_R(3)*B%R(3)
-
-                                    !acc loop seq
-                                    do i = 1, 3
-                                        b4%L(i) = B%L(i)/Ga%L + Ga%L*vel_L(i)*vdotB%L
-                                        b4%R(i) = B%R(i)/Ga%R + Ga%R*vel_R(i)*vdotB%R
-                                    end do
-
-                                    B2%L = sum(B%L**2._wp)
-                                    B2%R = sum(B%R**2._wp)
-                                    pres_mag%L = 0.5_wp*(B2%L/Ga%L**2._wp + vdotB%L**2._wp)
-                                    pres_mag%R = 0.5_wp*(B2%R/Ga%R**2._wp + vdotB%R**2._wp)
-                                    ! Hard-coded EOS
-                                    H_L = 1._wp + (gamma_L + 1)*pres_L/rho_L
-                                    H_R = 1._wp + (gamma_R + 1)*pres_R/rho_R
-                                    !acc loop seq
-                                    do i = 1, 3
-                                        cm%L(i) = (rho_L*H_L*Ga%L**2 + B2%L)*vel_L(i) - vdotB%L*B%L(i)
-                                        cm%R(i) = (rho_R*H_R*Ga%R**2 + B2%R)*vel_R(i) - vdotB%R*B%R(i)
-                                    end do
-                                    E_L = rho_L*H_L*Ga%L**2 - pres_L + 0.5_wp*(B2%L + vel_L_rms*B2%L - vdotB%L**2._wp) - rho_L*Ga%L
-                                    E_R = rho_R*H_R*Ga%R**2 - pres_R + 0.5_wp*(B2%R + vel_R_rms*B2%R - vdotB%R**2._wp) - rho_R*Ga%R
-                                elseif (.not. relativity) then
-                                    pres_mag%L = 0.5_wp*sum(B%L**2._wp)
-                                    pres_mag%R = 0.5_wp*sum(B%R**2._wp)
-                                    E_L = gamma_L*pres_L + pi_inf_L + 0.5_wp*rho_L*vel_L_rms + qv_L + pres_mag%L
-                                    E_R = gamma_R*pres_R + pi_inf_R + 0.5_wp*rho_R*vel_R_rms + qv_R + pres_mag%R ! includes magnetic energy
-                                    H_L = (E_L + pres_L - pres_mag%L)/rho_L
-                                    H_R = (E_R + pres_R - pres_mag%R)/rho_R ! stagnation enthalpy here excludes magnetic energy (only used to find speed of sound)
-                                end if
+                            elseif (mhd .and. relativity) then
+                                Ga%L = 1._wp/sqrt(1._wp - vel_L_rms)
+                                Ga%R = 1._wp/sqrt(1._wp - vel_R_rms)
+                                vdotB%L = vel_L(1)*B%L(1) + vel_L(2)*B%L(2) + vel_L(3)*B%L(3)
+                                vdotB%R = vel_R(1)*B%R(1) + vel_R(2)*B%R(2) + vel_R(3)*B%R(3)
+
+                                b4%L(1) = B%L(1)/Ga%L + Ga%L*vel_L(1)*vdotB%L
+                                b4%L(2) = B%L(2)/Ga%L + Ga%L*vel_L(2)*vdotB%L
+                                b4%L(3) = B%L(3)/Ga%L + Ga%L*vel_L(3)*vdotB%L
+                                b4%R(1) = B%R(1)/Ga%R + Ga%R*vel_R(1)*vdotB%R
+                                b4%R(2) = B%R(2)/Ga%R + Ga%R*vel_R(2)*vdotB%R
+                                b4%R(3) = B%R(3)/Ga%R + Ga%R*vel_R(3)*vdotB%R
+                                B2%L = B%L(1)**2._wp + B%L(2)**2._wp + B%L(3)**2._wp
+                                B2%R = B%R(1)**2._wp + B%R(2)**2._wp + B%R(3)**2._wp
+
+                                pres_mag%L = 0.5_wp*(B2%L/Ga%L**2._wp + vdotB%L**2._wp)
+                                pres_mag%R = 0.5_wp*(B2%R/Ga%R**2._wp + vdotB%R**2._wp)
+
+                                ! Hard-coded EOS
+                                H_L = 1._wp + (gamma_L + 1)*pres_L/rho_L
+                                H_R = 1._wp + (gamma_R + 1)*pres_R/rho_R
+
+                                cm%L(1) = (rho_L*H_L*Ga%L**2 + B2%L)*vel_L(1) - vdotB%L*B%L(1)
+                                cm%L(2) = (rho_L*H_L*Ga%L**2 + B2%L)*vel_L(2) - vdotB%L*B%L(2)
+                                cm%L(3) = (rho_L*H_L*Ga%L**2 + B2%L)*vel_L(3) - vdotB%L*B%L(3)
+                                cm%R(1) = (rho_R*H_R*Ga%R**2 + B2%R)*vel_R(1) - vdotB%R*B%R(1)
+                                cm%R(2) = (rho_R*H_R*Ga%R**2 + B2%R)*vel_R(2) - vdotB%R*B%R(2)
+                                cm%R(3) = (rho_R*H_R*Ga%R**2 + B2%R)*vel_R(3) - vdotB%R*B%R(3)
+
+                                E_L = rho_L*H_L*Ga%L**2 - pres_L + 0.5_wp*(B2%L + vel_L_rms*B2%L - vdotB%L**2._wp) - rho_L*Ga%L
+                                E_R = rho_R*H_R*Ga%R**2 - pres_R + 0.5_wp*(B2%R + vel_R_rms*B2%R - vdotB%R**2._wp) - rho_R*Ga%R
+                            elseif (mhd .and. .not. relativity) then
+                                pres_mag%L = 0.5_wp*(B%L(1)**2._wp + B%L(2)**2._wp + B%L(3)**2._wp)
+                                pres_mag%R = 0.5_wp*(B%R(1)**2._wp + B%R(2)**2._wp + B%R(3)**2._wp)
+                                E_L = gamma_L*pres_L + pi_inf_L + 0.5_wp*rho_L*vel_L_rms + qv_L + pres_mag%L
+                                E_R = gamma_R*pres_R + pi_inf_R + 0.5_wp*rho_R*vel_R_rms + qv_R + pres_mag%R ! includes magnetic energy
+                                H_L = (E_L + pres_L - pres_mag%L)/rho_L
+                                H_R = (E_R + pres_R - pres_mag%R)/rho_R ! stagnation enthalpy here excludes magnetic energy (only used to find speed of sound)
                             else
                                 E_L = gamma_L*pres_L + pi_inf_L + 5e-1*rho_L*vel_L_rms + qv_L
                                 E_R = gamma_R*pres_R + pi_inf_R + 5e-1*rho_R*vel_R_rms + qv_R
@@ -673,10 +680,62 @@
                                 end do
                             end if
 
-                            call s_compute_wave_speed(wave_speeds, vel_L, vel_R, pres_L, pres_R, rho_L, rho_R, rho_avg, &
-                                                      c_L, c_R, c_avg, c_fast%L, c_fast%R, G_L, G_R, &
-                                                      tau_e_L, tau_e_R, gamma_L, gamma_R, pi_inf_L, pi_inf_R, &
-                                                      s_L, s_R, s_S, s_M, s_P, dir_idx(1), dir_idx_tau(1))
+                            if (wave_speeds == 1) then
+                                if (mhd) then
+                                    s_L = min(vel_L(dir_idx(1)) - c_fast%L, vel_R(dir_idx(1)) - c_fast%R)
+                                    s_R = max(vel_R(dir_idx(1)) + c_fast%R, vel_L(dir_idx(1)) + c_fast%L)
+                                elseif (hypoelasticity) then
+                                    s_L = min(vel_L(dir_idx(1)) - sqrt(c_L*c_L + &
+                                                                       (((4._wp*G_L)/3._wp) + &
+                                                                        tau_e_L(dir_idx_tau(1)))/rho_L) &
+                                              , vel_R(dir_idx(1)) - sqrt(c_R*c_R + &
+                                                                         (((4._wp*G_R)/3._wp) + &
+                                                                          tau_e_R(dir_idx_tau(1)))/rho_R))
+                                    s_R = max(vel_R(dir_idx(1)) + sqrt(c_R*c_R + &
+                                                                       (((4._wp*G_R)/3._wp) + &
+                                                                        tau_e_R(dir_idx_tau(1)))/rho_R) &
+                                              , vel_L(dir_idx(1)) + sqrt(c_L*c_L + &
+                                                                         (((4._wp*G_L)/3._wp) + &
+                                                                          tau_e_L(dir_idx_tau(1)))/rho_L))
+                                else if (hyperelasticity) then
+                                    s_L = min(vel_L(dir_idx(1)) - sqrt(c_L*c_L + (4_wp*G_L/3_wp)/rho_L) &
+                                              , vel_R(dir_idx(1)) - sqrt(c_R*c_R + (4_wp*G_R/3_wp)/rho_R))
+                                    s_R = max(vel_R(dir_idx(1)) + sqrt(c_R*c_R + (4_wp*G_R/3_wp)/rho_R) &
+                                              , vel_L(dir_idx(1)) + sqrt(c_L*c_L + (4_wp*G_L/3_wp)/rho_L))
+                                else
+                                    s_L = min(vel_L(dir_idx(1)) - c_L, vel_R(dir_idx(1)) - c_R)
+                                    s_R = max(vel_R(dir_idx(1)) + c_R, vel_L(dir_idx(1)) + c_L)
+                                end if
+
+                                s_S = (pres_R - pres_L + rho_L*vel_L(dir_idx(1))* &
+                                       (s_L - vel_L(dir_idx(1))) - &
+                                       rho_R*vel_R(dir_idx(1))* &
+                                       (s_R - vel_R(dir_idx(1)))) &
+                                      /(rho_L*(s_L - vel_L(dir_idx(1))) - &
+                                        rho_R*(s_R - vel_R(dir_idx(1))))
+                            elseif (wave_speeds == 2) then
+                                pres_SL = 5e-1_wp*(pres_L + pres_R + rho_avg*c_avg* &
+                                                   (vel_L(dir_idx(1)) - &
+                                                    vel_R(dir_idx(1))))
+
+                                pres_SR = pres_SL
+
+                                Ms_L = max(1._wp, sqrt(1._wp + ((5e-1_wp + gamma_L)/(1._wp + gamma_L))* &
+                                                       (pres_SL/pres_L - 1._wp)*pres_L/ &
+                                                       ((pres_L + pi_inf_L/(1._wp + gamma_L)))))
+                                Ms_R = max(1._wp, sqrt(1._wp + ((5e-1_wp + gamma_R)/(1._wp + gamma_R))* &
+                                                       (pres_SR/pres_R - 1._wp)*pres_R/ &
+                                                       ((pres_R + pi_inf_R/(1._wp + gamma_R)))))
+
+                                s_L = vel_L(dir_idx(1)) - c_L*Ms_L
+                                s_R = vel_R(dir_idx(1)) + c_R*Ms_R
+
+                                s_S = 5e-1_wp*((vel_L(dir_idx(1)) + vel_R(dir_idx(1))) + &
+                                               (pres_L - pres_R)/ &
+                                               (rho_avg*c_avg))
+                            end if
+
+                            s_M = min(0._wp, s_L); s_P = max(0._wp, s_R)
 
                             xi_M = (5e-1_wp + sign(5e-1_wp, s_L)) &
                                    + (5e-1_wp - sign(5e-1_wp, s_L)) &
@@ -1073,7 +1132,7 @@
 
         call s_finalize_riemann_solver(flux_vf, flux_src_vf, &
                                        flux_gsrc_vf, &
-                                       norm_dir, ix, iy, iz)
+                                       norm_dir)
 
     end subroutine s_hll_riemann_solver
 
@@ -1198,7 +1257,6 @@
 
         integer :: i, j, k, l, q !< Generic loop iterators
         integer :: idx1, idxi
-        type(riemann_states) :: c_fast, vel
 
         ! Populating the buffers of the left and right Riemann problem
         ! states variables, based on the choice of boundary conditions
@@ -1207,20 +1265,16 @@
             qL_prim_rsx_vf, qL_prim_rsy_vf, qL_prim_rsz_vf, dqL_prim_dx_vf, &
             dqL_prim_dy_vf, &
             dqL_prim_dz_vf, &
-            qL_prim_vf, &
             qR_prim_rsx_vf, qR_prim_rsy_vf, qR_prim_rsz_vf, dqR_prim_dx_vf, &
             dqR_prim_dy_vf, &
             dqR_prim_dz_vf, &
-            qR_prim_vf, &
             norm_dir, ix, iy, iz)
 
         ! Reshaping inputted data based on dimensional splitting direction
 
         call s_initialize_riemann_solver( &
-            q_prim_vf, &
-            flux_vf, flux_src_vf, &
-            flux_gsrc_vf, &
-            norm_dir, ix, iy, iz)
+            flux_src_vf, &
+            norm_dir)
 
         idx1 = 1; if (dir_idx(1) == 2) idx1 = 2; if (dir_idx(1) == 3) idx1 = 3
 
@@ -1276,6 +1330,15 @@
                                         qL_prim_rs${XYZ}$_vf(j, k, l, i) = max(0._wp, qL_prim_rs${XYZ}$_vf(j, k, l, i))
                                         qL_prim_rs${XYZ}$_vf(j, k, l, E_idx + i) = min(max(0._wp, qL_prim_rs${XYZ}$_vf(j, k, l, E_idx + i)), 1._wp)
                                         alpha_L_sum = alpha_L_sum + qL_prim_rs${XYZ}$_vf(j, k, l, E_idx + i)
+                                    end do
+
+                                    !$acc loop seq
+                                    do i = 1, num_fluids
+                                        qL_prim_rs${XYZ}$_vf(j, k, l, E_idx + i) = qL_prim_rs${XYZ}$_vf(j, k, l, E_idx + i)/max(alpha_L_sum, sgm_eps)
+                                    end do
+
+                                    !$acc loop seq
+                                    do i = 1, num_fluids
                                         qR_prim_rs${XYZ}$_vf(j + 1, k, l, i) = max(0._wp, qR_prim_rs${XYZ}$_vf(j + 1, k, l, i))
                                         qR_prim_rs${XYZ}$_vf(j + 1, k, l, E_idx + i) = min(max(0._wp, qR_prim_rs${XYZ}$_vf(j + 1, k, l, E_idx + i)), 1._wp)
                                         alpha_R_sum = alpha_R_sum + qR_prim_rs${XYZ}$_vf(j + 1, k, l, E_idx + i)
@@ -1283,7 +1346,6 @@
 
                                     !$acc loop seq
                                     do i = 1, num_fluids
-                                        qL_prim_rs${XYZ}$_vf(j, k, l, E_idx + i) = qL_prim_rs${XYZ}$_vf(j, k, l, E_idx + i)/max(alpha_L_sum, sgm_eps)
                                         qR_prim_rs${XYZ}$_vf(j + 1, k, l, E_idx + i) = qR_prim_rs${XYZ}$_vf(j + 1, k, l, E_idx + i)/max(alpha_R_sum, sgm_eps)
                                     end do
                                 end if
@@ -1308,75 +1370,91 @@
                                     !$acc loop seq
                                     do i = 1, 2
                                         Re_L(i) = dflt_real
-                                        Re_R(i) = dflt_real
+
                                         if (Re_size(i) > 0) Re_L(i) = 0._wp
-                                        if (Re_size(i) > 0) Re_R(i) = 0._wp
+
                                         !$acc loop seq
                                         do q = 1, Re_size(i)
                                             Re_L(i) = qL_prim_rs${XYZ}$_vf(j, k, l, E_idx + Re_idx(i, q))/Res(i, q) &
                                                       + Re_L(i)
+                                        end do
+
+                                        Re_L(i) = 1._wp/max(Re_L(i), sgm_eps)
+
+                                    end do
+
+                                    !$acc loop seq
+                                    do i = 1, 2
+                                        Re_R(i) = dflt_real
+
+                                        if (Re_size(i) > 0) Re_R(i) = 0._wp
+
+                                        !$acc loop seq
+                                        do q = 1, Re_size(i)
                                             Re_R(i) = qR_prim_rs${XYZ}$_vf(j + 1, k, l, E_idx + Re_idx(i, q))/Res(i, q) &
                                                       + Re_R(i)
                                         end do
-                                        Re_L(i) = 1._wp/max(Re_L(i), sgm_eps)
+
                                         Re_R(i) = 1._wp/max(Re_R(i), sgm_eps)
                                     end do
                                 end if
 
                                 E_L = gamma_L*pres_L + pi_inf_L + 5e-1_wp*rho_L*vel_L_rms + qv_L
+
                                 E_R = gamma_R*pres_R + pi_inf_R + 5e-1_wp*rho_R*vel_R_rms + qv_R
 
-                                ! ENERGY ADJUSTMENTS FOR HYPOELASTIC/HYPERELASTIC ENERGY
-                                if (hypoelasticity .or. hyperelasticity) then
+                                ! ENERGY ADJUSTMENTS FOR HYPOELASTIC ENERGY
+                                if (hypoelasticity) then
+                                    !$acc loop seq
+                                    do i = 1, strxe - strxb + 1
+                                        tau_e_L(i) = qL_prim_rs${XYZ}$_vf(j, k, l, strxb - 1 + i)
+                                        tau_e_R(i) = qR_prim_rs${XYZ}$_vf(j + 1, k, l, strxb - 1 + i)
+                                    end do
                                     G_L = 0_wp; G_R = 0_wp
                                     !$acc loop seq
                                     do i = 1, num_fluids
                                         G_L = G_L + alpha_L(i)*Gs(i)
                                         G_R = G_R + alpha_R(i)*Gs(i)
                                     end do
-                                    if (hypoelasticity) then
-                                        !$acc loop seq
-                                        do i = 1, strxe - strxb + 1
-                                            tau_e_L(i) = qL_prim_rs${XYZ}$_vf(j, k, l, strxb - 1 + i)
-                                            tau_e_R(i) = qR_prim_rs${XYZ}$_vf(j + 1, k, l, strxb - 1 + i)
-                                        end do
-                                        !$acc loop seq
-                                        do i = 1, strxe - strxb + 1
-                                            ! Elastic contribution to energy if G large enough
-                                            if ((G_L > verysmall) .and. (G_R > verysmall)) then
+                                    !$acc loop seq
+                                    do i = 1, strxe - strxb + 1
+                                        ! Elastic contribution to energy if G large enough
+                                        if ((G_L > verysmall) .and. (G_R > verysmall)) then
+                                            E_L = E_L + (tau_e_L(i)*tau_e_L(i))/(4_wp*G_L)
+                                            E_R = E_R + (tau_e_R(i)*tau_e_R(i))/(4_wp*G_R)
+                                            ! Additional terms in 2D and 3D
+                                            if ((i == 2) .or. (i == 4) .or. (i == 5)) then
                                                 E_L = E_L + (tau_e_L(i)*tau_e_L(i))/(4_wp*G_L)
                                                 E_R = E_R + (tau_e_R(i)*tau_e_R(i))/(4_wp*G_R)
-                                                ! Additional terms in 2D and 3D
-                                                if ((i == 2) .or. (i == 4) .or. (i == 5)) then
-                                                    E_L = E_L + (tau_e_L(i)*tau_e_L(i))/(4_wp*G_L)
-                                                    E_R = E_R + (tau_e_R(i)*tau_e_R(i))/(4_wp*G_R)
-                                                end if
                                             end if
-                                        end do
-                                    else if (hyperelasticity) then
-                                        !$acc loop seq
-                                        do i = 1, num_dims
-                                            xi_field_L(i) = qL_prim_rs${XYZ}$_vf(j, k, l, xibeg - 1 + i)
-                                            xi_field_R(i) = qR_prim_rs${XYZ}$_vf(j + 1, k, l, xibeg - 1 + i)
-                                        end do
-                                        G_L = 0_wp; G_R = 0_wp; 
-                                        !$acc loop seq
-                                        do i = 1, num_fluids
-                                            ! Mixture left and right shear modulus
-                                            G_L = G_L + alpha_L(i)*Gs(i)
-                                            G_R = G_R + alpha_R(i)*Gs(i)
-                                        end do
-                                        ! Elastic contribution to energy if G large enough
-                                        if (G_L > verysmall .and. G_R > verysmall) then
-                                            E_L = E_L + G_L*qL_prim_rs${XYZ}$_vf(j, k, l, xiend + 1)
-                                            E_R = E_R + G_R*qR_prim_rs${XYZ}$_vf(j + 1, k, l, xiend + 1)
                                         end if
-                                        !$acc loop seq
-                                        do i = 1, b_size - 1
-                                            tau_e_L(i) = qL_prim_rs${XYZ}$_vf(j, k, l, strxb - 1 + i)
-                                            tau_e_R(i) = qR_prim_rs${XYZ}$_vf(j + 1, k, l, strxb - 1 + i)
-                                        end do
+                                    end do
+                                end if
+
+                                ! ENERGY ADJUSTMENTS FOR HYPERELASTIC ENERGY
+                                if (hyperelasticity) then
+                                    !$acc loop seq
+                                    do i = 1, num_dims
+                                        xi_field_L(i) = qL_prim_rs${XYZ}$_vf(j, k, l, xibeg - 1 + i)
+                                        xi_field_R(i) = qR_prim_rs${XYZ}$_vf(j + 1, k, l, xibeg - 1 + i)
+                                    end do
+                                    G_L = 0_wp; G_R = 0_wp; 
+                                    !$acc loop seq
+                                    do i = 1, num_fluids
+                                        ! Mixture left and right shear modulus
+                                        G_L = G_L + alpha_L(i)*Gs(i)
+                                        G_R = G_R + alpha_R(i)*Gs(i)
+                                    end do
+                                    ! Elastic contribution to energy if G large enough
+                                    if (G_L > verysmall .and. G_R > verysmall) then
+                                        E_L = E_L + G_L*qL_prim_rs${XYZ}$_vf(j, k, l, xiend + 1)
+                                        E_R = E_R + G_R*qR_prim_rs${XYZ}$_vf(j + 1, k, l, xiend + 1)
                                     end if
+                                    !$acc loop seq
+                                    do i = 1, b_size - 1
+                                        tau_e_L(i) = qL_prim_rs${XYZ}$_vf(j, k, l, strxb - 1 + i)
+                                        tau_e_R(i) = qR_prim_rs${XYZ}$_vf(j + 1, k, l, strxb - 1 + i)
+                                    end do
                                 end if
 
                                 H_L = (E_L + pres_L)/rho_L
@@ -1408,10 +1486,51 @@
                                 end if
 
                                 ! COMPUTING THE DIRECT WAVE SPEEDS
-                                call s_compute_wave_speed(wave_speeds, vel_L, vel_R, pres_L, pres_R, rho_L, rho_R, rho_avg, &
-                                                        c_L, c_R, c_avg, c_fast%L, c_fast%R, G_L, G_R, &
-                                                        tau_e_L, tau_e_R, gamma_L, gamma_R, pi_inf_L, pi_inf_R, &
-                                                        s_L, s_R, s_S, s_M, s_P, dir_idx(1), dir_idx_tau(1))
+                                if (wave_speeds == 1) then
+                                    if (elasticity) then
+                                        s_L = min(vel_L(dir_idx(1)) - sqrt(c_L*c_L + &
+                                                                           (((4_wp*G_L)/3_wp) + tau_e_L(dir_idx_tau(1)))/rho_L), vel_R(dir_idx(1)) - sqrt(c_R*c_R + &
+                                                                                                                                                          (((4_wp*G_R)/3_wp) + tau_e_R(dir_idx_tau(1)))/rho_R))
+                                        s_R = max(vel_R(dir_idx(1)) + sqrt(c_R*c_R + &
+                                                                           (((4_wp*G_R)/3_wp) + tau_e_R(dir_idx_tau(1)))/rho_R), vel_L(dir_idx(1)) + sqrt(c_L*c_L + &
+                                                                                                                                                          (((4_wp*G_L)/3_wp) + tau_e_L(dir_idx_tau(1)))/rho_L))
+                                        s_S = (pres_R - tau_e_R(dir_idx_tau(1)) - pres_L + &
+                                               tau_e_L(dir_idx_tau(1)) + rho_L*vel_L(idx1)*(s_L - vel_L(idx1)) - &
+                                               rho_R*vel_R(idx1)*(s_R - vel_R(idx1)))/(rho_L*(s_L - vel_L(idx1)) - &
+                                                                                       rho_R*(s_R - vel_R(idx1)))
+                                    else
+                                        s_L = min(vel_L(dir_idx(1)) - c_L, vel_R(dir_idx(1)) - c_R)
+                                        s_R = max(vel_R(dir_idx(1)) + c_R, vel_L(dir_idx(1)) + c_L)
+                                        s_S = (pres_R - pres_L + rho_L*vel_L(dir_idx(1))* &
+                                               (s_L - vel_L(dir_idx(1))) - rho_R*vel_R(dir_idx(1))*(s_R - vel_R(dir_idx(1)))) &
+                                              /(rho_L*(s_L - vel_L(dir_idx(1))) - rho_R*(s_R - vel_R(dir_idx(1))))
+
+                                    end if
+                                elseif (wave_speeds == 2) then
+                                    pres_SL = 5e-1_wp*(pres_L + pres_R + rho_avg*c_avg* &
+                                                       (vel_L(dir_idx(1)) - &
+                                                        vel_R(dir_idx(1))))
+
+                                    pres_SR = pres_SL
+
+                                    Ms_L = max(1._wp, sqrt(1._wp + ((5e-1_wp + gamma_L)/(1._wp + gamma_L))* &
+                                                           (pres_SL/pres_L - 1._wp)*pres_L/ &
+                                                           ((pres_L + pi_inf_L/(1._wp + gamma_L)))))
+                                    Ms_R = max(1._wp, sqrt(1._wp + ((5e-1_wp + gamma_R)/(1._wp + gamma_R))* &
+                                                           (pres_SR/pres_R - 1._wp)*pres_R/ &
+                                                           ((pres_R + pi_inf_R/(1._wp + gamma_R)))))
+
+                                    s_L = vel_L(dir_idx(1)) - c_L*Ms_L
+                                    s_R = vel_R(dir_idx(1)) + c_R*Ms_R
+
+                                    s_S = 5e-1_wp*((vel_L(dir_idx(1)) + vel_R(dir_idx(1))) + &
+                                                   (pres_L - pres_R)/ &
+                                                   (rho_avg*c_avg))
+                                end if
+
+                                ! follows Einfeldt et al.
+                                ! s_M/P = min/max(0.,s_L/R)
+                                s_M = min(0._wp, s_L); s_P = max(0._wp, s_R)
 
                                 ! goes with q_star_L/R = xi_L/R * (variable)
                                 ! xi_L/R = ( ( s_L/R - u_L/R )/(s_L/R - s_star) )
@@ -1636,17 +1755,20 @@
                                 gamma_L = 0._wp
                                 pi_inf_L = 0._wp
                                 qv_L = 0._wp
-                                rho_R = 0._wp
-                                gamma_R = 0._wp
-                                pi_inf_R = 0._wp
-                                qv_R = 0._wp
-
                                 !$acc loop seq
                                 do i = 1, num_fluids
                                     rho_L = rho_L + alpha_rho_L(i)
                                     gamma_L = gamma_L + alpha_L(i)*gammas(i)
                                     pi_inf_L = pi_inf_L + alpha_L(i)*pi_infs(i)
                                     qv_L = qv_L + alpha_rho_L(i)*qvs(i)
+                                end do
+
+                                rho_R = 0._wp
+                                gamma_R = 0._wp
+                                pi_inf_R = 0._wp
+                                qv_R = 0._wp
+                                !$acc loop seq
+                                do i = 1, num_fluids
                                     rho_R = rho_R + alpha_rho_R(i)
                                     gamma_R = gamma_R + alpha_R(i)*gammas(i)
                                     pi_inf_R = pi_inf_R + alpha_R(i)*pi_infs(i)
@@ -1654,6 +1776,7 @@
                                 end do
 
                                 E_L = gamma_L*pres_L + pi_inf_L + 5e-1_wp*rho_L*vel_L_rms + qv_L
+
                                 E_R = gamma_R*pres_R + pi_inf_R + 5e-1_wp*rho_R*vel_R_rms + qv_R
 
                                 H_L = (E_L + pres_L)/rho_L
@@ -1673,10 +1796,41 @@
                                 call s_compute_speed_of_sound(pres_R, rho_avg, gamma_avg, pi_inf_R, H_avg, alpha_R, &
                                                               vel_avg_rms, 0._wp, c_avg)
 
-                                call s_compute_wave_speed(wave_speeds, vel_L, vel_R, pres_L, pres_R, rho_L, rho_R, rho_avg, &
-                                                        c_L, c_R, c_avg, c_fast%L, c_fast%R, G_L, G_R, &
-                                                        tau_e_L, tau_e_R, gamma_L, gamma_R, pi_inf_L, pi_inf_R, &
-                                                        s_L, s_R, s_S, s_M, s_P, dir_idx(1), dir_idx_tau(1))
+                                if (wave_speeds == 1) then
+                                    s_L = min(vel_L(dir_idx(1)) - c_L, vel_R(dir_idx(1)) - c_R)
+                                    s_R = max(vel_R(dir_idx(1)) + c_R, vel_L(dir_idx(1)) + c_L)
+
+                                    s_S = (pres_R - pres_L + rho_L*vel_L(dir_idx(1))* &
+                                           (s_L - vel_L(dir_idx(1))) - &
+                                           rho_R*vel_R(dir_idx(1))* &
+                                           (s_R - vel_R(dir_idx(1)))) &
+                                          /(rho_L*(s_L - vel_L(dir_idx(1))) - &
+                                            rho_R*(s_R - vel_R(dir_idx(1))))
+                                elseif (wave_speeds == 2) then
+                                    pres_SL = 5e-1_wp*(pres_L + pres_R + rho_avg*c_avg* &
+                                                       (vel_L(dir_idx(1)) - &
+                                                        vel_R(dir_idx(1))))
+
+                                    pres_SR = pres_SL
+
+                                    Ms_L = max(1._wp, sqrt(1._wp + ((5e-1_wp + gamma_L)/(1._wp + gamma_L))* &
+                                                           (pres_SL/pres_L - 1._wp)*pres_L/ &
+                                                           ((pres_L + pi_inf_L/(1._wp + gamma_L)))))
+                                    Ms_R = max(1._wp, sqrt(1._wp + ((5e-1_wp + gamma_R)/(1._wp + gamma_R))* &
+                                                           (pres_SR/pres_R - 1._wp)*pres_R/ &
+                                                           ((pres_R + pi_inf_R/(1._wp + gamma_R)))))
+
+                                    s_L = vel_L(dir_idx(1)) - c_L*Ms_L
+                                    s_R = vel_R(dir_idx(1)) + c_R*Ms_R
+
+                                    s_S = 5e-1_wp*((vel_L(dir_idx(1)) + vel_R(dir_idx(1))) + &
+                                                   (pres_L - pres_R)/ &
+                                                   (rho_avg*c_avg))
+                                end if
+
+                                ! follows Einfeldt et al.
+                                ! s_M/P = min/max(0.,s_L/R)
+                                s_M = min(0._wp, s_L); s_P = max(0._wp, s_R)
 
                                 ! goes with q_star_L/R = xi_L/R * (variable)
                                 ! xi_L/R = ( ( s_L/R - u_L/R )/(s_L/R - s_star) )
@@ -1761,6 +1915,7 @@
                                 end if
 
                                 ! Geometrical source flux for cylindrical coordinates
+
                                 #:if (NORM_DIR == 2)
                                     if (cyl_coord) then
                                         ! Substituting the advective flux into the inviscid geometrical source flux
@@ -1842,10 +1997,6 @@
                                 gamma_L = 0._wp
                                 pi_inf_L = 0._wp
                                 qv_L = 0._wp
-                                rho_R = 0._wp
-                                gamma_R = 0._wp
-                                pi_inf_R = 0._wp
-                                qv_R = 0._wp
 
                                 ! Retain this in the refactor
                                 if (mpp_lim .and. (num_fluids > 2)) then
@@ -1855,10 +2006,6 @@
                                         gamma_L = gamma_L + qL_prim_rs${XYZ}$_vf(j, k, l, E_idx + i)*gammas(i)
                                         pi_inf_L = pi_inf_L + qL_prim_rs${XYZ}$_vf(j, k, l, E_idx + i)*pi_infs(i)
                                         qv_L = qv_L + qL_prim_rs${XYZ}$_vf(j, k, l, i)*qvs(i)
-                                        rho_R = rho_R + qR_prim_rs${XYZ}$_vf(j + 1, k, l, i)
-                                        gamma_R = gamma_R + qR_prim_rs${XYZ}$_vf(j + 1, k, l, E_idx + i)*gammas(i)
-                                        pi_inf_R = pi_inf_R + qR_prim_rs${XYZ}$_vf(j + 1, k, l, E_idx + i)*pi_infs(i)
-                                        qv_R = qv_R + qR_prim_rs${XYZ}$_vf(j + 1, k, l, i)*qvs(i)
                                     end do
                                 else if (num_fluids > 2) then
                                     !$acc loop seq
@@ -1867,16 +2014,36 @@
                                         gamma_L = gamma_L + qL_prim_rs${XYZ}$_vf(j, k, l, E_idx + i)*gammas(i)
                                         pi_inf_L = pi_inf_L + qL_prim_rs${XYZ}$_vf(j, k, l, E_idx + i)*pi_infs(i)
                                         qv_L = qv_L + qL_prim_rs${XYZ}$_vf(j, k, l, i)*qvs(i)
-                                        rho_R = rho_R + qR_prim_rs${XYZ}$_vf(j + 1, k, l, i)
-                                        gamma_R = gamma_R + qR_prim_rs${XYZ}$_vf(j + 1, k, l, E_idx + i)*gammas(i)
-                                        pi_inf_R = pi_inf_R + qR_prim_rs${XYZ}$_vf(j + 1, k, l, E_idx + i)*pi_infs(i)
-                                        qv_R = qv_R + qR_prim_rs${XYZ}$_vf(j + 1, k, l, i)*qvs(i)
                                     end do
                                 else
                                     rho_L = qL_prim_rs${XYZ}$_vf(j, k, l, 1)
                                     gamma_L = gammas(1)
                                     pi_inf_L = pi_infs(1)
                                     qv_L = qvs(1)
+                                end if
+
+                                rho_R = 0._wp
+                                gamma_R = 0._wp
+                                pi_inf_R = 0._wp
+                                qv_R = 0._wp
+
+                                if (mpp_lim .and. (num_fluids > 2)) then
+                                    !$acc loop seq
+                                    do i = 1, num_fluids
+                                        rho_R = rho_R + qR_prim_rs${XYZ}$_vf(j + 1, k, l, i)
+                                        gamma_R = gamma_R + qR_prim_rs${XYZ}$_vf(j + 1, k, l, E_idx + i)*gammas(i)
+                                        pi_inf_R = pi_inf_R + qR_prim_rs${XYZ}$_vf(j + 1, k, l, E_idx + i)*pi_infs(i)
+                                        qv_R = qv_R + qR_prim_rs${XYZ}$_vf(j + 1, k, l, i)*qvs(i)
+                                    end do
+                                else if (num_fluids > 2) then
+                                    !$acc loop seq
+                                    do i = 1, num_fluids - 1
+                                        rho_R = rho_R + qR_prim_rs${XYZ}$_vf(j + 1, k, l, i)
+                                        gamma_R = gamma_R + qR_prim_rs${XYZ}$_vf(j + 1, k, l, E_idx + i)*gammas(i)
+                                        pi_inf_R = pi_inf_R + qR_prim_rs${XYZ}$_vf(j + 1, k, l, E_idx + i)*pi_infs(i)
+                                        qv_R = qv_R + qR_prim_rs${XYZ}$_vf(j + 1, k, l, i)*qvs(i)
+                                    end do
+                                else
                                     rho_R = qR_prim_rs${XYZ}$_vf(j + 1, k, l, 1)
                                     gamma_R = gammas(1)
                                     pi_inf_R = pi_infs(1)
@@ -1888,25 +2055,38 @@
                                         !$acc loop seq
                                         do i = 1, 2
                                             Re_L(i) = dflt_real
-                                            Re_R(i) = dflt_real
-                                            if (Re_size(i) > 0) then
-                                                Re_L(i) = 0._wp
-                                                Re_R(i) = 0._wp
-                                            end if
+
+                                            if (Re_size(i) > 0) Re_L(i) = 0._wp
+
                                             !$acc loop seq
                                             do q = 1, Re_size(i)
                                                 Re_L(i) = (1._wp - qL_prim_rs${XYZ}$_vf(j, k, l, E_idx + Re_idx(i, q)))/Res(i, q) &
                                                           + Re_L(i)
+                                            end do
+
+                                            Re_L(i) = 1._wp/max(Re_L(i), sgm_eps)
+
+                                        end do
+
+                                        !$acc loop seq
+                                        do i = 1, 2
+                                            Re_R(i) = dflt_real
+
+                                            if (Re_size(i) > 0) Re_R(i) = 0._wp
+
+                                            !$acc loop seq
+                                            do q = 1, Re_size(i)
                                                 Re_R(i) = (1._wp - qR_prim_rs${XYZ}$_vf(j + 1, k, l, E_idx + Re_idx(i, q)))/Res(i, q) &
                                                           + Re_R(i)
                                             end do
-                                            Re_L(i) = 1._wp/max(Re_L(i), sgm_eps)
+
                                             Re_R(i) = 1._wp/max(Re_R(i), sgm_eps)
                                         end do
                                     end if
                                 end if
 
                                 E_L = gamma_L*pres_L + pi_inf_L + 5e-1_wp*rho_L*vel_L_rms
+
                                 E_R = gamma_R*pres_R + pi_inf_R + 5e-1_wp*rho_R*vel_R_rms
 
                                 H_L = (E_L + pres_L)/rho_L
@@ -2045,10 +2225,41 @@
                                     @:compute_low_Mach_correction()
                                 end if
 
-                                call s_compute_wave_speed(wave_speeds, vel_L, vel_R, pres_L, pres_R, rho_L, rho_R, rho_avg, &
-                                                        c_L, c_R, c_avg, c_fast%L, c_fast%R, G_L, G_R, &
-                                                        tau_e_L, tau_e_R, gamma_L, gamma_R, pi_inf_L, pi_inf_R, &
-                                                        s_L, s_R, s_S, s_M, s_P, dir_idx(1), dir_idx_tau(1))
+                                if (wave_speeds == 1) then
+                                    s_L = min(vel_L(dir_idx(1)) - c_L, vel_R(dir_idx(1)) - c_R)
+                                    s_R = max(vel_R(dir_idx(1)) + c_R, vel_L(dir_idx(1)) + c_L)
+
+                                    s_S = (pres_R - pres_L + rho_L*vel_L(dir_idx(1))* &
+                                           (s_L - vel_L(dir_idx(1))) - &
+                                           rho_R*vel_R(dir_idx(1))* &
+                                           (s_R - vel_R(dir_idx(1)))) &
+                                          /(rho_L*(s_L - vel_L(dir_idx(1))) - &
+                                            rho_R*(s_R - vel_R(dir_idx(1))))
+                                elseif (wave_speeds == 2) then
+                                    pres_SL = 5e-1_wp*(pres_L + pres_R + rho_avg*c_avg* &
+                                                       (vel_L(dir_idx(1)) - &
+                                                        vel_R(dir_idx(1))))
+
+                                    pres_SR = pres_SL
+
+                                    Ms_L = max(1._wp, sqrt(1._wp + ((5e-1_wp + gamma_L)/(1._wp + gamma_L))* &
+                                                           (pres_SL/pres_L - 1._wp)*pres_L/ &
+                                                           ((pres_L + pi_inf_L/(1._wp + gamma_L)))))
+                                    Ms_R = max(1._wp, sqrt(1._wp + ((5e-1_wp + gamma_R)/(1._wp + gamma_R))* &
+                                                           (pres_SR/pres_R - 1._wp)*pres_R/ &
+                                                           ((pres_R + pi_inf_R/(1._wp + gamma_R)))))
+
+                                    s_L = vel_L(dir_idx(1)) - c_L*Ms_L
+                                    s_R = vel_R(dir_idx(1)) + c_R*Ms_R
+
+                                    s_S = 5e-1_wp*((vel_L(dir_idx(1)) + vel_R(dir_idx(1))) + &
+                                                   (pres_L - pres_R)/ &
+                                                   (rho_avg*c_avg))
+                                end if
+
+                                ! follows Einfeldt et al.
+                                ! s_M/P = min/max(0.,s_L/R)
+                                s_M = min(0._wp, s_L); s_P = max(0._wp, s_R)
 
                                 ! goes with q_star_L/R = xi_L/R * (variable)
                                 ! xi_L/R = ( ( s_L/R - u_L/R )/(s_L/R - s_star) )
@@ -2274,13 +2485,22 @@
                                         qL_prim_rs${XYZ}$_vf(j, k, l, i) = max(0._wp, qL_prim_rs${XYZ}$_vf(j, k, l, i))
                                         qL_prim_rs${XYZ}$_vf(j, k, l, E_idx + i) = min(max(0._wp, qL_prim_rs${XYZ}$_vf(j, k, l, E_idx + i)), 1._wp)
                                         alpha_L_sum = alpha_L_sum + qL_prim_rs${XYZ}$_vf(j, k, l, E_idx + i)
+                                    end do
+
+                                    !$acc loop seq
+                                    do i = 1, num_fluids
+                                        qL_prim_rs${XYZ}$_vf(j, k, l, E_idx + i) = qL_prim_rs${XYZ}$_vf(j, k, l, E_idx + i)/max(alpha_L_sum, sgm_eps)
+                                    end do
+
+                                    !$acc loop seq
+                                    do i = 1, num_fluids
                                         qR_prim_rs${XYZ}$_vf(j + 1, k, l, i) = max(0._wp, qR_prim_rs${XYZ}$_vf(j + 1, k, l, i))
                                         qR_prim_rs${XYZ}$_vf(j + 1, k, l, E_idx + i) = min(max(0._wp, qR_prim_rs${XYZ}$_vf(j + 1, k, l, E_idx + i)), 1._wp)
                                         alpha_R_sum = alpha_R_sum + qR_prim_rs${XYZ}$_vf(j + 1, k, l, E_idx + i)
                                     end do
+
                                     !$acc loop seq
                                     do i = 1, num_fluids
-                                        qL_prim_rs${XYZ}$_vf(j, k, l, E_idx + i) = qL_prim_rs${XYZ}$_vf(j, k, l, E_idx + i)/max(alpha_L_sum, sgm_eps)
                                         qR_prim_rs${XYZ}$_vf(j + 1, k, l, E_idx + i) = qR_prim_rs${XYZ}$_vf(j + 1, k, l, E_idx + i)/max(alpha_R_sum, sgm_eps)
                                     end do
                                 end if
@@ -2302,19 +2522,31 @@
                                     !$acc loop seq
                                     do i = 1, 2
                                         Re_L(i) = dflt_real
-                                        Re_R(i) = dflt_real
-                                        if (Re_size(i) > 0) then
-                                            Re_L(i) = 0._wp
-                                            Re_R(i) = 0._wp
-                                        end if
+
+                                        if (Re_size(i) > 0) Re_L(i) = 0._wp
+
                                         !$acc loop seq
                                         do q = 1, Re_size(i)
                                             Re_L(i) = qL_prim_rs${XYZ}$_vf(j, k, l, E_idx + Re_idx(i, q))/Res(i, q) &
                                                       + Re_L(i)
+                                        end do
+
+                                        Re_L(i) = 1._wp/max(Re_L(i), sgm_eps)
+
+                                    end do
+
+                                    !$acc loop seq
+                                    do i = 1, 2
+                                        Re_R(i) = dflt_real
+
+                                        if (Re_size(i) > 0) Re_R(i) = 0._wp
+
+                                        !$acc loop seq
+                                        do q = 1, Re_size(i)
                                             Re_R(i) = qR_prim_rs${XYZ}$_vf(j + 1, k, l, E_idx + Re_idx(i, q))/Res(i, q) &
                                                       + Re_R(i)
                                         end do
-                                        Re_L(i) = 1._wp/max(Re_L(i), sgm_eps)
+
                                         Re_R(i) = 1._wp/max(Re_R(i), sgm_eps)
                                     end do
                                 end if
@@ -2371,63 +2603,67 @@
                                     H_R = (E_R + pres_R)/rho_R
                                 else
                                     E_L = gamma_L*pres_L + pi_inf_L + 5e-1*rho_L*vel_L_rms + qv_L
+
                                     E_R = gamma_R*pres_R + pi_inf_R + 5e-1*rho_R*vel_R_rms + qv_R
 
                                     H_L = (E_L + pres_L)/rho_L
                                     H_R = (E_R + pres_R)/rho_R
                                 end if
 
-                                ! ENERGY ADJUSTMENTS FOR HYPOELASTIC/HYPERELASTIC ENERGY
-                                if (hypoelasticity .or. hyperelasticity) then
-                                    G_L = 0_wp; G_R = 0_wp
+                                ! ENERGY ADJUSTMENTS FOR HYPOELASTIC ENERGY
+                                if (hypoelasticity) then
+                                    !$acc loop seq
+                                    do i = 1, strxe - strxb + 1
+                                        tau_e_L(i) = qL_prim_rs${XYZ}$_vf(j, k, l, strxb - 1 + i)
+                                        tau_e_R(i) = qR_prim_rs${XYZ}$_vf(j + 1, k, l, strxb - 1 + i)
+                                    end do
+                                    G_L = 0_wp
+                                    G_R = 0_wp
                                     !$acc loop seq
                                     do i = 1, num_fluids
                                         G_L = G_L + alpha_L(i)*Gs(i)
                                         G_R = G_R + alpha_R(i)*Gs(i)
                                     end do
-                                    if (hypoelasticity) then
-                                        !$acc loop seq
-                                        do i = 1, strxe - strxb + 1
-                                            tau_e_L(i) = qL_prim_rs${XYZ}$_vf(j, k, l, strxb - 1 + i)
-                                            tau_e_R(i) = qR_prim_rs${XYZ}$_vf(j + 1, k, l, strxb - 1 + i)
-                                        end do
-                                        !$acc loop seq
-                                        do i = 1, strxe - strxb + 1
-                                            ! Elastic contribution to energy if G large enough
-                                            if ((G_L > verysmall) .and. (G_R > verysmall)) then
+                                    !$acc loop seq
+                                    do i = 1, strxe - strxb + 1
+                                        ! Elastic contribution to energy if G large enough
+                                        if ((G_L > verysmall) .and. (G_R > verysmall)) then
+                                            E_L = E_L + (tau_e_L(i)*tau_e_L(i))/(4_wp*G_L)
+                                            E_R = E_R + (tau_e_R(i)*tau_e_R(i))/(4_wp*G_R)
+                                            ! Additional terms in 2D and 3D
+                                            if ((i == 2) .or. (i == 4) .or. (i == 5)) then
                                                 E_L = E_L + (tau_e_L(i)*tau_e_L(i))/(4_wp*G_L)
                                                 E_R = E_R + (tau_e_R(i)*tau_e_R(i))/(4_wp*G_R)
-                                                ! Additional terms in 2D and 3D
-                                                if ((i == 2) .or. (i == 4) .or. (i == 5)) then
-                                                    E_L = E_L + (tau_e_L(i)*tau_e_L(i))/(4_wp*G_L)
-                                                    E_R = E_R + (tau_e_R(i)*tau_e_R(i))/(4_wp*G_R)
-                                                end if
                                             end if
-                                        end do
-                                    else if (hyperelasticity) then
-                                        !$acc loop seq
-                                        do i = 1, num_dims
-                                            xi_field_L(i) = qL_prim_rs${XYZ}$_vf(j, k, l, xibeg - 1 + i)
-                                            xi_field_R(i) = qR_prim_rs${XYZ}$_vf(j + 1, k, l, xibeg - 1 + i)
-                                        end do
-                                        G_L = 0_wp; G_R = 0_wp; 
-                                        !$acc loop seq
-                                        do i = 1, num_fluids
-                                            ! Mixture left and right shear modulus
-                                            G_L = G_L + alpha_L(i)*Gs(i)
-                                            G_R = G_R + alpha_R(i)*Gs(i)
-                                        end do
-                                        ! Elastic contribution to energy if G large enough
-                                        if (G_L > verysmall .and. G_R > verysmall) then
-                                            E_L = E_L + G_L*qL_prim_rs${XYZ}$_vf(j, k, l, xiend + 1)
-                                            E_R = E_R + G_R*qR_prim_rs${XYZ}$_vf(j + 1, k, l, xiend + 1)
                                         end if
-                                        !$acc loop seq
-                                        do i = 1, b_size - 1
-                                            tau_e_L(i) = qL_prim_rs${XYZ}$_vf(j, k, l, strxb - 1 + i)
-                                            tau_e_R(i) = qR_prim_rs${XYZ}$_vf(j + 1, k, l, strxb - 1 + i)
-                                        end do
+                                    end do
+                                end if
+
+                                ! ENERGY ADJUSTMENTS FOR HYPERELASTIC ENERGY
+                                if (hyperelasticity) then
+                                    !$acc loop seq
+                                    do i = 1, num_dims
+                                        xi_field_L(i) = qL_prim_rs${XYZ}$_vf(j, k, l, xibeg - 1 + i)
+                                        xi_field_R(i) = qR_prim_rs${XYZ}$_vf(j + 1, k, l, xibeg - 1 + i)
+                                    end do
+                                    G_L = 0_wp
+                                    G_R = 0_wp
+                                    !$acc loop seq
+                                    do i = 1, num_fluids
+                                        ! Mixture left and right shear modulus
+                                        G_L = G_L + alpha_L(i)*Gs(i)
+                                        G_R = G_R + alpha_R(i)*Gs(i)
+                                    end do
+                                    ! Elastic contribution to energy if G large enough
+                                    if (G_L > verysmall .and. G_R > verysmall) then
+                                        E_L = E_L + G_L*qL_prim_rs${XYZ}$_vf(j, k, l, xiend + 1)
+                                        E_R = E_R + G_R*qR_prim_rs${XYZ}$_vf(j + 1, k, l, xiend + 1)
                                     end if
+                                    !$acc loop seq
+                                    do i = 1, b_size - 1
+                                        tau_e_L(i) = qL_prim_rs${XYZ}$_vf(j, k, l, strxb - 1 + i)
+                                        tau_e_R(i) = qR_prim_rs${XYZ}$_vf(j + 1, k, l, strxb - 1 + i)
+                                    end do
                                 end if
 
                                 H_L = (E_L + pres_L)/rho_L
@@ -2458,10 +2694,51 @@
                                     @:compute_low_Mach_correction()
                                 end if
 
-                            call s_compute_wave_speed(wave_speeds, vel_L, vel_R, pres_L, pres_R, rho_L, rho_R, rho_avg, &
-                                                      c_L, c_R, c_avg, c_fast%L, c_fast%R, G_L, G_R, &
-                                                      tau_e_L, tau_e_R, gamma_L, gamma_R, pi_inf_L, pi_inf_R, &
-                                                      s_L, s_R, s_S, s_M, s_P, dir_idx(1), dir_idx_tau(1))
+                                if (wave_speeds == 1) then
+                                    if (elasticity) then
+                                        s_L = min(vel_L(dir_idx(1)) - sqrt(c_L*c_L + &
+                                                                           (((4_wp*G_L)/3_wp) + tau_e_L(dir_idx_tau(1)))/rho_L), vel_R(dir_idx(1)) - sqrt(c_R*c_R + &
+                                                                                                                                                          (((4_wp*G_R)/3_wp) + tau_e_R(dir_idx_tau(1)))/rho_R))
+                                        s_R = max(vel_R(dir_idx(1)) + sqrt(c_R*c_R + &
+                                                                           (((4_wp*G_R)/3_wp) + tau_e_R(dir_idx_tau(1)))/rho_R), vel_L(dir_idx(1)) + sqrt(c_L*c_L + &
+                                                                                                                                                          (((4_wp*G_L)/3_wp) + tau_e_L(dir_idx_tau(1)))/rho_L))
+                                        s_S = (pres_R - tau_e_R(dir_idx_tau(1)) - pres_L + &
+                                               tau_e_L(dir_idx_tau(1)) + rho_L*vel_L(idx1)*(s_L - vel_L(idx1)) - &
+                                               rho_R*vel_R(idx1)*(s_R - vel_R(idx1)))/(rho_L*(s_L - vel_L(idx1)) - &
+                                                                                       rho_R*(s_R - vel_R(idx1)))
+                                    else
+                                        s_L = min(vel_L(dir_idx(1)) - c_L, vel_R(dir_idx(1)) - c_R)
+                                        s_R = max(vel_R(dir_idx(1)) + c_R, vel_L(dir_idx(1)) + c_L)
+                                        s_S = (pres_R - pres_L + rho_L*vel_L(dir_idx(1))* &
+                                               (s_L - vel_L(dir_idx(1))) - rho_R*vel_R(dir_idx(1))*(s_R - vel_R(dir_idx(1)))) &
+                                              /(rho_L*(s_L - vel_L(dir_idx(1))) - rho_R*(s_R - vel_R(dir_idx(1))))
+
+                                    end if
+                                elseif (wave_speeds == 2) then
+                                    pres_SL = 5e-1_wp*(pres_L + pres_R + rho_avg*c_avg* &
+                                                       (vel_L(idx1) - &
+                                                        vel_R(idx1)))
+
+                                    pres_SR = pres_SL
+
+                                    Ms_L = max(1._wp, sqrt(1._wp + ((5e-1_wp + gamma_L)/(1._wp + gamma_L))* &
+                                                           (pres_SL/pres_L - 1._wp)*pres_L/ &
+                                                           ((pres_L + pi_inf_L/(1._wp + gamma_L)))))
+                                    Ms_R = max(1._wp, sqrt(1._wp + ((5e-1_wp + gamma_R)/(1._wp + gamma_R))* &
+                                                           (pres_SR/pres_R - 1._wp)*pres_R/ &
+                                                           ((pres_R + pi_inf_R/(1._wp + gamma_R)))))
+
+                                    s_L = vel_L(idx1) - c_L*Ms_L
+                                    s_R = vel_R(idx1) + c_R*Ms_R
+
+                                    s_S = 5e-1_wp*((vel_L(idx1) + vel_R(idx1)) + &
+                                                   (pres_L - pres_R)/ &
+                                                   (rho_avg*c_avg))
+                                end if
+
+                                ! follows Einfeldt et al.
+                                ! s_M/P = min/max(0.,s_L/R)
+                                s_M = min(0._wp, s_L); s_P = max(0._wp, s_R)
 
                                 ! goes with q_star_L/R = xi_L/R * (variable)
                                 ! xi_L/R = ( ( s_L/R - u_L/R )/(s_L/R - s_star) )
@@ -2700,4177 +2977,6 @@
 
         if (surface_tension) then
             call s_compute_capilary_source_flux( &
-                q_prim_vf, &
-                vel_src_rsx_vf, &
-                vel_src_rsy_vf, &
-                vel_src_rsz_vf, &
-                flux_src_vf, &
-                norm_dir, isx, isy, isz)
-        end if
-
-        call s_finalize_riemann_solver(flux_vf, flux_src_vf, &
-                                       flux_gsrc_vf, &
-                                       norm_dir, ix, iy, iz)
-    end subroutine s_hllc_riemann_solver
-
-    !> HLLD Riemann solver resolves 5 of the 7 waves of MHD equations:
-        !!      1 entropy wave, 2 Alfvén waves, 2 fast magnetosonic waves.
-    subroutine s_hlld_riemann_solver(qL_prim_rsx_vf, qL_prim_rsy_vf, qL_prim_rsz_vf, &
-                                     dqL_prim_dx_vf, dqL_prim_dy_vf, dqL_prim_dz_vf, &
-                                     qL_prim_vf, &
-                                     qR_prim_rsx_vf, qR_prim_rsy_vf, qR_prim_rsz_vf, &
-                                     dqR_prim_dx_vf, dqR_prim_dy_vf, dqR_prim_dz_vf, &
-                                     qR_prim_vf, &
-                                     q_prim_vf, &
-                                     flux_vf, flux_src_vf, flux_gsrc_vf, &
-                                     norm_dir, ix, iy, iz)
-
-        real(wp), dimension(idwbuff(1)%beg:, idwbuff(2)%beg:, idwbuff(3)%beg:, 1:), intent(inout) :: qL_prim_rsx_vf, qL_prim_rsy_vf, qL_prim_rsz_vf, &
-                                                                                                     qR_prim_rsx_vf, qR_prim_rsy_vf, qR_prim_rsz_vf
-
-        type(scalar_field), allocatable, dimension(:), intent(inout) :: dqL_prim_dx_vf, dqR_prim_dx_vf, &
-                                                                        dqL_prim_dy_vf, dqR_prim_dy_vf, &
-                                                                        dqL_prim_dz_vf, dqR_prim_dz_vf
-
-        type(scalar_field), allocatable, dimension(:), intent(inout) :: qL_prim_vf, qR_prim_vf
-
-        type(scalar_field), dimension(sys_size), intent(in) :: q_prim_vf
-        type(scalar_field), dimension(sys_size), intent(inout) :: flux_vf, flux_src_vf, flux_gsrc_vf
-
-        integer, intent(in) :: norm_dir
-        type(int_bounds_info), intent(in) :: ix, iy, iz
-
-        ! Local variables:
-        real(wp), dimension(num_fluids) :: alpha_L, alpha_R, alpha_rho_L, alpha_rho_R
-        type(riemann_states_vec3) :: vel
-        type(riemann_states) :: rho, pres, E, H_no_mag
-        type(riemann_states) :: gamma, pi_inf, qv
-        type(riemann_states) :: vel_rms
-
-        type(riemann_states_vec3) :: B
-        type(riemann_states) :: c, c_fast, pres_mag
-
-        ! HLLD speeds and intermediate state variables:
-        real(wp) :: s_L, s_R, s_M, s_starL, s_starR
-        real(wp) :: pTot_L, pTot_R, p_star, rhoL_star, rhoR_star, E_starL, E_starR
-
-        real(wp), dimension(7) :: U_L, U_R, U_starL, U_starR, U_doubleL, U_doubleR
-        real(wp), dimension(7) :: F_L, F_R, F_starL, F_starR, F_hlld
-        ! Indices for U and F: (rho, rho*vel(1), rho*vel(2), rho*vel(3), By, Bz, E)
-        !   Note: vel and B are permutated, so vel(1) is the normal velocity, and x is the normal direction
-        !   Note: Bx is omitted as the magnetic flux is always zero in the normal direction
-
-        real(wp) :: sqrt_rhoL_star, sqrt_rhoR_star, denom_ds, sign_Bx
-        real(wp) :: vL_star, vR_star, wL_star, wR_star
-        real(wp) :: v_double, w_double, By_double, Bz_double, E_doubleL, E_doubleR, E_double
-
-        integer :: i, j, k, l
-
-        call s_populate_riemann_states_variables_buffers( &
-            qL_prim_rsx_vf, qL_prim_rsy_vf, qL_prim_rsz_vf, dqL_prim_dx_vf, &
-            dqL_prim_dy_vf, dqL_prim_dz_vf, qL_prim_vf, &
-            qR_prim_rsx_vf, qR_prim_rsy_vf, qR_prim_rsz_vf, dqR_prim_dx_vf, &
-            dqR_prim_dy_vf, dqR_prim_dz_vf, qR_prim_vf, &
-            norm_dir, ix, iy, iz)
-
-        call s_initialize_riemann_solver( &
-            q_prim_vf, flux_vf, flux_src_vf, flux_gsrc_vf, norm_dir, ix, iy, iz)
-
-        #:for NORM_DIR, XYZ in [(1, 'x'), (2, 'y'), (3, 'z')]
-            if (norm_dir == ${NORM_DIR}$) then
-                !$acc parallel loop collapse(3) gang vector default(present) &
-                !$acc private(alpha_rho_L, alpha_rho_R, vel, alpha_L, alpha_R, &
-                !$acc rho, pres, E, H_no_mag, gamma, pi_inf, qv, vel_rms, B, c, c_fast, pres_mag, &
-                !$acc U_L, U_R, U_starL, U_starR, U_doubleL, U_doubleR, F_L, F_R, F_starL, F_starR, F_hlld)
-                do l = is3%beg, is3%end
-                    do k = is2%beg, is2%end
-                        do j = is1%beg, is1%end
-
-                            ! (1) Extract the left/right primitive states
-                            do i = 1, contxe
-                                alpha_rho_L(i) = qL_prim_rs${XYZ}$_vf(j, k, l, i)
-                                alpha_rho_R(i) = qR_prim_rs${XYZ}$_vf(j + 1, k, l, i)
-                            end do
-
-                            ! NOTE: unlike HLL & HLLC, vel_L here is permutated by dir_idx for simpler logic
-                            do i = 1, num_vels
-                                vel%L(i) = qL_prim_rs${XYZ}$_vf(j, k, l, contxe + dir_idx(i))
-                                vel%R(i) = qR_prim_rs${XYZ}$_vf(j + 1, k, l, contxe + dir_idx(i))
-                            end do
-
-                            vel_rms%L = sum(vel%L**2._wp)
-                            vel_rms%R = sum(vel%R**2._wp)
-
-                            do i = 1, num_fluids
-                                alpha_L(i) = qL_prim_rs${XYZ}$_vf(j, k, l, E_idx + i)
-                                alpha_R(i) = qR_prim_rs${XYZ}$_vf(j + 1, k, l, E_idx + i)
-                            end do
-
-                            pres%L = qL_prim_rs${XYZ}$_vf(j, k, l, E_idx)
-                            pres%R = qR_prim_rs${XYZ}$_vf(j + 1, k, l, E_idx)
-
-                            ! NOTE: unlike HLL, Bx, By, Bz are permutated by dir_idx for simpler logic
-                            if (mhd) then
-                                if (n == 0) then ! 1D: constant Bx; By, Bz as variables; only in x so not permutated
-                                    B%L(1) = Bx0
-                                    B%R(1) = Bx0
-                                    B%L(2) = qL_prim_rs${XYZ}$_vf(j, k, l, B_idx%beg)
-                                    B%R(2) = qR_prim_rs${XYZ}$_vf(j + 1, k, l, B_idx%beg)
-                                    B%L(3) = qL_prim_rs${XYZ}$_vf(j, k, l, B_idx%beg + 1)
-                                    B%R(3) = qR_prim_rs${XYZ}$_vf(j + 1, k, l, B_idx%beg + 1)
-                                else ! 2D/3D: Bx, By, Bz as variables
-                                    B%L(1) = qL_prim_rs${XYZ}$_vf(j, k, l, B_idx%beg + dir_idx(1) - 1)
-                                    B%R(1) = qR_prim_rs${XYZ}$_vf(j + 1, k, l, B_idx%beg + dir_idx(1) - 1)
-                                    B%L(2) = qL_prim_rs${XYZ}$_vf(j, k, l, B_idx%beg + dir_idx(2) - 1)
-                                    B%R(2) = qR_prim_rs${XYZ}$_vf(j + 1, k, l, B_idx%beg + dir_idx(2) - 1)
-                                    B%L(3) = qL_prim_rs${XYZ}$_vf(j, k, l, B_idx%beg + dir_idx(3) - 1)
-                                    B%R(3) = qR_prim_rs${XYZ}$_vf(j + 1, k, l, B_idx%beg + dir_idx(3) - 1)
-                                end if
-                            end if
-
-                            ! Sum properties of all fluid components
-                            rho%L = 0._wp; gamma%L = 0._wp; pi_inf%L = 0._wp; qv%L = 0._wp
-                            rho%R = 0._wp; gamma%R = 0._wp; pi_inf%R = 0._wp; qv%R = 0._wp
-                            !$acc loop seq
-                            do i = 1, num_fluids
-                                rho%L = rho%L + alpha_rho_L(i)
-                                gamma%L = gamma%L + alpha_L(i)*gammas(i)
-                                pi_inf%L = pi_inf%L + alpha_L(i)*pi_infs(i)
-                                qv%L = qv%L + alpha_rho_L(i)*qvs(i)
-
-                                rho%R = rho%R + alpha_rho_R(i)
-                                gamma%R = gamma%R + alpha_R(i)*gammas(i)
-                                pi_inf%R = pi_inf%R + alpha_R(i)*pi_infs(i)
-                                qv%R = qv%R + alpha_rho_R(i)*qvs(i)
-                            end do
-
-                            pres_mag%L = 0.5_wp*sum(B%L**2._wp)
-                            pres_mag%R = 0.5_wp*sum(B%R**2._wp)
-                            E%L = gamma%L*pres%L + pi_inf%L + 0.5_wp*rho%L*vel_rms%L + qv%L + pres_mag%L
-                            E%R = gamma%R*pres%R + pi_inf%R + 0.5_wp*rho%R*vel_rms%R + qv%R + pres_mag%R ! includes magnetic energy
-                            H_no_mag%L = (E%L + pres%L - pres_mag%L)/rho%L
-                            H_no_mag%R = (E%R + pres%R - pres_mag%R)/rho%R ! stagnation enthalpy here excludes magnetic energy (only used to find speed of sound)
-
-                            ! (2) Compute fast wave speeds
-                            call s_compute_speed_of_sound(pres%L, rho%L, gamma%L, pi_inf%L, H_no_mag%L, alpha_L, vel_rms%L, 0._wp, c%L)
-                            call s_compute_speed_of_sound(pres%R, rho%R, gamma%R, pi_inf%R, H_no_mag%R, alpha_R, vel_rms%R, 0._wp, c%R)
-                            call s_compute_fast_magnetosonic_speed(rho%L, c%L, B%L, norm_dir, c_fast%L, H_no_mag%L)
-                            call s_compute_fast_magnetosonic_speed(rho%R, c%R, B%R, norm_dir, c_fast%R, H_no_mag%R)
-
-                            ! (3) Compute contact speed s_M [Miyoshi Equ. (38)]
-                            s_L = min(vel%L(1) - c_fast%L, vel%R(1) - c_fast%R)
-                            s_R = max(vel%R(1) + c_fast%R, vel%L(1) + c_fast%L)
-
-                            pTot_L = pres%L + pres_mag%L
-                            pTot_R = pres%R + pres_mag%R
-
-                            s_M = (((s_R - vel%R(1))*rho%R*vel%R(1) - &
-                                    (s_L - vel%L(1))*rho%L*vel%L(1) - pTot_R + pTot_L)/ &
-                                   ((s_R - vel%R(1))*rho%R - (s_L - vel%L(1))*rho%L))
-
-                            ! (4) Compute star state variables
-                            rhoL_star = rho%L*(s_L - vel%L(1))/(s_L - s_M)
-                            rhoR_star = rho%R*(s_R - vel%R(1))/(s_R - s_M)
-                            p_star = pTot_L + rho%L*(s_L - vel%L(1))*(s_M - vel%L(1))/(s_L - s_M)
-                            E_starL = ((s_L - vel%L(1))*E%L - pTot_L*vel%L(1) + p_star*s_M)/(s_L - s_M)
-                            E_starR = ((s_R - vel%R(1))*E%R - pTot_R*vel%R(1) + p_star*s_M)/(s_R - s_M)
-
-                            ! (5) Compute left/right state vectors and fluxes
-                            call s_compute_hlld_state_variables('L', rho%L, vel%L, B%L, E%L, pTot_L, rhoL_star, s_M, E_starL, s_L, &
-                                                                U_L, F_L, U_starL, F_starL, sqrt_rhoL_star, vL_star, wL_star)
-                            call s_compute_hlld_state_variables('R', rho%R, vel%R, B%R, E%R, pTot_R, rhoR_star, s_M, E_starR, s_R, &
-                                                                U_R, F_R, U_starR, F_starR, sqrt_rhoR_star, vR_star, wR_star)
-
-                            ! (6) Compute the double–star states [Miyoshi Eqns. (59)-(62)]
-                            denom_ds = sqrt_rhoL_star + sqrt_rhoR_star
-                            sign_Bx = sign(1._wp, B%L(1))
-                            v_double = (sqrt_rhoL_star*vL_star + sqrt_rhoR_star*vR_star + (B%R(2) - B%L(2))*sign_Bx)/denom_ds
-                            w_double = (sqrt_rhoL_star*wL_star + sqrt_rhoR_star*wR_star + (B%R(3) - B%L(3))*sign_Bx)/denom_ds
-                            By_double = (sqrt_rhoL_star*B%R(2) + sqrt_rhoR_star*B%L(2) + sqrt_rhoL_star*sqrt_rhoR_star*(vR_star - vL_star)*sign_Bx)/denom_ds
-                            Bz_double = (sqrt_rhoL_star*B%R(3) + sqrt_rhoR_star*B%L(3) + sqrt_rhoL_star*sqrt_rhoR_star*(wR_star - wL_star)*sign_Bx)/denom_ds
-
-                            E_doubleL = E_starL - sqrt_rhoL_star*((vL_star*B%L(2) + wL_star*B%L(3)) - (v_double*By_double + w_double*Bz_double))*sign_Bx
-                            E_doubleR = E_starR + sqrt_rhoR_star*((vR_star*B%R(2) + wR_star*B%R(3)) - (v_double*By_double + w_double*Bz_double))*sign_Bx
-                            E_double = 0.5_wp*(E_doubleL + E_doubleR)
-
-                            U_doubleL = s_compute_U_double(rhoL_star, s_M, v_double, w_double, By_double, Bz_double, E_double)
-                            U_doubleR = s_compute_U_double(rhoR_star, s_M, v_double, w_double, By_double, Bz_double, E_double)
-
-                            ! (7) Compute the rotational (Alfvén) speeds
-                            s_starL = s_M - abs(B%L(1))/sqrt(rhoL_star)
-                            s_starR = s_M + abs(B%L(1))/sqrt(rhoR_star)
-
-                            ! (8) Choose HLLD flux based on wave-speed regions
-                            if (0.0_wp <= s_L) then
-                                F_hlld = F_L
-                            else if (0.0_wp <= s_starL) then
-                                F_hlld = F_L + s_L*(U_starL - U_L)
-                            else if (0.0_wp <= s_M) then
-                                F_hlld = F_starL + s_starL*(U_doubleL - U_starL)
-                            else if (0.0_wp <= s_starR) then
-                                F_hlld = F_starR + s_starR*(U_doubleR - U_starR)
-                            else if (0.0_wp <= s_R) then
-                                F_hlld = F_R + s_R*(U_starR - U_R)
-                            else
-                                F_hlld = F_R
-                            end if
-
-                            ! (9) Reorder and write temporary variables to the flux array
-                            ! Mass
-                            flux_rs${XYZ}$_vf(j, k, l, 1) = F_hlld(1) ! TODO multi-component
-                            ! Momentum
-                            flux_rs${XYZ}$_vf(j, k, l, contxe + dir_idx(1)) = F_hlld(2)
-                            flux_rs${XYZ}$_vf(j, k, l, contxe + dir_idx(2)) = F_hlld(3)
-                            flux_rs${XYZ}$_vf(j, k, l, contxe + dir_idx(3)) = F_hlld(4)
-                            ! Magnetic field
-                            if (n == 0) then
-                                flux_rs${XYZ}$_vf(j, k, l, B_idx%beg) = F_hlld(5)
-                                flux_rs${XYZ}$_vf(j, k, l, B_idx%beg + 1) = F_hlld(6)
-                            else
-                                flux_rs${XYZ}$_vf(j, k, l, B_idx%beg + dir_idx(2) - 1) = F_hlld(5)
-                                flux_rs${XYZ}$_vf(j, k, l, B_idx%beg + dir_idx(3) - 1) = F_hlld(6)
-                            end if
-                            ! Energy
-                            flux_rs${XYZ}$_vf(j, k, l, E_idx) = F_hlld(7)
-                            ! Partial fraction
-                            !$acc loop seq
-                            do i = advxb, advxe
-                                flux_rs${XYZ}$_vf(j, k, l, i) = 0._wp ! TODO multi-component (zero for now)
-                            end do
-
-                            flux_src_rs${XYZ}$_vf(j, k, l, advxb) = 0._wp
-                        end do
-                    end do
-                end do
-                !$acc end parallel loop
-            end if
-        #:endfor
-
-        call s_finalize_riemann_solver(flux_vf, flux_src_vf, flux_gsrc_vf, &
-                                       norm_dir, ix, iy, iz)
-
-    contains
-        function s_compute_U_double(rho_star, s_M, v_double, w_double, By_double, Bz_double, E_double) result(U_double)
-            implicit none
-            real(wp), intent(in) :: rho_star, s_M, v_double, w_double, By_double, Bz_double, E_double
-            real(wp) :: U_double(7)
-
-            U_double(1) = rho_star
-            U_double(2) = rho_star*s_M
-            U_double(3) = rho_star*v_double
-            U_double(4) = rho_star*w_double
-            U_double(5) = By_double
-            U_double(6) = Bz_double
-            U_double(7) = E_double
-        end function s_compute_U_double
-
-        subroutine s_compute_hlld_state_variables(side, rho, vel, B, E, pTot, rho_star, s_M, E_star, s_wave, &
-                                                  U, F, U_star, F_star, sqrt_rho_star, v_star, w_star)
-            implicit none
-            ! Input parameters
-            character(len=1), intent(in) :: side     ! dummy 'L' for left or 'R' for right
-            real(wp), intent(in) :: rho, pTot, rho_star, s_M, E_star, s_wave, E
-            real(wp), dimension(:), intent(in) :: vel, B
-            ! Output parameters
-            real(wp), dimension(7), intent(out) :: U, F, U_star
-            real(wp), intent(out) :: sqrt_rho_star, v_star, w_star
-            real(wp), dimension(7), intent(out) :: F_star
-            ! Compute the base state vector
-            U(1) = rho
-            U(2) = rho*vel(1)
-            U(3) = rho*vel(2)
-            U(4) = rho*vel(3)
-            U(5) = B(2)
-            U(6) = B(3)
-            U(7) = E
-            ! Compute the flux vector
-            F(1) = U(2)
-            F(2) = U(2)*vel(1) - B(1)*B(1) + pTot
-            F(3) = U(2)*vel(2) - B(1)*B(2)
-            F(4) = U(2)*vel(3) - B(1)*B(3)
-            F(5) = vel(1)*B(2) - vel(2)*B(1)
-            F(6) = vel(1)*B(3) - vel(3)*B(1)
-            F(7) = (E + pTot)*vel(1) - B(1)*(vel(1)*B(1) + vel(2)*B(2) + vel(3)*B(3))
-            ! Compute the star state
-            U_star(1) = rho_star
-            U_star(2) = rho_star*s_M
-            U_star(3) = rho_star*vel(2)
-            U_star(4) = rho_star*vel(3)
-            U_star(5) = B(2)
-            U_star(6) = B(3)
-            U_star(7) = E_star
-            ! Compute the star flux using HLL relation
-            F_star = F + s_wave*(U_star - U)
-            ! Compute additional parameters needed for double-star states
-            sqrt_rho_star = sqrt(rho_star)
-            v_star = vel(2)
-            w_star = vel(3)
-        end subroutine s_compute_hlld_state_variables
-        ! end contains
-    end subroutine s_hlld_riemann_solver
-
-    !>  The computation of parameters, the allocation of memory,
-        !!      the association of pointers and/or the execution of any
-        !!      other procedures that are necessary to setup the module.
-    impure subroutine s_initialize_riemann_solvers_module
-
-        ! Allocating the variables that will be utilized to formulate the
-        ! left, right, and average states of the Riemann problem, as well
-        ! the Riemann problem solution
-        integer :: i, j
-
-        @:ALLOCATE(Gs(1:num_fluids))
-
-        do i = 1, num_fluids
-            Gs(i) = fluid_pp(i)%G
-        end do
-        !$acc update device(Gs)
-
-        if (viscous) then
-            @:ALLOCATE(Res(1:2, 1:maxval(Re_size)))
-        end if
-
-        if (viscous) then
-            do i = 1, 2
-                do j = 1, Re_size(i)
-                    Res(i, j) = fluid_pp(Re_idx(i, j))%Re(i)
-                end do
-            end do
-            !$acc update device(Res, Re_idx, Re_size)
-        end if
-
-        !$acc enter data copyin(is1, is2, is3, isx, isy, isz)
-
-        is1%beg = -1; is2%beg = 0; is3%beg = 0
-        is1%end = m; is2%end = n; is3%end = p
-
-        @:ALLOCATE(flux_rsx_vf(is1%beg:is1%end, &
-            is2%beg:is2%end, &
-            is3%beg:is3%end, 1:sys_size))
-        @:ALLOCATE(flux_gsrc_rsx_vf(is1%beg:is1%end, &
-            is2%beg:is2%end, &
-            is3%beg:is3%end, 1:sys_size))
-        @:ALLOCATE(flux_src_rsx_vf(is1%beg:is1%end, &
-            is2%beg:is2%end, &
-            is3%beg:is3%end, advxb:sys_size))
-        @:ALLOCATE(vel_src_rsx_vf(is1%beg:is1%end, &
-            is2%beg:is2%end, &
-            is3%beg:is3%end, 1:num_vels))
-        if (qbmm) then
-            @:ALLOCATE(mom_sp_rsx_vf(is1%beg:is1%end + 1, is2%beg:is2%end, is3%beg:is3%end, 1:4))
-        end if
-
-        if (viscous) then
-            @:ALLOCATE(Re_avg_rsx_vf(is1%beg:is1%end, &
-                is2%beg:is2%end, &
-                is3%beg:is3%end, 1:2))
-        end if
-
-        if (n == 0) return
-
-        is1%beg = -1; is2%beg = 0; is3%beg = 0
-        is1%end = n; is2%end = m; is3%end = p
-
-        @:ALLOCATE(flux_rsy_vf(is1%beg:is1%end, &
-            is2%beg:is2%end, &
-            is3%beg:is3%end, 1:sys_size))
-        @:ALLOCATE(flux_gsrc_rsy_vf(is1%beg:is1%end, &
-            is2%beg:is2%end, &
-            is3%beg:is3%end, 1:sys_size))
-        @:ALLOCATE(flux_src_rsy_vf(is1%beg:is1%end, &
-            is2%beg:is2%end, &
-            is3%beg:is3%end, advxb:sys_size))
-        @:ALLOCATE(vel_src_rsy_vf(is1%beg:is1%end, &
-            is2%beg:is2%end, &
-            is3%beg:is3%end, 1:num_vels))
-
-        if (qbmm) then
-            @:ALLOCATE(mom_sp_rsy_vf(is1%beg:is1%end + 1, is2%beg:is2%end, is3%beg:is3%end, 1:4))
-        end if
-
-        if (viscous) then
-            @:ALLOCATE(Re_avg_rsy_vf(is1%beg:is1%end, &
-                is2%beg:is2%end, &
-                is3%beg:is3%end, 1:2))
-        end if
-
-        if (p == 0) return
-
-        is1%beg = -1; is2%beg = 0; is3%beg = 0
-        is1%end = p; is2%end = n; is3%end = m
-
-        @:ALLOCATE(flux_rsz_vf(is1%beg:is1%end, &
-            is2%beg:is2%end, &
-            is3%beg:is3%end, 1:sys_size))
-        @:ALLOCATE(flux_gsrc_rsz_vf(is1%beg:is1%end, &
-            is2%beg:is2%end, &
-            is3%beg:is3%end, 1:sys_size))
-        @:ALLOCATE(flux_src_rsz_vf(is1%beg:is1%end, &
-            is2%beg:is2%end, &
-            is3%beg:is3%end, advxb:sys_size))
-        @:ALLOCATE(vel_src_rsz_vf(is1%beg:is1%end, &
-            is2%beg:is2%end, &
-            is3%beg:is3%end, 1:num_vels))
-
-        if (qbmm) then
-            @:ALLOCATE(mom_sp_rsz_vf(is1%beg:is1%end + 1, is2%beg:is2%end, is3%beg:is3%end, 1:4))
-        end if
-
-        if (viscous) then
-            @:ALLOCATE(Re_avg_rsz_vf(is1%beg:is1%end, &
-                is2%beg:is2%end, &
-                is3%beg:is3%end, 1:2))
-        end if
-
-    end subroutine s_initialize_riemann_solvers_module
-
-    !>  The purpose of this subroutine is to populate the buffers
-        !!      of the left and right Riemann states variables, depending
-        !!      on the boundary conditions.
-        !!  @param qL_prim_vf The  left WENO-reconstructed cell-boundary values of the
-        !!      cell-average primitive variables
-        !!  @param qR_prim_vf The right WENO-reconstructed cell-boundary values of the
-        !!      cell-average primitive variables
-        !!  @param dqL_prim_dx_vf The  left WENO-reconstructed cell-boundary values of the
-        !!      first-order x-dir spatial derivatives
-        !!  @param dqL_prim_dy_vf The  left WENO-reconstructed cell-boundary values of the
-        !!      first-order y-dir spatial derivatives
-        !!  @param dqL_prim_dz_vf The  left WENO-reconstructed cell-boundary values of the
-        !!      first-order z-dir spatial derivatives
-        !!  @param dqR_prim_dx_vf The right WENO-reconstructed cell-boundary values of the
-        !!      first-order x-dir spatial derivatives
-        !!  @param dqR_prim_dy_vf The right WENO-reconstructed cell-boundary values of the
-        !!      first-order y-dir spatial derivatives
-        !!  @param dqR_prim_dz_vf The right WENO-reconstructed cell-boundary values of the
-        !!      first-order z-dir spatial derivatives
-        !!  @param gm_alphaL_vf  Left averaged gradient magnitude
-        !!  @param gm_alphaR_vf Right averaged gradient magnitude
-        !!  @param norm_dir Dir. splitting direction
-        !!  @param ix Index bounds in the x-dir
-        !!  @param iy Index bounds in the y-dir
-        !!  @param iz Index bounds in the z-dir
-    subroutine s_populate_riemann_states_variables_buffers( &
-        qL_prim_rsx_vf, qL_prim_rsy_vf, qL_prim_rsz_vf, dqL_prim_dx_vf, &
-        dqL_prim_dy_vf, &
-        dqL_prim_dz_vf, &
-        qL_prim_vf, &
-        qR_prim_rsx_vf, qR_prim_rsy_vf, qR_prim_rsz_vf, dqR_prim_dx_vf, &
-        dqR_prim_dy_vf, &
-        dqR_prim_dz_vf, &
-        qR_prim_vf, &
-        norm_dir, ix, iy, iz)
-
-        real(wp), dimension(idwbuff(1)%beg:, idwbuff(2)%beg:, idwbuff(3)%beg:, 1:), target, intent(inout) :: qL_prim_rsx_vf, qL_prim_rsy_vf, qL_prim_rsz_vf, qR_prim_rsx_vf, qR_prim_rsy_vf, qR_prim_rsz_vf
-        real(wp), dimension(:, :, :, :), pointer :: qL_prim_rs_vf, qR_prim_rs_vf
-
-        type(scalar_field), &
-            allocatable, dimension(:), &
-            target, intent(inout) :: dqL_prim_dx_vf, dqR_prim_dx_vf, &
-                                     dqL_prim_dy_vf, dqR_prim_dy_vf, &
-                                     dqL_prim_dz_vf, dqR_prim_dz_vf, &
-                                     qL_prim_vf, qR_prim_vf
-        type(scalar_field), &
-            dimension(:), &
-            pointer :: dqL_prim_d_vf, dqR_prim_d_vf
-
-        integer :: end_val, bc_beg, bc_end
-
-        integer, intent(in) :: norm_dir
-        type(int_bounds_info), intent(in) :: ix, iy, iz
-
-        integer :: i, j, k, l !< Generic loop iterator
-
-        if (norm_dir == 1) then
-            is1 = ix; is2 = iy; is3 = iz
-            dir_idx = (/1, 2, 3/); dir_flg = (/1._wp, 0._wp, 0._wp/)
-            bc_beg = bc_x%beg; bc_end = bc_x%end
-            end_val = m
-            qL_prim_rs_vf => qL_prim_rsx_vf
-            qR_prim_rs_vf => qR_prim_rsx_vf
-            dqL_prim_d_vf => dqL_prim_dx_vf
-            dqR_prim_d_vf => dqR_prim_dx_vf
-        else if (norm_dir == 2) then
-            is1 = iy; is2 = ix; is3 = iz
-            dir_idx = (/2, 1, 3/); dir_flg = (/0._wp, 1._wp, 0._wp/)
-            bc_beg = bc_y%beg; bc_end = bc_y%end
-            end_val = n
-            qL_prim_rs_vf => qL_prim_rsy_vf
-            qR_prim_rs_vf => qR_prim_rsy_vf
-            dqL_prim_d_vf => dqL_prim_dy_vf
-            dqR_prim_d_vf => dqR_prim_dy_vf
-        else
-            is1 = iz; is2 = iy; is3 = ix
-            dir_idx = (/3, 1, 2/); dir_flg = (/0._wp, 0._wp, 1._wp/)
-            bc_beg = bc_z%beg; bc_end = bc_z%end
-            end_val = p
-            qL_prim_rs_vf => qL_prim_rsz_vf
-            qR_prim_rs_vf => qR_prim_rsz_vf
-            dqL_prim_d_vf => dqL_prim_dz_vf
-            dqR_prim_d_vf => dqR_prim_dz_vf
-        end if
-
-        !$acc update device(is1, is2, is3)
-
-        if (elasticity) then
-            if (norm_dir == 1) then
-                dir_idx_tau = (/1, 2, 4/)
-            else if (norm_dir == 2) then
-                dir_idx_tau = (/3, 2, 5/)
-            else
-                dir_idx_tau = (/6, 4, 5/)
-            end if
-        end if
-
-        isx = ix; isy = iy; isz = iz
-        !$acc update device(isx, isy, isz) ! for stuff in the same module
-        !$acc update device(dir_idx, dir_flg,  dir_idx_tau) ! for stuff in different modules
-
-        ! Population of Buffers in x/y/z-direction
-        if (bc_beg == BC_RIEMANN_EXTRAP) then    ! Riemann state extrap. BC at beginning
-            !$acc parallel loop collapse(3) gang vector default(present)
-            do i = 1, sys_size
-                do l = is3%beg, is3%end
-                    do k = is2%beg, is2%end
-                        qL_prim_rs_vf(-1, k, l, i) = qR_prim_rs_vf(0, k, l, i)
-                    end do
-                end do
-            end do
-            if (viscous) then
-                !$acc parallel loop collapse(3) gang vector default(present)
-                do i = momxb, momxe
-                    do l = isz%beg, isz%end
-                        do k = isy%beg, isy%end
-                            if (norm_dir == 1) then
-                                dqL_prim_dx_vf(i)%sf(-1, k, l) = dqR_prim_dx_vf(i)%sf(0, k, l)
-                                if (n > 0) then
-                                    dqL_prim_dy_vf(i)%sf(-1, k, l) = dqR_prim_dy_vf(i)%sf(0, k, l)
-                                    if (p > 0) then
-                                        dqL_prim_dz_vf(i)%sf(-1, k, l) = dqR_prim_dz_vf(i)%sf(0, k, l)
-                                    end if
-                                end if
-                            else if (norm_dir == 2) then
-                                dqL_prim_dx_vf(i)%sf(j, -1, l) = dqR_prim_dx_vf(i)%sf(j, 0, l)
-                                dqL_prim_dy_vf(i)%sf(j, -1, l) = dqR_prim_dy_vf(i)%sf(j, 0, l)
-                                if (p > 0) then
-                                    dqL_prim_dz_vf(i)%sf(j, -1, l) = dqR_prim_dz_vf(i)%sf(j, 0, l)
-                                end if
-                            else
-                                dqL_prim_dx_vf(i)%sf(j, k, -1) = dqR_prim_dx_vf(i)%sf(j, k, 0)
-                                dqL_prim_dy_vf(i)%sf(j, k, -1) = dqR_prim_dy_vf(i)%sf(j, k, 0)
-                                dqL_prim_dz_vf(i)%sf(j, k, -1) = dqR_prim_dz_vf(i)%sf(j, k, 0)
-                            end if
-                        end do
-                    end do
-                end do
-            end if
-        end if
-
-        if (bc_end == BC_RIEMANN_EXTRAP) then    ! Riemann state extrap. BC at end
-            !$acc parallel loop collapse(3) gang vector default(present)
-            do i = 1, sys_size
-                do l = is3%beg, is3%end
-                    do k = is2%beg, is2%end
-                        qR_prim_rs_vf(end_val + 1, k, l, i) = qL_prim_rs_vf(end_val, k, l, i)
-                    end do
-                end do
-            end do
-            if (viscous) then
-                !$acc parallel loop collapse(3) gang vector default(present)
-                do i = momxb, momxe
-                    do l = isz%beg, isz%end
-                        do k = isy%beg, isy%end
-                            if (norm_dir == 1) then
-                                dqR_prim_dx_vf(i)%sf(end_val + 1, k, l) = dqL_prim_dx_vf(i)%sf(end_val, k, l)
-                                if (n > 0) then
-                                    dqR_prim_dy_vf(i)%sf(end_val + 1, k, l) = dqL_prim_dy_vf(i)%sf(end_val, k, l)
-                                    if (p > 0) then
-                                        dqR_prim_dz_vf(i)%sf(end_val + 1, k, l) = dqL_prim_dz_vf(i)%sf(end_val, k, l)
-                                    end if
-                                end if
-                            else if (norm_dir == 2) then
-                                dqR_prim_dx_vf(i)%sf(j, end_val + 1, l) = dqL_prim_dx_vf(i)%sf(j, end_val, l)
-                                dqR_prim_dy_vf(i)%sf(j, end_val + 1, l) = dqL_prim_dy_vf(i)%sf(j, end_val, l)
-                                if (p > 0) then
-                                    dqR_prim_dz_vf(i)%sf(j, end_val + 1, l) = dqL_prim_dz_vf(i)%sf(j, end_val, l)
-                                end if
-                            else
-                                dqR_prim_dx_vf(i)%sf(j, k, end_val + 1) = dqL_prim_dx_vf(i)%sf(j, k, end_val)
-                                dqR_prim_dy_vf(i)%sf(j, k, end_val + 1) = dqL_prim_dy_vf(i)%sf(j, k, end_val)
-                                dqR_prim_dz_vf(i)%sf(j, k, end_val + 1) = dqL_prim_dz_vf(i)%sf(j, k, end_val)
-                            end if
-                        end do
-                    end do
-                end do
-            end if
-        end if
-
-    end subroutine s_populate_riemann_states_variables_buffers
-
-    !>  The computation of parameters, the allocation of memory,
-        !!      the association of pointers and/or the execution of any
-        !!      other procedures needed to configure the chosen Riemann
-        !!      solver algorithm.
-        !!  @param qL_prim_vf The  left WENO-reconstructed cell-boundary values of the
-        !!      cell-average primitive variables
-        !!  @param qR_prim_vf The right WENO-reconstructed cell-boundary values of the
-        !!      cell-average primitive variables
-        !!  @param flux_vf Intra-cell fluxes
-        !!  @param flux_src_vf Intra-cell fluxes sources
-        !!  @param flux_gsrc_vf Intra-cell geometric fluxes sources
-        !!  @param norm_dir Dir. splitting direction
-        !!  @param ix Index bounds in the x-dir
-        !!  @param iy Index bounds in the y-dir
-        !!  @param iz Index bounds in the z-dir
-        !!  @param q_prim_vf Cell-averaged primitive variables
-    subroutine s_initialize_riemann_solver( &
-        q_prim_vf, &
-        flux_vf, flux_src_vf, &
-        flux_gsrc_vf, &
-        norm_dir, ix, iy, iz)
-
-        type(scalar_field), dimension(sys_size), intent(in) :: q_prim_vf
-        type(scalar_field), &
-            dimension(sys_size), &
-            intent(inout) :: flux_vf, flux_src_vf, flux_gsrc_vf
-
-        integer, intent(in) :: norm_dir
-        type(int_bounds_info), intent(in) :: ix, iy, iz
-
-        integer :: i, j, k, l ! Generic loop iterators
-        ! Reshaping Inputted Data in x-direction
-
-        if (viscous .or. (surface_tension)) then
-            !$acc parallel loop collapse(4) gang vector default(present)
-            do i = momxb, E_idx
-                do l = is3%beg, is3%end
-                    do k = is2%beg, is2%end
-                        do j = is1%beg, is1%end
-                            if (norm_dir == 1) then
-                                flux_src_vf(i)%sf(j, k, l) = 0._wp
-                            else if (norm_dir == 2) then
-                                flux_src_vf(i)%sf(k, j, l) = 0._wp
-                            else if (norm_dir == 3) then
-                                flux_src_vf(i)%sf(l, k, j) = 0._wp
-                            end if
-                        end do
-                    end do
-                end do
-            end do
-        end if
-
-        if (qbmm) then
-            !$acc parallel loop collapse(4) gang vector default(present)
-            do i = 1, 4
-                do l = is3%beg, is3%end
-                    do k = is2%beg, is2%end
-                        do j = is1%beg, is1%end + 1
-                            if (norm_dir == 1) then
-                                mom_sp_rsx_vf(j, k, l, i) = mom_sp(i)%sf(j, k, l)
-                            else if (norm_dir == 2) then
-                                mom_sp_rsy_vf(j, k, l, i) = mom_sp(i)%sf(k, j, l)
-                            else if (norm_dir == 3) then
-                                mom_sp_rsz_vf(j, k, l, i) = mom_sp(i)%sf(l, k, j)
-                            end if
-                        end do
-                    end do
-                end do
-            end do
-        end if
-
-    end subroutine s_initialize_riemann_solver
-
-    !> @brief Computes cylindrical viscous source flux contributions for momentum and energy.
-        !! Calculates Cartesian components of the stress tensor using averaged velocity derivatives
-        !! and cylindrical geometric factors, then updates `flux_src_vf`.
-        !! Assumes x-dir is axial (z_cyl), y-dir is radial (r_cyl), z-dir is azimuthal (theta_cyl for derivatives).
-        !! @param[in] velL_vf Left boundary velocity ($v_x, v_y, v_z$) (num_dims scalar_field).
-        !! @param[in] dvelL_dx_vf Left boundary $\partial v_i/\partial x$ (num_dims scalar_field).
-        !! @param[in] dvelL_dy_vf Left boundary $\partial v_i/\partial y$ (num_dims scalar_field).
-        !! @param[in] dvelL_dz_vf Left boundary $\partial v_i/\partial z$ (num_dims scalar_field).
-        !! @param[in] velR_vf Right boundary velocity ($v_x, v_y, v_z$) (num_dims scalar_field).
-        !! @param[in] dvelR_dx_vf Right boundary $\partial v_i/\partial x$ (num_dims scalar_field).
-        !! @param[in] dvelR_dy_vf Right boundary $\partial v_i/\partial y$ (num_dims scalar_field).
-        !! @param[in] dvelR_dz_vf Right boundary $\partial v_i/\partial z$ (num_dims scalar_field).
-        !! @param[inout] flux_src_vf Intercell source flux array to update (sys_size scalar_field).
-        !! @param[in] norm_dir Interface normal direction (1=x-face, 2=y-face, 3=z-face).
-        !! @param[in] ix Global X-direction loop bounds (int_bounds_info).
-        !! @param[in] iy Global Y-direction loop bounds (int_bounds_info).
-        !! @param[in] iz Global Z-direction loop bounds (int_bounds_info).
-    pure subroutine s_compute_cylindrical_viscous_source_flux(velL_vf, &
-                                                              dvelL_dx_vf, dvelL_dy_vf, dvelL_dz_vf, &
-                                                              velR_vf, &
-                                                              dvelR_dx_vf, dvelR_dy_vf, dvelR_dz_vf, &
-                                                              flux_src_vf, norm_dir, ix, iy, iz)
-
-        type(scalar_field), dimension(num_dims), intent(in) :: velL_vf, velR_vf
-        type(scalar_field), dimension(num_dims), intent(in) :: dvelL_dx_vf, dvelR_dx_vf
-        type(scalar_field), dimension(num_dims), intent(in) :: dvelL_dy_vf, dvelR_dy_vf
-        type(scalar_field), dimension(num_dims), intent(in) :: dvelL_dz_vf, dvelR_dz_vf
-        type(scalar_field), dimension(sys_size), intent(inout) :: flux_src_vf
-        integer, intent(in) :: norm_dir
-        type(int_bounds_info), intent(in) :: ix, iy, iz
-
-        ! Local variables
-        real(wp), dimension(num_dims) :: avg_v_int       !!< Averaged interface velocity $(v_x, v_y, v_z)$ (grid directions).
-        real(wp), dimension(num_dims) :: avg_dvdx_int    !!< Averaged interface $\partial v_i/\partial x$ (grid dir 1).
-        real(wp), dimension(num_dims) :: avg_dvdy_int    !!< Averaged interface $\partial v_i/\partial y$ (grid dir 2).
-        real(wp), dimension(num_dims) :: avg_dvdz_int    !!< Averaged interface $\partial v_i/\partial z$ (grid dir 3).
-
-        real(wp), dimension(num_dims) :: stress_vector_shear !!< Shear stress vector $(\sigma_{N1}, \sigma_{N2}, \sigma_{N3})$ on N-face (grid directions).
-        real(wp) :: stress_normal_bulk  !!< Normal bulk stress component $\sigma_{NN}$ on N-face.
-
-        real(wp) :: Re_s, Re_b        !!< Effective interface shear and bulk Reynolds numbers.
-        real(wp), dimension(num_dims) :: vel_src_int !!< Interface velocity $(v_1,v_2,v_3)$ (grid directions) for viscous work.
-        real(wp) :: r_eff             !!< Effective radius at interface for cylindrical terms.
-        real(wp) :: div_v_term_const  !!< Common term $-(2/3)(\nabla \cdot \mathbf{v}) / \text{Re}_s$ for shear stress diagonal.
-        real(wp) :: divergence_cyl    !!< Full divergence $\nabla \cdot \mathbf{v}$ in cylindrical coordinates.
-
-        integer :: j, k, l           !!< Loop iterators for $x, y, z$ grid directions.
-        integer :: i_vel             !!< Loop iterator for velocity components.
-        integer :: idx_rp(3)         !!< Indices $(j,k,l)$ of 'right' point for averaging.
-
-        !$acc parallel loop collapse(3) gang vector default(present) &
-        !$acc private(idx_rp, avg_v_int, avg_dvdx_int, avg_dvdy_int, avg_dvdz_int, &
-        !$acc         Re_s, Re_b, vel_src_int, r_eff, divergence_cyl, &
-        !$acc         stress_vector_shear, stress_normal_bulk, div_v_term_const)
-        do l = iz%beg, iz%end
-            do k = iy%beg, iy%end
-                do j = ix%beg, ix%end
-
-                    ! Determine indices for the 'right' state for averaging across the interface
-                    idx_rp = [j, k, l]
-                    idx_rp(norm_dir) = idx_rp(norm_dir) + 1
-
-                    ! Average velocities and their derivatives at the interface
-                    ! For cylindrical: x-dir ~ axial (z_cyl), y-dir ~ radial (r_cyl), z-dir ~ azimuthal (theta_cyl)
-                    !$acc loop seq
-                    do i_vel = 1, num_dims
-                        avg_v_int(i_vel) = 0.5_wp*(velL_vf(i_vel)%sf(j, k, l) + velR_vf(i_vel)%sf(idx_rp(1), idx_rp(2), idx_rp(3)))
-
-                        avg_dvdx_int(i_vel) = 0.5_wp*(dvelL_dx_vf(i_vel)%sf(j, k, l) + &
-                                                      dvelR_dx_vf(i_vel)%sf(idx_rp(1), idx_rp(2), idx_rp(3)))
-                        if (num_dims > 1) then
-                            avg_dvdy_int(i_vel) = 0.5_wp*(dvelL_dy_vf(i_vel)%sf(j, k, l) + &
-                                                          dvelR_dy_vf(i_vel)%sf(idx_rp(1), idx_rp(2), idx_rp(3)))
-                        else
-                            avg_dvdy_int(i_vel) = 0.0_wp
-                        end if
-                        if (num_dims > 2) then
-                            avg_dvdz_int(i_vel) = 0.5_wp*(dvelL_dz_vf(i_vel)%sf(j, k, l) + &
-                                                          dvelR_dz_vf(i_vel)%sf(idx_rp(1), idx_rp(2), idx_rp(3)))
-                        else
-                            avg_dvdz_int(i_vel) = 0.0_wp
-                        end if
-                    end do
-
-                    ! Get Re numbers and interface velocity for viscous work
-                    select case (norm_dir)
-                    case (1) ! x-face (axial face in z_cyl direction)
-                        Re_s = Re_avg_rsx_vf(j, k, l, 1)
-                        Re_b = Re_avg_rsx_vf(j, k, l, 2)
-                        vel_src_int = vel_src_rsx_vf(j, k, l, 1:num_dims)
-                        r_eff = y_cc(k)
-                    case (2) ! y-face (radial face in r_cyl direction)
-                        Re_s = Re_avg_rsy_vf(k, j, l, 1)
-                        Re_b = Re_avg_rsy_vf(k, j, l, 2)
-                        vel_src_int = vel_src_rsy_vf(k, j, l, 1:num_dims)
-                        r_eff = y_cb(k)
-                    case (3) ! z-face (azimuthal face in theta_cyl direction)
-                        Re_s = Re_avg_rsz_vf(l, k, j, 1)
-                        Re_b = Re_avg_rsz_vf(l, k, j, 2)
-                        vel_src_int = vel_src_rsz_vf(l, k, j, 1:num_dims)
-                        r_eff = y_cc(k)
-                    end select
-
-                    ! Divergence in cylindrical coordinates (vx=vz_cyl, vy=vr_cyl, vz=vtheta_cyl)
-                    divergence_cyl = avg_dvdx_int(1) + avg_dvdy_int(2) + avg_v_int(2)/r_eff
-                    if (num_dims > 2) then
-                        divergence_cyl = divergence_cyl + avg_dvdz_int(3)/r_eff
-                    end if
-
-                    stress_vector_shear = 0.0_wp
-                    stress_normal_bulk = 0.0_wp
-
-                    if (shear_stress) then
-                        div_v_term_const = -(2.0_wp/3.0_wp)*divergence_cyl/Re_s
-
-                        select case (norm_dir)
-                        case (1) ! X-face (axial normal, z_cyl)
-                            stress_vector_shear(1) = (2.0_wp*avg_dvdx_int(1))/Re_s + div_v_term_const
-                            if (num_dims > 1) then
-                                stress_vector_shear(2) = (avg_dvdy_int(1) + avg_dvdx_int(2))/Re_s
-                            end if
-                            if (num_dims > 2) then
-                                stress_vector_shear(3) = (avg_dvdz_int(1)/r_eff + avg_dvdx_int(3))/Re_s
-                            end if
-                        case (2) ! Y-face (radial normal, r_cyl)
-                            if (num_dims > 1) then
-                                stress_vector_shear(1) = (avg_dvdy_int(1) + avg_dvdx_int(2))/Re_s
-                                stress_vector_shear(2) = (2.0_wp*avg_dvdy_int(2))/Re_s + div_v_term_const
-                                if (num_dims > 2) then
-                                    stress_vector_shear(3) = (avg_dvdz_int(2)/r_eff - avg_v_int(3)/r_eff + avg_dvdy_int(3))/Re_s
-                                end if
-                            else
-                                stress_vector_shear(1) = (2.0_wp*avg_dvdx_int(1))/Re_s + div_v_term_const
-                            end if
-                        case (3) ! Z-face (azimuthal normal, theta_cyl)
-                            if (num_dims > 2) then
-                                stress_vector_shear(1) = (avg_dvdz_int(1)/r_eff + avg_dvdx_int(3))/Re_s
-                                stress_vector_shear(2) = (avg_dvdz_int(2)/r_eff - avg_v_int(3)/r_eff + avg_dvdy_int(3))/Re_s
-                                stress_vector_shear(3) = (2.0_wp*(avg_dvdz_int(3)/r_eff + avg_v_int(2)/r_eff))/Re_s + div_v_term_const
-                            end if
-                        end select
-
-                        !$acc loop seq
-                        do i_vel = 1, num_dims
-                            flux_src_vf(momxb + i_vel - 1)%sf(j, k, l) = flux_src_vf(momxb + i_vel - 1)%sf(j, k, l) - stress_vector_shear(i_vel)
-                            flux_src_vf(E_idx)%sf(j, k, l) = flux_src_vf(E_idx)%sf(j, k, l) - vel_src_int(i_vel)*stress_vector_shear(i_vel)
-                        end do
-                    end if
-
-                    if (bulk_stress) then
-                        stress_normal_bulk = divergence_cyl/Re_b
-
-                        flux_src_vf(momxb + norm_dir - 1)%sf(j, k, l) = flux_src_vf(momxb + norm_dir - 1)%sf(j, k, l) - stress_normal_bulk
-                        flux_src_vf(E_idx)%sf(j, k, l) = flux_src_vf(E_idx)%sf(j, k, l) - vel_src_int(norm_dir)*stress_normal_bulk
-                    end if
-
-                end do
-            end do
-        end do
-        !$acc end parallel loop
-
-    end subroutine s_compute_cylindrical_viscous_source_flux
-
-    !> @brief Computes Cartesian viscous source flux contributions for momentum and energy.
-    !! Calculates averaged velocity gradients, gets Re and interface velocities,
-    !! calls helpers for shear/bulk stress, then updates `flux_src_vf`.
-    !! @param[in] velL_vf Left boundary velocity (num_dims scalar_field).
-    !! @param[in] dvelL_dx_vf Left boundary d(vel)/dx (num_dims scalar_field).
-    !! @param[in] dvelL_dy_vf Left boundary d(vel)/dy (num_dims scalar_field).
-    !! @param[in] dvelL_dz_vf Left boundary d(vel)/dz (num_dims scalar_field).
-    !! @param[in] velR_vf Right boundary velocity (num_dims scalar_field).
-    !! @param[in] dvelR_dx_vf Right boundary d(vel)/dx (num_dims scalar_field).
-    !! @param[in] dvelR_dy_vf Right boundary d(vel)/dy (num_dims scalar_field).
-    !! @param[in] dvelR_dz_vf Right boundary d(vel)/dz (num_dims scalar_field).
-    !! @param[inout] flux_src_vf Intercell source flux array to update (sys_size scalar_field).
-    !! @param[in] norm_dir Interface normal direction (1=x, 2=y, 3=z).
-    !! @param[in] ix X-direction loop bounds (int_bounds_info).
-    !! @param[in] iy Y-direction loop bounds (int_bounds_info).
-    !! @param[in] iz Z-direction loop bounds (int_bounds_info).
-    pure subroutine s_compute_cartesian_viscous_source_flux(velL_vf, &
-                                                            dvelL_dx_vf, &
-                                                            dvelL_dy_vf, &
-                                                            dvelL_dz_vf, &
-                                                            velR_vf, &
-                                                            dvelR_dx_vf, &
-                                                            dvelR_dy_vf, &
-                                                            dvelR_dz_vf, &
-                                                            flux_src_vf, &
-                                                            norm_dir, &
-                                                            ix, iy, iz)
-
-        ! Arguments
-        type(scalar_field), dimension(num_dims), intent(in) :: velL_vf, velR_vf
-        type(scalar_field), dimension(num_dims), intent(in) :: dvelL_dx_vf, dvelR_dx_vf
-        type(scalar_field), dimension(num_dims), intent(in) :: dvelL_dy_vf, dvelR_dy_vf
-        type(scalar_field), dimension(num_dims), intent(in) :: dvelL_dz_vf, dvelR_dz_vf
-        type(scalar_field), dimension(sys_size), intent(inout) :: flux_src_vf
-        integer, intent(in) :: norm_dir
-        type(int_bounds_info), intent(in) :: ix, iy, iz
-
-        ! Local variables
-        real(wp), dimension(num_dims, num_dims) :: vel_grad_avg        !< Averaged velocity gradient tensor `d(vel_i)/d(coord_j)`.
-        real(wp), dimension(num_dims, num_dims) :: current_tau_shear   !< Current shear stress tensor.
-        real(wp), dimension(num_dims, num_dims) :: current_tau_bulk    !< Current bulk stress tensor.
-        real(wp), dimension(num_dims) :: vel_src_at_interface         !< Interface velocities (u,v,w) for viscous work.
-        integer, dimension(3) :: idx_right_phys                     !< Physical (j,k,l) indices for right state.
-
-        real(wp) :: Re_shear !< Interface shear Reynolds number.
-        real(wp) :: Re_bulk  !< Interface bulk Reynolds number.
-
-        integer :: j_loop         !< Physical x-index loop iterator.
-        integer :: k_loop         !< Physical y-index loop iterator.
-        integer :: l_loop         !< Physical z-index loop iterator.
-        integer :: i_dim          !< Generic dimension/component iterator.
-        integer :: vel_comp_idx   !< Velocity component iterator (1=u, 2=v, 3=w).
-
-        real(wp) :: divergence_v   !< Velocity divergence at interface.
-
-        !$acc parallel loop collapse(3) gang vector default(present) &
-        !$acc private(idx_right_phys, vel_grad_avg, &
-        !$acc current_tau_shear, current_tau_bulk, vel_src_at_interface, &
-        !$acc Re_shear, Re_bulk, divergence_v, i_dim, vel_comp_idx)
-        do l_loop = isz%beg, isz%end
-            do k_loop = isy%beg, isy%end
-                do j_loop = isx%beg, isx%end
-
-                    idx_right_phys(1) = j_loop
-                    idx_right_phys(2) = k_loop
-                    idx_right_phys(3) = l_loop
-                    idx_right_phys(norm_dir) = idx_right_phys(norm_dir) + 1
-
-                    vel_grad_avg = 0.0_wp
-                    do vel_comp_idx = 1, num_dims
-                        vel_grad_avg(vel_comp_idx, 1) = 0.5_wp*(dvelL_dx_vf(vel_comp_idx)%sf(j_loop, k_loop, l_loop) + &
-                                                                dvelR_dx_vf(vel_comp_idx)%sf(idx_right_phys(1), idx_right_phys(2), idx_right_phys(3)))
-                        if (num_dims > 1) then
-                            vel_grad_avg(vel_comp_idx, 2) = 0.5_wp*(dvelL_dy_vf(vel_comp_idx)%sf(j_loop, k_loop, l_loop) + &
-                                                                    dvelR_dy_vf(vel_comp_idx)%sf(idx_right_phys(1), idx_right_phys(2), idx_right_phys(3)))
-                        end if
-                        if (num_dims > 2) then
-                            vel_grad_avg(vel_comp_idx, 3) = 0.5_wp*(dvelL_dz_vf(vel_comp_idx)%sf(j_loop, k_loop, l_loop) + &
-                                                                    dvelR_dz_vf(vel_comp_idx)%sf(idx_right_phys(1), idx_right_phys(2), idx_right_phys(3)))
-                        end if
-                    end do
-
-                    divergence_v = 0.0_wp
-                    do i_dim = 1, num_dims
-                        divergence_v = divergence_v + vel_grad_avg(i_dim, i_dim)
-                    end do
-
-                    vel_src_at_interface = 0.0_wp
-                    if (norm_dir == 1) then
-                        Re_shear = Re_avg_rsx_vf(j_loop, k_loop, l_loop, 1)
-                        Re_bulk = Re_avg_rsx_vf(j_loop, k_loop, l_loop, 2)
-                        do i_dim = 1, num_dims
-                            vel_src_at_interface(i_dim) = vel_src_rsx_vf(j_loop, k_loop, l_loop, i_dim)
-                        end do
-                    else if (norm_dir == 2) then
-                        Re_shear = Re_avg_rsy_vf(k_loop, j_loop, l_loop, 1)
-                        Re_bulk = Re_avg_rsy_vf(k_loop, j_loop, l_loop, 2)
-                        do i_dim = 1, num_dims
-                            vel_src_at_interface(i_dim) = vel_src_rsy_vf(k_loop, j_loop, l_loop, i_dim)
-                        end do
-                    else
-                        Re_shear = Re_avg_rsz_vf(l_loop, k_loop, j_loop, 1)
-                        Re_bulk = Re_avg_rsz_vf(l_loop, k_loop, j_loop, 2)
-                        do i_dim = 1, num_dims
-                            vel_src_at_interface(i_dim) = vel_src_rsz_vf(l_loop, k_loop, j_loop, i_dim)
-                        end do
-                    end if
-
-                    if (shear_stress) then
-                        ! current_tau_shear = 0.0_wp
-                        call s_calculate_shear_stress_tensor(vel_grad_avg, Re_shear, divergence_v, current_tau_shear)
-
-                        do i_dim = 1, num_dims
-                            flux_src_vf(momxb + i_dim - 1)%sf(j_loop, k_loop, l_loop) = &
-                                flux_src_vf(momxb + i_dim - 1)%sf(j_loop, k_loop, l_loop) - current_tau_shear(norm_dir, i_dim)
-
-                            flux_src_vf(E_idx)%sf(j_loop, k_loop, l_loop) = &
-                                flux_src_vf(E_idx)%sf(j_loop, k_loop, l_loop) - &
-                                vel_src_at_interface(i_dim)*current_tau_shear(norm_dir, i_dim)
-                        end do
-                    end if
-
-                    if (bulk_stress) then
-                        ! current_tau_bulk = 0.0_wp
-                        call s_calculate_bulk_stress_tensor(Re_bulk, divergence_v, current_tau_bulk)
-
-                        do i_dim = 1, num_dims
-                            flux_src_vf(momxb + i_dim - 1)%sf(j_loop, k_loop, l_loop) = &
-                                flux_src_vf(momxb + i_dim - 1)%sf(j_loop, k_loop, l_loop) - current_tau_bulk(norm_dir, i_dim)
-
-                            flux_src_vf(E_idx)%sf(j_loop, k_loop, l_loop) = &
-                                flux_src_vf(E_idx)%sf(j_loop, k_loop, l_loop) - &
-                                vel_src_at_interface(i_dim)*current_tau_bulk(norm_dir, i_dim)
-                        end do
-                    end if
-
-                end do
-            end do
-        end do
-        !$acc end parallel loop
-
-    end subroutine s_compute_cartesian_viscous_source_flux
-
-    !> @brief Calculates shear stress tensor components.
-    !! tau_ij_shear = ( (dui/dxj + duj/dxi) - (2/3)*(div_v)*delta_ij ) / Re_shear
-    !! @param[in] vel_grad_avg Averaged velocity gradient tensor (d(vel_i)/d(coord_j)).
-    !! @param[in] Re_shear Shear Reynolds number.
-    !! @param[in] divergence_v Velocity divergence (du/dx + dv/dy + dw/dz).
-    !! @param[out] tau_shear_out Calculated shear stress tensor (stress on i-face, j-direction).
-    pure subroutine s_calculate_shear_stress_tensor(vel_grad_avg, Re_shear, divergence_v, tau_shear_out)
-        !$acc routine seq
-
-        implicit none
-
-        ! Arguments
-        real(wp), dimension(num_dims, num_dims), intent(in) :: vel_grad_avg
-        real(wp), intent(in) :: Re_shear
-        real(wp), intent(in) :: divergence_v
-        real(wp), dimension(num_dims, num_dims), intent(out) :: tau_shear_out
-
-        ! Local variables
-        integer :: i_dim !< Loop iterator for face normal.
-        integer :: j_dim !< Loop iterator for force component direction.
-
-        tau_shear_out = 0.0_wp
-
-        do i_dim = 1, num_dims
-            do j_dim = 1, num_dims
-                tau_shear_out(i_dim, j_dim) = (vel_grad_avg(j_dim, i_dim) + vel_grad_avg(i_dim, j_dim))/Re_shear
-                if (i_dim == j_dim) then
-                    tau_shear_out(i_dim, j_dim) = tau_shear_out(i_dim, j_dim) - &
-                                                  (2.0_wp/3.0_wp)*divergence_v/Re_shear
-                end if
-            end do
-        end do
-
-    end subroutine s_calculate_shear_stress_tensor
-
-    !> @brief Calculates bulk stress tensor components (diagonal only).
-    !! tau_ii_bulk = (div_v) / Re_bulk. Off-diagonals are zero.
-    !! @param[in] Re_bulk Bulk Reynolds number.
-    !! @param[in] divergence_v Velocity divergence (du/dx + dv/dy + dw/dz).
-    !! @param[out] tau_bulk_out Calculated bulk stress tensor (stress on i-face, i-direction).
-    pure subroutine s_calculate_bulk_stress_tensor(Re_bulk, divergence_v, tau_bulk_out)
-        !$acc routine seq
-
-        implicit none
-
-        ! Arguments
-        real(wp), intent(in) :: Re_bulk
-        real(wp), intent(in) :: divergence_v
-        real(wp), dimension(num_dims, num_dims), intent(out) :: tau_bulk_out
-
-        ! Local variables
-        integer :: i_dim !< Loop iterator for diagonal components.
-
-        tau_bulk_out = 0.0_wp
-
-        do i_dim = 1, num_dims
-            tau_bulk_out(i_dim, i_dim) = divergence_v/Re_bulk
-        end do
-
-    end subroutine s_calculate_bulk_stress_tensor
-
-    !>  Deallocation and/or disassociation procedures that are
-        !!      needed to finalize the selected Riemann problem solver
-        !!  @param flux_vf       Intercell fluxes
-        !!  @param flux_src_vf   Intercell source fluxes
-        !!  @param flux_gsrc_vf  Intercell geometric source fluxes
-        !!  @param norm_dir Dimensional splitting coordinate direction
-        !!  @param ix   Index bounds in  first coordinate direction
-        !!  @param iy   Index bounds in second coordinate direction
-        !!  @param iz   Index bounds in  third coordinate direction
-    pure subroutine s_finalize_riemann_solver(flux_vf, flux_src_vf, &
-                                              flux_gsrc_vf, &
-                                              norm_dir, ix, iy, iz)
-
-        type(scalar_field), &
-            dimension(sys_size), &
-            intent(inout) :: flux_vf, flux_src_vf, flux_gsrc_vf
-
-        integer, intent(in) :: norm_dir
-        type(int_bounds_info), intent(in) :: ix, iy, iz
-
-        integer :: i, j, k, l !< Generic loop iterators
-
-        ! Reshaping Outputted Data in y-direction
-        if (norm_dir == 2) then
-            !$acc parallel loop collapse(4) gang vector default(present)
-            do l = is3%beg, is3%end
-                do j = is1%beg, is1%end
-                    do k = is2%beg, is2%end
-                        flux_src_vf(advxb)%sf(k, j, l) = &
-                            flux_src_rsy_vf(j, k, l, advxb)
-                        do i = 1, sys_size
-                            flux_vf(i)%sf(k, j, l) = &
-                                flux_rsy_vf(j, k, l, i)
-                            if (cyl_coord) then
-                                flux_gsrc_vf(i)%sf(k, j, l) = &
-                                    flux_gsrc_rsy_vf(j, k, l, i)
-                            end if
-                        end do
-                    end do
-                end do
-            end do
-
-            ! Reshaping Outputted Data in z-direction
-        elseif (norm_dir == 3) then
-            !$acc parallel loop collapse(4) gang vector default(present)
-            do j = is1%beg, is1%end
-                do k = is2%beg, is2%end
-                    do l = is3%beg, is3%end
-                        flux_src_vf(advxb)%sf(l, k, j) = &
-                            flux_src_rsz_vf(j, k, l, advxb)
-                        do i = 1, sys_size
-                            flux_vf(i)%sf(l, k, j) = &
-                                flux_rsz_vf(j, k, l, i)
-                            if (grid_geometry == 3) then
-                                flux_gsrc_vf(i)%sf(l, k, j) = &
-                                    flux_gsrc_rsz_vf(j, k, l, i)
-                            end if
-                        end do
-                    end do
-                end do
-            end do
-
-        elseif (norm_dir == 1) then
-            !$acc parallel loop collapse(4) gang vector default(present)
-            do l = is3%beg, is3%end
-                do k = is2%beg, is2%end
-                    do j = is1%beg, is1%end
-                        flux_src_vf(advxb)%sf(j, k, l) = &
-                            flux_src_rsx_vf(j, k, l, advxb)
-                        do i = 1, sys_size
-                            flux_vf(i)%sf(j, k, l) = &
-                                flux_rsx_vf(j, k, l, i)
-                        end do
-                    end do
-                end do
-            end do
-        end if
-
-        if (riemann_solver == 1 .or. riemann_solver == 4) then
-            !$acc parallel loop collapse(4) gang vector default(present)
-            do i = advxb + 1, advxe
-                do l = is3%beg, is3%end
-                    do j = is1%beg, is1%end
-                        do k = is2%beg, is2%end
-                            if (norm_dir == 2) then
-                                flux_src_vf(i)%sf(k, j, l) = &
-                                    flux_src_rsy_vf(j, k, l, i)
-                            else if (norm_dir == 3) then
-                                flux_src_vf(i)%sf(l, k, j) = &
-                                    flux_src_rsz_vf(j, k, l, i)
-                            else if (norm_dir == 1) then
-                                flux_src_vf(i)%sf(j, k, l) = &
-                                    flux_src_rsx_vf(j, k, l, i)
-                            end if
-                        end do
-                    end do
-                end do
-            end do
-        end if
-
-    end subroutine s_finalize_riemann_solver
-
-    !> Module deallocation and/or disassociation procedures
-    impure subroutine s_finalize_riemann_solvers_module
-
-        if (viscous) then
-            @:DEALLOCATE(Re_avg_rsx_vf)
-        end if
-        @:DEALLOCATE(vel_src_rsx_vf)
-        @:DEALLOCATE(flux_rsx_vf)
-        @:DEALLOCATE(flux_src_rsx_vf)
-        @:DEALLOCATE(flux_gsrc_rsx_vf)
-        if (qbmm) then
-            @:DEALLOCATE(mom_sp_rsx_vf)
-        end if
-
-        if (n == 0) return
-
-        if (viscous) then
-            @:DEALLOCATE(Re_avg_rsy_vf)
-        end if
-        @:DEALLOCATE(vel_src_rsy_vf)
-        @:DEALLOCATE(flux_rsy_vf)
-        @:DEALLOCATE(flux_src_rsy_vf)
-        @:DEALLOCATE(flux_gsrc_rsy_vf)
-        if (qbmm) then
-            @:DEALLOCATE(mom_sp_rsy_vf)
-        end if
-
-        if (p == 0) return
-
-        if (viscous) then
-            @:DEALLOCATE(Re_avg_rsz_vf)
-        end if
-        @:DEALLOCATE(vel_src_rsz_vf)
-        @:DEALLOCATE(flux_rsz_vf)
-        @:DEALLOCATE(flux_src_rsz_vf)
-        @:DEALLOCATE(flux_gsrc_rsz_vf)
-        if (qbmm) then
-            @:DEALLOCATE(mom_sp_rsz_vf)
-        end if
-
-    end subroutine s_finalize_riemann_solvers_module
-
-end module m_riemann_solvers
-=======
-!>
-!! @file m_riemann_solvers.f90
-!! @brief Contains module m_riemann_solvers
-
-!> @brief This module features a database of approximate and exact Riemann
-!!              problem solvers for the Navier-Stokes system of equations, which
-!!              is supplemented by appropriate advection equations that are used
-!!              to capture the material interfaces. The closure of the system is
-!!              achieved by the stiffened gas equation of state and any required
-!!              mixture relations. Surface tension effects are accounted for and
-!!              are modeled by means of a volume force acting across the diffuse
-!!              material interface region. The implementation details of viscous
-!!              and capillary effects, into the Riemann solvers, may be found in
-!!              Perigaud and Saurel (2005). Note that both effects are available
-!!              only in the volume fraction model. At this time, the approximate
-!!              and exact Riemann solvers that are listed below are available:
-!!                  1) Harten-Lax-van Leer (HLL)
-!!                  2) Harten-Lax-van Leer-Contact (HLLC)
-!!                  3) Exact
-!!                  4) Harten-Lax-van Leer Discontinuities (HLLD) - for MHD only
-
-#:include 'case.fpp'
-#:include 'macros.fpp'
-#:include 'inline_riemann.fpp'
-
-module m_riemann_solvers
-
-    use m_derived_types        !< Definitions of the derived types
-
-    use m_global_parameters    !< Definitions of the global parameters
-
-    use m_mpi_proxy            !< Message passing interface (MPI) module proxy
-
-    use m_variables_conversion !< State variables type conversion procedures
-
-    use m_bubbles              !< To get the bubble wall pressure function
-
-    use m_bubbles_EE
-
-    use m_surface_tension      !< To get the capilary fluxes
-
-    use m_chemistry
-
-    use m_thermochem, only: &
-        gas_constant, get_mixture_molecular_weight, &
-        get_mixture_specific_heat_cv_mass, get_mixture_energy_mass, &
-        get_species_specific_heats_r, get_species_enthalpies_rt, &
-        get_mixture_specific_heat_cp_mass
-
-    implicit none
-
-    private; public :: s_initialize_riemann_solvers_module, &
- s_riemann_solver, &
- s_hll_riemann_solver, &
- s_hllc_riemann_solver, &
- s_hlld_riemann_solver, &
- s_finalize_riemann_solvers_module
-
-    !> The cell-boundary values of the fluxes (src - source) that are computed
-    !! through the chosen Riemann problem solver, and the direct evaluation of
-    !! source terms, by using the left and right states given in qK_prim_rs_vf,
-    !! dqK_prim_ds_vf where ds = dx, dy or dz.
-    !> @{
-
-    real(wp), allocatable, dimension(:, :, :, :) :: flux_rsx_vf, flux_src_rsx_vf
-    real(wp), allocatable, dimension(:, :, :, :) :: flux_rsy_vf, flux_src_rsy_vf
-    real(wp), allocatable, dimension(:, :, :, :) :: flux_rsz_vf, flux_src_rsz_vf
-    !$acc declare create( flux_rsx_vf, flux_src_rsx_vf, flux_rsy_vf,  &
-    !$acc   flux_src_rsy_vf, flux_rsz_vf, flux_src_rsz_vf )
-    !> @}
-
-    !> The cell-boundary values of the geometrical source flux that are computed
-    !! through the chosen Riemann problem solver by using the left and right
-    !! states given in qK_prim_rs_vf. Currently 2D axisymmetric for inviscid only.
-    !> @{
-
-    real(wp), allocatable, dimension(:, :, :, :) :: flux_gsrc_rsx_vf !<
-    real(wp), allocatable, dimension(:, :, :, :) :: flux_gsrc_rsy_vf !<
-    real(wp), allocatable, dimension(:, :, :, :) :: flux_gsrc_rsz_vf !<
-    !$acc declare create( flux_gsrc_rsx_vf, flux_gsrc_rsy_vf, flux_gsrc_rsz_vf )
-    !> @}
-
-    ! The cell-boundary values of the velocity. vel_src_rs_vf is determined as
-    ! part of Riemann problem solution and is used to evaluate the source flux.
-
-    real(wp), allocatable, dimension(:, :, :, :) :: vel_src_rsx_vf
-    real(wp), allocatable, dimension(:, :, :, :) :: vel_src_rsy_vf
-    real(wp), allocatable, dimension(:, :, :, :) :: vel_src_rsz_vf
-    !$acc declare create(vel_src_rsx_vf, vel_src_rsy_vf, vel_src_rsz_vf)
-
-    real(wp), allocatable, dimension(:, :, :, :) :: mom_sp_rsx_vf
-    real(wp), allocatable, dimension(:, :, :, :) :: mom_sp_rsy_vf
-    real(wp), allocatable, dimension(:, :, :, :) :: mom_sp_rsz_vf
-    !$acc declare create(mom_sp_rsx_vf, mom_sp_rsy_vf, mom_sp_rsz_vf)
-
-    real(wp), allocatable, dimension(:, :, :, :) :: Re_avg_rsx_vf
-    real(wp), allocatable, dimension(:, :, :, :) :: Re_avg_rsy_vf
-    real(wp), allocatable, dimension(:, :, :, :) :: Re_avg_rsz_vf
-    !$acc declare create(Re_avg_rsx_vf, Re_avg_rsy_vf, Re_avg_rsz_vf)
-
-    !> @name Indical bounds in the s1-, s2- and s3-directions
-    !> @{
-    type(int_bounds_info) :: is1, is2, is3
-    type(int_bounds_info) :: isx, isy, isz
-    !> @}
-
-    !$acc declare create(is1, is2, is3, isx, isy, isz)
-
-    real(wp), allocatable, dimension(:) :: Gs
-    !$acc declare create(Gs)
-
-    real(wp), allocatable, dimension(:, :) :: Res
-    !$acc declare create(Res)
-
-contains
-
-    !> Dispatch to the subroutines that are utilized to compute the
-        !! Riemann problem solution. For additional information please reference:
-        !!                        1) s_hll_riemann_solver
-        !!                        2) s_hllc_riemann_solver
-        !!                        3) s_exact_riemann_solver
-        !!                        4) s_hlld_riemann_solver
-        !!  @param qL_prim_vf The  left WENO-reconstructed cell-boundary values of the
-        !!      cell-average primitive variables
-        !!  @param qR_prim_vf The right WENO-reconstructed cell-boundary values of the
-        !!      cell-average primitive variables
-        !!  @param dqL_prim_dx_vf The  left WENO-reconstructed cell-boundary values of the
-        !!      first-order x-dir spatial derivatives
-        !!  @param dqL_prim_dy_vf The  left WENO-reconstructed cell-boundary values of the
-        !!      first-order y-dir spatial derivatives
-        !!  @param dqL_prim_dz_vf The  left WENO-reconstructed cell-boundary values of the
-        !!      first-order z-dir spatial derivatives
-        !!  @param dqR_prim_dx_vf The right WENO-reconstructed cell-boundary values of the
-        !!      first-order x-dir spatial derivatives
-        !!  @param dqR_prim_dy_vf The right WENO-reconstructed cell-boundary values of the
-        !!      first-order y-dir spatial derivatives
-        !!  @param dqR_prim_dz_vf The right WENO-reconstructed cell-boundary values of the
-        !!      first-order z-dir spatial derivatives
-        !!  @param gm_alphaL_vf  Left averaged gradient magnitude
-        !!  @param gm_alphaR_vf Right averaged gradient magnitude
-        !!  @param flux_vf Intra-cell fluxes
-        !!  @param flux_src_vf Intra-cell fluxes sources
-        !!  @param flux_gsrc_vf Intra-cell geometric fluxes sources
-        !!  @param norm_dir Dir. splitting direction
-        !!  @param ix Index bounds in the x-dir
-        !!  @param iy Index bounds in the y-dir
-        !!  @param iz Index bounds in the z-dir
-        !!  @param q_prim_vf Cell-averaged primitive variables
-    subroutine s_riemann_solver(qL_prim_rsx_vf, qL_prim_rsy_vf, qL_prim_rsz_vf, dqL_prim_dx_vf, &
-                                dqL_prim_dy_vf, &
-                                dqL_prim_dz_vf, &
-                                qL_prim_vf, &
-                                qR_prim_rsx_vf, qR_prim_rsy_vf, qR_prim_rsz_vf, dqR_prim_dx_vf, &
-                                dqR_prim_dy_vf, &
-                                dqR_prim_dz_vf, &
-                                qR_prim_vf, &
-                                q_prim_vf, &
-                                flux_vf, flux_src_vf, &
-                                flux_gsrc_vf, &
-                                norm_dir, ix, iy, iz)
-
-        real(wp), dimension(idwbuff(1)%beg:, idwbuff(2)%beg:, idwbuff(3)%beg:, 1:), intent(INOUT) :: qL_prim_rsx_vf, qL_prim_rsy_vf, qL_prim_rsz_vf, qR_prim_rsx_vf, qR_prim_rsy_vf, qR_prim_rsz_vf
-        type(scalar_field), dimension(sys_size), intent(IN) :: q_prim_vf
-
-        type(scalar_field), allocatable, dimension(:), intent(INOUT) :: qL_prim_vf, qR_prim_vf
-
-        type(scalar_field), &
-            allocatable, dimension(:), &
-            intent(INOUT) :: dqL_prim_dx_vf, dqR_prim_dx_vf, &
-                             dqL_prim_dy_vf, dqR_prim_dy_vf, &
-                             dqL_prim_dz_vf, dqR_prim_dz_vf
-
-        type(scalar_field), &
-            dimension(sys_size), &
-            intent(INOUT) :: flux_vf, flux_src_vf, flux_gsrc_vf
-
-        integer, intent(IN) :: norm_dir
-
-        type(int_bounds_info), intent(IN) :: ix, iy, iz
-
-        #:for NAME, NUM in [('hll', 1), ('hllc', 2), ('hlld', 4)]
-            if (riemann_solver == ${NUM}$) then
-                call s_${NAME}$_riemann_solver(qL_prim_rsx_vf, qL_prim_rsy_vf, qL_prim_rsz_vf, dqL_prim_dx_vf, &
-                                               dqL_prim_dy_vf, &
-                                               dqL_prim_dz_vf, &
-                                               qL_prim_vf, &
-                                               qR_prim_rsx_vf, qR_prim_rsy_vf, qR_prim_rsz_vf, dqR_prim_dx_vf, &
-                                               dqR_prim_dy_vf, &
-                                               dqR_prim_dz_vf, &
-                                               qR_prim_vf, &
-                                               q_prim_vf, &
-                                               flux_vf, flux_src_vf, &
-                                               flux_gsrc_vf, &
-                                               norm_dir, ix, iy, iz)
-            end if
-        #:endfor
-
-    end subroutine s_riemann_solver
-
-    !> Dispatch to the subroutines that are utilized to compute
-        !! the viscous source fluxes for either Cartesian or cylindrical geometries.
-        !! For more information please refer to:
-        !!      1) s_compute_cartesian_viscous_source_flux
-        !!      2) s_compute_cylindrical_viscous_source_flux
-    pure subroutine s_compute_viscous_source_flux(velL_vf, &
-                                                  dvelL_dx_vf, &
-                                                  dvelL_dy_vf, &
-                                                  dvelL_dz_vf, &
-                                                  velR_vf, &
-                                                  dvelR_dx_vf, &
-                                                  dvelR_dy_vf, &
-                                                  dvelR_dz_vf, &
-                                                  flux_src_vf, &
-                                                  norm_dir, &
-                                                  ix, iy, iz)
-
-        type(scalar_field), &
-            dimension(num_vels), &
-            intent(IN) :: velL_vf, velR_vf, &
-                          dvelL_dx_vf, dvelR_dx_vf, &
-                          dvelL_dy_vf, dvelR_dy_vf, &
-                          dvelL_dz_vf, dvelR_dz_vf
-
-        type(scalar_field), &
-            dimension(sys_size), &
-            intent(INOUT) :: flux_src_vf
-
-        integer, intent(IN) :: norm_dir
-
-        type(int_bounds_info), intent(IN) :: ix, iy, iz
-
-        if (grid_geometry == 3) then
-            call s_compute_cylindrical_viscous_source_flux(velL_vf, &
-                                                           dvelL_dx_vf, &
-                                                           dvelL_dy_vf, &
-                                                           dvelL_dz_vf, &
-                                                           velR_vf, &
-                                                           dvelR_dx_vf, &
-                                                           dvelR_dy_vf, &
-                                                           dvelR_dz_vf, &
-                                                           flux_src_vf, &
-                                                           norm_dir, &
-                                                           ix, iy, iz)
-        else
-            call s_compute_cartesian_viscous_source_flux(dvelL_dx_vf, &
-                                                         dvelL_dy_vf, &
-                                                         dvelL_dz_vf, &
-                                                         dvelR_dx_vf, &
-                                                         dvelR_dy_vf, &
-                                                         dvelR_dz_vf, &
-                                                         flux_src_vf, &
-                                                         norm_dir)
-        end if
-    end subroutine s_compute_viscous_source_flux
-
-    subroutine s_hll_riemann_solver(qL_prim_rsx_vf, qL_prim_rsy_vf, qL_prim_rsz_vf, dqL_prim_dx_vf, &
-                                    dqL_prim_dy_vf, &
-                                    dqL_prim_dz_vf, &
-                                    qL_prim_vf, &
-                                    qR_prim_rsx_vf, qR_prim_rsy_vf, qR_prim_rsz_vf, dqR_prim_dx_vf, &
-                                    dqR_prim_dy_vf, &
-                                    dqR_prim_dz_vf, &
-                                    qR_prim_vf, &
-                                    q_prim_vf, &
-                                    flux_vf, flux_src_vf, &
-                                    flux_gsrc_vf, &
-                                    norm_dir, ix, iy, iz)
-
-        real(wp), dimension(idwbuff(1)%beg:, idwbuff(2)%beg:, idwbuff(3)%beg:, 1:), intent(inout) :: qL_prim_rsx_vf, qL_prim_rsy_vf, qL_prim_rsz_vf, qR_prim_rsx_vf, qR_prim_rsy_vf, qR_prim_rsz_vf
-        type(scalar_field), dimension(sys_size), intent(in) :: q_prim_vf
-
-        type(scalar_field), allocatable, dimension(:), intent(inout) :: qL_prim_vf, qR_prim_vf
-
-        type(scalar_field), &
-            allocatable, dimension(:), &
-            intent(inout) :: dqL_prim_dx_vf, dqR_prim_dx_vf, &
-                             dqL_prim_dy_vf, dqR_prim_dy_vf, &
-                             dqL_prim_dz_vf, dqR_prim_dz_vf
-
-        ! Intercell fluxes
-        type(scalar_field), &
-            dimension(sys_size), &
-            intent(inout) :: flux_vf, flux_src_vf, flux_gsrc_vf
-
-        integer, intent(in) :: norm_dir
-        type(int_bounds_info), intent(in) :: ix, iy, iz
-
-        real(wp), dimension(num_fluids) :: alpha_rho_L, alpha_rho_R
-        real(wp) :: rho_L, rho_R
-        real(wp), dimension(num_vels) :: vel_L, vel_R
-        real(wp) :: pres_L, pres_R
-        real(wp) :: E_L, E_R
-        real(wp) :: H_L, H_R
-        real(wp), dimension(num_fluids) :: alpha_L, alpha_R
-        real(wp), dimension(num_species) :: Ys_L, Ys_R
-        real(wp), dimension(num_species) :: Cp_iL, Cp_iR, Xs_L, Xs_R, Gamma_iL, Gamma_iR
-        real(wp), dimension(num_species) :: Yi_avg, Phi_avg, h_iL, h_iR, h_avg_2
-        real(wp) :: Cp_avg, Cv_avg, T_avg, eps, c_sum_Yi_Phi
-        real(wp) :: T_L, T_R
-        real(wp) :: Y_L, Y_R
-        real(wp) :: MW_L, MW_R
-        real(wp) :: R_gas_L, R_gas_R
-        real(wp) :: Cp_L, Cp_R
-        real(wp) :: Cv_L, Cv_R
-        real(wp) :: Gamm_L, Gamm_R
-        real(wp) :: gamma_L, gamma_R
-        real(wp) :: pi_inf_L, pi_inf_R
-        real(wp) :: qv_L, qv_R
-        real(wp) :: c_L, c_R
-        real(wp), dimension(6) :: tau_e_L, tau_e_R
-        real(wp) :: G_L, G_R
-        real(wp), dimension(2) :: Re_L, Re_R
-        real(wp), dimension(3) :: xi_field_L, xi_field_R
-
-        real(wp) :: rho_avg
-        real(wp) :: H_avg
-        real(wp) :: gamma_avg
-        real(wp) :: c_avg
-
-        real(wp) :: s_L, s_R, s_M, s_P, s_S
-        real(wp) :: xi_M, xi_P
-
-        real(wp) :: ptilde_L, ptilde_R
-        real(wp) :: vel_L_rms, vel_R_rms, vel_avg_rms
-        real(wp) :: vel_L_tmp, vel_R_tmp
-        real(wp) :: Ms_L, Ms_R, pres_SL, pres_SR
-        real(wp) :: alpha_L_sum, alpha_R_sum
-        real(wp) :: zcoef, pcorr !< low Mach number correction
-
-        type(riemann_states) :: c_fast, pres_mag
-        type(riemann_states_vec3) :: B
-
-        type(riemann_states) :: Ga ! Gamma (Lorentz factor)
-        type(riemann_states) :: vdotB, B2
-        type(riemann_states_vec3) :: b4 ! 4-magnetic field components (spatial: b4x, b4y, b4z)
-        type(riemann_states_vec3) :: cm ! Conservative momentum variables
-
-        integer :: i, j, k, l, q !< Generic loop iterators
-
-        ! Populating the buffers of the left and right Riemann problem
-        ! states variables, based on the choice of boundary conditions
-        call s_populate_riemann_states_variables_buffers( &
-            qL_prim_rsx_vf, qL_prim_rsy_vf, qL_prim_rsz_vf, dqL_prim_dx_vf, &
-            dqL_prim_dy_vf, &
-            dqL_prim_dz_vf, &
-            qR_prim_rsx_vf, qR_prim_rsy_vf, qR_prim_rsz_vf, dqR_prim_dx_vf, &
-            dqR_prim_dy_vf, &
-            dqR_prim_dz_vf, &
-            norm_dir, ix, iy, iz)
-
-        ! Reshaping inputted data based on dimensional splitting direction
-        call s_initialize_riemann_solver( &
-            flux_src_vf, &
-            norm_dir)
-        #:for NORM_DIR, XYZ in [(1, 'x'), (2, 'y'), (3, 'z')]
-
-            if (norm_dir == ${NORM_DIR}$) then
-                !$acc parallel loop collapse(3) gang vector default(present)    &
-                !$acc private(alpha_rho_L, alpha_rho_R, vel_L, vel_R, alpha_L,  &
-                !$acc alpha_R, tau_e_L, tau_e_R, G_L, G_R, Re_L, Re_R,          &
-                !$acc rho_avg, h_avg, gamma_avg, s_L, s_R, s_S, Ys_L, Ys_R,     &
-                !$acc xi_field_L, xi_field_R,                                   &
-                !$acc Cp_iL, Cp_iR, Xs_L, Xs_R, Gamma_iL, Gamma_iR,             &
-                !$acc Yi_avg, Phi_avg, h_iL, h_iR, h_avg_2,                     &
-                !$acc c_fast, pres_mag, B, Ga, vdotB, B2, b4, cm,               &
-                !$acc pcorr, zcoef, vel_L_tmp, vel_R_tmp)
-                do l = is3%beg, is3%end
-                    do k = is2%beg, is2%end
-                        do j = is1%beg, is1%end
-                            !$acc loop seq
-                            do i = 1, contxe
-                                alpha_rho_L(i) = qL_prim_rs${XYZ}$_vf(j, k, l, i)
-                                alpha_rho_R(i) = qR_prim_rs${XYZ}$_vf(j + 1, k, l, i)
-                            end do
-
-                            !$acc loop seq
-                            do i = 1, num_vels
-                                vel_L(i) = qL_prim_rs${XYZ}$_vf(j, k, l, contxe + i)
-                                vel_R(i) = qR_prim_rs${XYZ}$_vf(j + 1, k, l, contxe + i)
-                            end do
-
-                            vel_L_rms = 0._wp; vel_R_rms = 0._wp
-
-                            !$acc loop seq
-                            do i = 1, num_vels
-                                vel_L_rms = vel_L_rms + vel_L(i)**2._wp
-                                vel_R_rms = vel_R_rms + vel_R(i)**2._wp
-                            end do
-
-                            !$acc loop seq
-                            do i = 1, num_fluids
-                                alpha_L(i) = qL_prim_rs${XYZ}$_vf(j, k, l, E_idx + i)
-                                alpha_R(i) = qR_prim_rs${XYZ}$_vf(j + 1, k, l, E_idx + i)
-                            end do
-
-                            pres_L = qL_prim_rs${XYZ}$_vf(j, k, l, E_idx)
-                            pres_R = qR_prim_rs${XYZ}$_vf(j + 1, k, l, E_idx)
-
-                            if (mhd) then
-                                if (n == 0) then ! 1D: constant Bx; By, Bz as variables
-                                    B%L(1) = Bx0
-                                    B%R(1) = Bx0
-                                    B%L(2) = qL_prim_rs${XYZ}$_vf(j, k, l, B_idx%beg)
-                                    B%R(2) = qR_prim_rs${XYZ}$_vf(j + 1, k, l, B_idx%beg)
-                                    B%L(3) = qL_prim_rs${XYZ}$_vf(j, k, l, B_idx%beg + 1)
-                                    B%R(3) = qR_prim_rs${XYZ}$_vf(j + 1, k, l, B_idx%beg + 1)
-                                else ! 2D/3D: Bx, By, Bz as variables
-                                    B%L(1) = qL_prim_rs${XYZ}$_vf(j, k, l, B_idx%beg)
-                                    B%R(1) = qR_prim_rs${XYZ}$_vf(j + 1, k, l, B_idx%beg)
-                                    B%L(2) = qL_prim_rs${XYZ}$_vf(j, k, l, B_idx%beg + 1)
-                                    B%R(2) = qR_prim_rs${XYZ}$_vf(j + 1, k, l, B_idx%beg + 1)
-                                    B%L(3) = qL_prim_rs${XYZ}$_vf(j, k, l, B_idx%beg + 2)
-                                    B%R(3) = qR_prim_rs${XYZ}$_vf(j + 1, k, l, B_idx%beg + 2)
-                                end if
-                            end if
-
-                            rho_L = 0._wp
-                            gamma_L = 0._wp
-                            pi_inf_L = 0._wp
-                            qv_L = 0._wp
-
-                            rho_R = 0._wp
-                            gamma_R = 0._wp
-                            pi_inf_R = 0._wp
-                            qv_R = 0._wp
-
-                            alpha_L_sum = 0._wp
-                            alpha_R_sum = 0._wp
-
-                            pres_mag%L = 0._wp
-                            pres_mag%R = 0._wp
-
-                            if (mpp_lim) then
-                                !$acc loop seq
-                                do i = 1, num_fluids
-                                    alpha_rho_L(i) = max(0._wp, alpha_rho_L(i))
-                                    alpha_L(i) = min(max(0._wp, alpha_L(i)), 1._wp)
-                                    alpha_L_sum = alpha_L_sum + alpha_L(i)
-                                end do
-
-                                alpha_L = alpha_L/max(alpha_L_sum, sgm_eps)
-
-                                !$acc loop seq
-                                do i = 1, num_fluids
-                                    alpha_rho_R(i) = max(0._wp, alpha_rho_R(i))
-                                    alpha_R(i) = min(max(0._wp, alpha_R(i)), 1._wp)
-                                    alpha_R_sum = alpha_R_sum + alpha_R(i)
-                                end do
-
-                                alpha_R = alpha_R/max(alpha_R_sum, sgm_eps)
-                            end if
-
-                            !$acc loop seq
-                            do i = 1, num_fluids
-                                rho_L = rho_L + alpha_rho_L(i)
-                                gamma_L = gamma_L + alpha_L(i)*gammas(i)
-                                pi_inf_L = pi_inf_L + alpha_L(i)*pi_infs(i)
-                                qv_L = qv_L + alpha_rho_L(i)*qvs(i)
-
-                                rho_R = rho_R + alpha_rho_R(i)
-                                gamma_R = gamma_R + alpha_R(i)*gammas(i)
-                                pi_inf_R = pi_inf_R + alpha_R(i)*pi_infs(i)
-                                qv_R = qv_R + alpha_rho_R(i)*qvs(i)
-                            end do
-
-                            if (viscous) then
-                                !$acc loop seq
-                                do i = 1, 2
-                                    Re_L(i) = dflt_real
-
-                                    if (Re_size(i) > 0) Re_L(i) = 0._wp
-
-                                    !$acc loop seq
-                                    do q = 1, Re_size(i)
-                                        Re_L(i) = alpha_L(Re_idx(i, q))/Res(i, q) &
-                                                  + Re_L(i)
-                                    end do
-
-                                    Re_L(i) = 1._wp/max(Re_L(i), sgm_eps)
-
-                                end do
-
-                                !$acc loop seq
-                                do i = 1, 2
-                                    Re_R(i) = dflt_real
-
-                                    if (Re_size(i) > 0) Re_R(i) = 0._wp
-
-                                    !$acc loop seq
-                                    do q = 1, Re_size(i)
-                                        Re_R(i) = alpha_R(Re_idx(i, q))/Res(i, q) &
-                                                  + Re_R(i)
-                                    end do
-
-                                    Re_R(i) = 1._wp/max(Re_R(i), sgm_eps)
-                                end do
-                            end if
-
-                            if (chemistry) then
-                                !$acc loop seq
-                                do i = chemxb, chemxe
-                                    Ys_L(i - chemxb + 1) = qL_prim_rs${XYZ}$_vf(j, k, l, i)
-                                    Ys_R(i - chemxb + 1) = qR_prim_rs${XYZ}$_vf(j + 1, k, l, i)
-                                end do
-
-                                call get_mixture_molecular_weight(Ys_L, MW_L)
-                                call get_mixture_molecular_weight(Ys_R, MW_R)
-
-                                Xs_L(:) = Ys_L(:)*MW_L/molecular_weights(:)
-                                Xs_R(:) = Ys_R(:)*MW_R/molecular_weights(:)
-
-                                R_gas_L = gas_constant/MW_L
-                                R_gas_R = gas_constant/MW_R
-
-                                T_L = pres_L/rho_L/R_gas_L
-                                T_R = pres_R/rho_R/R_gas_R
-
-                                call get_species_specific_heats_r(T_L, Cp_iL)
-                                call get_species_specific_heats_r(T_R, Cp_iR)
-
-                                if (chem_params%gamma_method == 1) then
-                                    ! gamma_method = 1: Ref. Section 2.3.1 Formulation of doi:10.7907/ZKW8-ES97.
-                                    Gamma_iL = Cp_iL/(Cp_iL - 1.0_wp)
-                                    Gamma_iR = Cp_iR/(Cp_iR - 1.0_wp)
-
-                                    gamma_L = sum(Xs_L(:)/(Gamma_iL(:) - 1.0_wp))
-                                    gamma_R = sum(Xs_R(:)/(Gamma_iR(:) - 1.0_wp))
-                                else if (chem_params%gamma_method == 2) then
-                                    ! gamma_method = 2: c_p / c_v where c_p, c_v are specific heats.
-                                    call get_mixture_specific_heat_cp_mass(T_L, Ys_L, Cp_L)
-                                    call get_mixture_specific_heat_cp_mass(T_R, Ys_R, Cp_R)
-                                    call get_mixture_specific_heat_cv_mass(T_L, Ys_L, Cv_L)
-                                    call get_mixture_specific_heat_cv_mass(T_R, Ys_R, Cv_R)
-
-                                    Gamm_L = Cp_L/Cv_L
-                                    gamma_L = 1.0_wp/(Gamm_L - 1.0_wp)
-                                    Gamm_R = Cp_R/Cv_R
-                                    gamma_R = 1.0_wp/(Gamm_R - 1.0_wp)
-                                end if
-
-                                call get_mixture_energy_mass(T_L, Ys_L, E_L)
-                                call get_mixture_energy_mass(T_R, Ys_R, E_R)
-
-                                E_L = rho_L*E_L + 5e-1*rho_L*vel_L_rms
-                                E_R = rho_R*E_R + 5e-1*rho_R*vel_R_rms
-                                H_L = (E_L + pres_L)/rho_L
-                                H_R = (E_R + pres_R)/rho_R
-                            elseif (mhd .and. relativity) then
-                                Ga%L = 1._wp/sqrt(1._wp - vel_L_rms)
-                                Ga%R = 1._wp/sqrt(1._wp - vel_R_rms)
-                                vdotB%L = vel_L(1)*B%L(1) + vel_L(2)*B%L(2) + vel_L(3)*B%L(3)
-                                vdotB%R = vel_R(1)*B%R(1) + vel_R(2)*B%R(2) + vel_R(3)*B%R(3)
-
-                                b4%L(1) = B%L(1)/Ga%L + Ga%L*vel_L(1)*vdotB%L
-                                b4%L(2) = B%L(2)/Ga%L + Ga%L*vel_L(2)*vdotB%L
-                                b4%L(3) = B%L(3)/Ga%L + Ga%L*vel_L(3)*vdotB%L
-                                b4%R(1) = B%R(1)/Ga%R + Ga%R*vel_R(1)*vdotB%R
-                                b4%R(2) = B%R(2)/Ga%R + Ga%R*vel_R(2)*vdotB%R
-                                b4%R(3) = B%R(3)/Ga%R + Ga%R*vel_R(3)*vdotB%R
-                                B2%L = B%L(1)**2._wp + B%L(2)**2._wp + B%L(3)**2._wp
-                                B2%R = B%R(1)**2._wp + B%R(2)**2._wp + B%R(3)**2._wp
-
-                                pres_mag%L = 0.5_wp*(B2%L/Ga%L**2._wp + vdotB%L**2._wp)
-                                pres_mag%R = 0.5_wp*(B2%R/Ga%R**2._wp + vdotB%R**2._wp)
-
-                                ! Hard-coded EOS
-                                H_L = 1._wp + (gamma_L + 1)*pres_L/rho_L
-                                H_R = 1._wp + (gamma_R + 1)*pres_R/rho_R
-
-                                cm%L(1) = (rho_L*H_L*Ga%L**2 + B2%L)*vel_L(1) - vdotB%L*B%L(1)
-                                cm%L(2) = (rho_L*H_L*Ga%L**2 + B2%L)*vel_L(2) - vdotB%L*B%L(2)
-                                cm%L(3) = (rho_L*H_L*Ga%L**2 + B2%L)*vel_L(3) - vdotB%L*B%L(3)
-                                cm%R(1) = (rho_R*H_R*Ga%R**2 + B2%R)*vel_R(1) - vdotB%R*B%R(1)
-                                cm%R(2) = (rho_R*H_R*Ga%R**2 + B2%R)*vel_R(2) - vdotB%R*B%R(2)
-                                cm%R(3) = (rho_R*H_R*Ga%R**2 + B2%R)*vel_R(3) - vdotB%R*B%R(3)
-
-                                E_L = rho_L*H_L*Ga%L**2 - pres_L + 0.5_wp*(B2%L + vel_L_rms*B2%L - vdotB%L**2._wp) - rho_L*Ga%L
-                                E_R = rho_R*H_R*Ga%R**2 - pres_R + 0.5_wp*(B2%R + vel_R_rms*B2%R - vdotB%R**2._wp) - rho_R*Ga%R
-                            elseif (mhd .and. .not. relativity) then
-                                pres_mag%L = 0.5_wp*(B%L(1)**2._wp + B%L(2)**2._wp + B%L(3)**2._wp)
-                                pres_mag%R = 0.5_wp*(B%R(1)**2._wp + B%R(2)**2._wp + B%R(3)**2._wp)
-                                E_L = gamma_L*pres_L + pi_inf_L + 0.5_wp*rho_L*vel_L_rms + qv_L + pres_mag%L
-                                E_R = gamma_R*pres_R + pi_inf_R + 0.5_wp*rho_R*vel_R_rms + qv_R + pres_mag%R ! includes magnetic energy
-                                H_L = (E_L + pres_L - pres_mag%L)/rho_L
-                                H_R = (E_R + pres_R - pres_mag%R)/rho_R ! stagnation enthalpy here excludes magnetic energy (only used to find speed of sound)
-                            else
-                                E_L = gamma_L*pres_L + pi_inf_L + 5e-1*rho_L*vel_L_rms + qv_L
-                                E_R = gamma_R*pres_R + pi_inf_R + 5e-1*rho_R*vel_R_rms + qv_R
-                                H_L = (E_L + pres_L)/rho_L
-                                H_R = (E_R + pres_R)/rho_R
-                            end if
-
-                            ! elastic energy update
-                            if (hypoelasticity) then
-                                G_L = 0._wp; G_R = 0._wp
-
-                                !$acc loop seq
-                                do i = 1, num_fluids
-                                    G_L = G_L + alpha_L(i)*Gs(i)
-                                    G_R = G_R + alpha_R(i)*Gs(i)
-                                end do
-
-                                if (cont_damage) then
-                                    G_L = G_L*max((1._wp - qL_prim_rs${XYZ}$_vf(j, k, l, damage_idx)), 0._wp)
-                                    G_R = G_R*max((1._wp - qR_prim_rs${XYZ}$_vf(j, k, l, damage_idx)), 0._wp)
-                                end if
-
-                                do i = 1, strxe - strxb + 1
-                                    tau_e_L(i) = qL_prim_rs${XYZ}$_vf(j, k, l, strxb - 1 + i)
-                                    tau_e_R(i) = qR_prim_rs${XYZ}$_vf(j + 1, k, l, strxb - 1 + i)
-                                    ! Elastic contribution to energy if G large enough
-                                    !TODO take out if statement if stable without
-                                    if ((G_L > 1000) .and. (G_R > 1000)) then
-                                        E_L = E_L + (tau_e_L(i)*tau_e_L(i))/(4._wp*G_L)
-                                        E_R = E_R + (tau_e_R(i)*tau_e_R(i))/(4._wp*G_R)
-                                        ! Double for shear stresses
-                                        if (any(strxb - 1 + i == shear_indices)) then
-                                            E_L = E_L + (tau_e_L(i)*tau_e_L(i))/(4._wp*G_L)
-                                            E_R = E_R + (tau_e_R(i)*tau_e_R(i))/(4._wp*G_R)
-                                        end if
-                                    end if
-                                end do
-                            end if
-
-                            ! elastic energy update
-                            !if ( hyperelasticity ) then
-                            !    G_L = 0._wp
-                            !    G_R = 0._wp
-                            !
-                            !    !$acc loop seq
-                            !    do i = 1, num_fluids
-                            !        G_L = G_L + alpha_L(i)*Gs(i)
-                            !        G_R = G_R + alpha_R(i)*Gs(i)
-                            !    end do
-                            !    ! Elastic contribution to energy if G large enough
-                            !    if ((G_L > 1e-3_wp) .and. (G_R > 1e-3_wp)) then
-                            !    E_L = E_L + G_L*qL_prim_rs${XYZ}$_vf(j, k, l, xiend + 1)
-                            !    E_R = E_R + G_R*qR_prim_rs${XYZ}$_vf(j + 1, k, l, xiend + 1)
-                            !    !$acc loop seq
-                            !    do i = 1, b_size-1
-                            !        tau_e_L(i) = G_L*qL_prim_rs${XYZ}$_vf(j, k, l, strxb - 1 + i)
-                            !        tau_e_R(i) = G_R*qR_prim_rs${XYZ}$_vf(j + 1, k, l, strxb - 1 + i)
-                            !    end do
-                            !    !$acc loop seq
-                            !    do i = 1, b_size-1
-                            !        tau_e_L(i) = 0_wp
-                            !        tau_e_R(i) = 0_wp
-                            !    end do
-                            !    !$acc loop seq
-                            !    do i = 1, num_dims
-                            !        xi_field_L(i) = qL_prim_rs${XYZ}$_vf(j, k, l, xibeg - 1 + i)
-                            !        xi_field_R(i) = qR_prim_rs${XYZ}$_vf(j + 1, k, l, xibeg - 1 + i)
-                            !    end do
-                            !    end if
-                            !end if
-
-                            @:compute_average_state()
-
-                            call s_compute_speed_of_sound(pres_L, rho_L, gamma_L, pi_inf_L, H_L, alpha_L, &
-                                                          vel_L_rms, 0._wp, c_L)
-
-                            call s_compute_speed_of_sound(pres_R, rho_R, gamma_R, pi_inf_R, H_R, alpha_R, &
-                                                          vel_R_rms, 0._wp, c_R)
-
-                            !> The computation of c_avg does not require all the variables, and therefore the non '_avg'
-                            ! variables are placeholders to call the subroutine.
-
-                            call s_compute_speed_of_sound(pres_R, rho_avg, gamma_avg, pi_inf_R, H_avg, alpha_R, &
-                                                          vel_avg_rms, c_sum_Yi_Phi, c_avg)
-
-                            if (mhd) then
-                                call s_compute_fast_magnetosonic_speed(rho_L, c_L, B%L, norm_dir, c_fast%L, H_L)
-                                call s_compute_fast_magnetosonic_speed(rho_R, c_R, B%R, norm_dir, c_fast%R, H_R)
-                            end if
-
-                            if (viscous) then
-                                !$acc loop seq
-                                do i = 1, 2
-                                    Re_avg_rs${XYZ}$_vf(j, k, l, i) = 2._wp/(1._wp/Re_L(i) + 1._wp/Re_R(i))
-                                end do
-                            end if
-
-                            if (wave_speeds == 1) then
-                                if (mhd) then
-                                    s_L = min(vel_L(dir_idx(1)) - c_fast%L, vel_R(dir_idx(1)) - c_fast%R)
-                                    s_R = max(vel_R(dir_idx(1)) + c_fast%R, vel_L(dir_idx(1)) + c_fast%L)
-                                elseif (hypoelasticity) then
-                                    s_L = min(vel_L(dir_idx(1)) - sqrt(c_L*c_L + &
-                                                                       (((4._wp*G_L)/3._wp) + &
-                                                                        tau_e_L(dir_idx_tau(1)))/rho_L) &
-                                              , vel_R(dir_idx(1)) - sqrt(c_R*c_R + &
-                                                                         (((4._wp*G_R)/3._wp) + &
-                                                                          tau_e_R(dir_idx_tau(1)))/rho_R))
-                                    s_R = max(vel_R(dir_idx(1)) + sqrt(c_R*c_R + &
-                                                                       (((4._wp*G_R)/3._wp) + &
-                                                                        tau_e_R(dir_idx_tau(1)))/rho_R) &
-                                              , vel_L(dir_idx(1)) + sqrt(c_L*c_L + &
-                                                                         (((4._wp*G_L)/3._wp) + &
-                                                                          tau_e_L(dir_idx_tau(1)))/rho_L))
-                                else if (hyperelasticity) then
-                                    s_L = min(vel_L(dir_idx(1)) - sqrt(c_L*c_L + (4_wp*G_L/3_wp)/rho_L) &
-                                              , vel_R(dir_idx(1)) - sqrt(c_R*c_R + (4_wp*G_R/3_wp)/rho_R))
-                                    s_R = max(vel_R(dir_idx(1)) + sqrt(c_R*c_R + (4_wp*G_R/3_wp)/rho_R) &
-                                              , vel_L(dir_idx(1)) + sqrt(c_L*c_L + (4_wp*G_L/3_wp)/rho_L))
-                                else
-                                    s_L = min(vel_L(dir_idx(1)) - c_L, vel_R(dir_idx(1)) - c_R)
-                                    s_R = max(vel_R(dir_idx(1)) + c_R, vel_L(dir_idx(1)) + c_L)
-                                end if
-
-                                s_S = (pres_R - pres_L + rho_L*vel_L(dir_idx(1))* &
-                                       (s_L - vel_L(dir_idx(1))) - &
-                                       rho_R*vel_R(dir_idx(1))* &
-                                       (s_R - vel_R(dir_idx(1)))) &
-                                      /(rho_L*(s_L - vel_L(dir_idx(1))) - &
-                                        rho_R*(s_R - vel_R(dir_idx(1))))
-                            elseif (wave_speeds == 2) then
-                                pres_SL = 5e-1_wp*(pres_L + pres_R + rho_avg*c_avg* &
-                                                   (vel_L(dir_idx(1)) - &
-                                                    vel_R(dir_idx(1))))
-
-                                pres_SR = pres_SL
-
-                                Ms_L = max(1._wp, sqrt(1._wp + ((5e-1_wp + gamma_L)/(1._wp + gamma_L))* &
-                                                       (pres_SL/pres_L - 1._wp)*pres_L/ &
-                                                       ((pres_L + pi_inf_L/(1._wp + gamma_L)))))
-                                Ms_R = max(1._wp, sqrt(1._wp + ((5e-1_wp + gamma_R)/(1._wp + gamma_R))* &
-                                                       (pres_SR/pres_R - 1._wp)*pres_R/ &
-                                                       ((pres_R + pi_inf_R/(1._wp + gamma_R)))))
-
-                                s_L = vel_L(dir_idx(1)) - c_L*Ms_L
-                                s_R = vel_R(dir_idx(1)) + c_R*Ms_R
-
-                                s_S = 5e-1_wp*((vel_L(dir_idx(1)) + vel_R(dir_idx(1))) + &
-                                               (pres_L - pres_R)/ &
-                                               (rho_avg*c_avg))
-                            end if
-
-                            s_M = min(0._wp, s_L); s_P = max(0._wp, s_R)
-
-                            xi_M = (5e-1_wp + sign(5e-1_wp, s_L)) &
-                                   + (5e-1_wp - sign(5e-1_wp, s_L)) &
-                                   *(5e-1_wp + sign(5e-1_wp, s_R))
-                            xi_P = (5e-1_wp - sign(5e-1_wp, s_R)) &
-                                   + (5e-1_wp - sign(5e-1_wp, s_L)) &
-                                   *(5e-1_wp + sign(5e-1_wp, s_R))
-
-                            ! Low Mach correction
-                            if (low_Mach == 1) then
-                                @:compute_low_Mach_correction()
-                            else
-                                pcorr = 0._wp
-                            end if
-
-                            ! Mass
-                            if (.not. relativity) then
-                                !$acc loop seq
-                                do i = 1, contxe
-                                    flux_rs${XYZ}$_vf(j, k, l, i) = &
-                                        (s_M*alpha_rho_R(i)*vel_R(norm_dir) &
-                                         - s_P*alpha_rho_L(i)*vel_L(norm_dir) &
-                                         + s_M*s_P*(alpha_rho_L(i) &
-                                                    - alpha_rho_R(i))) &
-                                        /(s_M - s_P)
-                                end do
-                            elseif (relativity) then
-                                !$acc loop seq
-                                do i = 1, contxe
-                                    flux_rs${XYZ}$_vf(j, k, l, i) = &
-                                        (s_M*Ga%R*alpha_rho_R(i)*vel_R(norm_dir) &
-                                         - s_P*Ga%L*alpha_rho_L(i)*vel_L(norm_dir) &
-                                         + s_M*s_P*(Ga%L*alpha_rho_L(i) &
-                                                    - Ga%R*alpha_rho_R(i))) &
-                                        /(s_M - s_P)
-                                end do
-                            end if
-
-                            ! Momentum
-                            if (mhd .and. (.not. relativity)) then
-                                ! Flux of rho*v_x in the ${XYZ}$ direction
-                                ! = rho * v_x * v_${XYZ}$ - B_x * B_${XYZ}$ + delta_(${XYZ}$,x) * p_tot
-                                flux_rs${XYZ}$_vf(j, k, l, contxe + 1) = &
-                                    (s_M*(rho_R*vel_R(1)*vel_R(norm_dir) &
-                                          - B%R(1)*B%R(norm_dir) &
-                                          + dir_flg(1)*(pres_R + pres_mag%R)) &
-                                     - s_P*(rho_L*vel_L(1)*vel_L(norm_dir) &
-                                            - B%L(1)*B%L(norm_dir) &
-                                            + dir_flg(1)*(pres_L + pres_mag%L)) &
-                                     + s_M*s_P*(rho_L*vel_L(1) - rho_R*vel_R(1))) &
-                                    /(s_M - s_P)
-                                ! Flux of rho*v_y in the ${XYZ}$ direction
-                                ! = rho * v_y * v_${XYZ}$ - B_y * B_${XYZ}$ + delta_(${XYZ}$,y) * p_tot
-                                flux_rs${XYZ}$_vf(j, k, l, contxe + 2) = &
-                                    (s_M*(rho_R*vel_R(2)*vel_R(norm_dir) &
-                                          - B%R(2)*B%R(norm_dir) &
-                                          + dir_flg(2)*(pres_R + pres_mag%R)) &
-                                     - s_P*(rho_L*vel_L(2)*vel_L(norm_dir) &
-                                            - B%L(2)*B%L(norm_dir) &
-                                            + dir_flg(2)*(pres_L + pres_mag%L)) &
-                                     + s_M*s_P*(rho_L*vel_L(2) - rho_R*vel_R(2))) &
-                                    /(s_M - s_P)
-                                ! Flux of rho*v_z in the ${XYZ}$ direction
-                                ! = rho * v_z * v_${XYZ}$ - B_z * B_${XYZ}$ + delta_(${XYZ}$,z) * p_tot
-                                flux_rs${XYZ}$_vf(j, k, l, contxe + 3) = &
-                                    (s_M*(rho_R*vel_R(3)*vel_R(norm_dir) &
-                                          - B%R(3)*B%R(norm_dir) &
-                                          + dir_flg(3)*(pres_R + pres_mag%R)) &
-                                     - s_P*(rho_L*vel_L(3)*vel_L(norm_dir) &
-                                            - B%L(3)*B%L(norm_dir) &
-                                            + dir_flg(3)*(pres_L + pres_mag%L)) &
-                                     + s_M*s_P*(rho_L*vel_L(3) - rho_R*vel_R(3))) &
-                                    /(s_M - s_P)
-                            elseif (mhd .and. relativity) then
-                                ! Flux of m_x in the ${XYZ}$ direction
-                                ! = m_x * v_${XYZ}$ - b_x/Gamma * B_${XYZ}$ + delta_(${XYZ}$,x) * p_tot
-                                flux_rs${XYZ}$_vf(j, k, l, contxe + 1) = &
-                                    (s_M*(cm%R(1)*vel_R(norm_dir) &
-                                          - b4%R(1)/Ga%R*B%R(norm_dir) &
-                                          + dir_flg(1)*(pres_R + pres_mag%R)) &
-                                     - s_P*(cm%L(1)*vel_L(norm_dir) &
-                                            - b4%L(1)/Ga%L*B%L(norm_dir) &
-                                            + dir_flg(1)*(pres_L + pres_mag%L)) &
-                                     + s_M*s_P*(cm%L(1) - cm%R(1))) &
-                                    /(s_M - s_P)
-                                ! Flux of m_y in the ${XYZ}$ direction
-                                ! = rho * v_y * v_${XYZ}$ - B_y * B_${XYZ}$ + delta_(${XYZ}$,y) * p_tot
-                                flux_rs${XYZ}$_vf(j, k, l, contxe + 2) = &
-                                    (s_M*(cm%R(2)*vel_R(norm_dir) &
-                                          - b4%R(2)/Ga%R*B%R(norm_dir) &
-                                          + dir_flg(2)*(pres_R + pres_mag%R)) &
-                                     - s_P*(cm%L(2)*vel_L(norm_dir) &
-                                            - b4%L(2)/Ga%L*B%L(norm_dir) &
-                                            + dir_flg(2)*(pres_L + pres_mag%L)) &
-                                     + s_M*s_P*(cm%L(2) - cm%R(2))) &
-                                    /(s_M - s_P)
-                                ! Flux of m_z in the ${XYZ}$ direction
-                                ! = rho * v_z * v_${XYZ}$ - B_z * B_${XYZ}$ + delta_(${XYZ}$,z) * p_tot
-                                flux_rs${XYZ}$_vf(j, k, l, contxe + 3) = &
-                                    (s_M*(cm%R(3)*vel_R(norm_dir) &
-                                          - b4%R(3)/Ga%R*B%R(norm_dir) &
-                                          + dir_flg(3)*(pres_R + pres_mag%R)) &
-                                     - s_P*(cm%L(3)*vel_L(norm_dir) &
-                                            - b4%L(3)/Ga%L*B%L(norm_dir) &
-                                            + dir_flg(3)*(pres_L + pres_mag%L)) &
-                                     + s_M*s_P*(cm%L(3) - cm%R(3))) &
-                                    /(s_M - s_P)
-                            elseif (bubbles_euler) then
-                                !$acc loop seq
-                                do i = 1, num_vels
-                                    flux_rs${XYZ}$_vf(j, k, l, contxe + dir_idx(i)) = &
-                                        (s_M*(rho_R*vel_R(dir_idx(1)) &
-                                              *vel_R(dir_idx(i)) &
-                                              + dir_flg(dir_idx(i))*(pres_R - ptilde_R)) &
-                                         - s_P*(rho_L*vel_L(dir_idx(1)) &
-                                                *vel_L(dir_idx(i)) &
-                                                + dir_flg(dir_idx(i))*(pres_L - ptilde_L)) &
-                                         + s_M*s_P*(rho_L*vel_L(dir_idx(i)) &
-                                                    - rho_R*vel_R(dir_idx(i)))) &
-                                        /(s_M - s_P) &
-                                        + (s_M/s_L)*(s_P/s_R)*pcorr*(vel_R(dir_idx(i)) - vel_L(dir_idx(i)))
-                                end do
-                            else if (hypoelasticity) then
-                                !$acc loop seq
-                                do i = 1, num_vels
-                                    flux_rs${XYZ}$_vf(j, k, l, contxe + dir_idx(i)) = &
-                                        (s_M*(rho_R*vel_R(dir_idx(1)) &
-                                              *vel_R(dir_idx(i)) &
-                                              + dir_flg(dir_idx(i))*pres_R &
-                                              - tau_e_R(dir_idx_tau(i))) &
-                                         - s_P*(rho_L*vel_L(dir_idx(1)) &
-                                                *vel_L(dir_idx(i)) &
-                                                + dir_flg(dir_idx(i))*pres_L &
-                                                - tau_e_L(dir_idx_tau(i))) &
-                                         + s_M*s_P*(rho_L*vel_L(dir_idx(i)) &
-                                                    - rho_R*vel_R(dir_idx(i)))) &
-                                        /(s_M - s_P)
-                                end do
-                            else
-                                !$acc loop seq
-                                do i = 1, num_vels
-                                    flux_rs${XYZ}$_vf(j, k, l, contxe + dir_idx(i)) = &
-                                        (s_M*(rho_R*vel_R(dir_idx(1)) &
-                                              *vel_R(dir_idx(i)) &
-                                              + dir_flg(dir_idx(i))*pres_R) &
-                                         - s_P*(rho_L*vel_L(dir_idx(1)) &
-                                                *vel_L(dir_idx(i)) &
-                                                + dir_flg(dir_idx(i))*pres_L) &
-                                         + s_M*s_P*(rho_L*vel_L(dir_idx(i)) &
-                                                    - rho_R*vel_R(dir_idx(i)))) &
-                                        /(s_M - s_P) &
-                                        + (s_M/s_L)*(s_P/s_R)*pcorr*(vel_R(dir_idx(i)) - vel_L(dir_idx(i)))
-                                end do
-                            end if
-
-                            ! Energy
-                            if (mhd .and. (.not. relativity)) then
-                                ! energy flux = (E + p + p_mag) * v_${XYZ}$ - B_${XYZ}$ * (v_x*B_x + v_y*B_y + v_z*B_z)
-                                flux_rs${XYZ}$_vf(j, k, l, E_idx) = &
-                                    (s_M*(vel_R(norm_dir)*(E_R + pres_R + pres_mag%R) - B%R(norm_dir)*(vel_R(1)*B%R(1) + vel_R(2)*B%R(2) + vel_R(3)*B%R(3))) &
-                                     - s_P*(vel_L(norm_dir)*(E_L + pres_L + pres_mag%L) - B%L(norm_dir)*(vel_L(1)*B%L(1) + vel_L(2)*B%L(2) + vel_L(3)*B%L(3))) &
-                                     + s_M*s_P*(E_L - E_R)) &
-                                    /(s_M - s_P)
-                            elseif (mhd .and. relativity) then
-                                ! energy flux = m_${XYZ}$ - mass flux
-                                ! Hard-coded for single-component for now
-                                flux_rs${XYZ}$_vf(j, k, l, E_idx) = &
-                                    (s_M*(cm%R(norm_dir) - Ga%R*alpha_rho_R(1)*vel_R(norm_dir)) &
-                                     - s_P*(cm%L(norm_dir) - Ga%L*alpha_rho_L(1)*vel_L(norm_dir)) &
-                                     + s_M*s_P*(E_L - E_R)) &
-                                    /(s_M - s_P)
-                            else if (bubbles_euler) then
-                                flux_rs${XYZ}$_vf(j, k, l, E_idx) = &
-                                    (s_M*vel_R(dir_idx(1))*(E_R + pres_R - ptilde_R) &
-                                     - s_P*vel_L(dir_idx(1))*(E_L + pres_L - ptilde_L) &
-                                     + s_M*s_P*(E_L - E_R)) &
-                                    /(s_M - s_P) &
-                                    + (s_M/s_L)*(s_P/s_R)*pcorr*(vel_R_rms - vel_L_rms)/2._wp
-                            else if (hypoelasticity) then
-                                !TODO: simplify this so it's not split into 3
-                                if (num_dims == 1) then
-                                    flux_rs${XYZ}$_vf(j, k, l, E_idx) = &
-                                        (s_M*(vel_R(dir_idx(1))*(E_R + pres_R) &
-                                              - (tau_e_R(dir_idx_tau(1))*vel_R(dir_idx(1)))) &
-                                         - s_P*(vel_L(dir_idx(1))*(E_L + pres_L) &
-                                                - (tau_e_L(dir_idx_tau(1))*vel_L(dir_idx(1)))) &
-                                         + s_M*s_P*(E_L - E_R)) &
-                                        /(s_M - s_P)
-                                else if (num_dims == 2) then
-                                    flux_rs${XYZ}$_vf(j, k, l, E_idx) = &
-                                        (s_M*(vel_R(dir_idx(1))*(E_R + pres_R) &
-                                              - (tau_e_R(dir_idx_tau(1))*vel_R(dir_idx(1))) &
-                                              - (tau_e_R(dir_idx_tau(2))*vel_R(dir_idx(2)))) &
-                                         - s_P*(vel_L(dir_idx(1))*(E_L + pres_L) &
-                                                - (tau_e_L(dir_idx_tau(1))*vel_L(dir_idx(1))) &
-                                                - (tau_e_L(dir_idx_tau(2))*vel_L(dir_idx(2)))) &
-                                         + s_M*s_P*(E_L - E_R)) &
-                                        /(s_M - s_P)
-                                else if (num_dims == 3) then
-                                    flux_rs${XYZ}$_vf(j, k, l, E_idx) = &
-                                        (s_M*(vel_R(dir_idx(1))*(E_R + pres_R) &
-                                              - (tau_e_R(dir_idx_tau(1))*vel_R(dir_idx(1))) &
-                                              - (tau_e_R(dir_idx_tau(2))*vel_R(dir_idx(2))) &
-                                              - (tau_e_R(dir_idx_tau(3))*vel_R(dir_idx(3)))) &
-                                         - s_P*(vel_L(dir_idx(1))*(E_L + pres_L) &
-                                                - (tau_e_L(dir_idx_tau(1))*vel_L(dir_idx(1))) &
-                                                - (tau_e_L(dir_idx_tau(2))*vel_L(dir_idx(2))) &
-                                                - (tau_e_L(dir_idx_tau(3))*vel_L(dir_idx(3)))) &
-                                         + s_M*s_P*(E_L - E_R)) &
-                                        /(s_M - s_P)
-                                end if
-                            else
-                                flux_rs${XYZ}$_vf(j, k, l, E_idx) = &
-                                    (s_M*vel_R(dir_idx(1))*(E_R + pres_R) &
-                                     - s_P*vel_L(dir_idx(1))*(E_L + pres_L) &
-                                     + s_M*s_P*(E_L - E_R)) &
-                                    /(s_M - s_P) &
-                                    + (s_M/s_L)*(s_P/s_R)*pcorr*(vel_R_rms - vel_L_rms)/2._wp
-                            end if
-
-                            ! Elastic Stresses
-                            if (hypoelasticity) then
-                                do i = 1, strxe - strxb + 1 !TODO: this indexing may be slow
-                                    flux_rs${XYZ}$_vf(j, k, l, strxb - 1 + i) = &
-                                        (s_M*(rho_R*vel_R(dir_idx(1)) &
-                                              *tau_e_R(i)) &
-                                         - s_P*(rho_L*vel_L(dir_idx(1)) &
-                                                *tau_e_L(i)) &
-                                         + s_M*s_P*(rho_L*tau_e_L(i) &
-                                                    - rho_R*tau_e_R(i))) &
-                                        /(s_M - s_P)
-                                end do
-                            end if
-
-                            ! Advection
-                            !$acc loop seq
-                            do i = advxb, advxe
-                                flux_rs${XYZ}$_vf(j, k, l, i) = &
-                                    (qL_prim_rs${XYZ}$_vf(j, k, l, i) &
-                                     - qR_prim_rs${XYZ}$_vf(j + 1, k, l, i)) &
-                                    *s_M*s_P/(s_M - s_P)
-                                flux_src_rs${XYZ}$_vf(j, k, l, i) = &
-                                    (s_M*qR_prim_rs${XYZ}$_vf(j + 1, k, l, i) &
-                                     - s_P*qL_prim_rs${XYZ}$_vf(j, k, l, i)) &
-                                    /(s_M - s_P)
-                            end do
-
-                            ! Xi field
-                            !if ( hyperelasticity ) then
-                            !    do i = 1, num_dims
-                            !      flux_rs${XYZ}$_vf(j, k, l, xibeg - 1 + i) = &
-                            !        (s_M*rho_R*vel_R(dir_idx(1))*xi_field_R(i) &
-                            !         - s_P*rho_L*vel_L(dir_idx(1))*xi_field_L(i) &
-                            !         + s_M*s_P*(rho_L*xi_field_L(i) &
-                            !                    - rho_R*xi_field_R(i))) &
-                            !        /(s_M - s_P)
-                            !    end do
-                            !end if
-
-                            ! Div(U)?
-                            !$acc loop seq
-                            do i = 1, num_vels
-                                vel_src_rs${XYZ}$_vf(j, k, l, dir_idx(i)) = &
-                                    (xi_M*(rho_L*vel_L(dir_idx(i))* &
-                                           (s_L - vel_L(dir_idx(1))) - &
-                                           pres_L*dir_flg(dir_idx(i))) - &
-                                     xi_P*(rho_R*vel_R(dir_idx(i))* &
-                                           (s_R - vel_R(dir_idx(1))) - &
-                                           pres_R*dir_flg(dir_idx(i)))) &
-                                    /(xi_M*rho_L*(s_L - vel_L(dir_idx(1))) - &
-                                      xi_P*rho_R*(s_R - vel_R(dir_idx(1))))
-                            end do
-
-                            if (bubbles_euler) then
-                                ! From HLLC: Kills mass transport @ bubble gas density
-                                if (num_fluids > 1) then
-                                    flux_rs${XYZ}$_vf(j, k, l, contxe) = 0._wp
-                                end if
-                            end if
-
-                            if (chemistry) then
-                                !$acc loop seq
-                                do i = chemxb, chemxe
-                                    Y_L = qL_prim_rs${XYZ}$_vf(j, k, l, i)
-                                    Y_R = qR_prim_rs${XYZ}$_vf(j + 1, k, l, i)
-
-                                    flux_rs${XYZ}$_vf(j, k, l, i) = (s_M*Y_R*rho_R*vel_R(dir_idx(1)) &
-                                                                     - s_P*Y_L*rho_L*vel_L(dir_idx(1)) &
-                                                                     + s_M*s_P*(Y_L*rho_L - Y_R*rho_R)) &
-                                                                    /(s_M - s_P)
-                                    flux_src_rs${XYZ}$_vf(j, k, l, i) = 0._wp
-                                end do
-                            end if
-
-                            if (mhd) then
-                                if (n == 0) then ! 1D: d/dx flux only & Bx = Bx0 = const.
-                                    ! B_y flux = v_x * B_y - v_y * Bx0
-                                    flux_rsx_vf(j, k, l, B_idx%beg) = (s_M*(vel_R(1)*B%R(2) - vel_R(2)*Bx0) &
-                                                                       - s_P*(vel_L(1)*B%L(2) - vel_L(2)*Bx0) + s_M*s_P*(B%L(2) - B%R(2)))/(s_M - s_P)
-
-                                    ! B_z flux = v_x * B_z - v_z * Bx0
-                                    flux_rsx_vf(j, k, l, B_idx%beg + 1) = (s_M*(vel_R(1)*B%R(3) - vel_R(3)*Bx0) &
-                                                                           - s_P*(vel_L(1)*B%L(3) - vel_L(3)*Bx0) + s_M*s_P*(B%L(3) - B%R(3)))/(s_M - s_P)
-
-                                else ! 2D/3D: Bx, By, Bz /= const. but zero flux component in the same direction
-                                    ! B_x d/d${XYZ}$ flux = (1 - delta(x,${XYZ}$)) * (v_${XYZ}$ * B_x - v_x * B_${XYZ}$)
-                                    flux_rs${XYZ}$_vf(j, k, l, B_idx%beg) = (1 - dir_flg(1))*( &
-                                                                            s_M*(vel_R(dir_idx(1))*B%R(1) - vel_R(1)*B%R(norm_dir)) - &
-                                                                            s_P*(vel_L(dir_idx(1))*B%L(1) - vel_L(1)*B%L(norm_dir)) + &
-                                                                            s_M*s_P*(B%L(1) - B%R(1)))/(s_M - s_P)
-
-                                    ! B_y d/d${XYZ}$ flux = (1 - delta(y,${XYZ}$)) * (v_${XYZ}$ * B_y - v_y * B_${XYZ}$)
-                                    flux_rs${XYZ}$_vf(j, k, l, B_idx%beg + 1) = (1 - dir_flg(2))*( &
-                                                                                s_M*(vel_R(dir_idx(1))*B%R(2) - vel_R(2)*B%R(norm_dir)) - &
-                                                                                s_P*(vel_L(dir_idx(1))*B%L(2) - vel_L(2)*B%L(norm_dir)) + &
-                                                                                s_M*s_P*(B%L(2) - B%R(2)))/(s_M - s_P)
-
-                                    ! B_z d/d${XYZ}$ flux = (1 - delta(z,${XYZ}$)) * (v_${XYZ}$ * B_z - v_z * B_${XYZ}$)
-                                    flux_rs${XYZ}$_vf(j, k, l, B_idx%beg + 2) = (1 - dir_flg(3))*( &
-                                                                                s_M*(vel_R(dir_idx(1))*B%R(3) - vel_R(3)*B%R(norm_dir)) - &
-                                                                                s_P*(vel_L(dir_idx(1))*B%L(3) - vel_L(3)*B%L(norm_dir)) + &
-                                                                                s_M*s_P*(B%L(3) - B%R(3)))/(s_M - s_P)
-
-                                end if
-
-                                flux_src_rs${XYZ}$_vf(j, k, l, advxb) = 0._wp
-                            end if
-
-                            #:if (NORM_DIR == 2)
-                                if (cyl_coord) then
-                                    !Substituting the advective flux into the inviscid geometrical source flux
-                                    !$acc loop seq
-                                    do i = 1, E_idx
-                                        flux_gsrc_rs${XYZ}$_vf(j, k, l, i) = flux_rs${XYZ}$_vf(j, k, l, i)
-                                    end do
-                                    ! Recalculating the radial momentum geometric source flux
-                                    flux_gsrc_rs${XYZ}$_vf(j, k, l, contxe + 2) = &
-                                        flux_rs${XYZ}$_vf(j, k, l, contxe + 2) &
-                                        - (s_M*pres_R - s_P*pres_L)/(s_M - s_P)
-                                    ! Geometrical source of the void fraction(s) is zero
-                                    !$acc loop seq
-                                    do i = advxb, advxe
-                                        flux_gsrc_rs${XYZ}$_vf(j, k, l, i) = flux_rs${XYZ}$_vf(j, k, l, i)
-                                    end do
-                                end if
-
-                                if (cyl_coord .and. hypoelasticity) then
-                                    ! += tau_sigmasigma using HLL
-                                    flux_gsrc_rs${XYZ}$_vf(j, k, l, contxe + 2) = &
-                                        flux_gsrc_rs${XYZ}$_vf(j, k, l, contxe + 2) + &
-                                        (s_M*tau_e_R(4) - s_P*tau_e_L(4)) &
-                                        /(s_M - s_P)
-
-                                    !$acc loop seq
-                                    do i = strxb, strxe
-                                        flux_gsrc_rs${XYZ}$_vf(j, k, l, i) = flux_rs${XYZ}$_vf(j, k, l, i)
-                                    end do
-                                end if
-                            #:endif
-
-                        end do
-                    end do
-                end do
-            end if
-
-        #:endfor
-
-        if (viscous) then
-            if (weno_Re_flux) then
-
-                call s_compute_viscous_source_flux( &
-                    qL_prim_vf(momxb:momxe), &
-                    dqL_prim_dx_vf(momxb:momxe), &
-                    dqL_prim_dy_vf(momxb:momxe), &
-                    dqL_prim_dz_vf(momxb:momxe), &
-                    qR_prim_vf(momxb:momxe), &
-                    dqR_prim_dx_vf(momxb:momxe), &
-                    dqR_prim_dy_vf(momxb:momxe), &
-                    dqR_prim_dz_vf(momxb:momxe), &
-                    flux_src_vf, norm_dir, ix, iy, iz)
-            else
-                call s_compute_viscous_source_flux( &
-                    q_prim_vf(momxb:momxe), &
-                    dqL_prim_dx_vf(momxb:momxe), &
-                    dqL_prim_dy_vf(momxb:momxe), &
-                    dqL_prim_dz_vf(momxb:momxe), &
-                    q_prim_vf(momxb:momxe), &
-                    dqR_prim_dx_vf(momxb:momxe), &
-                    dqR_prim_dy_vf(momxb:momxe), &
-                    dqR_prim_dz_vf(momxb:momxe), &
-                    flux_src_vf, norm_dir, ix, iy, iz)
-            end if
-        end if
-
-        call s_finalize_riemann_solver(flux_vf, flux_src_vf, &
-                                       flux_gsrc_vf, &
-                                       norm_dir)
-
-    end subroutine s_hll_riemann_solver
-
-    !> This procedure is the implementation of the Harten, Lax,
-        !!      van Leer, and contact (HLLC) approximate Riemann solver,
-        !!      see Toro (1999) and Johnsen (2007). The viscous and the
-        !!      surface tension effects have been included by modifying
-        !!      the exact Riemann solver of Perigaud and Saurel (2005).
-        !!  @param qL_prim_vf The left WENO-reconstructed cell-boundary values of the
-        !!      cell-average primitive variables
-        !!  @param qR_prim_vf The right WENO-reconstructed cell-boundary values of the
-        !!      cell-average primitive variables
-        !!  @param dqL_prim_dx_vf The left WENO-reconstructed cell-boundary values of the
-        !!      first-order x-dir spatial derivatives
-        !!  @param dqL_prim_dy_vf The left WENO-reconstructed cell-boundary values of the
-        !!      first-order y-dir spatial derivatives
-        !!  @param dqL_prim_dz_vf The left WENO-reconstructed cell-boundary values of the
-        !!      first-order z-dir spatial derivatives
-        !!  @param dqR_prim_dx_vf The right WENO-reconstructed cell-boundary values of the
-        !!      first-order x-dir spatial derivatives
-        !!  @param dqR_prim_dy_vf The right WENO-reconstructed cell-boundary values of the
-        !!      first-order y-dir spatial derivatives
-        !!  @param dqR_prim_dz_vf The right WENO-reconstructed cell-boundary values of the
-        !!      first-order z-dir spatial derivatives
-        !!  @param gm_alphaL_vf Left averaged gradient magnitude
-        !!  @param gm_alphaR_vf Right averaged gradient magnitude
-        !!  @param flux_vf Intra-cell fluxes
-        !!  @param flux_src_vf Intra-cell fluxes sources
-        !!  @param flux_gsrc_vf Intra-cell geometric fluxes sources
-        !!  @param norm_dir Dir. splitting direction
-        !!  @param ix Index bounds in the x-dir
-        !!  @param iy Index bounds in the y-dir
-        !!  @param iz Index bounds in the z-dir
-        !!  @param q_prim_vf Cell-averaged primitive variables
-    subroutine s_hllc_riemann_solver(qL_prim_rsx_vf, qL_prim_rsy_vf, qL_prim_rsz_vf, dqL_prim_dx_vf, &
-                                     dqL_prim_dy_vf, &
-                                     dqL_prim_dz_vf, &
-                                     qL_prim_vf, &
-                                     qR_prim_rsx_vf, qR_prim_rsy_vf, qR_prim_rsz_vf, dqR_prim_dx_vf, &
-                                     dqR_prim_dy_vf, &
-                                     dqR_prim_dz_vf, &
-                                     qR_prim_vf, &
-                                     q_prim_vf, &
-                                     flux_vf, flux_src_vf, &
-                                     flux_gsrc_vf, &
-                                     norm_dir, ix, iy, iz)
-
-        real(wp), dimension(idwbuff(1)%beg:, idwbuff(2)%beg:, idwbuff(3)%beg:, 1:), intent(inout) :: qL_prim_rsx_vf, qL_prim_rsy_vf, qL_prim_rsz_vf, qR_prim_rsx_vf, qR_prim_rsy_vf, qR_prim_rsz_vf
-        type(scalar_field), dimension(sys_size), intent(in) :: q_prim_vf
-        type(scalar_field), allocatable, dimension(:), intent(inout) :: qL_prim_vf, qR_prim_vf
-
-        type(scalar_field), &
-            allocatable, dimension(:), &
-            intent(inout) :: dqL_prim_dx_vf, dqR_prim_dx_vf, &
-                             dqL_prim_dy_vf, dqR_prim_dy_vf, &
-                             dqL_prim_dz_vf, dqR_prim_dz_vf
-
-        ! Intercell fluxes
-        type(scalar_field), &
-            dimension(sys_size), &
-            intent(inout) :: flux_vf, flux_src_vf, flux_gsrc_vf
-
-        integer, intent(in) :: norm_dir
-        type(int_bounds_info), intent(in) :: ix, iy, iz
-
-        real(wp), dimension(num_fluids) :: alpha_rho_L, alpha_rho_R
-        real(wp) :: rho_L, rho_R
-        real(wp), dimension(num_dims) :: vel_L, vel_R
-        real(wp) :: pres_L, pres_R
-        real(wp) :: E_L, E_R
-        real(wp) :: H_L, H_R
-        real(wp), dimension(num_fluids) :: alpha_L, alpha_R
-        real(wp), dimension(num_species) :: Ys_L, Ys_R, Xs_L, Xs_R, Gamma_iL, Gamma_iR, Cp_iL, Cp_iR
-        real(wp), dimension(num_species) :: Yi_avg, Phi_avg, h_iL, h_iR, h_avg_2
-        real(wp) :: Cp_avg, Cv_avg, T_avg, c_sum_Yi_Phi, eps
-        real(wp) :: T_L, T_R
-        real(wp) :: MW_L, MW_R
-        real(wp) :: R_gas_L, R_gas_R
-        real(wp) :: Cp_L, Cp_R
-        real(wp) :: Cv_L, Cv_R
-        real(wp) :: Gamm_L, Gamm_R
-        real(wp) :: Y_L, Y_R
-        real(wp) :: gamma_L, gamma_R
-        real(wp) :: pi_inf_L, pi_inf_R
-        real(wp) :: qv_L, qv_R
-        real(wp) :: c_L, c_R
-        real(wp), dimension(2) :: Re_L, Re_R
-
-        real(wp) :: rho_avg
-        real(wp) :: H_avg
-        real(wp) :: gamma_avg
-        real(wp) :: c_avg
-
-        real(wp) :: s_L, s_R, s_M, s_P, s_S
-        real(wp) :: xi_L, xi_R !< Left and right wave speeds functions
-        real(wp) :: xi_M, xi_P
-        real(wp) :: xi_MP, xi_PP
-
-        real(wp) :: nbub_L, nbub_R
-        real(wp), dimension(nb) :: R0_L, R0_R
-        real(wp), dimension(nb) :: V0_L, V0_R
-        real(wp), dimension(nb) :: P0_L, P0_R
-        real(wp), dimension(nb) :: pbw_L, pbw_R
-        real(wp) :: ptilde_L, ptilde_R
-
-        real(wp) :: alpha_L_sum, alpha_R_sum, nbub_L_denom, nbub_R_denom
-
-        real(wp) :: PbwR3Lbar, Pbwr3Rbar
-        real(wp) :: R3Lbar, R3Rbar
-        real(wp) :: R3V2Lbar, R3V2Rbar
-
-        real(wp), dimension(6) :: tau_e_L, tau_e_R
-        real(wp), dimension(num_dims) :: xi_field_L, xi_field_R
-        real(wp) :: G_L, G_R
-
-        real(wp) :: vel_L_rms, vel_R_rms, vel_avg_rms
-        real(wp) :: vel_L_tmp, vel_R_tmp
-        real(wp) :: rho_Star, E_Star, p_Star, p_K_Star, vel_K_star
-        real(wp) :: pres_SL, pres_SR, Ms_L, Ms_R
-        real(wp) :: flux_ene_e
-        real(wp) :: zcoef, pcorr !< low Mach number correction
-
-        integer :: i, j, k, l, q !< Generic loop iterators
-        integer :: idx1, idxi
-
-        ! Populating the buffers of the left and right Riemann problem
-        ! states variables, based on the choice of boundary conditions
-
-        call s_populate_riemann_states_variables_buffers( &
-            qL_prim_rsx_vf, qL_prim_rsy_vf, qL_prim_rsz_vf, dqL_prim_dx_vf, &
-            dqL_prim_dy_vf, &
-            dqL_prim_dz_vf, &
-            qR_prim_rsx_vf, qR_prim_rsy_vf, qR_prim_rsz_vf, dqR_prim_dx_vf, &
-            dqR_prim_dy_vf, &
-            dqR_prim_dz_vf, &
-            norm_dir, ix, iy, iz)
-
-        ! Reshaping inputted data based on dimensional splitting direction
-
-        call s_initialize_riemann_solver( &
-            flux_src_vf, &
-            norm_dir)
-
-        idx1 = 1; if (dir_idx(1) == 2) idx1 = 2; if (dir_idx(1) == 3) idx1 = 3
-
-        #:for NORM_DIR, XYZ in [(1, 'x'), (2, 'y'), (3, 'z')]
-
-            if (norm_dir == ${NORM_DIR}$) then
-
-                ! 6-EQUATION MODEL WITH HLLC
-                if (model_eqns == 3) then
-                    !ME3
-
-                    !$acc parallel loop collapse(3) gang vector default(present)                    &
-                    !$acc private(vel_L, vel_R, vel_K_Star, Re_L, Re_R, rho_avg, h_avg, gamma_avg,  &
-                    !$acc s_L, s_R, s_S, vel_avg_rms, alpha_L, alpha_R, Ys_L, Ys_R, Xs_L, Xs_R,     &
-                    !$acc Gamma_iL, Gamma_iR, Cp_iL, Cp_iR, Yi_avg, Phi_avg, h_iL, h_iR, h_avg_2,   &
-                    !$acc tau_e_L, tau_e_R, G_L, G_R, flux_ene_e, xi_field_L, xi_field_R, pcorr,    &
-                    !$acc zcoef, vel_L_tmp, vel_R_tmp)
-                    do l = is3%beg, is3%end
-                        do k = is2%beg, is2%end
-                            do j = is1%beg, is1%end
-
-                                idx1 = dir_idx(1)
-
-                                vel_L_rms = 0._wp; vel_R_rms = 0._wp
-
-                                !$acc loop seq
-                                do i = 1, num_dims
-                                    vel_L(i) = qL_prim_rs${XYZ}$_vf(j, k, l, contxe + i)
-                                    vel_R(i) = qR_prim_rs${XYZ}$_vf(j + 1, k, l, contxe + i)
-                                    vel_L_rms = vel_L_rms + vel_L(i)**2._wp
-                                    vel_R_rms = vel_R_rms + vel_R(i)**2._wp
-                                end do
-
-                                pres_L = qL_prim_rs${XYZ}$_vf(j, k, l, E_idx)
-                                pres_R = qR_prim_rs${XYZ}$_vf(j + 1, k, l, E_idx)
-
-                                rho_L = 0._wp
-                                gamma_L = 0._wp
-                                pi_inf_L = 0._wp
-                                qv_L = 0._wp
-
-                                rho_R = 0._wp
-                                gamma_R = 0._wp
-                                pi_inf_R = 0._wp
-                                qv_R = 0._wp
-
-                                alpha_L_sum = 0._wp
-                                alpha_R_sum = 0._wp
-
-                                if (mpp_lim) then
-                                    !$acc loop seq
-                                    do i = 1, num_fluids
-                                        qL_prim_rs${XYZ}$_vf(j, k, l, i) = max(0._wp, qL_prim_rs${XYZ}$_vf(j, k, l, i))
-                                        qL_prim_rs${XYZ}$_vf(j, k, l, E_idx + i) = min(max(0._wp, qL_prim_rs${XYZ}$_vf(j, k, l, E_idx + i)), 1._wp)
-                                        alpha_L_sum = alpha_L_sum + qL_prim_rs${XYZ}$_vf(j, k, l, E_idx + i)
-                                    end do
-
-                                    !$acc loop seq
-                                    do i = 1, num_fluids
-                                        qL_prim_rs${XYZ}$_vf(j, k, l, E_idx + i) = qL_prim_rs${XYZ}$_vf(j, k, l, E_idx + i)/max(alpha_L_sum, sgm_eps)
-                                    end do
-
-                                    !$acc loop seq
-                                    do i = 1, num_fluids
-                                        qR_prim_rs${XYZ}$_vf(j + 1, k, l, i) = max(0._wp, qR_prim_rs${XYZ}$_vf(j + 1, k, l, i))
-                                        qR_prim_rs${XYZ}$_vf(j + 1, k, l, E_idx + i) = min(max(0._wp, qR_prim_rs${XYZ}$_vf(j + 1, k, l, E_idx + i)), 1._wp)
-                                        alpha_R_sum = alpha_R_sum + qR_prim_rs${XYZ}$_vf(j + 1, k, l, E_idx + i)
-                                    end do
-
-                                    !$acc loop seq
-                                    do i = 1, num_fluids
-                                        qR_prim_rs${XYZ}$_vf(j + 1, k, l, E_idx + i) = qR_prim_rs${XYZ}$_vf(j + 1, k, l, E_idx + i)/max(alpha_R_sum, sgm_eps)
-                                    end do
-                                end if
-
-                                !$acc loop seq
-                                do i = 1, num_fluids
-                                    rho_L = rho_L + qL_prim_rs${XYZ}$_vf(j, k, l, i)
-                                    gamma_L = gamma_L + qL_prim_rs${XYZ}$_vf(j, k, l, E_idx + i)*gammas(i)
-                                    pi_inf_L = pi_inf_L + qL_prim_rs${XYZ}$_vf(j, k, l, E_idx + i)*pi_infs(i)
-                                    qv_L = qv_L + qL_prim_rs${XYZ}$_vf(j, k, l, i)*qvs(i)
-
-                                    rho_R = rho_R + qR_prim_rs${XYZ}$_vf(j + 1, k, l, i)
-                                    gamma_R = gamma_R + qR_prim_rs${XYZ}$_vf(j + 1, k, l, E_idx + i)*gammas(i)
-                                    pi_inf_R = pi_inf_R + qR_prim_rs${XYZ}$_vf(j + 1, k, l, E_idx + i)*pi_infs(i)
-                                    qv_R = qv_R + qR_prim_rs${XYZ}$_vf(j + 1, k, l, i)*qvs(i)
-
-                                    alpha_L(i) = qL_prim_rs${XYZ}$_vf(j, k, l, advxb + i - 1)
-                                    alpha_R(i) = qR_prim_rs${XYZ}$_vf(j + 1, k, l, advxb + i - 1)
-                                end do
-
-                                if (viscous) then
-                                    !$acc loop seq
-                                    do i = 1, 2
-                                        Re_L(i) = dflt_real
-
-                                        if (Re_size(i) > 0) Re_L(i) = 0._wp
-
-                                        !$acc loop seq
-                                        do q = 1, Re_size(i)
-                                            Re_L(i) = qL_prim_rs${XYZ}$_vf(j, k, l, E_idx + Re_idx(i, q))/Res(i, q) &
-                                                      + Re_L(i)
-                                        end do
-
-                                        Re_L(i) = 1._wp/max(Re_L(i), sgm_eps)
-
-                                    end do
-
-                                    !$acc loop seq
-                                    do i = 1, 2
-                                        Re_R(i) = dflt_real
-
-                                        if (Re_size(i) > 0) Re_R(i) = 0._wp
-
-                                        !$acc loop seq
-                                        do q = 1, Re_size(i)
-                                            Re_R(i) = qR_prim_rs${XYZ}$_vf(j + 1, k, l, E_idx + Re_idx(i, q))/Res(i, q) &
-                                                      + Re_R(i)
-                                        end do
-
-                                        Re_R(i) = 1._wp/max(Re_R(i), sgm_eps)
-                                    end do
-                                end if
-
-                                E_L = gamma_L*pres_L + pi_inf_L + 5e-1_wp*rho_L*vel_L_rms + qv_L
-
-                                E_R = gamma_R*pres_R + pi_inf_R + 5e-1_wp*rho_R*vel_R_rms + qv_R
-
-                                ! ENERGY ADJUSTMENTS FOR HYPOELASTIC ENERGY
-                                if (hypoelasticity) then
-                                    !$acc loop seq
-                                    do i = 1, strxe - strxb + 1
-                                        tau_e_L(i) = qL_prim_rs${XYZ}$_vf(j, k, l, strxb - 1 + i)
-                                        tau_e_R(i) = qR_prim_rs${XYZ}$_vf(j + 1, k, l, strxb - 1 + i)
-                                    end do
-                                    G_L = 0_wp; G_R = 0_wp
-                                    !$acc loop seq
-                                    do i = 1, num_fluids
-                                        G_L = G_L + alpha_L(i)*Gs(i)
-                                        G_R = G_R + alpha_R(i)*Gs(i)
-                                    end do
-                                    !$acc loop seq
-                                    do i = 1, strxe - strxb + 1
-                                        ! Elastic contribution to energy if G large enough
-                                        if ((G_L > verysmall) .and. (G_R > verysmall)) then
-                                            E_L = E_L + (tau_e_L(i)*tau_e_L(i))/(4_wp*G_L)
-                                            E_R = E_R + (tau_e_R(i)*tau_e_R(i))/(4_wp*G_R)
-                                            ! Additional terms in 2D and 3D
-                                            if ((i == 2) .or. (i == 4) .or. (i == 5)) then
-                                                E_L = E_L + (tau_e_L(i)*tau_e_L(i))/(4_wp*G_L)
-                                                E_R = E_R + (tau_e_R(i)*tau_e_R(i))/(4_wp*G_R)
-                                            end if
-                                        end if
-                                    end do
-                                end if
-
-                                ! ENERGY ADJUSTMENTS FOR HYPERELASTIC ENERGY
-                                if (hyperelasticity) then
-                                    !$acc loop seq
-                                    do i = 1, num_dims
-                                        xi_field_L(i) = qL_prim_rs${XYZ}$_vf(j, k, l, xibeg - 1 + i)
-                                        xi_field_R(i) = qR_prim_rs${XYZ}$_vf(j + 1, k, l, xibeg - 1 + i)
-                                    end do
-                                    G_L = 0_wp; G_R = 0_wp; 
-                                    !$acc loop seq
-                                    do i = 1, num_fluids
-                                        ! Mixture left and right shear modulus
-                                        G_L = G_L + alpha_L(i)*Gs(i)
-                                        G_R = G_R + alpha_R(i)*Gs(i)
-                                    end do
-                                    ! Elastic contribution to energy if G large enough
-                                    if (G_L > verysmall .and. G_R > verysmall) then
-                                        E_L = E_L + G_L*qL_prim_rs${XYZ}$_vf(j, k, l, xiend + 1)
-                                        E_R = E_R + G_R*qR_prim_rs${XYZ}$_vf(j + 1, k, l, xiend + 1)
-                                    end if
-                                    !$acc loop seq
-                                    do i = 1, b_size - 1
-                                        tau_e_L(i) = qL_prim_rs${XYZ}$_vf(j, k, l, strxb - 1 + i)
-                                        tau_e_R(i) = qR_prim_rs${XYZ}$_vf(j + 1, k, l, strxb - 1 + i)
-                                    end do
-                                end if
-
-                                H_L = (E_L + pres_L)/rho_L
-                                H_R = (E_R + pres_R)/rho_R
-
-                                @:compute_average_state()
-
-                                call s_compute_speed_of_sound(pres_L, rho_L, gamma_L, pi_inf_L, H_L, alpha_L, &
-                                                              vel_L_rms, 0._wp, c_L)
-
-                                call s_compute_speed_of_sound(pres_R, rho_R, gamma_R, pi_inf_R, H_R, alpha_R, &
-                                                              vel_R_rms, 0._wp, c_R)
-
-                                !> The computation of c_avg does not require all the variables, and therefore the non '_avg'
-                                ! variables are placeholders to call the subroutine.
-                                call s_compute_speed_of_sound(pres_R, rho_avg, gamma_avg, pi_inf_R, H_avg, alpha_R, &
-                                                              vel_avg_rms, 0._wp, c_avg)
-
-                                if (viscous) then
-                                    !$acc loop seq
-                                    do i = 1, 2
-                                        Re_avg_rs${XYZ}$_vf(j, k, l, i) = 2._wp/(1._wp/Re_L(i) + 1._wp/Re_R(i))
-                                    end do
-                                end if
-
-                                ! Low Mach correction
-                                if (low_Mach == 2) then
-                                    @:compute_low_Mach_correction()
-                                end if
-
-                                ! COMPUTING THE DIRECT WAVE SPEEDS
-                                if (wave_speeds == 1) then
-                                    if (elasticity) then
-                                        s_L = min(vel_L(dir_idx(1)) - sqrt(c_L*c_L + &
-                                                                           (((4_wp*G_L)/3_wp) + tau_e_L(dir_idx_tau(1)))/rho_L), vel_R(dir_idx(1)) - sqrt(c_R*c_R + &
-                                                                                                                                                          (((4_wp*G_R)/3_wp) + tau_e_R(dir_idx_tau(1)))/rho_R))
-                                        s_R = max(vel_R(dir_idx(1)) + sqrt(c_R*c_R + &
-                                                                           (((4_wp*G_R)/3_wp) + tau_e_R(dir_idx_tau(1)))/rho_R), vel_L(dir_idx(1)) + sqrt(c_L*c_L + &
-                                                                                                                                                          (((4_wp*G_L)/3_wp) + tau_e_L(dir_idx_tau(1)))/rho_L))
-                                        s_S = (pres_R - tau_e_R(dir_idx_tau(1)) - pres_L + &
-                                               tau_e_L(dir_idx_tau(1)) + rho_L*vel_L(idx1)*(s_L - vel_L(idx1)) - &
-                                               rho_R*vel_R(idx1)*(s_R - vel_R(idx1)))/(rho_L*(s_L - vel_L(idx1)) - &
-                                                                                       rho_R*(s_R - vel_R(idx1)))
-                                    else
-                                        s_L = min(vel_L(dir_idx(1)) - c_L, vel_R(dir_idx(1)) - c_R)
-                                        s_R = max(vel_R(dir_idx(1)) + c_R, vel_L(dir_idx(1)) + c_L)
-                                        s_S = (pres_R - pres_L + rho_L*vel_L(dir_idx(1))* &
-                                               (s_L - vel_L(dir_idx(1))) - rho_R*vel_R(dir_idx(1))*(s_R - vel_R(dir_idx(1)))) &
-                                              /(rho_L*(s_L - vel_L(dir_idx(1))) - rho_R*(s_R - vel_R(dir_idx(1))))
-
-                                    end if
-                                elseif (wave_speeds == 2) then
-                                    pres_SL = 5e-1_wp*(pres_L + pres_R + rho_avg*c_avg* &
-                                                       (vel_L(dir_idx(1)) - &
-                                                        vel_R(dir_idx(1))))
-
-                                    pres_SR = pres_SL
-
-                                    Ms_L = max(1._wp, sqrt(1._wp + ((5e-1_wp + gamma_L)/(1._wp + gamma_L))* &
-                                                           (pres_SL/pres_L - 1._wp)*pres_L/ &
-                                                           ((pres_L + pi_inf_L/(1._wp + gamma_L)))))
-                                    Ms_R = max(1._wp, sqrt(1._wp + ((5e-1_wp + gamma_R)/(1._wp + gamma_R))* &
-                                                           (pres_SR/pres_R - 1._wp)*pres_R/ &
-                                                           ((pres_R + pi_inf_R/(1._wp + gamma_R)))))
-
-                                    s_L = vel_L(dir_idx(1)) - c_L*Ms_L
-                                    s_R = vel_R(dir_idx(1)) + c_R*Ms_R
-
-                                    s_S = 5e-1_wp*((vel_L(dir_idx(1)) + vel_R(dir_idx(1))) + &
-                                                   (pres_L - pres_R)/ &
-                                                   (rho_avg*c_avg))
-                                end if
-
-                                ! follows Einfeldt et al.
-                                ! s_M/P = min/max(0.,s_L/R)
-                                s_M = min(0._wp, s_L); s_P = max(0._wp, s_R)
-
-                                ! goes with q_star_L/R = xi_L/R * (variable)
-                                ! xi_L/R = ( ( s_L/R - u_L/R )/(s_L/R - s_star) )
-                                xi_L = (s_L - vel_L(idx1))/(s_L - s_S)
-                                xi_R = (s_R - vel_R(idx1))/(s_R - s_S)
-
-                                ! goes with numerical star velocity in x/y/z directions
-                                ! xi_P/M = 0.5 +/m sgn(0.5,s_star)
-                                xi_M = (5e-1_wp + sign(0.5_wp, s_S))
-                                xi_P = (5e-1_wp - sign(0.5_wp, s_S))
-
-                                ! goes with the numerical velocity in x/y/z directions
-                                ! xi_P/M (pressure) = min/max(0. sgn(1,sL/sR))
-                                xi_MP = -min(0._wp, sign(1._wp, s_L))
-                                xi_PP = max(0._wp, sign(1._wp, s_R))
-
-                                E_star = xi_M*(E_L + xi_MP*(xi_L*(E_L + (s_S - vel_L(dir_idx(1)))* &
-                                                                  (rho_L*s_S + pres_L/(s_L - vel_L(dir_idx(1))))) - E_L)) + &
-                                         xi_P*(E_R + xi_PP*(xi_R*(E_R + (s_S - vel_R(dir_idx(1)))* &
-                                                                  (rho_R*s_S + pres_R/(s_R - vel_R(dir_idx(1))))) - E_R))
-                                p_Star = xi_M*(pres_L + xi_MP*(rho_L*(s_L - vel_L(dir_idx(1)))*(s_S - vel_L(dir_idx(1))))) + &
-                                         xi_P*(pres_R + xi_PP*(rho_R*(s_R - vel_R(dir_idx(1)))*(s_S - vel_R(dir_idx(1)))))
-
-                                rho_Star = xi_M*(rho_L*(xi_MP*xi_L + 1._wp - xi_MP)) + &
-                                           xi_P*(rho_R*(xi_PP*xi_R + 1._wp - xi_PP))
-
-                                vel_K_Star = vel_L(idx1)*(1_wp - xi_MP) + xi_MP*vel_R(idx1) + &
-                                             xi_MP*xi_PP*(s_S - vel_R(idx1))
-
-                                ! Low Mach correction
-                                if (low_Mach == 1) then
-                                    @:compute_low_Mach_correction()
-                                else
-                                    pcorr = 0._wp
-                                end if
-
-                                ! COMPUTING FLUXES
-                                ! MASS FLUX.
-                                !$acc loop seq
-                                do i = 1, contxe
-                                    flux_rs${XYZ}$_vf(j, k, l, i) = &
-                                        xi_M*qL_prim_rs${XYZ}$_vf(j, k, l, i)*(vel_L(idx1) + s_M*(xi_L - 1._wp)) + &
-                                        xi_P*qR_prim_rs${XYZ}$_vf(j + 1, k, l, i)*(vel_R(idx1) + s_P*(xi_R - 1._wp))
-                                end do
-
-                                ! MOMENTUM FLUX.
-                                ! f = \rho u u - \sigma, q = \rho u, q_star = \xi * \rho*(s_star, v, w)
-                                !$acc loop seq
-                                do i = 1, num_dims
-                                    idxi = dir_idx(i)
-                                    flux_rs${XYZ}$_vf(j, k, l, contxe + idxi) = rho_Star*vel_K_Star* &
-                                                                                (dir_flg(idxi)*vel_K_Star + (1_wp - dir_flg(idxi))*(xi_M*vel_L(idxi) + xi_P*vel_R(idxi))) + dir_flg(idxi)*p_Star &
-                                                                                + (s_M/s_L)*(s_P/s_R)*dir_flg(idxi)*pcorr
-                                end do
-
-                                ! ENERGY FLUX.
-                                ! f = u*(E-\sigma), q = E, q_star = \xi*E+(s-u)(\rho s_star - \sigma/(s-u))
-                                flux_rs${XYZ}$_vf(j, k, l, E_idx) = (E_star + p_Star)*vel_K_Star &
-                                                                    + (s_M/s_L)*(s_P/s_R)*pcorr*s_S
-
-                                ! ELASTICITY. Elastic shear stress additions for the momentum and energy flux
-                                if (elasticity) then
-                                    flux_ene_e = 0_wp; 
-                                    !$acc loop seq
-                                    do i = 1, num_dims
-                                        idxi = dir_idx(i)
-                                        ! MOMENTUM ELASTIC FLUX.
-                                        flux_rs${XYZ}$_vf(j, k, l, contxe + idxi) = &
-                                            flux_rs${XYZ}$_vf(j, k, l, contxe + idxi) &
-                                            - xi_M*tau_e_L(dir_idx_tau(i)) - xi_P*tau_e_R(dir_idx_tau(i))
-                                        ! ENERGY ELASTIC FLUX.
-                                        flux_ene_e = flux_ene_e - &
-                                                     xi_M*(vel_L(idxi)*tau_e_L(dir_idx_tau(i)) + &
-                                                           s_M*(xi_L*((s_S - vel_L(i))*(tau_e_L(dir_idx_tau(i))/(s_L - vel_L(i)))))) - &
-                                                     xi_P*(vel_R(idxi)*tau_e_R(dir_idx_tau(i)) + &
-                                                           s_P*(xi_R*((s_S - vel_R(i))*(tau_e_R(dir_idx_tau(i))/(s_R - vel_R(i))))))
-                                    end do
-                                    flux_rs${XYZ}$_vf(j, k, l, E_idx) = flux_rs${XYZ}$_vf(j, k, l, E_idx) + flux_ene_e
-                                end if
-
-                                ! VOLUME FRACTION FLUX.
-                                !$acc loop seq
-                                do i = advxb, advxe
-                                    flux_rs${XYZ}$_vf(j, k, l, i) = &
-                                        xi_M*qL_prim_rs${XYZ}$_vf(j, k, l, i)*s_S + &
-                                        xi_P*qR_prim_rs${XYZ}$_vf(j + 1, k, l, i)*s_S
-                                end do
-
-                                ! SOURCE TERM FOR VOLUME FRACTION ADVECTION FLUX.
-                                !$acc loop seq
-                                do i = 1, num_dims
-                                    idxi = dir_idx(i)
-                                    vel_src_rs${XYZ}$_vf(j, k, l, idxi) = &
-                                        xi_M*(vel_L(idxi) + dir_flg(idxi)*(s_S*(xi_MP*(xi_L - 1) + 1) - vel_L(idxi))) + &
-                                        xi_P*(vel_R(idxi) + dir_flg(idxi)*(s_S*(xi_PP*(xi_R - 1) + 1) - vel_R(idxi)))
-                                end do
-
-                                ! INTERNAL ENERGIES ADVECTION FLUX.
-                                ! K-th pressure and velocity in preparation for the internal energy flux
-                                !$acc loop seq
-                                do i = 1, num_fluids
-                                    p_K_Star = xi_M*(xi_MP*((pres_L + pi_infs(i)/(1_wp + gammas(i)))* &
-                                                            xi_L**(1_wp/gammas(i) + 1_wp) - pi_infs(i)/(1_wp + gammas(i)) - pres_L) + pres_L) + &
-                                               xi_P*(xi_PP*((pres_R + pi_infs(i)/(1_wp + gammas(i)))* &
-                                                            xi_R**(1_wp/gammas(i) + 1_wp) - pi_infs(i)/(1_wp + gammas(i)) - pres_R) + pres_R)
-
-                                    flux_rs${XYZ}$_vf(j, k, l, i + intxb - 1) = &
-                                        ((xi_M*qL_prim_rs${XYZ}$_vf(j, k, l, i + advxb - 1) + xi_P*qR_prim_rs${XYZ}$_vf(j + 1, k, l, i + advxb - 1))* &
-                                         (gammas(i)*p_K_Star + pi_infs(i)) + &
-                                         (xi_M*qL_prim_rs${XYZ}$_vf(j, k, l, i + contxb - 1) + xi_P*qR_prim_rs${XYZ}$_vf(j + 1, k, l, i + contxb - 1))* &
-                                         qvs(i))*vel_K_Star &
-                                        + (s_M/s_L)*(s_P/s_R)*pcorr*s_S*(xi_M*qL_prim_rs${XYZ}$_vf(j, k, l, i + advxb - 1) + xi_P*qR_prim_rs${XYZ}$_vf(j + 1, k, l, i + advxb - 1))
-                                end do
-
-                                flux_src_rs${XYZ}$_vf(j, k, l, advxb) = vel_src_rs${XYZ}$_vf(j, k, l, idx1)
-
-                                ! HYPOELASTIC STRESS EVOLUTION FLUX.
-                                if (hypoelasticity) then
-                                    !$acc loop seq
-                                    do i = 1, strxe - strxb + 1
-                                        flux_rs${XYZ}$_vf(j, k, l, strxb - 1 + i) = &
-                                            xi_M*(s_S/(s_L - s_S))*(s_L*rho_L*tau_e_L(i) - rho_L*vel_L(idx1)*tau_e_L(i)) + &
-                                            xi_P*(s_S/(s_R - s_S))*(s_R*rho_R*tau_e_R(i) - rho_R*vel_R(idx1)*tau_e_R(i))
-                                    end do
-                                end if
-
-                                ! REFERENCE MAP FLUX.
-                                if (hyperelasticity) then
-                                    !$acc loop seq
-                                    do i = 1, num_dims
-                                        flux_rs${XYZ}$_vf(j, k, l, xibeg - 1 + i) = &
-                                            xi_M*(s_S/(s_L - s_S))*(s_L*rho_L*xi_field_L(i) &
-                                                                    - rho_L*vel_L(idx1)*xi_field_L(i)) + &
-                                            xi_P*(s_S/(s_R - s_S))*(s_R*rho_R*xi_field_R(i) &
-                                                                    - rho_R*vel_R(idx1)*xi_field_R(i))
-                                    end do
-                                end if
-
-                                ! COLOR FUNCTION FLUX
-                                if (surface_tension) then
-                                    flux_rs${XYZ}$_vf(j, k, l, c_idx) = &
-                                        (xi_M*qL_prim_rs${XYZ}$_vf(j, k, l, c_idx) + &
-                                         xi_P*qR_prim_rs${XYZ}$_vf(j + 1, k, l, c_idx))*s_S
-                                end if
-
-                                ! Geometrical source flux for cylindrical coordinates
-                                #:if (NORM_DIR == 2)
-                                    if (cyl_coord) then
-                                        !Substituting the advective flux into the inviscid geometrical source flux
-                                        !$acc loop seq
-                                        do i = 1, E_idx
-                                            flux_gsrc_rs${XYZ}$_vf(j, k, l, i) = flux_rs${XYZ}$_vf(j, k, l, i)
-                                        end do
-                                        !$acc loop seq
-                                        do i = intxb, intxe
-                                            flux_gsrc_rs${XYZ}$_vf(j, k, l, i) = flux_rs${XYZ}$_vf(j, k, l, i)
-                                        end do
-                                        ! Recalculating the radial momentum geometric source flux
-                                        flux_gsrc_rs${XYZ}$_vf(j, k, l, momxb - 1 + dir_idx(1)) = &
-                                            flux_gsrc_rs${XYZ}$_vf(j, k, l, momxb - 1 + dir_idx(1)) - p_Star
-                                        ! Geometrical source of the void fraction(s) is zero
-                                        !$acc loop seq
-                                        do i = advxb, advxe
-                                            flux_gsrc_rs${XYZ}$_vf(j, k, l, i) = 0_wp
-                                        end do
-                                    end if
-                                #:endif
-                                #:if (NORM_DIR == 3)
-                                    if (grid_geometry == 3) then
-                                        !$acc loop seq
-                                        do i = 1, sys_size
-                                            flux_gsrc_rs${XYZ}$_vf(j, k, l, i) = 0_wp
-                                        end do
-                                        flux_gsrc_rs${XYZ}$_vf(j, k, l, momxb - 1 + dir_idx(1)) = &
-                                            flux_gsrc_rs${XYZ}$_vf(j, k, l, momxb - 1 + dir_idx(1)) - p_Star
-
-                                        flux_gsrc_rs${XYZ}$_vf(j, k, l, momxe) = flux_rs${XYZ}$_vf(j, k, l, momxb + 1)
-                                    end if
-                                #:endif
-
-                            end do
-                        end do
-                    end do
-
-                elseif (model_eqns == 4) then
-                    !ME4
-                    !$acc parallel loop collapse(3) gang vector default(present) private(alpha_rho_L, alpha_rho_R, vel_L, vel_R, alpha_L, alpha_R, &
-                    !$acc rho_avg, h_avg, gamma_avg, s_L, s_R, s_S, vel_avg_rms, nbub_L, nbub_R, ptilde_L, ptilde_R)
-                    do l = is3%beg, is3%end
-                        do k = is2%beg, is2%end
-                            do j = is1%beg, is1%end
-
-                                !$acc loop seq
-                                do i = 1, contxe
-                                    alpha_rho_L(i) = qL_prim_rs${XYZ}$_vf(j, k, l, i)
-                                    alpha_rho_R(i) = qR_prim_rs${XYZ}$_vf(j + 1, k, l, i)
-                                end do
-
-                                !$acc loop seq
-                                do i = 1, num_dims
-                                    vel_L(i) = qL_prim_rs${XYZ}$_vf(j, k, l, contxe + i)
-                                    vel_R(i) = qR_prim_rs${XYZ}$_vf(j + 1, k, l, contxe + i)
-                                end do
-
-                                vel_L_rms = 0._wp; vel_R_rms = 0._wp
-                                !$acc loop seq
-                                do i = 1, num_dims
-                                    vel_L_rms = vel_L_rms + vel_L(i)**2._wp
-                                    vel_R_rms = vel_R_rms + vel_R(i)**2._wp
-                                end do
-
-                                !$acc loop seq
-                                do i = 1, num_fluids
-                                    alpha_L(i) = qL_prim_rs${XYZ}$_vf(j, k, l, E_idx + i)
-                                    alpha_R(i) = qR_prim_rs${XYZ}$_vf(j + 1, k, l, E_idx + i)
-                                end do
-
-                                pres_L = qL_prim_rs${XYZ}$_vf(j, k, l, E_idx)
-                                pres_R = qR_prim_rs${XYZ}$_vf(j + 1, k, l, E_idx)
-
-                                rho_L = 0._wp
-                                gamma_L = 0._wp
-                                pi_inf_L = 0._wp
-                                qv_L = 0._wp
-                                !$acc loop seq
-                                do i = 1, num_fluids
-                                    rho_L = rho_L + alpha_rho_L(i)
-                                    gamma_L = gamma_L + alpha_L(i)*gammas(i)
-                                    pi_inf_L = pi_inf_L + alpha_L(i)*pi_infs(i)
-                                    qv_L = qv_L + alpha_rho_L(i)*qvs(i)
-                                end do
-
-                                rho_R = 0._wp
-                                gamma_R = 0._wp
-                                pi_inf_R = 0._wp
-                                qv_R = 0._wp
-                                !$acc loop seq
-                                do i = 1, num_fluids
-                                    rho_R = rho_R + alpha_rho_R(i)
-                                    gamma_R = gamma_R + alpha_R(i)*gammas(i)
-                                    pi_inf_R = pi_inf_R + alpha_R(i)*pi_infs(i)
-                                    qv_R = qv_R + alpha_rho_R(i)*qvs(i)
-                                end do
-
-                                E_L = gamma_L*pres_L + pi_inf_L + 5e-1_wp*rho_L*vel_L_rms + qv_L
-
-                                E_R = gamma_R*pres_R + pi_inf_R + 5e-1_wp*rho_R*vel_R_rms + qv_R
-
-                                H_L = (E_L + pres_L)/rho_L
-                                H_R = (E_R + pres_R)/rho_R
-
-                                @:compute_average_state()
-
-                                call s_compute_speed_of_sound(pres_L, rho_L, gamma_L, pi_inf_L, H_L, alpha_L, &
-                                                              vel_L_rms, 0._wp, c_L)
-
-                                call s_compute_speed_of_sound(pres_R, rho_R, gamma_R, pi_inf_R, H_R, alpha_R, &
-                                                              vel_R_rms, 0._wp, c_R)
-
-                                !> The computation of c_avg does not require all the variables, and therefore the non '_avg'
-                                ! variables are placeholders to call the subroutine.
-
-                                call s_compute_speed_of_sound(pres_R, rho_avg, gamma_avg, pi_inf_R, H_avg, alpha_R, &
-                                                              vel_avg_rms, 0._wp, c_avg)
-
-                                if (wave_speeds == 1) then
-                                    s_L = min(vel_L(dir_idx(1)) - c_L, vel_R(dir_idx(1)) - c_R)
-                                    s_R = max(vel_R(dir_idx(1)) + c_R, vel_L(dir_idx(1)) + c_L)
-
-                                    s_S = (pres_R - pres_L + rho_L*vel_L(dir_idx(1))* &
-                                           (s_L - vel_L(dir_idx(1))) - &
-                                           rho_R*vel_R(dir_idx(1))* &
-                                           (s_R - vel_R(dir_idx(1)))) &
-                                          /(rho_L*(s_L - vel_L(dir_idx(1))) - &
-                                            rho_R*(s_R - vel_R(dir_idx(1))))
-                                elseif (wave_speeds == 2) then
-                                    pres_SL = 5e-1_wp*(pres_L + pres_R + rho_avg*c_avg* &
-                                                       (vel_L(dir_idx(1)) - &
-                                                        vel_R(dir_idx(1))))
-
-                                    pres_SR = pres_SL
-
-                                    Ms_L = max(1._wp, sqrt(1._wp + ((5e-1_wp + gamma_L)/(1._wp + gamma_L))* &
-                                                           (pres_SL/pres_L - 1._wp)*pres_L/ &
-                                                           ((pres_L + pi_inf_L/(1._wp + gamma_L)))))
-                                    Ms_R = max(1._wp, sqrt(1._wp + ((5e-1_wp + gamma_R)/(1._wp + gamma_R))* &
-                                                           (pres_SR/pres_R - 1._wp)*pres_R/ &
-                                                           ((pres_R + pi_inf_R/(1._wp + gamma_R)))))
-
-                                    s_L = vel_L(dir_idx(1)) - c_L*Ms_L
-                                    s_R = vel_R(dir_idx(1)) + c_R*Ms_R
-
-                                    s_S = 5e-1_wp*((vel_L(dir_idx(1)) + vel_R(dir_idx(1))) + &
-                                                   (pres_L - pres_R)/ &
-                                                   (rho_avg*c_avg))
-                                end if
-
-                                ! follows Einfeldt et al.
-                                ! s_M/P = min/max(0.,s_L/R)
-                                s_M = min(0._wp, s_L); s_P = max(0._wp, s_R)
-
-                                ! goes with q_star_L/R = xi_L/R * (variable)
-                                ! xi_L/R = ( ( s_L/R - u_L/R )/(s_L/R - s_star) )
-                                xi_L = (s_L - vel_L(dir_idx(1)))/(s_L - s_S)
-                                xi_R = (s_R - vel_R(dir_idx(1)))/(s_R - s_S)
-
-                                ! goes with numerical velocity in x/y/z directions
-                                ! xi_P/M = 0.5 +/m sgn(0.5,s_star)
-                                xi_M = (5e-1_wp + sign(5e-1_wp, s_S))
-                                xi_P = (5e-1_wp - sign(5e-1_wp, s_S))
-
-                                !$acc loop seq
-                                do i = 1, contxe
-                                    flux_rs${XYZ}$_vf(j, k, l, i) = &
-                                        xi_M*alpha_rho_L(i) &
-                                        *(vel_L(dir_idx(1)) + s_M*(xi_L - 1._wp)) &
-                                        + xi_P*alpha_rho_R(i) &
-                                        *(vel_R(dir_idx(1)) + s_P*(xi_R - 1._wp))
-                                end do
-
-                                ! Momentum flux.
-                                ! f = \rho u u + p I, q = \rho u, q_star = \xi * \rho*(s_star, v, w)
-                                !$acc loop seq
-                                do i = 1, num_dims
-                                    flux_rs${XYZ}$_vf(j, k, l, contxe + dir_idx(i)) = &
-                                        xi_M*(rho_L*(vel_L(dir_idx(1))* &
-                                                     vel_L(dir_idx(i)) + &
-                                                     s_M*(xi_L*(dir_flg(dir_idx(i))*s_S + &
-                                                                (1._wp - dir_flg(dir_idx(i)))* &
-                                                                vel_L(dir_idx(i))) - vel_L(dir_idx(i)))) + &
-                                              dir_flg(dir_idx(i))*pres_L) &
-                                        + xi_P*(rho_R*(vel_R(dir_idx(1))* &
-                                                       vel_R(dir_idx(i)) + &
-                                                       s_P*(xi_R*(dir_flg(dir_idx(i))*s_S + &
-                                                                  (1._wp - dir_flg(dir_idx(i)))* &
-                                                                  vel_R(dir_idx(i))) - vel_R(dir_idx(i)))) + &
-                                                dir_flg(dir_idx(i))*pres_R)
-                                end do
-
-                                if (bubbles_euler) then
-                                    ! Put p_tilde in
-                                    !$acc loop seq
-                                    do i = 1, num_dims
-                                        flux_rs${XYZ}$_vf(j, k, l, contxe + dir_idx(i)) = &
-                                            flux_rs${XYZ}$_vf(j, k, l, contxe + dir_idx(i)) + &
-                                            xi_M*(dir_flg(dir_idx(i))*(-1._wp*ptilde_L)) &
-                                            + xi_P*(dir_flg(dir_idx(i))*(-1._wp*ptilde_R))
-                                    end do
-                                end if
-
-                                flux_rs${XYZ}$_vf(j, k, l, E_idx) = 0._wp
-
-                                !$acc loop seq
-                                do i = alf_idx, alf_idx !only advect the void fraction
-                                    flux_rs${XYZ}$_vf(j, k, l, i) = &
-                                        xi_M*qL_prim_rs${XYZ}$_vf(j, k, l, i) &
-                                        *(vel_L(dir_idx(1)) + s_M*(xi_L - 1._wp)) &
-                                        + xi_P*qR_prim_rs${XYZ}$_vf(j + 1, k, l, i) &
-                                        *(vel_R(dir_idx(1)) + s_P*(xi_R - 1._wp))
-                                end do
-
-                                ! Source for volume fraction advection equation
-                                !$acc loop seq
-                                do i = 1, num_dims
-
-                                    vel_src_rs${XYZ}$_vf(j, k, l, dir_idx(i)) = 0._wp
-                                    !IF ( (model_eqns == 4) .or. (num_fluids==1) ) vel_src_rs_vf(dir_idx(i))%sf(j,k,l) = 0._wp
-                                end do
-
-                                flux_src_rs${XYZ}$_vf(j, k, l, advxb) = vel_src_rs${XYZ}$_vf(j, k, l, dir_idx(1))
-
-                                ! Add advection flux for bubble variables
-                                if (bubbles_euler) then
-                                    !$acc loop seq
-                                    do i = bubxb, bubxe
-                                        flux_rs${XYZ}$_vf(j, k, l, i) = &
-                                            xi_M*nbub_L*qL_prim_rs${XYZ}$_vf(j, k, l, i) &
-                                            *(vel_L(dir_idx(1)) + s_M*(xi_L - 1._wp)) &
-                                            + xi_P*nbub_R*qR_prim_rs${XYZ}$_vf(j + 1, k, l, i) &
-                                            *(vel_R(dir_idx(1)) + s_P*(xi_R - 1._wp))
-                                    end do
-                                end if
-
-                                ! Geometrical source flux for cylindrical coordinates
-
-                                #:if (NORM_DIR == 2)
-                                    if (cyl_coord) then
-                                        ! Substituting the advective flux into the inviscid geometrical source flux
-                                        !$acc loop seq
-                                        do i = 1, E_idx
-                                            flux_gsrc_rs${XYZ}$_vf(j, k, l, i) = flux_rs${XYZ}$_vf(j, k, l, i)
-                                        end do
-                                        ! Recalculating the radial momentum geometric source flux
-                                        flux_gsrc_rs${XYZ}$_vf(j, k, l, contxe + dir_idx(1)) = &
-                                            xi_M*(rho_L*(vel_L(dir_idx(1))* &
-                                                         vel_L(dir_idx(1)) + &
-                                                         s_M*(xi_L*(dir_flg(dir_idx(1))*s_S + &
-                                                                    (1._wp - dir_flg(dir_idx(1)))* &
-                                                                    vel_L(dir_idx(1))) - vel_L(dir_idx(1))))) &
-                                            + xi_P*(rho_R*(vel_R(dir_idx(1))* &
-                                                           vel_R(dir_idx(1)) + &
-                                                           s_P*(xi_R*(dir_flg(dir_idx(1))*s_S + &
-                                                                      (1._wp - dir_flg(dir_idx(1)))* &
-                                                                      vel_R(dir_idx(1))) - vel_R(dir_idx(1)))))
-                                        ! Geometrical source of the void fraction(s) is zero
-                                        !$acc loop seq
-                                        do i = advxb, advxe
-                                            flux_gsrc_rs${XYZ}$_vf(j, k, l, i) = 0._wp
-                                        end do
-                                    end if
-                                #:endif
-                                #:if (NORM_DIR == 3)
-                                    if (grid_geometry == 3) then
-                                        !$acc loop seq
-                                        do i = 1, sys_size
-                                            flux_gsrc_rs${XYZ}$_vf(j, k, l, i) = 0._wp
-                                        end do
-                                        flux_gsrc_rs${XYZ}$_vf(j, k, l, momxb + 1) = &
-                                            -xi_M*(rho_L*(vel_L(dir_idx(1))* &
-                                                          vel_L(dir_idx(1)) + &
-                                                          s_M*(xi_L*(dir_flg(dir_idx(1))*s_S + &
-                                                                     (1._wp - dir_flg(dir_idx(1)))* &
-                                                                     vel_L(dir_idx(1))) - vel_L(dir_idx(1))))) &
-                                            - xi_P*(rho_R*(vel_R(dir_idx(1))* &
-                                                           vel_R(dir_idx(1)) + &
-                                                           s_P*(xi_R*(dir_flg(dir_idx(1))*s_S + &
-                                                                      (1._wp - dir_flg(dir_idx(1)))* &
-                                                                      vel_R(dir_idx(1))) - vel_R(dir_idx(1)))))
-                                        flux_gsrc_rs${XYZ}$_vf(j, k, l, momxe) = flux_rs${XYZ}$_vf(j, k, l, momxb + 1)
-                                    end if
-                                #:endif
-                            end do
-                        end do
-                    end do
-                    !$acc end parallel loop
-
-                elseif (model_eqns == 2 .and. bubbles_euler) then
-                    !$acc parallel loop collapse(3) gang vector default(present) private(R0_L, R0_R, V0_L, V0_R, P0_L, P0_R, pbw_L, pbw_R, vel_L, vel_R, &
-                    !$acc rho_avg, alpha_L, alpha_R, h_avg, gamma_avg, s_L, s_R, s_S, nbub_L, nbub_R, ptilde_L, ptilde_R, vel_avg_rms, Re_L, Re_R, pcorr, zcoef, vel_L_tmp, vel_R_tmp)
-                    do l = is3%beg, is3%end
-                        do k = is2%beg, is2%end
-                            do j = is1%beg, is1%end
-
-                                !$acc loop seq
-                                do i = 1, num_fluids
-                                    alpha_L(i) = qL_prim_rs${XYZ}$_vf(j, k, l, E_idx + i)
-                                    alpha_R(i) = qR_prim_rs${XYZ}$_vf(j + 1, k, l, E_idx + i)
-                                end do
-
-                                vel_L_rms = 0._wp; vel_R_rms = 0._wp
-
-                                !$acc loop seq
-                                do i = 1, num_dims
-                                    vel_L(i) = qL_prim_rs${XYZ}$_vf(j, k, l, contxe + i)
-                                    vel_R(i) = qR_prim_rs${XYZ}$_vf(j + 1, k, l, contxe + i)
-                                    vel_L_rms = vel_L_rms + vel_L(i)**2._wp
-                                    vel_R_rms = vel_R_rms + vel_R(i)**2._wp
-                                end do
-
-                                pres_L = qL_prim_rs${XYZ}$_vf(j, k, l, E_idx)
-                                pres_R = qR_prim_rs${XYZ}$_vf(j + 1, k, l, E_idx)
-
-                                rho_L = 0._wp
-                                gamma_L = 0._wp
-                                pi_inf_L = 0._wp
-                                qv_L = 0._wp
-
-                                ! Retain this in the refactor
-                                if (mpp_lim .and. (num_fluids > 2)) then
-                                    !$acc loop seq
-                                    do i = 1, num_fluids
-                                        rho_L = rho_L + qL_prim_rs${XYZ}$_vf(j, k, l, i)
-                                        gamma_L = gamma_L + qL_prim_rs${XYZ}$_vf(j, k, l, E_idx + i)*gammas(i)
-                                        pi_inf_L = pi_inf_L + qL_prim_rs${XYZ}$_vf(j, k, l, E_idx + i)*pi_infs(i)
-                                        qv_L = qv_L + qL_prim_rs${XYZ}$_vf(j, k, l, i)*qvs(i)
-                                    end do
-                                else if (num_fluids > 2) then
-                                    !$acc loop seq
-                                    do i = 1, num_fluids - 1
-                                        rho_L = rho_L + qL_prim_rs${XYZ}$_vf(j, k, l, i)
-                                        gamma_L = gamma_L + qL_prim_rs${XYZ}$_vf(j, k, l, E_idx + i)*gammas(i)
-                                        pi_inf_L = pi_inf_L + qL_prim_rs${XYZ}$_vf(j, k, l, E_idx + i)*pi_infs(i)
-                                        qv_L = qv_L + qL_prim_rs${XYZ}$_vf(j, k, l, i)*qvs(i)
-                                    end do
-                                else
-                                    rho_L = qL_prim_rs${XYZ}$_vf(j, k, l, 1)
-                                    gamma_L = gammas(1)
-                                    pi_inf_L = pi_infs(1)
-                                    qv_L = qvs(1)
-                                end if
-
-                                rho_R = 0._wp
-                                gamma_R = 0._wp
-                                pi_inf_R = 0._wp
-                                qv_R = 0._wp
-
-                                if (mpp_lim .and. (num_fluids > 2)) then
-                                    !$acc loop seq
-                                    do i = 1, num_fluids
-                                        rho_R = rho_R + qR_prim_rs${XYZ}$_vf(j + 1, k, l, i)
-                                        gamma_R = gamma_R + qR_prim_rs${XYZ}$_vf(j + 1, k, l, E_idx + i)*gammas(i)
-                                        pi_inf_R = pi_inf_R + qR_prim_rs${XYZ}$_vf(j + 1, k, l, E_idx + i)*pi_infs(i)
-                                        qv_R = qv_R + qR_prim_rs${XYZ}$_vf(j + 1, k, l, i)*qvs(i)
-                                    end do
-                                else if (num_fluids > 2) then
-                                    !$acc loop seq
-                                    do i = 1, num_fluids - 1
-                                        rho_R = rho_R + qR_prim_rs${XYZ}$_vf(j + 1, k, l, i)
-                                        gamma_R = gamma_R + qR_prim_rs${XYZ}$_vf(j + 1, k, l, E_idx + i)*gammas(i)
-                                        pi_inf_R = pi_inf_R + qR_prim_rs${XYZ}$_vf(j + 1, k, l, E_idx + i)*pi_infs(i)
-                                        qv_R = qv_R + qR_prim_rs${XYZ}$_vf(j + 1, k, l, i)*qvs(i)
-                                    end do
-                                else
-                                    rho_R = qR_prim_rs${XYZ}$_vf(j + 1, k, l, 1)
-                                    gamma_R = gammas(1)
-                                    pi_inf_R = pi_infs(1)
-                                    qv_R = qvs(1)
-                                end if
-
-                                if (viscous) then
-                                    if (num_fluids == 1) then ! Need to consider case with num_fluids >= 2
-                                        !$acc loop seq
-                                        do i = 1, 2
-                                            Re_L(i) = dflt_real
-
-                                            if (Re_size(i) > 0) Re_L(i) = 0._wp
-
-                                            !$acc loop seq
-                                            do q = 1, Re_size(i)
-                                                Re_L(i) = (1._wp - qL_prim_rs${XYZ}$_vf(j, k, l, E_idx + Re_idx(i, q)))/Res(i, q) &
-                                                          + Re_L(i)
-                                            end do
-
-                                            Re_L(i) = 1._wp/max(Re_L(i), sgm_eps)
-
-                                        end do
-
-                                        !$acc loop seq
-                                        do i = 1, 2
-                                            Re_R(i) = dflt_real
-
-                                            if (Re_size(i) > 0) Re_R(i) = 0._wp
-
-                                            !$acc loop seq
-                                            do q = 1, Re_size(i)
-                                                Re_R(i) = (1._wp - qR_prim_rs${XYZ}$_vf(j + 1, k, l, E_idx + Re_idx(i, q)))/Res(i, q) &
-                                                          + Re_R(i)
-                                            end do
-
-                                            Re_R(i) = 1._wp/max(Re_R(i), sgm_eps)
-                                        end do
-                                    end if
-                                end if
-
-                                E_L = gamma_L*pres_L + pi_inf_L + 5e-1_wp*rho_L*vel_L_rms
-
-                                E_R = gamma_R*pres_R + pi_inf_R + 5e-1_wp*rho_R*vel_R_rms
-
-                                H_L = (E_L + pres_L)/rho_L
-                                H_R = (E_R + pres_R)/rho_R
-
-                                if (avg_state == 2) then
-                                    !$acc loop seq
-                                    do i = 1, nb
-                                        R0_L(i) = qL_prim_rs${XYZ}$_vf(j, k, l, rs(i))
-                                        R0_R(i) = qR_prim_rs${XYZ}$_vf(j + 1, k, l, rs(i))
-
-                                        V0_L(i) = qL_prim_rs${XYZ}$_vf(j, k, l, vs(i))
-                                        V0_R(i) = qR_prim_rs${XYZ}$_vf(j + 1, k, l, vs(i))
-                                        if (.not. polytropic .and. .not. qbmm) then
-                                            P0_L(i) = qL_prim_rs${XYZ}$_vf(j, k, l, ps(i))
-                                            P0_R(i) = qR_prim_rs${XYZ}$_vf(j + 1, k, l, ps(i))
-                                        end if
-                                    end do
-
-                                    if (.not. qbmm) then
-                                        if (adv_n) then
-                                            nbub_L = qL_prim_rs${XYZ}$_vf(j, k, l, n_idx)
-                                            nbub_R = qR_prim_rs${XYZ}$_vf(j + 1, k, l, n_idx)
-                                        else
-                                            nbub_L_denom = 0._wp
-                                            nbub_R_denom = 0._wp
-                                            !$acc loop seq
-                                            do i = 1, nb
-                                                nbub_L_denom = nbub_L_denom + (R0_L(i)**3._wp)*weight(i)
-                                                nbub_R_denom = nbub_R_denom + (R0_R(i)**3._wp)*weight(i)
-                                            end do
-                                            nbub_L = (3._wp/(4._wp*pi))*qL_prim_rs${XYZ}$_vf(j, k, l, E_idx + num_fluids)/nbub_L_denom
-                                            nbub_R = (3._wp/(4._wp*pi))*qR_prim_rs${XYZ}$_vf(j + 1, k, l, E_idx + num_fluids)/nbub_R_denom
-                                        end if
-                                    else
-                                        !nb stored in 0th moment of first R0 bin in variable conversion module
-                                        nbub_L = qL_prim_rs${XYZ}$_vf(j, k, l, bubxb)
-                                        nbub_R = qR_prim_rs${XYZ}$_vf(j + 1, k, l, bubxb)
-                                    end if
-
-                                    !$acc loop seq
-                                    do i = 1, nb
-                                        if (.not. qbmm) then
-                                            if (polytropic) then
-                                                pbw_L(i) = f_cpbw_KM(R0(i), R0_L(i), V0_L(i), 0._wp)
-                                                pbw_R(i) = f_cpbw_KM(R0(i), R0_R(i), V0_R(i), 0._wp)
-                                            else
-                                                pbw_L(i) = f_cpbw_KM(R0(i), R0_L(i), V0_L(i), P0_L(i))
-                                                pbw_R(i) = f_cpbw_KM(R0(i), R0_R(i), V0_R(i), P0_R(i))
-                                            end if
-                                        end if
-                                    end do
-
-                                    if (qbmm) then
-                                        PbwR3Lbar = mom_sp_rs${XYZ}$_vf(j, k, l, 4)
-                                        PbwR3Rbar = mom_sp_rs${XYZ}$_vf(j + 1, k, l, 4)
-
-                                        R3Lbar = mom_sp_rs${XYZ}$_vf(j, k, l, 1)
-                                        R3Rbar = mom_sp_rs${XYZ}$_vf(j + 1, k, l, 1)
-
-                                        R3V2Lbar = mom_sp_rs${XYZ}$_vf(j, k, l, 3)
-                                        R3V2Rbar = mom_sp_rs${XYZ}$_vf(j + 1, k, l, 3)
-                                    else
-
-                                        PbwR3Lbar = 0._wp
-                                        PbwR3Rbar = 0._wp
-
-                                        R3Lbar = 0._wp
-                                        R3Rbar = 0._wp
-
-                                        R3V2Lbar = 0._wp
-                                        R3V2Rbar = 0._wp
-
-                                        !$acc loop seq
-                                        do i = 1, nb
-                                            PbwR3Lbar = PbwR3Lbar + pbw_L(i)*(R0_L(i)**3._wp)*weight(i)
-                                            PbwR3Rbar = PbwR3Rbar + pbw_R(i)*(R0_R(i)**3._wp)*weight(i)
-
-                                            R3Lbar = R3Lbar + (R0_L(i)**3._wp)*weight(i)
-                                            R3Rbar = R3Rbar + (R0_R(i)**3._wp)*weight(i)
-
-                                            R3V2Lbar = R3V2Lbar + (R0_L(i)**3._wp)*(V0_L(i)**2._wp)*weight(i)
-                                            R3V2Rbar = R3V2Rbar + (R0_R(i)**3._wp)*(V0_R(i)**2._wp)*weight(i)
-                                        end do
-                                    end if
-
-                                    if (qL_prim_rs${XYZ}$_vf(j, k, l, E_idx + num_fluids) < small_alf .or. R3Lbar < small_alf) then
-                                        ptilde_L = qL_prim_rs${XYZ}$_vf(j, k, l, E_idx + num_fluids)*pres_L
-                                    else
-                                        ptilde_L = qL_prim_rs${XYZ}$_vf(j, k, l, E_idx + num_fluids)*(pres_L - PbwR3Lbar/R3Lbar - &
-                                                                                                      rho_L*R3V2Lbar/R3Lbar)
-                                    end if
-
-                                    if (qR_prim_rs${XYZ}$_vf(j + 1, k, l, E_idx + num_fluids) < small_alf .or. R3Rbar < small_alf) then
-                                        ptilde_R = qR_prim_rs${XYZ}$_vf(j + 1, k, l, E_idx + num_fluids)*pres_R
-                                    else
-                                        ptilde_R = qR_prim_rs${XYZ}$_vf(j + 1, k, l, E_idx + num_fluids)*(pres_R - PbwR3Rbar/R3Rbar - &
-                                                                                                          rho_R*R3V2Rbar/R3Rbar)
-                                    end if
-
-                                    if ((ptilde_L /= ptilde_L) .or. (ptilde_R /= ptilde_R)) then
-                                    end if
-
-                                    rho_avg = 5e-1_wp*(rho_L + rho_R)
-                                    H_avg = 5e-1_wp*(H_L + H_R)
-                                    gamma_avg = 5e-1_wp*(gamma_L + gamma_R)
-                                    vel_avg_rms = 0._wp
-
-                                    !$acc loop seq
-                                    do i = 1, num_dims
-                                        vel_avg_rms = vel_avg_rms + (5e-1_wp*(vel_L(i) + vel_R(i)))**2._wp
-                                    end do
-
-                                end if
-
-                                call s_compute_speed_of_sound(pres_L, rho_L, gamma_L, pi_inf_L, H_L, alpha_L, &
-                                                              vel_L_rms, 0._wp, c_L)
-
-                                call s_compute_speed_of_sound(pres_R, rho_R, gamma_R, pi_inf_R, H_R, alpha_R, &
-                                                              vel_R_rms, 0._wp, c_R)
-
-                                !> The computation of c_avg does not require all the variables, and therefore the non '_avg'
-                                ! variables are placeholders to call the subroutine.
-                                call s_compute_speed_of_sound(pres_R, rho_avg, gamma_avg, pi_inf_R, H_avg, alpha_R, &
-                                                              vel_avg_rms, 0._wp, c_avg)
-
-                                if (viscous) then
-                                    !$acc loop seq
-                                    do i = 1, 2
-                                        Re_avg_rs${XYZ}$_vf(j, k, l, i) = 2._wp/(1._wp/Re_L(i) + 1._wp/Re_R(i))
-                                    end do
-                                end if
-
-                                ! Low Mach correction
-                                if (low_Mach == 2) then
-                                    @:compute_low_Mach_correction()
-                                end if
-
-                                if (wave_speeds == 1) then
-                                    s_L = min(vel_L(dir_idx(1)) - c_L, vel_R(dir_idx(1)) - c_R)
-                                    s_R = max(vel_R(dir_idx(1)) + c_R, vel_L(dir_idx(1)) + c_L)
-
-                                    s_S = (pres_R - pres_L + rho_L*vel_L(dir_idx(1))* &
-                                           (s_L - vel_L(dir_idx(1))) - &
-                                           rho_R*vel_R(dir_idx(1))* &
-                                           (s_R - vel_R(dir_idx(1)))) &
-                                          /(rho_L*(s_L - vel_L(dir_idx(1))) - &
-                                            rho_R*(s_R - vel_R(dir_idx(1))))
-                                elseif (wave_speeds == 2) then
-                                    pres_SL = 5e-1_wp*(pres_L + pres_R + rho_avg*c_avg* &
-                                                       (vel_L(dir_idx(1)) - &
-                                                        vel_R(dir_idx(1))))
-
-                                    pres_SR = pres_SL
-
-                                    Ms_L = max(1._wp, sqrt(1._wp + ((5e-1_wp + gamma_L)/(1._wp + gamma_L))* &
-                                                           (pres_SL/pres_L - 1._wp)*pres_L/ &
-                                                           ((pres_L + pi_inf_L/(1._wp + gamma_L)))))
-                                    Ms_R = max(1._wp, sqrt(1._wp + ((5e-1_wp + gamma_R)/(1._wp + gamma_R))* &
-                                                           (pres_SR/pres_R - 1._wp)*pres_R/ &
-                                                           ((pres_R + pi_inf_R/(1._wp + gamma_R)))))
-
-                                    s_L = vel_L(dir_idx(1)) - c_L*Ms_L
-                                    s_R = vel_R(dir_idx(1)) + c_R*Ms_R
-
-                                    s_S = 5e-1_wp*((vel_L(dir_idx(1)) + vel_R(dir_idx(1))) + &
-                                                   (pres_L - pres_R)/ &
-                                                   (rho_avg*c_avg))
-                                end if
-
-                                ! follows Einfeldt et al.
-                                ! s_M/P = min/max(0.,s_L/R)
-                                s_M = min(0._wp, s_L); s_P = max(0._wp, s_R)
-
-                                ! goes with q_star_L/R = xi_L/R * (variable)
-                                ! xi_L/R = ( ( s_L/R - u_L/R )/(s_L/R - s_star) )
-                                xi_L = (s_L - vel_L(dir_idx(1)))/(s_L - s_S)
-                                xi_R = (s_R - vel_R(dir_idx(1)))/(s_R - s_S)
-
-                                ! goes with numerical velocity in x/y/z directions
-                                ! xi_P/M = 0.5 +/m sgn(0.5,s_star)
-                                xi_M = (5e-1_wp + sign(5e-1_wp, s_S))
-                                xi_P = (5e-1_wp - sign(5e-1_wp, s_S))
-
-                                ! Low Mach correction
-                                if (low_Mach == 1) then
-                                    @:compute_low_Mach_correction()
-                                else
-                                    pcorr = 0._wp
-                                end if
-
-                                !$acc loop seq
-                                do i = 1, contxe
-                                    flux_rs${XYZ}$_vf(j, k, l, i) = &
-                                        xi_M*qL_prim_rs${XYZ}$_vf(j, k, l, i) &
-                                        *(vel_L(dir_idx(1)) + s_M*(xi_L - 1._wp)) &
-                                        + xi_P*qR_prim_rs${XYZ}$_vf(j + 1, k, l, i) &
-                                        *(vel_R(dir_idx(1)) + s_P*(xi_R - 1._wp))
-                                end do
-
-                                if (bubbles_euler .and. (num_fluids > 1)) then
-                                    ! Kill mass transport @ gas density
-                                    flux_rs${XYZ}$_vf(j, k, l, contxe) = 0._wp
-                                end if
-
-                                ! Momentum flux.
-                                ! f = \rho u u + p I, q = \rho u, q_star = \xi * \rho*(s_star, v, w)
-
-                                ! Include p_tilde
-
-                                !$acc loop seq
-                                do i = 1, num_dims
-                                    flux_rs${XYZ}$_vf(j, k, l, contxe + dir_idx(i)) = &
-                                        xi_M*(rho_L*(vel_L(dir_idx(1))* &
-                                                     vel_L(dir_idx(i)) + &
-                                                     s_M*(xi_L*(dir_flg(dir_idx(i))*s_S + &
-                                                                (1._wp - dir_flg(dir_idx(i)))* &
-                                                                vel_L(dir_idx(i))) - vel_L(dir_idx(i)))) + &
-                                              dir_flg(dir_idx(i))*(pres_L - ptilde_L)) &
-                                        + xi_P*(rho_R*(vel_R(dir_idx(1))* &
-                                                       vel_R(dir_idx(i)) + &
-                                                       s_P*(xi_R*(dir_flg(dir_idx(i))*s_S + &
-                                                                  (1._wp - dir_flg(dir_idx(i)))* &
-                                                                  vel_R(dir_idx(i))) - vel_R(dir_idx(i)))) + &
-                                                dir_flg(dir_idx(i))*(pres_R - ptilde_R)) &
-                                        + (s_M/s_L)*(s_P/s_R)*dir_flg(dir_idx(i))*pcorr
-                                end do
-
-                                ! Energy flux.
-                                ! f = u*(E+p), q = E, q_star = \xi*E+(s-u)(\rho s_star + p/(s-u))
-                                flux_rs${XYZ}$_vf(j, k, l, E_idx) = &
-                                    xi_M*(vel_L(dir_idx(1))*(E_L + pres_L - ptilde_L) + &
-                                          s_M*(xi_L*(E_L + (s_S - vel_L(dir_idx(1)))* &
-                                                     (rho_L*s_S + (pres_L - ptilde_L)/ &
-                                                      (s_L - vel_L(dir_idx(1))))) - E_L)) &
-                                    + xi_P*(vel_R(dir_idx(1))*(E_R + pres_R - ptilde_R) + &
-                                            s_P*(xi_R*(E_R + (s_S - vel_R(dir_idx(1)))* &
-                                                       (rho_R*s_S + (pres_R - ptilde_R)/ &
-                                                        (s_R - vel_R(dir_idx(1))))) - E_R)) &
-                                    + (s_M/s_L)*(s_P/s_R)*pcorr*s_S
-
-                                ! Volume fraction flux
-                                !$acc loop seq
-                                do i = advxb, advxe
-                                    flux_rs${XYZ}$_vf(j, k, l, i) = &
-                                        xi_M*qL_prim_rs${XYZ}$_vf(j, k, l, i) &
-                                        *(vel_L(dir_idx(1)) + s_M*(xi_L - 1._wp)) &
-                                        + xi_P*qR_prim_rs${XYZ}$_vf(j + 1, k, l, i) &
-                                        *(vel_R(dir_idx(1)) + s_P*(xi_R - 1._wp))
-                                end do
-
-                                ! Source for volume fraction advection equation
-                                !$acc loop seq
-                                do i = 1, num_dims
-                                    vel_src_rs${XYZ}$_vf(j, k, l, dir_idx(i)) = &
-                                        xi_M*(vel_L(dir_idx(i)) + &
-                                              dir_flg(dir_idx(i))* &
-                                              s_M*(xi_L - 1._wp)) &
-                                        + xi_P*(vel_R(dir_idx(i)) + &
-                                                dir_flg(dir_idx(i))* &
-                                                s_P*(xi_R - 1._wp))
-
-                                    !IF ( (model_eqns == 4) .or. (num_fluids==1) ) vel_src_rs_vf(idxi)%sf(j,k,l) = 0._wp
-                                end do
-
-                                flux_src_rs${XYZ}$_vf(j, k, l, advxb) = vel_src_rs${XYZ}$_vf(j, k, l, dir_idx(1))
-
-                                ! Add advection flux for bubble variables
-                                !$acc loop seq
-                                do i = bubxb, bubxe
-                                    flux_rs${XYZ}$_vf(j, k, l, i) = &
-                                        xi_M*nbub_L*qL_prim_rs${XYZ}$_vf(j, k, l, i) &
-                                        *(vel_L(dir_idx(1)) + s_M*(xi_L - 1._wp)) &
-                                        + xi_P*nbub_R*qR_prim_rs${XYZ}$_vf(j + 1, k, l, i) &
-                                        *(vel_R(dir_idx(1)) + s_P*(xi_R - 1._wp))
-                                end do
-
-                                if (qbmm) then
-                                    flux_rs${XYZ}$_vf(j, k, l, bubxb) = &
-                                        xi_M*nbub_L &
-                                        *(vel_L(dir_idx(1)) + s_M*(xi_L - 1._wp)) &
-                                        + xi_P*nbub_R &
-                                        *(vel_R(dir_idx(1)) + s_P*(xi_R - 1._wp))
-                                end if
-
-                                if (adv_n) then
-                                    flux_rs${XYZ}$_vf(j, k, l, n_idx) = &
-                                        xi_M*nbub_L &
-                                        *(vel_L(dir_idx(1)) + s_M*(xi_L - 1._wp)) &
-                                        + xi_P*nbub_R &
-                                        *(vel_R(dir_idx(1)) + s_P*(xi_R - 1._wp))
-                                end if
-
-                                ! Geometrical source flux for cylindrical coordinates
-                                #:if (NORM_DIR == 2)
-                                    if (cyl_coord) then
-                                        ! Substituting the advective flux into the inviscid geometrical source flux
-                                        !$acc loop seq
-                                        do i = 1, E_idx
-                                            flux_gsrc_rs${XYZ}$_vf(j, k, l, i) = flux_rs${XYZ}$_vf(j, k, l, i)
-                                        end do
-                                        ! Recalculating the radial momentum geometric source flux
-                                        flux_gsrc_rs${XYZ}$_vf(j, k, l, contxe + dir_idx(1)) = &
-                                            xi_M*(rho_L*(vel_L(dir_idx(1))* &
-                                                         vel_L(dir_idx(1)) + &
-                                                         s_M*(xi_L*(dir_flg(dir_idx(1))*s_S + &
-                                                                    (1._wp - dir_flg(dir_idx(1)))* &
-                                                                    vel_L(dir_idx(1))) - vel_L(dir_idx(1))))) &
-                                            + xi_P*(rho_R*(vel_R(dir_idx(1))* &
-                                                           vel_R(dir_idx(1)) + &
-                                                           s_P*(xi_R*(dir_flg(dir_idx(1))*s_S + &
-                                                                      (1._wp - dir_flg(dir_idx(1)))* &
-                                                                      vel_R(dir_idx(1))) - vel_R(dir_idx(1)))))
-                                        ! Geometrical source of the void fraction(s) is zero
-                                        !$acc loop seq
-                                        do i = advxb, advxe
-                                            flux_gsrc_rs${XYZ}$_vf(j, k, l, i) = 0._wp
-                                        end do
-                                    end if
-                                #:endif
-                                #:if (NORM_DIR == 3)
-                                    if (grid_geometry == 3) then
-                                        !$acc loop seq
-                                        do i = 1, sys_size
-                                            flux_gsrc_rs${XYZ}$_vf(j, k, l, i) = 0._wp
-                                        end do
-
-                                        flux_gsrc_rs${XYZ}$_vf(j, k, l, momxb + 1) = &
-                                            -xi_M*(rho_L*(vel_L(dir_idx(1))* &
-                                                          vel_L(dir_idx(1)) + &
-                                                          s_M*(xi_L*(dir_flg(dir_idx(1))*s_S + &
-                                                                     (1._wp - dir_flg(dir_idx(1)))* &
-                                                                     vel_L(dir_idx(1))) - vel_L(dir_idx(1))))) &
-                                            - xi_P*(rho_R*(vel_R(dir_idx(1))* &
-                                                           vel_R(dir_idx(1)) + &
-                                                           s_P*(xi_R*(dir_flg(dir_idx(1))*s_S + &
-                                                                      (1._wp - dir_flg(dir_idx(1)))* &
-                                                                      vel_R(dir_idx(1))) - vel_R(dir_idx(1)))))
-                                        flux_gsrc_rs${XYZ}$_vf(j, k, l, momxe) = flux_rs${XYZ}$_vf(j, k, l, momxb + 1)
-
-                                    end if
-                                #:endif
-                            end do
-                        end do
-                    end do
-                    !$acc end parallel loop
-                else
-                    ! 5-EQUATION MODEL WITH HLLC
-                    !$acc parallel loop collapse(3) gang vector default(present) private(vel_L, vel_R, Re_L, Re_R, &
-                    !$acc rho_avg, h_avg, gamma_avg, alpha_L, alpha_R, s_L, s_R, s_S, vel_avg_rms, pcorr, zcoef,   &
-                    !$acc vel_L_tmp, vel_R_tmp, Ys_L, Ys_R, Xs_L, Xs_R, Gamma_iL, Gamma_iR, Cp_iL, Cp_iR,          &
-                    !$acc tau_e_L, tau_e_R, xi_field_L, xi_field_R,                                                &
-                    !$acc Yi_avg, Phi_avg, h_iL, h_iR, h_avg_2) copyin(is1,is2,is3)
-                    do l = is3%beg, is3%end
-                        do k = is2%beg, is2%end
-                            do j = is1%beg, is1%end
-
-                                !idx1 = 1; if (dir_idx(1) == 2) idx1 = 2; if (dir_idx(1) == 3) idx1 = 3
-
-                                !$acc loop seq
-                                do i = 1, num_fluids
-                                    alpha_L(i) = qL_prim_rs${XYZ}$_vf(j, k, l, E_idx + i)
-                                    alpha_R(i) = qR_prim_rs${XYZ}$_vf(j + 1, k, l, E_idx + i)
-                                end do
-
-                                vel_L_rms = 0._wp; vel_R_rms = 0._wp
-                                !$acc loop seq
-                                do i = 1, num_dims
-                                    vel_L(i) = qL_prim_rs${XYZ}$_vf(j, k, l, contxe + i)
-                                    vel_R(i) = qR_prim_rs${XYZ}$_vf(j + 1, k, l, contxe + i)
-                                    vel_L_rms = vel_L_rms + vel_L(i)**2._wp
-                                    vel_R_rms = vel_R_rms + vel_R(i)**2._wp
-                                end do
-
-                                pres_L = qL_prim_rs${XYZ}$_vf(j, k, l, E_idx)
-                                pres_R = qR_prim_rs${XYZ}$_vf(j + 1, k, l, E_idx)
-
-                                rho_L = 0._wp
-                                gamma_L = 0._wp
-                                pi_inf_L = 0._wp
-                                qv_L = 0._wp
-
-                                rho_R = 0._wp
-                                gamma_R = 0._wp
-                                pi_inf_R = 0._wp
-                                qv_R = 0._wp
-
-                                alpha_L_sum = 0._wp
-                                alpha_R_sum = 0._wp
-
-                                ! Change this by splitting it into the cases
-                                ! present in the bubbles_euler
-                                if (mpp_lim) then
-                                    !$acc loop seq
-                                    do i = 1, num_fluids
-                                        qL_prim_rs${XYZ}$_vf(j, k, l, i) = max(0._wp, qL_prim_rs${XYZ}$_vf(j, k, l, i))
-                                        qL_prim_rs${XYZ}$_vf(j, k, l, E_idx + i) = min(max(0._wp, qL_prim_rs${XYZ}$_vf(j, k, l, E_idx + i)), 1._wp)
-                                        alpha_L_sum = alpha_L_sum + qL_prim_rs${XYZ}$_vf(j, k, l, E_idx + i)
-                                    end do
-
-                                    !$acc loop seq
-                                    do i = 1, num_fluids
-                                        qL_prim_rs${XYZ}$_vf(j, k, l, E_idx + i) = qL_prim_rs${XYZ}$_vf(j, k, l, E_idx + i)/max(alpha_L_sum, sgm_eps)
-                                    end do
-
-                                    !$acc loop seq
-                                    do i = 1, num_fluids
-                                        qR_prim_rs${XYZ}$_vf(j + 1, k, l, i) = max(0._wp, qR_prim_rs${XYZ}$_vf(j + 1, k, l, i))
-                                        qR_prim_rs${XYZ}$_vf(j + 1, k, l, E_idx + i) = min(max(0._wp, qR_prim_rs${XYZ}$_vf(j + 1, k, l, E_idx + i)), 1._wp)
-                                        alpha_R_sum = alpha_R_sum + qR_prim_rs${XYZ}$_vf(j + 1, k, l, E_idx + i)
-                                    end do
-
-                                    !$acc loop seq
-                                    do i = 1, num_fluids
-                                        qR_prim_rs${XYZ}$_vf(j + 1, k, l, E_idx + i) = qR_prim_rs${XYZ}$_vf(j + 1, k, l, E_idx + i)/max(alpha_R_sum, sgm_eps)
-                                    end do
-                                end if
-
-                                !$acc loop seq
-                                do i = 1, num_fluids
-                                    rho_L = rho_L + qL_prim_rs${XYZ}$_vf(j, k, l, i)
-                                    gamma_L = gamma_L + qL_prim_rs${XYZ}$_vf(j, k, l, E_idx + i)*gammas(i)
-                                    pi_inf_L = pi_inf_L + qL_prim_rs${XYZ}$_vf(j, k, l, E_idx + i)*pi_infs(i)
-                                    qv_L = qv_L + qL_prim_rs${XYZ}$_vf(j, k, l, i)*qvs(i)
-
-                                    rho_R = rho_R + qR_prim_rs${XYZ}$_vf(j + 1, k, l, i)
-                                    gamma_R = gamma_R + qR_prim_rs${XYZ}$_vf(j + 1, k, l, E_idx + i)*gammas(i)
-                                    pi_inf_R = pi_inf_R + qR_prim_rs${XYZ}$_vf(j + 1, k, l, E_idx + i)*pi_infs(i)
-                                    qv_R = qv_R + qR_prim_rs${XYZ}$_vf(j + 1, k, l, i)*qvs(i)
-                                end do
-
-                                if (viscous) then
-                                    !$acc loop seq
-                                    do i = 1, 2
-                                        Re_L(i) = dflt_real
-
-                                        if (Re_size(i) > 0) Re_L(i) = 0._wp
-
-                                        !$acc loop seq
-                                        do q = 1, Re_size(i)
-                                            Re_L(i) = qL_prim_rs${XYZ}$_vf(j, k, l, E_idx + Re_idx(i, q))/Res(i, q) &
-                                                      + Re_L(i)
-                                        end do
-
-                                        Re_L(i) = 1._wp/max(Re_L(i), sgm_eps)
-
-                                    end do
-
-                                    !$acc loop seq
-                                    do i = 1, 2
-                                        Re_R(i) = dflt_real
-
-                                        if (Re_size(i) > 0) Re_R(i) = 0._wp
-
-                                        !$acc loop seq
-                                        do q = 1, Re_size(i)
-                                            Re_R(i) = qR_prim_rs${XYZ}$_vf(j + 1, k, l, E_idx + Re_idx(i, q))/Res(i, q) &
-                                                      + Re_R(i)
-                                        end do
-
-                                        Re_R(i) = 1._wp/max(Re_R(i), sgm_eps)
-                                    end do
-                                end if
-
-                                if (chemistry) then
-                                    c_sum_Yi_Phi = 0.0_wp
-                                    !$acc loop seq
-                                    do i = chemxb, chemxe
-                                        Ys_L(i - chemxb + 1) = qL_prim_rs${XYZ}$_vf(j, k, l, i)
-                                        Ys_R(i - chemxb + 1) = qR_prim_rs${XYZ}$_vf(j + 1, k, l, i)
-                                    end do
-
-                                    call get_mixture_molecular_weight(Ys_L, MW_L)
-                                    call get_mixture_molecular_weight(Ys_R, MW_R)
-
-                                    Xs_L(:) = Ys_L(:)*MW_L/molecular_weights(:)
-                                    Xs_R(:) = Ys_R(:)*MW_R/molecular_weights(:)
-
-                                    R_gas_L = gas_constant/MW_L
-                                    R_gas_R = gas_constant/MW_R
-
-                                    T_L = pres_L/rho_L/R_gas_L
-                                    T_R = pres_R/rho_R/R_gas_R
-
-                                    call get_species_specific_heats_r(T_L, Cp_iL)
-                                    call get_species_specific_heats_r(T_R, Cp_iR)
-
-                                    if (chem_params%gamma_method == 1) then
-                                        !> gamma_method = 1: Ref. Section 2.3.1 Formulation of doi:10.7907/ZKW8-ES97.
-                                        Gamma_iL = Cp_iL/(Cp_iL - 1.0_wp)
-                                        Gamma_iR = Cp_iR/(Cp_iR - 1.0_wp)
-
-                                        gamma_L = sum(Xs_L(:)/(Gamma_iL(:) - 1.0_wp))
-                                        gamma_R = sum(Xs_R(:)/(Gamma_iR(:) - 1.0_wp))
-                                    else if (chem_params%gamma_method == 2) then
-                                        !> gamma_method = 2: c_p / c_v where c_p, c_v are specific heats.
-                                        call get_mixture_specific_heat_cp_mass(T_L, Ys_L, Cp_L)
-                                        call get_mixture_specific_heat_cp_mass(T_R, Ys_R, Cp_R)
-                                        call get_mixture_specific_heat_cv_mass(T_L, Ys_L, Cv_L)
-                                        call get_mixture_specific_heat_cv_mass(T_R, Ys_R, Cv_R)
-
-                                        Gamm_L = Cp_L/Cv_L
-                                        gamma_L = 1.0_wp/(Gamm_L - 1.0_wp)
-                                        Gamm_R = Cp_R/Cv_R
-                                        gamma_R = 1.0_wp/(Gamm_R - 1.0_wp)
-                                    end if
-
-                                    call get_mixture_energy_mass(T_L, Ys_L, E_L)
-                                    call get_mixture_energy_mass(T_R, Ys_R, E_R)
-
-                                    E_L = rho_L*E_L + 5e-1*rho_L*vel_L_rms
-                                    E_R = rho_R*E_R + 5e-1*rho_R*vel_R_rms
-                                    H_L = (E_L + pres_L)/rho_L
-                                    H_R = (E_R + pres_R)/rho_R
-                                else
-                                    E_L = gamma_L*pres_L + pi_inf_L + 5e-1*rho_L*vel_L_rms + qv_L
-
-                                    E_R = gamma_R*pres_R + pi_inf_R + 5e-1*rho_R*vel_R_rms + qv_R
-
-                                    H_L = (E_L + pres_L)/rho_L
-                                    H_R = (E_R + pres_R)/rho_R
-                                end if
-
-                                ! ENERGY ADJUSTMENTS FOR HYPOELASTIC ENERGY
-                                if (hypoelasticity) then
-                                    !$acc loop seq
-                                    do i = 1, strxe - strxb + 1
-                                        tau_e_L(i) = qL_prim_rs${XYZ}$_vf(j, k, l, strxb - 1 + i)
-                                        tau_e_R(i) = qR_prim_rs${XYZ}$_vf(j + 1, k, l, strxb - 1 + i)
-                                    end do
-                                    G_L = 0_wp
-                                    G_R = 0_wp
-                                    !$acc loop seq
-                                    do i = 1, num_fluids
-                                        G_L = G_L + alpha_L(i)*Gs(i)
-                                        G_R = G_R + alpha_R(i)*Gs(i)
-                                    end do
-                                    !$acc loop seq
-                                    do i = 1, strxe - strxb + 1
-                                        ! Elastic contribution to energy if G large enough
-                                        if ((G_L > verysmall) .and. (G_R > verysmall)) then
-                                            E_L = E_L + (tau_e_L(i)*tau_e_L(i))/(4_wp*G_L)
-                                            E_R = E_R + (tau_e_R(i)*tau_e_R(i))/(4_wp*G_R)
-                                            ! Additional terms in 2D and 3D
-                                            if ((i == 2) .or. (i == 4) .or. (i == 5)) then
-                                                E_L = E_L + (tau_e_L(i)*tau_e_L(i))/(4_wp*G_L)
-                                                E_R = E_R + (tau_e_R(i)*tau_e_R(i))/(4_wp*G_R)
-                                            end if
-                                        end if
-                                    end do
-                                end if
-
-                                ! ENERGY ADJUSTMENTS FOR HYPERELASTIC ENERGY
-                                if (hyperelasticity) then
-                                    !$acc loop seq
-                                    do i = 1, num_dims
-                                        xi_field_L(i) = qL_prim_rs${XYZ}$_vf(j, k, l, xibeg - 1 + i)
-                                        xi_field_R(i) = qR_prim_rs${XYZ}$_vf(j + 1, k, l, xibeg - 1 + i)
-                                    end do
-                                    G_L = 0_wp
-                                    G_R = 0_wp
-                                    !$acc loop seq
-                                    do i = 1, num_fluids
-                                        ! Mixture left and right shear modulus
-                                        G_L = G_L + alpha_L(i)*Gs(i)
-                                        G_R = G_R + alpha_R(i)*Gs(i)
-                                    end do
-                                    ! Elastic contribution to energy if G large enough
-                                    if (G_L > verysmall .and. G_R > verysmall) then
-                                        E_L = E_L + G_L*qL_prim_rs${XYZ}$_vf(j, k, l, xiend + 1)
-                                        E_R = E_R + G_R*qR_prim_rs${XYZ}$_vf(j + 1, k, l, xiend + 1)
-                                    end if
-                                    !$acc loop seq
-                                    do i = 1, b_size - 1
-                                        tau_e_L(i) = qL_prim_rs${XYZ}$_vf(j, k, l, strxb - 1 + i)
-                                        tau_e_R(i) = qR_prim_rs${XYZ}$_vf(j + 1, k, l, strxb - 1 + i)
-                                    end do
-                                end if
-
-                                H_L = (E_L + pres_L)/rho_L
-                                H_R = (E_R + pres_R)/rho_R
-
-                                @:compute_average_state()
-
-                                call s_compute_speed_of_sound(pres_L, rho_L, gamma_L, pi_inf_L, H_L, alpha_L, &
-                                                              vel_L_rms, 0._wp, c_L)
-
-                                call s_compute_speed_of_sound(pres_R, rho_R, gamma_R, pi_inf_R, H_R, alpha_R, &
-                                                              vel_R_rms, 0._wp, c_R)
-
-                                !> The computation of c_avg does not require all the variables, and therefore the non '_avg'
-                                ! variables are placeholders to call the subroutine.
-                                call s_compute_speed_of_sound(pres_R, rho_avg, gamma_avg, pi_inf_R, H_avg, alpha_R, &
-                                                              vel_avg_rms, c_sum_Yi_Phi, c_avg)
-
-                                if (viscous) then
-                                    !$acc loop seq
-                                    do i = 1, 2
-                                        Re_avg_rs${XYZ}$_vf(j, k, l, i) = 2._wp/(1._wp/Re_L(i) + 1._wp/Re_R(i))
-                                    end do
-                                end if
-
-                                ! Low Mach correction
-                                if (low_Mach == 2) then
-                                    @:compute_low_Mach_correction()
-                                end if
-
-                                if (wave_speeds == 1) then
-                                    if (elasticity) then
-                                        s_L = min(vel_L(dir_idx(1)) - sqrt(c_L*c_L + &
-                                                                           (((4_wp*G_L)/3_wp) + tau_e_L(dir_idx_tau(1)))/rho_L), vel_R(dir_idx(1)) - sqrt(c_R*c_R + &
-                                                                                                                                                          (((4_wp*G_R)/3_wp) + tau_e_R(dir_idx_tau(1)))/rho_R))
-                                        s_R = max(vel_R(dir_idx(1)) + sqrt(c_R*c_R + &
-                                                                           (((4_wp*G_R)/3_wp) + tau_e_R(dir_idx_tau(1)))/rho_R), vel_L(dir_idx(1)) + sqrt(c_L*c_L + &
-                                                                                                                                                          (((4_wp*G_L)/3_wp) + tau_e_L(dir_idx_tau(1)))/rho_L))
-                                        s_S = (pres_R - tau_e_R(dir_idx_tau(1)) - pres_L + &
-                                               tau_e_L(dir_idx_tau(1)) + rho_L*vel_L(idx1)*(s_L - vel_L(idx1)) - &
-                                               rho_R*vel_R(idx1)*(s_R - vel_R(idx1)))/(rho_L*(s_L - vel_L(idx1)) - &
-                                                                                       rho_R*(s_R - vel_R(idx1)))
-                                    else
-                                        s_L = min(vel_L(dir_idx(1)) - c_L, vel_R(dir_idx(1)) - c_R)
-                                        s_R = max(vel_R(dir_idx(1)) + c_R, vel_L(dir_idx(1)) + c_L)
-                                        s_S = (pres_R - pres_L + rho_L*vel_L(dir_idx(1))* &
-                                               (s_L - vel_L(dir_idx(1))) - rho_R*vel_R(dir_idx(1))*(s_R - vel_R(dir_idx(1)))) &
-                                              /(rho_L*(s_L - vel_L(dir_idx(1))) - rho_R*(s_R - vel_R(dir_idx(1))))
-
-                                    end if
-                                elseif (wave_speeds == 2) then
-                                    pres_SL = 5e-1_wp*(pres_L + pres_R + rho_avg*c_avg* &
-                                                       (vel_L(idx1) - &
-                                                        vel_R(idx1)))
-
-                                    pres_SR = pres_SL
-
-                                    Ms_L = max(1._wp, sqrt(1._wp + ((5e-1_wp + gamma_L)/(1._wp + gamma_L))* &
-                                                           (pres_SL/pres_L - 1._wp)*pres_L/ &
-                                                           ((pres_L + pi_inf_L/(1._wp + gamma_L)))))
-                                    Ms_R = max(1._wp, sqrt(1._wp + ((5e-1_wp + gamma_R)/(1._wp + gamma_R))* &
-                                                           (pres_SR/pres_R - 1._wp)*pres_R/ &
-                                                           ((pres_R + pi_inf_R/(1._wp + gamma_R)))))
-
-                                    s_L = vel_L(idx1) - c_L*Ms_L
-                                    s_R = vel_R(idx1) + c_R*Ms_R
-
-                                    s_S = 5e-1_wp*((vel_L(idx1) + vel_R(idx1)) + &
-                                                   (pres_L - pres_R)/ &
-                                                   (rho_avg*c_avg))
-                                end if
-
-                                ! follows Einfeldt et al.
-                                ! s_M/P = min/max(0.,s_L/R)
-                                s_M = min(0._wp, s_L); s_P = max(0._wp, s_R)
-
-                                ! goes with q_star_L/R = xi_L/R * (variable)
-                                ! xi_L/R = ( ( s_L/R - u_L/R )/(s_L/R - s_star) )
-                                xi_L = (s_L - vel_L(idx1))/(s_L - s_S)
-                                xi_R = (s_R - vel_R(idx1))/(s_R - s_S)
-
-                                ! goes with numerical velocity in x/y/z directions
-                                ! xi_P/M = 0.5 +/m sgn(0.5,s_star)
-                                xi_M = (5e-1_wp + sign(5e-1_wp, s_S))
-                                xi_P = (5e-1_wp - sign(5e-1_wp, s_S))
-
-                                ! Low Mach correction
-                                if (low_Mach == 1) then
-                                    @:compute_low_Mach_correction()
-                                else
-                                    pcorr = 0._wp
-                                end if
-
-                                ! COMPUTING THE HLLC FLUXES
-                                ! MASS FLUX.
-                                !$acc loop seq
-                                do i = 1, contxe
-                                    flux_rs${XYZ}$_vf(j, k, l, i) = &
-                                        xi_M*qL_prim_rs${XYZ}$_vf(j, k, l, i) &
-                                        *(vel_L(idx1) + s_M*(xi_L - 1._wp)) &
-                                        + xi_P*qR_prim_rs${XYZ}$_vf(j + 1, k, l, i) &
-                                        *(vel_R(idx1) + s_P*(xi_R - 1._wp))
-                                end do
-
-                                ! MOMENTUM FLUX.
-                                ! f = \rho u u - \sigma, q = \rho u, q_star = \xi * \rho*(s_star, v, w)
-                                !$acc loop seq
-                                do i = 1, num_dims
-                                    idxi = dir_idx(i)
-                                    flux_rs${XYZ}$_vf(j, k, l, contxe + idxi) = &
-                                        xi_M*(rho_L*(vel_L(idx1)* &
-                                                     vel_L(idxi) + &
-                                                     s_M*(xi_L*(dir_flg(idxi)*s_S + &
-                                                                (1._wp - dir_flg(idxi))* &
-                                                                vel_L(idxi)) - vel_L(idxi))) + &
-                                              dir_flg(idxi)*(pres_L)) &
-                                        + xi_P*(rho_R*(vel_R(idx1)* &
-                                                       vel_R(idxi) + &
-                                                       s_P*(xi_R*(dir_flg(idxi)*s_S + &
-                                                                  (1._wp - dir_flg(idxi))* &
-                                                                  vel_R(idxi)) - vel_R(idxi))) + &
-                                                dir_flg(idxi)*(pres_R)) &
-                                        + (s_M/s_L)*(s_P/s_R)*dir_flg(idxi)*pcorr
-                                end do
-
-                                ! ENERGY FLUX.
-                                ! f = u*(E-\sigma), q = E, q_star = \xi*E+(s-u)(\rho s_star - \sigma/(s-u))
-                                flux_rs${XYZ}$_vf(j, k, l, E_idx) = &
-                                    xi_M*(vel_L(idx1)*(E_L + pres_L) + &
-                                          s_M*(xi_L*(E_L + (s_S - vel_L(idx1))* &
-                                                     (rho_L*s_S + pres_L/ &
-                                                      (s_L - vel_L(idx1)))) - E_L)) &
-                                    + xi_P*(vel_R(idx1)*(E_R + pres_R) + &
-                                            s_P*(xi_R*(E_R + (s_S - vel_R(idx1))* &
-                                                       (rho_R*s_S + pres_R/ &
-                                                        (s_R - vel_R(idx1)))) - E_R)) &
-                                    + (s_M/s_L)*(s_P/s_R)*pcorr*s_S
-
-                                ! ELASTICITY. Elastic shear stress additions for the momentum and energy flux
-                                if (elasticity) then
-                                    flux_ene_e = 0_wp
-                                    !$acc loop seq
-                                    do i = 1, num_dims
-                                        idxi = dir_idx(i)
-                                        ! MOMENTUM ELASTIC FLUX.
-                                        flux_rs${XYZ}$_vf(j, k, l, contxe + idxi) = &
-                                            flux_rs${XYZ}$_vf(j, k, l, contxe + idxi) &
-                                            - xi_M*tau_e_L(dir_idx_tau(i)) - xi_P*tau_e_R(dir_idx_tau(i))
-                                        ! ENERGY ELASTIC FLUX.
-                                        flux_ene_e = flux_ene_e - &
-                                                     xi_M*(vel_L(idxi)*tau_e_L(dir_idx_tau(i)) + &
-                                                           s_M*(xi_L*((s_S - vel_L(i))*(tau_e_L(dir_idx_tau(i))/(s_L - vel_L(i)))))) - &
-                                                     xi_P*(vel_R(idxi)*tau_e_R(dir_idx_tau(i)) + &
-                                                           s_P*(xi_R*((s_S - vel_R(i))*(tau_e_R(dir_idx_tau(i))/(s_R - vel_R(i))))))
-                                    end do
-                                    flux_rs${XYZ}$_vf(j, k, l, E_idx) = flux_rs${XYZ}$_vf(j, k, l, E_idx) + flux_ene_e
-                                end if
-
-                                ! HYPOELASTIC STRESS EVOLUTION FLUX.
-                                if (hypoelasticity) then
-                                    !$acc loop seq
-                                    do i = 1, strxe - strxb + 1
-                                        flux_rs${XYZ}$_vf(j, k, l, strxb - 1 + i) = &
-                                            xi_M*(s_S/(s_L - s_S))*(s_L*rho_L*tau_e_L(i) - rho_L*vel_L(idx1)*tau_e_L(i)) + &
-                                            xi_P*(s_S/(s_R - s_S))*(s_R*rho_R*tau_e_R(i) - rho_R*vel_R(idx1)*tau_e_R(i))
-                                    end do
-                                end if
-
-                                ! VOLUME FRACTION FLUX.
-                                !$acc loop seq
-                                do i = advxb, advxe
-                                    flux_rs${XYZ}$_vf(j, k, l, i) = &
-                                        xi_M*qL_prim_rs${XYZ}$_vf(j, k, l, i) &
-                                        *(vel_L(idx1) + s_M*(xi_L - 1._wp)) &
-                                        + xi_P*qR_prim_rs${XYZ}$_vf(j + 1, k, l, i) &
-                                        *(vel_R(idx1) + s_P*(xi_R - 1._wp))
-                                end do
-
-                                ! VOLUME FRACTION SOURCE FLUX.
-                                !$acc loop seq
-                                do i = 1, num_dims
-                                    idxi = dir_idx(i)
-                                    vel_src_rs${XYZ}$_vf(j, k, l, idxi) = &
-                                        xi_M*(vel_L(idxi) + &
-                                              dir_flg(idxi)* &
-                                              s_M*(xi_L - 1._wp)) &
-                                        + xi_P*(vel_R(idxi) + &
-                                                dir_flg(idxi)* &
-                                                s_P*(xi_R - 1._wp))
-                                end do
-
-                                ! COLOR FUNCTION FLUX
-                                if (surface_tension) then
-                                    flux_rs${XYZ}$_vf(j, k, l, c_idx) = &
-                                        xi_M*qL_prim_rs${XYZ}$_vf(j, k, l, c_idx) &
-                                        *(vel_L(idx1) + s_M*(xi_L - 1._wp)) &
-                                        + xi_P*qR_prim_rs${XYZ}$_vf(j + 1, k, l, c_idx) &
-                                        *(vel_R(idx1) + s_P*(xi_R - 1._wp))
-                                end if
-
-                                ! REFERENCE MAP FLUX.
-                                if (hyperelasticity) then
-                                    !$acc loop seq
-                                    do i = 1, num_dims
-                                        flux_rs${XYZ}$_vf(j, k, l, xibeg - 1 + i) = &
-                                            xi_M*(s_S/(s_L - s_S))*(s_L*rho_L*xi_field_L(i) &
-                                                                    - rho_L*vel_L(idx1)*xi_field_L(i)) + &
-                                            xi_P*(s_S/(s_R - s_S))*(s_R*rho_R*xi_field_R(i) &
-                                                                    - rho_R*vel_R(idx1)*xi_field_R(i))
-                                    end do
-                                end if
-
-                                flux_src_rs${XYZ}$_vf(j, k, l, advxb) = vel_src_rs${XYZ}$_vf(j, k, l, idx1)
-
-                                if (chemistry) then
-                                    !$acc loop seq
-                                    do i = chemxb, chemxe
-                                        Y_L = qL_prim_rs${XYZ}$_vf(j, k, l, i)
-                                        Y_R = qR_prim_rs${XYZ}$_vf(j + 1, k, l, i)
-
-                                        flux_rs${XYZ}$_vf(j, k, l, i) = xi_M*rho_L*Y_L*(vel_L(idx1) + s_M*(xi_L - 1._wp)) &
-                                                                        + xi_P*rho_R*Y_R*(vel_R(idx1) + s_P*(xi_R - 1._wp))
-                                        flux_src_rs${XYZ}$_vf(j, k, l, i) = 0.0_wp
-                                    end do
-                                end if
-
-                                ! Geometrical source flux for cylindrical coordinates
-                                #:if (NORM_DIR == 2)
-                                    if (cyl_coord) then
-                                        !Substituting the advective flux into the inviscid geometrical source flux
-                                        !$acc loop seq
-                                        do i = 1, E_idx
-                                            flux_gsrc_rs${XYZ}$_vf(j, k, l, i) = flux_rs${XYZ}$_vf(j, k, l, i)
-                                        end do
-                                        ! Recalculating the radial momentum geometric source flux
-                                        flux_gsrc_rs${XYZ}$_vf(j, k, l, contxe + idx1) = &
-                                            xi_M*(rho_L*(vel_L(idx1)* &
-                                                         vel_L(idx1) + &
-                                                         s_M*(xi_L*(dir_flg(idx1)*s_S + &
-                                                                    (1._wp - dir_flg(idx1))* &
-                                                                    vel_L(idx1)) - vel_L(idx1)))) &
-                                            + xi_P*(rho_R*(vel_R(idx1)* &
-                                                           vel_R(idx1) + &
-                                                           s_P*(xi_R*(dir_flg(idx1)*s_S + &
-                                                                      (1._wp - dir_flg(idx1))* &
-                                                                      vel_R(idx1)) - vel_R(idx1))))
-                                        ! Geometrical source of the void fraction(s) is zero
-                                        !$acc loop seq
-                                        do i = advxb, advxe
-                                            flux_gsrc_rs${XYZ}$_vf(j, k, l, i) = 0._wp
-                                        end do
-                                    end if
-                                #:endif
-                                #:if (NORM_DIR == 3)
-                                    if (grid_geometry == 3) then
-                                        !$acc loop seq
-                                        do i = 1, sys_size
-                                            flux_gsrc_rs${XYZ}$_vf(j, k, l, i) = 0._wp
-                                        end do
-
-                                        flux_gsrc_rs${XYZ}$_vf(j, k, l, momxb + 1) = &
-                                            -xi_M*(rho_L*(vel_L(idx1)* &
-                                                          vel_L(idx1) + &
-                                                          s_M*(xi_L*(dir_flg(idx1)*s_S + &
-                                                                     (1._wp - dir_flg(idx1))* &
-                                                                     vel_L(idx1)) - vel_L(idx1)))) &
-                                            - xi_P*(rho_R*(vel_R(idx1)* &
-                                                           vel_R(idx1) + &
-                                                           s_P*(xi_R*(dir_flg(idx1)*s_S + &
-                                                                      (1._wp - dir_flg(idx1))* &
-                                                                      vel_R(idx1)) - vel_R(idx1))))
-                                        flux_gsrc_rs${XYZ}$_vf(j, k, l, momxe) = flux_rs${XYZ}$_vf(j, k, l, momxb + 1)
-
-                                    end if
-                                #:endif
-
-                            end do
-                        end do
-                    end do
-                    !$acc end parallel loop
-                end if
-            end if
-        #:endfor
-        ! Computing HLLC flux and source flux for Euler system of equations
-
-        if (viscous) then
-            if (weno_Re_flux) then
-                call s_compute_viscous_source_flux( &
-                    qL_prim_vf(momxb:momxe), &
-                    dqL_prim_dx_vf(momxb:momxe), &
-                    dqL_prim_dy_vf(momxb:momxe), &
-                    dqL_prim_dz_vf(momxb:momxe), &
-                    qR_prim_vf(momxb:momxe), &
-                    dqR_prim_dx_vf(momxb:momxe), &
-                    dqR_prim_dy_vf(momxb:momxe), &
-                    dqR_prim_dz_vf(momxb:momxe), &
-                    flux_src_vf, norm_dir, ix, iy, iz)
-            else
-                call s_compute_viscous_source_flux( &
-                    q_prim_vf(momxb:momxe), &
-                    dqL_prim_dx_vf(momxb:momxe), &
-                    dqL_prim_dy_vf(momxb:momxe), &
-                    dqL_prim_dz_vf(momxb:momxe), &
-                    q_prim_vf(momxb:momxe), &
-                    dqR_prim_dx_vf(momxb:momxe), &
-                    dqR_prim_dy_vf(momxb:momxe), &
-                    dqR_prim_dz_vf(momxb:momxe), &
-                    flux_src_vf, norm_dir, ix, iy, iz)
-            end if
-        end if
-
-        if (surface_tension) then
-            call s_compute_capilary_source_flux( &
                 vel_src_rsx_vf, &
                 vel_src_rsy_vf, &
                 vel_src_rsz_vf, &
@@ -8004,5 +4110,4 @@
 
     end subroutine s_finalize_riemann_solvers_module
 
-end module m_riemann_solvers
->>>>>>> e60e9d7e
+end module m_riemann_solvers