!>
!! @file m_riemann_solvers.f90
!! @brief Contains module m_riemann_solvers

!> @brief This module features a database of approximate and exact Riemann
!!              problem solvers for the Navier-Stokes system of equations, which
!!              is supplemented by appropriate advection equations that are used
!!              to capture the material interfaces. The closure of the system is
!!              achieved by the stiffened gas equation of state and any required
!!              mixture relations. Surface tension effects are accounted for and
!!              are modeled by means of a volume force acting across the diffuse
!!              material interface region. The implementation details of viscous
!!              and capillary effects, into the Riemann solvers, may be found in
!!              Perigaud and Saurel (2005). Note that both effects are available
!!              only in the volume fraction model. At this time, the approximate
!!              and exact Riemann solvers that are listed below are available:
!!                  1) Harten-Lax-van Leer (HLL)
!!                  2) Harten-Lax-van Leer-Contact (HLLC)
!!                  3) Exact

#:include 'macros.fpp'
#:include 'inline_riemann.fpp'
#:include 'inline_conversions.fpp'

module m_riemann_solvers

    ! Dependencies =============================================================
    use m_derived_types        !< Definitions of the derived types

    use m_global_parameters    !< Definitions of the global parameters

    use m_mpi_proxy            !< Message passing interface (MPI) module proxy

    use m_variables_conversion !< State variables type conversion procedures

    use m_bubbles              !< To get the bubble wall pressure function

    use m_surface_tension      !< To get the capilary fluxes
    ! ==========================================================================

    implicit none

    private; public :: s_initialize_riemann_solvers_module, &
 s_riemann_solver, &
 s_hll_riemann_solver, &
 s_hllc_riemann_solver, &
 s_finalize_riemann_solvers_module

    abstract interface ! =======================================================

        !> Abstract interface to the subroutines that are utilized to compute the
        !! Riemann problem solution. For additional information please reference:
        !!                        1) s_hll_riemann_solver
        !!                        2) s_hllc_riemann_solver
        !!                        3) s_exact_riemann_solver
        !!  @param qL_prim_vf The  left WENO-reconstructed cell-boundary values of the
        !!      cell-average primitive variables
        !!  @param qR_prim_vf The right WENO-reconstructed cell-boundary values of the
        !!      cell-average primitive variables
        !!  @param dqL_prim_dx_vf The  left WENO-reconstructed cell-boundary values of the
        !!      first-order x-dir spatial derivatives
        !!  @param dqL_prim_dy_vf The  left WENO-reconstructed cell-boundary values of the
        !!      first-order y-dir spatial derivatives
        !!  @param dqL_prim_dz_vf The  left WENO-reconstructed cell-boundary values of the
        !!      first-order z-dir spatial derivatives
        !!  @param dqR_prim_dx_vf The right WENO-reconstructed cell-boundary values of the
        !!      first-order x-dir spatial derivatives
        !!  @param dqR_prim_dy_vf The right WENO-reconstructed cell-boundary values of the
        !!      first-order y-dir spatial derivatives
        !!  @param dqR_prim_dz_vf The right WENO-reconstructed cell-boundary values of the
        !!      first-order z-dir spatial derivatives
        !!  @param gm_alphaL_vf  Left averaged gradient magnitude
        !!  @param gm_alphaR_vf Right averaged gradient magnitude
        !!  @param flux_vf Intra-cell fluxes
        !!  @param flux_src_vf Intra-cell fluxes sources
        !!  @param flux_gsrc_vf Intra-cell geometric fluxes sources
        !!  @param norm_dir Dir. splitting direction
        !!  @param ix Index bounds in the x-dir
        !!  @param iy Index bounds in the y-dir
        !!  @param iz Index bounds in the z-dir
        !!  @param q_prim_vf Cell-averaged primitive variables
        subroutine s_abstract_riemann_solver(qL_prim_rsx_vf, qL_prim_rsy_vf, qL_prim_rsz_vf, dqL_prim_dx_vf, &
                                             dqL_prim_dy_vf, &
                                             dqL_prim_dz_vf, &
                                             qL_prim_vf, &
                                             qR_prim_rsx_vf, qR_prim_rsy_vf, qR_prim_rsz_vf, dqR_prim_dx_vf, &
                                             dqR_prim_dy_vf, &
                                             dqR_prim_dz_vf, &
                                             qR_prim_vf, &
                                             q_prim_vf, &
                                             flux_vf, flux_src_vf, &
                                             flux_gsrc_vf, &
                                             norm_dir, ix, iy, iz)

            import :: scalar_field, int_bounds_info, sys_size, startx, starty, startz

            real(kind(0d0)), dimension(startx:, starty:, startz:, 1:), intent(inout) :: qL_prim_rsx_vf, qL_prim_rsy_vf, qL_prim_rsz_vf, qR_prim_rsx_vf, qR_prim_rsy_vf, qR_prim_rsz_vf
            type(scalar_field), dimension(sys_size), intent(in) :: q_prim_vf

            type(scalar_field), allocatable, dimension(:), intent(inout) :: qL_prim_vf, qR_prim_vf

            type(scalar_field), &
                allocatable, dimension(:), &
                intent(inout) :: dqL_prim_dx_vf, dqR_prim_dx_vf, &
                                 dqL_prim_dy_vf, dqR_prim_dy_vf, &
                                 dqL_prim_dz_vf, dqR_prim_dz_vf

            type(scalar_field), &
                dimension(sys_size), &
                intent(inout) :: flux_vf, flux_src_vf, flux_gsrc_vf

            integer, intent(in) :: norm_dir

            type(int_bounds_info), intent(in) :: ix, iy, iz

        end subroutine s_abstract_riemann_solver

        !> The abstract interface to the subroutines that are utilized to compute
        !! the viscous source fluxes for either Cartesian or cylindrical geometries.
        !! For more information please refer to:
        !!      1) s_compute_cartesian_viscous_source_flux
        !!      2) s_compute_cylindrical_viscous_source_flux
        subroutine s_compute_abstract_viscous_source_flux(velL_vf, &
                                                          dvelL_dx_vf, &
                                                          dvelL_dy_vf, &
                                                          dvelL_dz_vf, &
                                                          velR_vf, &
                                                          dvelR_dx_vf, &
                                                          dvelR_dy_vf, &
                                                          dvelR_dz_vf, &
                                                          flux_src_vf, &
                                                          norm_dir, &
                                                          ix, iy, iz)

            import :: scalar_field, int_bounds_info, num_dims, sys_size

            type(scalar_field), &
                dimension(num_dims), &
                intent(in) :: velL_vf, velR_vf, &
                              dvelL_dx_vf, dvelR_dx_vf, &
                              dvelL_dy_vf, dvelR_dy_vf, &
                              dvelL_dz_vf, dvelR_dz_vf

            type(scalar_field), &
                dimension(sys_size), &
                intent(inout) :: flux_src_vf

            integer, intent(in) :: norm_dir

            type(int_bounds_info), intent(in) :: ix, iy, iz

        end subroutine s_compute_abstract_viscous_source_flux

    end interface ! ============================================================

    !> The cell-boundary values of the fluxes (src - source) that are computed
    !! through the chosen Riemann problem solver, and the direct evaluation of
    !! source terms, by using the left and right states given in qK_prim_rs_vf,
    !! dqK_prim_ds_vf where ds = dx, dy or dz.
    !> @{
#ifdef CRAY_ACC_WAR
    @:CRAY_DECLARE_GLOBAL(real(kind(0d0)), dimension(:, :, :, :), flux_rsx_vf, flux_src_rsx_vf)
    @:CRAY_DECLARE_GLOBAL(real(kind(0d0)), dimension(:, :, :, :), flux_rsy_vf, flux_src_rsy_vf)
    @:CRAY_DECLARE_GLOBAL(real(kind(0d0)), dimension(:, :, :, :), flux_rsz_vf, flux_src_rsz_vf)
    !$acc declare link( flux_rsx_vf, flux_src_rsx_vf, flux_rsy_vf, flux_src_rsy_vf, flux_rsz_vf, flux_src_rsz_vf )
#else
    real(kind(0d0)), allocatable, dimension(:, :, :, :) :: flux_rsx_vf, flux_src_rsx_vf
    real(kind(0d0)), allocatable, dimension(:, :, :, :) :: flux_rsy_vf, flux_src_rsy_vf
    real(kind(0d0)), allocatable, dimension(:, :, :, :) :: flux_rsz_vf, flux_src_rsz_vf
    !$acc declare create( flux_rsx_vf, flux_src_rsx_vf, flux_rsy_vf, flux_src_rsy_vf, flux_rsz_vf, flux_src_rsz_vf)
#endif
    !> @}

    !> The cell-boundary values of the geometrical source flux that are computed
    !! through the chosen Riemann problem solver by using the left and right
    !! states given in qK_prim_rs_vf. Currently 2D axisymmetric for inviscid only.
    !> @{
#ifdef CRAY_ACC_WAR
    @:CRAY_DECLARE_GLOBAL(real(kind(0d0)), dimension(:, :, :, :), flux_gsrc_rsx_vf)
    @:CRAY_DECLARE_GLOBAL(real(kind(0d0)), dimension(:, :, :, :), flux_gsrc_rsy_vf)
    @:CRAY_DECLARE_GLOBAL(real(kind(0d0)), dimension(:, :, :, :), flux_gsrc_rsz_vf)
    !$acc declare link( flux_gsrc_rsx_vf, flux_gsrc_rsy_vf, flux_gsrc_rsz_vf )
#else
    real(kind(0d0)), allocatable, dimension(:, :, :, :) :: flux_gsrc_rsx_vf !<
    real(kind(0d0)), allocatable, dimension(:, :, :, :) :: flux_gsrc_rsy_vf !<
    real(kind(0d0)), allocatable, dimension(:, :, :, :) :: flux_gsrc_rsz_vf !<
    !$acc declare create( flux_gsrc_rsx_vf, flux_gsrc_rsy_vf, flux_gsrc_rsz_vf )
#endif
    !> @}

    ! The cell-boundary values of the velocity. vel_src_rs_vf is determined as
    ! part of Riemann problem solution and is used to evaluate the source flux.
#ifdef CRAY_ACC_WAR
    @:CRAY_DECLARE_GLOBAL(real(kind(0d0)), dimension(:, :, :, :), vel_src_rsx_vf)
    @:CRAY_DECLARE_GLOBAL(real(kind(0d0)), dimension(:, :, :, :), vel_src_rsy_vf)
    @:CRAY_DECLARE_GLOBAL(real(kind(0d0)), dimension(:, :, :, :), vel_src_rsz_vf)
    !$acc declare link(vel_src_rsx_vf, vel_src_rsy_vf, vel_src_rsz_vf)
#else
    real(kind(0d0)), allocatable, dimension(:, :, :, :) :: vel_src_rsx_vf
    real(kind(0d0)), allocatable, dimension(:, :, :, :) :: vel_src_rsy_vf
    real(kind(0d0)), allocatable, dimension(:, :, :, :) :: vel_src_rsz_vf
    !$acc declare create(vel_src_rsx_vf, vel_src_rsy_vf, vel_src_rsz_vf)
#endif

#ifdef CRAY_ACC_WAR
    @:CRAY_DECLARE_GLOBAL(real(kind(0d0)), dimension(:, :, :, :), mom_sp_rsx_vf)
    @:CRAY_DECLARE_GLOBAL(real(kind(0d0)), dimension(:, :, :, :), mom_sp_rsy_vf)
    @:CRAY_DECLARE_GLOBAL(real(kind(0d0)), dimension(:, :, :, :), mom_sp_rsz_vf)
    !$acc declare link(mom_sp_rsx_vf, mom_sp_rsy_vf, mom_sp_rsz_vf)
#else
    real(kind(0d0)), allocatable, dimension(:, :, :, :) :: mom_sp_rsx_vf
    real(kind(0d0)), allocatable, dimension(:, :, :, :) :: mom_sp_rsy_vf
    real(kind(0d0)), allocatable, dimension(:, :, :, :) :: mom_sp_rsz_vf
    !$acc declare create(mom_sp_rsx_vf, mom_sp_rsy_vf, mom_sp_rsz_vf)
#endif

#ifdef CRAY_ACC_WAR
    @:CRAY_DECLARE_GLOBAL(real(kind(0d0)), dimension(:, :, :, :), Re_avg_rsx_vf)
    @:CRAY_DECLARE_GLOBAL(real(kind(0d0)), dimension(:, :, :, :), Re_avg_rsy_vf)
    @:CRAY_DECLARE_GLOBAL(real(kind(0d0)), dimension(:, :, :, :), Re_avg_rsz_vf)
    !$acc declare link(Re_avg_rsx_vf, Re_avg_rsy_vf, Re_avg_rsz_vf)
#else
    real(kind(0d0)), allocatable, dimension(:, :, :, :) :: Re_avg_rsx_vf
    real(kind(0d0)), allocatable, dimension(:, :, :, :) :: Re_avg_rsy_vf
    real(kind(0d0)), allocatable, dimension(:, :, :, :) :: Re_avg_rsz_vf
    !$acc declare link(Re_avg_rsx_vf, Re_avg_rsy_vf, Re_avg_rsz_vf)
#endif

    procedure(s_abstract_riemann_solver), &
        pointer :: s_riemann_solver => null() !<
    !! Pointer to the procedure that is utilized to calculate either the HLL,
    !! HLLC or exact intercell fluxes, based on the choice of Riemann solver

    procedure(s_compute_abstract_viscous_source_flux), &
        pointer :: s_compute_viscous_source_flux => null() !<
    !! Pointer to the subroutine that is utilized to compute the viscous source
    !! flux for either Cartesian or cylindrical geometries.

    !> @name Indical bounds in the s1-, s2- and s3-directions
    !> @{
    type(int_bounds_info) :: is1, is2, is3
    type(int_bounds_info) :: isx, isy, isz
    !> @}

!$acc declare create(is1, is2, is3, isx, isy, isz)

#ifdef CRAY_ACC_WAR
    @:CRAY_DECLARE_GLOBAL(real(kind(0d0)), dimension(:),  Gs)
    !$acc declare link(Gs)
#else
    real(kind(0d0)), allocatable, dimension(:) :: Gs
    !$acc declare create(Gs)
#endif

#ifdef CRAY_ACC_WAR
    @:CRAY_DECLARE_GLOBAL(real(kind(0d0)), dimension(:, :), Res)
    !$acc declare link(Res)
#else
    real(kind(0d0)), allocatable, dimension(:, :) :: Res
    !$acc declare create(Res)
#endif

contains

    @:s_compute_speed_of_sound()

    subroutine s_hll_riemann_solver(qL_prim_rsx_vf, qL_prim_rsy_vf, qL_prim_rsz_vf, dqL_prim_dx_vf, &
                                    dqL_prim_dy_vf, &
                                    dqL_prim_dz_vf, &
                                    qL_prim_vf, &
                                    qR_prim_rsx_vf, qR_prim_rsy_vf, qR_prim_rsz_vf, dqR_prim_dx_vf, &
                                    dqR_prim_dy_vf, &
                                    dqR_prim_dz_vf, &
                                    qR_prim_vf, &
                                    q_prim_vf, &
                                    flux_vf, flux_src_vf, &
                                    flux_gsrc_vf, &
                                    norm_dir, ix, iy, iz)

        real(kind(0d0)), dimension(startx:, starty:, startz:, 1:), intent(inout) :: qL_prim_rsx_vf, qL_prim_rsy_vf, qL_prim_rsz_vf, qR_prim_rsx_vf, qR_prim_rsy_vf, qR_prim_rsz_vf
        type(scalar_field), dimension(sys_size), intent(in) :: q_prim_vf

        type(scalar_field), allocatable, dimension(:), intent(inout) :: qL_prim_vf, qR_prim_vf

        type(scalar_field), &
            allocatable, dimension(:), &
            intent(inout) :: dqL_prim_dx_vf, dqR_prim_dx_vf, &
                             dqL_prim_dy_vf, dqR_prim_dy_vf, &
                             dqL_prim_dz_vf, dqR_prim_dz_vf

        ! Intercell fluxes
        type(scalar_field), &
            dimension(sys_size), &
            intent(inout) :: flux_vf, flux_src_vf, flux_gsrc_vf

        integer, intent(in) :: norm_dir
        type(int_bounds_info), intent(in) :: ix, iy, iz

        real(kind(0d0)), dimension(num_fluids) :: alpha_rho_L, alpha_rho_R
        real(kind(0d0)) :: rho_L, rho_R
        real(kind(0d0)), dimension(num_dims) :: vel_L, vel_R
        real(kind(0d0)) :: pres_L, pres_R
        real(kind(0d0)) :: E_L, E_R
        real(kind(0d0)) :: H_L, H_R
        real(kind(0d0)), dimension(num_fluids) :: alpha_L, alpha_R
        real(kind(0d0)) :: Y_L, Y_R
        real(kind(0d0)) :: gamma_L, gamma_R
        real(kind(0d0)) :: pi_inf_L, pi_inf_R
        real(kind(0d0)) :: qv_L, qv_R
        real(kind(0d0)) :: c_L, c_R
        real(kind(0d0)), dimension(6) :: tau_e_L, tau_e_R
        real(kind(0d0)) :: G_L, G_R
        real(kind(0d0)), dimension(2) :: Re_L, Re_R
        real(kind(0d0)), dimension(3) :: xi_field_L, xi_field_R

        real(kind(0d0)) :: rho_avg
        real(kind(0d0)), dimension(num_dims) :: vel_avg
        real(kind(0d0)) :: H_avg
        real(kind(0d0)) :: gamma_avg
        real(kind(0d0)) :: c_avg

        real(kind(0d0)) :: s_L, s_R, s_M, s_P, s_S
        real(kind(0d0)) :: xi_L, xi_R !< Left and right wave speeds functions
        real(kind(0d0)) :: xi_M, xi_P

        real(kind(0d0)) :: nbub_L, nbub_R
        real(kind(0d0)) :: ptilde_L, ptilde_R
        real(kind(0d0)) :: vel_L_rms, vel_R_rms, vel_avg_rms
        real(kind(0d0)) :: blkmod1, blkmod2
        real(kind(0d0)) :: rho_Star, E_Star, p_Star, p_K_Star
        real(kind(0d0)) :: Ms_L, Ms_R, pres_SL, pres_SR
        real(kind(0d0)) :: alpha_L_sum, alpha_R_sum

        integer :: i, j, k, l, q !< Generic loop iterators

        ! Populating the buffers of the left and right Riemann problem
        ! states variables, based on the choice of boundary conditions
        call s_populate_riemann_states_variables_buffers( &
            qL_prim_rsx_vf, qL_prim_rsy_vf, qL_prim_rsz_vf, dqL_prim_dx_vf, &
            dqL_prim_dy_vf, &
            dqL_prim_dz_vf, &
            qL_prim_vf, &
            qR_prim_rsx_vf, qR_prim_rsy_vf, qR_prim_rsz_vf, dqR_prim_dx_vf, &
            dqR_prim_dy_vf, &
            dqR_prim_dz_vf, &
            qR_prim_vf, &
            norm_dir, ix, iy, iz)

        ! Reshaping inputted data based on dimensional splitting direction
        call s_initialize_riemann_solver( &
            q_prim_vf, &
            flux_vf, flux_src_vf, &
            flux_gsrc_vf, &
            norm_dir, ix, iy, iz)
        #:for NORM_DIR, XYZ in [(1, 'x'), (2, 'y'), (3, 'z')]

            if (norm_dir == ${NORM_DIR}$) then
                !$acc parallel loop collapse(3) gang vector default(present) private(alpha_rho_L, alpha_rho_R, vel_L, vel_R, alpha_L, alpha_R, vel_avg, tau_e_L, tau_e_R, G_L, G_R, Re_L, Re_R, rho_avg, h_avg, gamma_avg, s_L, s_R, s_S, xi_field_L, xi_field_R)
                do l = is3%beg, is3%end
                    do k = is2%beg, is2%end
                        do j = is1%beg, is1%end
                            !$acc loop seq
                            do i = 1, contxe
                                alpha_rho_L(i) = qL_prim_rs${XYZ}$_vf(j, k, l, i)
                                alpha_rho_R(i) = qR_prim_rs${XYZ}$_vf(j + 1, k, l, i)
                            end do

                            !$acc loop seq
                            do i = 1, num_dims
                                vel_L(i) = qL_prim_rs${XYZ}$_vf(j, k, l, contxe + i)
                                vel_R(i) = qR_prim_rs${XYZ}$_vf(j + 1, k, l, contxe + i)
                            end do

                            vel_L_rms = 0d0; vel_R_rms = 0d0

                            !$acc loop seq
                            do i = 1, num_dims
                                vel_L_rms = vel_L_rms + vel_L(i)**2d0
                                vel_R_rms = vel_R_rms + vel_R(i)**2d0
                            end do

                            !$acc loop seq
                            do i = 1, num_fluids
                                alpha_L(i) = qL_prim_rs${XYZ}$_vf(j, k, l, E_idx + i)
                                alpha_R(i) = qR_prim_rs${XYZ}$_vf(j + 1, k, l, E_idx + i)
                            end do

                            pres_L = qL_prim_rs${XYZ}$_vf(j, k, l, E_idx)
                            pres_R = qR_prim_rs${XYZ}$_vf(j + 1, k, l, E_idx)

                            rho_L = 0d0
                            gamma_L = 0d0
                            pi_inf_L = 0d0
                            qv_L = 0d0

                            rho_R = 0d0
                            gamma_R = 0d0
                            pi_inf_R = 0d0
                            qv_R = 0d0

                            alpha_L_sum = 0d0
                            alpha_R_sum = 0d0

                            if (mpp_lim) then
                                !$acc loop seq
                                do i = 1, num_fluids
                                    alpha_rho_L(i) = max(0d0, alpha_rho_L(i))
                                    alpha_L(i) = min(max(0d0, alpha_L(i)), 1d0)
                                    alpha_L_sum = alpha_L_sum + alpha_L(i)
                                end do

                                alpha_L = alpha_L/max(alpha_L_sum, sgm_eps)

                                !$acc loop seq
                                do i = 1, num_fluids
                                    alpha_rho_R(i) = max(0d0, alpha_rho_R(i))
                                    alpha_R(i) = min(max(0d0, alpha_R(i)), 1d0)
                                    alpha_R_sum = alpha_R_sum + alpha_R(i)
                                end do

                                alpha_R = alpha_R/max(alpha_R_sum, sgm_eps)
                            end if

                            !$acc loop seq
                            do i = 1, num_fluids
                                rho_L = rho_L + alpha_rho_L(i)
                                gamma_L = gamma_L + alpha_L(i)*gammas(i)
                                pi_inf_L = pi_inf_L + alpha_L(i)*pi_infs(i)
                                qv_L = qv_L + alpha_rho_L(i)*qvs(i)

                                rho_R = rho_R + alpha_rho_R(i)
                                gamma_R = gamma_R + alpha_R(i)*gammas(i)
                                pi_inf_R = pi_inf_R + alpha_R(i)*pi_infs(i)
                                qv_R = qv_R + alpha_rho_R(i)*qvs(i)
                            end do

                            if (any(Re_size > 0)) then
                                !$acc loop seq
                                do i = 1, 2
                                    Re_L(i) = dflt_real
                                    if (Re_size(i) > 0) Re_L(i) = 0d0
                                    !$acc loop seq
                                    do q = 1, Re_size(i)
                                        Re_L(i) = alpha_L(Re_idx(i, q))/Res(i, q) &
                                                  + Re_L(i)
                                    end do
                                    Re_L(i) = 1d0/max(Re_L(i), sgm_eps)
                                end do

                                !$acc loop seq
                                do i = 1, 2
                                    Re_R(i) = dflt_real
                                    if (Re_size(i) > 0) Re_R(i) = 0d0
                                    !$acc loop seq
                                    do q = 1, Re_size(i)
                                        Re_R(i) = alpha_R(Re_idx(i, q))/Res(i, q) &
                                                  + Re_R(i)
                                    end do
                                    Re_R(i) = 1d0/max(Re_R(i), sgm_eps)
                                end do
                            end if

                            E_L = gamma_L*pres_L + pi_inf_L + 5d-1*rho_L*vel_L_rms + qv_L
                            E_R = gamma_R*pres_R + pi_inf_R + 5d-1*rho_R*vel_R_rms + qv_R

                            ! elastic energy update
                            if (hypoelasticity) then
                                G_L = 0d0; G_R = 0d0
                                !$acc loop seq
                                do i = 1, num_fluids
                                    G_L = G_L + alpha_L(i)*Gs(i)
                                    G_R = G_R + alpha_R(i)*Gs(i)
                                end do
                                do i = 1, strxe - strxb + 1
                                    tau_e_L(i) = qL_prim_rs${XYZ}$_vf(j, k, l, strxb - 1 + i)
                                    tau_e_R(i) = qR_prim_rs${XYZ}$_vf(j + 1, k, l, strxb - 1 + i)
                                    ! Elastic contribution to energy if G large enough
                                    !TODO take out if statement if stable without
                                    if ((G_L > 1000) .and. (G_R > 1000)) then
                                        E_L = E_L + (tau_e_L(i)*tau_e_L(i))/(4d0*G_L)
                                        E_R = E_R + (tau_e_R(i)*tau_e_R(i))/(4d0*G_R)
                                        ! Additional terms in 2D and 3D
                                        if ((i == 2) .or. (i == 4) .or. (i == 5)) then
                                            E_L = E_L + (tau_e_L(i)*tau_e_L(i))/(4d0*G_L)
                                            E_R = E_R + (tau_e_R(i)*tau_e_R(i))/(4d0*G_R)
                                        end if
                                    end if
                                end do
                            end if

                            ! elastic energy update
                            !if ( hyperelasticity ) then
                            !    G_L = 0d0
                            !    G_R = 0d0
                            !
                            !    !$acc loop seq
                            !    do i = 1, num_fluids
                            !        G_L = G_L + alpha_L(i)*Gs(i)
                            !        G_R = G_R + alpha_R(i)*Gs(i)
                            !    end do
                            !    ! Elastic contribution to energy if G large enough
                            !    if ((G_L > 1d-3) .and. (G_R > 1d-3)) then
                            !    E_L = E_L + G_L*qL_prim_rs${XYZ}$_vf(j, k, l, xiend + 1)
                            !    E_R = E_R + G_R*qR_prim_rs${XYZ}$_vf(j + 1, k, l, xiend + 1)
                            !    !$acc loop seq
                            !    do i = 1, b_size-1
                            !        tau_e_L(i) = G_L*qL_prim_rs${XYZ}$_vf(j, k, l, strxb - 1 + i)
                            !        tau_e_R(i) = G_R*qR_prim_rs${XYZ}$_vf(j + 1, k, l, strxb - 1 + i)
                            !    end do
                            !    !$acc loop seq
                            !    do i = 1, b_size-1
                            !        tau_e_L(i) = 0d0
                            !        tau_e_R(i) = 0d0
                            !    end do
                            !    !$acc loop seq
                            !    do i = 1, num_dims
                            !        xi_field_L(i) = qL_prim_rs${XYZ}$_vf(j, k, l, xibeg - 1 + i)
                            !        xi_field_R(i) = qR_prim_rs${XYZ}$_vf(j + 1, k, l, xibeg - 1 + i)
                            !    end do
                            !    end if
                            !end if

                            ! Enthalpy with elastic energy
                            H_L = (E_L + pres_L)/rho_L
                            H_R = (E_R + pres_R)/rho_R

                            @:compute_average_state()

                            call s_compute_speed_of_sound(pres_L, rho_L, gamma_L, pi_inf_L, H_L, alpha_L, &
                                                          vel_L_rms, c_L, Gs)

                            call s_compute_speed_of_sound(pres_R, rho_R, gamma_R, pi_inf_R, H_R, alpha_R, &
                                                          vel_R_rms, c_R, Gs)

                            !> The computation of c_avg does not require all the variables, and therefore the non '_avg'
                            ! variables are placeholders to call the subroutine.

                            call s_compute_speed_of_sound(pres_R, rho_avg, gamma_avg, pi_inf_R, H_avg, alpha_R, &
                                                          vel_avg_rms, c_avg, Gs)

                            !SGR added Gs to all of the above speed of sound clacs

                            if (any(Re_size > 0)) then
                                !$acc loop seq
                                do i = 1, 2
                                    Re_avg_rs${XYZ}$_vf(j, k, l, i) = 2d0/(1d0/Re_L(i) + 1d0/Re_R(i))
                                end do
                            end if

                            if (wave_speeds == 1) then
                                if (hypoelasticity) then
                                    s_L = min(vel_L(dir_idx(1)) - sqrt(c_L*c_L + &
                                                                       (((4d0*G_L)/3d0) + &
                                                                        tau_e_L(dir_idx_tau(1)))/rho_L) &
                                              , vel_R(dir_idx(1)) - sqrt(c_R*c_R + &
                                                                         (((4d0*G_R)/3d0) + &
                                                                          tau_e_R(dir_idx_tau(1)))/rho_R))
                                    s_R = max(vel_R(dir_idx(1)) + sqrt(c_R*c_R + &
                                                                       (((4d0*G_R)/3d0) + &
                                                                        tau_e_R(dir_idx_tau(1)))/rho_R) &
                                              , vel_L(dir_idx(1)) + sqrt(c_L*c_L + &
                                                                         (((4d0*G_L)/3d0) + &
                                                                          tau_e_L(dir_idx_tau(1)))/rho_L))
                                else if (hyperelasticity) then
                                    s_L = min(vel_L(dir_idx(1)) - sqrt(c_L*c_L + (4d0*G_L/3d0)/rho_L) &
                                              , vel_R(dir_idx(1)) - sqrt(c_R*c_R + (4d0*G_R/3d0)/rho_R))
                                    s_R = max(vel_R(dir_idx(1)) + sqrt(c_R*c_R + (4d0*G_R/3d0)/rho_R) &
                                              , vel_L(dir_idx(1)) + sqrt(c_L*c_L + (4d0*G_L/3d0)/rho_L))
                                else
                                    s_L = min(vel_L(dir_idx(1)) - c_L, vel_R(dir_idx(1)) - c_R)
                                    s_R = max(vel_R(dir_idx(1)) + c_R, vel_L(dir_idx(1)) + c_L)
                                end if

                                s_S = (pres_R - pres_L + rho_L*vel_L(dir_idx(1))* &
                                       (s_L - vel_L(dir_idx(1))) - &
                                       rho_R*vel_R(dir_idx(1))* &
                                       (s_R - vel_R(dir_idx(1)))) &
                                      /(rho_L*(s_L - vel_L(dir_idx(1))) - &
                                        rho_R*(s_R - vel_R(dir_idx(1))))
                            elseif (wave_speeds == 2) then
                                pres_SL = 5d-1*(pres_L + pres_R + rho_avg*c_avg* &
                                                (vel_L(dir_idx(1)) - &
                                                 vel_R(dir_idx(1))))

                                pres_SR = pres_SL

                                Ms_L = max(1d0, sqrt(1d0 + ((5d-1 + gamma_L)/(1d0 + gamma_L))* &
                                                     (pres_SL/pres_L - 1d0)*pres_L/ &
                                                     ((pres_L + pi_inf_L/(1d0 + gamma_L)))))
                                Ms_R = max(1d0, sqrt(1d0 + ((5d-1 + gamma_R)/(1d0 + gamma_R))* &
                                                     (pres_SR/pres_R - 1d0)*pres_R/ &
                                                     ((pres_R + pi_inf_R/(1d0 + gamma_R)))))

                                s_L = vel_L(dir_idx(1)) - c_L*Ms_L
                                s_R = vel_R(dir_idx(1)) + c_R*Ms_R

                                s_S = 5d-1*((vel_L(dir_idx(1)) + vel_R(dir_idx(1))) + &
                                            (pres_L - pres_R)/ &
                                            (rho_avg*c_avg))
                            end if

                            s_M = min(0d0, s_L); s_P = max(0d0, s_R)

                            xi_M = (5d-1 + sign(5d-1, s_L)) &
                                   + (5d-1 - sign(5d-1, s_L)) &
                                   *(5d-1 + sign(5d-1, s_R))
                            xi_P = (5d-1 - sign(5d-1, s_R)) &
                                   + (5d-1 - sign(5d-1, s_L)) &
                                   *(5d-1 + sign(5d-1, s_R))

                            ! Mass
                            !$acc loop seq
                            do i = 1, contxe
                                flux_rs${XYZ}$_vf(j, k, l, i) = &
                                    (s_M*alpha_rho_R(i)*vel_R(dir_idx(1)) &
                                     - s_P*alpha_rho_L(i)*vel_L(dir_idx(1)) &
                                     + s_M*s_P*(alpha_rho_L(i) &
                                                - alpha_rho_R(i))) &
                                    /(s_M - s_P)
                            end do

                            ! Momentum
                            if (bubbles) then
                                !$acc loop seq
                                do i = 1, num_dims
                                    flux_rs${XYZ}$_vf(j, k, l, contxe + dir_idx(i)) = &
                                        (s_M*(rho_R*vel_R(dir_idx(1)) &
                                              *vel_R(dir_idx(i)) &
                                              + dir_flg(dir_idx(i))*(pres_R - ptilde_R)) &
                                         - s_P*(rho_L*vel_L(dir_idx(1)) &
                                                *vel_L(dir_idx(i)) &
                                                + dir_flg(dir_idx(i))*(pres_L - ptilde_L)) &
                                         + s_M*s_P*(rho_L*vel_L(dir_idx(i)) &
                                                    - rho_R*vel_R(dir_idx(i)))) &
                                        /(s_M - s_P)
                                end do
                            else if (hypoelasticity) then
                                !$acc loop seq
                                do i = 1, num_dims
                                    flux_rs${XYZ}$_vf(j, k, l, contxe + dir_idx(i)) = &
                                        (s_M*(rho_R*vel_R(dir_idx(1)) &
                                              *vel_R(dir_idx(i)) &
                                              + dir_flg(dir_idx(i))*pres_R &
                                              - tau_e_R(dir_idx_tau(i))) &
                                         - s_P*(rho_L*vel_L(dir_idx(1)) &
                                                *vel_L(dir_idx(i)) &
                                                + dir_flg(dir_idx(i))*pres_L &
                                                - tau_e_L(dir_idx_tau(i))) &
                                         + s_M*s_P*(rho_L*vel_L(dir_idx(i)) &
                                                    - rho_R*vel_R(dir_idx(i)))) &
                                        /(s_M - s_P)
                                end do
                            else
                                !$acc loop seq
                                do i = 1, num_dims
                                    flux_rs${XYZ}$_vf(j, k, l, contxe + dir_idx(i)) = &
                                        (s_M*(rho_R*vel_R(dir_idx(1)) &
                                              *vel_R(dir_idx(i)) &
                                              + dir_flg(dir_idx(i))*pres_R) &
                                         - s_P*(rho_L*vel_L(dir_idx(1)) &
                                                *vel_L(dir_idx(i)) &
                                                + dir_flg(dir_idx(i))*pres_L) &
                                         + s_M*s_P*(rho_L*vel_L(dir_idx(i)) &
                                                    - rho_R*vel_R(dir_idx(i)))) &
                                        /(s_M - s_P)
                                end do
                            end if

                            ! Energy
                            if (bubbles) then
                                flux_rs${XYZ}$_vf(j, k, l, E_idx) = &
                                    (s_M*vel_R(dir_idx(1))*(E_R + pres_R - ptilde_R) &
                                     - s_P*vel_L(dir_idx(1))*(E_L + pres_L - ptilde_L) &
                                     + s_M*s_P*(E_L - E_R)) &
                                    /(s_M - s_P)
                            else if (hypoelasticity) then
                                !TODO: simplify this so it's not split into 3
                                if (num_dims == 1) then
                                    flux_rs${XYZ}$_vf(j, k, l, E_idx) = &
                                        (s_M*(vel_R(dir_idx(1))*(E_R + pres_R) &
                                              - (tau_e_R(dir_idx_tau(1))*vel_R(dir_idx(1)))) &
                                         - s_P*(vel_L(dir_idx(1))*(E_L + pres_L) &
                                                - (tau_e_L(dir_idx_tau(1))*vel_L(dir_idx(1)))) &
                                         + s_M*s_P*(E_L - E_R)) &
                                        /(s_M - s_P)
                                else if (num_dims == 2) then
                                    flux_rs${XYZ}$_vf(j, k, l, E_idx) = &
                                        (s_M*(vel_R(dir_idx(1))*(E_R + pres_R) &
                                              - (tau_e_R(dir_idx_tau(1))*vel_R(dir_idx(1))) &
                                              - (tau_e_R(dir_idx_tau(2))*vel_R(dir_idx(2)))) &
                                         - s_P*(vel_L(dir_idx(1))*(E_L + pres_L) &
                                                - (tau_e_L(dir_idx_tau(1))*vel_L(dir_idx(1))) &
                                                - (tau_e_L(dir_idx_tau(2))*vel_L(dir_idx(2)))) &
                                         + s_M*s_P*(E_L - E_R)) &
                                        /(s_M - s_P)
                                else if (num_dims == 3) then
                                    flux_rs${XYZ}$_vf(j, k, l, E_idx) = &
                                        (s_M*(vel_R(dir_idx(1))*(E_R + pres_R) &
                                              - (tau_e_R(dir_idx_tau(1))*vel_R(dir_idx(1))) &
                                              - (tau_e_R(dir_idx_tau(2))*vel_R(dir_idx(2))) &
                                              - (tau_e_R(dir_idx_tau(3))*vel_R(dir_idx(3)))) &
                                         - s_P*(vel_L(dir_idx(1))*(E_L + pres_L) &
                                                - (tau_e_L(dir_idx_tau(1))*vel_L(dir_idx(1))) &
                                                - (tau_e_L(dir_idx_tau(2))*vel_L(dir_idx(2))) &
                                                - (tau_e_L(dir_idx_tau(3))*vel_L(dir_idx(3)))) &
                                         + s_M*s_P*(E_L - E_R)) &
                                        /(s_M - s_P)
                                end if
                            else
                                flux_rs${XYZ}$_vf(j, k, l, E_idx) = &
                                    (s_M*vel_R(dir_idx(1))*(E_R + pres_R) &
                                     - s_P*vel_L(dir_idx(1))*(E_L + pres_L) &
                                     + s_M*s_P*(E_L - E_R)) &
                                    /(s_M - s_P)
                            end if

                            ! Elastic Stresses
                            if (hypoelasticity) then
                                do i = 1, strxe - strxb + 1 !TODO: this indexing may be slow
                                    flux_rs${XYZ}$_vf(j, k, l, strxb - 1 + i) = &
                                        (s_M*(rho_R*vel_R(dir_idx(1)) &
                                              *tau_e_R(i)) &
                                         - s_P*(rho_L*vel_L(dir_idx(1)) &
                                                *tau_e_L(i)) &
                                         + s_M*s_P*(rho_L*tau_e_L(i) &
                                                    - rho_R*tau_e_R(i))) &
                                        /(s_M - s_P)
                                end do
                            end if

                            ! Advection
                            !$acc loop seq
                            do i = advxb, advxe
                                flux_rs${XYZ}$_vf(j, k, l, i) = &
                                    (qL_prim_rs${XYZ}$_vf(j, k, l, i) &
                                     - qR_prim_rs${XYZ}$_vf(j + 1, k, l, i)) &
                                    *s_M*s_P/(s_M - s_P)
                                flux_src_rs${XYZ}$_vf(j, k, l, i) = &
                                    (s_M*qR_prim_rs${XYZ}$_vf(j + 1, k, l, i) &
                                     - s_P*qL_prim_rs${XYZ}$_vf(j, k, l, i)) &
                                    /(s_M - s_P)
                            end do

                            ! Xi field
                            !if ( hyperelasticity ) then
                            !    do i = 1, num_dims
                            !      flux_rs${XYZ}$_vf(j, k, l, xibeg - 1 + i) = &
                            !        (s_M*rho_R*vel_R(dir_idx(1))*xi_field_R(i) &
                            !         - s_P*rho_L*vel_L(dir_idx(1))*xi_field_L(i) &
                            !         + s_M*s_P*(rho_L*xi_field_L(i) &
                            !                    - rho_R*xi_field_R(i))) &
                            !        /(s_M - s_P)
                            !    end do
                            !end if

                            ! Div(U)?
                            !$acc loop seq
                            do i = 1, num_dims
                                vel_src_rs${XYZ}$_vf(j, k, l, dir_idx(i)) = &
                                    (xi_M*(rho_L*vel_L(dir_idx(i))* &
                                           (s_L - vel_L(dir_idx(1))) - &
                                           pres_L*dir_flg(dir_idx(i))) - &
                                     xi_P*(rho_R*vel_R(dir_idx(i))* &
                                           (s_R - vel_R(dir_idx(1))) - &
                                           pres_R*dir_flg(dir_idx(i)))) &
                                    /(xi_M*rho_L*(s_L - vel_L(dir_idx(1))) - &
                                      xi_P*rho_R*(s_R - vel_R(dir_idx(1))))
                            end do

                            if (bubbles) then
                                ! From HLLC: Kills mass transport @ bubble gas density
                                if (num_fluids > 1) then
                                    flux_rs${XYZ}$_vf(j, k, l, contxe) = 0d0
                                end if
                            end if
                        end do
                    end do
                end do
            end if

        #:endfor

        if (any(Re_size > 0)) then
            if (weno_Re_flux) then

                call s_compute_viscous_source_flux( &
                    qL_prim_vf(momxb:momxe), &
                    dqL_prim_dx_vf(momxb:momxe), &
                    dqL_prim_dy_vf(momxb:momxe), &
                    dqL_prim_dz_vf(momxb:momxe), &
                    qR_prim_vf(momxb:momxe), &
                    dqR_prim_dx_vf(momxb:momxe), &
                    dqR_prim_dy_vf(momxb:momxe), &
                    dqR_prim_dz_vf(momxb:momxe), &
                    flux_src_vf, norm_dir, ix, iy, iz)
            else
                call s_compute_viscous_source_flux( &
                    q_prim_vf(momxb:momxe), &
                    dqL_prim_dx_vf(momxb:momxe), &
                    dqL_prim_dy_vf(momxb:momxe), &
                    dqL_prim_dz_vf(momxb:momxe), &
                    q_prim_vf(momxb:momxe), &
                    dqR_prim_dx_vf(momxb:momxe), &
                    dqR_prim_dy_vf(momxb:momxe), &
                    dqR_prim_dz_vf(momxb:momxe), &
                    flux_src_vf, norm_dir, ix, iy, iz)
            end if
        end if

        call s_finalize_riemann_solver(flux_vf, flux_src_vf, &
                                       flux_gsrc_vf, &
                                       norm_dir, ix, iy, iz)

    end subroutine s_hll_riemann_solver

    !> This procedure is the implementation of the Harten, Lax,
        !!      van Leer, and contact (HLLC) approximate Riemann solver,
        !!      see Toro (1999) and Johnsen (2007). The viscous and the
        !!      surface tension effects have been included by modifying
        !!      the exact Riemann solver of Perigaud and Saurel (2005).
        !!  @param qL_prim_vf The left WENO-reconstructed cell-boundary values of the
        !!      cell-average primitive variables
        !!  @param qR_prim_vf The right WENO-reconstructed cell-boundary values of the
        !!      cell-average primitive variables
        !!  @param dqL_prim_dx_vf The left WENO-reconstructed cell-boundary values of the
        !!      first-order x-dir spatial derivatives
        !!  @param dqL_prim_dy_vf The left WENO-reconstructed cell-boundary values of the
        !!      first-order y-dir spatial derivatives
        !!  @param dqL_prim_dz_vf The left WENO-reconstructed cell-boundary values of the
        !!      first-order z-dir spatial derivatives
        !!  @param dqR_prim_dx_vf The right WENO-reconstructed cell-boundary values of the
        !!      first-order x-dir spatial derivatives
        !!  @param dqR_prim_dy_vf The right WENO-reconstructed cell-boundary values of the
        !!      first-order y-dir spatial derivatives
        !!  @param dqR_prim_dz_vf The right WENO-reconstructed cell-boundary values of the
        !!      first-order z-dir spatial derivatives
        !!  @param gm_alphaL_vf Left averaged gradient magnitude
        !!  @param gm_alphaR_vf Right averaged gradient magnitude
        !!  @param flux_vf Intra-cell fluxes
        !!  @param flux_src_vf Intra-cell fluxes sources
        !!  @param flux_gsrc_vf Intra-cell geometric fluxes sources
        !!  @param norm_dir Dir. splitting direction
        !!  @param ix Index bounds in the x-dir
        !!  @param iy Index bounds in the y-dir
        !!  @param iz Index bounds in the z-dir
        !!  @param q_prim_vf Cell-averaged primitive variables
    subroutine s_hllc_riemann_solver(qL_prim_rsx_vf, qL_prim_rsy_vf, qL_prim_rsz_vf, dqL_prim_dx_vf, &
                                     dqL_prim_dy_vf, &
                                     dqL_prim_dz_vf, &
                                     qL_prim_vf, &
                                     qR_prim_rsx_vf, qR_prim_rsy_vf, qR_prim_rsz_vf, dqR_prim_dx_vf, &
                                     dqR_prim_dy_vf, &
                                     dqR_prim_dz_vf, &
                                     qR_prim_vf, &
                                     q_prim_vf, &
                                     flux_vf, flux_src_vf, &
                                     flux_gsrc_vf, &
                                     norm_dir, ix, iy, iz)

        real(kind(0d0)), dimension(startx:, starty:, startz:, 1:), intent(inout) :: qL_prim_rsx_vf, qL_prim_rsy_vf, qL_prim_rsz_vf, qR_prim_rsx_vf, qR_prim_rsy_vf, qR_prim_rsz_vf
        type(scalar_field), dimension(sys_size), intent(in) :: q_prim_vf
        type(scalar_field), allocatable, dimension(:), intent(inout) :: qL_prim_vf, qR_prim_vf

        type(scalar_field), &
            allocatable, dimension(:), &
            intent(inout) :: dqL_prim_dx_vf, dqR_prim_dx_vf, &
                             dqL_prim_dy_vf, dqR_prim_dy_vf, &
                             dqL_prim_dz_vf, dqR_prim_dz_vf

        ! Intercell fluxes
        type(scalar_field), &
            dimension(sys_size), &
            intent(inout) :: flux_vf, flux_src_vf, flux_gsrc_vf

        integer, intent(in) :: norm_dir
        type(int_bounds_info), intent(in) :: ix, iy, iz

        real(kind(0d0)), dimension(num_fluids) :: alpha_rho_L, alpha_rho_R
        real(kind(0d0)) :: rho_L, rho_R
        real(kind(0d0)), dimension(num_dims) :: vel_L, vel_R
        real(kind(0d0)) :: pres_L, pres_R
        real(kind(0d0)) :: E_L, E_R
        real(kind(0d0)) :: H_L, H_R
        real(kind(0d0)), dimension(num_fluids) :: alpha_L, alpha_R
        real(kind(0d0)) :: Y_L, Y_R
        real(kind(0d0)) :: gamma_L, gamma_R
        real(kind(0d0)) :: pi_inf_L, pi_inf_R
        real(kind(0d0)) :: qv_L, qv_R
        real(kind(0d0)) :: c_L, c_R
        real(kind(0d0)), dimension(2) :: Re_L, Re_R

        real(kind(0d0)) :: rho_avg
        real(kind(0d0)), dimension(num_dims) :: vel_avg
        real(kind(0d0)) :: H_avg
        real(kind(0d0)) :: gamma_avg
        real(kind(0d0)) :: c_avg

        real(kind(0d0)) :: s_L, s_R, s_M, s_P, s_S
        real(kind(0d0)) :: xi_L, xi_R !< Left and right wave speeds functions
        real(kind(0d0)) :: xi_M, xi_P
        real(kind(0d0)) :: xi_MP, xi_PP

        real(kind(0d0)), dimension(6) :: tau_e_L, tau_e_R
        real(kind(0d0)), dimension(num_dims) :: xi_field_L, xi_field_R
        real(kind(0d0)) :: G_L, G_R

        real(kind(0d0)) :: nbub_L, nbub_R
        real(kind(0d0)), dimension(nb) :: R0_L, R0_R
        real(kind(0d0)), dimension(nb) :: V0_L, V0_R
        real(kind(0d0)), dimension(nb) :: P0_L, P0_R
        real(kind(0d0)), dimension(nb) :: pbw_L, pbw_R
        real(kind(0d0)), dimension(nb, nmom) :: moms_L, moms_R
        real(kind(0d0)) :: ptilde_L, ptilde_R

        real(kind(0d0)) :: alpha_L_sum, alpha_R_sum, nbub_L_denom, nbub_R_denom

        real(kind(0d0)) :: PbwR3Lbar, Pbwr3Rbar
        real(kind(0d0)) :: R3Lbar, R3Rbar
        real(kind(0d0)) :: R3V2Lbar, R3V2Rbar

        real(kind(0d0)) :: vel_L_rms, vel_R_rms, vel_avg_rms
        real(kind(0d0)) :: vel_L_tmp, vel_R_tmp
        real(kind(0d0)) :: blkmod1, blkmod2
        real(kind(0d0)) :: rho_Star, E_Star, p_Star, p_K_Star, vel_K_Star
        real(kind(0d0)) :: pres_SL, pres_SR, Ms_L, Ms_R
        real(kind(0d0)) :: start, finish
<<<<<<< HEAD
        real(kind(0d0)) :: flux_ene_e

=======
        real(kind(0d0)) :: zcoef, pcorr !< low Mach number correction
>>>>>>> c79f291a
        integer :: i, j, k, l, q !< Generic loop iterators
        integer :: idx1, idxi

        ! Populating the buffers of the left and right Riemann problem
        ! states variables, based on the choice of boundary conditions

        call s_populate_riemann_states_variables_buffers( &
            qL_prim_rsx_vf, qL_prim_rsy_vf, qL_prim_rsz_vf, dqL_prim_dx_vf, &
            dqL_prim_dy_vf, &
            dqL_prim_dz_vf, &
            qL_prim_vf, &
            qR_prim_rsx_vf, qR_prim_rsy_vf, qR_prim_rsz_vf, dqR_prim_dx_vf, &
            dqR_prim_dy_vf, &
            dqR_prim_dz_vf, &
            qR_prim_vf, &
            norm_dir, ix, iy, iz)

        ! Reshaping inputted data based on dimensional splitting direction

        call s_initialize_riemann_solver( &
            q_prim_vf, &
            flux_vf, flux_src_vf, &
            flux_gsrc_vf, &
            norm_dir, ix, iy, iz)

        idx1 = 1; if (dir_idx(1) == 2) idx1 = 2; if (dir_idx(1) == 3) idx1 = 3

        #:for NORM_DIR, XYZ in [(1, 'x'), (2, 'y'), (3, 'z')]

            if (norm_dir == ${NORM_DIR}$) then

                ! 6-EQUATION MODEL WITH HLLC
                if (model_eqns == 3) then
                    !ME3
                    !$acc parallel loop collapse(3) gang vector default(present) private(vel_L, vel_R, Re_L, Re_R, rho_avg, h_avg, gamma_avg, s_L, s_R, s_S, vel_avg_rms, alpha_L, alpha_R, tau_e_L, tau_e_R, G_L, G_R, flux_ene_e, xi_field_L, xi_field_R)
                    do l = is3%beg, is3%end
                        do k = is2%beg, is2%end
                            do j = is1%beg, is1%end

                                vel_L_rms = 0d0; vel_R_rms = 0d0

                                !$acc loop seq
                                do i = 1, num_dims
                                    vel_L(i) = qL_prim_rs${XYZ}$_vf(j, k, l, contxe + i)
                                    vel_R(i) = qR_prim_rs${XYZ}$_vf(j + 1, k, l, contxe + i)
                                    vel_L_rms = vel_L_rms + vel_L(i)**2d0
                                    vel_R_rms = vel_R_rms + vel_R(i)**2d0
                                end do

                                pres_L = qL_prim_rs${XYZ}$_vf(j, k, l, E_idx)
                                pres_R = qR_prim_rs${XYZ}$_vf(j + 1, k, l, E_idx)

                                rho_L = 0d0
                                gamma_L = 0d0
                                pi_inf_L = 0d0
                                qv_L = 0d0

                                rho_R = 0d0
                                gamma_R = 0d0
                                pi_inf_R = 0d0
                                qv_R = 0d0

                                alpha_L_sum = 0d0
                                alpha_R_sum = 0d0

                                if (mpp_lim) then
                                    !$acc loop seq
                                    do i = 1, num_fluids
                                        qL_prim_rs${XYZ}$_vf(j, k, l, i) = max(0d0, qL_prim_rs${XYZ}$_vf(j, k, l, i))
                                        qL_prim_rs${XYZ}$_vf(j, k, l, E_idx + i) = min(max(0d0, qL_prim_rs${XYZ}$_vf(j, k, l, E_idx + i)), 1d0)
                                        alpha_L_sum = alpha_L_sum + qL_prim_rs${XYZ}$_vf(j, k, l, E_idx + i)
                                    end do

                                    !$acc loop seq
                                    do i = 1, num_fluids
                                        qL_prim_rs${XYZ}$_vf(j, k, l, E_idx + i) = qL_prim_rs${XYZ}$_vf(j, k, l, E_idx + i)/max(alpha_L_sum, sgm_eps)
                                    end do

                                    !$acc loop seq
                                    do i = 1, num_fluids
                                        qR_prim_rs${XYZ}$_vf(j + 1, k, l, i) = max(0d0, qR_prim_rs${XYZ}$_vf(j + 1, k, l, i))
                                        qR_prim_rs${XYZ}$_vf(j + 1, k, l, E_idx + i) = min(max(0d0, qR_prim_rs${XYZ}$_vf(j + 1, k, l, E_idx + i)), 1d0)
                                        alpha_R_sum = alpha_R_sum + qR_prim_rs${XYZ}$_vf(j + 1, k, l, E_idx + i)
                                    end do

                                    !$acc loop seq
                                    do i = 1, num_fluids
                                        qR_prim_rs${XYZ}$_vf(j + 1, k, l, E_idx + i) = qR_prim_rs${XYZ}$_vf(j + 1, k, l, E_idx + i)/max(alpha_R_sum, sgm_eps)
                                    end do
                                end if

                                !$acc loop seq
                                do i = 1, num_fluids
                                    rho_L = rho_L + qL_prim_rs${XYZ}$_vf(j, k, l, i)
                                    gamma_L = gamma_L + qL_prim_rs${XYZ}$_vf(j, k, l, E_idx + i)*gammas(i)
                                    pi_inf_L = pi_inf_L + qL_prim_rs${XYZ}$_vf(j, k, l, E_idx + i)*pi_infs(i)
                                    qv_L = qv_L + qL_prim_rs${XYZ}$_vf(j, k, l, i)*qvs(i)

                                    rho_R = rho_R + qR_prim_rs${XYZ}$_vf(j + 1, k, l, i)
                                    gamma_R = gamma_R + qR_prim_rs${XYZ}$_vf(j + 1, k, l, E_idx + i)*gammas(i)
                                    pi_inf_R = pi_inf_R + qR_prim_rs${XYZ}$_vf(j + 1, k, l, E_idx + i)*pi_infs(i)
                                    qv_R = qv_R + qR_prim_rs${XYZ}$_vf(j + 1, k, l, i)*qvs(i)

                                    alpha_L(i) = qL_prim_rs${XYZ}$_vf(j, k, l, advxb + i - 1)
                                    alpha_R(i) = qR_prim_rs${XYZ}$_vf(j + 1, k, l, advxb + i - 1)
                                end do

                                if (any(Re_size > 0)) then
                                    !$acc loop seq
                                    do i = 1, 2
                                        Re_L(i) = dflt_real
                                        if (Re_size(i) > 0) Re_L(i) = 0d0
                                        !$acc loop seq
                                        do q = 1, Re_size(i)
                                            Re_L(i) = qL_prim_rs${XYZ}$_vf(j, k, l, E_idx + Re_idx(i, q))/Res(i, q) &
                                                      + Re_L(i)
                                        end do
                                        Re_L(i) = 1d0/max(Re_L(i), sgm_eps)
                                    end do

                                    !$acc loop seq
                                    do i = 1, 2
                                        Re_R(i) = dflt_real
                                        if (Re_size(i) > 0) Re_R(i) = 0d0
                                        !$acc loop seq
                                        do q = 1, Re_size(i)
                                            Re_R(i) = qR_prim_rs${XYZ}$_vf(j + 1, k, l, E_idx + Re_idx(i, q))/Res(i, q) &
                                                      + Re_R(i)
                                        end do
                                        Re_R(i) = 1d0/max(Re_R(i), sgm_eps)
                                    end do
                                end if

                                E_L = gamma_L*pres_L + pi_inf_L + 5d-1*rho_L*vel_L_rms + qv_L
                                E_R = gamma_R*pres_R + pi_inf_R + 5d-1*rho_R*vel_R_rms + qv_R

                                ! ENERGY ADJUSTMENTS FOR HYPOELASTIC ENERGY
                                if (hypoelasticity) then
                                    !$acc loop seq
                                    do i = 1, strxe - strxb + 1
                                        tau_e_L(i) = qL_prim_rs${XYZ}$_vf(j, k, l, strxb - 1 + i)
                                        tau_e_R(i) = qR_prim_rs${XYZ}$_vf(j + 1, k, l, strxb - 1 + i)
                                    end do
                                    G_L = 0d0; G_R = 0d0
                                    !$acc loop seq
                                    do i = 1, num_fluids
                                        G_L = G_L + alpha_L(i)*Gs(i)
                                        G_R = G_R + alpha_R(i)*Gs(i)
                                    end do
                                    !$acc loop seq
                                    do i = 1, strxe - strxb + 1
                                        ! Elastic contribution to energy if G large enough
                                        if ((G_L > verysmall) .and. (G_R > verysmall)) then
                                            E_L = E_L + (tau_e_L(i)*tau_e_L(i))/(4d0*G_L)
                                            E_R = E_R + (tau_e_R(i)*tau_e_R(i))/(4d0*G_R)
                                            ! Additional terms in 2D and 3D
                                            if ((i == 2) .or. (i == 4) .or. (i == 5)) then
                                                E_L = E_L + (tau_e_L(i)*tau_e_L(i))/(4d0*G_L)
                                                E_R = E_R + (tau_e_R(i)*tau_e_R(i))/(4d0*G_R)
                                            end if
                                        end if
                                    end do
                                end if

                                ! ENERGY ADJUSTMENTS FOR HYPERELASTIC ENERGY
                                if (hyperelasticity) then
                                    !$acc loop seq
                                    do i = 1, num_dims
                                      xi_field_L(i) = qL_prim_rs${XYZ}$_vf(j, k, l, xibeg - 1 + i)
                                      xi_field_R(i) = qR_prim_rs${XYZ}$_vf(j + 1, k, l, xibeg - 1 + i)
                                    end do
                                    G_L = 0d0; G_R = 0d0; 
                                    !$acc loop seq 
                                    do i = 1, num_fluids
                                        ! Mixture left and right shear modulus
                                        G_L = G_L + alpha_L(i)*Gs(i)
                                        G_R = G_R + alpha_R(i)*Gs(i)
                                    end do
                                    ! Elastic contribution to energy if G large enough
                                    if ( G_L > verysmall .and. G_R > verysmall ) then
                                      E_L = E_L + G_L*qL_prim_rs${XYZ}$_vf(j, k, l, xiend + 1)
                                      E_R = E_R + G_R*qR_prim_rs${XYZ}$_vf(j + 1, k, l, xiend + 1)
                                    end if
                                    !$acc loop seq
                                    do i = 1, b_size - 1
                                      tau_e_L(i) = qL_prim_rs${XYZ}$_vf(j, k, l, strxb - 1 + i)
                                      tau_e_R(i) = qR_prim_rs${XYZ}$_vf(j + 1, k, l, strxb - 1 + i)
                                    end do
                                end if

                                H_L = (E_L + pres_L)/rho_L
                                H_R = (E_R + pres_R)/rho_R

                                @:compute_average_state()

                                call s_compute_speed_of_sound(pres_L, rho_L, gamma_L, pi_inf_L, H_L, alpha_L, &
                                                              vel_L_rms, c_L)
                                call s_compute_speed_of_sound(pres_R, rho_R, gamma_R, pi_inf_R, H_R, alpha_R, &
                                                              vel_R_rms, c_R)
                                !> The computation of c_avg does not require all the variables, and therefore the non '_avg'
                                ! variables are placeholders to call the subroutine.
                                call s_compute_speed_of_sound(pres_R, rho_avg, gamma_avg, pi_inf_R, H_avg, alpha_R, &
                                                              vel_avg_rms, c_avg)

                                if (any(Re_size > 0)) then
                                    !$acc loop seq
                                    do i = 1, 2
                                        Re_avg_rs${XYZ}$_vf(j, k, l, i) = 2d0/(1d0/Re_L(i) + 1d0/Re_R(i))
                                    end do
                                end if

                                ! COMPUTING THE DIRECT WAVE SPEEDS
                                if (wave_speeds == 1) then
                                    if (elasticity) then
                                        s_L = min(vel_L(dir_idx(1)) - sqrt(c_L*c_L + &
                                        (((4d0*G_L)/3d0) + tau_e_L(dir_idx_tau(1)))/rho_L), vel_R(dir_idx(1)) - sqrt(c_R*c_R + &
                                        (((4d0*G_R)/3d0) + tau_e_R(dir_idx_tau(1)))/rho_R))
                                        s_R = max(vel_R(dir_idx(1)) + sqrt(c_R*c_R + &
                                        (((4d0*G_R)/3d0) + tau_e_R(dir_idx_tau(1)))/rho_R), vel_L(dir_idx(1)) + sqrt(c_L*c_L + &
                                        (((4d0*G_L)/3d0) + tau_e_L(dir_idx_tau(1)))/rho_L))
                                        s_S = (pres_R - tau_e_R(dir_idx_tau(1)) - pres_L + &
                                               tau_e_L(dir_idx_tau(1)) + rho_L*vel_L(idx1)*(s_L - vel_L(idx1)) - &
                                               rho_R*vel_R(idx1)*(s_R - vel_R(idx1)))/(rho_L*(s_L - vel_L(idx1)) - &
                                                                                       rho_R*(s_R - vel_R(idx1)))
                                    else
                                        s_L = min(vel_L(dir_idx(1)) - c_L, vel_R(dir_idx(1)) - c_R)
                                        s_R = max(vel_R(dir_idx(1)) + c_R, vel_L(dir_idx(1)) + c_L)
                                        s_S = (pres_R - pres_L + rho_L*vel_L(dir_idx(1))* &
                                               (s_L - vel_L(dir_idx(1))) - rho_R*vel_R(dir_idx(1))*(s_R - vel_R(dir_idx(1)))) &
                                              /(rho_L*(s_L - vel_L(dir_idx(1))) - rho_R*(s_R - vel_R(dir_idx(1))))

                                    end if
                                elseif (wave_speeds == 2) then
                                    pres_SL = 5d-1*(pres_L + pres_R + rho_avg*c_avg* &
                                                    (vel_L(dir_idx(1)) - &
                                                     vel_R(dir_idx(1))))
                                    pres_SR = pres_SL
                                    Ms_L = max(1d0, sqrt(1d0 + ((5d-1 + gamma_L)/(1d0 + gamma_L))* &
                                                         (pres_SL/pres_L - 1d0)*pres_L/ &
                                                         ((pres_L + pi_inf_L/(1d0 + gamma_L)))))
                                    Ms_R = max(1d0, sqrt(1d0 + ((5d-1 + gamma_R)/(1d0 + gamma_R))* &
                                                         (pres_SR/pres_R - 1d0)*pres_R/ &
                                                         ((pres_R + pi_inf_R/(1d0 + gamma_R)))))
                                    s_L = vel_L(dir_idx(1)) - c_L*Ms_L
                                    s_R = vel_R(dir_idx(1)) + c_R*Ms_R
                                    s_S = 5d-1*((vel_L(dir_idx(1)) + vel_R(dir_idx(1))) + &
                                                (pres_L - pres_R)/ &
                                                (rho_avg*c_avg))
                                end if

                                ! follows Einfeldt et al.
                                ! s_M/P = min/max(0.,s_L/R)
                                s_M = min(0d0, s_L); s_P = max(0d0, s_R)

                                ! goes with q_star_L/R = xi_L/R * (variable)
                                ! xi_L/R = ( ( s_L/R - u_L/R )/(s_L/R - s_star) )
                                xi_L = (s_L - vel_L(idx1))/(s_L - s_S)
                                xi_R = (s_R - vel_R(idx1))/(s_R - s_S)

                                ! goes with numerical star velocity in x/y/z directions
                                ! xi_P/M = 0.5 +/m sgn(0.5,s_star)
                                xi_M = (5d-1 + sign(5d-1, s_S))
                                xi_P = (5d-1 - sign(5d-1, s_S))

                                ! goes with the numerical velocity in x/y/z directions
                                ! xi_P/M (pressure) = min/max(0. sgn(1,sL/sR))
                                xi_MP = -min(0d0, sign(1d0, s_L))
                                xi_PP = max(0d0, sign(1d0, s_R))

                                ! COMPUTING FLUXES
                                ! MASS FLUX.
                                !$acc loop seq
                                do i = 1, contxe
                                    flux_rs${XYZ}$_vf(j, k, l, i) = &
                                        xi_M*qL_prim_rs${XYZ}$_vf(j, k, l, i)*(vel_L(idx1) + s_M*(xi_L - 1d0)) + &
                                        xi_P*qR_prim_rs${XYZ}$_vf(j + 1, k, l, i)*(vel_R(idx1) + s_P*(xi_R - 1d0))
                                end do

                                ! MOMENTUM FLUX.
                                ! f = \rho u u - \sigma, q = \rho u, q_star = \xi * \rho*(s_star, v, w)
                                !$acc loop seq 
                                do i = 1, num_dims
                                    !idxi = dir_idx(i)
                                    flux_rs${XYZ}$_vf(j, k, l, contxe + dir_idx(i)) = &
                                        xi_M*(rho_L*(vel_L(idx1)*vel_L(dir_idx(i)) + s_M*(xi_L*(dir_flg(dir_idx(i))*s_S + &
             (1d0 - dir_flg(dir_idx(i)))*vel_L(dir_idx(i))) - vel_L(dir_idx(i)))) + dir_flg(dir_idx(i))*(pres_L)) + &
                                        xi_P*(rho_R*(vel_R(idx1)*vel_R(dir_idx(i)) + s_P*(xi_R*(dir_flg(dir_idx(i))*s_S + &
             (1d0 - dir_flg(dir_idx(i)))*vel_R(dir_idx(i))) - vel_R(dir_idx(i)))) + dir_flg(dir_idx(i))*(pres_R))
                                end do

                                ! ENERGY FLUX.
                                ! f = u*(E-\sigma), q = E, q_star = \xi*E+(s-u)(\rho s_star - \sigma/(s-u))
                                flux_rs${XYZ}$_vf(j, k, l, E_idx) = &
                                    xi_M*(vel_L(idx1)*(E_L + pres_L) + &
                                          s_M*(xi_L*(E_L + (s_S - vel_L(idx1))*(rho_L*s_S + pres_L/(s_L - vel_L(idx1)))) - E_L)) &
                                    + xi_P*(vel_R(idx1)*(E_R + pres_R) + &
                                            s_P*(xi_R*(E_R + (s_S - vel_R(idx1))*(rho_R*s_S + pres_R/(s_R - vel_R(idx1)))) - E_R))

                                ! ELASTICITY. Elastic shear stress additions for the momentum and energy flux
                                if (elasticity) then
                                  flux_ene_e = 0d0;
                                  !$acc loop seq
                                  do i = 1, num_dims
                                    ! MOMENTUM ELASTIC FLUX.
                                    flux_rs${XYZ}$_vf(j, k, l, contxe + dir_idx(i)) = &
                                      flux_rs${XYZ}$_vf(j, k, l, contxe + dir_idx(i)) &
                                      - xi_M*tau_e_L(dir_idx_tau(i)) - xi_P*tau_e_R(dir_idx_tau(i))
                                    ! ENERGY ELASTIC FLUX.
                                    flux_ene_e = flux_ene_e - &
                                      xi_M*(vel_L(dir_idx(i))*tau_e_L(dir_idx_tau(i)) + &
                                      s_M*(xi_L*((s_S - vel_L(i))*(tau_e_L(dir_idx_tau(i))/(s_L - vel_L(i)))))) - &
                                      xi_P*(vel_R(dir_idx(i))*tau_e_R(dir_idx_tau(i)) + &
                                      s_P*(xi_R*((s_S - vel_R(i))*(tau_e_R(dir_idx_tau(i))/(s_R - vel_R(i))))))
                                  end do
                                  flux_rs${XYZ}$_vf(j, k, l, E_idx) = flux_rs${XYZ}$_vf(j, k, l, E_idx) + flux_ene_e
                                end if

                                ! VOLUME FRACTION FLUX.
                                !$acc loop seq
                                do i = advxb, advxe
                                    flux_rs${XYZ}$_vf(j, k, l, i) = &
                                        xi_M*qL_prim_rs${XYZ}$_vf(j, k, l, i)*s_S + &
                                        xi_P*qR_prim_rs${XYZ}$_vf(j + 1, k, l, i)*s_S
                                end do

                                ! SOURCE TERM FOR VOLUME FRACTION ADVECTION FLUX.
                                !$acc loop seq 
                                do i = 1, num_dims
                                    !idxi = dir_idx(i)
                                    vel_src_rs${XYZ}$_vf(j, k, l, dir_idx(i)) = &
                              xi_M*(vel_L(dir_idx(i)) + dir_flg(dir_idx(i))*(s_S*(xi_MP*(xi_L - 1) + 1) - vel_L(dir_idx(i)))) + &
                              xi_P*(vel_R(dir_idx(i)) + dir_flg(dir_idx(i))*(s_S*(xi_PP*(xi_R - 1) + 1) - vel_R(dir_idx(i))))
                                end do

                                ! INTERNAL ENERGIES ADVECTION FLUX.
                                ! K-th pressure and velocity in preparation for the internal energy flux
                                vel_K_Star = vel_L(idx1)*(1d0 - xi_MP) + xi_MP*vel_R(idx1) + &
                                             xi_MP*xi_PP*(s_S - vel_R(idx1))
                                !$acc loop seq
                                do i = 1, num_fluids
                                    p_K_Star = xi_M*(xi_MP*((pres_L + pi_infs(i)/(1d0 + gammas(i)))* &
                                                            xi_L**(1d0/gammas(i) + 1d0) - pi_infs(i)/(1d0 + gammas(i)) - pres_L) + pres_L) + &
                                               xi_P*(xi_PP*((pres_R + pi_infs(i)/(1d0 + gammas(i)))* &
                                                            xi_R**(1d0/gammas(i) + 1d0) - pi_infs(i)/(1d0 + gammas(i)) - pres_R) + pres_R)

                                    flux_rs${XYZ}$_vf(j, k, l, i + intxb - 1) = &
                                        (qL_prim_rs${XYZ}$_vf(j, k, l, i + advxb - 1)* &
                                         (gammas(i)*p_K_Star + pi_infs(i)) + &
                                         qL_prim_rs${XYZ}$_vf(j, k, l, i + contxb - 1)* &
                                         qvs(i))*vel_K_Star
                                end do

                                flux_src_rs${XYZ}$_vf(j, k, l, advxb) = vel_src_rs${XYZ}$_vf(j, k, l, idx1)

                                ! HYPOELASTIC STRESS EVOLUTION FLUX.
                                if (hypoelasticity) then
                                  !$acc loop seq
                                  do i = 1, strxe - strxb + 1
                                    flux_rs${XYZ}$_vf(j, k, l, strxb - 1 + i) = &
                                      xi_M*(s_S/(s_L - s_S))*(s_L*rho_L*tau_e_L(i) - rho_L*vel_L(idx1)*tau_e_L(i)) + &
                                      xi_P*(s_S/(s_R - s_S))*(s_R*rho_R*tau_e_R(i) - rho_R*vel_R(idx1)*tau_e_R(i))
                                  end do
                                end if

                                ! REFERENCE MAP FLUX.
                                if (hyperelasticity) then
                                  !$acc loop seq
                                  do i = 1, num_dims
                                    flux_rs${XYZ}$_vf(j, k, l, xibeg - 1 + i) = &
                                      xi_M*(s_S/(s_L - s_S))*(s_L*rho_L*xi_field_L(i) & 
                                         - rho_L*vel_L(idx1)*xi_field_L(i)) + &
                                      xi_P*(s_S/(s_R - s_S))*(s_R*rho_R*xi_field_R(i) & 
                                         - rho_R*vel_R(idx1)*xi_field_R(i))
                                  end do
                                end if

                                ! SURFACE TENSION FLUX. need to check
                                if (.not. f_is_default(sigma)) then
                                    flux_rs${XYZ}$_vf(j, k, l, c_idx) = &
                                        (xi_M*qL_prim_rs${XYZ}$_vf(j, k, l, c_idx) + &
                                         xi_P*qR_prim_rs${XYZ}$_vf(j + 1, k, l, c_idx))*s_S
                                end if

                                ! correction pressure for the cylindrical terms
                                p_Star = xi_M*(pres_L + xi_MP*rho_L*(s_L - &
                                  vel_L(dir_idx(1)))*(s_S - vel_L(dir_idx(1)))) + &
                                  xi_P*(pres_R + xi_PP*rho_R*(s_R - &
                                  vel_R(dir_idx(1)))*(s_S - vel_R(dir_idx(1))))

                                ! Geometrical source flux for cylindrical coordinates
                                #:if (NORM_DIR == 2)
                                    if (cyl_coord) then
                                        !Substituting the advective flux into the inviscid geometrical source flux
                                        !$acc loop seq
                                        do i = 1, E_idx
                                            flux_gsrc_rs${XYZ}$_vf(j, k, l, i) = flux_rs${XYZ}$_vf(j, k, l, i)
                                        end do
                                        !$acc loop seq
                                        do i = intxb, intxe
                                            flux_gsrc_rs${XYZ}$_vf(j, k, l, i) = flux_rs${XYZ}$_vf(j, k, l, i)
                                        end do
                                        ! Recalculating the radial momentum geometric source flux
                                        flux_gsrc_rs${XYZ}$_vf(j, k, l, momxb - 1 + dir_idx(1)) = &
                                            flux_gsrc_rs${XYZ}$_vf(j, k, l, momxb - 1 + dir_idx(1)) - p_Star
                                        ! Geometrical source of the void fraction(s) is zero
                                        !$acc loop seq
                                        do i = advxb, advxe
                                            flux_gsrc_rs${XYZ}$_vf(j, k, l, i) = 0d0
                                        end do
                                    end if
                                #:endif
                                #:if (NORM_DIR == 3)
                                    if (grid_geometry == 3) then
                                        !$acc loop seq
                                        do i = 1, sys_size
                                            flux_gsrc_rs${XYZ}$_vf(j, k, l, i) = 0d0
                                        end do
                                        flux_gsrc_rs${XYZ}$_vf(j, k, l, momxb - 1 + dir_idx(1)) = &
                                            flux_gsrc_rs${XYZ}$_vf(j, k, l, momxb - 1 + dir_idx(1)) - p_Star

                                        flux_gsrc_rs${XYZ}$_vf(j, k, l, momxe) = flux_rs${XYZ}$_vf(j, k, l, momxb + 1)
                                    end if
                                #:endif

                            end do
                        end do
                    end do

                elseif (model_eqns == 4) then
                    !ME4
                    !$acc parallel loop collapse(3) gang vector default(present) private(alpha_rho_L, alpha_rho_R, vel_L, vel_R, alpha_L, alpha_R, vel_avg, rho_avg, h_avg, gamma_avg, s_L, s_R, s_S, vel_avg_rms, nbub_L, nbub_R, ptilde_L, ptilde_R)
                    do l = is3%beg, is3%end
                        do k = is2%beg, is2%end
                            do j = is1%beg, is1%end
                                !$acc loop seq
                                do i = 1, contxe
                                    alpha_rho_L(i) = qL_prim_rs${XYZ}$_vf(j, k, l, i)
                                    alpha_rho_R(i) = qR_prim_rs${XYZ}$_vf(j + 1, k, l, i)
                                end do

                                !$acc loop seq
                                do i = 1, num_dims
                                    vel_L(i) = qL_prim_rs${XYZ}$_vf(j, k, l, contxe + i)
                                    vel_R(i) = qR_prim_rs${XYZ}$_vf(j + 1, k, l, contxe + i)
                                end do

                                vel_L_rms = 0d0; vel_R_rms = 0d0
                                !$acc loop seq
                                do i = 1, num_dims
                                    vel_L_rms = vel_L_rms + vel_L(i)**2d0
                                    vel_R_rms = vel_R_rms + vel_R(i)**2d0
                                end do

                                !$acc loop seq
                                do i = 1, num_fluids
                                    alpha_L(i) = qL_prim_rs${XYZ}$_vf(j, k, l, E_idx + i)
                                    alpha_R(i) = qR_prim_rs${XYZ}$_vf(j + 1, k, l, E_idx + i)
                                end do

                                pres_L = qL_prim_rs${XYZ}$_vf(j, k, l, E_idx)
                                pres_R = qR_prim_rs${XYZ}$_vf(j + 1, k, l, E_idx)

                                rho_L = 0d0
                                gamma_L = 0d0
                                pi_inf_L = 0d0
                                qv_L = 0d0
                                !$acc loop seq
                                do i = 1, num_fluids
                                    rho_L = rho_L + alpha_rho_L(i)
                                    gamma_L = gamma_L + alpha_L(i)*gammas(i)
                                    pi_inf_L = pi_inf_L + alpha_L(i)*pi_infs(i)
                                    qv_L = qv_L + alpha_rho_L(i)*qvs(i)
                                end do

                                rho_R = 0d0
                                gamma_R = 0d0
                                pi_inf_R = 0d0
                                qv_R = 0d0
                                !$acc loop seq
                                do i = 1, num_fluids
                                    rho_R = rho_R + alpha_rho_R(i)
                                    gamma_R = gamma_R + alpha_R(i)*gammas(i)
                                    pi_inf_R = pi_inf_R + alpha_R(i)*pi_infs(i)
                                    qv_R = qv_R + alpha_rho_R(i)*qvs(i)
                                end do

                                E_L = gamma_L*pres_L + pi_inf_L + 5d-1*rho_L*vel_L_rms + qv_L

                                E_R = gamma_R*pres_R + pi_inf_R + 5d-1*rho_R*vel_R_rms + qv_R

                                H_L = (E_L + pres_L)/rho_L
                                H_R = (E_R + pres_R)/rho_R

                                @:compute_average_state()

                                call s_compute_speed_of_sound(pres_L, rho_L, gamma_L, pi_inf_L, H_L, alpha_L, &
                                                              vel_L_rms, c_L)

                                call s_compute_speed_of_sound(pres_R, rho_R, gamma_R, pi_inf_R, H_R, alpha_R, &
                                                              vel_R_rms, c_R)

                                !> The computation of c_avg does not require all the variables, and therefore the non '_avg'
                                ! variables are placeholders to call the subroutine.

                                call s_compute_speed_of_sound(pres_R, rho_avg, gamma_avg, pi_inf_R, H_avg, alpha_R, &
                                                              vel_avg_rms, c_avg)

                                if (wave_speeds == 1) then
                                    s_L = min(vel_L(dir_idx(1)) - c_L, vel_R(dir_idx(1)) - c_R)
                                    s_R = max(vel_R(dir_idx(1)) + c_R, vel_L(dir_idx(1)) + c_L)

                                    s_S = (pres_R - pres_L + rho_L*vel_L(dir_idx(1))* &
                                           (s_L - vel_L(dir_idx(1))) - &
                                           rho_R*vel_R(dir_idx(1))* &
                                           (s_R - vel_R(dir_idx(1)))) &
                                          /(rho_L*(s_L - vel_L(dir_idx(1))) - &
                                            rho_R*(s_R - vel_R(dir_idx(1))))
                                elseif (wave_speeds == 2) then
                                    pres_SL = 5d-1*(pres_L + pres_R + rho_avg*c_avg* &
                                                    (vel_L(dir_idx(1)) - &
                                                     vel_R(dir_idx(1))))

                                    pres_SR = pres_SL

                                    Ms_L = max(1d0, sqrt(1d0 + ((5d-1 + gamma_L)/(1d0 + gamma_L))* &
                                                         (pres_SL/pres_L - 1d0)*pres_L/ &
                                                         ((pres_L + pi_inf_L/(1d0 + gamma_L)))))
                                    Ms_R = max(1d0, sqrt(1d0 + ((5d-1 + gamma_R)/(1d0 + gamma_R))* &
                                                         (pres_SR/pres_R - 1d0)*pres_R/ &
                                                         ((pres_R + pi_inf_R/(1d0 + gamma_R)))))

                                    s_L = vel_L(dir_idx(1)) - c_L*Ms_L
                                    s_R = vel_R(dir_idx(1)) + c_R*Ms_R

                                    s_S = 5d-1*((vel_L(dir_idx(1)) + vel_R(dir_idx(1))) + &
                                                (pres_L - pres_R)/ &
                                                (rho_avg*c_avg))
                                end if

                                ! follows Einfeldt et al.
                                ! s_M/P = min/max(0.,s_L/R)
                                s_M = min(0d0, s_L); s_P = max(0d0, s_R)

                                ! goes with q_star_L/R = xi_L/R * (variable)
                                ! xi_L/R = ( ( s_L/R - u_L/R )/(s_L/R - s_star) )
                                xi_L = (s_L - vel_L(dir_idx(1)))/(s_L - s_S)
                                xi_R = (s_R - vel_R(dir_idx(1)))/(s_R - s_S)

                                ! goes with numerical velocity in x/y/z directions
                                ! xi_P/M = 0.5 +/m sgn(0.5,s_star)
                                xi_M = (5d-1 + sign(5d-1, s_S))
                                xi_P = (5d-1 - sign(5d-1, s_S))

                                !$acc loop seq
                                do i = 1, contxe
                                    flux_rs${XYZ}$_vf(j, k, l, i) = &
                                        xi_M*alpha_rho_L(i) &
                                        *(vel_L(dir_idx(1)) + s_M*(xi_L - 1d0)) &
                                        + xi_P*alpha_rho_R(i) &
                                        *(vel_R(dir_idx(1)) + s_P*(xi_R - 1d0))
                                end do

                                ! Momentum flux.
                                ! f = \rho u u + p I, q = \rho u, q_star = \xi * \rho*(s_star, v, w)
                                !$acc loop seq
                                do i = 1, num_dims
                                    flux_rs${XYZ}$_vf(j, k, l, contxe + dir_idx(i)) = &
                                        xi_M*(rho_L*(vel_L(dir_idx(1))* &
                                                     vel_L(dir_idx(i)) + &
                                                     s_M*(xi_L*(dir_flg(dir_idx(i))*s_S + &
                                                                (1d0 - dir_flg(dir_idx(i)))* &
                                                                vel_L(dir_idx(i))) - vel_L(dir_idx(i)))) + &
                                              dir_flg(dir_idx(i))*pres_L) &
                                        + xi_P*(rho_R*(vel_R(dir_idx(1))* &
                                                       vel_R(dir_idx(i)) + &
                                                       s_P*(xi_R*(dir_flg(dir_idx(i))*s_S + &
                                                                  (1d0 - dir_flg(dir_idx(i)))* &
                                                                  vel_R(dir_idx(i))) - vel_R(dir_idx(i)))) + &
                                                dir_flg(dir_idx(i))*pres_R)
                                end do

                                if (bubbles) then
                                    ! Put p_tilde in
                                    !$acc loop seq
                                    do i = 1, num_dims
                                        flux_rs${XYZ}$_vf(j, k, l, contxe + dir_idx(i)) = &
                                            flux_rs${XYZ}$_vf(j, k, l, contxe + dir_idx(i)) + &
                                            xi_M*(dir_flg(dir_idx(i))*(-1d0*ptilde_L)) &
                                            + xi_P*(dir_flg(dir_idx(i))*(-1d0*ptilde_R))
                                    end do
                                end if

                                flux_rs${XYZ}$_vf(j, k, l, E_idx) = 0.d0

                                !$acc loop seq
                                do i = alf_idx, alf_idx !only advect the void fraction
                                    flux_rs${XYZ}$_vf(j, k, l, i) = &
                                        xi_M*qL_prim_rs${XYZ}$_vf(j, k, l, i) &
                                        *(vel_L(dir_idx(1)) + s_M*(xi_L - 1d0)) &
                                        + xi_P*qR_prim_rs${XYZ}$_vf(j + 1, k, l, i) &
                                        *(vel_R(dir_idx(1)) + s_P*(xi_R - 1d0))
                                end do

                                ! Source for volume fraction advection equation
                                !$acc loop seq
                                do i = 1, num_dims

                                    vel_src_rs${XYZ}$_vf(j, k, l, dir_idx(i)) = 0d0
                                    !IF ( (model_eqns == 4) .or. (num_fluids==1) ) vel_src_rs_vf(dir_idx(i))%sf(j,k,l) = 0d0
                                end do

                                flux_src_rs${XYZ}$_vf(j, k, l, advxb) = vel_src_rs${XYZ}$_vf(j, k, l, dir_idx(1))

                                ! Add advection flux for bubble variables
                                if (bubbles) then
                                    !$acc loop seq
                                    do i = bubxb, bubxe
                                        flux_rs${XYZ}$_vf(j, k, l, i) = &
                                            xi_M*nbub_L*qL_prim_rs${XYZ}$_vf(j, k, l, i) &
                                            *(vel_L(dir_idx(1)) + s_M*(xi_L - 1d0)) &
                                            + xi_P*nbub_R*qR_prim_rs${XYZ}$_vf(j + 1, k, l, i) &
                                            *(vel_R(dir_idx(1)) + s_P*(xi_R - 1d0))
                                    end do
                                end if

                                ! Geometrical source flux for cylindrical coordinates

                                #:if (NORM_DIR == 2)
                                    if (cyl_coord) then
                                        ! Substituting the advective flux into the inviscid geometrical source flux
                                        !$acc loop seq
                                        do i = 1, E_idx
                                            flux_gsrc_rs${XYZ}$_vf(j, k, l, i) = flux_rs${XYZ}$_vf(j, k, l, i)
                                        end do
                                        ! Recalculating the radial momentum geometric source flux
                                        flux_gsrc_rs${XYZ}$_vf(j, k, l, contxe + dir_idx(1)) = &
                                            xi_M*(rho_L*(vel_L(dir_idx(1))* &
                                                         vel_L(dir_idx(1)) + &
                                                         s_M*(xi_L*(dir_flg(dir_idx(1))*s_S + &
                                                                    (1d0 - dir_flg(dir_idx(1)))* &
                                                                    vel_L(dir_idx(1))) - vel_L(dir_idx(1))))) &
                                            + xi_P*(rho_R*(vel_R(dir_idx(1))* &
                                                           vel_R(dir_idx(1)) + &
                                                           s_P*(xi_R*(dir_flg(dir_idx(1))*s_S + &
                                                                      (1d0 - dir_flg(dir_idx(1)))* &
                                                                      vel_R(dir_idx(1))) - vel_R(dir_idx(1)))))
                                        ! Geometrical source of the void fraction(s) is zero
                                        !$acc loop seq
                                        do i = advxb, advxe
                                            flux_gsrc_rs${XYZ}$_vf(j, k, l, i) = 0d0
                                        end do
                                    end if
                                #:endif
                                #:if (NORM_DIR == 3)
                                    if (grid_geometry == 3) then
                                        !$acc loop seq
                                        do i = 1, sys_size
                                            flux_gsrc_rs${XYZ}$_vf(j, k, l, i) = 0d0
                                        end do
                                        flux_gsrc_rs${XYZ}$_vf(j, k, l, momxb + 1) = &
                                            -xi_M*(rho_L*(vel_L(dir_idx(1))* &
                                                          vel_L(dir_idx(1)) + &
                                                          s_M*(xi_L*(dir_flg(dir_idx(1))*s_S + &
                                                                     (1d0 - dir_flg(dir_idx(1)))* &
                                                                     vel_L(dir_idx(1))) - vel_L(dir_idx(1))))) &
                                            - xi_P*(rho_R*(vel_R(dir_idx(1))* &
                                                           vel_R(dir_idx(1)) + &
                                                           s_P*(xi_R*(dir_flg(dir_idx(1))*s_S + &
                                                                      (1d0 - dir_flg(dir_idx(1)))* &
                                                                      vel_R(dir_idx(1))) - vel_R(dir_idx(1)))))
                                        flux_gsrc_rs${XYZ}$_vf(j, k, l, momxe) = flux_rs${XYZ}$_vf(j, k, l, momxb + 1)
                                    end if
                                #:endif
                            end do
                        end do
                    end do
                    !$acc end parallel loop
                elseif (model_eqns == 2 .and. bubbles) then
<<<<<<< HEAD
                    !$acc parallel loop collapse(3) gang vector default(present) private(R0_L, R0_R, V0_L, V0_R, P0_L, P0_R, pbw_L, pbw_R, vel_L, vel_R, rho_avg, alpha_L, alpha_R, h_avg, gamma_avg, s_L, s_R, s_S, nbub_L, nbub_R, ptilde_L, ptilde_R, vel_avg_rms, Re_L, Re_R)
=======
                    !$acc parallel loop collapse(3) gang vector default(present) private(R0_L, R0_R, V0_L, V0_R, P0_L, P0_R, pbw_L, pbw_R, vel_L, vel_R, &
                    !$acc rho_avg, alpha_L, alpha_R, h_avg, gamma_avg, s_L, s_R, s_S, nbub_L, nbub_R, ptilde_L, ptilde_R, vel_avg_rms, Re_L, Re_R, pcorr, zcoef, vel_L_tmp, vel_R_tmp)
>>>>>>> c79f291a
                    do l = is3%beg, is3%end
                        do k = is2%beg, is2%end
                            do j = is1%beg, is1%end

                                !$acc loop seq
                                do i = 1, num_fluids
                                    alpha_L(i) = qL_prim_rs${XYZ}$_vf(j, k, l, E_idx + i)
                                    alpha_R(i) = qR_prim_rs${XYZ}$_vf(j + 1, k, l, E_idx + i)
                                end do

                                vel_L_rms = 0d0; vel_R_rms = 0d0

                                !$acc loop seq
                                do i = 1, num_dims
                                    vel_L(i) = qL_prim_rs${XYZ}$_vf(j, k, l, contxe + i)
                                    vel_R(i) = qR_prim_rs${XYZ}$_vf(j + 1, k, l, contxe + i)
                                    vel_L_rms = vel_L_rms + vel_L(i)**2d0
                                    vel_R_rms = vel_R_rms + vel_R(i)**2d0
                                end do

                                pres_L = qL_prim_rs${XYZ}$_vf(j, k, l, E_idx)
                                pres_R = qR_prim_rs${XYZ}$_vf(j + 1, k, l, E_idx)

                                rho_L = 0d0
                                gamma_L = 0d0
                                pi_inf_L = 0d0
                                qv_L = 0d0

                                ! Retain this in the refactor
                                if (mpp_lim .and. (num_fluids > 2)) then
                                    !$acc loop seq
                                    do i = 1, num_fluids
                                        rho_L = rho_L + qL_prim_rs${XYZ}$_vf(j, k, l, i)
                                        gamma_L = gamma_L + qL_prim_rs${XYZ}$_vf(j, k, l, E_idx + i)*gammas(i)
                                        pi_inf_L = pi_inf_L + qL_prim_rs${XYZ}$_vf(j, k, l, E_idx + i)*pi_infs(i)
                                        qv_L = qv_L + qL_prim_rs${XYZ}$_vf(j, k, l, i)*qvs(i)
                                    end do
                                else if (num_fluids > 2) then
                                    !$acc loop seq
                                    do i = 1, num_fluids - 1
                                        rho_L = rho_L + qL_prim_rs${XYZ}$_vf(j, k, l, i)
                                        gamma_L = gamma_L + qL_prim_rs${XYZ}$_vf(j, k, l, E_idx + i)*gammas(i)
                                        pi_inf_L = pi_inf_L + qL_prim_rs${XYZ}$_vf(j, k, l, E_idx + i)*pi_infs(i)
                                        qv_L = qv_L + qL_prim_rs${XYZ}$_vf(j, k, l, i)*qvs(i)
                                    end do
                                else
                                    rho_L = qL_prim_rs${XYZ}$_vf(j, k, l, 1)
                                    gamma_L = gammas(1)
                                    pi_inf_L = pi_infs(1)
                                    qv_L = qvs(1)
                                end if

                                rho_R = 0d0
                                gamma_R = 0d0
                                pi_inf_R = 0d0
                                qv_R = 0d0

                                if (mpp_lim .and. (num_fluids > 2)) then
                                    !$acc loop seq
                                    do i = 1, num_fluids
                                        rho_R = rho_R + qR_prim_rs${XYZ}$_vf(j + 1, k, l, i)
                                        gamma_R = gamma_R + qR_prim_rs${XYZ}$_vf(j + 1, k, l, E_idx + i)*gammas(i)
                                        pi_inf_R = pi_inf_R + qR_prim_rs${XYZ}$_vf(j + 1, k, l, E_idx + i)*pi_infs(i)
                                        qv_R = qv_R + qR_prim_rs${XYZ}$_vf(j + 1, k, l, i)*qvs(i)
                                    end do
                                else if (num_fluids > 2) then
                                    !$acc loop seq
                                    do i = 1, num_fluids - 1
                                        rho_R = rho_R + qR_prim_rs${XYZ}$_vf(j + 1, k, l, i)
                                        gamma_R = gamma_R + qR_prim_rs${XYZ}$_vf(j + 1, k, l, E_idx + i)*gammas(i)
                                        pi_inf_R = pi_inf_R + qR_prim_rs${XYZ}$_vf(j + 1, k, l, E_idx + i)*pi_infs(i)
                                        qv_R = qv_R + qR_prim_rs${XYZ}$_vf(j + 1, k, l, i)*qvs(i)
                                    end do
                                else
                                    rho_R = qR_prim_rs${XYZ}$_vf(j + 1, k, l, 1)
                                    gamma_R = gammas(1)
                                    pi_inf_R = pi_infs(1)
                                    qv_R = qvs(1)
                                end if

                                if (any(Re_size > 0)) then
                                    if (num_fluids == 1) then ! Need to consider case with num_fluids >= 2
                                        !$acc loop seq
                                        do i = 1, 2
                                            Re_L(i) = dflt_real

                                            if (Re_size(i) > 0) Re_L(i) = 0d0

                                            !$acc loop seq
                                            do q = 1, Re_size(i)
                                                Re_L(i) = (1d0 - qL_prim_rs${XYZ}$_vf(j, k, l, E_idx + Re_idx(i, q)))/Res(i, q) &
                                                          + Re_L(i)
                                            end do

                                            Re_L(i) = 1d0/max(Re_L(i), sgm_eps)

                                        end do

                                        !$acc loop seq
                                        do i = 1, 2
                                            Re_R(i) = dflt_real

                                            if (Re_size(i) > 0) Re_R(i) = 0d0

                                            !$acc loop seq
                                            do q = 1, Re_size(i)
                                                Re_R(i) = (1d0 - qR_prim_rs${XYZ}$_vf(j + 1, k, l, E_idx + Re_idx(i, q)))/Res(i, q) &
                                                          + Re_R(i)
                                            end do

                                            Re_R(i) = 1d0/max(Re_R(i), sgm_eps)
                                        end do
                                    end if
                                end if

                                E_L = gamma_L*pres_L + pi_inf_L + 5d-1*rho_L*vel_L_rms
                                E_R = gamma_R*pres_R + pi_inf_R + 5d-1*rho_R*vel_R_rms

                                H_L = (E_L + pres_L)/rho_L
                                H_R = (E_R + pres_R)/rho_R

                                if (avg_state == 2) then
                                    !$acc loop seq
                                    do i = 1, nb
                                        R0_L(i) = qL_prim_rs${XYZ}$_vf(j, k, l, rs(i))
                                        R0_R(i) = qR_prim_rs${XYZ}$_vf(j + 1, k, l, rs(i))

                                        V0_L(i) = qL_prim_rs${XYZ}$_vf(j, k, l, vs(i))
                                        V0_R(i) = qR_prim_rs${XYZ}$_vf(j + 1, k, l, vs(i))
                                        if (.not. polytropic .and. .not. qbmm) then
                                            P0_L(i) = qL_prim_rs${XYZ}$_vf(j, k, l, ps(i))
                                            P0_R(i) = qR_prim_rs${XYZ}$_vf(j + 1, k, l, ps(i))
                                        end if
                                    end do

                                    if (.not. qbmm) then
                                        if (adv_n) then
                                            nbub_L = qL_prim_rs${XYZ}$_vf(j, k, l, n_idx)
                                            nbub_R = qR_prim_rs${XYZ}$_vf(j + 1, k, l, n_idx)
                                        else
                                            nbub_L_denom = 0d0
                                            nbub_R_denom = 0d0
                                            !$acc loop seq
                                            do i = 1, nb
                                                nbub_L_denom = nbub_L_denom + (R0_L(i)**3d0)*weight(i)
                                                nbub_R_denom = nbub_R_denom + (R0_R(i)**3d0)*weight(i)
                                            end do
                                            nbub_L = (3.d0/(4.d0*pi))*qL_prim_rs${XYZ}$_vf(j, k, l, E_idx + num_fluids)/nbub_L_denom
                                            nbub_R = (3.d0/(4.d0*pi))*qR_prim_rs${XYZ}$_vf(j + 1, k, l, E_idx + num_fluids)/nbub_R_denom
                                        end if
                                    else
                                        !nb stored in 0th moment of first R0 bin in variable conversion module
                                        nbub_L = qL_prim_rs${XYZ}$_vf(j, k, l, bubxb)
                                        nbub_R = qR_prim_rs${XYZ}$_vf(j + 1, k, l, bubxb)
                                    end if

                                    !$acc loop seq
                                    do i = 1, nb
                                        if (.not. qbmm) then
                                            if (polytropic) then
                                                pbw_L(i) = f_cpbw_KM(R0(i), R0_L(i), V0_L(i), 0d0)
                                                pbw_R(i) = f_cpbw_KM(R0(i), R0_R(i), V0_R(i), 0d0)
                                            else
                                                pbw_L(i) = f_cpbw_KM(R0(i), R0_L(i), V0_L(i), P0_L(i))
                                                pbw_R(i) = f_cpbw_KM(R0(i), R0_R(i), V0_R(i), P0_R(i))
                                            end if
                                        end if
                                    end do

                                    if (qbmm) then
                                        PbwR3Lbar = mom_sp_rs${XYZ}$_vf(j, k, l, 4)
                                        PbwR3Rbar = mom_sp_rs${XYZ}$_vf(j + 1, k, l, 4)

                                        R3Lbar = mom_sp_rs${XYZ}$_vf(j, k, l, 1)
                                        R3Rbar = mom_sp_rs${XYZ}$_vf(j + 1, k, l, 1)

                                        R3V2Lbar = mom_sp_rs${XYZ}$_vf(j, k, l, 3)
                                        R3V2Rbar = mom_sp_rs${XYZ}$_vf(j + 1, k, l, 3)
                                    else

                                        PbwR3Lbar = 0d0
                                        PbwR3Rbar = 0d0

                                        R3Lbar = 0d0
                                        R3Rbar = 0d0

                                        R3V2Lbar = 0d0
                                        R3V2Rbar = 0d0

                                        !$acc loop seq
                                        do i = 1, nb
                                            PbwR3Lbar = PbwR3Lbar + pbw_L(i)*(R0_L(i)**3.d0)*weight(i)
                                            PbwR3Rbar = PbwR3Rbar + pbw_R(i)*(R0_R(i)**3.d0)*weight(i)

                                            R3Lbar = R3Lbar + (R0_L(i)**3.d0)*weight(i)
                                            R3Rbar = R3Rbar + (R0_R(i)**3.d0)*weight(i)

                                            R3V2Lbar = R3V2Lbar + (R0_L(i)**3.d0)*(V0_L(i)**2.d0)*weight(i)
                                            R3V2Rbar = R3V2Rbar + (R0_R(i)**3.d0)*(V0_R(i)**2.d0)*weight(i)
                                        end do
                                    end if

                                    if (qL_prim_rs${XYZ}$_vf(j, k, l, E_idx + num_fluids) < small_alf .or. R3Lbar < small_alf) then
                                        ptilde_L = qL_prim_rs${XYZ}$_vf(j, k, l, E_idx + num_fluids)*pres_L
                                    else
                                        ptilde_L = qL_prim_rs${XYZ}$_vf(j, k, l, E_idx + num_fluids)*(pres_L - PbwR3Lbar/R3Lbar - &
                                                                                                      rho_L*R3V2Lbar/R3Lbar)
                                    end if

                                    if (qR_prim_rs${XYZ}$_vf(j + 1, k, l, E_idx + num_fluids) < small_alf .or. R3Rbar < small_alf) then
                                        ptilde_R = qR_prim_rs${XYZ}$_vf(j + 1, k, l, E_idx + num_fluids)*pres_R
                                    else
                                        ptilde_R = qR_prim_rs${XYZ}$_vf(j + 1, k, l, E_idx + num_fluids)*(pres_R - PbwR3Rbar/R3Rbar - &
                                                                                                          rho_R*R3V2Rbar/R3Rbar)
                                    end if

                                    if ((ptilde_L /= ptilde_L) .or. (ptilde_R /= ptilde_R)) then
                                    end if

                                    rho_avg = 5d-1*(rho_L + rho_R)
                                    H_avg = 5d-1*(H_L + H_R)
                                    gamma_avg = 5d-1*(gamma_L + gamma_R)
                                    vel_avg_rms = 0d0

                                    !$acc loop seq
                                    do i = 1, num_dims
                                        vel_avg_rms = vel_avg_rms + (5d-1*(vel_L(i) + vel_R(i)))**2d0
                                    end do

                                end if

                                call s_compute_speed_of_sound(pres_L, rho_L, gamma_L, pi_inf_L, H_L, alpha_L, &
                                                              vel_L_rms, c_L)
                                call s_compute_speed_of_sound(pres_R, rho_R, gamma_R, pi_inf_R, H_R, alpha_R, &
                                                              vel_R_rms, c_R)

                                !> The computation of c_avg does not require all the variables, and therefore the non '_avg'
                                ! variables are placeholders to call the subroutine.
                                call s_compute_speed_of_sound(pres_R, rho_avg, gamma_avg, pi_inf_R, H_avg, alpha_R, &
                                                              vel_avg_rms, c_avg)

                                if (any(Re_size > 0)) then
                                    !$acc loop seq
                                    do i = 1, 2
                                        Re_avg_rs${XYZ}$_vf(j, k, l, i) = 2d0/(1d0/Re_L(i) + 1d0/Re_R(i))
                                    end do
                                end if

                                if (low_Mach == 2) then
                                    @:compute_low_Mach_correction()
                                end if

                                if (wave_speeds == 1) then
                                    s_L = min(vel_L(dir_idx(1)) - c_L, vel_R(dir_idx(1)) - c_R)
                                    s_R = max(vel_R(dir_idx(1)) + c_R, vel_L(dir_idx(1)) + c_L)

                                    s_S = (pres_R - pres_L + rho_L*vel_L(dir_idx(1))* &
                                           (s_L - vel_L(dir_idx(1))) - &
                                           rho_R*vel_R(dir_idx(1))* &
                                           (s_R - vel_R(dir_idx(1)))) &
                                          /(rho_L*(s_L - vel_L(dir_idx(1))) - &
                                            rho_R*(s_R - vel_R(dir_idx(1))))
                                elseif (wave_speeds == 2) then
                                    pres_SL = 5d-1*(pres_L + pres_R + rho_avg*c_avg* &
                                                    (vel_L(dir_idx(1)) - &
                                                     vel_R(dir_idx(1))))

                                    pres_SR = pres_SL

                                    Ms_L = max(1d0, sqrt(1d0 + ((5d-1 + gamma_L)/(1d0 + gamma_L))* &
                                                         (pres_SL/pres_L - 1d0)*pres_L/ &
                                                         ((pres_L + pi_inf_L/(1d0 + gamma_L)))))
                                    Ms_R = max(1d0, sqrt(1d0 + ((5d-1 + gamma_R)/(1d0 + gamma_R))* &
                                                         (pres_SR/pres_R - 1d0)*pres_R/ &
                                                         ((pres_R + pi_inf_R/(1d0 + gamma_R)))))

                                    s_L = vel_L(dir_idx(1)) - c_L*Ms_L
                                    s_R = vel_R(dir_idx(1)) + c_R*Ms_R

                                    s_S = 5d-1*((vel_L(dir_idx(1)) + vel_R(dir_idx(1))) + &
                                                (pres_L - pres_R)/ &
                                                (rho_avg*c_avg))
                                end if

                                ! follows Einfeldt et al.
                                ! s_M/P = min/max(0.,s_L/R)
                                s_M = min(0d0, s_L); s_P = max(0d0, s_R)

                                ! goes with q_star_L/R = xi_L/R * (variable)
                                ! xi_L/R = ( ( s_L/R - u_L/R )/(s_L/R - s_star) )
                                xi_L = (s_L - vel_L(dir_idx(1)))/(s_L - s_S)
                                xi_R = (s_R - vel_R(dir_idx(1)))/(s_R - s_S)

                                ! goes with numerical velocity in x/y/z directions
                                ! xi_P/M = 0.5 +/m sgn(0.5,s_star)
                                xi_M = (5d-1 + sign(5d-1, s_S))
                                xi_P = (5d-1 - sign(5d-1, s_S))

                                if (low_Mach == 1) then
                                    @:compute_low_Mach_correction()
                                else
                                    pcorr = 0d0
                                end if

                                !$acc loop seq
                                do i = 1, contxe
                                    flux_rs${XYZ}$_vf(j, k, l, i) = &
                                        xi_M*qL_prim_rs${XYZ}$_vf(j, k, l, i) &
                                        *(vel_L(dir_idx(1)) + s_M*(xi_L - 1d0)) &
                                        + xi_P*qR_prim_rs${XYZ}$_vf(j + 1, k, l, i) &
                                        *(vel_R(dir_idx(1)) + s_P*(xi_R - 1d0))
                                end do

                                if (bubbles .and. (num_fluids > 1)) then
                                    ! Kill mass transport @ gas density
                                    flux_rs${XYZ}$_vf(j, k, l, contxe) = 0.d0
                                end if

                                ! Momentum flux.
                                ! f = \rho u u + p I, q = \rho u, q_star = \xi * \rho*(s_star, v, w)

                                ! Include p_tilde

                                !$acc loop seq
                                do i = 1, num_dims
                                    flux_rs${XYZ}$_vf(j, k, l, contxe + dir_idx(i)) = &
                                        xi_M*(rho_L*(vel_L(dir_idx(1))* &
                                                     vel_L(dir_idx(i)) + &
                                                     s_M*(xi_L*(dir_flg(dir_idx(i))*s_S + &
                                                                (1d0 - dir_flg(dir_idx(i)))* &
                                                                vel_L(dir_idx(i))) - vel_L(dir_idx(i)))) + &
                                              dir_flg(dir_idx(i))*(pres_L - ptilde_L)) &
                                        + xi_P*(rho_R*(vel_R(dir_idx(1))* &
                                                       vel_R(dir_idx(i)) + &
                                                       s_P*(xi_R*(dir_flg(dir_idx(i))*s_S + &
                                                                  (1d0 - dir_flg(dir_idx(i)))* &
                                                                  vel_R(dir_idx(i))) - vel_R(dir_idx(i)))) + &
                                                dir_flg(dir_idx(i))*(pres_R - ptilde_R)) &
                                        + (s_M/s_L)*(s_P/s_R)*dir_flg(dir_idx(i))*pcorr
                                end do

                                ! Energy flux.
                                ! f = u*(E+p), q = E, q_star = \xi*E+(s-u)(\rho s_star + p/(s-u))
                                flux_rs${XYZ}$_vf(j, k, l, E_idx) = &
                                    xi_M*(vel_L(dir_idx(1))*(E_L + pres_L - ptilde_L) + &
                                          s_M*(xi_L*(E_L + (s_S - vel_L(dir_idx(1)))* &
                                                     (rho_L*s_S + (pres_L - ptilde_L)/ &
                                                      (s_L - vel_L(dir_idx(1))))) - E_L)) &
                                    + xi_P*(vel_R(dir_idx(1))*(E_R + pres_R - ptilde_R) + &
                                            s_P*(xi_R*(E_R + (s_S - vel_R(dir_idx(1)))* &
                                                       (rho_R*s_S + (pres_R - ptilde_R)/ &
                                                        (s_R - vel_R(dir_idx(1))))) - E_R)) &
                                    + (s_M/s_L)*(s_P/s_R)*pcorr*s_S

                                ! Volume fraction flux
                                !$acc loop seq
                                do i = advxb, advxe
                                    flux_rs${XYZ}$_vf(j, k, l, i) = &
                                        xi_M*qL_prim_rs${XYZ}$_vf(j, k, l, i) &
                                        *(vel_L(dir_idx(1)) + s_M*(xi_L - 1d0)) &
                                        + xi_P*qR_prim_rs${XYZ}$_vf(j + 1, k, l, i) &
                                        *(vel_R(dir_idx(1)) + s_P*(xi_R - 1d0))
                                end do

                                ! Source for volume fraction advection equation
                                !$acc loop seq
                                do i = 1, num_dims
                                    vel_src_rs${XYZ}$_vf(j, k, l, dir_idx(i)) = &
                                        xi_M*(vel_L(dir_idx(i)) + &
                                              dir_flg(dir_idx(i))* &
                                              s_M*(xi_L - 1d0)) &
                                        + xi_P*(vel_R(dir_idx(i)) + &
                                                dir_flg(dir_idx(i))* &
                                                s_P*(xi_R - 1d0))

                                    !IF ( (model_eqns == 4) .or. (num_fluids==1) ) vel_src_rs_vf(idxi)%sf(j,k,l) = 0d0
                                end do

                                flux_src_rs${XYZ}$_vf(j, k, l, advxb) = vel_src_rs${XYZ}$_vf(j, k, l, dir_idx(1))

                                ! Add advection flux for bubble variables
                                !$acc loop seq
                                do i = bubxb, bubxe
                                    flux_rs${XYZ}$_vf(j, k, l, i) = &
                                        xi_M*nbub_L*qL_prim_rs${XYZ}$_vf(j, k, l, i) &
                                        *(vel_L(dir_idx(1)) + s_M*(xi_L - 1d0)) &
                                        + xi_P*nbub_R*qR_prim_rs${XYZ}$_vf(j + 1, k, l, i) &
                                        *(vel_R(dir_idx(1)) + s_P*(xi_R - 1d0))
                                end do

                                if (qbmm) then
                                    flux_rs${XYZ}$_vf(j, k, l, bubxb) = &
                                        xi_M*nbub_L &
                                        *(vel_L(dir_idx(1)) + s_M*(xi_L - 1d0)) &
                                        + xi_P*nbub_R &
                                        *(vel_R(dir_idx(1)) + s_P*(xi_R - 1d0))
                                end if

                                if (adv_n) then
                                    flux_rs${XYZ}$_vf(j, k, l, n_idx) = &
                                        xi_M*nbub_L &
                                        *(vel_L(dir_idx(1)) + s_M*(xi_L - 1d0)) &
                                        + xi_P*nbub_R &
                                        *(vel_R(dir_idx(1)) + s_P*(xi_R - 1d0))
                                end if

                                ! Geometrical source flux for cylindrical coordinates
                                #:if (NORM_DIR == 2)
                                    if (cyl_coord) then
                                        ! Substituting the advective flux into the inviscid geometrical source flux
                                        !$acc loop seq
                                        do i = 1, E_idx
                                            flux_gsrc_rs${XYZ}$_vf(j, k, l, i) = flux_rs${XYZ}$_vf(j, k, l, i)
                                        end do
                                        ! Recalculating the radial momentum geometric source flux
                                        flux_gsrc_rs${XYZ}$_vf(j, k, l, contxe + dir_idx(1)) = &
                                            xi_M*(rho_L*(vel_L(dir_idx(1))* &
                                                         vel_L(dir_idx(1)) + &
                                                         s_M*(xi_L*(dir_flg(dir_idx(1))*s_S + &
                                                                    (1d0 - dir_flg(dir_idx(1)))* &
                                                                    vel_L(dir_idx(1))) - vel_L(dir_idx(1))))) &
                                            + xi_P*(rho_R*(vel_R(dir_idx(1))* &
                                                           vel_R(dir_idx(1)) + &
                                                           s_P*(xi_R*(dir_flg(dir_idx(1))*s_S + &
                                                                      (1d0 - dir_flg(dir_idx(1)))* &
                                                                      vel_R(dir_idx(1))) - vel_R(dir_idx(1)))))
                                        ! Geometrical source of the void fraction(s) is zero
                                        !$acc loop seq
                                        do i = advxb, advxe
                                            flux_gsrc_rs${XYZ}$_vf(j, k, l, i) = 0d0
                                        end do
                                    end if
                                #:endif
                                #:if (NORM_DIR == 3)
                                    if (grid_geometry == 3) then
                                        !$acc loop seq
                                        do i = 1, sys_size
                                            flux_gsrc_rs${XYZ}$_vf(j, k, l, i) = 0d0
                                        end do

                                        flux_gsrc_rs${XYZ}$_vf(j, k, l, momxb + 1) = &
                                            -xi_M*(rho_L*(vel_L(dir_idx(1))* &
                                                          vel_L(dir_idx(1)) + &
                                                          s_M*(xi_L*(dir_flg(dir_idx(1))*s_S + &
                                                                     (1d0 - dir_flg(dir_idx(1)))* &
                                                                     vel_L(dir_idx(1))) - vel_L(dir_idx(1))))) &
                                            - xi_P*(rho_R*(vel_R(dir_idx(1))* &
                                                           vel_R(dir_idx(1)) + &
                                                           s_P*(xi_R*(dir_flg(dir_idx(1))*s_S + &
                                                                      (1d0 - dir_flg(dir_idx(1)))* &
                                                                      vel_R(dir_idx(1))) - vel_R(dir_idx(1)))))
                                        flux_gsrc_rs${XYZ}$_vf(j, k, l, momxe) = flux_rs${XYZ}$_vf(j, k, l, momxb + 1)

                                    end if
                                #:endif
                            end do
                        end do
                    end do
                    !$acc end parallel loop
                else
<<<<<<< HEAD
                    ! TODO 5-EQUATION MODEL WITH HLLC, INTERFACE CAPTURING ONLY
                    !$acc parallel loop collapse(3) gang vector default(present) private(vel_L, vel_R, Re_L, Re_R, rho_avg, h_avg, gamma_avg, alpha_L, alpha_R, s_L, s_R, s_S, vel_avg_rms, tau_e_L, tau_e_R, G_L, G_R) copyin(is1,is2,is3)
=======
                    !$acc parallel loop collapse(3) gang vector default(present) private(vel_L, vel_R, Re_L, Re_R, &
                    !$acc rho_avg, h_avg, gamma_avg, alpha_L, alpha_R, s_L, s_R, s_S, vel_avg_rms, pcorr, zcoef, vel_L_tmp, vel_R_tmp) copyin(is1,is2,is3)
>>>>>>> c79f291a
                    do l = is3%beg, is3%end
                        do k = is2%beg, is2%end
                            do j = is1%beg, is1%end
                                !$acc loop seq
                                do i = 1, num_fluids
                                    alpha_L(i) = qL_prim_rs${XYZ}$_vf(j, k, l, E_idx + i)
                                    alpha_R(i) = qR_prim_rs${XYZ}$_vf(j + 1, k, l, E_idx + i)
                                end do

                                vel_L_rms = 0d0; vel_R_rms = 0d0
                                !$acc loop seq
                                do i = 1, num_dims
                                    vel_L(i) = qL_prim_rs${XYZ}$_vf(j, k, l, contxe + i)
                                    vel_R(i) = qR_prim_rs${XYZ}$_vf(j + 1, k, l, contxe + i)
                                    vel_L_rms = vel_L_rms + vel_L(i)**2d0
                                    vel_R_rms = vel_R_rms + vel_R(i)**2d0
                                end do

                                pres_L = qL_prim_rs${XYZ}$_vf(j, k, l, E_idx)
                                pres_R = qR_prim_rs${XYZ}$_vf(j + 1, k, l, E_idx)

                                rho_L = 0d0
                                gamma_L = 0d0
                                pi_inf_L = 0d0
                                qv_L = 0d0

                                rho_R = 0d0
                                gamma_R = 0d0
                                pi_inf_R = 0d0
                                qv_R = 0d0

                                alpha_L_sum = 0d0
                                alpha_R_sum = 0d0

                                ! Change this by splitting it into the cases
                                ! present in the bubbles
                                if (mpp_lim) then
                                    !$acc loop seq
                                    do i = 1, num_fluids
                                        qL_prim_rs${XYZ}$_vf(j, k, l, i) = max(0d0, qL_prim_rs${XYZ}$_vf(j, k, l, i))
                                        qL_prim_rs${XYZ}$_vf(j, k, l, E_idx + i) = min(max(0d0, qL_prim_rs${XYZ}$_vf(j, k, l, E_idx + i)), 1d0)
                                        alpha_L_sum = alpha_L_sum + qL_prim_rs${XYZ}$_vf(j, k, l, E_idx + i)
                                    end do

                                    !$acc loop seq
                                    do i = 1, num_fluids
                                        qL_prim_rs${XYZ}$_vf(j, k, l, E_idx + i) = qL_prim_rs${XYZ}$_vf(j, k, l, E_idx + i)/max(alpha_L_sum, sgm_eps)
                                    end do

                                    !$acc loop seq
                                    do i = 1, num_fluids
                                        qR_prim_rs${XYZ}$_vf(j + 1, k, l, i) = max(0d0, qR_prim_rs${XYZ}$_vf(j + 1, k, l, i))
                                        qR_prim_rs${XYZ}$_vf(j + 1, k, l, E_idx + i) = min(max(0d0, qR_prim_rs${XYZ}$_vf(j + 1, k, l, E_idx + i)), 1d0)
                                        alpha_R_sum = alpha_R_sum + qR_prim_rs${XYZ}$_vf(j + 1, k, l, E_idx + i)
                                    end do

                                    !$acc loop seq
                                    do i = 1, num_fluids
                                        qR_prim_rs${XYZ}$_vf(j + 1, k, l, E_idx + i) = qR_prim_rs${XYZ}$_vf(j + 1, k, l, E_idx + i)/max(alpha_R_sum, sgm_eps)
                                    end do
                                end if

                                !$acc loop seq
                                do i = 1, num_fluids
                                    rho_L = rho_L + qL_prim_rs${XYZ}$_vf(j, k, l, i)
                                    gamma_L = gamma_L + qL_prim_rs${XYZ}$_vf(j, k, l, E_idx + i)*gammas(i)
                                    pi_inf_L = pi_inf_L + qL_prim_rs${XYZ}$_vf(j, k, l, E_idx + i)*pi_infs(i)
                                    qv_L = qv_L + qL_prim_rs${XYZ}$_vf(j, k, l, i)*qvs(i)

                                    rho_R = rho_R + qR_prim_rs${XYZ}$_vf(j + 1, k, l, i)
                                    gamma_R = gamma_R + qR_prim_rs${XYZ}$_vf(j + 1, k, l, E_idx + i)*gammas(i)
                                    pi_inf_R = pi_inf_R + qR_prim_rs${XYZ}$_vf(j + 1, k, l, E_idx + i)*pi_infs(i)
                                    qv_R = qv_R + qR_prim_rs${XYZ}$_vf(j + 1, k, l, i)*qvs(i)
                                end do

                                if (any(Re_size > 0)) then
                                    !$acc loop seq
                                    do i = 1, 2
                                        Re_L(i) = dflt_real
                                        if (Re_size(i) > 0) Re_L(i) = 0d0
                                        !$acc loop seq
                                        do q = 1, Re_size(i)
                                            Re_L(i) = qL_prim_rs${XYZ}$_vf(j, k, l, E_idx + Re_idx(i, q))/Res(i, q) &
                                                      + Re_L(i)
                                        end do
                                        Re_L(i) = 1d0/max(Re_L(i), sgm_eps)
                                    end do

                                    !$acc loop seq
                                    do i = 1, 2
                                        Re_R(i) = dflt_real
                                        if (Re_size(i) > 0) Re_R(i) = 0d0
                                        !$acc loop seq
                                        do q = 1, Re_size(i)
                                            Re_R(i) = qR_prim_rs${XYZ}$_vf(j + 1, k, l, E_idx + Re_idx(i, q))/Res(i, q) &
                                                      + Re_R(i)
                                        end do
                                        Re_R(i) = 1d0/max(Re_R(i), sgm_eps)
                                    end do
                                end if

                                E_L = gamma_L*pres_L + pi_inf_L + 5d-1*rho_L*vel_L_rms + qv_L
                                E_R = gamma_R*pres_R + pi_inf_R + 5d-1*rho_R*vel_R_rms + qv_R

                                if (hypoelasticity) then
                                    !$acc loop seq
                                    do i = 1, strxe - strxb + 1
                                        tau_e_L(i) = qL_prim_rs${XYZ}$_vf(j, k, l, strxb - 1 + i)
                                        tau_e_R(i) = qR_prim_rs${XYZ}$_vf(j + 1, k, l, strxb - 1 + i)
                                    end do
                                    G_L = 0d0; G_R = 0d0
                                    !$acc loop seq
                                    do i = 1, num_fluids
                                        G_L = G_L + alpha_L(i)*Gs(i)
                                        G_R = G_R + alpha_R(i)*Gs(i)
                                    end do

                                    do i = 1, strxe - strxb + 1
                                        ! Elastic contribution to energy if G large enough
                                        if ((G_L > verysmall) .and. (G_R > verysmall)) then
                                            E_L = E_L + (tau_e_L(i)*tau_e_L(i))/(4d0*G_L)
                                            E_R = E_R + (tau_e_R(i)*tau_e_R(i))/(4d0*G_R)
                                            ! Additional terms in 2D and 3D
                                            if ((i == 2) .or. (i == 4) .or. (i == 5)) then
                                                E_L = E_L + (tau_e_L(i)*tau_e_L(i))/(4d0*G_L)
                                                E_R = E_R + (tau_e_R(i)*tau_e_R(i))/(4d0*G_R)
                                            end if
                                        end if
                                    end do
                                end if

                                H_L = (E_L + pres_L)/rho_L
                                H_R = (E_R + pres_R)/rho_R

                                @:compute_average_state()

                                call s_compute_speed_of_sound(pres_L, rho_L, gamma_L, pi_inf_L, H_L, alpha_L, &
                                                              vel_L_rms, c_L, Gs)

                                call s_compute_speed_of_sound(pres_R, rho_R, gamma_R, pi_inf_R, H_R, alpha_R, &
                                                              vel_R_rms, c_R, Gs)

                                !> The computation of c_avg does not require all the variables, and therefore the non '_avg'
                                ! variables are placeholders to call the subroutine.

                                call s_compute_speed_of_sound(pres_R, rho_avg, gamma_avg, pi_inf_R, H_avg, alpha_R, &
                                                              vel_avg_rms, c_avg, Gs)
                                !SGR added Gs contribution to the speed of sound

                                if (any(Re_size > 0)) then
                                    !$acc loop seq
                                    do i = 1, 2
                                        Re_avg_rs${XYZ}$_vf(j, k, l, i) = 2d0/(1d0/Re_L(i) + 1d0/Re_R(i))
                                    end do
                                end if
<<<<<<< HEAD
=======

                                if (low_Mach == 2) then
                                    @:compute_low_Mach_correction()
                                end if

>>>>>>> c79f291a
                                if (wave_speeds == 1) then
                                    if (hypoelasticity) then
                                        s_L = min(vel_L(dir_idx(1)) - &
                                                  sqrt(c_L*c_L + (((4d0*G_L)/3d0) + tau_e_L(dir_idx_tau(1)))/rho_L), &
                                                  vel_R(dir_idx(1)) - &
                                                  sqrt(c_R*c_R + (((4d0*G_R)/3d0) + tau_e_R(dir_idx_tau(1)))/rho_R))
                                        s_R = max(vel_R(dir_idx(1)) + &
                                                  sqrt(c_R*c_R + (((4d0*G_R)/3d0) + tau_e_R(dir_idx_tau(1)))/rho_R), &
                                                  vel_L(dir_idx(1)) + &
                                                  sqrt(c_L*c_L + (((4d0*G_L)/3d0) + tau_e_L(dir_idx_tau(1)))/rho_L))

                                        s_S = (pres_R - tau_e_R(dir_idx_tau(1)) - pres_L + &
                                               tau_e_L(dir_idx_tau(1)) + rho_L*vel_L(idx1)* &
                                               (s_L - vel_L(idx1)) - &
                                               rho_R*vel_R(idx1)* &
                                               (s_R - vel_R(idx1))) &
                                              /(rho_L*(s_L - vel_L(idx1)) - &
                                                rho_R*(s_R - vel_R(idx1)))

                                    else
                                        s_L = min(vel_L(idx1) - c_L, vel_R(idx1) - c_R)
                                        s_R = max(vel_R(idx1) + c_R, vel_L(idx1) + c_L)

                                        s_S = (pres_R - pres_L + rho_L*vel_L(idx1)* &
                                               (s_L - vel_L(idx1)) - &
                                               rho_R*vel_R(idx1)* &
                                               (s_R - vel_R(idx1))) &
                                              /(rho_L*(s_L - vel_L(idx1)) - &
                                                rho_R*(s_R - vel_R(idx1)))
                                    end if

                                elseif (wave_speeds == 2) then
                                    pres_SL = 5d-1*(pres_L + pres_R + rho_avg*c_avg* &
                                                    (vel_L(idx1) - &
                                                     vel_R(idx1)))

                                    pres_SR = pres_SL

                                    Ms_L = max(1d0, sqrt(1d0 + ((5d-1 + gamma_L)/(1d0 + gamma_L))* &
                                                         (pres_SL/pres_L - 1d0)*pres_L/ &
                                                         ((pres_L + pi_inf_L/(1d0 + gamma_L)))))
                                    Ms_R = max(1d0, sqrt(1d0 + ((5d-1 + gamma_R)/(1d0 + gamma_R))* &
                                                         (pres_SR/pres_R - 1d0)*pres_R/ &
                                                         ((pres_R + pi_inf_R/(1d0 + gamma_R)))))

                                    s_L = vel_L(idx1) - c_L*Ms_L
                                    s_R = vel_R(idx1) + c_R*Ms_R

                                    s_S = 5d-1*((vel_L(idx1) + vel_R(idx1)) + &
                                                (pres_L - pres_R)/ &
                                                (rho_avg*c_avg))
                                end if

                                ! follows Einfeldt et al.
                                ! s_M/P = min/max(0.,s_L/R)
                                s_M = min(0d0, s_L); s_P = max(0d0, s_R)

                                ! goes with q_star_L/R = xi_L/R * (variable)
                                ! xi_L/R = ( ( s_L/R - u_L/R )/(s_L/R - s_star) )
                                xi_L = (s_L - vel_L(idx1))/(s_L - s_S)
                                xi_R = (s_R - vel_R(idx1))/(s_R - s_S)

                                ! goes with numerical velocity in x/y/z directions
                                ! xi_P/M = 0.5 +/m sgn(0.5,s_star)
                                xi_M = (5d-1 + sign(5d-1, s_S))
                                xi_P = (5d-1 - sign(5d-1, s_S))

<<<<<<< HEAD
                                ! COMPUTING THE HLLC FLUXES

                                ! MASS FLUX.
=======
                                if (low_Mach == 1) then
                                    @:compute_low_Mach_correction()
                                else
                                    pcorr = 0d0
                                end if

>>>>>>> c79f291a
                                !$acc loop seq
                                do i = 1, contxe
                                    flux_rs${XYZ}$_vf(j, k, l, i) = &
                                        xi_M*qL_prim_rs${XYZ}$_vf(j, k, l, i)*(vel_L(idx1) + s_M*(xi_L - 1d0)) + &
                                        xi_P*qR_prim_rs${XYZ}$_vf(j + 1, k, l, i)*(vel_R(idx1) + s_P*(xi_R - 1d0))
                                end do

                                ! MOMENTUM FLUX.
                                ! f = \rho u u - \sigma, q = \rho u, q_star = \xi * \rho*(s_star, v, w)
                                !$acc loop seq
                                do i = 1, num_dims
                                    idxi = dir_idx(i)
                                    flux_rs${XYZ}$_vf(j, k, l, contxe + idxi) = &
<<<<<<< HEAD
                                        xi_M*(rho_L*(vel_L(idx1)*vel_L(idxi) + s_M*(xi_L*(dir_flg(idxi)*s_S + &
                                                                                          (1d0 - dir_flg(idxi))*vel_L(idxi)) - vel_L(idxi))) + dir_flg(idxi)*(pres_L)) + &
                                        xi_P*(rho_R*(vel_R(idx1)*vel_R(idxi) + s_P*(xi_R*(dir_flg(idxi)*s_S + &
                                                                                          (1d0 - dir_flg(idxi))*vel_R(idxi)) - vel_R(idxi))) + dir_flg(idxi)*(pres_R))
=======
                                        xi_M*(rho_L*(vel_L(idx1)* &
                                                     vel_L(idxi) + &
                                                     s_M*(xi_L*(dir_flg(idxi)*s_S + &
                                                                (1d0 - dir_flg(idxi))* &
                                                                vel_L(idxi)) - vel_L(idxi))) + &
                                              dir_flg(idxi)*(pres_L)) &
                                        + xi_P*(rho_R*(vel_R(idx1)* &
                                                       vel_R(idxi) + &
                                                       s_P*(xi_R*(dir_flg(idxi)*s_S + &
                                                                  (1d0 - dir_flg(idxi))* &
                                                                  vel_R(idxi)) - vel_R(idxi))) + &
                                                dir_flg(idxi)*(pres_R)) &
                                        + (s_M/s_L)*(s_P/s_R)*dir_flg(idxi)*pcorr
>>>>>>> c79f291a
                                end do

                                ! ENERGY FLUX.
                                ! f = u*(E-\sigma), q = E, q_star = \xi*E+(s-u)(\rho s_star - \sigma/(s-u))
                                flux_rs${XYZ}$_vf(j, k, l, E_idx) = &
                                    xi_M*(vel_L(idx1)*(E_L + pres_L) + &
<<<<<<< HEAD
                                          s_M*(xi_L*(E_L + (s_S - vel_L(idx1))*(rho_L*s_S + pres_L/(s_L - vel_L(idx1)))) - E_L)) + &
                                    xi_P*(vel_R(idx1)*(E_R + pres_R) + &
                                          s_P*(xi_R*(E_R + (s_S - vel_R(idx1))*(rho_R*s_S + pres_R/(s_R - vel_R(idx1)))) - E_R))
=======
                                          s_M*(xi_L*(E_L + (s_S - vel_L(idx1))* &
                                                     (rho_L*s_S + pres_L/ &
                                                      (s_L - vel_L(idx1)))) - E_L)) &
                                    + xi_P*(vel_R(idx1)*(E_R + pres_R) + &
                                            s_P*(xi_R*(E_R + (s_S - vel_R(idx1))* &
                                                       (rho_R*s_S + pres_R/ &
                                                        (s_R - vel_R(idx1)))) - E_R)) &
                                    + (s_M/s_L)*(s_P/s_R)*pcorr*s_S
>>>>>>> c79f291a

                                ! Additional elastic shear stress terms for the energy flux.
                                if (elasticity) then
                                    !$acc loop seq
                                    do i = 1, num_dims
                                        idxi = dir_idx(i)
                                        ! MOMENTUM ELASTIC FLUX.
                                        flux_rs${XYZ}$_vf(j, k, l, contxe + idxi) = &
                                            flux_rs${XYZ}$_vf(j, k, l, contxe + idxi) &
                                            - xi_M*tau_e_L(dir_idx_tau(i)) - xi_P*tau_e_R(dir_idx_tau(i))
                                        ! ENERGY ELASTIC FLUX.
                                        flux_rs${XYZ}$_vf(j, k, l, E_idx) = flux_rs${XYZ}$_vf(j, k, l, E_idx) - &
                                                                            xi_M*(vel_L(idxi)*tau_e_L(dir_idx_tau(i)) + &
                                                                                  s_M*(xi_L*((s_S - vel_L(i))*(tau_e_L(dir_idx_tau(i))/(s_L - vel_L(i)))))) - &
                                                                            xi_P*(vel_R(idxi)*tau_e_R(dir_idx_tau(i)) + &
                                                                                  s_P*(xi_R*((s_S - vel_R(i))*(tau_e_R(dir_idx_tau(i))/(s_R - vel_R(i))))))
                                    end do
                                end if

                                ! HYPOELASTIC STRESS EVOLUTION FLUX.
                                if (hypoelasticity) then
                                    !$acc loop seq
                                    do i = 1, strxe - strxb + 1
                                        flux_rs${XYZ}$_vf(j, k, l, strxb - 1 + i) = &
                                            xi_M*(s_S/(s_L - s_S))*(s_L*rho_L*tau_e_L(i) - rho_L*vel_L(idx1)*tau_e_L(i)) + &
                                            xi_P*(s_S/(s_R - s_S))*(s_R*rho_R*tau_e_R(i) - rho_R*vel_R(idx1)*tau_e_R(i))
                                    end do
                                end if

                                ! VOLUME FRACTION FLUX.
                                !$acc loop seq
                                do i = advxb, advxe
                                    flux_rs${XYZ}$_vf(j, k, l, i) = &
                                        xi_M*qL_prim_rs${XYZ}$_vf(j, k, l, i)*(vel_L(idx1) + s_M*(xi_L - 1d0)) + &
                                        xi_P*qR_prim_rs${XYZ}$_vf(j + 1, k, l, i)*(vel_R(idx1) + s_P*(xi_R - 1d0))
                                end do

                                ! VOLUME FRACTION SOURCE FLUX.
                                !$acc loop seq
                                do i = 1, num_dims
                                    idxi = dir_idx(i)
                                    vel_src_rs${XYZ}$_vf(j, k, l, idxi) = &
                                        xi_M*(vel_L(idxi) + dir_flg(idxi)*s_M*(xi_L - 1d0)) + &
                                        xi_P*(vel_R(idxi) + dir_flg(idxi)*s_P*(xi_R - 1d0))
                                end do

                                flux_src_rs${XYZ}$_vf(j, k, l, advxb) = vel_src_rs${XYZ}$_vf(j, k, l, idx1)

                                ! SURFACE TENSION FLUX. need to check
                                if (.not. f_is_default(sigma)) then
                                    flux_rs${XYZ}$_vf(j, k, l, c_idx) = &
                                        (xi_M*qL_prim_rs${XYZ}$_vf(j, k, l, c_idx) + &
                                         xi_P*qR_prim_rs${XYZ}$_vf(j + 1, k, l, c_idx))*s_S
                                end if

                                ! Geometrical source flux for cylindrical coordinates
                                #:if (NORM_DIR == 2)
                                    if (cyl_coord) then
                                        !Substituting the advective flux into the inviscid geometrical source flux
                                        !$acc loop seq
                                        do i = 1, E_idx
                                            flux_gsrc_rs${XYZ}$_vf(j, k, l, i) = flux_rs${XYZ}$_vf(j, k, l, i)
                                        end do
                                        ! Recalculating the radial momentum geometric source flux
                                        flux_gsrc_rs${XYZ}$_vf(j, k, l, contxe + idx1) = &
                                            xi_M*(rho_L*(vel_L(idx1)* &
                                                         vel_L(idx1) + &
                                                         s_M*(xi_L*(dir_flg(idx1)*s_S + &
                                                                    (1d0 - dir_flg(idx1))* &
                                                                    vel_L(idx1)) - vel_L(idx1)))) &
                                            + xi_P*(rho_R*(vel_R(idx1)* &
                                                           vel_R(idx1) + &
                                                           s_P*(xi_R*(dir_flg(idx1)*s_S + &
                                                                      (1d0 - dir_flg(idx1))* &
                                                                      vel_R(idx1)) - vel_R(idx1))))
                                        ! Geometrical source of the void fraction(s) is zero
                                        !$acc loop seq
                                        do i = advxb, advxe
                                            flux_gsrc_rs${XYZ}$_vf(j, k, l, i) = 0d0
                                        end do
                                    end if
                                #:endif
                                #:if (NORM_DIR == 3)
                                    if (grid_geometry == 3) then
                                        !$acc loop seq
                                        do i = 1, sys_size
                                            flux_gsrc_rs${XYZ}$_vf(j, k, l, i) = 0d0
                                        end do

                                        flux_gsrc_rs${XYZ}$_vf(j, k, l, momxb + 1) = &
                                            -xi_M*(rho_L*(vel_L(idx1)* &
                                                          vel_L(idx1) + &
                                                          s_M*(xi_L*(dir_flg(idx1)*s_S + &
                                                                     (1d0 - dir_flg(idx1))* &
                                                                     vel_L(idx1)) - vel_L(idx1)))) &
                                            - xi_P*(rho_R*(vel_R(idx1)* &
                                                           vel_R(idx1) + &
                                                           s_P*(xi_R*(dir_flg(idx1)*s_S + &
                                                                      (1d0 - dir_flg(idx1))* &
                                                                      vel_R(idx1)) - vel_R(idx1))))
                                        flux_gsrc_rs${XYZ}$_vf(j, k, l, momxe) = flux_rs${XYZ}$_vf(j, k, l, momxb + 1)

                                    end if
                                #:endif

                            end do
                        end do
                    end do
                    !$acc end parallel loop
                end if
            end if
        #:endfor
        ! Computing HLLC flux and source flux for Euler system of equations

        if (any(Re_size > 0)) then
            if (weno_Re_flux) then
                call s_compute_viscous_source_flux( &
                    qL_prim_vf(momxb:momxe), &
                    dqL_prim_dx_vf(momxb:momxe), &
                    dqL_prim_dy_vf(momxb:momxe), &
                    dqL_prim_dz_vf(momxb:momxe), &
                    qR_prim_vf(momxb:momxe), &
                    dqR_prim_dx_vf(momxb:momxe), &
                    dqR_prim_dy_vf(momxb:momxe), &
                    dqR_prim_dz_vf(momxb:momxe), &
                    flux_src_vf, norm_dir, ix, iy, iz)
            else
                call s_compute_viscous_source_flux( &
                    q_prim_vf(momxb:momxe), &
                    dqL_prim_dx_vf(momxb:momxe), &
                    dqL_prim_dy_vf(momxb:momxe), &
                    dqL_prim_dz_vf(momxb:momxe), &
                    q_prim_vf(momxb:momxe), &
                    dqR_prim_dx_vf(momxb:momxe), &
                    dqR_prim_dy_vf(momxb:momxe), &
                    dqR_prim_dz_vf(momxb:momxe), &
                    flux_src_vf, norm_dir, ix, iy, iz)
            end if
        end if

        if (.not. f_is_default(sigma)) then
            call s_compute_capilary_source_flux( &
                q_prim_vf, &
                vel_src_rsx_vf, &
                vel_src_rsy_vf, &
                vel_src_rsz_vf, &
                flux_src_vf, &
                norm_dir, isx, isy, isz)
        end if

        call s_finalize_riemann_solver(flux_vf, flux_src_vf, &
                                       flux_gsrc_vf, &
                                       norm_dir, ix, iy, iz)

    end subroutine s_hllc_riemann_solver

    !>  The computation of parameters, the allocation of memory,
        !!      the association of pointers and/or the execution of any
        !!      other procedures that are necessary to setup the module.
    subroutine s_initialize_riemann_solvers_module

        ! Allocating the variables that will be utilized to formulate the
        ! left, right, and average states of the Riemann problem, as well
        ! the Riemann problem solution
        integer :: i, j

        @:ALLOCATE_GLOBAL(Gs(1:num_fluids))

        do i = 1, num_fluids
            Gs(i) = fluid_pp(i)%G
        end do
        !$acc update device(Gs)

        if (any(Re_size > 0)) then
            @:ALLOCATE_GLOBAL(Res(1:2, 1:maxval(Re_size)))
        end if

        if (any(Re_size > 0)) then
            do i = 1, 2
                do j = 1, Re_size(i)
                    Res(i, j) = fluid_pp(Re_idx(i, j))%Re(i)
                end do
            end do
            !$acc update device(Res, Re_idx, Re_size)
        end if

        !$acc enter data copyin(is1, is2, is3, isx, isy, isz)

        ! Associating procedural pointer to the subroutine that will be
        ! utilized to calculate the solution of a given Riemann problem
        if (riemann_solver == 1) then
            s_riemann_solver => s_hll_riemann_solver
        elseif (riemann_solver == 2) then
            s_riemann_solver => s_hllc_riemann_solver
        end if

        ! Associating procedural pointer to the subroutine that will be
        ! utilized to compute the viscous source flux
        if (grid_geometry == 3) then
            s_compute_viscous_source_flux => s_compute_cylindrical_viscous_source_flux
        else
            s_compute_viscous_source_flux => s_compute_cartesian_viscous_source_flux
        end if

        is1%beg = -1; is2%beg = 0; is3%beg = 0
        is1%end = m; is2%end = n; is3%end = p

        @:ALLOCATE_GLOBAL(flux_rsx_vf(is1%beg:is1%end, &
            is2%beg:is2%end, &
            is3%beg:is3%end, 1:sys_size))
        @:ALLOCATE_GLOBAL(flux_gsrc_rsx_vf(is1%beg:is1%end, &
            is2%beg:is2%end, &
            is3%beg:is3%end, 1:sys_size))
        @:ALLOCATE_GLOBAL(flux_src_rsx_vf(is1%beg:is1%end, &
            is2%beg:is2%end, &
            is3%beg:is3%end, advxb:sys_size))
        @:ALLOCATE_GLOBAL(vel_src_rsx_vf(is1%beg:is1%end, &
            is2%beg:is2%end, &
            is3%beg:is3%end, 1:num_dims))
        if (qbmm) then
            @:ALLOCATE_GLOBAL(mom_sp_rsx_vf(is1%beg:is1%end + 1, is2%beg:is2%end, is3%beg:is3%end, 1:4))
        end if

        if (any(Re_size > 0)) then
            @:ALLOCATE_GLOBAL(Re_avg_rsx_vf(is1%beg:is1%end, &
                is2%beg:is2%end, &
                is3%beg:is3%end, 1:2))
        end if

        if (n == 0) return

        is1%beg = -1; is2%beg = 0; is3%beg = 0
        is1%end = n; is2%end = m; is3%end = p

        @:ALLOCATE_GLOBAL(flux_rsy_vf(is1%beg:is1%end, &
            is2%beg:is2%end, &
            is3%beg:is3%end, 1:sys_size))
        @:ALLOCATE_GLOBAL(flux_gsrc_rsy_vf(is1%beg:is1%end, &
            is2%beg:is2%end, &
            is3%beg:is3%end, 1:sys_size))
        @:ALLOCATE_GLOBAL(flux_src_rsy_vf(is1%beg:is1%end, &
            is2%beg:is2%end, &
            is3%beg:is3%end, advxb:sys_size))
        @:ALLOCATE_GLOBAL(vel_src_rsy_vf(is1%beg:is1%end, &
            is2%beg:is2%end, &
            is3%beg:is3%end, 1:num_dims))

        if (qbmm) then
            @:ALLOCATE_GLOBAL(mom_sp_rsy_vf(is1%beg:is1%end + 1, is2%beg:is2%end, is3%beg:is3%end, 1:4))
        end if

        if (any(Re_size > 0)) then
            @:ALLOCATE_GLOBAL(Re_avg_rsy_vf(is1%beg:is1%end, &
                is2%beg:is2%end, &
                is3%beg:is3%end, 1:2))
        end if

        if (p == 0) return

        is1%beg = -1; is2%beg = 0; is3%beg = 0
        is1%end = p; is2%end = n; is3%end = m

        @:ALLOCATE_GLOBAL(flux_rsz_vf(is1%beg:is1%end, &
            is2%beg:is2%end, &
            is3%beg:is3%end, 1:sys_size))
        @:ALLOCATE_GLOBAL(flux_gsrc_rsz_vf(is1%beg:is1%end, &
            is2%beg:is2%end, &
            is3%beg:is3%end, 1:sys_size))
        @:ALLOCATE_GLOBAL(flux_src_rsz_vf(is1%beg:is1%end, &
            is2%beg:is2%end, &
            is3%beg:is3%end, advxb:sys_size))
        @:ALLOCATE_GLOBAL(vel_src_rsz_vf(is1%beg:is1%end, &
            is2%beg:is2%end, &
            is3%beg:is3%end, 1:num_dims))

        if (qbmm) then
            @:ALLOCATE_GLOBAL(mom_sp_rsz_vf(is1%beg:is1%end + 1, is2%beg:is2%end, is3%beg:is3%end, 1:4))
        end if

        if (any(Re_size > 0)) then
            @:ALLOCATE_GLOBAL(Re_avg_rsz_vf(is1%beg:is1%end, &
                is2%beg:is2%end, &
                is3%beg:is3%end, 1:2))
        end if

    end subroutine s_initialize_riemann_solvers_module

    !>  The purpose of this subroutine is to populate the buffers
        !!      of the left and right Riemann states variables, depending
        !!      on the boundary conditions.
        !!  @param qL_prim_vf The  left WENO-reconstructed cell-boundary values of the
        !!      cell-average primitive variables
        !!  @param qR_prim_vf The right WENO-reconstructed cell-boundary values of the
        !!      cell-average primitive variables
        !!  @param dqL_prim_dx_vf The  left WENO-reconstructed cell-boundary values of the
        !!      first-order x-dir spatial derivatives
        !!  @param dqL_prim_dy_vf The  left WENO-reconstructed cell-boundary values of the
        !!      first-order y-dir spatial derivatives
        !!  @param dqL_prim_dz_vf The  left WENO-reconstructed cell-boundary values of the
        !!      first-order z-dir spatial derivatives
        !!  @param dqR_prim_dx_vf The right WENO-reconstructed cell-boundary values of the
        !!      first-order x-dir spatial derivatives
        !!  @param dqR_prim_dy_vf The right WENO-reconstructed cell-boundary values of the
        !!      first-order y-dir spatial derivatives
        !!  @param dqR_prim_dz_vf The right WENO-reconstructed cell-boundary values of the
        !!      first-order z-dir spatial derivatives
        !!  @param gm_alphaL_vf  Left averaged gradient magnitude
        !!  @param gm_alphaR_vf Right averaged gradient magnitude
        !!  @param norm_dir Dir. splitting direction
        !!  @param ix Index bounds in the x-dir
        !!  @param iy Index bounds in the y-dir
        !!  @param iz Index bounds in the z-dir
    subroutine s_populate_riemann_states_variables_buffers( &
        qL_prim_rsx_vf, qL_prim_rsy_vf, qL_prim_rsz_vf, dqL_prim_dx_vf, &
        dqL_prim_dy_vf, &
        dqL_prim_dz_vf, &
        qL_prim_vf, &
        qR_prim_rsx_vf, qR_prim_rsy_vf, qR_prim_rsz_vf, dqR_prim_dx_vf, &
        dqR_prim_dy_vf, &
        dqR_prim_dz_vf, &
        qR_prim_vf, &
        norm_dir, ix, iy, iz)

        real(kind(0d0)), dimension(startx:, starty:, startz:, 1:), intent(inout) :: qL_prim_rsx_vf, qL_prim_rsy_vf, qL_prim_rsz_vf, qR_prim_rsx_vf, qR_prim_rsy_vf, qR_prim_rsz_vf

        type(scalar_field), &
            allocatable, dimension(:), &
            intent(inout) :: dqL_prim_dx_vf, dqR_prim_dx_vf, &
                             dqL_prim_dy_vf, dqR_prim_dy_vf, &
                             dqL_prim_dz_vf, dqR_prim_dz_vf, &
                             qL_prim_vf, qR_prim_vf

        integer, intent(in) :: norm_dir
        type(int_bounds_info), intent(in) :: ix, iy, iz

        integer :: i, j, k, l !< Generic loop iterator

        if (norm_dir == 1) then
            is1 = ix; is2 = iy; is3 = iz
            dir_idx = (/1, 2, 3/); dir_flg = (/1d0, 0d0, 0d0/)
        elseif (norm_dir == 2) then
            is1 = iy; is2 = ix; is3 = iz
            dir_idx = (/2, 1, 3/); dir_flg = (/0d0, 1d0, 0d0/)
        else
            is1 = iz; is2 = iy; is3 = ix
            dir_idx = (/3, 1, 2/); dir_flg = (/0d0, 0d0, 1d0/)
        end if

        !$acc update device(is1, is2, is3)

        if (elasticity) then
            if (norm_dir == 1) then
                dir_idx_tau = (/1, 2, 4/)
            else if (norm_dir == 2) then
                dir_idx_tau = (/3, 2, 5/)
            else
                dir_idx_tau = (/6, 4, 5/)
            end if
        end if

        isx = ix; isy = iy; isz = iz
        !$acc update device(isx, isy, isz) ! for stuff in the same module
        !$acc update device(dir_idx, dir_flg,  dir_idx_tau) ! for stuff in different modules

        ! Population of Buffers in x-direction =============================
        if (norm_dir == 1) then

            if (bc_x%beg == -4) then    ! Riemann state extrap. BC at beginning
                !$acc parallel loop collapse(3) gang vector default(present)
                do i = 1, sys_size
                    do l = is3%beg, is3%end
                        do k = is2%beg, is2%end
                            qL_prim_rsx_vf(-1, k, l, i) = &
                                qR_prim_rsx_vf(0, k, l, i)
                        end do
                    end do
                end do

                if (any(Re_size > 0)) then
                    !$acc parallel loop collapse(3) gang vector default(present)
                    do i = momxb, momxe
                        do l = isz%beg, isz%end
                            do k = isy%beg, isy%end

                                dqL_prim_dx_vf(i)%sf(-1, k, l) = &
                                    dqR_prim_dx_vf(i)%sf(0, k, l)
                            end do
                        end do
                    end do

                    if (n > 0) then
                        !$acc parallel loop collapse(3) gang vector default(present)
                        do i = momxb, momxe
                            do l = isz%beg, isz%end
                                do k = isy%beg, isy%end

                                    dqL_prim_dy_vf(i)%sf(-1, k, l) = &
                                        dqR_prim_dy_vf(i)%sf(0, k, l)
                                end do
                            end do
                        end do

                        if (p > 0) then
                            !$acc parallel loop collapse(3) gang vector default(present)
                            do i = momxb, momxe
                                do l = isz%beg, isz%end
                                    do k = isy%beg, isy%end

                                        dqL_prim_dz_vf(i)%sf(-1, k, l) = &
                                            dqR_prim_dz_vf(i)%sf(0, k, l)
                                    end do
                                end do
                            end do
                        end if

                    end if

                end if

            end if

            if (bc_x%end == -4) then    ! Riemann state extrap. BC at end

                !$acc parallel loop collapse(3) gang vector default(present)
                do i = 1, sys_size
                    do l = is3%beg, is3%end
                        do k = is2%beg, is2%end
                            qR_prim_rsx_vf(m + 1, k, l, i) = &
                                qL_prim_rsx_vf(m, k, l, i)
                        end do
                    end do
                end do

                if (any(Re_size > 0)) then

                    !$acc parallel loop collapse(3) gang vector default(present)
                    do i = momxb, momxe
                        do l = isz%beg, isz%end
                            do k = isy%beg, isy%end

                                dqR_prim_dx_vf(i)%sf(m + 1, k, l) = &
                                    dqL_prim_dx_vf(i)%sf(m, k, l)
                            end do
                        end do
                    end do

                    if (n > 0) then
                        !$acc parallel loop collapse(3) gang vector default(present)
                        do i = momxb, momxe
                            do l = isz%beg, isz%end
                                do k = isy%beg, isy%end

                                    dqR_prim_dy_vf(i)%sf(m + 1, k, l) = &
                                        dqL_prim_dy_vf(i)%sf(m, k, l)
                                end do
                            end do
                        end do

                        if (p > 0) then
                            !$acc parallel loop collapse(3) gang vector default(present)
                            do i = momxb, momxe
                                do l = isz%beg, isz%end
                                    do k = isy%beg, isy%end

                                        dqR_prim_dz_vf(i)%sf(m + 1, k, l) = &
                                            dqL_prim_dz_vf(i)%sf(m, k, l)
                                    end do
                                end do
                            end do
                        end if

                    end if

                end if

            end if
            ! END: Population of Buffers in x-direction ========================

            ! Population of Buffers in y-direction =============================
        elseif (norm_dir == 2) then

            if (bc_y%beg == -4) then    ! Riemann state extrap. BC at beginning
                !$acc parallel loop collapse(3) gang vector default(present)
                do i = 1, sys_size
                    do l = is3%beg, is3%end
                        do k = is2%beg, is2%end
                            qL_prim_rsy_vf(-1, k, l, i) = &
                                qR_prim_rsy_vf(0, k, l, i)
                        end do
                    end do
                end do

                if (any(Re_size > 0)) then

                    !$acc parallel loop collapse(3) gang vector default(present)
                    do i = momxb, momxe
                        do l = isz%beg, isz%end
                            do j = isx%beg, isx%end
                                dqL_prim_dx_vf(i)%sf(j, -1, l) = &
                                    dqR_prim_dx_vf(i)%sf(j, 0, l)
                            end do
                        end do
                    end do

                    !$acc parallel loop collapse(3) gang vector default(present)
                    do i = momxb, momxe
                        do l = isz%beg, isz%end
                            do j = isx%beg, isx%end
                                dqL_prim_dy_vf(i)%sf(j, -1, l) = &
                                    dqR_prim_dy_vf(i)%sf(j, 0, l)
                            end do
                        end do
                    end do

                    if (p > 0) then
                        !$acc parallel loop collapse(3) gang vector default(present)
                        do i = momxb, momxe
                            do l = isz%beg, isz%end
                                do j = isx%beg, isx%end
                                    dqL_prim_dz_vf(i)%sf(j, -1, l) = &
                                        dqR_prim_dz_vf(i)%sf(j, 0, l)
                                end do
                            end do
                        end do
                    end if

                end if

            end if

            if (bc_y%end == -4) then    ! Riemann state extrap. BC at end

                !$acc parallel loop collapse(3) gang vector default(present)
                do i = 1, sys_size
                    do l = is3%beg, is3%end
                        do k = is2%beg, is2%end
                            qR_prim_rsy_vf(n + 1, k, l, i) = &
                                qL_prim_rsy_vf(n, k, l, i)
                        end do
                    end do
                end do

                if (any(Re_size > 0)) then

                    !$acc parallel loop collapse(3) gang vector default(present)
                    do i = momxb, momxe
                        do l = isz%beg, isz%end
                            do j = isx%beg, isx%end
                                dqR_prim_dx_vf(i)%sf(j, n + 1, l) = &
                                    dqL_prim_dx_vf(i)%sf(j, n, l)
                            end do
                        end do
                    end do

                    !$acc parallel loop collapse(3) gang vector default(present)
                    do i = momxb, momxe
                        do l = isz%beg, isz%end
                            do j = isx%beg, isx%end
                                dqR_prim_dy_vf(i)%sf(j, n + 1, l) = &
                                    dqL_prim_dy_vf(i)%sf(j, n, l)
                            end do
                        end do
                    end do

                    if (p > 0) then
                        !$acc parallel loop collapse(3) gang vector default(present)
                        do i = momxb, momxe
                            do l = isz%beg, isz%end
                                do j = isx%beg, isx%end
                                    dqR_prim_dz_vf(i)%sf(j, n + 1, l) = &
                                        dqL_prim_dz_vf(i)%sf(j, n, l)
                                end do
                            end do
                        end do
                    end if

                end if

            end if
            ! END: Population of Buffers in y-direction ========================

            ! Population of Buffers in z-direction =============================
        else

            if (bc_z%beg == -4) then    ! Riemann state extrap. BC at beginning
                !$acc parallel loop collapse(3) gang vector default(present)
                do i = 1, sys_size
                    do l = is3%beg, is3%end
                        do k = is2%beg, is2%end
                            qL_prim_rsz_vf(-1, k, l, i) = &
                                qR_prim_rsz_vf(0, k, l, i)
                        end do
                    end do
                end do

                if (any(Re_size > 0)) then
                    !$acc parallel loop collapse(3) gang vector default(present)
                    do i = momxb, momxe
                        do k = isy%beg, isy%end
                            do j = isx%beg, isx%end
                                dqL_prim_dx_vf(i)%sf(j, k, -1) = &
                                    dqR_prim_dx_vf(i)%sf(j, k, 0)
                            end do
                        end do
                    end do
                    !$acc parallel loop collapse(3) gang vector default(present)
                    do i = momxb, momxe
                        do k = isy%beg, isy%end
                            do j = isx%beg, isx%end
                                dqL_prim_dy_vf(i)%sf(j, k, -1) = &
                                    dqR_prim_dy_vf(i)%sf(j, k, 0)
                            end do
                        end do
                    end do
                    !$acc parallel loop collapse(3) gang vector default(present)
                    do i = momxb, momxe
                        do k = isy%beg, isy%end
                            do j = isx%beg, isx%end
                                dqL_prim_dz_vf(i)%sf(j, k, -1) = &
                                    dqR_prim_dz_vf(i)%sf(j, k, 0)
                            end do
                        end do
                    end do
                end if

            end if

            if (bc_z%end == -4) then    ! Riemann state extrap. BC at end

                !$acc parallel loop collapse(3) gang vector default(present)
                do i = 1, sys_size
                    do l = is3%beg, is3%end
                        do k = is2%beg, is2%end
                            qR_prim_rsz_vf(p + 1, k, l, i) = &
                                qL_prim_rsz_vf(p, k, l, i)
                        end do
                    end do
                end do

                if (any(Re_size > 0)) then
                    !$acc parallel loop collapse(3) gang vector default(present)
                    do i = momxb, momxe
                        do k = isy%beg, isy%end
                            do j = isx%beg, isx%end
                                dqR_prim_dx_vf(i)%sf(j, k, p + 1) = &
                                    dqL_prim_dx_vf(i)%sf(j, k, p)
                            end do
                        end do
                    end do

                    !$acc parallel loop collapse(3) gang vector default(present)
                    do i = momxb, momxe
                        do k = isy%beg, isy%end
                            do j = isx%beg, isx%end
                                dqR_prim_dy_vf(i)%sf(j, k, p + 1) = &
                                    dqL_prim_dy_vf(i)%sf(j, k, p)
                            end do
                        end do
                    end do

                    !$acc parallel loop collapse(3) gang vector default(present)
                    do i = momxb, momxe
                        do k = isy%beg, isy%end
                            do j = isx%beg, isx%end
                                dqR_prim_dz_vf(i)%sf(j, k, p + 1) = &
                                    dqL_prim_dz_vf(i)%sf(j, k, p)
                            end do
                        end do
                    end do
                end if

            end if

        end if
        ! END: Population of Buffers in z-direction ========================

    end subroutine s_populate_riemann_states_variables_buffers

    !>  The computation of parameters, the allocation of memory,
        !!      the association of pointers and/or the execution of any
        !!      other procedures needed to configure the chosen Riemann
        !!      solver algorithm.
        !!  @param qL_prim_vf The  left WENO-reconstructed cell-boundary values of the
        !!      cell-average primitive variables
        !!  @param qR_prim_vf The right WENO-reconstructed cell-boundary values of the
        !!      cell-average primitive variables
        !!  @param flux_vf Intra-cell fluxes
        !!  @param flux_src_vf Intra-cell fluxes sources
        !!  @param flux_gsrc_vf Intra-cell geometric fluxes sources
        !!  @param norm_dir Dir. splitting direction
        !!  @param ix Index bounds in the x-dir
        !!  @param iy Index bounds in the y-dir
        !!  @param iz Index bounds in the z-dir
        !!  @param q_prim_vf Cell-averaged primitive variables
    subroutine s_initialize_riemann_solver( &
        q_prim_vf, &
        flux_vf, flux_src_vf, &
        flux_gsrc_vf, &
        norm_dir, ix, iy, iz)

        type(scalar_field), dimension(sys_size), intent(in) :: q_prim_vf
        type(scalar_field), &
            dimension(sys_size), &
            intent(inout) :: flux_vf, flux_src_vf, flux_gsrc_vf

        integer, intent(in) :: norm_dir
        type(int_bounds_info), intent(in) :: ix, iy, iz

        integer :: i, j, k, l ! Generic loop iterators

        ! Reshaping Inputted Data in x-direction ===========================

        if (norm_dir == 1) then

            if (any(Re_size > 0) .or. (.not. f_is_default(sigma))) then

                !$acc parallel loop collapse(4) gang vector default(present)
                do i = momxb, E_idx
                    do l = is3%beg, is3%end
                        do k = is2%beg, is2%end
                            do j = is1%beg, is1%end
                                flux_src_vf(i)%sf(j, k, l) = 0d0
                            end do
                        end do
                    end do
                end do
            end if

            if (qbmm) then

                !$acc parallel loop collapse(4) gang vector default(present)
                do i = 1, 4
                    do l = is3%beg, is3%end
                        do k = is2%beg, is2%end
                            do j = is1%beg, is1%end + 1
                                mom_sp_rsx_vf(j, k, l, i) = mom_sp(i)%sf(j, k, l)
                            end do
                        end do
                    end do
                end do
            end if

            ! ==================================================================

            ! Reshaping Inputted Data in y-direction ===========================
        elseif (norm_dir == 2) then

            if (any(Re_size > 0) .or. (.not. f_is_default(sigma))) then
                !$acc parallel loop collapse(4) gang vector default(present)
                do i = momxb, E_idx
                    do l = is3%beg, is3%end
                        do j = is1%beg, is1%end
                            do k = is2%beg, is2%end
                                flux_src_vf(i)%sf(k, j, l) = 0d0
                            end do
                        end do
                    end do
                end do
            end if

            if (qbmm) then
                !$acc parallel loop collapse(4) gang vector default(present)
                do i = 1, 4
                    do l = is3%beg, is3%end
                        do k = is2%beg, is2%end
                            do j = is1%beg, is1%end + 1
                                mom_sp_rsy_vf(j, k, l, i) = mom_sp(i)%sf(k, j, l)
                            end do
                        end do
                    end do
                end do
            end if

            ! ==================================================================

            ! Reshaping Inputted Data in z-direction ===========================
        else

            if (any(Re_size > 0) .or. (.not. f_is_default(sigma))) then
                !$acc parallel loop collapse(4) gang vector default(present)
                do i = momxb, E_idx
                    do j = is1%beg, is1%end
                        do k = is2%beg, is2%end
                            do l = is3%beg, is3%end
                                flux_src_vf(i)%sf(l, k, j) = 0d0
                            end do
                        end do
                    end do
                end do
            end if

            if (qbmm) then
                !$acc parallel loop collapse(4) gang vector default(present)
                do i = 1, 4
                    do l = is3%beg, is3%end
                        do k = is2%beg, is2%end
                            do j = is1%beg, is1%end + 1
                                mom_sp_rsz_vf(j, k, l, i) = mom_sp(i)%sf(l, k, j)
                            end do
                        end do
                    end do
                end do
            end if

        end if

        ! ==================================================================

    end subroutine s_initialize_riemann_solver

    !>  The goal of this subroutine is to evaluate and account
        !!      for the contribution of viscous stresses in the source
        !!      flux for the momentum and energy.
        !!  @param velL_vf  Left, WENO reconstructed, cell-boundary values of the velocity
        !!  @param velR_vf Right, WENO reconstructed, cell-boundary values of the velocity
        !!  @param dvelL_dx_vf  Left, WENO reconstructed cell-avg. x-dir derivative of the velocity
        !!  @param dvelL_dy_vf  Left, WENO reconstructed cell-avg. y-dir derivative of the velocity
        !!  @param dvelL_dz_vf  Left, WENO reconstructed cell-avg. z-dir derivative of the velocity
        !!  @param dvelR_dx_vf Right, WENO reconstructed cell-avg. x-dir derivative of the velocity
        !!  @param dvelR_dy_vf Right, WENO reconstructed cell-avg. y-dir derivative of the velocity
        !!  @param dvelR_dz_vf Right, WENO reconstructed cell-avg. z-dir derivative of the velocity
        !!  @param flux_src_vf Intercell flux
        !!  @param norm_dir Dimensional splitting coordinate direction
        !!  @param ix Index bounds in  first coordinate direction
        !!  @param iy Index bounds in second coordinate direction
        !!  @param iz Index bounds in  third coordinate direction
    subroutine s_compute_cylindrical_viscous_source_flux(velL_vf, &
                                                         dvelL_dx_vf, &
                                                         dvelL_dy_vf, &
                                                         dvelL_dz_vf, &
                                                         velR_vf, &
                                                         dvelR_dx_vf, &
                                                         dvelR_dy_vf, &
                                                         dvelR_dz_vf, &
                                                         flux_src_vf, &
                                                         norm_dir, &
                                                         ix, iy, iz)

        type(scalar_field), &
            dimension(num_dims), &
            intent(in) :: velL_vf, velR_vf, &
                          dvelL_dx_vf, dvelR_dx_vf, &
                          dvelL_dy_vf, dvelR_dy_vf, &
                          dvelL_dz_vf, dvelR_dz_vf

        type(scalar_field), &
            dimension(sys_size), &
            intent(inout) :: flux_src_vf

        integer, intent(in) :: norm_dir

        type(int_bounds_info), intent(in) :: ix, iy, iz

        ! Arithmetic mean of the left and right, WENO-reconstructed, cell-
        ! boundary values of cell-average first-order spatial derivatives
        ! of velocity
        real(kind(0d0)), dimension(num_dims) :: avg_vel
        real(kind(0d0)), dimension(num_dims) :: dvel_avg_dx
        real(kind(0d0)), dimension(num_dims) :: dvel_avg_dy
        real(kind(0d0)), dimension(num_dims) :: dvel_avg_dz

        ! Viscous stress tensor
        real(kind(0d0)), dimension(num_dims, num_dims) :: tau_Re

        ! Generic loop iterators
        integer :: i, j, k, l

        ! Viscous Stresses in z-direction ==================================
        if (norm_dir == 1) then
            if (Re_size(1) > 0) then ! Shear stresses
                !$acc parallel loop collapse(3) gang vector default(present) private(avg_vel, dvel_avg_dx, tau_Re)
                do l = isz%beg, isz%end
                    do k = isy%beg, isy%end
                        do j = isx%beg, isx%end

                            dvel_avg_dx(1) = 5d-1*(dvelL_dx_vf(1)%sf(j, k, l) &
                                                   + dvelR_dx_vf(1)%sf(j + 1, k, l))

                            tau_Re(1, 1) = (4d0/3d0)*dvel_avg_dx(1)/ &
                                           Re_avg_rsx_vf(j, k, l, 1)

                            flux_src_vf(momxb)%sf(j, k, l) = &
                                flux_src_vf(momxb)%sf(j, k, l) - &
                                tau_Re(1, 1)

                            flux_src_vf(E_idx)%sf(j, k, l) = &
                                flux_src_vf(E_idx)%sf(j, k, l) - &
                                vel_src_rsx_vf(j, k, l, 1)* &
                                tau_Re(1, 1)

                        end do
                    end do
                end do
            end if

            if (Re_size(2) > 0) then ! Bulk stresses
                !$acc parallel loop collapse(3) gang vector default(present) private(avg_vel, dvel_avg_dx, tau_Re)
                do l = isz%beg, isz%end
                    do k = isy%beg, isy%end
                        do j = isx%beg, isx%end

                            dvel_avg_dx(1) = 5d-1*(dvelL_dx_vf(1)%sf(j, k, l) &
                                                   + dvelR_dx_vf(1)%sf(j + 1, k, l))

                            tau_Re(1, 1) = dvel_avg_dx(1)/ &
                                           Re_avg_rsx_vf(j, k, l, 2)

                            flux_src_vf(momxb)%sf(j, k, l) = &
                                flux_src_vf(momxb)%sf(j, k, l) - &
                                tau_Re(1, 1)

                            flux_src_vf(E_idx)%sf(j, k, l) = &
                                flux_src_vf(E_idx)%sf(j, k, l) - &
                                vel_src_rsx_vf(j, k, l, 1)* &
                                tau_Re(1, 1)

                        end do
                    end do
                end do
            end if

            if (n == 0) return

            if (Re_size(1) > 0) then ! Shear stresses
                !$acc parallel loop collapse(3) gang vector default(present) private(avg_vel, dvel_avg_dx, dvel_avg_dy, tau_Re)
                do l = isz%beg, isz%end
                    do k = isy%beg, isy%end
                        do j = isx%beg, isx%end

                            avg_vel(2) = 5d-1*(velL_vf(2)%sf(j, k, l) &
                                               + velR_vf(2)%sf(j + 1, k, l))

                            !$acc loop seq
                            do i = 1, 2
                                dvel_avg_dy(i) = &
                                    5d-1*(dvelL_dy_vf(i)%sf(j, k, l) &
                                          + dvelR_dy_vf(i)%sf(j + 1, k, l))
                            end do

                            dvel_avg_dx(2) = 5d-1*(dvelL_dx_vf(2)%sf(j, k, l) &
                                                   + dvelR_dx_vf(2)%sf(j + 1, k, l))

                            tau_Re(1, 1) = -(2d0/3d0)*(dvel_avg_dy(2) + &
                                                       avg_vel(2)/y_cc(k))/ &
                                           Re_avg_rsx_vf(j, k, l, 1)

                            tau_Re(1, 2) = (dvel_avg_dy(1) + dvel_avg_dx(2))/ &
                                           Re_avg_rsx_vf(j, k, l, 1)

                            !$acc loop seq
                            do i = 1, 2
                                flux_src_vf(contxe + i)%sf(j, k, l) = &
                                    flux_src_vf(contxe + i)%sf(j, k, l) - &
                                    tau_Re(1, i)
                                flux_src_vf(E_idx)%sf(j, k, l) = &
                                    flux_src_vf(E_idx)%sf(j, k, l) - &
                                    vel_src_rsx_vf(j, k, l, i)* &
                                    tau_Re(1, i)
                            end do

                        end do
                    end do
                end do
            end if

            if (Re_size(2) > 0) then ! Bulk stresses
                !$acc parallel loop collapse(3) gang vector default(present) private(avg_vel,  dvel_avg_dy, tau_Re)
                do l = isz%beg, isz%end
                    do k = isy%beg, isy%end
                        do j = isx%beg, isx%end

                            avg_vel(2) = 5d-1*(velL_vf(2)%sf(j, k, l) &
                                               + velR_vf(2)%sf(j + 1, k, l))

                            dvel_avg_dy(2) = 5d-1*(dvelL_dy_vf(2)%sf(j, k, l) &
                                                   + dvelR_dy_vf(2)%sf(j + 1, k, l))

                            tau_Re(1, 1) = (dvel_avg_dy(2) + &
                                            avg_vel(2)/y_cc(k))/ &
                                           Re_avg_rsx_vf(j, k, l, 2)

                            flux_src_vf(momxb)%sf(j, k, l) = &
                                flux_src_vf(momxb)%sf(j, k, l) - &
                                tau_Re(1, 1)

                            flux_src_vf(E_idx)%sf(j, k, l) = &
                                flux_src_vf(E_idx)%sf(j, k, l) - &
                                vel_src_rsx_vf(j, k, l, 1)* &
                                tau_Re(1, 1)

                        end do
                    end do
                end do
            end if

            if (p == 0) return

            if (Re_size(1) > 0) then ! Shear stresses
                !$acc parallel loop collapse(3) gang vector default(present) private(avg_vel, dvel_avg_dx, dvel_avg_dz, tau_Re)
                do l = isz%beg, isz%end
                    do k = isy%beg, isy%end
                        do j = isx%beg, isx%end

                            !$acc loop seq
                            do i = 1, 3, 2
                                dvel_avg_dz(i) = &
                                    5d-1*(dvelL_dz_vf(i)%sf(j, k, l) &
                                          + dvelR_dz_vf(i)%sf(j + 1, k, l))
                            end do

                            dvel_avg_dx(3) = 5d-1*(dvelL_dx_vf(3)%sf(j, k, l) &
                                                   + dvelR_dx_vf(3)%sf(j + 1, k, l))

                            tau_Re(1, 1) = -(2d0/3d0)*dvel_avg_dz(3)/y_cc(k)/ &
                                           Re_avg_rsx_vf(j, k, l, 1)

                            tau_Re(1, 3) = (dvel_avg_dz(1)/y_cc(k) + dvel_avg_dx(3))/ &
                                           Re_avg_rsx_vf(j, k, l, 1)

                            !$acc loop seq
                            do i = 1, 3, 2

                                flux_src_vf(contxe + i)%sf(j, k, l) = &
                                    flux_src_vf(contxe + i)%sf(j, k, l) - &
                                    tau_Re(1, i)

                                flux_src_vf(E_idx)%sf(j, k, l) = &
                                    flux_src_vf(E_idx)%sf(j, k, l) - &
                                    vel_src_rsx_vf(j, k, l, i)* &
                                    tau_Re(1, i)

                            end do

                        end do
                    end do
                end do
            end if

            if (Re_size(2) > 0) then ! Bulk stresses
                !$acc parallel loop collapse(3) gang vector default(present) private( avg_vel, dvel_avg_dz, tau_Re)
                do l = isz%beg, isz%end
                    do k = isy%beg, isy%end
                        do j = isx%beg, isx%end

                            dvel_avg_dz(3) = 5d-1*(dvelL_dz_vf(3)%sf(j, k, l) &
                                                   + dvelR_dz_vf(3)%sf(j + 1, k, l))

                            tau_Re(1, 1) = dvel_avg_dz(3)/y_cc(k)/ &
                                           Re_avg_rsx_vf(j, k, l, 2)

                            flux_src_vf(momxb)%sf(j, k, l) = &
                                flux_src_vf(momxb)%sf(j, k, l) - &
                                tau_Re(1, 1)

                            flux_src_vf(E_idx)%sf(j, k, l) = &
                                flux_src_vf(E_idx)%sf(j, k, l) - &
                                vel_src_rsx_vf(j, k, l, 1)* &
                                tau_Re(1, 1)

                        end do
                    end do
                end do
            end if
            ! END: Viscous Stresses in z-direction =============================

            ! Viscous Stresses in r-direction ==================================
        elseif (norm_dir == 2) then

            if (Re_size(1) > 0) then ! Shear stresses

                !$acc parallel loop collapse(3) gang vector default(present) private(avg_vel, dvel_avg_dx, dvel_avg_dy, tau_Re)
                do l = isz%beg, isz%end
                    do k = isy%beg, isy%end
                        do j = isx%beg, isx%end

                            avg_vel(2) = 5d-1*(velL_vf(2)%sf(j, k, l) &
                                               + velR_vf(2)%sf(j, k + 1, l))

                            !$acc loop seq
                            do i = 1, 2

                                dvel_avg_dx(i) = &
                                    5d-1*(dvelL_dx_vf(i)%sf(j, k, l) &
                                          + dvelR_dx_vf(i)%sf(j, k + 1, l))

                                dvel_avg_dy(i) = &
                                    5d-1*(dvelL_dy_vf(i)%sf(j, k, l) &
                                          + dvelR_dy_vf(i)%sf(j, k + 1, l))

                            end do

                            tau_Re(2, 1) = (dvel_avg_dy(1) + dvel_avg_dx(2))/ &
                                           Re_avg_rsy_vf(k, j, l, 1)

                            tau_Re(2, 2) = (4d0*dvel_avg_dy(2) &
                                            - 2d0*dvel_avg_dx(1) &
                                            - 2d0*avg_vel(2)/y_cb(k))/ &
                                           (3d0*Re_avg_rsy_vf(k, j, l, 1))

                            !$acc loop seq
                            do i = 1, 2

                                flux_src_vf(contxe + i)%sf(j, k, l) = &
                                    flux_src_vf(contxe + i)%sf(j, k, l) - &
                                    tau_Re(2, i)

                                flux_src_vf(E_idx)%sf(j, k, l) = &
                                    flux_src_vf(E_idx)%sf(j, k, l) - &
                                    vel_src_rsy_vf(k, j, l, i)* &
                                    tau_Re(2, i)

                            end do

                        end do
                    end do
                end do
            end if

            if (Re_size(2) > 0) then              ! Bulk stresses
                !$acc parallel loop collapse(3) gang vector default(present) private(avg_vel, dvel_avg_dx, dvel_avg_dy, tau_Re)
                do l = isz%beg, isz%end
                    do k = isy%beg, isy%end
                        do j = isx%beg, isx%end

                            avg_vel(2) = 5d-1*(velL_vf(2)%sf(j, k, l) &
                                               + velR_vf(2)%sf(j, k + 1, l))

                            dvel_avg_dx(1) = 5d-1*(dvelL_dx_vf(1)%sf(j, k, l) &
                                                   + dvelR_dx_vf(1)%sf(j, k + 1, l))

                            dvel_avg_dy(2) = 5d-1*(dvelL_dy_vf(2)%sf(j, k, l) &
                                                   + dvelR_dy_vf(2)%sf(j, k + 1, l))

                            tau_Re(2, 2) = (dvel_avg_dx(1) + dvel_avg_dy(2) + &
                                            avg_vel(2)/y_cb(k))/ &
                                           Re_avg_rsy_vf(k, j, l, 2)

                            flux_src_vf(momxb + 1)%sf(j, k, l) = &
                                flux_src_vf(momxb + 1)%sf(j, k, l) - &
                                tau_Re(2, 2)

                            flux_src_vf(E_idx)%sf(j, k, l) = &
                                flux_src_vf(E_idx)%sf(j, k, l) - &
                                vel_src_rsy_vf(k, j, l, 2)* &
                                tau_Re(2, 2)

                        end do
                    end do
                end do
            end if

            if (p == 0) return

            if (Re_size(1) > 0) then              ! Shear stresses
                !$acc parallel loop collapse(3) gang vector default(present) private(avg_vel,  dvel_avg_dy, dvel_avg_dz, tau_Re)
                do l = isz%beg, isz%end
                    do k = isy%beg, isy%end
                        do j = isx%beg, isx%end

                            avg_vel(3) = 5d-1*(velL_vf(3)%sf(j, k, l) &
                                               + velR_vf(3)%sf(j, k + 1, l))

                            !$acc loop seq
                            do i = 2, 3
                                dvel_avg_dz(i) = &
                                    5d-1*(dvelL_dz_vf(i)%sf(j, k, l) &
                                          + dvelR_dz_vf(i)%sf(j, k + 1, l))
                            end do

                            dvel_avg_dy(3) = 5d-1*(dvelL_dy_vf(3)%sf(j, k, l) &
                                                   + dvelR_dy_vf(3)%sf(j, k + 1, l))

                            tau_Re(2, 2) = -(2d0/3d0)*dvel_avg_dz(3)/y_cb(k)/ &
                                           Re_avg_rsy_vf(k, j, l, 1)

                            tau_Re(2, 3) = ((dvel_avg_dz(2) - avg_vel(3))/ &
                                            y_cb(k) + dvel_avg_dy(3))/ &
                                           Re_avg_rsy_vf(k, j, l, 1)

                            !$acc loop seq
                            do i = 2, 3

                                flux_src_vf(contxe + i)%sf(j, k, l) = &
                                    flux_src_vf(contxe + i)%sf(j, k, l) - &
                                    tau_Re(2, i)

                                flux_src_vf(E_idx)%sf(j, k, l) = &
                                    flux_src_vf(E_idx)%sf(j, k, l) - &
                                    vel_src_rsy_vf(k, j, l, i)* &
                                    tau_Re(2, i)

                            end do

                        end do
                    end do
                end do
            end if

            if (Re_size(2) > 0) then              ! Bulk stresses
                !$acc parallel loop collapse(3) gang vector default(present) private(avg_vel,  dvel_avg_dz, tau_Re)
                do l = isz%beg, isz%end
                    do k = isy%beg, isy%end
                        do j = isx%beg, isx%end

                            dvel_avg_dz(3) = 5d-1*(dvelL_dz_vf(3)%sf(j, k, l) &
                                                   + dvelR_dz_vf(3)%sf(j, k + 1, l))

                            tau_Re(2, 2) = dvel_avg_dz(3)/y_cb(k)/ &
                                           Re_avg_rsy_vf(k, j, l, 2)

                            flux_src_vf(momxb + 1)%sf(j, k, l) = &
                                flux_src_vf(momxb + 1)%sf(j, k, l) - &
                                tau_Re(2, 2)

                            flux_src_vf(E_idx)%sf(j, k, l) = &
                                flux_src_vf(E_idx)%sf(j, k, l) - &
                                vel_src_rsy_vf(k, j, l, 2)* &
                                tau_Re(2, 2)

                        end do
                    end do
                end do
            end if
            ! END: Viscous Stresses in r-direction =============================

            ! Viscous Stresses in theta-direction ==================================
        else

            if (Re_size(1) > 0) then              ! Shear stresses
                !$acc parallel loop collapse(3) gang vector default(present) private(avg_vel, dvel_avg_dx, dvel_avg_dy, dvel_avg_dz, tau_Re)
                do l = isz%beg, isz%end
                    do k = isy%beg, isy%end
                        do j = isx%beg, isx%end

                            !$acc loop seq
                            do i = 2, 3
                                avg_vel(i) = 5d-1*(velL_vf(i)%sf(j, k, l) &
                                                   + velR_vf(i)%sf(j, k, l + 1))
                            end do

                            !$acc loop seq
                            do i = 1, 3, 2
                                dvel_avg_dx(i) = &
                                    5d-1*(dvelL_dx_vf(i)%sf(j, k, l) &
                                          + dvelR_dx_vf(i)%sf(j, k, l + 1))
                            end do

                            do i = 2, 3
                                dvel_avg_dy(i) = &
                                    5d-1*(dvelL_dy_vf(i)%sf(j, k, l) &
                                          + dvelR_dy_vf(i)%sf(j, k, l + 1))
                            end do

                            !$acc loop seq
                            do i = 1, 3
                                dvel_avg_dz(i) = &
                                    5d-1*(dvelL_dz_vf(i)%sf(j, k, l) &
                                          + dvelR_dz_vf(i)%sf(j, k, l + 1))
                            end do

                            tau_Re(3, 1) = (dvel_avg_dz(1)/y_cc(k) + dvel_avg_dx(3))/ &
                                           Re_avg_rsz_vf(l, k, j, 1)/ &
                                           y_cc(k)

                            tau_Re(3, 2) = ((dvel_avg_dz(2) - avg_vel(3))/ &
                                            y_cc(k) + dvel_avg_dy(3))/ &
                                           Re_avg_rsz_vf(l, k, j, 1)/ &
                                           y_cc(k)

                            tau_Re(3, 3) = (4d0*dvel_avg_dz(3)/y_cc(k) &
                                            - 2d0*dvel_avg_dx(1) &
                                            - 2d0*dvel_avg_dy(2) &
                                            + 4d0*avg_vel(2)/y_cc(k))/ &
                                           (3d0*Re_avg_rsz_vf(l, k, j, 1))/ &
                                           y_cc(k)

                            !$acc loop seq
                            do i = 1, 3
                                flux_src_vf(contxe + i)%sf(j, k, l) = &
                                    flux_src_vf(contxe + i)%sf(j, k, l) - &
                                    tau_Re(3, i)

                                flux_src_vf(E_idx)%sf(j, k, l) = &
                                    flux_src_vf(E_idx)%sf(j, k, l) - &
                                    vel_src_rsz_vf(l, k, j, i)* &
                                    tau_Re(3, i)
                            end do

                        end do
                    end do
                end do
            end if

            if (Re_size(2) > 0) then              ! Bulk stresses
                !$acc parallel loop collapse(3) gang vector default(present) private(avg_vel, dvel_avg_dx, dvel_avg_dy, dvel_avg_dz, tau_Re)
                do l = isz%beg, isz%end
                    do k = isy%beg, isy%end
                        do j = isx%beg, isx%end

                            avg_vel(2) = 5d-1*(velL_vf(2)%sf(j, k, l) &
                                               + velR_vf(2)%sf(j, k, l + 1))

                            dvel_avg_dx(1) = 5d-1*(dvelL_dx_vf(1)%sf(j, k, l) &
                                                   + dvelR_dx_vf(1)%sf(j, k, l + 1))

                            dvel_avg_dy(2) = 5d-1*(dvelL_dy_vf(2)%sf(j, k, l) &
                                                   + dvelR_dy_vf(2)%sf(j, k, l + 1))

                            dvel_avg_dz(3) = 5d-1*(dvelL_dz_vf(3)%sf(j, k, l) &
                                                   + dvelR_dz_vf(3)%sf(j, k, l + 1))

                            tau_Re(3, 3) = (dvel_avg_dx(1) &
                                            + dvel_avg_dy(2) &
                                            + dvel_avg_dz(3)/y_cc(k) &
                                            + avg_vel(2)/y_cc(k))/ &
                                           Re_avg_rsz_vf(l, k, j, 2)/ &
                                           y_cc(k)

                            flux_src_vf(momxe)%sf(j, k, l) = &
                                flux_src_vf(momxe)%sf(j, k, l) - &
                                tau_Re(3, 3)

                            flux_src_vf(E_idx)%sf(j, k, l) = &
                                flux_src_vf(E_idx)%sf(j, k, l) - &
                                vel_src_rsz_vf(l, k, j, 3)* &
                                tau_Re(3, 3)

                        end do
                    end do
                end do
            end if

        end if
        ! END: Viscous Stresses in theta-direction =============================

    end subroutine s_compute_cylindrical_viscous_source_flux

    !>  The goal of this subroutine is to evaluate and account
        !!      for the contribution of viscous stresses in the source
        !!      flux for the momentum and energy.
        !!  @param velL_vf  Left, WENO reconstructed, cell-boundary values of the velocity
        !!  @param velR_vf Right, WENO reconstructed, cell-boundary values of the velocity
        !!  @param dvelL_dx_vf  Left, WENO reconstructed cell-avg. x-dir derivative of the velocity
        !!  @param dvelL_dy_vf  Left, WENO reconstructed cell-avg. y-dir derivative of the velocity
        !!  @param dvelL_dz_vf  Left, WENO reconstructed cell-avg. z-dir derivative of the velocity
        !!  @param dvelR_dx_vf Right, WENO reconstructed cell-avg. x-dir derivative of the velocity
        !!  @param dvelR_dy_vf Right, WENO reconstructed cell-avg. y-dir derivative of the velocity
        !!  @param dvelR_dz_vf Right, WENO reconstructed cell-avg. z-dir derivative of the velocity
        !!  @param flux_src_vf Intercell flux
        !!  @param norm_dir Dimensional splitting coordinate direction
        !!  @param ix Index bounds in  first coordinate direction
        !!  @param iy Index bounds in second coordinate direction
        !!  @param iz Index bounds in  third coordinate direction
    subroutine s_compute_cartesian_viscous_source_flux(velL_vf, &
                                                       dvelL_dx_vf, &
                                                       dvelL_dy_vf, &
                                                       dvelL_dz_vf, &
                                                       velR_vf, &
                                                       dvelR_dx_vf, &
                                                       dvelR_dy_vf, &
                                                       dvelR_dz_vf, &
                                                       flux_src_vf, &
                                                       norm_dir, &
                                                       ix, iy, iz)

        type(scalar_field), &
            dimension(num_dims), &
            intent(in) :: velL_vf, velR_vf, &
                          dvelL_dx_vf, dvelR_dx_vf, &
                          dvelL_dy_vf, dvelR_dy_vf, &
                          dvelL_dz_vf, dvelR_dz_vf

        type(scalar_field), &
            dimension(sys_size), &
            intent(inout) :: flux_src_vf

        integer, intent(in) :: norm_dir
        type(int_bounds_info), intent(in) :: ix, iy, iz

        ! Arithmetic mean of the left and right, WENO-reconstructed, cell-
        ! boundary values of cell-average first-order spatial derivatives
        ! of velocity
        real(kind(0d0)), dimension(num_dims) :: dvel_avg_dx
        real(kind(0d0)), dimension(num_dims) :: dvel_avg_dy
        real(kind(0d0)), dimension(num_dims) :: dvel_avg_dz

        real(kind(0d0)), dimension(num_dims, num_dims) :: tau_Re !< Viscous stress tensor

        integer :: i, j, k, l !< Generic loop iterators

        ! Viscous Stresses in x-direction ==================================
        if (norm_dir == 1) then

            if (Re_size(1) > 0) then              ! Shear stresses
                !$acc parallel loop collapse(3) gang vector default(present) private( dvel_avg_dx, tau_Re)
                do l = isz%beg, isz%end
                    do k = isy%beg, isy%end
                        do j = isx%beg, isx%end

                            dvel_avg_dx(1) = 5d-1*(dvelL_dx_vf(1)%sf(j, k, l) &
                                                   + dvelR_dx_vf(1)%sf(j + 1, k, l))

                            tau_Re(1, 1) = (4d0/3d0)*dvel_avg_dx(1)/ &
                                           Re_avg_rsx_vf(j, k, l, 1)

                            flux_src_vf(momxb)%sf(j, k, l) = &
                                flux_src_vf(momxb)%sf(j, k, l) - &
                                tau_Re(1, 1)

                            flux_src_vf(E_idx)%sf(j, k, l) = &
                                flux_src_vf(E_idx)%sf(j, k, l) - &
                                vel_src_rsx_vf(j, k, l, 1)* &
                                tau_Re(1, 1)

                        end do
                    end do
                end do
            end if

            if (Re_size(2) > 0) then              ! Bulk stresses
                !$acc parallel loop collapse(3) gang vector default(present) private( dvel_avg_dx, tau_Re)
                do l = isz%beg, isz%end
                    do k = isy%beg, isy%end
                        do j = isx%beg, isx%end

                            dvel_avg_dx(1) = 5d-1*(dvelL_dx_vf(1)%sf(j, k, l) &
                                                   + dvelR_dx_vf(1)%sf(j + 1, k, l))

                            tau_Re(1, 1) = dvel_avg_dx(1)/ &
                                           Re_avg_rsx_vf(j, k, l, 2)

                            flux_src_vf(momxb)%sf(j, k, l) = &
                                flux_src_vf(momxb)%sf(j, k, l) - &
                                tau_Re(1, 1)

                            flux_src_vf(E_idx)%sf(j, k, l) = &
                                flux_src_vf(E_idx)%sf(j, k, l) - &
                                vel_src_rsx_vf(j, k, l, 1)* &
                                tau_Re(1, 1)

                        end do
                    end do
                end do
            end if

            if (n == 0) return

            if (Re_size(1) > 0) then              ! Shear stresses
                !$acc parallel loop collapse(3) gang vector default(present) private(dvel_avg_dx, dvel_avg_dy, tau_Re)
                do l = isz%beg, isz%end
                    do k = isy%beg, isy%end
                        do j = isx%beg, isx%end

                            !$acc loop seq
                            do i = 1, 2
                                dvel_avg_dy(i) = &
                                    5d-1*(dvelL_dy_vf(i)%sf(j, k, l) &
                                          + dvelR_dy_vf(i)%sf(j + 1, k, l))
                            end do

                            dvel_avg_dx(2) = 5d-1*(dvelL_dx_vf(2)%sf(j, k, l) &
                                                   + dvelR_dx_vf(2)%sf(j + 1, k, l))

                            tau_Re(1, 1) = -(2d0/3d0)*dvel_avg_dy(2)/ &
                                           Re_avg_rsx_vf(j, k, l, 1)

                            tau_Re(1, 2) = (dvel_avg_dy(1) + dvel_avg_dx(2))/ &
                                           Re_avg_rsx_vf(j, k, l, 1)

                            !$acc loop seq
                            do i = 1, 2

                                flux_src_vf(contxe + i)%sf(j, k, l) = &
                                    flux_src_vf(contxe + i)%sf(j, k, l) - &
                                    tau_Re(1, i)

                                flux_src_vf(E_idx)%sf(j, k, l) = &
                                    flux_src_vf(E_idx)%sf(j, k, l) - &
                                    vel_src_rsx_vf(j, k, l, i)* &
                                    tau_Re(1, i)

                            end do

                        end do
                    end do
                end do
            end if

            if (Re_size(2) > 0) then              ! Bulk stresses
                !$acc parallel loop collapse(3) gang vector default(present) private( dvel_avg_dy, tau_Re)
                do l = isz%beg, isz%end
                    do k = isy%beg, isy%end
                        do j = isx%beg, isx%end

                            dvel_avg_dy(2) = 5d-1*(dvelL_dy_vf(2)%sf(j, k, l) &
                                                   + dvelR_dy_vf(2)%sf(j + 1, k, l))

                            tau_Re(1, 1) = dvel_avg_dy(2)/ &
                                           Re_avg_rsx_vf(j, k, l, 2)

                            flux_src_vf(momxb)%sf(j, k, l) = &
                                flux_src_vf(momxb)%sf(j, k, l) - &
                                tau_Re(1, 1)

                            flux_src_vf(E_idx)%sf(j, k, l) = &
                                flux_src_vf(E_idx)%sf(j, k, l) - &
                                vel_src_rsx_vf(j, k, l, 1)* &
                                tau_Re(1, 1)

                        end do
                    end do
                end do
            end if

            if (p == 0) return

            if (Re_size(1) > 0) then              ! Shear stresses
                !$acc parallel loop collapse(3) gang vector default(present) private( dvel_avg_dx, dvel_avg_dz, tau_Re)
                do l = isz%beg, isz%end
                    do k = isy%beg, isy%end
                        do j = isx%beg, isx%end

                            !$acc loop seq
                            do i = 1, 3, 2
                                dvel_avg_dz(i) = &
                                    5d-1*(dvelL_dz_vf(i)%sf(j, k, l) &
                                          + dvelR_dz_vf(i)%sf(j + 1, k, l))
                            end do

                            dvel_avg_dx(3) = 5d-1*(dvelL_dx_vf(3)%sf(j, k, l) &
                                                   + dvelR_dx_vf(3)%sf(j + 1, k, l))

                            tau_Re(1, 1) = -(2d0/3d0)*dvel_avg_dz(3)/ &
                                           Re_avg_rsx_vf(j, k, l, 1)

                            tau_Re(1, 3) = (dvel_avg_dz(1) + dvel_avg_dx(3))/ &
                                           Re_avg_rsx_vf(j, k, l, 1)

                            !$acc loop seq
                            do i = 1, 3, 2
                                flux_src_vf(contxe + i)%sf(j, k, l) = &
                                    flux_src_vf(contxe + i)%sf(j, k, l) - &
                                    tau_Re(1, i)

                                flux_src_vf(E_idx)%sf(j, k, l) = &
                                    flux_src_vf(E_idx)%sf(j, k, l) - &
                                    vel_src_rsx_vf(j, k, l, i)* &
                                    tau_Re(1, i)

                            end do

                        end do
                    end do
                end do
            end if

            if (Re_size(2) > 0) then              ! Bulk stresses
                !$acc parallel loop collapse(3) gang vector default(present) private( dvel_avg_dz, tau_Re)
                do l = isz%beg, isz%end
                    do k = isy%beg, isy%end
                        do j = isx%beg, isx%end

                            dvel_avg_dz(3) = 5d-1*(dvelL_dz_vf(3)%sf(j, k, l) &
                                                   + dvelR_dz_vf(3)%sf(j + 1, k, l))

                            tau_Re(1, 1) = dvel_avg_dz(3)/ &
                                           Re_avg_rsx_vf(j, k, l, 2)

                            flux_src_vf(momxb)%sf(j, k, l) = &
                                flux_src_vf(momxb)%sf(j, k, l) - &
                                tau_Re(1, 1)

                            flux_src_vf(E_idx)%sf(j, k, l) = &
                                flux_src_vf(E_idx)%sf(j, k, l) - &
                                vel_src_rsx_vf(j, k, l, 1)* &
                                tau_Re(1, 1)

                        end do
                    end do
                end do
            end if
            ! END: Viscous Stresses in x-direction =============================

            ! Viscous Stresses in y-direction ==================================
        elseif (norm_dir == 2) then

            if (Re_size(1) > 0) then              ! Shear stresses
                !$acc parallel loop collapse(3) gang vector default(present) private( dvel_avg_dx, dvel_avg_dy, tau_Re)
                do l = isz%beg, isz%end
                    do k = isy%beg, isy%end
                        do j = isx%beg, isx%end

                            !$acc loop seq
                            do i = 1, 2

                                dvel_avg_dx(i) = &
                                    5d-1*(dvelL_dx_vf(i)%sf(j, k, l) &
                                          + dvelR_dx_vf(i)%sf(j, k + 1, l))

                                dvel_avg_dy(i) = &
                                    5d-1*(dvelL_dy_vf(i)%sf(j, k, l) &
                                          + dvelR_dy_vf(i)%sf(j, k + 1, l))

                            end do

                            tau_Re(2, 1) = (dvel_avg_dy(1) + dvel_avg_dx(2))/ &
                                           Re_avg_rsy_vf(k, j, l, 1)

                            tau_Re(2, 2) = (4d0*dvel_avg_dy(2) &
                                            - 2d0*dvel_avg_dx(1))/ &
                                           (3d0*Re_avg_rsy_vf(k, j, l, 1))

                            !$acc loop seq
                            do i = 1, 2

                                flux_src_vf(contxe + i)%sf(j, k, l) = &
                                    flux_src_vf(contxe + i)%sf(j, k, l) - &
                                    tau_Re(2, i)

                                flux_src_vf(E_idx)%sf(j, k, l) = &
                                    flux_src_vf(E_idx)%sf(j, k, l) - &
                                    vel_src_rsy_vf(k, j, l, i)* &
                                    tau_Re(2, i)

                            end do

                        end do
                    end do
                end do
            end if

            if (Re_size(2) > 0) then              ! Bulk stresses
                !$acc parallel loop collapse(3) gang vector default(present) private( dvel_avg_dx, dvel_avg_dy, tau_Re)
                do l = isz%beg, isz%end
                    do k = isy%beg, isy%end
                        do j = isx%beg, isx%end

                            dvel_avg_dx(1) = 5d-1*(dvelL_dx_vf(1)%sf(j, k, l) &
                                                   + dvelR_dx_vf(1)%sf(j, k + 1, l))

                            dvel_avg_dy(2) = 5d-1*(dvelL_dy_vf(2)%sf(j, k, l) &
                                                   + dvelR_dy_vf(2)%sf(j, k + 1, l))

                            tau_Re(2, 2) = (dvel_avg_dx(1) + dvel_avg_dy(2))/ &
                                           Re_avg_rsy_vf(k, j, l, 2)

                            flux_src_vf(momxb + 1)%sf(j, k, l) = &
                                flux_src_vf(momxb + 1)%sf(j, k, l) - &
                                tau_Re(2, 2)

                            flux_src_vf(E_idx)%sf(j, k, l) = &
                                flux_src_vf(E_idx)%sf(j, k, l) - &
                                vel_src_rsy_vf(k, j, l, 2)* &
                                tau_Re(2, 2)

                        end do
                    end do
                end do
            end if

            if (p == 0) return

            if (Re_size(1) > 0) then              ! Shear stresses
                !$acc parallel loop collapse(3) gang vector default(present) private(  dvel_avg_dy, dvel_avg_dz, tau_Re)
                do l = isz%beg, isz%end
                    do k = isy%beg, isy%end
                        do j = isx%beg, isx%end

                            !$acc loop seq
                            do i = 2, 3
                                dvel_avg_dz(i) = &
                                    5d-1*(dvelL_dz_vf(i)%sf(j, k, l) &
                                          + dvelR_dz_vf(i)%sf(j, k + 1, l))
                            end do

                            dvel_avg_dy(3) = 5d-1*(dvelL_dy_vf(3)%sf(j, k, l) &
                                                   + dvelR_dy_vf(3)%sf(j, k + 1, l))

                            tau_Re(2, 2) = -(2d0/3d0)*dvel_avg_dz(3)/ &
                                           Re_avg_rsy_vf(k, j, l, 1)

                            tau_Re(2, 3) = (dvel_avg_dz(2) + dvel_avg_dy(3))/ &
                                           Re_avg_rsy_vf(k, j, l, 1)

                            !$acc loop seq
                            do i = 2, 3

                                flux_src_vf(contxe + i)%sf(j, k, l) = &
                                    flux_src_vf(contxe + i)%sf(j, k, l) - &
                                    tau_Re(2, i)

                                flux_src_vf(E_idx)%sf(j, k, l) = &
                                    flux_src_vf(E_idx)%sf(j, k, l) - &
                                    vel_src_rsy_vf(k, j, l, i)* &
                                    tau_Re(2, i)

                            end do

                        end do
                    end do
                end do
            end if

            if (Re_size(2) > 0) then              ! Bulk stresses
                !$acc parallel loop collapse(3) gang vector default(present) private( dvel_avg_dz, tau_Re)
                do l = isz%beg, isz%end
                    do k = isy%beg, isy%end
                        do j = isx%beg, isx%end

                            dvel_avg_dz(3) = 5d-1*(dvelL_dz_vf(3)%sf(j, k, l) &
                                                   + dvelR_dz_vf(3)%sf(j, k + 1, l))

                            tau_Re(2, 2) = dvel_avg_dz(3)/ &
                                           Re_avg_rsy_vf(k, j, l, 2)

                            flux_src_vf(momxb + 1)%sf(j, k, l) = &
                                flux_src_vf(momxb + 1)%sf(j, k, l) - &
                                tau_Re(2, 2)

                            flux_src_vf(E_idx)%sf(j, k, l) = &
                                flux_src_vf(E_idx)%sf(j, k, l) - &
                                vel_src_rsy_vf(k, j, l, 2)* &
                                tau_Re(2, 2)

                        end do
                    end do
                end do
            end if
            ! END: Viscous Stresses in y-direction =============================

            ! Viscous Stresses in z-direction ==================================
        else

            if (Re_size(1) > 0) then              ! Shear stresses
                !$acc parallel loop collapse(3) gang vector default(present) private( dvel_avg_dx, dvel_avg_dy, dvel_avg_dz, tau_Re)
                do l = isz%beg, isz%end
                    do k = isy%beg, isy%end
                        do j = isx%beg, isx%end

                            !$acc loop seq
                            do i = 1, 3, 2
                                dvel_avg_dx(i) = &
                                    5d-1*(dvelL_dx_vf(i)%sf(j, k, l) &
                                          + dvelR_dx_vf(i)%sf(j, k, l + 1))
                            end do

                            !$acc loop seq
                            do i = 2, 3
                                dvel_avg_dy(i) = &
                                    5d-1*(dvelL_dy_vf(i)%sf(j, k, l) &
                                          + dvelR_dy_vf(i)%sf(j, k, l + 1))
                            end do

                            !$acc loop seq
                            do i = 1, 3
                                dvel_avg_dz(i) = &
                                    5d-1*(dvelL_dz_vf(i)%sf(j, k, l) &
                                          + dvelR_dz_vf(i)%sf(j, k, l + 1))
                            end do

                            tau_Re(3, 1) = (dvel_avg_dz(1) + dvel_avg_dx(3))/ &
                                           Re_avg_rsz_vf(l, k, j, 1)

                            tau_Re(3, 2) = (dvel_avg_dz(2) + dvel_avg_dy(3))/ &
                                           Re_avg_rsz_vf(l, k, j, 1)

                            tau_Re(3, 3) = (4d0*dvel_avg_dz(3) &
                                            - 2d0*dvel_avg_dx(1) &
                                            - 2d0*dvel_avg_dy(2))/ &
                                           (3d0*Re_avg_rsz_vf(l, k, j, 1))

                            !$acc loop seq
                            do i = 1, 3

                                flux_src_vf(contxe + i)%sf(j, k, l) = &
                                    flux_src_vf(contxe + i)%sf(j, k, l) - &
                                    tau_Re(3, i)

                                flux_src_vf(E_idx)%sf(j, k, l) = &
                                    flux_src_vf(E_idx)%sf(j, k, l) - &
                                    vel_src_rsz_vf(l, k, j, i)* &
                                    tau_Re(3, i)

                            end do

                        end do
                    end do
                end do
            end if

            if (Re_size(2) > 0) then              ! Bulk stresses
                !$acc parallel loop collapse(3) gang vector default(present) private( dvel_avg_dx, dvel_avg_dy, dvel_avg_dz, tau_Re)
                do l = isz%beg, isz%end
                    do k = isy%beg, isy%end
                        do j = isx%beg, isx%end

                            dvel_avg_dx(1) = 5d-1*(dvelL_dx_vf(1)%sf(j, k, l) &
                                                   + dvelR_dx_vf(1)%sf(j, k, l + 1))

                            dvel_avg_dy(2) = 5d-1*(dvelL_dy_vf(2)%sf(j, k, l) &
                                                   + dvelR_dy_vf(2)%sf(j, k, l + 1))

                            dvel_avg_dz(3) = 5d-1*(dvelL_dz_vf(3)%sf(j, k, l) &
                                                   + dvelR_dz_vf(3)%sf(j, k, l + 1))

                            tau_Re(3, 3) = (dvel_avg_dx(1) &
                                            + dvel_avg_dy(2) &
                                            + dvel_avg_dz(3))/ &
                                           Re_avg_rsz_vf(l, k, j, 2)

                            flux_src_vf(momxe)%sf(j, k, l) = &
                                flux_src_vf(momxe)%sf(j, k, l) - &
                                tau_Re(3, 3)

                            flux_src_vf(E_idx)%sf(j, k, l) = &
                                flux_src_vf(E_idx)%sf(j, k, l) - &
                                vel_src_rsz_vf(l, k, j, 3)* &
                                tau_Re(3, 3)

                        end do
                    end do
                end do
            end if

        end if
        ! END: Viscous Stresses in z-direction =============================

    end subroutine s_compute_cartesian_viscous_source_flux

    !>  Deallocation and/or disassociation procedures that are
        !!      needed to finalize the selected Riemann problem solver
        !!  @param flux_vf       Intercell fluxes
        !!  @param flux_src_vf   Intercell source fluxes
        !!  @param flux_gsrc_vf  Intercell geometric source fluxes
        !!  @param norm_dir Dimensional splitting coordinate direction
        !!  @param ix   Index bounds in  first coordinate direction
        !!  @param iy   Index bounds in second coordinate direction
        !!  @param iz   Index bounds in  third coordinate direction
    subroutine s_finalize_riemann_solver(flux_vf, flux_src_vf, &
                                         flux_gsrc_vf, &
                                         norm_dir, ix, iy, iz)

        type(scalar_field), &
            dimension(sys_size), &
            intent(inout) :: flux_vf, flux_src_vf, flux_gsrc_vf

        integer, intent(in) :: norm_dir
        type(int_bounds_info), intent(in) :: ix, iy, iz

        integer :: i, j, k, l !< Generic loop iterators

        ! Reshaping Outputted Data in y-direction ==========================
        if (norm_dir == 2) then
            !$acc parallel loop collapse(4) gang vector default(present)
            do i = 1, sys_size
                do l = is3%beg, is3%end
                    do j = is1%beg, is1%end
                        do k = is2%beg, is2%end
                            flux_vf(i)%sf(k, j, l) = &
                                flux_rsy_vf(j, k, l, i)
                        end do
                    end do
                end do
            end do

            if (cyl_coord) then
                !$acc parallel loop collapse(4) gang vector default(present)
                do i = 1, sys_size
                    do l = is3%beg, is3%end
                        do j = is1%beg, is1%end
                            do k = is2%beg, is2%end
                                flux_gsrc_vf(i)%sf(k, j, l) = &
                                    flux_gsrc_rsy_vf(j, k, l, i)
                            end do
                        end do
                    end do
                end do
            end if

            !$acc parallel loop collapse(3) gang vector default(present)
            do l = is3%beg, is3%end
                do j = is1%beg, is1%end
                    do k = is2%beg, is2%end
                        flux_src_vf(advxb)%sf(k, j, l) = &
                            flux_src_rsy_vf(j, k, l, advxb)
                    end do
                end do
            end do

            if (riemann_solver == 1) then
                !$acc parallel loop collapse(4) gang vector default(present)
                do i = advxb + 1, advxe
                    do l = is3%beg, is3%end
                        do j = is1%beg, is1%end
                            do k = is2%beg, is2%end
                                flux_src_vf(i)%sf(k, j, l) = &
                                    flux_src_rsy_vf(j, k, l, i)
                            end do
                        end do
                    end do
                end do

            end if
            ! ==================================================================
            ! Reshaping Outputted Data in z-direction ==========================
        elseif (norm_dir == 3) then
            !$acc parallel loop collapse(4) gang vector default(present)
            do i = 1, sys_size
                do j = is1%beg, is1%end
                    do k = is2%beg, is2%end
                        do l = is3%beg, is3%end

                            flux_vf(i)%sf(l, k, j) = &
                                flux_rsz_vf(j, k, l, i)
                        end do
                    end do
                end do
            end do
            if (grid_geometry == 3) then
                !$acc parallel loop collapse(4) gang vector default(present)
                do i = 1, sys_size
                    do j = is1%beg, is1%end
                        do k = is2%beg, is2%end
                            do l = is3%beg, is3%end

                                flux_gsrc_vf(i)%sf(l, k, j) = &
                                    flux_gsrc_rsz_vf(j, k, l, i)
                            end do
                        end do
                    end do
                end do
            end if

            !$acc parallel loop collapse(3) gang vector default(present)
            do j = is1%beg, is1%end
                do k = is2%beg, is2%end
                    do l = is3%beg, is3%end
                        flux_src_vf(advxb)%sf(l, k, j) = &
                            flux_src_rsz_vf(j, k, l, advxb)
                    end do
                end do
            end do

            if (riemann_solver == 1) then
                !$acc parallel loop collapse(4) gang vector default(present)
                do i = advxb + 1, advxe
                    do j = is1%beg, is1%end
                        do k = is2%beg, is2%end
                            do l = is3%beg, is3%end
                                flux_src_vf(i)%sf(l, k, j) = &
                                    flux_src_rsz_vf(j, k, l, i)
                            end do
                        end do
                    end do
                end do

            end if
        elseif (norm_dir == 1) then
            !$acc parallel loop collapse(4) gang vector default(present)
            do i = 1, sys_size
                do l = is3%beg, is3%end
                    do k = is2%beg, is2%end
                        do j = is1%beg, is1%end
                            flux_vf(i)%sf(j, k, l) = &
                                flux_rsx_vf(j, k, l, i)
                        end do
                    end do
                end do
            end do

            !$acc parallel loop collapse(3) gang vector default(present)
            do l = is3%beg, is3%end
                do k = is2%beg, is2%end
                    do j = is1%beg, is1%end
                        flux_src_vf(advxb)%sf(j, k, l) = &
                            flux_src_rsx_vf(j, k, l, advxb)
                    end do
                end do
            end do

            if (riemann_solver == 1) then
                !$acc parallel loop collapse(4) gang vector default(present)
                do i = advxb + 1, advxe
                    do l = is3%beg, is3%end
                        do k = is2%beg, is2%end
                            do j = is1%beg, is1%end
                                flux_src_vf(i)%sf(j, k, l) = &
                                    flux_src_rsx_vf(j, k, l, i)
                            end do
                        end do
                    end do
                end do
            end if
        end if

        ! ==================================================================

        ! ==================================================================

    end subroutine s_finalize_riemann_solver

    !> Module deallocation and/or disassociation procedures
    subroutine s_finalize_riemann_solvers_module

        ! Disassociating procedural pointer to the subroutine which was
        ! utilized to calculate the solution of a given Riemann problem
        s_riemann_solver => null()

        ! Disassociating procedural pointer to the subroutine which was
        ! utilized to calculate the viscous source flux
        s_compute_viscous_source_flux => null()

        ! Disassociating the pointer to the procedure that was utilized to
        ! to convert mixture or species variables to the mixture variables
        ! s_convert_to_mixture_variables => null()

        if (Re_size(1) > 0) then
            @:DEALLOCATE_GLOBAL(Re_avg_rsx_vf)
        end if
        @:DEALLOCATE_GLOBAL(vel_src_rsx_vf)
        @:DEALLOCATE_GLOBAL(flux_rsx_vf)
        @:DEALLOCATE_GLOBAL(flux_src_rsx_vf)
        @:DEALLOCATE_GLOBAL(flux_gsrc_rsx_vf)
        if (qbmm) then
            @:DEALLOCATE_GLOBAL(mom_sp_rsx_vf)
        end if

        if (n == 0) return

        if (Re_size(1) > 0) then
            @:DEALLOCATE_GLOBAL(Re_avg_rsy_vf)
        end if
        @:DEALLOCATE_GLOBAL(vel_src_rsy_vf)
        @:DEALLOCATE_GLOBAL(flux_rsy_vf)
        @:DEALLOCATE_GLOBAL(flux_src_rsy_vf)
        @:DEALLOCATE_GLOBAL(flux_gsrc_rsy_vf)
        if (qbmm) then
            @:DEALLOCATE_GLOBAL(mom_sp_rsy_vf)
        end if

        if (p == 0) return

        if (Re_size(1) > 0) then
            @:DEALLOCATE_GLOBAL(Re_avg_rsz_vf)
        end if
        @:DEALLOCATE_GLOBAL(vel_src_rsz_vf)
        @:DEALLOCATE_GLOBAL(flux_rsz_vf)
        @:DEALLOCATE_GLOBAL(flux_src_rsz_vf)
        @:DEALLOCATE_GLOBAL(flux_gsrc_rsz_vf)
        if (qbmm) then
            @:DEALLOCATE_GLOBAL(mom_sp_rsz_vf)
        end if

    end subroutine s_finalize_riemann_solvers_module

end module m_riemann_solvers<|MERGE_RESOLUTION|>--- conflicted
+++ resolved
@@ -924,12 +924,8 @@
         real(kind(0d0)) :: rho_Star, E_Star, p_Star, p_K_Star, vel_K_Star
         real(kind(0d0)) :: pres_SL, pres_SR, Ms_L, Ms_R
         real(kind(0d0)) :: start, finish
-<<<<<<< HEAD
         real(kind(0d0)) :: flux_ene_e
-
-=======
         real(kind(0d0)) :: zcoef, pcorr !< low Mach number correction
->>>>>>> c79f291a
         integer :: i, j, k, l, q !< Generic loop iterators
         integer :: idx1, idxi
 
@@ -1608,12 +1604,8 @@
                     end do
                     !$acc end parallel loop
                 elseif (model_eqns == 2 .and. bubbles) then
-<<<<<<< HEAD
-                    !$acc parallel loop collapse(3) gang vector default(present) private(R0_L, R0_R, V0_L, V0_R, P0_L, P0_R, pbw_L, pbw_R, vel_L, vel_R, rho_avg, alpha_L, alpha_R, h_avg, gamma_avg, s_L, s_R, s_S, nbub_L, nbub_R, ptilde_L, ptilde_R, vel_avg_rms, Re_L, Re_R)
-=======
                     !$acc parallel loop collapse(3) gang vector default(present) private(R0_L, R0_R, V0_L, V0_R, P0_L, P0_R, pbw_L, pbw_R, vel_L, vel_R, &
                     !$acc rho_avg, alpha_L, alpha_R, h_avg, gamma_avg, s_L, s_R, s_S, nbub_L, nbub_R, ptilde_L, ptilde_R, vel_avg_rms, Re_L, Re_R, pcorr, zcoef, vel_L_tmp, vel_R_tmp)
->>>>>>> c79f291a
                     do l = is3%beg, is3%end
                         do k = is2%beg, is2%end
                             do j = is1%beg, is1%end
@@ -2074,13 +2066,9 @@
                     end do
                     !$acc end parallel loop
                 else
-<<<<<<< HEAD
                     ! TODO 5-EQUATION MODEL WITH HLLC, INTERFACE CAPTURING ONLY
-                    !$acc parallel loop collapse(3) gang vector default(present) private(vel_L, vel_R, Re_L, Re_R, rho_avg, h_avg, gamma_avg, alpha_L, alpha_R, s_L, s_R, s_S, vel_avg_rms, tau_e_L, tau_e_R, G_L, G_R) copyin(is1,is2,is3)
-=======
                     !$acc parallel loop collapse(3) gang vector default(present) private(vel_L, vel_R, Re_L, Re_R, &
                     !$acc rho_avg, h_avg, gamma_avg, alpha_L, alpha_R, s_L, s_R, s_S, vel_avg_rms, pcorr, zcoef, vel_L_tmp, vel_R_tmp) copyin(is1,is2,is3)
->>>>>>> c79f291a
                     do l = is3%beg, is3%end
                         do k = is2%beg, is2%end
                             do j = is1%beg, is1%end
@@ -2236,14 +2224,11 @@
                                         Re_avg_rs${XYZ}$_vf(j, k, l, i) = 2d0/(1d0/Re_L(i) + 1d0/Re_R(i))
                                     end do
                                 end if
-<<<<<<< HEAD
-=======
 
                                 if (low_Mach == 2) then
                                     @:compute_low_Mach_correction()
                                 end if
 
->>>>>>> c79f291a
                                 if (wave_speeds == 1) then
                                     if (hypoelasticity) then
                                         s_L = min(vel_L(dir_idx(1)) - &
@@ -2311,18 +2296,14 @@
                                 xi_M = (5d-1 + sign(5d-1, s_S))
                                 xi_P = (5d-1 - sign(5d-1, s_S))
 
-<<<<<<< HEAD
                                 ! COMPUTING THE HLLC FLUXES
-
                                 ! MASS FLUX.
-=======
                                 if (low_Mach == 1) then
                                     @:compute_low_Mach_correction()
                                 else
                                     pcorr = 0d0
                                 end if
 
->>>>>>> c79f291a
                                 !$acc loop seq
                                 do i = 1, contxe
                                     flux_rs${XYZ}$_vf(j, k, l, i) = &
@@ -2336,12 +2317,6 @@
                                 do i = 1, num_dims
                                     idxi = dir_idx(i)
                                     flux_rs${XYZ}$_vf(j, k, l, contxe + idxi) = &
-<<<<<<< HEAD
-                                        xi_M*(rho_L*(vel_L(idx1)*vel_L(idxi) + s_M*(xi_L*(dir_flg(idxi)*s_S + &
-                                                                                          (1d0 - dir_flg(idxi))*vel_L(idxi)) - vel_L(idxi))) + dir_flg(idxi)*(pres_L)) + &
-                                        xi_P*(rho_R*(vel_R(idx1)*vel_R(idxi) + s_P*(xi_R*(dir_flg(idxi)*s_S + &
-                                                                                          (1d0 - dir_flg(idxi))*vel_R(idxi)) - vel_R(idxi))) + dir_flg(idxi)*(pres_R))
-=======
                                         xi_M*(rho_L*(vel_L(idx1)* &
                                                      vel_L(idxi) + &
                                                      s_M*(xi_L*(dir_flg(idxi)*s_S + &
@@ -2355,18 +2330,12 @@
                                                                   vel_R(idxi)) - vel_R(idxi))) + &
                                                 dir_flg(idxi)*(pres_R)) &
                                         + (s_M/s_L)*(s_P/s_R)*dir_flg(idxi)*pcorr
->>>>>>> c79f291a
                                 end do
 
                                 ! ENERGY FLUX.
                                 ! f = u*(E-\sigma), q = E, q_star = \xi*E+(s-u)(\rho s_star - \sigma/(s-u))
                                 flux_rs${XYZ}$_vf(j, k, l, E_idx) = &
                                     xi_M*(vel_L(idx1)*(E_L + pres_L) + &
-<<<<<<< HEAD
-                                          s_M*(xi_L*(E_L + (s_S - vel_L(idx1))*(rho_L*s_S + pres_L/(s_L - vel_L(idx1)))) - E_L)) + &
-                                    xi_P*(vel_R(idx1)*(E_R + pres_R) + &
-                                          s_P*(xi_R*(E_R + (s_S - vel_R(idx1))*(rho_R*s_S + pres_R/(s_R - vel_R(idx1)))) - E_R))
-=======
                                           s_M*(xi_L*(E_L + (s_S - vel_L(idx1))* &
                                                      (rho_L*s_S + pres_L/ &
                                                       (s_L - vel_L(idx1)))) - E_L)) &
@@ -2375,7 +2344,6 @@
                                                        (rho_R*s_S + pres_R/ &
                                                         (s_R - vel_R(idx1)))) - E_R)) &
                                     + (s_M/s_L)*(s_P/s_R)*pcorr*s_S
->>>>>>> c79f291a
 
                                 ! Additional elastic shear stress terms for the energy flux.
                                 if (elasticity) then
