!>
!! @file m_riemann_solvers.f90
!! @brief Contains module m_riemann_solvers

!> @brief This module features a database of approximate and exact Riemann
!!              problem solvers for the Navier-Stokes system of equations, which
!!              is supplemented by appropriate advection equations that are used
!!              to capture the material interfaces. The closure of the system is
!!              achieved by the stiffened gas equation of state and any required
!!              mixture relations. Surface tension effects are accounted for and
!!              are modeled by means of a volume force acting across the diffuse
!!              material interface region. The implementation details of viscous
!!              and capillary effects, into the Riemann solvers, may be found in
!!              Perigaud and Saurel (2005). Note that both effects are available
!!              only in the volume fraction model. At this time, the approximate
!!              and exact Riemann solvers that are listed below are available:
!!                  1) Harten-Lax-van Leer (HLL)
!!                  2) Harten-Lax-van Leer-Contact (HLLC)
!!                  3) Exact

#:include 'case.fpp'
#:include 'macros.fpp'
#:include 'inline_riemann.fpp'

module m_riemann_solvers

    ! Dependencies =============================================================
    use m_derived_types        !< Definitions of the derived types

    use m_global_parameters    !< Definitions of the global parameters

    use m_mpi_proxy            !< Message passing interface (MPI) module proxy

    use m_variables_conversion !< State variables type conversion procedures

    use m_bubbles              !< To get the bubble wall pressure function

    use m_surface_tension      !< To get the capilary fluxes

    use m_chemistry

    use m_thermochem, only: &
        gas_constant, get_mixture_molecular_weight, &
        get_mixture_specific_heat_cv_mass, get_mixture_energy_mass, &
        get_species_specific_heats_r, get_species_enthalpies_rt, &
        get_mixture_specific_heat_cp_mass
    ! ==========================================================================

    implicit none

    private; public :: s_initialize_riemann_solvers_module, &
 s_riemann_solver, &
 s_hll_riemann_solver, &
 s_hllc_riemann_solver, &
 s_finalize_riemann_solvers_module

<<<<<<< HEAD
    abstract interface ! =======================================================

        !> Abstract interface to the subroutines that are utilized to compute the
        !! Riemann problem solution. For additional information please reference:
        !!                        1) s_hll_riemann_solver
        !!                        2) s_hllc_riemann_solver
        !!                        3) s_exact_riemann_solver
        !!  @param qL_prim_vf The  left WENO-reconstructed cell-boundary values of the
        !!      cell-average primitive variables
        !!  @param qR_prim_vf The right WENO-reconstructed cell-boundary values of the
        !!      cell-average primitive variables
        !!  @param dqL_prim_dx_vf The  left WENO-reconstructed cell-boundary values of the
        !!      first-order x-dir spatial derivatives
        !!  @param dqL_prim_dy_vf The  left WENO-reconstructed cell-boundary values of the
        !!      first-order y-dir spatial derivatives
        !!  @param dqL_prim_dz_vf The  left WENO-reconstructed cell-boundary values of the
        !!      first-order z-dir spatial derivatives
        !!  @param dqR_prim_dx_vf The right WENO-reconstructed cell-boundary values of the
        !!      first-order x-dir spatial derivatives
        !!  @param dqR_prim_dy_vf The right WENO-reconstructed cell-boundary values of the
        !!      first-order y-dir spatial derivatives
        !!  @param dqR_prim_dz_vf The right WENO-reconstructed cell-boundary values of the
        !!      first-order z-dir spatial derivatives
        !!  @param gm_alphaL_vf  Left averaged gradient magnitude
        !!  @param gm_alphaR_vf Right averaged gradient magnitude
        !!  @param flux_vf Intra-cell fluxes
        !!  @param flux_src_vf Intra-cell fluxes sources
        !!  @param flux_gsrc_vf Intra-cell geometric fluxes sources
        !!  @param norm_dir Dir. splitting direction
        !!  @param ix Index bounds in the x-dir
        !!  @param iy Index bounds in the y-dir
        !!  @param iz Index bounds in the z-dir
        !!  @param q_prim_vf Cell-averaged primitive variables
        subroutine s_abstract_riemann_solver(qL_prim_rsx_vf, qL_prim_rsy_vf, qL_prim_rsz_vf, dqL_prim_dx_vf, &
                                             dqL_prim_dy_vf, &
                                             dqL_prim_dz_vf, &
                                             qL_prim_vf, &
                                             qR_prim_rsx_vf, qR_prim_rsy_vf, qR_prim_rsz_vf, dqR_prim_dx_vf, &
                                             dqR_prim_dy_vf, &
                                             dqR_prim_dz_vf, &
                                             qR_prim_vf, &
                                             q_prim_vf, &
                                             flux_vf, flux_src_vf, &
                                             flux_gsrc_vf, &
                                             norm_dir, ix, iy, iz)

            import :: scalar_field, int_bounds_info, sys_size, startx, starty, startz, wp

            real(wp), dimension(startx:, starty:, startz:, 1:), intent(inout) :: qL_prim_rsx_vf, qL_prim_rsy_vf, qL_prim_rsz_vf, qR_prim_rsx_vf, qR_prim_rsy_vf, qR_prim_rsz_vf
            type(scalar_field), dimension(sys_size), intent(in) :: q_prim_vf

            type(scalar_field), allocatable, dimension(:), intent(inout) :: qL_prim_vf, qR_prim_vf

            type(scalar_field), &
                allocatable, dimension(:), &
                intent(inout) :: dqL_prim_dx_vf, dqR_prim_dx_vf, &
                                 dqL_prim_dy_vf, dqR_prim_dy_vf, &
                                 dqL_prim_dz_vf, dqR_prim_dz_vf

            type(scalar_field), &
                dimension(sys_size), &
                intent(inout) :: flux_vf, flux_src_vf, flux_gsrc_vf

            integer, intent(in) :: norm_dir

            type(int_bounds_info), intent(in) :: ix, iy, iz

        end subroutine s_abstract_riemann_solver

        !> The abstract interface to the subroutines that are utilized to compute
        !! the viscous source fluxes for either Cartesian or cylindrical geometries.
        !! For more information please refer to:
        !!      1) s_compute_cartesian_viscous_source_flux
        !!      2) s_compute_cylindrical_viscous_source_flux
        subroutine s_compute_abstract_viscous_source_flux(velL_vf, &
                                                          dvelL_dx_vf, &
                                                          dvelL_dy_vf, &
                                                          dvelL_dz_vf, &
                                                          velR_vf, &
                                                          dvelR_dx_vf, &
                                                          dvelR_dy_vf, &
                                                          dvelR_dz_vf, &
                                                          flux_src_vf, &
                                                          norm_dir, &
                                                          ix, iy, iz)

            import :: scalar_field, int_bounds_info, num_dims, sys_size

            type(scalar_field), &
                dimension(num_dims), &
                intent(in) :: velL_vf, velR_vf, &
                              dvelL_dx_vf, dvelR_dx_vf, &
                              dvelL_dy_vf, dvelR_dy_vf, &
                              dvelL_dz_vf, dvelR_dz_vf

            type(scalar_field), &
                dimension(sys_size), &
                intent(inout) :: flux_src_vf

            integer, intent(in) :: norm_dir

            type(int_bounds_info), intent(in) :: ix, iy, iz

        end subroutine s_compute_abstract_viscous_source_flux

    end interface ! ============================================================

=======
>>>>>>> 78a810f2
    !> The cell-boundary values of the fluxes (src - source) that are computed
    !! through the chosen Riemann problem solver, and the direct evaluation of
    !! source terms, by using the left and right states given in qK_prim_rs_vf,
    !! dqK_prim_ds_vf where ds = dx, dy or dz.
    !> @{
<<<<<<< HEAD
#ifdef CRAY_ACC_WAR
    @:CRAY_DECLARE_GLOBAL(real(wp), dimension(:, :, :, :), flux_rsx_vf, flux_src_rsx_vf)
    @:CRAY_DECLARE_GLOBAL(real(wp), dimension(:, :, :, :), flux_rsy_vf, flux_src_rsy_vf)
    @:CRAY_DECLARE_GLOBAL(real(wp), dimension(:, :, :, :), flux_rsz_vf, flux_src_rsz_vf)
    !$acc declare link( flux_rsx_vf, flux_src_rsx_vf, flux_rsy_vf,  &
    !$acc   flux_src_rsy_vf, flux_rsz_vf, flux_src_rsz_vf )
#else
    real(wp), allocatable, dimension(:, :, :, :) :: flux_rsx_vf, flux_src_rsx_vf
    real(wp), allocatable, dimension(:, :, :, :) :: flux_rsy_vf, flux_src_rsy_vf
    real(wp), allocatable, dimension(:, :, :, :) :: flux_rsz_vf, flux_src_rsz_vf
=======
    real(kind(0d0)), allocatable, dimension(:, :, :, :) :: flux_rsx_vf, flux_src_rsx_vf
    real(kind(0d0)), allocatable, dimension(:, :, :, :) :: flux_rsy_vf, flux_src_rsy_vf
    real(kind(0d0)), allocatable, dimension(:, :, :, :) :: flux_rsz_vf, flux_src_rsz_vf
>>>>>>> 78a810f2
    !$acc declare create( flux_rsx_vf, flux_src_rsx_vf, flux_rsy_vf,  &
    !$acc   flux_src_rsy_vf, flux_rsz_vf, flux_src_rsz_vf )
    !> @}

    !> The cell-boundary values of the geometrical source flux that are computed
    !! through the chosen Riemann problem solver by using the left and right
    !! states given in qK_prim_rs_vf. Currently 2D axisymmetric for inviscid only.
    !> @{
<<<<<<< HEAD
#ifdef CRAY_ACC_WAR
    @:CRAY_DECLARE_GLOBAL(real(wp), dimension(:, :, :, :), flux_gsrc_rsx_vf)
    @:CRAY_DECLARE_GLOBAL(real(wp), dimension(:, :, :, :), flux_gsrc_rsy_vf)
    @:CRAY_DECLARE_GLOBAL(real(wp), dimension(:, :, :, :), flux_gsrc_rsz_vf)
    !$acc declare link( flux_gsrc_rsx_vf, flux_gsrc_rsy_vf, flux_gsrc_rsz_vf )
#else
    real(wp), allocatable, dimension(:, :, :, :) :: flux_gsrc_rsx_vf !<
    real(wp), allocatable, dimension(:, :, :, :) :: flux_gsrc_rsy_vf !<
    real(wp), allocatable, dimension(:, :, :, :) :: flux_gsrc_rsz_vf !<
=======
    real(kind(0d0)), allocatable, dimension(:, :, :, :) :: flux_gsrc_rsx_vf !<
    real(kind(0d0)), allocatable, dimension(:, :, :, :) :: flux_gsrc_rsy_vf !<
    real(kind(0d0)), allocatable, dimension(:, :, :, :) :: flux_gsrc_rsz_vf !<
>>>>>>> 78a810f2
    !$acc declare create( flux_gsrc_rsx_vf, flux_gsrc_rsy_vf, flux_gsrc_rsz_vf )
    !> @}

    ! The cell-boundary values of the velocity. vel_src_rs_vf is determined as
    ! part of Riemann problem solution and is used to evaluate the source flux.
<<<<<<< HEAD
#ifdef CRAY_ACC_WAR
    @:CRAY_DECLARE_GLOBAL(real(wp), dimension(:, :, :, :), vel_src_rsx_vf)
    @:CRAY_DECLARE_GLOBAL(real(wp), dimension(:, :, :, :), vel_src_rsy_vf)
    @:CRAY_DECLARE_GLOBAL(real(wp), dimension(:, :, :, :), vel_src_rsz_vf)
    !$acc declare link(vel_src_rsx_vf, vel_src_rsy_vf, vel_src_rsz_vf)
#else
    real(wp), allocatable, dimension(:, :, :, :) :: vel_src_rsx_vf
    real(wp), allocatable, dimension(:, :, :, :) :: vel_src_rsy_vf
    real(wp), allocatable, dimension(:, :, :, :) :: vel_src_rsz_vf
    !$acc declare create(vel_src_rsx_vf, vel_src_rsy_vf, vel_src_rsz_vf)
#endif

#ifdef CRAY_ACC_WAR
    @:CRAY_DECLARE_GLOBAL(real(wp), dimension(:, :, :, :), mom_sp_rsx_vf)
    @:CRAY_DECLARE_GLOBAL(real(wp), dimension(:, :, :, :), mom_sp_rsy_vf)
    @:CRAY_DECLARE_GLOBAL(real(wp), dimension(:, :, :, :), mom_sp_rsz_vf)
    !$acc declare link(mom_sp_rsx_vf, mom_sp_rsy_vf, mom_sp_rsz_vf)
#else
    real(wp), allocatable, dimension(:, :, :, :) :: mom_sp_rsx_vf
    real(wp), allocatable, dimension(:, :, :, :) :: mom_sp_rsy_vf
    real(wp), allocatable, dimension(:, :, :, :) :: mom_sp_rsz_vf
    !$acc declare create(mom_sp_rsx_vf, mom_sp_rsy_vf, mom_sp_rsz_vf)
#endif

#ifdef CRAY_ACC_WAR
    @:CRAY_DECLARE_GLOBAL(real(wp), dimension(:, :, :, :), Re_avg_rsx_vf)
    @:CRAY_DECLARE_GLOBAL(real(wp), dimension(:, :, :, :), Re_avg_rsy_vf)
    @:CRAY_DECLARE_GLOBAL(real(wp), dimension(:, :, :, :), Re_avg_rsz_vf)
    !$acc declare link(Re_avg_rsx_vf, Re_avg_rsy_vf, Re_avg_rsz_vf)
#else
    real(wp), allocatable, dimension(:, :, :, :) :: Re_avg_rsx_vf
    real(wp), allocatable, dimension(:, :, :, :) :: Re_avg_rsy_vf
    real(wp), allocatable, dimension(:, :, :, :) :: Re_avg_rsz_vf
    !$acc declare link(Re_avg_rsx_vf, Re_avg_rsy_vf, Re_avg_rsz_vf)
#endif

    procedure(s_abstract_riemann_solver), &
        pointer :: s_riemann_solver => null() !<
    !! Pointer to the procedure that is utilized to calculate either the HLL,
    !! HLLC or exact intercell fluxes, based on the choice of Riemann solver

    procedure(s_compute_abstract_viscous_source_flux), &
        pointer :: s_compute_viscous_source_flux => null() !<
    !! Pointer to the subroutine that is utilized to compute the viscous source
    !! flux for either Cartesian or cylindrical geometries.
=======
    real(kind(0d0)), allocatable, dimension(:, :, :, :) :: vel_src_rsx_vf
    real(kind(0d0)), allocatable, dimension(:, :, :, :) :: vel_src_rsy_vf
    real(kind(0d0)), allocatable, dimension(:, :, :, :) :: vel_src_rsz_vf
    !$acc declare create(vel_src_rsx_vf, vel_src_rsy_vf, vel_src_rsz_vf)

    real(kind(0d0)), allocatable, dimension(:, :, :, :) :: mom_sp_rsx_vf
    real(kind(0d0)), allocatable, dimension(:, :, :, :) :: mom_sp_rsy_vf
    real(kind(0d0)), allocatable, dimension(:, :, :, :) :: mom_sp_rsz_vf
    !$acc declare create(mom_sp_rsx_vf, mom_sp_rsy_vf, mom_sp_rsz_vf)

    real(kind(0d0)), allocatable, dimension(:, :, :, :) :: Re_avg_rsx_vf
    real(kind(0d0)), allocatable, dimension(:, :, :, :) :: Re_avg_rsy_vf
    real(kind(0d0)), allocatable, dimension(:, :, :, :) :: Re_avg_rsz_vf
    !$acc declare create(Re_avg_rsx_vf, Re_avg_rsy_vf, Re_avg_rsz_vf)
>>>>>>> 78a810f2

    !> @name Indical bounds in the s1-, s2- and s3-directions
    !> @{
    type(int_bounds_info) :: is1, is2, is3
    type(int_bounds_info) :: isx, isy, isz
    !> @}

    !$acc declare create(is1, is2, is3, isx, isy, isz)

<<<<<<< HEAD
#ifdef CRAY_ACC_WAR
    @:CRAY_DECLARE_GLOBAL(real(wp), dimension(:),  Gs)
    !$acc declare link(Gs)
#else
    real(wp), allocatable, dimension(:) :: Gs
=======
    real(kind(0d0)), allocatable, dimension(:) :: Gs
>>>>>>> 78a810f2
    !$acc declare create(Gs)

<<<<<<< HEAD
#ifdef CRAY_ACC_WAR
    @:CRAY_DECLARE_GLOBAL(real(wp), dimension(:, :), Res)
    !$acc declare link(Res)
#else
    real(wp), allocatable, dimension(:, :) :: Res
=======
    real(kind(0d0)), allocatable, dimension(:, :) :: Res
>>>>>>> 78a810f2
    !$acc declare create(Res)

contains

    !> Dispatch to the subroutines that are utilized to compute the
        !! Riemann problem solution. For additional information please reference:
        !!                        1) s_hll_riemann_solver
        !!                        2) s_hllc_riemann_solver
        !!                        3) s_exact_riemann_solver
        !!  @param qL_prim_vf The  left WENO-reconstructed cell-boundary values of the
        !!      cell-average primitive variables
        !!  @param qR_prim_vf The right WENO-reconstructed cell-boundary values of the
        !!      cell-average primitive variables
        !!  @param dqL_prim_dx_vf The  left WENO-reconstructed cell-boundary values of the
        !!      first-order x-dir spatial derivatives
        !!  @param dqL_prim_dy_vf The  left WENO-reconstructed cell-boundary values of the
        !!      first-order y-dir spatial derivatives
        !!  @param dqL_prim_dz_vf The  left WENO-reconstructed cell-boundary values of the
        !!      first-order z-dir spatial derivatives
        !!  @param dqR_prim_dx_vf The right WENO-reconstructed cell-boundary values of the
        !!      first-order x-dir spatial derivatives
        !!  @param dqR_prim_dy_vf The right WENO-reconstructed cell-boundary values of the
        !!      first-order y-dir spatial derivatives
        !!  @param dqR_prim_dz_vf The right WENO-reconstructed cell-boundary values of the
        !!      first-order z-dir spatial derivatives
        !!  @param gm_alphaL_vf  Left averaged gradient magnitude
        !!  @param gm_alphaR_vf Right averaged gradient magnitude
        !!  @param flux_vf Intra-cell fluxes
        !!  @param flux_src_vf Intra-cell fluxes sources
        !!  @param flux_gsrc_vf Intra-cell geometric fluxes sources
        !!  @param norm_dir Dir. splitting direction
        !!  @param ix Index bounds in the x-dir
        !!  @param iy Index bounds in the y-dir
        !!  @param iz Index bounds in the z-dir
        !!  @param q_prim_vf Cell-averaged primitive variables
    subroutine s_riemann_solver(qL_prim_rsx_vf, qL_prim_rsy_vf, qL_prim_rsz_vf, dqL_prim_dx_vf, &
                                dqL_prim_dy_vf, &
                                dqL_prim_dz_vf, &
                                qL_prim_vf, &
                                qR_prim_rsx_vf, qR_prim_rsy_vf, qR_prim_rsz_vf, dqR_prim_dx_vf, &
                                dqR_prim_dy_vf, &
                                dqR_prim_dz_vf, &
                                qR_prim_vf, &
                                q_prim_vf, &
                                flux_vf, flux_src_vf, &
                                flux_gsrc_vf, &
                                norm_dir, ix, iy, iz)

        real(kind(0d0)), dimension(startx:, starty:, startz:, 1:), intent(INOUT) :: qL_prim_rsx_vf, qL_prim_rsy_vf, qL_prim_rsz_vf, qR_prim_rsx_vf, qR_prim_rsy_vf, qR_prim_rsz_vf
        type(scalar_field), dimension(sys_size), intent(IN) :: q_prim_vf

        type(scalar_field), allocatable, dimension(:), intent(INOUT) :: qL_prim_vf, qR_prim_vf

        type(scalar_field), &
            allocatable, dimension(:), &
            intent(INOUT) :: dqL_prim_dx_vf, dqR_prim_dx_vf, &
                             dqL_prim_dy_vf, dqR_prim_dy_vf, &
                             dqL_prim_dz_vf, dqR_prim_dz_vf

        type(scalar_field), &
            dimension(sys_size), &
            intent(INOUT) :: flux_vf, flux_src_vf, flux_gsrc_vf

        integer, intent(IN) :: norm_dir

        type(int_bounds_info), intent(IN) :: ix, iy, iz

        if (riemann_solver == 1) then
            call s_hll_riemann_solver(qL_prim_rsx_vf, qL_prim_rsy_vf, qL_prim_rsz_vf, dqL_prim_dx_vf, &
                                      dqL_prim_dy_vf, &
                                      dqL_prim_dz_vf, &
                                      qL_prim_vf, &
                                      qR_prim_rsx_vf, qR_prim_rsy_vf, qR_prim_rsz_vf, dqR_prim_dx_vf, &
                                      dqR_prim_dy_vf, &
                                      dqR_prim_dz_vf, &
                                      qR_prim_vf, &
                                      q_prim_vf, &
                                      flux_vf, flux_src_vf, &
                                      flux_gsrc_vf, &
                                      norm_dir, ix, iy, iz)
        elseif (riemann_solver == 2) then
            call s_hllc_riemann_solver(qL_prim_rsx_vf, qL_prim_rsy_vf, qL_prim_rsz_vf, dqL_prim_dx_vf, &
                                       dqL_prim_dy_vf, &
                                       dqL_prim_dz_vf, &
                                       qL_prim_vf, &
                                       qR_prim_rsx_vf, qR_prim_rsy_vf, qR_prim_rsz_vf, dqR_prim_dx_vf, &
                                       dqR_prim_dy_vf, &
                                       dqR_prim_dz_vf, &
                                       qR_prim_vf, &
                                       q_prim_vf, &
                                       flux_vf, flux_src_vf, &
                                       flux_gsrc_vf, &
                                       norm_dir, ix, iy, iz)
        end if

    end subroutine s_riemann_solver

    !> Dispatch to the subroutines that are utilized to compute
        !! the viscous source fluxes for either Cartesian or cylindrical geometries.
        !! For more information please refer to:
        !!      1) s_compute_cartesian_viscous_source_flux
        !!      2) s_compute_cylindrical_viscous_source_flux
    subroutine s_compute_viscous_source_flux(velL_vf, & ! -------------
                                             dvelL_dx_vf, &
                                             dvelL_dy_vf, &
                                             dvelL_dz_vf, &
                                             velR_vf, &
                                             dvelR_dx_vf, &
                                             dvelR_dy_vf, &
                                             dvelR_dz_vf, &
                                             flux_src_vf, &
                                             norm_dir, &
                                             ix, iy, iz)

        type(scalar_field), &
            dimension(num_dims), &
            intent(IN) :: velL_vf, velR_vf, &
                          dvelL_dx_vf, dvelR_dx_vf, &
                          dvelL_dy_vf, dvelR_dy_vf, &
                          dvelL_dz_vf, dvelR_dz_vf

        type(scalar_field), &
            dimension(sys_size), &
            intent(INOUT) :: flux_src_vf

        integer, intent(IN) :: norm_dir

        type(int_bounds_info), intent(IN) :: ix, iy, iz

        if (grid_geometry == 3) then
            call s_compute_cylindrical_viscous_source_flux(velL_vf, & ! -------------
                                                           dvelL_dx_vf, &
                                                           dvelL_dy_vf, &
                                                           dvelL_dz_vf, &
                                                           velR_vf, &
                                                           dvelR_dx_vf, &
                                                           dvelR_dy_vf, &
                                                           dvelR_dz_vf, &
                                                           flux_src_vf, &
                                                           norm_dir, &
                                                           ix, iy, iz)
        else
            call s_compute_cartesian_viscous_source_flux(velL_vf, & ! -------------
                                                         dvelL_dx_vf, &
                                                         dvelL_dy_vf, &
                                                         dvelL_dz_vf, &
                                                         velR_vf, &
                                                         dvelR_dx_vf, &
                                                         dvelR_dy_vf, &
                                                         dvelR_dz_vf, &
                                                         flux_src_vf, &
                                                         norm_dir, &
                                                         ix, iy, iz)
        end if
    end subroutine s_compute_viscous_source_flux

    subroutine s_hll_riemann_solver(qL_prim_rsx_vf, qL_prim_rsy_vf, qL_prim_rsz_vf, dqL_prim_dx_vf, & ! -------
                                    dqL_prim_dy_vf, &
                                    dqL_prim_dz_vf, &
                                    qL_prim_vf, &
                                    qR_prim_rsx_vf, qR_prim_rsy_vf, qR_prim_rsz_vf, dqR_prim_dx_vf, &
                                    dqR_prim_dy_vf, &
                                    dqR_prim_dz_vf, &
                                    qR_prim_vf, &
                                    q_prim_vf, &
                                    flux_vf, flux_src_vf, &
                                    flux_gsrc_vf, &
                                    norm_dir, ix, iy, iz)

        real(wp), dimension(startx:, starty:, startz:, 1:), intent(inout) :: qL_prim_rsx_vf, qL_prim_rsy_vf, qL_prim_rsz_vf, qR_prim_rsx_vf, qR_prim_rsy_vf, qR_prim_rsz_vf
        type(scalar_field), dimension(sys_size), intent(in) :: q_prim_vf

        type(scalar_field), allocatable, dimension(:), intent(inout) :: qL_prim_vf, qR_prim_vf

        type(scalar_field), &
            allocatable, dimension(:), &
            intent(inout) :: dqL_prim_dx_vf, dqR_prim_dx_vf, &
                             dqL_prim_dy_vf, dqR_prim_dy_vf, &
                             dqL_prim_dz_vf, dqR_prim_dz_vf

        ! Intercell fluxes
        type(scalar_field), &
            dimension(sys_size), &
            intent(inout) :: flux_vf, flux_src_vf, flux_gsrc_vf

        integer, intent(in) :: norm_dir
        type(int_bounds_info), intent(in) :: ix, iy, iz


        real(wp), dimension(num_fluids) :: alpha_rho_L, alpha_rho_R
        real(wp) :: rho_L, rho_R
        real(wp), dimension(num_dims) :: vel_L, vel_R
        real(wp) :: pres_L, pres_R
        real(wp) :: E_L, E_R
        real(wp) :: H_L, H_R
        real(wp), dimension(num_fluids) :: alpha_L, alpha_R
        real(wp), dimension(num_species) :: Ys_L, Ys_R
        real(wp), dimension(num_species) :: Cp_iL, Cp_iR, Xs_L, Xs_R, Gamma_iL, Gamma_iR
        real(wp), dimension(num_species) :: Yi_avg, Phi_avg, h_iL, h_iR, h_avg_2
        real(wp) :: Cp_avg, Cv_avg, T_avg, eps, c_sum_Yi_Phi
        real(wp) :: T_L, T_R
        real(wp) :: Y_L, Y_R
        real(wp) :: MW_L, MW_R
        real(wp) :: R_gas_L, R_gas_R
        real(wp) :: Cp_L, Cp_R
        real(wp) :: Cv_L, Cv_R
        real(wp) :: Gamm_L, Gamm_R
        real(wp) :: gamma_L, gamma_R
        real(wp) :: pi_inf_L, pi_inf_R
        real(wp) :: qv_L, qv_R
        real(wp) :: c_L, c_R
        real(wp), dimension(6) :: tau_e_L, tau_e_R
        real(wp) :: G_L, G_R
        real(wp), dimension(2) :: Re_L, Re_R

        real(wp) :: rho_avg
        real(wp) :: H_avg
        real(wp) :: gamma_avg
        real(wp) :: c_avg

        real(wp) :: s_L, s_R, s_M, s_P, s_S
        real(wp) :: xi_M, xi_P

        real(wp) :: ptilde_L, ptilde_R
        real(wp) :: vel_L_rms, vel_R_rms, vel_avg_rms
        real(wp) :: Ms_L, Ms_R, pres_SL, pres_SR
        real(wp) :: alpha_L_sum, alpha_R_sum


        integer :: i, j, k, l, q !< Generic loop iterators

        ! Populating the buffers of the left and right Riemann problem
        ! states variables, based on the choice of boundary conditions
        call s_populate_riemann_states_variables_buffers( &
            qL_prim_rsx_vf, qL_prim_rsy_vf, qL_prim_rsz_vf, dqL_prim_dx_vf, &
            dqL_prim_dy_vf, &
            dqL_prim_dz_vf, &
            qL_prim_vf, &
            qR_prim_rsx_vf, qR_prim_rsy_vf, qR_prim_rsz_vf, dqR_prim_dx_vf, &
            dqR_prim_dy_vf, &
            dqR_prim_dz_vf, &
            qR_prim_vf, &
            norm_dir, ix, iy, iz)

        ! Reshaping inputted data based on dimensional splitting direction
        call s_initialize_riemann_solver( &
            q_prim_vf, &
            flux_vf, flux_src_vf, &
            flux_gsrc_vf, &
            norm_dir, ix, iy, iz)
        #:for NORM_DIR, XYZ in [(1, 'x'), (2, 'y'), (3, 'z')]

            if (norm_dir == ${NORM_DIR}$) then
                !$acc parallel loop collapse(3) gang vector default(present)    &
                !$acc private(alpha_rho_L, alpha_rho_R, vel_L, vel_R, alpha_L,  &
                !$acc alpha_R, tau_e_L, tau_e_R, G_L, G_R, Re_L, Re_R, &
                !$acc rho_avg, h_avg, gamma_avg, s_L, s_R, s_S, Ys_L, Ys_R,     &
                !$acc Cp_iL, Cp_iR, Xs_L, Xs_R, Gamma_iL, Gamma_iR,             &
                !$acc Yi_avg, Phi_avg, h_iL, h_iR, h_avg_2)
                do l = is3%beg, is3%end
                    do k = is2%beg, is2%end
                        do j = is1%beg, is1%end
                            !$acc loop seq
                            do i = 1, contxe
                                alpha_rho_L(i) = qL_prim_rs${XYZ}$_vf(j, k, l, i)
                                alpha_rho_R(i) = qR_prim_rs${XYZ}$_vf(j + 1, k, l, i)
                            end do

                            !$acc loop seq
                            do i = 1, num_dims
                                vel_L(i) = qL_prim_rs${XYZ}$_vf(j, k, l, contxe + i)
                                vel_R(i) = qR_prim_rs${XYZ}$_vf(j + 1, k, l, contxe + i)
                            end do

                            vel_L_rms = 0._wp; vel_R_rms = 0._wp

                            !$acc loop seq
                            do i = 1, num_dims
                                vel_L_rms = vel_L_rms + vel_L(i)**2._wp
                                vel_R_rms = vel_R_rms + vel_R(i)**2._wp
                            end do

                            !$acc loop seq
                            do i = 1, num_fluids
                                alpha_L(i) = qL_prim_rs${XYZ}$_vf(j, k, l, E_idx + i)
                                alpha_R(i) = qR_prim_rs${XYZ}$_vf(j + 1, k, l, E_idx + i)
                            end do

                            pres_L = qL_prim_rs${XYZ}$_vf(j, k, l, E_idx)
                            pres_R = qR_prim_rs${XYZ}$_vf(j + 1, k, l, E_idx)

                            rho_L = 0._wp
                            gamma_L = 0._wp
                            pi_inf_L = 0._wp
                            qv_L = 0._wp

                            rho_R = 0._wp
                            gamma_R = 0._wp
                            pi_inf_R = 0._wp
                            qv_R = 0._wp

                            alpha_L_sum = 0._wp
                            alpha_R_sum = 0._wp

                            if (mpp_lim) then
                                !$acc loop seq
                                do i = 1, num_fluids
                                    alpha_rho_L(i) = max(0._wp, alpha_rho_L(i))
                                    alpha_L(i) = min(max(0._wp, alpha_L(i)), 1._wp)
                                    alpha_L_sum = alpha_L_sum + alpha_L(i)
                                end do

                                alpha_L = alpha_L/max(alpha_L_sum, sgm_eps)

                                !$acc loop seq
                                do i = 1, num_fluids
                                    alpha_rho_R(i) = max(0._wp, alpha_rho_R(i))
                                    alpha_R(i) = min(max(0._wp, alpha_R(i)), 1._wp)
                                    alpha_R_sum = alpha_R_sum + alpha_R(i)
                                end do

                                alpha_R = alpha_R/max(alpha_R_sum, sgm_eps)
                            end if

                            !$acc loop seq
                            do i = 1, num_fluids
                                rho_L = rho_L + alpha_rho_L(i)
                                gamma_L = gamma_L + alpha_L(i)*gammas(i)
                                pi_inf_L = pi_inf_L + alpha_L(i)*pi_infs(i)
                                qv_L = qv_L + alpha_rho_L(i)*qvs(i)

                                rho_R = rho_R + alpha_rho_R(i)
                                gamma_R = gamma_R + alpha_R(i)*gammas(i)
                                pi_inf_R = pi_inf_R + alpha_R(i)*pi_infs(i)
                                qv_R = qv_R + alpha_rho_R(i)*qvs(i)
                            end do

                            if (viscous) then
                                !$acc loop seq
                                do i = 1, 2
                                    Re_L(i) = dflt_real

                                    if (Re_size(i) > 0) Re_L(i) = 0._wp

                                    !$acc loop seq
                                    do q = 1, Re_size(i)
                                        Re_L(i) = alpha_L(Re_idx(i, q))/Res(i, q) &
                                                  + Re_L(i)
                                    end do

                                    Re_L(i) = 1._wp/max(Re_L(i), sgm_eps)

                                end do

                                !$acc loop seq
                                do i = 1, 2
                                    Re_R(i) = dflt_real

                                    if (Re_size(i) > 0) Re_R(i) = 0._wp

                                    !$acc loop seq
                                    do q = 1, Re_size(i)
                                        Re_R(i) = alpha_R(Re_idx(i, q))/Res(i, q) &
                                                  + Re_R(i)
                                    end do

                                    Re_R(i) = 1._wp/max(Re_R(i), sgm_eps)
                                end do
                            end if


                            if (chemistry) then
                                !$acc loop seq
                                do i = chemxb, chemxe
                                    Ys_L(i - chemxb + 1) = qL_prim_rs${XYZ}$_vf(j, k, l, i)
                                    Ys_R(i - chemxb + 1) = qR_prim_rs${XYZ}$_vf(j + 1, k, l, i)
                                end do

                                call get_mixture_molecular_weight(Ys_L, MW_L)
                                call get_mixture_molecular_weight(Ys_R, MW_R)

                                Xs_L(:) = Ys_L(:)*MW_L/mol_weights(:)
                                Xs_R(:) = Ys_R(:)*MW_R/mol_weights(:)

                                R_gas_L = gas_constant/MW_L
                                R_gas_R = gas_constant/MW_R

                                T_L = pres_L/rho_L/R_gas_L
                                T_R = pres_R/rho_R/R_gas_R

                                call get_species_specific_heats_r(T_L, Cp_iL)
                                call get_species_specific_heats_r(T_R, Cp_iR)

                                if (chem_params%gamma_method == 1) then
                                    ! gamma_method = 1: Ref. Section 2.3.1 Formulation of doi:10.7907/ZKW8-ES97.
                                    Gamma_iL = Cp_iL/(Cp_iL - 1.0_wp)
                                    Gamma_iR = Cp_iR/(Cp_iR - 1.0_wp)

                                    gamma_L = sum(Xs_L(:)/(Gamma_iL(:) - 1.0_wp))
                                    gamma_R = sum(Xs_R(:)/(Gamma_iR(:) - 1.0_wp))
                                else if (chem_params%gamma_method == 2) then
                                    ! gamma_method = 2: c_p / c_v where c_p, c_v are specific heats.
                                    call get_mixture_specific_heat_cp_mass(T_L, Ys_L, Cp_L)
                                    call get_mixture_specific_heat_cp_mass(T_R, Ys_R, Cp_R)
                                    call get_mixture_specific_heat_cv_mass(T_L, Ys_L, Cv_L)
                                    call get_mixture_specific_heat_cv_mass(T_R, Ys_R, Cv_R)

                                    Gamm_L = Cp_L/Cv_L
                                    gamma_L = 1.0_wp/(Gamm_L - 1.0_wp)
                                    Gamm_R = Cp_R/Cv_R
                                    gamma_R = 1.0_wp/(Gamm_R - 1.0_wp)
                                end if

                                call get_mixture_energy_mass(T_L, Ys_L, E_L)
                                call get_mixture_energy_mass(T_R, Ys_R, E_R)

                                E_L = rho_L*E_L + 5e-1*rho_L*vel_L_rms
                                E_R = rho_R*E_R + 5e-1*rho_R*vel_R_rms
                                H_L = (E_L + pres_L)/rho_L
                                H_R = (E_R + pres_R)/rho_R
                            else
                                E_L = gamma_L*pres_L + pi_inf_L + 5e-1*rho_L*vel_L_rms + qv_L
                                E_R = gamma_R*pres_R + pi_inf_R + 5e-1*rho_R*vel_R_rms + qv_R
                                H_L = (E_L + pres_L)/rho_L
                                H_R = (E_R + pres_R)/rho_R
                            end if

                            if (hypoelasticity) then
                                !$acc loop seq
                                do i = 1, strxe - strxb + 1
                                    tau_e_L(i) = qL_prim_rs${XYZ}$_vf(j, k, l, strxb - 1 + i)
                                    tau_e_R(i) = qR_prim_rs${XYZ}$_vf(j + 1, k, l, strxb - 1 + i)
                                end do

                                G_L = 0._wp
                                G_R = 0._wp

                                !$acc loop seq
                                do i = 1, num_fluids
                                    G_L = G_L + alpha_L(i)*Gs(i)
                                    G_R = G_R + alpha_R(i)*Gs(i)
                                end do

                                do i = 1, strxe - strxb + 1
                                    ! Elastic contribution to energy if G large enough
                                    !TODO take out if statement if stable without
                                    if ((G_L > 1000) .and. (G_R > 1000)) then
                                        E_L = E_L + (tau_e_L(i)*tau_e_L(i))/(4._wp*G_L)
                                        E_R = E_R + (tau_e_R(i)*tau_e_R(i))/(4._wp*G_R)
                                        ! Additional terms in 2D and 3D
                                        if ((i == 2) .or. (i == 4) .or. (i == 5)) then
                                            E_L = E_L + (tau_e_L(i)*tau_e_L(i))/(4._wp*G_L)
                                            E_R = E_R + (tau_e_R(i)*tau_e_R(i))/(4._wp*G_R)
                                        end if
                                    end if
                                end do
                            end if

                            @:compute_average_state()

                            call s_compute_speed_of_sound(pres_L, rho_L, gamma_L, pi_inf_L, H_L, alpha_L, &
                                                          vel_L_rms, 0._wp, c_L)

                            call s_compute_speed_of_sound(pres_R, rho_R, gamma_R, pi_inf_R, H_R, alpha_R, &
                                                          vel_R_rms, 0._wp, c_R)

                            !> The computation of c_avg does not require all the variables, and therefore the non '_avg'
                            ! variables are placeholders to call the subroutine.

                            call s_compute_speed_of_sound(pres_R, rho_avg, gamma_avg, pi_inf_R, H_avg, alpha_R, &
                                                          vel_avg_rms, c_sum_Yi_Phi, c_avg)

                            if (viscous) then
                                !$acc loop seq
                                do i = 1, 2
                                    Re_avg_rs${XYZ}$_vf(j, k, l, i) = 2._wp/(1._wp/Re_L(i) + 1._wp/Re_R(i))
                                end do
                            end if

                            if (wave_speeds == 1) then
                                if (hypoelasticity) then
                                    s_L = min(vel_L(dir_idx(1)) - sqrt(c_L*c_L + &
                                                                       (((4._wp*G_L)/3._wp) + &
                                                                        tau_e_L(dir_idx_tau(1)))/rho_L) &
                                              , vel_R(dir_idx(1)) - sqrt(c_R*c_R + &
                                                                         (((4._wp*G_R)/3._wp) + &
                                                                          tau_e_R(dir_idx_tau(1)))/rho_R))
                                    s_R = max(vel_R(dir_idx(1)) + sqrt(c_R*c_R + &
                                                                       (((4._wp*G_R)/3._wp) + &
                                                                        tau_e_R(dir_idx_tau(1)))/rho_R) &
                                              , vel_L(dir_idx(1)) + sqrt(c_L*c_L + &
                                                                         (((4._wp*G_L)/3._wp) + &
                                                                          tau_e_L(dir_idx_tau(1)))/rho_L))
                                else
                                    s_L = min(vel_L(dir_idx(1)) - c_L, vel_R(dir_idx(1)) - c_R)
                                    s_R = max(vel_R(dir_idx(1)) + c_R, vel_L(dir_idx(1)) + c_L)
                                end if

                                s_S = (pres_R - pres_L + rho_L*vel_L(dir_idx(1))* &
                                       (s_L - vel_L(dir_idx(1))) - &
                                       rho_R*vel_R(dir_idx(1))* &
                                       (s_R - vel_R(dir_idx(1)))) &
                                      /(rho_L*(s_L - vel_L(dir_idx(1))) - &
                                        rho_R*(s_R - vel_R(dir_idx(1))))
                            elseif (wave_speeds == 2) then
                                pres_SL = 5e-1_wp*(pres_L + pres_R + rho_avg*c_avg* &
                                                   (vel_L(dir_idx(1)) - &
                                                    vel_R(dir_idx(1))))

                                pres_SR = pres_SL

                                Ms_L = max(1._wp, sqrt(1._wp + ((5e-1_wp + gamma_L)/(1._wp + gamma_L))* &
                                                       (pres_SL/pres_L - 1._wp)*pres_L/ &
                                                       ((pres_L + pi_inf_L/(1._wp + gamma_L)))))
                                Ms_R = max(1._wp, sqrt(1._wp + ((5e-1_wp + gamma_R)/(1._wp + gamma_R))* &
                                                       (pres_SR/pres_R - 1._wp)*pres_R/ &
                                                       ((pres_R + pi_inf_R/(1._wp + gamma_R)))))

                                s_L = vel_L(dir_idx(1)) - c_L*Ms_L
                                s_R = vel_R(dir_idx(1)) + c_R*Ms_R

                                s_S = 5e-1_wp*((vel_L(dir_idx(1)) + vel_R(dir_idx(1))) + &
                                               (pres_L - pres_R)/ &
                                               (rho_avg*c_avg))
                            end if

                            s_M = min(0._wp, s_L); s_P = max(0._wp, s_R)

                            xi_M = (5e-1_wp + sign(5e-1_wp, s_L)) &
                                   + (5e-1_wp - sign(5e-1_wp, s_L)) &
                                   *(5e-1_wp + sign(5e-1_wp, s_R))
                            xi_P = (5e-1_wp - sign(5e-1_wp, s_R)) &
                                   + (5e-1_wp - sign(5e-1_wp, s_L)) &
                                   *(5e-1_wp + sign(5e-1_wp, s_R))

                            ! Mass
                            !$acc loop seq
                            do i = 1, contxe
                                flux_rs${XYZ}$_vf(j, k, l, i) = &
                                    (s_M*alpha_rho_R(i)*vel_R(dir_idx(1)) &
                                     - s_P*alpha_rho_L(i)*vel_L(dir_idx(1)) &
                                     + s_M*s_P*(alpha_rho_L(i) &
                                                - alpha_rho_R(i))) &
                                    /(s_M - s_P)
                            end do

                            ! Momentum
                            if (bubbles) then
                                !$acc loop seq
                                do i = 1, num_dims
                                    flux_rs${XYZ}$_vf(j, k, l, contxe + dir_idx(i)) = &
                                        (s_M*(rho_R*vel_R(dir_idx(1)) &
                                              *vel_R(dir_idx(i)) &
                                              + dir_flg(dir_idx(i))*(pres_R - ptilde_R)) &
                                         - s_P*(rho_L*vel_L(dir_idx(1)) &
                                                *vel_L(dir_idx(i)) &
                                                + dir_flg(dir_idx(i))*(pres_L - ptilde_L)) &
                                         + s_M*s_P*(rho_L*vel_L(dir_idx(i)) &
                                                    - rho_R*vel_R(dir_idx(i)))) &
                                        /(s_M - s_P)
                                end do
                            else if (hypoelasticity) then
                                !$acc loop seq
                                do i = 1, num_dims
                                    flux_rs${XYZ}$_vf(j, k, l, contxe + dir_idx(i)) = &
                                        (s_M*(rho_R*vel_R(dir_idx(1)) &
                                              *vel_R(dir_idx(i)) &
                                              + dir_flg(dir_idx(i))*pres_R &
                                              - tau_e_R(dir_idx_tau(i))) &
                                         - s_P*(rho_L*vel_L(dir_idx(1)) &
                                                *vel_L(dir_idx(i)) &
                                                + dir_flg(dir_idx(i))*pres_L &
                                                - tau_e_L(dir_idx_tau(i))) &
                                         + s_M*s_P*(rho_L*vel_L(dir_idx(i)) &
                                                    - rho_R*vel_R(dir_idx(i)))) &
                                        /(s_M - s_P)
                                end do
                            else
                                !$acc loop seq
                                do i = 1, num_dims
                                    flux_rs${XYZ}$_vf(j, k, l, contxe + dir_idx(i)) = &
                                        (s_M*(rho_R*vel_R(dir_idx(1)) &
                                              *vel_R(dir_idx(i)) &
                                              + dir_flg(dir_idx(i))*pres_R) &
                                         - s_P*(rho_L*vel_L(dir_idx(1)) &
                                                *vel_L(dir_idx(i)) &
                                                + dir_flg(dir_idx(i))*pres_L) &
                                         + s_M*s_P*(rho_L*vel_L(dir_idx(i)) &
                                                    - rho_R*vel_R(dir_idx(i)))) &
                                        /(s_M - s_P)
                                end do
                            end if

                            ! Energy
                            if (bubbles) then
                                flux_rs${XYZ}$_vf(j, k, l, E_idx) = &
                                    (s_M*vel_R(dir_idx(1))*(E_R + pres_R - ptilde_R) &
                                     - s_P*vel_L(dir_idx(1))*(E_L + pres_L - ptilde_L) &
                                     + s_M*s_P*(E_L - E_R)) &
                                    /(s_M - s_P)
                            else if (hypoelasticity) then
                                !TODO: simplify this so it's not split into 3
                                if (num_dims == 1) then
                                    flux_rs${XYZ}$_vf(j, k, l, E_idx) = &
                                        (s_M*(vel_R(dir_idx(1))*(E_R + pres_R) &
                                              - (tau_e_R(dir_idx_tau(1))*vel_R(dir_idx(1)))) &
                                         - s_P*(vel_L(dir_idx(1))*(E_L + pres_L) &
                                                - (tau_e_L(dir_idx_tau(1))*vel_L(dir_idx(1)))) &
                                         + s_M*s_P*(E_L - E_R)) &
                                        /(s_M - s_P)
                                else if (num_dims == 2) then
                                    flux_rs${XYZ}$_vf(j, k, l, E_idx) = &
                                        (s_M*(vel_R(dir_idx(1))*(E_R + pres_R) &
                                              - (tau_e_R(dir_idx_tau(1))*vel_R(dir_idx(1))) &
                                              - (tau_e_R(dir_idx_tau(2))*vel_R(dir_idx(2)))) &
                                         - s_P*(vel_L(dir_idx(1))*(E_L + pres_L) &
                                                - (tau_e_L(dir_idx_tau(1))*vel_L(dir_idx(1))) &
                                                - (tau_e_L(dir_idx_tau(2))*vel_L(dir_idx(2)))) &
                                         + s_M*s_P*(E_L - E_R)) &
                                        /(s_M - s_P)
                                else if (num_dims == 3) then
                                    flux_rs${XYZ}$_vf(j, k, l, E_idx) = &
                                        (s_M*(vel_R(dir_idx(1))*(E_R + pres_R) &
                                              - (tau_e_R(dir_idx_tau(1))*vel_R(dir_idx(1))) &
                                              - (tau_e_R(dir_idx_tau(2))*vel_R(dir_idx(2))) &
                                              - (tau_e_R(dir_idx_tau(3))*vel_R(dir_idx(3)))) &
                                         - s_P*(vel_L(dir_idx(1))*(E_L + pres_L) &
                                                - (tau_e_L(dir_idx_tau(1))*vel_L(dir_idx(1))) &
                                                - (tau_e_L(dir_idx_tau(2))*vel_L(dir_idx(2))) &
                                                - (tau_e_L(dir_idx_tau(3))*vel_L(dir_idx(3)))) &
                                         + s_M*s_P*(E_L - E_R)) &
                                        /(s_M - s_P)
                                end if
                            else
                                flux_rs${XYZ}$_vf(j, k, l, E_idx) = &
                                    (s_M*vel_R(dir_idx(1))*(E_R + pres_R) &
                                     - s_P*vel_L(dir_idx(1))*(E_L + pres_L) &
                                     + s_M*s_P*(E_L - E_R)) &
                                    /(s_M - s_P)
                            end if

                            ! Elastic Stresses
                            if (hypoelasticity) then
                                do i = 1, strxe - strxb + 1 !TODO: this indexing may be slow
                                    flux_rs${XYZ}$_vf(j, k, l, strxb - 1 + i) = &
                                        (s_M*(rho_R*vel_R(dir_idx(1)) &
                                              *tau_e_R(i)) &
                                         - s_P*(rho_L*vel_L(dir_idx(1)) &
                                                *tau_e_L(i)) &
                                         + s_M*s_P*(rho_L*tau_e_L(i) &
                                                    - rho_R*tau_e_R(i))) &
                                        /(s_M - s_P)
                                end do
                            end if

                            ! Advection
                            !$acc loop seq
                            do i = advxb, advxe
                                flux_rs${XYZ}$_vf(j, k, l, i) = &
                                    (qL_prim_rs${XYZ}$_vf(j, k, l, i) &
                                     - qR_prim_rs${XYZ}$_vf(j + 1, k, l, i)) &
                                    *s_M*s_P/(s_M - s_P)
                                flux_src_rs${XYZ}$_vf(j, k, l, i) = &
                                    (s_M*qR_prim_rs${XYZ}$_vf(j + 1, k, l, i) &
                                     - s_P*qL_prim_rs${XYZ}$_vf(j, k, l, i)) &
                                    /(s_M - s_P)
                            end do

                            ! Div(U)?
                            !$acc loop seq
                            do i = 1, num_dims
                                vel_src_rs${XYZ}$_vf(j, k, l, dir_idx(i)) = &
                                    (xi_M*(rho_L*vel_L(dir_idx(i))* &
                                           (s_L - vel_L(dir_idx(1))) - &
                                           pres_L*dir_flg(dir_idx(i))) - &
                                     xi_P*(rho_R*vel_R(dir_idx(i))* &
                                           (s_R - vel_R(dir_idx(1))) - &
                                           pres_R*dir_flg(dir_idx(i)))) &
                                    /(xi_M*rho_L*(s_L - vel_L(dir_idx(1))) - &
                                      xi_P*rho_R*(s_R - vel_R(dir_idx(1))))
                            end do

                            if (bubbles) then
                                ! From HLLC: Kills mass transport @ bubble gas density
                                if (num_fluids > 1) then
                                    flux_rs${XYZ}$_vf(j, k, l, contxe) = 0._wp
                                end if
                            end if

                            if (chemistry) then
                                !$acc loop seq
                                do i = chemxb, chemxe
                                    Y_L = qL_prim_rs${XYZ}$_vf(j, k, l, i)
                                    Y_R = qR_prim_rs${XYZ}$_vf(j + 1, k, l, i)

                                    flux_rs${XYZ}$_vf(j, k, l, i) = (s_M*Y_R*rho_R*vel_R(dir_idx(norm_dir)) &
                                                                     - s_P*Y_L*rho_L*vel_L(dir_idx(norm_dir)) &
                                                                     + s_M*s_P*(Y_L*rho_L - Y_R*rho_R)) &
                                                                    /(s_M - s_P)
                                    flux_src_rs${XYZ}$_vf(j, k, l, i) = 0._wp
                                end do
                            end if
                        end do
                    end do
                end do
            end if

        #:endfor

        if (viscous) then
            if (weno_Re_flux) then

                call s_compute_viscous_source_flux( &
                    qL_prim_vf(momxb:momxe), &
                    dqL_prim_dx_vf(momxb:momxe), &
                    dqL_prim_dy_vf(momxb:momxe), &
                    dqL_prim_dz_vf(momxb:momxe), &
                    qR_prim_vf(momxb:momxe), &
                    dqR_prim_dx_vf(momxb:momxe), &
                    dqR_prim_dy_vf(momxb:momxe), &
                    dqR_prim_dz_vf(momxb:momxe), &
                    flux_src_vf, norm_dir, ix, iy, iz)
            else
                call s_compute_viscous_source_flux( &
                    q_prim_vf(momxb:momxe), &
                    dqL_prim_dx_vf(momxb:momxe), &
                    dqL_prim_dy_vf(momxb:momxe), &
                    dqL_prim_dz_vf(momxb:momxe), &
                    q_prim_vf(momxb:momxe), &
                    dqR_prim_dx_vf(momxb:momxe), &
                    dqR_prim_dy_vf(momxb:momxe), &
                    dqR_prim_dz_vf(momxb:momxe), &
                    flux_src_vf, norm_dir, ix, iy, iz)
            end if
        end if

        call s_finalize_riemann_solver(flux_vf, flux_src_vf, &
                                       flux_gsrc_vf, &
                                       norm_dir, ix, iy, iz)

    end subroutine s_hll_riemann_solver

    !> This procedure is the implementation of the Harten, Lax,
        !!      van Leer, and contact (HLLC) approximate Riemann solver,
        !!      see Toro (1999) and Johnsen (2007). The viscous and the
        !!      surface tension effects have been included by modifying
        !!      the exact Riemann solver of Perigaud and Saurel (2005).
        !!  @param qL_prim_vf The left WENO-reconstructed cell-boundary values of the
        !!      cell-average primitive variables
        !!  @param qR_prim_vf The right WENO-reconstructed cell-boundary values of the
        !!      cell-average primitive variables
        !!  @param dqL_prim_dx_vf The left WENO-reconstructed cell-boundary values of the
        !!      first-order x-dir spatial derivatives
        !!  @param dqL_prim_dy_vf The left WENO-reconstructed cell-boundary values of the
        !!      first-order y-dir spatial derivatives
        !!  @param dqL_prim_dz_vf The left WENO-reconstructed cell-boundary values of the
        !!      first-order z-dir spatial derivatives
        !!  @param dqR_prim_dx_vf The right WENO-reconstructed cell-boundary values of the
        !!      first-order x-dir spatial derivatives
        !!  @param dqR_prim_dy_vf The right WENO-reconstructed cell-boundary values of the
        !!      first-order y-dir spatial derivatives
        !!  @param dqR_prim_dz_vf The right WENO-reconstructed cell-boundary values of the
        !!      first-order z-dir spatial derivatives
        !!  @param gm_alphaL_vf Left averaged gradient magnitude
        !!  @param gm_alphaR_vf Right averaged gradient magnitude
        !!  @param flux_vf Intra-cell fluxes
        !!  @param flux_src_vf Intra-cell fluxes sources
        !!  @param flux_gsrc_vf Intra-cell geometric fluxes sources
        !!  @param norm_dir Dir. splitting direction
        !!  @param ix Index bounds in the x-dir
        !!  @param iy Index bounds in the y-dir
        !!  @param iz Index bounds in the z-dir
        !!  @param q_prim_vf Cell-averaged primitive variables
    subroutine s_hllc_riemann_solver(qL_prim_rsx_vf, qL_prim_rsy_vf, qL_prim_rsz_vf, dqL_prim_dx_vf, &
                                     dqL_prim_dy_vf, &
                                     dqL_prim_dz_vf, &
                                     qL_prim_vf, &
                                     qR_prim_rsx_vf, qR_prim_rsy_vf, qR_prim_rsz_vf, dqR_prim_dx_vf, &
                                     dqR_prim_dy_vf, &
                                     dqR_prim_dz_vf, &
                                     qR_prim_vf, &
                                     q_prim_vf, &
                                     flux_vf, flux_src_vf, &
                                     flux_gsrc_vf, &
                                     norm_dir, ix, iy, iz)

        real(wp), dimension(startx:, starty:, startz:, 1:), intent(inout) :: qL_prim_rsx_vf, qL_prim_rsy_vf, qL_prim_rsz_vf, qR_prim_rsx_vf, qR_prim_rsy_vf, qR_prim_rsz_vf
        type(scalar_field), dimension(sys_size), intent(in) :: q_prim_vf

        type(scalar_field), allocatable, dimension(:), intent(inout) :: qL_prim_vf, qR_prim_vf

        type(scalar_field), &
            allocatable, dimension(:), &
            intent(inout) :: dqL_prim_dx_vf, dqR_prim_dx_vf, &
                             dqL_prim_dy_vf, dqR_prim_dy_vf, &
                             dqL_prim_dz_vf, dqR_prim_dz_vf

        ! Intercell fluxes
        type(scalar_field), &
            dimension(sys_size), &
            intent(inout) :: flux_vf, flux_src_vf, flux_gsrc_vf

        integer, intent(in) :: norm_dir
        type(int_bounds_info), intent(in) :: ix, iy, iz


        real(wp), dimension(num_fluids) :: alpha_rho_L, alpha_rho_R
        real(wp) :: rho_L, rho_R
        real(wp), dimension(num_dims) :: vel_L, vel_R
        real(wp) :: pres_L, pres_R
        real(wp) :: E_L, E_R
        real(wp) :: H_L, H_R
        real(wp), dimension(num_fluids) :: alpha_L, alpha_R
        real(wp), dimension(num_species) :: Ys_L, Ys_R, Xs_L, Xs_R, Gamma_iL, Gamma_iR, Cp_iL, Cp_iR
        real(wp), dimension(num_species) :: Yi_avg, Phi_avg, h_iL, h_iR, h_avg_2
        real(wp) :: Cp_avg, Cv_avg, T_avg, c_sum_Yi_Phi, eps
        real(wp) :: T_L, T_R
        real(wp) :: MW_L, MW_R
        real(wp) :: R_gas_L, R_gas_R
        real(wp) :: Cp_L, Cp_R
        real(wp) :: Cv_L, Cv_R
        real(wp) :: Gamm_L, Gamm_R
        real(wp) :: Y_L, Y_R
        real(wp) :: gamma_L, gamma_R
        real(wp) :: pi_inf_L, pi_inf_R
        real(wp) :: qv_L, qv_R
        real(wp) :: c_L, c_R
        real(wp), dimension(2) :: Re_L, Re_R

        real(wp) :: rho_avg
        real(wp) :: H_avg
        real(wp) :: gamma_avg
        real(wp) :: c_avg

        real(wp) :: s_L, s_R, s_M, s_P, s_S
        real(wp) :: xi_L, xi_R !< Left and right wave speeds functions
        real(wp) :: xi_M, xi_P

        real(wp) :: nbub_L, nbub_R
        real(wp), dimension(nb) :: R0_L, R0_R
        real(wp), dimension(nb) :: V0_L, V0_R
        real(wp), dimension(nb) :: P0_L, P0_R
        real(wp), dimension(nb) :: pbw_L, pbw_R
        real(wp) :: ptilde_L, ptilde_R

        real(wp) :: alpha_L_sum, alpha_R_sum, nbub_L_denom, nbub_R_denom

        real(wp) :: PbwR3Lbar, Pbwr3Rbar
        real(wp) :: R3Lbar, R3Rbar
        real(wp) :: R3V2Lbar, R3V2Rbar

        real(wp) :: vel_L_rms, vel_R_rms, vel_avg_rms
        real(wp) :: vel_L_tmp, vel_R_tmp
        real(wp) :: rho_Star, E_Star, p_Star, p_K_Star
        real(wp) :: pres_SL, pres_SR, Ms_L, Ms_R
        real(wp) :: zcoef, pcorr !< low Mach number correction

        integer :: i, j, k, l, q !< Generic loop iterators
        integer :: idx1, idxi

        ! Populating the buffers of the left and right Riemann problem
        ! states variables, based on the choice of boundary conditions

        call s_populate_riemann_states_variables_buffers( &
            qL_prim_rsx_vf, qL_prim_rsy_vf, qL_prim_rsz_vf, dqL_prim_dx_vf, &
            dqL_prim_dy_vf, &
            dqL_prim_dz_vf, &
            qL_prim_vf, &
            qR_prim_rsx_vf, qR_prim_rsy_vf, qR_prim_rsz_vf, dqR_prim_dx_vf, &
            dqR_prim_dy_vf, &
            dqR_prim_dz_vf, &
            qR_prim_vf, &
            norm_dir, ix, iy, iz)

        ! Reshaping inputted data based on dimensional splitting direction

        call s_initialize_riemann_solver( &
            q_prim_vf, &
            flux_vf, flux_src_vf, &
            flux_gsrc_vf, &
            norm_dir, ix, iy, iz)

        #:for NORM_DIR, XYZ in [(1, 'x'), (2, 'y'), (3, 'z')]

            if (norm_dir == ${NORM_DIR}$) then
                if (model_eqns == 3) then
                    !ME3

                    !$acc parallel loop collapse(3) gang vector default(present) &
                    !$acc private(vel_L, vel_R, Re_L, Re_R, rho_avg, h_avg, gamma_avg, &
                    !$acc s_L, s_R, s_S, vel_avg_rms, alpha_L, alpha_R, Ys_L, Ys_R, Xs_L, Xs_R, &
                    !$acc Gamma_iL, Gamma_iR, Cp_iL, Cp_iR, Yi_avg, Phi_avg, h_iL, h_iR, h_avg_2)

                    do l = is3%beg, is3%end
                        do k = is2%beg, is2%end
                            do j = is1%beg, is1%end

                                vel_L_rms = 0._wp; vel_R_rms = 0._wp

                                !$acc loop seq
                                do i = 1, num_dims
                                    vel_L(i) = qL_prim_rs${XYZ}$_vf(j, k, l, contxe + i)
                                    vel_R(i) = qR_prim_rs${XYZ}$_vf(j + 1, k, l, contxe + i)
                                    vel_L_rms = vel_L_rms + vel_L(i)**2._wp
                                    vel_R_rms = vel_R_rms + vel_R(i)**2._wp
                                end do

                                pres_L = qL_prim_rs${XYZ}$_vf(j, k, l, E_idx)
                                pres_R = qR_prim_rs${XYZ}$_vf(j + 1, k, l, E_idx)

                                rho_L = 0._wp
                                gamma_L = 0._wp
                                pi_inf_L = 0._wp
                                qv_L = 0._wp

                                rho_R = 0._wp
                                gamma_R = 0._wp
                                pi_inf_R = 0._wp
                                qv_R = 0._wp

                                alpha_L_sum = 0._wp
                                alpha_R_sum = 0._wp

                                if (mpp_lim) then
                                    !$acc loop seq
                                    do i = 1, num_fluids
                                        qL_prim_rs${XYZ}$_vf(j, k, l, i) = max(0._wp, qL_prim_rs${XYZ}$_vf(j, k, l, i))
                                        qL_prim_rs${XYZ}$_vf(j, k, l, E_idx + i) = min(max(0._wp, qL_prim_rs${XYZ}$_vf(j, k, l, E_idx + i)), 1._wp)
                                        alpha_L_sum = alpha_L_sum + qL_prim_rs${XYZ}$_vf(j, k, l, E_idx + i)
                                    end do

                                    !$acc loop seq
                                    do i = 1, num_fluids
                                        qL_prim_rs${XYZ}$_vf(j, k, l, E_idx + i) = qL_prim_rs${XYZ}$_vf(j, k, l, E_idx + i)/max(alpha_L_sum, sgm_eps)
                                    end do

                                    !$acc loop seq
                                    do i = 1, num_fluids
                                        qR_prim_rs${XYZ}$_vf(j + 1, k, l, i) = max(0._wp, qR_prim_rs${XYZ}$_vf(j + 1, k, l, i))
                                        qR_prim_rs${XYZ}$_vf(j + 1, k, l, E_idx + i) = min(max(0._wp, qR_prim_rs${XYZ}$_vf(j + 1, k, l, E_idx + i)), 1._wp)
                                        alpha_R_sum = alpha_R_sum + qR_prim_rs${XYZ}$_vf(j + 1, k, l, E_idx + i)
                                    end do

                                    !$acc loop seq
                                    do i = 1, num_fluids
                                        qR_prim_rs${XYZ}$_vf(j + 1, k, l, E_idx + i) = qR_prim_rs${XYZ}$_vf(j + 1, k, l, E_idx + i)/max(alpha_R_sum, sgm_eps)
                                    end do
                                end if

                                !$acc loop seq
                                do i = 1, num_fluids
                                    rho_L = rho_L + qL_prim_rs${XYZ}$_vf(j, k, l, i)
                                    gamma_L = gamma_L + qL_prim_rs${XYZ}$_vf(j, k, l, E_idx + i)*gammas(i)
                                    pi_inf_L = pi_inf_L + qL_prim_rs${XYZ}$_vf(j, k, l, E_idx + i)*pi_infs(i)
                                    qv_L = qv_L + qL_prim_rs${XYZ}$_vf(j, k, l, i)*qvs(i)

                                    rho_R = rho_R + qR_prim_rs${XYZ}$_vf(j + 1, k, l, i)
                                    gamma_R = gamma_R + qR_prim_rs${XYZ}$_vf(j + 1, k, l, E_idx + i)*gammas(i)
                                    pi_inf_R = pi_inf_R + qR_prim_rs${XYZ}$_vf(j + 1, k, l, E_idx + i)*pi_infs(i)
                                    qv_R = qv_R + qR_prim_rs${XYZ}$_vf(j + 1, k, l, i)*qvs(i)

                                    alpha_L(i) = qL_prim_rs${XYZ}$_vf(j, k, l, advxb + i - 1)
                                    alpha_R(i) = qR_prim_rs${XYZ}$_vf(j + 1, k, l, advxb + i - 1)
                                end do

                                if (viscous) then
                                    !$acc loop seq
                                    do i = 1, 2
                                        Re_L(i) = dflt_real

                                        if (Re_size(i) > 0) Re_L(i) = 0._wp

                                        !$acc loop seq
                                        do q = 1, Re_size(i)
                                            Re_L(i) = qL_prim_rs${XYZ}$_vf(j, k, l, E_idx + Re_idx(i, q))/Res(i, q) &
                                                      + Re_L(i)
                                        end do

                                        Re_L(i) = 1._wp/max(Re_L(i), sgm_eps)

                                    end do

                                    !$acc loop seq
                                    do i = 1, 2
                                        Re_R(i) = dflt_real

                                        if (Re_size(i) > 0) Re_R(i) = 0._wp

                                        !$acc loop seq
                                        do q = 1, Re_size(i)
                                            Re_R(i) = qR_prim_rs${XYZ}$_vf(j + 1, k, l, E_idx + Re_idx(i, q))/Res(i, q) &
                                                      + Re_R(i)
                                        end do

                                        Re_R(i) = 1._wp/max(Re_R(i), sgm_eps)
                                    end do
                                end if

                                E_L = gamma_L*pres_L + pi_inf_L + 5e-1_wp*rho_L*vel_L_rms + qv_L

                                E_R = gamma_R*pres_R + pi_inf_R + 5e-1_wp*rho_R*vel_R_rms + qv_R

                                H_L = (E_L + pres_L)/rho_L
                                H_R = (E_R + pres_R)/rho_R

                                @:compute_average_state()

                                call s_compute_speed_of_sound(pres_L, rho_L, gamma_L, pi_inf_L, H_L, alpha_L, &
                                                              vel_L_rms, 0._wp, c_L)

                                call s_compute_speed_of_sound(pres_R, rho_R, gamma_R, pi_inf_R, H_R, alpha_R, &
                                                              vel_R_rms, 0._wp, c_R)

                                !> The computation of c_avg does not require all the variables, and therefore the non '_avg'
                                ! variables are placeholders to call the subroutine.

                                call s_compute_speed_of_sound(pres_R, rho_avg, gamma_avg, pi_inf_R, H_avg, alpha_R, &
                                                              vel_avg_rms, 0._wp, c_avg)

                                if (viscous) then
                                    !$acc loop seq
                                    do i = 1, 2
                                        Re_avg_rs${XYZ}$_vf(j, k, l, i) = 2._wp/(1._wp/Re_L(i) + 1._wp/Re_R(i))
                                    end do
                                end if

                                if (wave_speeds == 1) then
                                    s_L = min(vel_L(dir_idx(1)) - c_L, vel_R(dir_idx(1)) - c_R)
                                    s_R = max(vel_R(dir_idx(1)) + c_R, vel_L(dir_idx(1)) + c_L)

                                    s_S = (pres_R - pres_L + rho_L*vel_L(dir_idx(1))* &
                                           (s_L - vel_L(dir_idx(1))) - &
                                           rho_R*vel_R(dir_idx(1))* &
                                           (s_R - vel_R(dir_idx(1)))) &
                                          /(rho_L*(s_L - vel_L(dir_idx(1))) - &
                                            rho_R*(s_R - vel_R(dir_idx(1))))
                                elseif (wave_speeds == 2) then
                                    pres_SL = 5e-1_wp*(pres_L + pres_R + rho_avg*c_avg* &
                                                       (vel_L(dir_idx(1)) - &
                                                        vel_R(dir_idx(1))))

                                    pres_SR = pres_SL

                                    Ms_L = max(1._wp, sqrt(1._wp + ((5e-1_wp + gamma_L)/(1._wp + gamma_L))* &
                                                           (pres_SL/pres_L - 1._wp)*pres_L/ &
                                                           ((pres_L + pi_inf_L/(1._wp + gamma_L)))))
                                    Ms_R = max(1._wp, sqrt(1._wp + ((5e-1_wp + gamma_R)/(1._wp + gamma_R))* &
                                                           (pres_SR/pres_R - 1._wp)*pres_R/ &
                                                           ((pres_R + pi_inf_R/(1._wp + gamma_R)))))

                                    s_L = vel_L(dir_idx(1)) - c_L*Ms_L
                                    s_R = vel_R(dir_idx(1)) + c_R*Ms_R

                                    s_S = 5e-1_wp*((vel_L(dir_idx(1)) + vel_R(dir_idx(1))) + &
                                                   (pres_L - pres_R)/ &
                                                   (rho_avg*c_avg))
                                end if

                                if (s_L >= 0._wp) then
                                    p_Star = pres_L ! Only useful to recalculate the radial momentum geometric source flux
                                    !$acc loop seq
                                    do i = 1, num_fluids
                                        flux_rs${XYZ}$_vf(j, k, l, i + advxb - 1) = &
                                            qL_prim_rs${XYZ}$_vf(j, k, l, i + advxb - 1)*s_S

                                        flux_rs${XYZ}$_vf(j, k, l, i + contxb - 1) = &
                                            qL_prim_rs${XYZ}$_vf(j, k, l, i + contxb - 1)*vel_L(dir_idx(1))

                                        flux_rs${XYZ}$_vf(j, k, l, i + intxb - 1) = &
                                            (qL_prim_rs${XYZ}$_vf(j, k, l, i + advxb - 1)* &
                                             (gammas(i)*pres_L + pi_infs(i)) + &
                                             qL_prim_rs${XYZ}$_vf(j, k, l, i + contxb - 1)* &
                                             qvs(i))*vel_L(dir_idx(1))
                                    end do
                                    !$acc loop seq
                                    do i = 1, num_dims
                                        flux_rs${XYZ}$_vf(j, k, l, momxb - 1 + dir_idx(i)) = &
                                            rho_L*vel_L(dir_idx(1))*vel_L(dir_idx(i)) + dir_flg(dir_idx(i))*pres_L

                                        vel_src_rs${XYZ}$_vf(j, k, l, dir_idx(i)) = vel_L(dir_idx(i)) + &
                                                                                    dir_flg(dir_idx(i))*(s_S - vel_L(dir_idx(i)))
                                        ! Compute the star velocities for the non-conservative terms
                                    end do
                                    flux_rs${XYZ}$_vf(j, k, l, E_idx) = (E_L + pres_L)*vel_L(dir_idx(1))

                                    if (surface_tension) then
                                        flux_rs${XYZ}$_vf(j, k, l, c_idx) = &
                                            qL_prim_rs${XYZ}$_vf(j, k, l, c_idx)*s_S
                                    end if

                                    ! Compute right solution state
                                else if (s_R <= 0._wp) then
                                    p_Star = pres_R
                                    ! Only useful to recalculate the radial momentum geometric source flux
                                    !$acc loop seq
                                    do i = 1, num_fluids
                                        flux_rs${XYZ}$_vf(j, k, l, i + advxb - 1) = &
                                            qR_prim_rs${XYZ}$_vf(j + 1, k, l, i + advxb - 1)*s_S

                                        flux_rs${XYZ}$_vf(j, k, l, i + contxb - 1) = &
                                            qR_prim_rs${XYZ}$_vf(j + 1, k, l, i + contxb - 1)*vel_R(dir_idx(1))

                                        flux_rs${XYZ}$_vf(j, k, l, i + intxb - 1) = &
                                            (qR_prim_rs${XYZ}$_vf(j + 1, k, l, i + advxb - 1)* &
                                             (gammas(i)*pres_R + pi_infs(i)) + &
                                             qR_prim_rs${XYZ}$_vf(j + 1, k, l, i + contxb - 1)* &
                                             qvs(i))*vel_R(dir_idx(1))
                                    end do
                                    !$acc loop seq
                                    do i = 1, num_dims
                                        flux_rs${XYZ}$_vf(j, k, l, momxb - 1 + dir_idx(i)) = &
                                            rho_R*vel_R(dir_idx(1))*vel_R(dir_idx(i)) + dir_flg(dir_idx(i))*pres_R

                                        vel_src_rs${XYZ}$_vf(j, k, l, dir_idx(i)) = vel_R(dir_idx(i)) + &
                                                                                    dir_flg(dir_idx(i))*(s_S - vel_R(dir_idx(i)))
                                        ! Compute the star velocities for the non-conservative terms
                                    end do
                                    flux_rs${XYZ}$_vf(j, k, l, E_idx) = (E_R + pres_R)*vel_R(dir_idx(1))

                                    if (surface_tension) then
                                        flux_rs${XYZ}$_vf(j, k, l, c_idx) = &
                                            qR_prim_rs${XYZ}$_vf(j + 1, k, l, c_idx)*s_S
                                    end if

                                    ! Compute left star solution state
                                else if (s_S >= 0._wp) then
                                    xi_L = (s_L - vel_L(dir_idx(1)))/(s_L - s_S)
                                    rho_Star = rho_L*xi_L
                                    E_Star = xi_L*(E_L + (s_S - vel_L(dir_idx(1)))* &
                                                   (rho_L*s_S + pres_L/(s_L - vel_L(dir_idx(1)))))
                                    p_Star = rho_L*(s_L - vel_L(dir_idx(1)))*(s_S - vel_L(dir_idx(1))) + pres_L
                                    !$acc loop seq
                                    do i = 1, num_fluids
                                        p_K_Star = (pres_L + pi_infs(i)/(1._wp + gammas(i)))* &
                                                   xi_L**(1._wp/gammas(i) + 1._wp) - pi_infs(i)/(1._wp + gammas(i))

                                        flux_rs${XYZ}$_vf(j, k, l, i + advxb - 1) = &
                                            qL_prim_rs${XYZ}$_vf(j, k, l, i + advxb - 1)*s_S

                                        flux_rs${XYZ}$_vf(j, k, l, i + contxb - 1) = &
                                            qL_prim_rs${XYZ}$_vf(j, k, l, i + contxb - 1)*xi_L*s_S

                                        flux_rs${XYZ}$_vf(j, k, l, i + intxb - 1) = &
                                            (qL_prim_rs${XYZ}$_vf(j, k, l, i + advxb - 1)* &
                                             (gammas(i)*p_K_Star + pi_infs(i)) + &
                                             qL_prim_rs${XYZ}$_vf(j, k, l, i + contxb - 1)* &
                                             qvs(i))*s_S
                                    end do
                                    !$acc loop seq
                                    do i = 1, num_dims
                                        flux_rs${XYZ}$_vf(j, k, l, momxb - 1 + dir_idx(i)) = &
                                            rho_Star*s_S*(s_S*dir_flg(dir_idx(i)) + vel_L(dir_idx(i))* &
                                                          (1._wp - dir_flg(dir_idx(i)))) + dir_flg(dir_idx(i))*p_Star

                                        vel_src_rs${XYZ}$_vf(j, k, l, dir_idx(i)) = vel_L(dir_idx(i)) + &
                                                                                    dir_flg(dir_idx(i))*(s_S*xi_L - vel_L(dir_idx(i)))
                                        ! Compute the star velocities for the non-conservative terms
                                    end do
                                    flux_rs${XYZ}$_vf(j, k, l, E_idx) = (E_Star + p_Star)*s_S

                                    if (surface_tension) then
                                        flux_rs${XYZ}$_vf(j, k, l, c_idx) = &
                                            qL_prim_rs${XYZ}$_vf(j, k, l, c_idx)*s_S
                                    end if

                                    ! Compute right star solution state
                                else
                                    xi_R = (s_R - vel_R(dir_idx(1)))/(s_R - s_S)

                                    rho_Star = rho_R*xi_R

                                    E_Star = xi_R*(E_R + (s_S - vel_R(dir_idx(1)))* &
                                                   (rho_R*s_S + pres_R/(s_R - vel_R(dir_idx(1)))))

                                    p_Star = rho_R*(s_R - vel_R(dir_idx(1)))*(s_S - vel_R(dir_idx(1))) + pres_R
                                    !$acc loop seq
                                    do i = 1, num_fluids
                                        p_K_Star = (pres_R + pi_infs(i)/(1._wp + gammas(i)))* &
                                                   xi_R**(1._wp/gammas(i) + 1._wp) - pi_infs(i)/(1._wp + gammas(i))

                                        flux_rs${XYZ}$_vf(j, k, l, i + advxb - 1) = &
                                            qR_prim_rs${XYZ}$_vf(j + 1, k, l, i + advxb - 1)*s_S

                                        flux_rs${XYZ}$_vf(j, k, l, i + contxb - 1) = &
                                            qR_prim_rs${XYZ}$_vf(j + 1, k, l, i + contxb - 1)*xi_R*s_S

                                        flux_rs${XYZ}$_vf(j, k, l, i + intxb - 1) = &
                                            (qR_prim_rs${XYZ}$_vf(j + 1, k, l, i + advxb - 1)* &
                                             (gammas(i)*p_K_Star + pi_infs(i)) + &
                                             qR_prim_rs${XYZ}$_vf(j + 1, k, l, i + contxb - 1)* &
                                             qvs(i))*s_S
                                    end do
                                    !$acc loop seq
                                    do i = 1, num_dims
                                        flux_rs${XYZ}$_vf(j, k, l, momxb - 1 + dir_idx(i)) = rho_Star*s_S* &
                                                                                             (s_S*dir_flg(dir_idx(i)) + vel_R(dir_idx(i))*(1._wp - dir_flg(dir_idx(i)))) + &
                                                                                             dir_flg(dir_idx(i))*p_Star

                                        vel_src_rs${XYZ}$_vf(j, k, l, dir_idx(i)) = vel_R(dir_idx(i)) + &
                                                                                    dir_flg(dir_idx(i))*(s_S*xi_R - vel_R(dir_idx(i)))
                                        ! Compute the star velocities for the non-conservative terms
                                    end do

                                    if (surface_tension) then
                                        flux_rs${XYZ}$_vf(j, k, l, c_idx) = &
                                            qR_prim_rs${XYZ}$_vf(j + 1, k, l, c_idx)*s_S
                                    end if

                                    flux_rs${XYZ}$_vf(j, k, l, E_idx) = (E_Star + p_Star)*s_S

                                end if

                                flux_src_rs${XYZ}$_vf(j, k, l, advxb) = vel_src_rs${XYZ}$_vf(j, k, l, dir_idx(1))

                                ! Geometrical source flux for cylindrical coordinates
                                if (cyl_coord .and. norm_dir == 2) then
                                    ! Substituting the advective flux into the inviscid geometrical source flux
                                    !$acc loop seq
                                    do i = 1, E_idx
                                        flux_gsrc_rs${XYZ}$_vf(j, k, l, i) = flux_rs${XYZ}$_vf(j, k, l, i)
                                    end do
                                    !$acc loop seq
                                    do i = intxb, intxe
                                        flux_gsrc_rs${XYZ}$_vf(j, k, l, i) = flux_rs${XYZ}$_vf(j, k, l, i)
                                    end do
                                    ! Recalculating the radial momentum geometric source flux (subtracting the pressure part)
                                    flux_gsrc_rs${XYZ}$_vf(j, k, l, momxb - 1 + dir_idx(1)) = &
                                        flux_gsrc_rs${XYZ}$_vf(j, k, l, momxb - 1 + dir_idx(1)) - p_Star
                                    ! Geometrical source of the void fraction(s) is zero
                                    !$acc loop seq
                                    do i = advxb, advxe
                                        flux_gsrc_rs${XYZ}$_vf(j, k, l, i) = 0._wp
                                    end do
                                end if

                            end do
                        end do
                    end do
                elseif (model_eqns == 4) then
                    !ME4
                    !$acc parallel loop collapse(3) gang vector default(present) private(alpha_rho_L, alpha_rho_R, vel_L, vel_R, alpha_L, alpha_R, &
                    !$acc rho_avg, h_avg, gamma_avg, s_L, s_R, s_S, vel_avg_rms, nbub_L, nbub_R, ptilde_L, ptilde_R)
                    do l = is3%beg, is3%end
                        do k = is2%beg, is2%end
                            do j = is1%beg, is1%end
                                !$acc loop seq
                                do i = 1, contxe
                                    alpha_rho_L(i) = qL_prim_rs${XYZ}$_vf(j, k, l, i)
                                    alpha_rho_R(i) = qR_prim_rs${XYZ}$_vf(j + 1, k, l, i)
                                end do

                                !$acc loop seq
                                do i = 1, num_dims
                                    vel_L(i) = qL_prim_rs${XYZ}$_vf(j, k, l, contxe + i)
                                    vel_R(i) = qR_prim_rs${XYZ}$_vf(j + 1, k, l, contxe + i)
                                end do

                                vel_L_rms = 0._wp; vel_R_rms = 0._wp
                                !$acc loop seq
                                do i = 1, num_dims
                                    vel_L_rms = vel_L_rms + vel_L(i)**2._wp
                                    vel_R_rms = vel_R_rms + vel_R(i)**2._wp
                                end do

                                !$acc loop seq
                                do i = 1, num_fluids
                                    alpha_L(i) = qL_prim_rs${XYZ}$_vf(j, k, l, E_idx + i)
                                    alpha_R(i) = qR_prim_rs${XYZ}$_vf(j + 1, k, l, E_idx + i)
                                end do

                                pres_L = qL_prim_rs${XYZ}$_vf(j, k, l, E_idx)
                                pres_R = qR_prim_rs${XYZ}$_vf(j + 1, k, l, E_idx)

                                rho_L = 0._wp
                                gamma_L = 0._wp
                                pi_inf_L = 0._wp
                                qv_L = 0._wp
                                !$acc loop seq
                                do i = 1, num_fluids
                                    rho_L = rho_L + alpha_rho_L(i)
                                    gamma_L = gamma_L + alpha_L(i)*gammas(i)
                                    pi_inf_L = pi_inf_L + alpha_L(i)*pi_infs(i)
                                    qv_L = qv_L + alpha_rho_L(i)*qvs(i)
                                end do

                                rho_R = 0._wp
                                gamma_R = 0._wp
                                pi_inf_R = 0._wp
                                qv_R = 0._wp
                                !$acc loop seq
                                do i = 1, num_fluids
                                    rho_R = rho_R + alpha_rho_R(i)
                                    gamma_R = gamma_R + alpha_R(i)*gammas(i)
                                    pi_inf_R = pi_inf_R + alpha_R(i)*pi_infs(i)
                                    qv_R = qv_R + alpha_rho_R(i)*qvs(i)
                                end do

                                E_L = gamma_L*pres_L + pi_inf_L + 5e-1_wp*rho_L*vel_L_rms + qv_L

                                E_R = gamma_R*pres_R + pi_inf_R + 5e-1_wp*rho_R*vel_R_rms + qv_R

                                H_L = (E_L + pres_L)/rho_L
                                H_R = (E_R + pres_R)/rho_R

                                @:compute_average_state()

                                call s_compute_speed_of_sound(pres_L, rho_L, gamma_L, pi_inf_L, H_L, alpha_L, &
                                                              vel_L_rms, 0._wp, c_L)

                                call s_compute_speed_of_sound(pres_R, rho_R, gamma_R, pi_inf_R, H_R, alpha_R, &
                                                              vel_R_rms, 0._wp, c_R)

                                !> The computation of c_avg does not require all the variables, and therefore the non '_avg'
                                ! variables are placeholders to call the subroutine.

                                call s_compute_speed_of_sound(pres_R, rho_avg, gamma_avg, pi_inf_R, H_avg, alpha_R, &
                                                              vel_avg_rms, 0._wp, c_avg)

                                if (wave_speeds == 1) then
                                    s_L = min(vel_L(dir_idx(1)) - c_L, vel_R(dir_idx(1)) - c_R)
                                    s_R = max(vel_R(dir_idx(1)) + c_R, vel_L(dir_idx(1)) + c_L)

                                    s_S = (pres_R - pres_L + rho_L*vel_L(dir_idx(1))* &
                                           (s_L - vel_L(dir_idx(1))) - &
                                           rho_R*vel_R(dir_idx(1))* &
                                           (s_R - vel_R(dir_idx(1)))) &
                                          /(rho_L*(s_L - vel_L(dir_idx(1))) - &
                                            rho_R*(s_R - vel_R(dir_idx(1))))
                                elseif (wave_speeds == 2) then
                                    pres_SL = 5e-1_wp*(pres_L + pres_R + rho_avg*c_avg* &
                                                       (vel_L(dir_idx(1)) - &
                                                        vel_R(dir_idx(1))))

                                    pres_SR = pres_SL

                                    Ms_L = max(1._wp, sqrt(1._wp + ((5e-1_wp + gamma_L)/(1._wp + gamma_L))* &
                                                           (pres_SL/pres_L - 1._wp)*pres_L/ &
                                                           ((pres_L + pi_inf_L/(1._wp + gamma_L)))))
                                    Ms_R = max(1._wp, sqrt(1._wp + ((5e-1_wp + gamma_R)/(1._wp + gamma_R))* &
                                                           (pres_SR/pres_R - 1._wp)*pres_R/ &
                                                           ((pres_R + pi_inf_R/(1._wp + gamma_R)))))

                                    s_L = vel_L(dir_idx(1)) - c_L*Ms_L
                                    s_R = vel_R(dir_idx(1)) + c_R*Ms_R

                                    s_S = 5e-1_wp*((vel_L(dir_idx(1)) + vel_R(dir_idx(1))) + &
                                                   (pres_L - pres_R)/ &
                                                   (rho_avg*c_avg))
                                end if

                                ! follows Einfeldt et al.
                                ! s_M/P = min/max(0.,s_L/R)
                                s_M = min(0._wp, s_L); s_P = max(0._wp, s_R)

                                ! goes with q_star_L/R = xi_L/R * (variable)
                                ! xi_L/R = ( ( s_L/R - u_L/R )/(s_L/R - s_star) )
                                xi_L = (s_L - vel_L(dir_idx(1)))/(s_L - s_S)
                                xi_R = (s_R - vel_R(dir_idx(1)))/(s_R - s_S)

                                ! goes with numerical velocity in x/y/z directions
                                ! xi_P/M = 0.5 +/m sgn(0.5,s_star)
                                xi_M = (5e-1_wp + sign(5e-1_wp, s_S))
                                xi_P = (5e-1_wp - sign(5e-1_wp, s_S))

                                !$acc loop seq
                                do i = 1, contxe
                                    flux_rs${XYZ}$_vf(j, k, l, i) = &
                                        xi_M*alpha_rho_L(i) &
                                        *(vel_L(dir_idx(1)) + s_M*(xi_L - 1._wp)) &
                                        + xi_P*alpha_rho_R(i) &
                                        *(vel_R(dir_idx(1)) + s_P*(xi_R - 1._wp))
                                end do

                                ! Momentum flux.
                                ! f = \rho u u + p I, q = \rho u, q_star = \xi * \rho*(s_star, v, w)
                                !$acc loop seq
                                do i = 1, num_dims
                                    flux_rs${XYZ}$_vf(j, k, l, contxe + dir_idx(i)) = &
                                        xi_M*(rho_L*(vel_L(dir_idx(1))* &
                                                     vel_L(dir_idx(i)) + &
                                                     s_M*(xi_L*(dir_flg(dir_idx(i))*s_S + &
                                                                (1._wp - dir_flg(dir_idx(i)))* &
                                                                vel_L(dir_idx(i))) - vel_L(dir_idx(i)))) + &
                                              dir_flg(dir_idx(i))*pres_L) &
                                        + xi_P*(rho_R*(vel_R(dir_idx(1))* &
                                                       vel_R(dir_idx(i)) + &
                                                       s_P*(xi_R*(dir_flg(dir_idx(i))*s_S + &
                                                                  (1._wp - dir_flg(dir_idx(i)))* &
                                                                  vel_R(dir_idx(i))) - vel_R(dir_idx(i)))) + &
                                                dir_flg(dir_idx(i))*pres_R)
                                end do

                                if (bubbles) then
                                    ! Put p_tilde in
                                    !$acc loop seq
                                    do i = 1, num_dims
                                        flux_rs${XYZ}$_vf(j, k, l, contxe + dir_idx(i)) = &
                                            flux_rs${XYZ}$_vf(j, k, l, contxe + dir_idx(i)) + &
                                            xi_M*(dir_flg(dir_idx(i))*(-1._wp*ptilde_L)) &
                                            + xi_P*(dir_flg(dir_idx(i))*(-1._wp*ptilde_R))
                                    end do
                                end if

                                flux_rs${XYZ}$_vf(j, k, l, E_idx) = 0._wp

                                !$acc loop seq
                                do i = alf_idx, alf_idx !only advect the void fraction
                                    flux_rs${XYZ}$_vf(j, k, l, i) = &
                                        xi_M*qL_prim_rs${XYZ}$_vf(j, k, l, i) &
                                        *(vel_L(dir_idx(1)) + s_M*(xi_L - 1._wp)) &
                                        + xi_P*qR_prim_rs${XYZ}$_vf(j + 1, k, l, i) &
                                        *(vel_R(dir_idx(1)) + s_P*(xi_R - 1._wp))
                                end do

                                ! Source for volume fraction advection equation
                                !$acc loop seq
                                do i = 1, num_dims

                                    vel_src_rs${XYZ}$_vf(j, k, l, dir_idx(i)) = 0._wp
                                    !IF ( (model_eqns == 4) .or. (num_fluids==1) ) vel_src_rs_vf(dir_idx(i))%sf(j,k,l) = 0._wp
                                end do

                                flux_src_rs${XYZ}$_vf(j, k, l, advxb) = vel_src_rs${XYZ}$_vf(j, k, l, dir_idx(1))

                                ! Add advection flux for bubble variables
                                if (bubbles) then
                                    !$acc loop seq
                                    do i = bubxb, bubxe
                                        flux_rs${XYZ}$_vf(j, k, l, i) = &
                                            xi_M*nbub_L*qL_prim_rs${XYZ}$_vf(j, k, l, i) &
                                            *(vel_L(dir_idx(1)) + s_M*(xi_L - 1._wp)) &
                                            + xi_P*nbub_R*qR_prim_rs${XYZ}$_vf(j + 1, k, l, i) &
                                            *(vel_R(dir_idx(1)) + s_P*(xi_R - 1._wp))
                                    end do
                                end if

                                ! Geometrical source flux for cylindrical coordinates

                                #:if (NORM_DIR == 2)
                                    if (cyl_coord) then
                                        ! Substituting the advective flux into the inviscid geometrical source flux
                                        !$acc loop seq
                                        do i = 1, E_idx
                                            flux_gsrc_rs${XYZ}$_vf(j, k, l, i) = flux_rs${XYZ}$_vf(j, k, l, i)
                                        end do
                                        ! Recalculating the radial momentum geometric source flux
                                        flux_gsrc_rs${XYZ}$_vf(j, k, l, contxe + dir_idx(1)) = &
                                            xi_M*(rho_L*(vel_L(dir_idx(1))* &
                                                         vel_L(dir_idx(1)) + &
                                                         s_M*(xi_L*(dir_flg(dir_idx(1))*s_S + &
                                                                    (1._wp - dir_flg(dir_idx(1)))* &
                                                                    vel_L(dir_idx(1))) - vel_L(dir_idx(1))))) &
                                            + xi_P*(rho_R*(vel_R(dir_idx(1))* &
                                                           vel_R(dir_idx(1)) + &
                                                           s_P*(xi_R*(dir_flg(dir_idx(1))*s_S + &
                                                                      (1._wp - dir_flg(dir_idx(1)))* &
                                                                      vel_R(dir_idx(1))) - vel_R(dir_idx(1)))))
                                        ! Geometrical source of the void fraction(s) is zero
                                        !$acc loop seq
                                        do i = advxb, advxe
                                            flux_gsrc_rs${XYZ}$_vf(j, k, l, i) = 0._wp
                                        end do
                                    end if
                                #:endif
                                #:if (NORM_DIR == 3)
                                    if (grid_geometry == 3) then
                                        !$acc loop seq
                                        do i = 1, sys_size
                                            flux_gsrc_rs${XYZ}$_vf(j, k, l, i) = 0._wp
                                        end do
                                        flux_gsrc_rs${XYZ}$_vf(j, k, l, momxb + 1) = &
                                            -xi_M*(rho_L*(vel_L(dir_idx(1))* &
                                                          vel_L(dir_idx(1)) + &
                                                          s_M*(xi_L*(dir_flg(dir_idx(1))*s_S + &
                                                                     (1._wp - dir_flg(dir_idx(1)))* &
                                                                     vel_L(dir_idx(1))) - vel_L(dir_idx(1))))) &
                                            - xi_P*(rho_R*(vel_R(dir_idx(1))* &
                                                           vel_R(dir_idx(1)) + &
                                                           s_P*(xi_R*(dir_flg(dir_idx(1))*s_S + &
                                                                      (1._wp - dir_flg(dir_idx(1)))* &
                                                                      vel_R(dir_idx(1))) - vel_R(dir_idx(1)))))
                                        flux_gsrc_rs${XYZ}$_vf(j, k, l, momxe) = flux_rs${XYZ}$_vf(j, k, l, momxb + 1)
                                    end if
                                #:endif
                            end do
                        end do
                    end do
                    !$acc end parallel loop
                elseif (model_eqns == 2 .and. bubbles) then
                    !$acc parallel loop collapse(3) gang vector default(present) private(R0_L, R0_R, V0_L, V0_R, P0_L, P0_R, pbw_L, pbw_R, vel_L, vel_R, &
                    !$acc rho_avg, alpha_L, alpha_R, h_avg, gamma_avg, s_L, s_R, s_S, nbub_L, nbub_R, ptilde_L, ptilde_R, vel_avg_rms, Re_L, Re_R, pcorr, zcoef, vel_L_tmp, vel_R_tmp)
                    do l = is3%beg, is3%end
                        do k = is2%beg, is2%end
                            do j = is1%beg, is1%end

                                !$acc loop seq
                                do i = 1, num_fluids
                                    alpha_L(i) = qL_prim_rs${XYZ}$_vf(j, k, l, E_idx + i)
                                    alpha_R(i) = qR_prim_rs${XYZ}$_vf(j + 1, k, l, E_idx + i)
                                end do

                                vel_L_rms = 0._wp; vel_R_rms = 0._wp

                                !$acc loop seq
                                do i = 1, num_dims
                                    vel_L(i) = qL_prim_rs${XYZ}$_vf(j, k, l, contxe + i)
                                    vel_R(i) = qR_prim_rs${XYZ}$_vf(j + 1, k, l, contxe + i)
                                    vel_L_rms = vel_L_rms + vel_L(i)**2._wp
                                    vel_R_rms = vel_R_rms + vel_R(i)**2._wp
                                end do

                                pres_L = qL_prim_rs${XYZ}$_vf(j, k, l, E_idx)
                                pres_R = qR_prim_rs${XYZ}$_vf(j + 1, k, l, E_idx)

                                rho_L = 0._wp
                                gamma_L = 0._wp
                                pi_inf_L = 0._wp
                                qv_L = 0._wp

                                ! Retain this in the refactor
                                if (mpp_lim .and. (num_fluids > 2)) then
                                    !$acc loop seq
                                    do i = 1, num_fluids
                                        rho_L = rho_L + qL_prim_rs${XYZ}$_vf(j, k, l, i)
                                        gamma_L = gamma_L + qL_prim_rs${XYZ}$_vf(j, k, l, E_idx + i)*gammas(i)
                                        pi_inf_L = pi_inf_L + qL_prim_rs${XYZ}$_vf(j, k, l, E_idx + i)*pi_infs(i)
                                        qv_L = qv_L + qL_prim_rs${XYZ}$_vf(j, k, l, i)*qvs(i)
                                    end do
                                else if (num_fluids > 2) then
                                    !$acc loop seq
                                    do i = 1, num_fluids - 1
                                        rho_L = rho_L + qL_prim_rs${XYZ}$_vf(j, k, l, i)
                                        gamma_L = gamma_L + qL_prim_rs${XYZ}$_vf(j, k, l, E_idx + i)*gammas(i)
                                        pi_inf_L = pi_inf_L + qL_prim_rs${XYZ}$_vf(j, k, l, E_idx + i)*pi_infs(i)
                                        qv_L = qv_L + qL_prim_rs${XYZ}$_vf(j, k, l, i)*qvs(i)
                                    end do
                                else
                                    rho_L = qL_prim_rs${XYZ}$_vf(j, k, l, 1)
                                    gamma_L = gammas(1)
                                    pi_inf_L = pi_infs(1)
                                    qv_L = qvs(1)
                                end if

                                rho_R = 0._wp
                                gamma_R = 0._wp
                                pi_inf_R = 0._wp
                                qv_R = 0._wp

                                if (mpp_lim .and. (num_fluids > 2)) then
                                    !$acc loop seq
                                    do i = 1, num_fluids
                                        rho_R = rho_R + qR_prim_rs${XYZ}$_vf(j + 1, k, l, i)
                                        gamma_R = gamma_R + qR_prim_rs${XYZ}$_vf(j + 1, k, l, E_idx + i)*gammas(i)
                                        pi_inf_R = pi_inf_R + qR_prim_rs${XYZ}$_vf(j + 1, k, l, E_idx + i)*pi_infs(i)
                                        qv_R = qv_R + qR_prim_rs${XYZ}$_vf(j + 1, k, l, i)*qvs(i)
                                    end do
                                else if (num_fluids > 2) then
                                    !$acc loop seq
                                    do i = 1, num_fluids - 1
                                        rho_R = rho_R + qR_prim_rs${XYZ}$_vf(j + 1, k, l, i)
                                        gamma_R = gamma_R + qR_prim_rs${XYZ}$_vf(j + 1, k, l, E_idx + i)*gammas(i)
                                        pi_inf_R = pi_inf_R + qR_prim_rs${XYZ}$_vf(j + 1, k, l, E_idx + i)*pi_infs(i)
                                        qv_R = qv_R + qR_prim_rs${XYZ}$_vf(j + 1, k, l, i)*qvs(i)
                                    end do
                                else
                                    rho_R = qR_prim_rs${XYZ}$_vf(j + 1, k, l, 1)
                                    gamma_R = gammas(1)
                                    pi_inf_R = pi_infs(1)
                                    qv_R = qvs(1)
                                end if

                                if (viscous) then
                                    if (num_fluids == 1) then ! Need to consider case with num_fluids >= 2
                                        !$acc loop seq
                                        do i = 1, 2
                                            Re_L(i) = dflt_real

                                            if (Re_size(i) > 0) Re_L(i) = 0._wp

                                            !$acc loop seq
                                            do q = 1, Re_size(i)
                                                Re_L(i) = (1._wp - qL_prim_rs${XYZ}$_vf(j, k, l, E_idx + Re_idx(i, q)))/Res(i, q) &
                                                          + Re_L(i)
                                            end do

                                            Re_L(i) = 1._wp/max(Re_L(i), sgm_eps)

                                        end do

                                        !$acc loop seq
                                        do i = 1, 2
                                            Re_R(i) = dflt_real

                                            if (Re_size(i) > 0) Re_R(i) = 0._wp

                                            !$acc loop seq
                                            do q = 1, Re_size(i)
                                                Re_R(i) = (1._wp - qR_prim_rs${XYZ}$_vf(j + 1, k, l, E_idx + Re_idx(i, q)))/Res(i, q) &
                                                          + Re_R(i)
                                            end do

                                            Re_R(i) = 1._wp/max(Re_R(i), sgm_eps)
                                        end do
                                    end if
                                end if

                                E_L = gamma_L*pres_L + pi_inf_L + 5e-1_wp*rho_L*vel_L_rms

                                E_R = gamma_R*pres_R + pi_inf_R + 5e-1_wp*rho_R*vel_R_rms

                                H_L = (E_L + pres_L)/rho_L
                                H_R = (E_R + pres_R)/rho_R
                                if (avg_state == 2) then
                                    !$acc loop seq
                                    do i = 1, nb
                                        R0_L(i) = qL_prim_rs${XYZ}$_vf(j, k, l, rs(i))
                                        R0_R(i) = qR_prim_rs${XYZ}$_vf(j + 1, k, l, rs(i))

                                        V0_L(i) = qL_prim_rs${XYZ}$_vf(j, k, l, vs(i))
                                        V0_R(i) = qR_prim_rs${XYZ}$_vf(j + 1, k, l, vs(i))
                                        if (.not. polytropic .and. .not. qbmm) then
                                            P0_L(i) = qL_prim_rs${XYZ}$_vf(j, k, l, ps(i))
                                            P0_R(i) = qR_prim_rs${XYZ}$_vf(j + 1, k, l, ps(i))
                                        end if
                                    end do

                                    if (.not. qbmm) then
                                        if (adv_n) then
                                            nbub_L = qL_prim_rs${XYZ}$_vf(j, k, l, n_idx)
                                            nbub_R = qR_prim_rs${XYZ}$_vf(j + 1, k, l, n_idx)
                                        else
                                            nbub_L_denom = 0._wp
                                            nbub_R_denom = 0._wp
                                            !$acc loop seq
                                            do i = 1, nb
                                                nbub_L_denom = nbub_L_denom + (R0_L(i)**3._wp)*weight(i)
                                                nbub_R_denom = nbub_R_denom + (R0_R(i)**3._wp)*weight(i)
                                            end do
                                            nbub_L = (3._wp/(4._wp*pi))*qL_prim_rs${XYZ}$_vf(j, k, l, E_idx + num_fluids)/nbub_L_denom
                                            nbub_R = (3._wp/(4._wp*pi))*qR_prim_rs${XYZ}$_vf(j + 1, k, l, E_idx + num_fluids)/nbub_R_denom
                                        end if
                                    else
                                        !nb stored in 0th moment of first R0 bin in variable conversion module
                                        nbub_L = qL_prim_rs${XYZ}$_vf(j, k, l, bubxb)
                                        nbub_R = qR_prim_rs${XYZ}$_vf(j + 1, k, l, bubxb)
                                    end if

                                    !$acc loop seq
                                    do i = 1, nb
                                        if (.not. qbmm) then
                                            if (polytropic) then
                                                pbw_L(i) = f_cpbw_KM(R0(i), R0_L(i), V0_L(i), 0._wp)
                                                pbw_R(i) = f_cpbw_KM(R0(i), R0_R(i), V0_R(i), 0._wp)
                                            else
                                                pbw_L(i) = f_cpbw_KM(R0(i), R0_L(i), V0_L(i), P0_L(i))
                                                pbw_R(i) = f_cpbw_KM(R0(i), R0_R(i), V0_R(i), P0_R(i))
                                            end if
                                        end if
                                    end do

                                    if (qbmm) then
                                        PbwR3Lbar = mom_sp_rs${XYZ}$_vf(j, k, l, 4)
                                        PbwR3Rbar = mom_sp_rs${XYZ}$_vf(j + 1, k, l, 4)

                                        R3Lbar = mom_sp_rs${XYZ}$_vf(j, k, l, 1)
                                        R3Rbar = mom_sp_rs${XYZ}$_vf(j + 1, k, l, 1)

                                        R3V2Lbar = mom_sp_rs${XYZ}$_vf(j, k, l, 3)
                                        R3V2Rbar = mom_sp_rs${XYZ}$_vf(j + 1, k, l, 3)
                                    else

                                        PbwR3Lbar = 0._wp
                                        PbwR3Rbar = 0._wp

                                        R3Lbar = 0._wp
                                        R3Rbar = 0._wp

                                        R3V2Lbar = 0._wp
                                        R3V2Rbar = 0._wp

                                        !$acc loop seq
                                        do i = 1, nb
                                            PbwR3Lbar = PbwR3Lbar + pbw_L(i)*(R0_L(i)**3._wp)*weight(i)
                                            PbwR3Rbar = PbwR3Rbar + pbw_R(i)*(R0_R(i)**3._wp)*weight(i)

                                            R3Lbar = R3Lbar + (R0_L(i)**3._wp)*weight(i)
                                            R3Rbar = R3Rbar + (R0_R(i)**3._wp)*weight(i)

                                            R3V2Lbar = R3V2Lbar + (R0_L(i)**3._wp)*(V0_L(i)**2._wp)*weight(i)
                                            R3V2Rbar = R3V2Rbar + (R0_R(i)**3._wp)*(V0_R(i)**2._wp)*weight(i)
                                        end do
                                    end if

                                    if (qL_prim_rs${XYZ}$_vf(j, k, l, E_idx + num_fluids) < small_alf .or. R3Lbar < small_alf) then
                                        ptilde_L = qL_prim_rs${XYZ}$_vf(j, k, l, E_idx + num_fluids)*pres_L
                                    else
                                        ptilde_L = qL_prim_rs${XYZ}$_vf(j, k, l, E_idx + num_fluids)*(pres_L - PbwR3Lbar/R3Lbar - &
                                                                                                      rho_L*R3V2Lbar/R3Lbar)
                                    end if

                                    if (qR_prim_rs${XYZ}$_vf(j + 1, k, l, E_idx + num_fluids) < small_alf .or. R3Rbar < small_alf) then
                                        ptilde_R = qR_prim_rs${XYZ}$_vf(j + 1, k, l, E_idx + num_fluids)*pres_R
                                    else
                                        ptilde_R = qR_prim_rs${XYZ}$_vf(j + 1, k, l, E_idx + num_fluids)*(pres_R - PbwR3Rbar/R3Rbar - &
                                                                                                          rho_R*R3V2Rbar/R3Rbar)
                                    end if

                                    if ((ptilde_L /= ptilde_L) .or. (ptilde_R /= ptilde_R)) then
                                    end if

                                    rho_avg = 5e-1_wp*(rho_L + rho_R)
                                    H_avg = 5e-1_wp*(H_L + H_R)
                                    gamma_avg = 5e-1_wp*(gamma_L + gamma_R)
                                    vel_avg_rms = 0._wp

                                    !$acc loop seq
                                    do i = 1, num_dims
                                        vel_avg_rms = vel_avg_rms + (5e-1_wp*(vel_L(i) + vel_R(i)))**2._wp
                                    end do

                                end if

                                call s_compute_speed_of_sound(pres_L, rho_L, gamma_L, pi_inf_L, H_L, alpha_L, &
                                                              vel_L_rms, 0._wp, c_L)

                                call s_compute_speed_of_sound(pres_R, rho_R, gamma_R, pi_inf_R, H_R, alpha_R, &
                                                              vel_R_rms, 0._wp, c_R)

                                !> The computation of c_avg does not require all the variables, and therefore the non '_avg'
                                ! variables are placeholders to call the subroutine.

                                call s_compute_speed_of_sound(pres_R, rho_avg, gamma_avg, pi_inf_R, H_avg, alpha_R, &
                                                              vel_avg_rms, 0._wp, c_avg)

                                if (viscous) then
                                    !$acc loop seq
                                    do i = 1, 2
                                        Re_avg_rs${XYZ}$_vf(j, k, l, i) = 2._wp/(1._wp/Re_L(i) + 1._wp/Re_R(i))
                                    end do
                                end if

                                if (low_Mach == 2) then
                                    @:compute_low_Mach_correction()
                                end if

                                if (wave_speeds == 1) then
                                    s_L = min(vel_L(dir_idx(1)) - c_L, vel_R(dir_idx(1)) - c_R)
                                    s_R = max(vel_R(dir_idx(1)) + c_R, vel_L(dir_idx(1)) + c_L)

                                    s_S = (pres_R - pres_L + rho_L*vel_L(dir_idx(1))* &
                                           (s_L - vel_L(dir_idx(1))) - &
                                           rho_R*vel_R(dir_idx(1))* &
                                           (s_R - vel_R(dir_idx(1)))) &
                                          /(rho_L*(s_L - vel_L(dir_idx(1))) - &
                                            rho_R*(s_R - vel_R(dir_idx(1))))
                                elseif (wave_speeds == 2) then
                                    pres_SL = 5e-1_wp*(pres_L + pres_R + rho_avg*c_avg* &
                                                       (vel_L(dir_idx(1)) - &
                                                        vel_R(dir_idx(1))))

                                    pres_SR = pres_SL

                                    Ms_L = max(1._wp, sqrt(1._wp + ((5e-1_wp + gamma_L)/(1._wp + gamma_L))* &
                                                           (pres_SL/pres_L - 1._wp)*pres_L/ &
                                                           ((pres_L + pi_inf_L/(1._wp + gamma_L)))))
                                    Ms_R = max(1._wp, sqrt(1._wp + ((5e-1_wp + gamma_R)/(1._wp + gamma_R))* &
                                                           (pres_SR/pres_R - 1._wp)*pres_R/ &
                                                           ((pres_R + pi_inf_R/(1._wp + gamma_R)))))

                                    s_L = vel_L(dir_idx(1)) - c_L*Ms_L
                                    s_R = vel_R(dir_idx(1)) + c_R*Ms_R

                                    s_S = 5e-1_wp*((vel_L(dir_idx(1)) + vel_R(dir_idx(1))) + &
                                                   (pres_L - pres_R)/ &
                                                   (rho_avg*c_avg))
                                end if

                                ! follows Einfeldt et al.
                                ! s_M/P = min/max(0.,s_L/R)
                                s_M = min(0._wp, s_L); s_P = max(0._wp, s_R)

                                ! goes with q_star_L/R = xi_L/R * (variable)
                                ! xi_L/R = ( ( s_L/R - u_L/R )/(s_L/R - s_star) )
                                xi_L = (s_L - vel_L(dir_idx(1)))/(s_L - s_S)
                                xi_R = (s_R - vel_R(dir_idx(1)))/(s_R - s_S)

                                ! goes with numerical velocity in x/y/z directions
                                ! xi_P/M = 0.5 +/m sgn(0.5,s_star)
                                xi_M = (5e-1_wp + sign(5e-1_wp, s_S))
                                xi_P = (5e-1_wp - sign(5e-1_wp, s_S))

                                if (low_Mach == 1) then
                                    @:compute_low_Mach_correction()
                                else
                                    pcorr = 0._wp
                                end if

                                !$acc loop seq
                                do i = 1, contxe
                                    flux_rs${XYZ}$_vf(j, k, l, i) = &
                                        xi_M*qL_prim_rs${XYZ}$_vf(j, k, l, i) &
                                        *(vel_L(dir_idx(1)) + s_M*(xi_L - 1._wp)) &
                                        + xi_P*qR_prim_rs${XYZ}$_vf(j + 1, k, l, i) &
                                        *(vel_R(dir_idx(1)) + s_P*(xi_R - 1._wp))
                                end do

                                if (bubbles .and. (num_fluids > 1)) then
                                    ! Kill mass transport @ gas density
                                    flux_rs${XYZ}$_vf(j, k, l, contxe) = 0._wp
                                end if

                                ! Momentum flux.
                                ! f = \rho u u + p I, q = \rho u, q_star = \xi * \rho*(s_star, v, w)

                                ! Include p_tilde

                                !$acc loop seq
                                do i = 1, num_dims
                                    flux_rs${XYZ}$_vf(j, k, l, contxe + dir_idx(i)) = &
                                        xi_M*(rho_L*(vel_L(dir_idx(1))* &
                                                     vel_L(dir_idx(i)) + &
                                                     s_M*(xi_L*(dir_flg(dir_idx(i))*s_S + &
                                                                (1._wp - dir_flg(dir_idx(i)))* &
                                                                vel_L(dir_idx(i))) - vel_L(dir_idx(i)))) + &
                                              dir_flg(dir_idx(i))*(pres_L - ptilde_L)) &
                                        + xi_P*(rho_R*(vel_R(dir_idx(1))* &
                                                       vel_R(dir_idx(i)) + &
                                                       s_P*(xi_R*(dir_flg(dir_idx(i))*s_S + &
                                                                  (1._wp - dir_flg(dir_idx(i)))* &
                                                                  vel_R(dir_idx(i))) - vel_R(dir_idx(i)))) + &
                                                dir_flg(dir_idx(i))*(pres_R - ptilde_R)) &
                                        + (s_M/s_L)*(s_P/s_R)*dir_flg(dir_idx(i))*pcorr
                                end do

                                ! Energy flux.
                                ! f = u*(E+p), q = E, q_star = \xi*E+(s-u)(\rho s_star + p/(s-u))

                                flux_rs${XYZ}$_vf(j, k, l, E_idx) = &
                                    xi_M*(vel_L(dir_idx(1))*(E_L + pres_L - ptilde_L) + &
                                          s_M*(xi_L*(E_L + (s_S - vel_L(dir_idx(1)))* &
                                                     (rho_L*s_S + (pres_L - ptilde_L)/ &
                                                      (s_L - vel_L(dir_idx(1))))) - E_L)) &
                                    + xi_P*(vel_R(dir_idx(1))*(E_R + pres_R - ptilde_R) + &
                                            s_P*(xi_R*(E_R + (s_S - vel_R(dir_idx(1)))* &
                                                       (rho_R*s_S + (pres_R - ptilde_R)/ &
                                                        (s_R - vel_R(dir_idx(1))))) - E_R)) &
                                    + (s_M/s_L)*(s_P/s_R)*pcorr*s_S

                                ! Volume fraction flux

                                !$acc loop seq
                                do i = advxb, advxe
                                    flux_rs${XYZ}$_vf(j, k, l, i) = &
                                        xi_M*qL_prim_rs${XYZ}$_vf(j, k, l, i) &
                                        *(vel_L(dir_idx(1)) + s_M*(xi_L - 1._wp)) &
                                        + xi_P*qR_prim_rs${XYZ}$_vf(j + 1, k, l, i) &
                                        *(vel_R(dir_idx(1)) + s_P*(xi_R - 1._wp))
                                end do

                                ! Source for volume fraction advection equation
                                !$acc loop seq
                                do i = 1, num_dims
                                    vel_src_rs${XYZ}$_vf(j, k, l, dir_idx(i)) = &
                                        xi_M*(vel_L(dir_idx(i)) + &
                                              dir_flg(dir_idx(i))* &
                                              s_M*(xi_L - 1._wp)) &
                                        + xi_P*(vel_R(dir_idx(i)) + &
                                                dir_flg(dir_idx(i))* &
                                                s_P*(xi_R - 1._wp))

                                    !IF ( (model_eqns == 4) .or. (num_fluids==1) ) vel_src_rs_vf(idxi)%sf(j,k,l) = 0._wp
                                end do

                                flux_src_rs${XYZ}$_vf(j, k, l, advxb) = vel_src_rs${XYZ}$_vf(j, k, l, dir_idx(1))

                                ! Add advection flux for bubble variables
                                !$acc loop seq
                                do i = bubxb, bubxe
                                    flux_rs${XYZ}$_vf(j, k, l, i) = &
                                        xi_M*nbub_L*qL_prim_rs${XYZ}$_vf(j, k, l, i) &
                                        *(vel_L(dir_idx(1)) + s_M*(xi_L - 1._wp)) &
                                        + xi_P*nbub_R*qR_prim_rs${XYZ}$_vf(j + 1, k, l, i) &
                                        *(vel_R(dir_idx(1)) + s_P*(xi_R - 1._wp))
                                end do

                                if (qbmm) then
                                    flux_rs${XYZ}$_vf(j, k, l, bubxb) = &
                                        xi_M*nbub_L &
                                        *(vel_L(dir_idx(1)) + s_M*(xi_L - 1._wp)) &
                                        + xi_P*nbub_R &
                                        *(vel_R(dir_idx(1)) + s_P*(xi_R - 1._wp))
                                end if

                                if (adv_n) then
                                    flux_rs${XYZ}$_vf(j, k, l, n_idx) = &
                                        xi_M*nbub_L &
                                        *(vel_L(dir_idx(1)) + s_M*(xi_L - 1._wp)) &
                                        + xi_P*nbub_R &
                                        *(vel_R(dir_idx(1)) + s_P*(xi_R - 1._wp))
                                end if

                                ! Geometrical source flux for cylindrical coordinates
                                #:if (NORM_DIR == 2)
                                    if (cyl_coord) then
                                        ! Substituting the advective flux into the inviscid geometrical source flux
                                        !$acc loop seq
                                        do i = 1, E_idx
                                            flux_gsrc_rs${XYZ}$_vf(j, k, l, i) = flux_rs${XYZ}$_vf(j, k, l, i)
                                        end do
                                        ! Recalculating the radial momentum geometric source flux
                                        flux_gsrc_rs${XYZ}$_vf(j, k, l, contxe + dir_idx(1)) = &
                                            xi_M*(rho_L*(vel_L(dir_idx(1))* &
                                                         vel_L(dir_idx(1)) + &
                                                         s_M*(xi_L*(dir_flg(dir_idx(1))*s_S + &
                                                                    (1._wp - dir_flg(dir_idx(1)))* &
                                                                    vel_L(dir_idx(1))) - vel_L(dir_idx(1))))) &
                                            + xi_P*(rho_R*(vel_R(dir_idx(1))* &
                                                           vel_R(dir_idx(1)) + &
                                                           s_P*(xi_R*(dir_flg(dir_idx(1))*s_S + &
                                                                      (1._wp - dir_flg(dir_idx(1)))* &
                                                                      vel_R(dir_idx(1))) - vel_R(dir_idx(1)))))
                                        ! Geometrical source of the void fraction(s) is zero
                                        !$acc loop seq
                                        do i = advxb, advxe
                                            flux_gsrc_rs${XYZ}$_vf(j, k, l, i) = 0._wp
                                        end do
                                    end if
                                #:endif
                                #:if (NORM_DIR == 3)
                                    if (grid_geometry == 3) then
                                        !$acc loop seq
                                        do i = 1, sys_size
                                            flux_gsrc_rs${XYZ}$_vf(j, k, l, i) = 0._wp
                                        end do

                                        flux_gsrc_rs${XYZ}$_vf(j, k, l, momxb + 1) = &
                                            -xi_M*(rho_L*(vel_L(dir_idx(1))* &
                                                          vel_L(dir_idx(1)) + &
                                                          s_M*(xi_L*(dir_flg(dir_idx(1))*s_S + &
                                                                     (1._wp - dir_flg(dir_idx(1)))* &
                                                                     vel_L(dir_idx(1))) - vel_L(dir_idx(1))))) &
                                            - xi_P*(rho_R*(vel_R(dir_idx(1))* &
                                                           vel_R(dir_idx(1)) + &
                                                           s_P*(xi_R*(dir_flg(dir_idx(1))*s_S + &
                                                                      (1._wp - dir_flg(dir_idx(1)))* &
                                                                      vel_R(dir_idx(1))) - vel_R(dir_idx(1)))))
                                        flux_gsrc_rs${XYZ}$_vf(j, k, l, momxe) = flux_rs${XYZ}$_vf(j, k, l, momxb + 1)

                                    end if
                                #:endif
                            end do
                        end do
                    end do
                    !$acc end parallel loop
                else
                    !$acc parallel loop collapse(3) gang vector default(present) private(vel_L, vel_R, Re_L, Re_R, &
                    !$acc rho_avg, h_avg, gamma_avg, alpha_L, alpha_R, s_L, s_R, s_S, vel_avg_rms, pcorr, zcoef,   &
                    !$acc vel_L_tmp, vel_R_tmp, Ys_L, Ys_R, Xs_L, Xs_R, Gamma_iL, Gamma_iR, Cp_iL, Cp_iR,          &
                    !$acc Yi_avg, Phi_avg, h_iL, h_iR, h_avg_2) copyin(is1,is2,is3)
                    do l = is3%beg, is3%end
                        do k = is2%beg, is2%end
                            do j = is1%beg, is1%end

                                idx1 = 1; if (dir_idx(1) == 2) idx1 = 2; if (dir_idx(1) == 3) idx1 = 3

                                !$acc loop seq
                                do i = 1, num_fluids
                                    alpha_L(i) = qL_prim_rs${XYZ}$_vf(j, k, l, E_idx + i)
                                    alpha_R(i) = qR_prim_rs${XYZ}$_vf(j + 1, k, l, E_idx + i)
                                end do

                                vel_L_rms = 0._wp; vel_R_rms = 0._wp
                                !$acc loop seq
                                do i = 1, num_dims
                                    vel_L(i) = qL_prim_rs${XYZ}$_vf(j, k, l, contxe + i)
                                    vel_R(i) = qR_prim_rs${XYZ}$_vf(j + 1, k, l, contxe + i)
                                    vel_L_rms = vel_L_rms + vel_L(i)**2._wp
                                    vel_R_rms = vel_R_rms + vel_R(i)**2._wp
                                end do

                                pres_L = qL_prim_rs${XYZ}$_vf(j, k, l, E_idx)
                                pres_R = qR_prim_rs${XYZ}$_vf(j + 1, k, l, E_idx)

                                rho_L = 0._wp
                                gamma_L = 0._wp
                                pi_inf_L = 0._wp
                                qv_L = 0._wp

                                rho_R = 0._wp
                                gamma_R = 0._wp
                                pi_inf_R = 0._wp
                                qv_R = 0._wp

                                alpha_L_sum = 0._wp
                                alpha_R_sum = 0._wp

                                ! Change this by splitting it into the cases
                                ! present in the bubbles
                                if (mpp_lim) then
                                    !$acc loop seq
                                    do i = 1, num_fluids
                                        qL_prim_rs${XYZ}$_vf(j, k, l, i) = max(0._wp, qL_prim_rs${XYZ}$_vf(j, k, l, i))
                                        qL_prim_rs${XYZ}$_vf(j, k, l, E_idx + i) = min(max(0._wp, qL_prim_rs${XYZ}$_vf(j, k, l, E_idx + i)), 1._wp)
                                        alpha_L_sum = alpha_L_sum + qL_prim_rs${XYZ}$_vf(j, k, l, E_idx + i)
                                    end do

                                    !$acc loop seq
                                    do i = 1, num_fluids
                                        qL_prim_rs${XYZ}$_vf(j, k, l, E_idx + i) = qL_prim_rs${XYZ}$_vf(j, k, l, E_idx + i)/max(alpha_L_sum, sgm_eps)
                                    end do

                                    !$acc loop seq
                                    do i = 1, num_fluids
                                        qR_prim_rs${XYZ}$_vf(j + 1, k, l, i) = max(0._wp, qR_prim_rs${XYZ}$_vf(j + 1, k, l, i))
                                        qR_prim_rs${XYZ}$_vf(j + 1, k, l, E_idx + i) = min(max(0._wp, qR_prim_rs${XYZ}$_vf(j + 1, k, l, E_idx + i)), 1._wp)
                                        alpha_R_sum = alpha_R_sum + qR_prim_rs${XYZ}$_vf(j + 1, k, l, E_idx + i)
                                    end do

                                    !$acc loop seq
                                    do i = 1, num_fluids
                                        qR_prim_rs${XYZ}$_vf(j + 1, k, l, E_idx + i) = qR_prim_rs${XYZ}$_vf(j + 1, k, l, E_idx + i)/max(alpha_R_sum, sgm_eps)
                                    end do
                                end if

                                !$acc loop seq
                                do i = 1, num_fluids
                                    rho_L = rho_L + qL_prim_rs${XYZ}$_vf(j, k, l, i)
                                    gamma_L = gamma_L + qL_prim_rs${XYZ}$_vf(j, k, l, E_idx + i)*gammas(i)
                                    pi_inf_L = pi_inf_L + qL_prim_rs${XYZ}$_vf(j, k, l, E_idx + i)*pi_infs(i)
                                    qv_L = qv_L + qL_prim_rs${XYZ}$_vf(j, k, l, i)*qvs(i)

                                    rho_R = rho_R + qR_prim_rs${XYZ}$_vf(j + 1, k, l, i)
                                    gamma_R = gamma_R + qR_prim_rs${XYZ}$_vf(j + 1, k, l, E_idx + i)*gammas(i)
                                    pi_inf_R = pi_inf_R + qR_prim_rs${XYZ}$_vf(j + 1, k, l, E_idx + i)*pi_infs(i)
                                    qv_R = qv_R + qR_prim_rs${XYZ}$_vf(j + 1, k, l, i)*qvs(i)
                                end do

                                if (viscous) then
                                    !$acc loop seq
                                    do i = 1, 2
                                        Re_L(i) = dflt_real

                                        if (Re_size(i) > 0) Re_L(i) = 0._wp

                                        !$acc loop seq
                                        do q = 1, Re_size(i)
                                            Re_L(i) = qL_prim_rs${XYZ}$_vf(j, k, l, E_idx + Re_idx(i, q))/Res(i, q) &
                                                      + Re_L(i)
                                        end do

                                        Re_L(i) = 1._wp/max(Re_L(i), sgm_eps)

                                    end do

                                    !$acc loop seq
                                    do i = 1, 2
                                        Re_R(i) = dflt_real

                                        if (Re_size(i) > 0) Re_R(i) = 0._wp

                                        !$acc loop seq
                                        do q = 1, Re_size(i)
                                            Re_R(i) = qR_prim_rs${XYZ}$_vf(j + 1, k, l, E_idx + Re_idx(i, q))/Res(i, q) &
                                                      + Re_R(i)
                                        end do

                                        Re_R(i) = 1._wp/max(Re_R(i), sgm_eps)
                                    end do
                                end if


                                if (chemistry) then
                                    c_sum_Yi_Phi = 0.0_wp
                                    !$acc loop seq
                                    do i = chemxb, chemxe
                                        Ys_L(i - chemxb + 1) = qL_prim_rs${XYZ}$_vf(j, k, l, i)
                                        Ys_R(i - chemxb + 1) = qR_prim_rs${XYZ}$_vf(j + 1, k, l, i)
                                    end do

                                    call get_mixture_molecular_weight(Ys_L, MW_L)
                                    call get_mixture_molecular_weight(Ys_R, MW_R)

                                    Xs_L(:) = Ys_L(:)*MW_L/mol_weights(:)
                                    Xs_R(:) = Ys_R(:)*MW_R/mol_weights(:)

                                    R_gas_L = gas_constant/MW_L
                                    R_gas_R = gas_constant/MW_R

                                    T_L = pres_L/rho_L/R_gas_L
                                    T_R = pres_R/rho_R/R_gas_R

                                    call get_species_specific_heats_r(T_L, Cp_iL)
                                    call get_species_specific_heats_r(T_R, Cp_iR)

                                    if (chem_params%gamma_method == 1) then
                                        !> gamma_method = 1: Ref. Section 2.3.1 Formulation of doi:10.7907/ZKW8-ES97.
                                        Gamma_iL = Cp_iL/(Cp_iL - 1.0_wp)
                                        Gamma_iR = Cp_iR/(Cp_iR - 1.0_wp)

                                        gamma_L = sum(Xs_L(:)/(Gamma_iL(:) - 1.0_wp))
                                        gamma_R = sum(Xs_R(:)/(Gamma_iR(:) - 1.0_wp))
                                    else if (chem_params%gamma_method == 2) then
                                        !> gamma_method = 2: c_p / c_v where c_p, c_v are specific heats.
                                        call get_mixture_specific_heat_cp_mass(T_L, Ys_L, Cp_L)
                                        call get_mixture_specific_heat_cp_mass(T_R, Ys_R, Cp_R)
                                        call get_mixture_specific_heat_cv_mass(T_L, Ys_L, Cv_L)
                                        call get_mixture_specific_heat_cv_mass(T_R, Ys_R, Cv_R)

                                        Gamm_L = Cp_L/Cv_L
                                        gamma_L = 1.0_wp/(Gamm_L - 1.0_wp)
                                        Gamm_R = Cp_R/Cv_R
                                        gamma_R = 1.0_wp/(Gamm_R - 1.0_wp)
                                    end if

                                    call get_mixture_energy_mass(T_L, Ys_L, E_L)
                                    call get_mixture_energy_mass(T_R, Ys_R, E_R)

                                    E_L = rho_L*E_L + 5e-1*rho_L*vel_L_rms
                                    E_R = rho_R*E_R + 5e-1*rho_R*vel_R_rms
                                    H_L = (E_L + pres_L)/rho_L
                                    H_R = (E_R + pres_R)/rho_R
                                else
                                    E_L = gamma_L*pres_L + pi_inf_L + 5e-1*rho_L*vel_L_rms + qv_L

                                    E_R = gamma_R*pres_R + pi_inf_R + 5e-1*rho_R*vel_R_rms + qv_R

                                    H_L = (E_L + pres_L)/rho_L
                                    H_R = (E_R + pres_R)/rho_R
                                end if

                                @:compute_average_state()

                                call s_compute_speed_of_sound(pres_L, rho_L, gamma_L, pi_inf_L, H_L, alpha_L, &
                                                              vel_L_rms, 0._wp, c_L)

                                call s_compute_speed_of_sound(pres_R, rho_R, gamma_R, pi_inf_R, H_R, alpha_R, &
                                                              vel_R_rms, 0._wp, c_R)

                                !> The computation of c_avg does not require all the variables, and therefore the non '_avg'
                                ! variables are placeholders to call the subroutine.

                                call s_compute_speed_of_sound(pres_R, rho_avg, gamma_avg, pi_inf_R, H_avg, alpha_R, &
                                                              vel_avg_rms, c_sum_Yi_Phi, c_avg)

                                if (viscous) then
                                    !$acc loop seq
                                    do i = 1, 2
                                        Re_avg_rs${XYZ}$_vf(j, k, l, i) = 2._wp/(1._wp/Re_L(i) + 1._wp/Re_R(i))
                                    end do
                                end if

                                if (low_Mach == 2) then
                                    @:compute_low_Mach_correction()
                                end if

                                if (wave_speeds == 1) then
                                    s_L = min(vel_L(idx1) - c_L, vel_R(idx1) - c_R)
                                    s_R = max(vel_R(idx1) + c_R, vel_L(idx1) + c_L)

                                    s_S = (pres_R - pres_L + rho_L*vel_L(idx1)* &
                                           (s_L - vel_L(idx1)) - &
                                           rho_R*vel_R(idx1)* &
                                           (s_R - vel_R(idx1))) &
                                          /(rho_L*(s_L - vel_L(idx1)) - &
                                            rho_R*(s_R - vel_R(idx1)))

                                elseif (wave_speeds == 2) then
                                    pres_SL = 5e-1_wp*(pres_L + pres_R + rho_avg*c_avg* &
                                                       (vel_L(idx1) - &
                                                        vel_R(idx1)))

                                    pres_SR = pres_SL

                                    Ms_L = max(1._wp, sqrt(1._wp + ((5e-1_wp + gamma_L)/(1._wp + gamma_L))* &
                                                           (pres_SL/pres_L - 1._wp)*pres_L/ &
                                                           ((pres_L + pi_inf_L/(1._wp + gamma_L)))))
                                    Ms_R = max(1._wp, sqrt(1._wp + ((5e-1_wp + gamma_R)/(1._wp + gamma_R))* &
                                                           (pres_SR/pres_R - 1._wp)*pres_R/ &
                                                           ((pres_R + pi_inf_R/(1._wp + gamma_R)))))

                                    s_L = vel_L(idx1) - c_L*Ms_L
                                    s_R = vel_R(idx1) + c_R*Ms_R

                                    s_S = 5e-1_wp*((vel_L(idx1) + vel_R(idx1)) + &
                                                   (pres_L - pres_R)/ &
                                                   (rho_avg*c_avg))
                                end if

                                ! follows Einfeldt et al.
                                ! s_M/P = min/max(0.,s_L/R)
                                s_M = min(0._wp, s_L); s_P = max(0._wp, s_R)

                                ! goes with q_star_L/R = xi_L/R * (variable)
                                ! xi_L/R = ( ( s_L/R - u_L/R )/(s_L/R - s_star) )
                                xi_L = (s_L - vel_L(idx1))/(s_L - s_S)
                                xi_R = (s_R - vel_R(idx1))/(s_R - s_S)

                                ! goes with numerical velocity in x/y/z directions
                                ! xi_P/M = 0.5 +/m sgn(0.5,s_star)
                                xi_M = (5e-1_wp + sign(5e-1_wp, s_S))
                                xi_P = (5e-1_wp - sign(5e-1_wp, s_S))

                                if (low_Mach == 1) then
                                    @:compute_low_Mach_correction()
                                else
                                    pcorr = 0._wp
                                end if

                                !$acc loop seq
                                do i = 1, contxe
                                    flux_rs${XYZ}$_vf(j, k, l, i) = &
                                        xi_M*qL_prim_rs${XYZ}$_vf(j, k, l, i) &
                                        *(vel_L(idx1) + s_M*(xi_L - 1._wp)) &
                                        + xi_P*qR_prim_rs${XYZ}$_vf(j + 1, k, l, i) &
                                        *(vel_R(idx1) + s_P*(xi_R - 1._wp))
                                end do

                                ! Momentum flux.
                                ! f = \rho u u + p I, q = \rho u, q_star = \xi * \rho*(s_star, v, w)
                                !$acc loop seq
                                do i = 1, num_dims
                                    idxi = dir_idx(i)
                                    flux_rs${XYZ}$_vf(j, k, l, contxe + idxi) = &
                                        xi_M*(rho_L*(vel_L(idx1)* &
                                                     vel_L(idxi) + &
                                                     s_M*(xi_L*(dir_flg(idxi)*s_S + &
                                                                (1._wp - dir_flg(idxi))* &
                                                                vel_L(idxi)) - vel_L(idxi))) + &
                                              dir_flg(idxi)*(pres_L)) &
                                        + xi_P*(rho_R*(vel_R(idx1)* &
                                                       vel_R(idxi) + &
                                                       s_P*(xi_R*(dir_flg(idxi)*s_S + &
                                                                  (1._wp - dir_flg(idxi))* &
                                                                  vel_R(idxi)) - vel_R(idxi))) + &
                                                dir_flg(idxi)*(pres_R)) &
                                        + (s_M/s_L)*(s_P/s_R)*dir_flg(idxi)*pcorr
                                end do

                                ! Energy flux.
                                ! f = u*(E+p), q = E, q_star = \xi*E+(s-u)(\rho s_star + p/(s-u))
                                flux_rs${XYZ}$_vf(j, k, l, E_idx) = &
                                    xi_M*(vel_L(idx1)*(E_L + pres_L) + &
                                          s_M*(xi_L*(E_L + (s_S - vel_L(idx1))* &
                                                     (rho_L*s_S + pres_L/ &
                                                      (s_L - vel_L(idx1)))) - E_L)) &
                                    + xi_P*(vel_R(idx1)*(E_R + pres_R) + &
                                            s_P*(xi_R*(E_R + (s_S - vel_R(idx1))* &
                                                       (rho_R*s_S + pres_R/ &
                                                        (s_R - vel_R(idx1)))) - E_R)) &
                                    + (s_M/s_L)*(s_P/s_R)*pcorr*s_S

                                ! Volume fraction flux
                                !$acc loop seq
                                do i = advxb, advxe
                                    flux_rs${XYZ}$_vf(j, k, l, i) = &
                                        xi_M*qL_prim_rs${XYZ}$_vf(j, k, l, i) &
                                        *(vel_L(idx1) + s_M*(xi_L - 1._wp)) &
                                        + xi_P*qR_prim_rs${XYZ}$_vf(j + 1, k, l, i) &
                                        *(vel_R(idx1) + s_P*(xi_R - 1._wp))
                                end do

                                ! Source for volume fraction advection equation
                                !$acc loop seq
                                do i = 1, num_dims
                                    idxi = dir_idx(i)
                                    vel_src_rs${XYZ}$_vf(j, k, l, idxi) = &
                                        xi_M*(vel_L(idxi) + &
                                              dir_flg(idxi)* &
                                              s_M*(xi_L - 1._wp)) &
                                        + xi_P*(vel_R(idxi) + &
                                                dir_flg(idxi)* &
                                                s_P*(xi_R - 1._wp))

                                    !if ( (model_eqns == 4) .or. (num_fluids==1) ) vel_src_rs_vf(dir_idx(i))%sf(j,k,l) = 0._wp
                                end do

                                flux_src_rs${XYZ}$_vf(j, k, l, advxb) = vel_src_rs${XYZ}$_vf(j, k, l, idx1)

                                if (chemistry) then
                                    !$acc loop seq
                                    do i = chemxb, chemxe
                                        Y_L = qL_prim_rs${XYZ}$_vf(j, k, l, i)
                                        Y_R = qR_prim_rs${XYZ}$_vf(j + 1, k, l, i)

                                        flux_rs${XYZ}$_vf(j, k, l, i) = xi_M*rho_L*Y_L*(vel_L(idx1) + s_M*(xi_L - 1._wp)) &
                                                                        + xi_P*rho_R*Y_R*(vel_R(idx1) + s_P*(xi_R - 1._wp))
                                        flux_src_rs${XYZ}$_vf(j, k, l, i) = 0.0_wp
                                    end do
                                end if

                                ! Geometrical source flux for cylindrical coordinates

                                #:if (NORM_DIR == 2)
                                    if (cyl_coord) then
                                        !Substituting the advective flux into the inviscid geometrical source flux
                                        !$acc loop seq
                                        do i = 1, E_idx
                                            flux_gsrc_rs${XYZ}$_vf(j, k, l, i) = flux_rs${XYZ}$_vf(j, k, l, i)
                                        end do
                                        ! Recalculating the radial momentum geometric source flux
                                        flux_gsrc_rs${XYZ}$_vf(j, k, l, contxe + idx1) = &
                                            xi_M*(rho_L*(vel_L(idx1)* &
                                                         vel_L(idx1) + &
                                                         s_M*(xi_L*(dir_flg(idx1)*s_S + &
                                                                    (1._wp - dir_flg(idx1))* &
                                                                    vel_L(idx1)) - vel_L(idx1)))) &
                                            + xi_P*(rho_R*(vel_R(idx1)* &
                                                           vel_R(idx1) + &
                                                           s_P*(xi_R*(dir_flg(idx1)*s_S + &
                                                                      (1._wp - dir_flg(idx1))* &
                                                                      vel_R(idx1)) - vel_R(idx1))))
                                        ! Geometrical source of the void fraction(s) is zero
                                        !$acc loop seq
                                        do i = advxb, advxe
                                            flux_gsrc_rs${XYZ}$_vf(j, k, l, i) = 0._wp
                                        end do
                                    end if
                                #:endif
                                #:if (NORM_DIR == 3)
                                    if (grid_geometry == 3) then
                                        !$acc loop seq
                                        do i = 1, sys_size
                                            flux_gsrc_rs${XYZ}$_vf(j, k, l, i) = 0._wp
                                        end do

                                        flux_gsrc_rs${XYZ}$_vf(j, k, l, momxb + 1) = &
                                            -xi_M*(rho_L*(vel_L(idx1)* &
                                                          vel_L(idx1) + &
                                                          s_M*(xi_L*(dir_flg(idx1)*s_S + &
                                                                     (1._wp - dir_flg(idx1))* &
                                                                     vel_L(idx1)) - vel_L(idx1)))) &
                                            - xi_P*(rho_R*(vel_R(idx1)* &
                                                           vel_R(idx1) + &
                                                           s_P*(xi_R*(dir_flg(idx1)*s_S + &
                                                                      (1._wp - dir_flg(idx1))* &
                                                                      vel_R(idx1)) - vel_R(idx1))))
                                        flux_gsrc_rs${XYZ}$_vf(j, k, l, momxe) = flux_rs${XYZ}$_vf(j, k, l, momxb + 1)

                                    end if
                                #:endif

                            end do
                        end do
                    end do
                    !$acc end parallel loop
                end if
            end if
        #:endfor
        ! Computing HLLC flux and source flux for Euler system of equations

        if (viscous) then
            if (weno_Re_flux) then
                call s_compute_viscous_source_flux( &
                    qL_prim_vf(momxb:momxe), &
                    dqL_prim_dx_vf(momxb:momxe), &
                    dqL_prim_dy_vf(momxb:momxe), &
                    dqL_prim_dz_vf(momxb:momxe), &
                    qR_prim_vf(momxb:momxe), &
                    dqR_prim_dx_vf(momxb:momxe), &
                    dqR_prim_dy_vf(momxb:momxe), &
                    dqR_prim_dz_vf(momxb:momxe), &
                    flux_src_vf, norm_dir, ix, iy, iz)
            else
                call s_compute_viscous_source_flux( &
                    q_prim_vf(momxb:momxe), &
                    dqL_prim_dx_vf(momxb:momxe), &
                    dqL_prim_dy_vf(momxb:momxe), &
                    dqL_prim_dz_vf(momxb:momxe), &
                    q_prim_vf(momxb:momxe), &
                    dqR_prim_dx_vf(momxb:momxe), &
                    dqR_prim_dy_vf(momxb:momxe), &
                    dqR_prim_dz_vf(momxb:momxe), &
                    flux_src_vf, norm_dir, ix, iy, iz)
            end if
        end if

        if (surface_tension) then
            call s_compute_capilary_source_flux( &
                q_prim_vf, &
                vel_src_rsx_vf, &
                vel_src_rsy_vf, &
                vel_src_rsz_vf, &
                flux_src_vf, &
                norm_dir, isx, isy, isz)
        end if

        call s_finalize_riemann_solver(flux_vf, flux_src_vf, &
                                       flux_gsrc_vf, &
                                       norm_dir, ix, iy, iz)

    end subroutine s_hllc_riemann_solver

    !>  The computation of parameters, the allocation of memory,
        !!      the association of pointers and/or the execution of any
        !!      other procedures that are necessary to setup the module.
    subroutine s_initialize_riemann_solvers_module

        ! Allocating the variables that will be utilized to formulate the
        ! left, right, and average states of the Riemann problem, as well
        ! the Riemann problem solution
        integer :: i, j

        @:ALLOCATE_GLOBAL(Gs(1:num_fluids))

        do i = 1, num_fluids
            Gs(i) = fluid_pp(i)%G
        end do
        !$acc update device(Gs)

        if (viscous) then
            @:ALLOCATE_GLOBAL(Res(1:2, 1:maxval(Re_size)))
        end if

        if (viscous) then
            do i = 1, 2
                do j = 1, Re_size(i)
                    Res(i, j) = fluid_pp(Re_idx(i, j))%Re(i)
                end do
            end do
            !$acc update device(Res, Re_idx, Re_size)
        end if

        !$acc enter data copyin(is1, is2, is3, isx, isy, isz)

        is1%beg = -1; is2%beg = 0; is3%beg = 0
        is1%end = m; is2%end = n; is3%end = p

        @:ALLOCATE_GLOBAL(flux_rsx_vf(is1%beg:is1%end, &
            is2%beg:is2%end, &
            is3%beg:is3%end, 1:sys_size))
        @:ALLOCATE_GLOBAL(flux_gsrc_rsx_vf(is1%beg:is1%end, &
            is2%beg:is2%end, &
            is3%beg:is3%end, 1:sys_size))
        @:ALLOCATE_GLOBAL(flux_src_rsx_vf(is1%beg:is1%end, &
            is2%beg:is2%end, &
            is3%beg:is3%end, advxb:sys_size))
        @:ALLOCATE_GLOBAL(vel_src_rsx_vf(is1%beg:is1%end, &
            is2%beg:is2%end, &
            is3%beg:is3%end, 1:num_dims))
        if (qbmm) then
            @:ALLOCATE_GLOBAL(mom_sp_rsx_vf(is1%beg:is1%end + 1, is2%beg:is2%end, is3%beg:is3%end, 1:4))
        end if

        if (viscous) then
            @:ALLOCATE_GLOBAL(Re_avg_rsx_vf(is1%beg:is1%end, &
                is2%beg:is2%end, &
                is3%beg:is3%end, 1:2))
        end if

        if (n == 0) return

        is1%beg = -1; is2%beg = 0; is3%beg = 0
        is1%end = n; is2%end = m; is3%end = p

        @:ALLOCATE_GLOBAL(flux_rsy_vf(is1%beg:is1%end, &
            is2%beg:is2%end, &
            is3%beg:is3%end, 1:sys_size))
        @:ALLOCATE_GLOBAL(flux_gsrc_rsy_vf(is1%beg:is1%end, &
            is2%beg:is2%end, &
            is3%beg:is3%end, 1:sys_size))
        @:ALLOCATE_GLOBAL(flux_src_rsy_vf(is1%beg:is1%end, &
            is2%beg:is2%end, &
            is3%beg:is3%end, advxb:sys_size))
        @:ALLOCATE_GLOBAL(vel_src_rsy_vf(is1%beg:is1%end, &
            is2%beg:is2%end, &
            is3%beg:is3%end, 1:num_dims))

        if (qbmm) then
            @:ALLOCATE_GLOBAL(mom_sp_rsy_vf(is1%beg:is1%end + 1, is2%beg:is2%end, is3%beg:is3%end, 1:4))
        end if

        if (viscous) then
            @:ALLOCATE_GLOBAL(Re_avg_rsy_vf(is1%beg:is1%end, &
                is2%beg:is2%end, &
                is3%beg:is3%end, 1:2))
        end if

        if (p == 0) return

        is1%beg = -1; is2%beg = 0; is3%beg = 0
        is1%end = p; is2%end = n; is3%end = m

        @:ALLOCATE_GLOBAL(flux_rsz_vf(is1%beg:is1%end, &
            is2%beg:is2%end, &
            is3%beg:is3%end, 1:sys_size))
        @:ALLOCATE_GLOBAL(flux_gsrc_rsz_vf(is1%beg:is1%end, &
            is2%beg:is2%end, &
            is3%beg:is3%end, 1:sys_size))
        @:ALLOCATE_GLOBAL(flux_src_rsz_vf(is1%beg:is1%end, &
            is2%beg:is2%end, &
            is3%beg:is3%end, advxb:sys_size))
        @:ALLOCATE_GLOBAL(vel_src_rsz_vf(is1%beg:is1%end, &
            is2%beg:is2%end, &
            is3%beg:is3%end, 1:num_dims))

        if (qbmm) then
            @:ALLOCATE_GLOBAL(mom_sp_rsz_vf(is1%beg:is1%end + 1, is2%beg:is2%end, is3%beg:is3%end, 1:4))
        end if

        if (viscous) then
            @:ALLOCATE_GLOBAL(Re_avg_rsz_vf(is1%beg:is1%end, &
                is2%beg:is2%end, &
                is3%beg:is3%end, 1:2))
        end if

    end subroutine s_initialize_riemann_solvers_module

    !>  The purpose of this subroutine is to populate the buffers
        !!      of the left and right Riemann states variables, depending
        !!      on the boundary conditions.
        !!  @param qL_prim_vf The  left WENO-reconstructed cell-boundary values of the
        !!      cell-average primitive variables
        !!  @param qR_prim_vf The right WENO-reconstructed cell-boundary values of the
        !!      cell-average primitive variables
        !!  @param dqL_prim_dx_vf The  left WENO-reconstructed cell-boundary values of the
        !!      first-order x-dir spatial derivatives
        !!  @param dqL_prim_dy_vf The  left WENO-reconstructed cell-boundary values of the
        !!      first-order y-dir spatial derivatives
        !!  @param dqL_prim_dz_vf The  left WENO-reconstructed cell-boundary values of the
        !!      first-order z-dir spatial derivatives
        !!  @param dqR_prim_dx_vf The right WENO-reconstructed cell-boundary values of the
        !!      first-order x-dir spatial derivatives
        !!  @param dqR_prim_dy_vf The right WENO-reconstructed cell-boundary values of the
        !!      first-order y-dir spatial derivatives
        !!  @param dqR_prim_dz_vf The right WENO-reconstructed cell-boundary values of the
        !!      first-order z-dir spatial derivatives
        !!  @param gm_alphaL_vf  Left averaged gradient magnitude
        !!  @param gm_alphaR_vf Right averaged gradient magnitude
        !!  @param norm_dir Dir. splitting direction
        !!  @param ix Index bounds in the x-dir
        !!  @param iy Index bounds in the y-dir
        !!  @param iz Index bounds in the z-dir
    subroutine s_populate_riemann_states_variables_buffers( &
        qL_prim_rsx_vf, qL_prim_rsy_vf, qL_prim_rsz_vf, dqL_prim_dx_vf, &
        dqL_prim_dy_vf, &
        dqL_prim_dz_vf, &
        qL_prim_vf, &
        qR_prim_rsx_vf, qR_prim_rsy_vf, qR_prim_rsz_vf, dqR_prim_dx_vf, &
        dqR_prim_dy_vf, &
        dqR_prim_dz_vf, &
        qR_prim_vf, &
        norm_dir, ix, iy, iz)

        real(wp), dimension(startx:, starty:, startz:, 1:), intent(inout) :: qL_prim_rsx_vf, qL_prim_rsy_vf, qL_prim_rsz_vf, qR_prim_rsx_vf, qR_prim_rsy_vf, qR_prim_rsz_vf

        type(scalar_field), &
            allocatable, dimension(:), &
            intent(inout) :: dqL_prim_dx_vf, dqR_prim_dx_vf, &
                             dqL_prim_dy_vf, dqR_prim_dy_vf, &
                             dqL_prim_dz_vf, dqR_prim_dz_vf, &
                             qL_prim_vf, qR_prim_vf

        integer, intent(in) :: norm_dir
        type(int_bounds_info), intent(in) :: ix, iy, iz

        integer :: i, j, k, l !< Generic loop iterator

        if (norm_dir == 1) then
            is1 = ix; is2 = iy; is3 = iz
            dir_idx = (/1, 2, 3/); dir_flg = (/1._wp, 0._wp, 0._wp/)
        elseif (norm_dir == 2) then
            is1 = iy; is2 = ix; is3 = iz
            dir_idx = (/2, 1, 3/); dir_flg = (/0._wp, 1._wp, 0._wp/)
        else
            is1 = iz; is2 = iy; is3 = ix
            dir_idx = (/3, 1, 2/); dir_flg = (/0._wp, 0._wp, 1._wp/)
        end if

        !$acc update device(is1, is2, is3)

        if (hypoelasticity) then
            if (norm_dir == 1) then
                dir_idx_tau = (/1, 2, 4/)
            else if (norm_dir == 2) then
                dir_idx_tau = (/3, 2, 5/)
            else
                dir_idx_tau = (/6, 4, 5/)
            end if
        end if

        isx = ix; isy = iy; isz = iz
        !$acc update device(isx, isy, isz) ! for stuff in the same module
        !$acc update device(dir_idx, dir_flg,  dir_idx_tau) ! for stuff in different modules

        ! Population of Buffers in x-direction =============================
        if (norm_dir == 1) then

            if (bc_x%beg == -4) then    ! Riemann state extrap. BC at beginning
                !$acc parallel loop collapse(3) gang vector default(present)
                do i = 1, sys_size
                    do l = is3%beg, is3%end
                        do k = is2%beg, is2%end
                            qL_prim_rsx_vf(-1, k, l, i) = &
                                qR_prim_rsx_vf(0, k, l, i)
                        end do
                    end do
                end do

                if (viscous) then
                    !$acc parallel loop collapse(3) gang vector default(present)
                    do i = momxb, momxe
                        do l = isz%beg, isz%end
                            do k = isy%beg, isy%end

                                dqL_prim_dx_vf(i)%sf(-1, k, l) = &
                                    dqR_prim_dx_vf(i)%sf(0, k, l)
                            end do
                        end do
                    end do

                    if (n > 0) then
                        !$acc parallel loop collapse(3) gang vector default(present)
                        do i = momxb, momxe
                            do l = isz%beg, isz%end
                                do k = isy%beg, isy%end

                                    dqL_prim_dy_vf(i)%sf(-1, k, l) = &
                                        dqR_prim_dy_vf(i)%sf(0, k, l)
                                end do
                            end do
                        end do

                        if (p > 0) then
                            !$acc parallel loop collapse(3) gang vector default(present)
                            do i = momxb, momxe
                                do l = isz%beg, isz%end
                                    do k = isy%beg, isy%end

                                        dqL_prim_dz_vf(i)%sf(-1, k, l) = &
                                            dqR_prim_dz_vf(i)%sf(0, k, l)
                                    end do
                                end do
                            end do
                        end if

                    end if

                end if

            end if

            if (bc_x%end == -4) then    ! Riemann state extrap. BC at end

                !$acc parallel loop collapse(3) gang vector default(present)
                do i = 1, sys_size
                    do l = is3%beg, is3%end
                        do k = is2%beg, is2%end
                            qR_prim_rsx_vf(m + 1, k, l, i) = &
                                qL_prim_rsx_vf(m, k, l, i)
                        end do
                    end do
                end do

                if (viscous) then

                    !$acc parallel loop collapse(3) gang vector default(present)
                    do i = momxb, momxe
                        do l = isz%beg, isz%end
                            do k = isy%beg, isy%end

                                dqR_prim_dx_vf(i)%sf(m + 1, k, l) = &
                                    dqL_prim_dx_vf(i)%sf(m, k, l)
                            end do
                        end do
                    end do

                    if (n > 0) then
                        !$acc parallel loop collapse(3) gang vector default(present)
                        do i = momxb, momxe
                            do l = isz%beg, isz%end
                                do k = isy%beg, isy%end

                                    dqR_prim_dy_vf(i)%sf(m + 1, k, l) = &
                                        dqL_prim_dy_vf(i)%sf(m, k, l)
                                end do
                            end do
                        end do

                        if (p > 0) then
                            !$acc parallel loop collapse(3) gang vector default(present)
                            do i = momxb, momxe
                                do l = isz%beg, isz%end
                                    do k = isy%beg, isy%end

                                        dqR_prim_dz_vf(i)%sf(m + 1, k, l) = &
                                            dqL_prim_dz_vf(i)%sf(m, k, l)
                                    end do
                                end do
                            end do
                        end if

                    end if

                end if

            end if
            ! END: Population of Buffers in x-direction ========================

            ! Population of Buffers in y-direction =============================
        elseif (norm_dir == 2) then

            if (bc_y%beg == -4) then    ! Riemann state extrap. BC at beginning
                !$acc parallel loop collapse(3) gang vector default(present)
                do i = 1, sys_size
                    do l = is3%beg, is3%end
                        do k = is2%beg, is2%end
                            qL_prim_rsy_vf(-1, k, l, i) = &
                                qR_prim_rsy_vf(0, k, l, i)
                        end do
                    end do
                end do

                if (viscous) then

                    !$acc parallel loop collapse(3) gang vector default(present)
                    do i = momxb, momxe
                        do l = isz%beg, isz%end
                            do j = isx%beg, isx%end
                                dqL_prim_dx_vf(i)%sf(j, -1, l) = &
                                    dqR_prim_dx_vf(i)%sf(j, 0, l)
                            end do
                        end do
                    end do

                    !$acc parallel loop collapse(3) gang vector default(present)
                    do i = momxb, momxe
                        do l = isz%beg, isz%end
                            do j = isx%beg, isx%end
                                dqL_prim_dy_vf(i)%sf(j, -1, l) = &
                                    dqR_prim_dy_vf(i)%sf(j, 0, l)
                            end do
                        end do
                    end do

                    if (p > 0) then
                        !$acc parallel loop collapse(3) gang vector default(present)
                        do i = momxb, momxe
                            do l = isz%beg, isz%end
                                do j = isx%beg, isx%end
                                    dqL_prim_dz_vf(i)%sf(j, -1, l) = &
                                        dqR_prim_dz_vf(i)%sf(j, 0, l)
                                end do
                            end do
                        end do
                    end if

                end if

            end if

            if (bc_y%end == -4) then    ! Riemann state extrap. BC at end

                !$acc parallel loop collapse(3) gang vector default(present)
                do i = 1, sys_size
                    do l = is3%beg, is3%end
                        do k = is2%beg, is2%end
                            qR_prim_rsy_vf(n + 1, k, l, i) = &
                                qL_prim_rsy_vf(n, k, l, i)
                        end do
                    end do
                end do

                if (viscous) then

                    !$acc parallel loop collapse(3) gang vector default(present)
                    do i = momxb, momxe
                        do l = isz%beg, isz%end
                            do j = isx%beg, isx%end
                                dqR_prim_dx_vf(i)%sf(j, n + 1, l) = &
                                    dqL_prim_dx_vf(i)%sf(j, n, l)
                            end do
                        end do
                    end do

                    !$acc parallel loop collapse(3) gang vector default(present)
                    do i = momxb, momxe
                        do l = isz%beg, isz%end
                            do j = isx%beg, isx%end
                                dqR_prim_dy_vf(i)%sf(j, n + 1, l) = &
                                    dqL_prim_dy_vf(i)%sf(j, n, l)
                            end do
                        end do
                    end do

                    if (p > 0) then
                        !$acc parallel loop collapse(3) gang vector default(present)
                        do i = momxb, momxe
                            do l = isz%beg, isz%end
                                do j = isx%beg, isx%end
                                    dqR_prim_dz_vf(i)%sf(j, n + 1, l) = &
                                        dqL_prim_dz_vf(i)%sf(j, n, l)
                                end do
                            end do
                        end do
                    end if

                end if

            end if
            ! END: Population of Buffers in y-direction ========================

            ! Population of Buffers in z-direction =============================
        else

            if (bc_z%beg == -4) then    ! Riemann state extrap. BC at beginning
                !$acc parallel loop collapse(3) gang vector default(present)
                do i = 1, sys_size
                    do l = is3%beg, is3%end
                        do k = is2%beg, is2%end
                            qL_prim_rsz_vf(-1, k, l, i) = &
                                qR_prim_rsz_vf(0, k, l, i)
                        end do
                    end do
                end do

                if (viscous) then
                    !$acc parallel loop collapse(3) gang vector default(present)
                    do i = momxb, momxe
                        do k = isy%beg, isy%end
                            do j = isx%beg, isx%end
                                dqL_prim_dx_vf(i)%sf(j, k, -1) = &
                                    dqR_prim_dx_vf(i)%sf(j, k, 0)
                            end do
                        end do
                    end do
                    !$acc parallel loop collapse(3) gang vector default(present)
                    do i = momxb, momxe
                        do k = isy%beg, isy%end
                            do j = isx%beg, isx%end
                                dqL_prim_dy_vf(i)%sf(j, k, -1) = &
                                    dqR_prim_dy_vf(i)%sf(j, k, 0)
                            end do
                        end do
                    end do
                    !$acc parallel loop collapse(3) gang vector default(present)
                    do i = momxb, momxe
                        do k = isy%beg, isy%end
                            do j = isx%beg, isx%end
                                dqL_prim_dz_vf(i)%sf(j, k, -1) = &
                                    dqR_prim_dz_vf(i)%sf(j, k, 0)
                            end do
                        end do
                    end do
                end if

            end if

            if (bc_z%end == -4) then    ! Riemann state extrap. BC at end

                !$acc parallel loop collapse(3) gang vector default(present)
                do i = 1, sys_size
                    do l = is3%beg, is3%end
                        do k = is2%beg, is2%end
                            qR_prim_rsz_vf(p + 1, k, l, i) = &
                                qL_prim_rsz_vf(p, k, l, i)
                        end do
                    end do
                end do

                if (viscous) then
                    !$acc parallel loop collapse(3) gang vector default(present)
                    do i = momxb, momxe
                        do k = isy%beg, isy%end
                            do j = isx%beg, isx%end
                                dqR_prim_dx_vf(i)%sf(j, k, p + 1) = &
                                    dqL_prim_dx_vf(i)%sf(j, k, p)
                            end do
                        end do
                    end do

                    !$acc parallel loop collapse(3) gang vector default(present)
                    do i = momxb, momxe
                        do k = isy%beg, isy%end
                            do j = isx%beg, isx%end
                                dqR_prim_dy_vf(i)%sf(j, k, p + 1) = &
                                    dqL_prim_dy_vf(i)%sf(j, k, p)
                            end do
                        end do
                    end do

                    !$acc parallel loop collapse(3) gang vector default(present)
                    do i = momxb, momxe
                        do k = isy%beg, isy%end
                            do j = isx%beg, isx%end
                                dqR_prim_dz_vf(i)%sf(j, k, p + 1) = &
                                    dqL_prim_dz_vf(i)%sf(j, k, p)
                            end do
                        end do
                    end do
                end if

            end if

        end if
        ! END: Population of Buffers in z-direction ========================

    end subroutine s_populate_riemann_states_variables_buffers

    !>  The computation of parameters, the allocation of memory,
        !!      the association of pointers and/or the execution of any
        !!      other procedures needed to configure the chosen Riemann
        !!      solver algorithm.
        !!  @param qL_prim_vf The  left WENO-reconstructed cell-boundary values of the
        !!      cell-average primitive variables
        !!  @param qR_prim_vf The right WENO-reconstructed cell-boundary values of the
        !!      cell-average primitive variables
        !!  @param flux_vf Intra-cell fluxes
        !!  @param flux_src_vf Intra-cell fluxes sources
        !!  @param flux_gsrc_vf Intra-cell geometric fluxes sources
        !!  @param norm_dir Dir. splitting direction
        !!  @param ix Index bounds in the x-dir
        !!  @param iy Index bounds in the y-dir
        !!  @param iz Index bounds in the z-dir
        !!  @param q_prim_vf Cell-averaged primitive variables
    subroutine s_initialize_riemann_solver( &
        q_prim_vf, &
        flux_vf, flux_src_vf, &
        flux_gsrc_vf, &
        norm_dir, ix, iy, iz)

        type(scalar_field), dimension(sys_size), intent(in) :: q_prim_vf
        type(scalar_field), &
            dimension(sys_size), &
            intent(inout) :: flux_vf, flux_src_vf, flux_gsrc_vf

        integer, intent(in) :: norm_dir
        type(int_bounds_info), intent(in) :: ix, iy, iz

        integer :: i, j, k, l ! Generic loop iterators

        ! Reshaping Inputted Data in x-direction ===========================

        if (norm_dir == 1) then

            if (viscous .or. (surface_tension)) then

                !$acc parallel loop collapse(4) gang vector default(present)
                do i = momxb, E_idx
                    do l = is3%beg, is3%end
                        do k = is2%beg, is2%end
                            do j = is1%beg, is1%end
                                flux_src_vf(i)%sf(j, k, l) = 0._wp
                            end do
                        end do
                    end do
                end do
            end if

            if (qbmm) then

                !$acc parallel loop collapse(4) gang vector default(present)
                do i = 1, 4
                    do l = is3%beg, is3%end
                        do k = is2%beg, is2%end
                            do j = is1%beg, is1%end + 1
                                mom_sp_rsx_vf(j, k, l, i) = mom_sp(i)%sf(j, k, l)
                            end do
                        end do
                    end do
                end do
            end if

            ! ==================================================================

            ! Reshaping Inputted Data in y-direction ===========================
        elseif (norm_dir == 2) then

            if (viscous .or. (surface_tension)) then
                !$acc parallel loop collapse(4) gang vector default(present)
                do i = momxb, E_idx
                    do l = is3%beg, is3%end
                        do j = is1%beg, is1%end
                            do k = is2%beg, is2%end
                                flux_src_vf(i)%sf(k, j, l) = 0._wp
                            end do
                        end do
                    end do
                end do
            end if

            if (qbmm) then
                !$acc parallel loop collapse(4) gang vector default(present)
                do i = 1, 4
                    do l = is3%beg, is3%end
                        do k = is2%beg, is2%end
                            do j = is1%beg, is1%end + 1
                                mom_sp_rsy_vf(j, k, l, i) = mom_sp(i)%sf(k, j, l)
                            end do
                        end do
                    end do
                end do
            end if

            ! ==================================================================

            ! Reshaping Inputted Data in z-direction ===========================
        else

            if (viscous .or. (surface_tension)) then
                !$acc parallel loop collapse(4) gang vector default(present)
                do i = momxb, E_idx
                    do j = is1%beg, is1%end
                        do k = is2%beg, is2%end
                            do l = is3%beg, is3%end
                                flux_src_vf(i)%sf(l, k, j) = 0._wp
                            end do
                        end do
                    end do
                end do
            end if

            if (qbmm) then
                !$acc parallel loop collapse(4) gang vector default(present)
                do i = 1, 4
                    do l = is3%beg, is3%end
                        do k = is2%beg, is2%end
                            do j = is1%beg, is1%end + 1
                                mom_sp_rsz_vf(j, k, l, i) = mom_sp(i)%sf(l, k, j)
                            end do
                        end do
                    end do
                end do
            end if

        end if

        ! ==================================================================

    end subroutine s_initialize_riemann_solver

    !>  The goal of this subroutine is to evaluate and account
        !!      for the contribution of viscous stresses in the source
        !!      flux for the momentum and energy.
        !!  @param velL_vf  Left, WENO reconstructed, cell-boundary values of the velocity
        !!  @param velR_vf Right, WENO reconstructed, cell-boundary values of the velocity
        !!  @param dvelL_dx_vf  Left, WENO reconstructed cell-avg. x-dir derivative of the velocity
        !!  @param dvelL_dy_vf  Left, WENO reconstructed cell-avg. y-dir derivative of the velocity
        !!  @param dvelL_dz_vf  Left, WENO reconstructed cell-avg. z-dir derivative of the velocity
        !!  @param dvelR_dx_vf Right, WENO reconstructed cell-avg. x-dir derivative of the velocity
        !!  @param dvelR_dy_vf Right, WENO reconstructed cell-avg. y-dir derivative of the velocity
        !!  @param dvelR_dz_vf Right, WENO reconstructed cell-avg. z-dir derivative of the velocity
        !!  @param flux_src_vf Intercell flux
        !!  @param norm_dir Dimensional splitting coordinate direction
        !!  @param ix Index bounds in  first coordinate direction
        !!  @param iy Index bounds in second coordinate direction
        !!  @param iz Index bounds in  third coordinate direction
    subroutine s_compute_cylindrical_viscous_source_flux(velL_vf, &
                                                         dvelL_dx_vf, &
                                                         dvelL_dy_vf, &
                                                         dvelL_dz_vf, &
                                                         velR_vf, &
                                                         dvelR_dx_vf, &
                                                         dvelR_dy_vf, &
                                                         dvelR_dz_vf, &
                                                         flux_src_vf, &
                                                         norm_dir, &
                                                         ix, iy, iz)

        type(scalar_field), &
            dimension(num_dims), &
            intent(in) :: velL_vf, velR_vf, &
                          dvelL_dx_vf, dvelR_dx_vf, &
                          dvelL_dy_vf, dvelR_dy_vf, &
                          dvelL_dz_vf, dvelR_dz_vf

        type(scalar_field), &
            dimension(sys_size), &
            intent(inout) :: flux_src_vf

        integer, intent(in) :: norm_dir

        type(int_bounds_info), intent(in) :: ix, iy, iz

        ! Arithmetic mean of the left and right, WENO-reconstructed, cell-
        ! boundary values of cell-average first-order spatial derivatives
        ! of velocity
        real(wp), dimension(num_dims) :: avg_vel
        real(wp), dimension(num_dims) :: dvel_avg_dx
        real(wp), dimension(num_dims) :: dvel_avg_dy
        real(wp), dimension(num_dims) :: dvel_avg_dz

        ! Viscous stress tensor
        real(wp), dimension(num_dims, num_dims) :: tau_Re

        ! Generic loop iterators
        integer :: i, j, k, l

        ! Viscous Stresses in z-direction ==================================
        if (norm_dir == 1) then
            if (shear_stress) then ! Shear stresses
                !$acc parallel loop collapse(3) gang vector default(present) private(avg_vel, dvel_avg_dx, tau_Re)
                do l = isz%beg, isz%end
                    do k = isy%beg, isy%end
                        do j = isx%beg, isx%end

                            dvel_avg_dx(1) = 5e-1_wp*(dvelL_dx_vf(1)%sf(j, k, l) &
                                                      + dvelR_dx_vf(1)%sf(j + 1, k, l))

                            tau_Re(1, 1) = (4._wp/3._wp)*dvel_avg_dx(1)/ &
                                           Re_avg_rsx_vf(j, k, l, 1)

                            flux_src_vf(momxb)%sf(j, k, l) = &
                                flux_src_vf(momxb)%sf(j, k, l) - &
                                tau_Re(1, 1)

                            flux_src_vf(E_idx)%sf(j, k, l) = &
                                flux_src_vf(E_idx)%sf(j, k, l) - &
                                vel_src_rsx_vf(j, k, l, 1)* &
                                tau_Re(1, 1)

                        end do
                    end do
                end do
            end if

            if (bulk_stress) then ! Bulk stresses
                !$acc parallel loop collapse(3) gang vector default(present) private(avg_vel, dvel_avg_dx, tau_Re)
                do l = isz%beg, isz%end
                    do k = isy%beg, isy%end
                        do j = isx%beg, isx%end

                            dvel_avg_dx(1) = 5e-1_wp*(dvelL_dx_vf(1)%sf(j, k, l) &
                                                      + dvelR_dx_vf(1)%sf(j + 1, k, l))

                            tau_Re(1, 1) = dvel_avg_dx(1)/ &
                                           Re_avg_rsx_vf(j, k, l, 2)

                            flux_src_vf(momxb)%sf(j, k, l) = &
                                flux_src_vf(momxb)%sf(j, k, l) - &
                                tau_Re(1, 1)

                            flux_src_vf(E_idx)%sf(j, k, l) = &
                                flux_src_vf(E_idx)%sf(j, k, l) - &
                                vel_src_rsx_vf(j, k, l, 1)* &
                                tau_Re(1, 1)

                        end do
                    end do
                end do
            end if

            if (n == 0) return

            if (shear_stress) then ! Shear stresses
                !$acc parallel loop collapse(3) gang vector default(present) private(avg_vel, dvel_avg_dx, dvel_avg_dy, tau_Re)
                do l = isz%beg, isz%end
                    do k = isy%beg, isy%end
                        do j = isx%beg, isx%end

                            avg_vel(2) = 5e-1_wp*(velL_vf(2)%sf(j, k, l) &
                                                  + velR_vf(2)%sf(j + 1, k, l))

                            !$acc loop seq
                            do i = 1, 2
                                dvel_avg_dy(i) = &
                                    5e-1_wp*(dvelL_dy_vf(i)%sf(j, k, l) &
                                             + dvelR_dy_vf(i)%sf(j + 1, k, l))
                            end do

                            dvel_avg_dx(2) = 5e-1_wp*(dvelL_dx_vf(2)%sf(j, k, l) &
                                                      + dvelR_dx_vf(2)%sf(j + 1, k, l))

                            tau_Re(1, 1) = -(2._wp/3._wp)*(dvel_avg_dy(2) + &
                                                           avg_vel(2)/y_cc(k))/ &
                                           Re_avg_rsx_vf(j, k, l, 1)

                            tau_Re(1, 2) = (dvel_avg_dy(1) + dvel_avg_dx(2))/ &
                                           Re_avg_rsx_vf(j, k, l, 1)

                            !$acc loop seq
                            do i = 1, 2
                                flux_src_vf(contxe + i)%sf(j, k, l) = &
                                    flux_src_vf(contxe + i)%sf(j, k, l) - &
                                    tau_Re(1, i)
                                flux_src_vf(E_idx)%sf(j, k, l) = &
                                    flux_src_vf(E_idx)%sf(j, k, l) - &
                                    vel_src_rsx_vf(j, k, l, i)* &
                                    tau_Re(1, i)
                            end do

                        end do
                    end do
                end do
            end if

            if (bulk_stress) then ! Bulk stresses
                !$acc parallel loop collapse(3) gang vector default(present) private(avg_vel,  dvel_avg_dy, tau_Re)
                do l = isz%beg, isz%end
                    do k = isy%beg, isy%end
                        do j = isx%beg, isx%end

                            avg_vel(2) = 5e-1_wp*(velL_vf(2)%sf(j, k, l) &
                                                  + velR_vf(2)%sf(j + 1, k, l))

                            dvel_avg_dy(2) = 5e-1_wp*(dvelL_dy_vf(2)%sf(j, k, l) &
                                                      + dvelR_dy_vf(2)%sf(j + 1, k, l))

                            tau_Re(1, 1) = (dvel_avg_dy(2) + &
                                            avg_vel(2)/y_cc(k))/ &
                                           Re_avg_rsx_vf(j, k, l, 2)

                            flux_src_vf(momxb)%sf(j, k, l) = &
                                flux_src_vf(momxb)%sf(j, k, l) - &
                                tau_Re(1, 1)

                            flux_src_vf(E_idx)%sf(j, k, l) = &
                                flux_src_vf(E_idx)%sf(j, k, l) - &
                                vel_src_rsx_vf(j, k, l, 1)* &
                                tau_Re(1, 1)

                        end do
                    end do
                end do
            end if

            if (p == 0) return

            if (shear_stress) then ! Shear stresses
                !$acc parallel loop collapse(3) gang vector default(present) private(avg_vel, dvel_avg_dx, dvel_avg_dz, tau_Re)
                do l = isz%beg, isz%end
                    do k = isy%beg, isy%end
                        do j = isx%beg, isx%end

                            !$acc loop seq
                            do i = 1, 3, 2
                                dvel_avg_dz(i) = &
                                    5e-1_wp*(dvelL_dz_vf(i)%sf(j, k, l) &
                                             + dvelR_dz_vf(i)%sf(j + 1, k, l))
                            end do

                            dvel_avg_dx(3) = 5e-1_wp*(dvelL_dx_vf(3)%sf(j, k, l) &
                                                      + dvelR_dx_vf(3)%sf(j + 1, k, l))

                            tau_Re(1, 1) = -(2._wp/3._wp)*dvel_avg_dz(3)/y_cc(k)/ &
                                           Re_avg_rsx_vf(j, k, l, 1)

                            tau_Re(1, 3) = (dvel_avg_dz(1)/y_cc(k) + dvel_avg_dx(3))/ &
                                           Re_avg_rsx_vf(j, k, l, 1)

                            !$acc loop seq
                            do i = 1, 3, 2

                                flux_src_vf(contxe + i)%sf(j, k, l) = &
                                    flux_src_vf(contxe + i)%sf(j, k, l) - &
                                    tau_Re(1, i)

                                flux_src_vf(E_idx)%sf(j, k, l) = &
                                    flux_src_vf(E_idx)%sf(j, k, l) - &
                                    vel_src_rsx_vf(j, k, l, i)* &
                                    tau_Re(1, i)

                            end do

                        end do
                    end do
                end do
            end if

            if (bulk_stress) then ! Bulk stresses
                !$acc parallel loop collapse(3) gang vector default(present) private( avg_vel, dvel_avg_dz, tau_Re)
                do l = isz%beg, isz%end
                    do k = isy%beg, isy%end
                        do j = isx%beg, isx%end

                            dvel_avg_dz(3) = 5e-1_wp*(dvelL_dz_vf(3)%sf(j, k, l) &
                                                      + dvelR_dz_vf(3)%sf(j + 1, k, l))

                            tau_Re(1, 1) = dvel_avg_dz(3)/y_cc(k)/ &
                                           Re_avg_rsx_vf(j, k, l, 2)

                            flux_src_vf(momxb)%sf(j, k, l) = &
                                flux_src_vf(momxb)%sf(j, k, l) - &
                                tau_Re(1, 1)

                            flux_src_vf(E_idx)%sf(j, k, l) = &
                                flux_src_vf(E_idx)%sf(j, k, l) - &
                                vel_src_rsx_vf(j, k, l, 1)* &
                                tau_Re(1, 1)

                        end do
                    end do
                end do
            end if
            ! END: Viscous Stresses in z-direction =============================

            ! Viscous Stresses in r-direction ==================================
        elseif (norm_dir == 2) then

            if (shear_stress) then ! Shear stresses

                !$acc parallel loop collapse(3) gang vector default(present) private(avg_vel, dvel_avg_dx, dvel_avg_dy, tau_Re)
                do l = isz%beg, isz%end
                    do k = isy%beg, isy%end
                        do j = isx%beg, isx%end

                            avg_vel(2) = 5e-1_wp*(velL_vf(2)%sf(j, k, l) &
                                                  + velR_vf(2)%sf(j, k + 1, l))

                            !$acc loop seq
                            do i = 1, 2

                                dvel_avg_dx(i) = &
                                    5e-1_wp*(dvelL_dx_vf(i)%sf(j, k, l) &
                                             + dvelR_dx_vf(i)%sf(j, k + 1, l))

                                dvel_avg_dy(i) = &
                                    5e-1_wp*(dvelL_dy_vf(i)%sf(j, k, l) &
                                             + dvelR_dy_vf(i)%sf(j, k + 1, l))

                            end do

                            tau_Re(2, 1) = (dvel_avg_dy(1) + dvel_avg_dx(2))/ &
                                           Re_avg_rsy_vf(k, j, l, 1)

                            tau_Re(2, 2) = (4._wp*dvel_avg_dy(2) &
                                            - 2._wp*dvel_avg_dx(1) &
                                            - 2._wp*avg_vel(2)/y_cb(k))/ &
                                           (3._wp*Re_avg_rsy_vf(k, j, l, 1))

                            !$acc loop seq
                            do i = 1, 2

                                flux_src_vf(contxe + i)%sf(j, k, l) = &
                                    flux_src_vf(contxe + i)%sf(j, k, l) - &
                                    tau_Re(2, i)

                                flux_src_vf(E_idx)%sf(j, k, l) = &
                                    flux_src_vf(E_idx)%sf(j, k, l) - &
                                    vel_src_rsy_vf(k, j, l, i)* &
                                    tau_Re(2, i)

                            end do

                        end do
                    end do
                end do
            end if

            if (bulk_stress) then              ! Bulk stresses
                !$acc parallel loop collapse(3) gang vector default(present) private(avg_vel, dvel_avg_dx, dvel_avg_dy, tau_Re)
                do l = isz%beg, isz%end
                    do k = isy%beg, isy%end
                        do j = isx%beg, isx%end

                            avg_vel(2) = 5e-1_wp*(velL_vf(2)%sf(j, k, l) &
                                                  + velR_vf(2)%sf(j, k + 1, l))

                            dvel_avg_dx(1) = 5e-1_wp*(dvelL_dx_vf(1)%sf(j, k, l) &
                                                      + dvelR_dx_vf(1)%sf(j, k + 1, l))

                            dvel_avg_dy(2) = 5e-1_wp*(dvelL_dy_vf(2)%sf(j, k, l) &
                                                      + dvelR_dy_vf(2)%sf(j, k + 1, l))

                            tau_Re(2, 2) = (dvel_avg_dx(1) + dvel_avg_dy(2) + &
                                            avg_vel(2)/y_cb(k))/ &
                                           Re_avg_rsy_vf(k, j, l, 2)

                            flux_src_vf(momxb + 1)%sf(j, k, l) = &
                                flux_src_vf(momxb + 1)%sf(j, k, l) - &
                                tau_Re(2, 2)

                            flux_src_vf(E_idx)%sf(j, k, l) = &
                                flux_src_vf(E_idx)%sf(j, k, l) - &
                                vel_src_rsy_vf(k, j, l, 2)* &
                                tau_Re(2, 2)

                        end do
                    end do
                end do
            end if

            if (p == 0) return

            if (shear_stress) then              ! Shear stresses
                !$acc parallel loop collapse(3) gang vector default(present) private(avg_vel,  dvel_avg_dy, dvel_avg_dz, tau_Re)
                do l = isz%beg, isz%end
                    do k = isy%beg, isy%end
                        do j = isx%beg, isx%end

                            avg_vel(3) = 5e-1_wp*(velL_vf(3)%sf(j, k, l) &
                                                  + velR_vf(3)%sf(j, k + 1, l))

                            !$acc loop seq
                            do i = 2, 3
                                dvel_avg_dz(i) = &
                                    5e-1_wp*(dvelL_dz_vf(i)%sf(j, k, l) &
                                             + dvelR_dz_vf(i)%sf(j, k + 1, l))
                            end do

                            dvel_avg_dy(3) = 5e-1_wp*(dvelL_dy_vf(3)%sf(j, k, l) &
                                                      + dvelR_dy_vf(3)%sf(j, k + 1, l))

                            tau_Re(2, 2) = -(2._wp/3._wp)*dvel_avg_dz(3)/y_cb(k)/ &
                                           Re_avg_rsy_vf(k, j, l, 1)

                            tau_Re(2, 3) = ((dvel_avg_dz(2) - avg_vel(3))/ &
                                            y_cb(k) + dvel_avg_dy(3))/ &
                                           Re_avg_rsy_vf(k, j, l, 1)

                            !$acc loop seq
                            do i = 2, 3

                                flux_src_vf(contxe + i)%sf(j, k, l) = &
                                    flux_src_vf(contxe + i)%sf(j, k, l) - &
                                    tau_Re(2, i)

                                flux_src_vf(E_idx)%sf(j, k, l) = &
                                    flux_src_vf(E_idx)%sf(j, k, l) - &
                                    vel_src_rsy_vf(k, j, l, i)* &
                                    tau_Re(2, i)

                            end do

                        end do
                    end do
                end do
            end if

            if (bulk_stress) then              ! Bulk stresses
                !$acc parallel loop collapse(3) gang vector default(present) private(avg_vel,  dvel_avg_dz, tau_Re)
                do l = isz%beg, isz%end
                    do k = isy%beg, isy%end
                        do j = isx%beg, isx%end

                            dvel_avg_dz(3) = 5e-1_wp*(dvelL_dz_vf(3)%sf(j, k, l) &
                                                      + dvelR_dz_vf(3)%sf(j, k + 1, l))

                            tau_Re(2, 2) = dvel_avg_dz(3)/y_cb(k)/ &
                                           Re_avg_rsy_vf(k, j, l, 2)

                            flux_src_vf(momxb + 1)%sf(j, k, l) = &
                                flux_src_vf(momxb + 1)%sf(j, k, l) - &
                                tau_Re(2, 2)

                            flux_src_vf(E_idx)%sf(j, k, l) = &
                                flux_src_vf(E_idx)%sf(j, k, l) - &
                                vel_src_rsy_vf(k, j, l, 2)* &
                                tau_Re(2, 2)

                        end do
                    end do
                end do
            end if
            ! END: Viscous Stresses in r-direction =============================

            ! Viscous Stresses in theta-direction ==================================
        else

            if (shear_stress) then              ! Shear stresses
                !$acc parallel loop collapse(3) gang vector default(present) private(avg_vel, dvel_avg_dx, dvel_avg_dy, dvel_avg_dz, tau_Re)
                do l = isz%beg, isz%end
                    do k = isy%beg, isy%end
                        do j = isx%beg, isx%end

                            !$acc loop seq
                            do i = 2, 3
                                avg_vel(i) = 5e-1_wp*(velL_vf(i)%sf(j, k, l) &
                                                      + velR_vf(i)%sf(j, k, l + 1))
                            end do

                            !$acc loop seq
                            do i = 1, 3, 2
                                dvel_avg_dx(i) = &
                                    5e-1_wp*(dvelL_dx_vf(i)%sf(j, k, l) &
                                             + dvelR_dx_vf(i)%sf(j, k, l + 1))
                            end do

                            do i = 2, 3
                                dvel_avg_dy(i) = &
                                    5e-1_wp*(dvelL_dy_vf(i)%sf(j, k, l) &
                                             + dvelR_dy_vf(i)%sf(j, k, l + 1))
                            end do

                            !$acc loop seq
                            do i = 1, 3
                                dvel_avg_dz(i) = &
                                    5e-1_wp*(dvelL_dz_vf(i)%sf(j, k, l) &
                                             + dvelR_dz_vf(i)%sf(j, k, l + 1))
                            end do

                            tau_Re(3, 1) = (dvel_avg_dz(1)/y_cc(k) + dvel_avg_dx(3))/ &
                                           Re_avg_rsz_vf(l, k, j, 1)/ &
                                           y_cc(k)

                            tau_Re(3, 2) = ((dvel_avg_dz(2) - avg_vel(3))/ &
                                            y_cc(k) + dvel_avg_dy(3))/ &
                                           Re_avg_rsz_vf(l, k, j, 1)/ &
                                           y_cc(k)

                            tau_Re(3, 3) = (4._wp*dvel_avg_dz(3)/y_cc(k) &
                                            - 2._wp*dvel_avg_dx(1) &
                                            - 2._wp*dvel_avg_dy(2) &
                                            + 4._wp*avg_vel(2)/y_cc(k))/ &
                                           (3._wp*Re_avg_rsz_vf(l, k, j, 1))/ &
                                           y_cc(k)

                            !$acc loop seq
                            do i = 1, 3
                                flux_src_vf(contxe + i)%sf(j, k, l) = &
                                    flux_src_vf(contxe + i)%sf(j, k, l) - &
                                    tau_Re(3, i)

                                flux_src_vf(E_idx)%sf(j, k, l) = &
                                    flux_src_vf(E_idx)%sf(j, k, l) - &
                                    vel_src_rsz_vf(l, k, j, i)* &
                                    tau_Re(3, i)
                            end do

                        end do
                    end do
                end do
            end if

            if (bulk_stress) then              ! Bulk stresses
                !$acc parallel loop collapse(3) gang vector default(present) private(avg_vel, dvel_avg_dx, dvel_avg_dy, dvel_avg_dz, tau_Re)
                do l = isz%beg, isz%end
                    do k = isy%beg, isy%end
                        do j = isx%beg, isx%end

                            avg_vel(2) = 5e-1_wp*(velL_vf(2)%sf(j, k, l) &
                                                  + velR_vf(2)%sf(j, k, l + 1))

                            dvel_avg_dx(1) = 5e-1_wp*(dvelL_dx_vf(1)%sf(j, k, l) &
                                                      + dvelR_dx_vf(1)%sf(j, k, l + 1))

                            dvel_avg_dy(2) = 5e-1_wp*(dvelL_dy_vf(2)%sf(j, k, l) &
                                                      + dvelR_dy_vf(2)%sf(j, k, l + 1))

                            dvel_avg_dz(3) = 5e-1_wp*(dvelL_dz_vf(3)%sf(j, k, l) &
                                                      + dvelR_dz_vf(3)%sf(j, k, l + 1))

                            tau_Re(3, 3) = (dvel_avg_dx(1) &
                                            + dvel_avg_dy(2) &
                                            + dvel_avg_dz(3)/y_cc(k) &
                                            + avg_vel(2)/y_cc(k))/ &
                                           Re_avg_rsz_vf(l, k, j, 2)/ &
                                           y_cc(k)

                            flux_src_vf(momxe)%sf(j, k, l) = &
                                flux_src_vf(momxe)%sf(j, k, l) - &
                                tau_Re(3, 3)

                            flux_src_vf(E_idx)%sf(j, k, l) = &
                                flux_src_vf(E_idx)%sf(j, k, l) - &
                                vel_src_rsz_vf(l, k, j, 3)* &
                                tau_Re(3, 3)

                        end do
                    end do
                end do
            end if

        end if
        ! END: Viscous Stresses in theta-direction =============================

    end subroutine s_compute_cylindrical_viscous_source_flux

    !>  The goal of this subroutine is to evaluate and account
        !!      for the contribution of viscous stresses in the source
        !!      flux for the momentum and energy.
        !!  @param velL_vf  Left, WENO reconstructed, cell-boundary values of the velocity
        !!  @param velR_vf Right, WENO reconstructed, cell-boundary values of the velocity
        !!  @param dvelL_dx_vf  Left, WENO reconstructed cell-avg. x-dir derivative of the velocity
        !!  @param dvelL_dy_vf  Left, WENO reconstructed cell-avg. y-dir derivative of the velocity
        !!  @param dvelL_dz_vf  Left, WENO reconstructed cell-avg. z-dir derivative of the velocity
        !!  @param dvelR_dx_vf Right, WENO reconstructed cell-avg. x-dir derivative of the velocity
        !!  @param dvelR_dy_vf Right, WENO reconstructed cell-avg. y-dir derivative of the velocity
        !!  @param dvelR_dz_vf Right, WENO reconstructed cell-avg. z-dir derivative of the velocity
        !!  @param flux_src_vf Intercell flux
        !!  @param norm_dir Dimensional splitting coordinate direction
        !!  @param ix Index bounds in  first coordinate direction
        !!  @param iy Index bounds in second coordinate direction
        !!  @param iz Index bounds in  third coordinate direction
    subroutine s_compute_cartesian_viscous_source_flux(velL_vf, &
                                                       dvelL_dx_vf, &
                                                       dvelL_dy_vf, &
                                                       dvelL_dz_vf, &
                                                       velR_vf, &
                                                       dvelR_dx_vf, &
                                                       dvelR_dy_vf, &
                                                       dvelR_dz_vf, &
                                                       flux_src_vf, &
                                                       norm_dir, &
                                                       ix, iy, iz)

        type(scalar_field), &
            dimension(num_dims), &
            intent(in) :: velL_vf, velR_vf, &
                          dvelL_dx_vf, dvelR_dx_vf, &
                          dvelL_dy_vf, dvelR_dy_vf, &
                          dvelL_dz_vf, dvelR_dz_vf

        type(scalar_field), &
            dimension(sys_size), &
            intent(inout) :: flux_src_vf

        integer, intent(in) :: norm_dir
        type(int_bounds_info), intent(in) :: ix, iy, iz

        ! Arithmetic mean of the left and right, WENO-reconstructed, cell-
        ! boundary values of cell-average first-order spatial derivatives
        ! of velocity
        real(wp), dimension(num_dims) :: dvel_avg_dx
        real(wp), dimension(num_dims) :: dvel_avg_dy
        real(wp), dimension(num_dims) :: dvel_avg_dz

        real(wp), dimension(num_dims, num_dims) :: tau_Re !< Viscous stress tensor

        integer :: i, j, k, l !< Generic loop iterators

        ! Viscous Stresses in x-direction ==================================
        if (norm_dir == 1) then

            if (shear_stress) then              ! Shear stresses
                !$acc parallel loop collapse(3) gang vector default(present) private( dvel_avg_dx, tau_Re)
                do l = isz%beg, isz%end
                    do k = isy%beg, isy%end
                        do j = isx%beg, isx%end

                            dvel_avg_dx(1) = 5e-1_wp*(dvelL_dx_vf(1)%sf(j, k, l) &
                                                      + dvelR_dx_vf(1)%sf(j + 1, k, l))

                            tau_Re(1, 1) = (4._wp/3._wp)*dvel_avg_dx(1)/ &
                                           Re_avg_rsx_vf(j, k, l, 1)

                            flux_src_vf(momxb)%sf(j, k, l) = &
                                flux_src_vf(momxb)%sf(j, k, l) - &
                                tau_Re(1, 1)

                            flux_src_vf(E_idx)%sf(j, k, l) = &
                                flux_src_vf(E_idx)%sf(j, k, l) - &
                                vel_src_rsx_vf(j, k, l, 1)* &
                                tau_Re(1, 1)

                        end do
                    end do
                end do
            end if

            if (bulk_stress) then              ! Bulk stresses
                !$acc parallel loop collapse(3) gang vector default(present) private( dvel_avg_dx, tau_Re)
                do l = isz%beg, isz%end
                    do k = isy%beg, isy%end
                        do j = isx%beg, isx%end

                            dvel_avg_dx(1) = 5e-1_wp*(dvelL_dx_vf(1)%sf(j, k, l) &
                                                      + dvelR_dx_vf(1)%sf(j + 1, k, l))

                            tau_Re(1, 1) = dvel_avg_dx(1)/ &
                                           Re_avg_rsx_vf(j, k, l, 2)

                            flux_src_vf(momxb)%sf(j, k, l) = &
                                flux_src_vf(momxb)%sf(j, k, l) - &
                                tau_Re(1, 1)

                            flux_src_vf(E_idx)%sf(j, k, l) = &
                                flux_src_vf(E_idx)%sf(j, k, l) - &
                                vel_src_rsx_vf(j, k, l, 1)* &
                                tau_Re(1, 1)

                        end do
                    end do
                end do
            end if

            if (n == 0) return

            if (shear_stress) then              ! Shear stresses
                !$acc parallel loop collapse(3) gang vector default(present) private(dvel_avg_dx, dvel_avg_dy, tau_Re)
                do l = isz%beg, isz%end
                    do k = isy%beg, isy%end
                        do j = isx%beg, isx%end

                            !$acc loop seq
                            do i = 1, 2
                                dvel_avg_dy(i) = &
                                    5e-1_wp*(dvelL_dy_vf(i)%sf(j, k, l) &
                                             + dvelR_dy_vf(i)%sf(j + 1, k, l))
                            end do

                            dvel_avg_dx(2) = 5e-1_wp*(dvelL_dx_vf(2)%sf(j, k, l) &
                                                      + dvelR_dx_vf(2)%sf(j + 1, k, l))

                            tau_Re(1, 1) = -(2._wp/3._wp)*dvel_avg_dy(2)/ &
                                           Re_avg_rsx_vf(j, k, l, 1)

                            tau_Re(1, 2) = (dvel_avg_dy(1) + dvel_avg_dx(2))/ &
                                           Re_avg_rsx_vf(j, k, l, 1)

                            !$acc loop seq
                            do i = 1, 2

                                flux_src_vf(contxe + i)%sf(j, k, l) = &
                                    flux_src_vf(contxe + i)%sf(j, k, l) - &
                                    tau_Re(1, i)

                                flux_src_vf(E_idx)%sf(j, k, l) = &
                                    flux_src_vf(E_idx)%sf(j, k, l) - &
                                    vel_src_rsx_vf(j, k, l, i)* &
                                    tau_Re(1, i)

                            end do

                        end do
                    end do
                end do
            end if

            if (bulk_stress) then              ! Bulk stresses
                !$acc parallel loop collapse(3) gang vector default(present) private( dvel_avg_dy, tau_Re)
                do l = isz%beg, isz%end
                    do k = isy%beg, isy%end
                        do j = isx%beg, isx%end

                            dvel_avg_dy(2) = 5e-1_wp*(dvelL_dy_vf(2)%sf(j, k, l) &
                                                      + dvelR_dy_vf(2)%sf(j + 1, k, l))

                            tau_Re(1, 1) = dvel_avg_dy(2)/ &
                                           Re_avg_rsx_vf(j, k, l, 2)

                            flux_src_vf(momxb)%sf(j, k, l) = &
                                flux_src_vf(momxb)%sf(j, k, l) - &
                                tau_Re(1, 1)

                            flux_src_vf(E_idx)%sf(j, k, l) = &
                                flux_src_vf(E_idx)%sf(j, k, l) - &
                                vel_src_rsx_vf(j, k, l, 1)* &
                                tau_Re(1, 1)

                        end do
                    end do
                end do
            end if

            if (p == 0) return

            if (shear_stress) then              ! Shear stresses
                !$acc parallel loop collapse(3) gang vector default(present) private( dvel_avg_dx, dvel_avg_dz, tau_Re)
                do l = isz%beg, isz%end
                    do k = isy%beg, isy%end
                        do j = isx%beg, isx%end

                            !$acc loop seq
                            do i = 1, 3, 2
                                dvel_avg_dz(i) = &
                                    5e-1_wp*(dvelL_dz_vf(i)%sf(j, k, l) &
                                             + dvelR_dz_vf(i)%sf(j + 1, k, l))
                            end do

                            dvel_avg_dx(3) = 5e-1_wp*(dvelL_dx_vf(3)%sf(j, k, l) &
                                                      + dvelR_dx_vf(3)%sf(j + 1, k, l))

                            tau_Re(1, 1) = -(2._wp/3._wp)*dvel_avg_dz(3)/ &
                                           Re_avg_rsx_vf(j, k, l, 1)

                            tau_Re(1, 3) = (dvel_avg_dz(1) + dvel_avg_dx(3))/ &
                                           Re_avg_rsx_vf(j, k, l, 1)

                            !$acc loop seq
                            do i = 1, 3, 2
                                flux_src_vf(contxe + i)%sf(j, k, l) = &
                                    flux_src_vf(contxe + i)%sf(j, k, l) - &
                                    tau_Re(1, i)

                                flux_src_vf(E_idx)%sf(j, k, l) = &
                                    flux_src_vf(E_idx)%sf(j, k, l) - &
                                    vel_src_rsx_vf(j, k, l, i)* &
                                    tau_Re(1, i)

                            end do

                        end do
                    end do
                end do
            end if

            if (bulk_stress) then              ! Bulk stresses
                !$acc parallel loop collapse(3) gang vector default(present) private( dvel_avg_dz, tau_Re)
                do l = isz%beg, isz%end
                    do k = isy%beg, isy%end
                        do j = isx%beg, isx%end

                            dvel_avg_dz(3) = 5e-1_wp*(dvelL_dz_vf(3)%sf(j, k, l) &
                                                      + dvelR_dz_vf(3)%sf(j + 1, k, l))

                            tau_Re(1, 1) = dvel_avg_dz(3)/ &
                                           Re_avg_rsx_vf(j, k, l, 2)

                            flux_src_vf(momxb)%sf(j, k, l) = &
                                flux_src_vf(momxb)%sf(j, k, l) - &
                                tau_Re(1, 1)

                            flux_src_vf(E_idx)%sf(j, k, l) = &
                                flux_src_vf(E_idx)%sf(j, k, l) - &
                                vel_src_rsx_vf(j, k, l, 1)* &
                                tau_Re(1, 1)

                        end do
                    end do
                end do
            end if
            ! END: Viscous Stresses in x-direction =============================

            ! Viscous Stresses in y-direction ==================================
        elseif (norm_dir == 2) then

            if (shear_stress) then              ! Shear stresses
                !$acc parallel loop collapse(3) gang vector default(present) private( dvel_avg_dx, dvel_avg_dy, tau_Re)
                do l = isz%beg, isz%end
                    do k = isy%beg, isy%end
                        do j = isx%beg, isx%end

                            !$acc loop seq
                            do i = 1, 2

                                dvel_avg_dx(i) = &
                                    5e-1_wp*(dvelL_dx_vf(i)%sf(j, k, l) &
                                             + dvelR_dx_vf(i)%sf(j, k + 1, l))

                                dvel_avg_dy(i) = &
                                    5e-1_wp*(dvelL_dy_vf(i)%sf(j, k, l) &
                                             + dvelR_dy_vf(i)%sf(j, k + 1, l))

                            end do

                            tau_Re(2, 1) = (dvel_avg_dy(1) + dvel_avg_dx(2))/ &
                                           Re_avg_rsy_vf(k, j, l, 1)

                            tau_Re(2, 2) = (4._wp*dvel_avg_dy(2) &
                                            - 2._wp*dvel_avg_dx(1))/ &
                                           (3._wp*Re_avg_rsy_vf(k, j, l, 1))

                            !$acc loop seq
                            do i = 1, 2

                                flux_src_vf(contxe + i)%sf(j, k, l) = &
                                    flux_src_vf(contxe + i)%sf(j, k, l) - &
                                    tau_Re(2, i)

                                flux_src_vf(E_idx)%sf(j, k, l) = &
                                    flux_src_vf(E_idx)%sf(j, k, l) - &
                                    vel_src_rsy_vf(k, j, l, i)* &
                                    tau_Re(2, i)

                            end do

                        end do
                    end do
                end do
            end if

            if (bulk_stress) then              ! Bulk stresses
                !$acc parallel loop collapse(3) gang vector default(present) private( dvel_avg_dx, dvel_avg_dy, tau_Re)
                do l = isz%beg, isz%end
                    do k = isy%beg, isy%end
                        do j = isx%beg, isx%end

                            dvel_avg_dx(1) = 5e-1_wp*(dvelL_dx_vf(1)%sf(j, k, l) &
                                                      + dvelR_dx_vf(1)%sf(j, k + 1, l))

                            dvel_avg_dy(2) = 5e-1_wp*(dvelL_dy_vf(2)%sf(j, k, l) &
                                                      + dvelR_dy_vf(2)%sf(j, k + 1, l))

                            tau_Re(2, 2) = (dvel_avg_dx(1) + dvel_avg_dy(2))/ &
                                           Re_avg_rsy_vf(k, j, l, 2)

                            flux_src_vf(momxb + 1)%sf(j, k, l) = &
                                flux_src_vf(momxb + 1)%sf(j, k, l) - &
                                tau_Re(2, 2)

                            flux_src_vf(E_idx)%sf(j, k, l) = &
                                flux_src_vf(E_idx)%sf(j, k, l) - &
                                vel_src_rsy_vf(k, j, l, 2)* &
                                tau_Re(2, 2)

                        end do
                    end do
                end do
            end if

            if (p == 0) return

            if (shear_stress) then              ! Shear stresses
                !$acc parallel loop collapse(3) gang vector default(present) private(  dvel_avg_dy, dvel_avg_dz, tau_Re)
                do l = isz%beg, isz%end
                    do k = isy%beg, isy%end
                        do j = isx%beg, isx%end

                            !$acc loop seq
                            do i = 2, 3
                                dvel_avg_dz(i) = &
                                    5e-1_wp*(dvelL_dz_vf(i)%sf(j, k, l) &
                                             + dvelR_dz_vf(i)%sf(j, k + 1, l))
                            end do

                            dvel_avg_dy(3) = 5e-1_wp*(dvelL_dy_vf(3)%sf(j, k, l) &
                                                      + dvelR_dy_vf(3)%sf(j, k + 1, l))

                            tau_Re(2, 2) = -(2._wp/3._wp)*dvel_avg_dz(3)/ &
                                           Re_avg_rsy_vf(k, j, l, 1)

                            tau_Re(2, 3) = (dvel_avg_dz(2) + dvel_avg_dy(3))/ &
                                           Re_avg_rsy_vf(k, j, l, 1)

                            !$acc loop seq
                            do i = 2, 3

                                flux_src_vf(contxe + i)%sf(j, k, l) = &
                                    flux_src_vf(contxe + i)%sf(j, k, l) - &
                                    tau_Re(2, i)

                                flux_src_vf(E_idx)%sf(j, k, l) = &
                                    flux_src_vf(E_idx)%sf(j, k, l) - &
                                    vel_src_rsy_vf(k, j, l, i)* &
                                    tau_Re(2, i)

                            end do

                        end do
                    end do
                end do
            end if

            if (bulk_stress) then              ! Bulk stresses
                !$acc parallel loop collapse(3) gang vector default(present) private( dvel_avg_dz, tau_Re)
                do l = isz%beg, isz%end
                    do k = isy%beg, isy%end
                        do j = isx%beg, isx%end

                            dvel_avg_dz(3) = 5e-1_wp*(dvelL_dz_vf(3)%sf(j, k, l) &
                                                      + dvelR_dz_vf(3)%sf(j, k + 1, l))

                            tau_Re(2, 2) = dvel_avg_dz(3)/ &
                                           Re_avg_rsy_vf(k, j, l, 2)

                            flux_src_vf(momxb + 1)%sf(j, k, l) = &
                                flux_src_vf(momxb + 1)%sf(j, k, l) - &
                                tau_Re(2, 2)

                            flux_src_vf(E_idx)%sf(j, k, l) = &
                                flux_src_vf(E_idx)%sf(j, k, l) - &
                                vel_src_rsy_vf(k, j, l, 2)* &
                                tau_Re(2, 2)

                        end do
                    end do
                end do
            end if
            ! END: Viscous Stresses in y-direction =============================

            ! Viscous Stresses in z-direction ==================================
        else

            if (shear_stress) then              ! Shear stresses
                !$acc parallel loop collapse(3) gang vector default(present) private( dvel_avg_dx, dvel_avg_dy, dvel_avg_dz, tau_Re)
                do l = isz%beg, isz%end
                    do k = isy%beg, isy%end
                        do j = isx%beg, isx%end

                            !$acc loop seq
                            do i = 1, 3, 2
                                dvel_avg_dx(i) = &
                                    5e-1_wp*(dvelL_dx_vf(i)%sf(j, k, l) &
                                             + dvelR_dx_vf(i)%sf(j, k, l + 1))
                            end do

                            !$acc loop seq
                            do i = 2, 3
                                dvel_avg_dy(i) = &
                                    5e-1_wp*(dvelL_dy_vf(i)%sf(j, k, l) &
                                             + dvelR_dy_vf(i)%sf(j, k, l + 1))
                            end do

                            !$acc loop seq
                            do i = 1, 3
                                dvel_avg_dz(i) = &
                                    5e-1_wp*(dvelL_dz_vf(i)%sf(j, k, l) &
                                             + dvelR_dz_vf(i)%sf(j, k, l + 1))
                            end do

                            tau_Re(3, 1) = (dvel_avg_dz(1) + dvel_avg_dx(3))/ &
                                           Re_avg_rsz_vf(l, k, j, 1)

                            tau_Re(3, 2) = (dvel_avg_dz(2) + dvel_avg_dy(3))/ &
                                           Re_avg_rsz_vf(l, k, j, 1)

                            tau_Re(3, 3) = (4._wp*dvel_avg_dz(3) &
                                            - 2._wp*dvel_avg_dx(1) &
                                            - 2._wp*dvel_avg_dy(2))/ &
                                           (3._wp*Re_avg_rsz_vf(l, k, j, 1))

                            !$acc loop seq
                            do i = 1, 3

                                flux_src_vf(contxe + i)%sf(j, k, l) = &
                                    flux_src_vf(contxe + i)%sf(j, k, l) - &
                                    tau_Re(3, i)

                                flux_src_vf(E_idx)%sf(j, k, l) = &
                                    flux_src_vf(E_idx)%sf(j, k, l) - &
                                    vel_src_rsz_vf(l, k, j, i)* &
                                    tau_Re(3, i)

                            end do

                        end do
                    end do
                end do
            end if

            if (bulk_stress) then              ! Bulk stresses
                !$acc parallel loop collapse(3) gang vector default(present) private( dvel_avg_dx, dvel_avg_dy, dvel_avg_dz, tau_Re)
                do l = isz%beg, isz%end
                    do k = isy%beg, isy%end
                        do j = isx%beg, isx%end

                            dvel_avg_dx(1) = 5e-1_wp*(dvelL_dx_vf(1)%sf(j, k, l) &
                                                      + dvelR_dx_vf(1)%sf(j, k, l + 1))

                            dvel_avg_dy(2) = 5e-1_wp*(dvelL_dy_vf(2)%sf(j, k, l) &
                                                      + dvelR_dy_vf(2)%sf(j, k, l + 1))

                            dvel_avg_dz(3) = 5e-1_wp*(dvelL_dz_vf(3)%sf(j, k, l) &
                                                      + dvelR_dz_vf(3)%sf(j, k, l + 1))

                            tau_Re(3, 3) = (dvel_avg_dx(1) &
                                            + dvel_avg_dy(2) &
                                            + dvel_avg_dz(3))/ &
                                           Re_avg_rsz_vf(l, k, j, 2)

                            flux_src_vf(momxe)%sf(j, k, l) = &
                                flux_src_vf(momxe)%sf(j, k, l) - &
                                tau_Re(3, 3)

                            flux_src_vf(E_idx)%sf(j, k, l) = &
                                flux_src_vf(E_idx)%sf(j, k, l) - &
                                vel_src_rsz_vf(l, k, j, 3)* &
                                tau_Re(3, 3)

                        end do
                    end do
                end do
            end if

        end if
        ! END: Viscous Stresses in z-direction =============================

    end subroutine s_compute_cartesian_viscous_source_flux

    !>  Deallocation and/or disassociation procedures that are
        !!      needed to finalize the selected Riemann problem solver
        !!  @param flux_vf       Intercell fluxes
        !!  @param flux_src_vf   Intercell source fluxes
        !!  @param flux_gsrc_vf  Intercell geometric source fluxes
        !!  @param norm_dir Dimensional splitting coordinate direction
        !!  @param ix   Index bounds in  first coordinate direction
        !!  @param iy   Index bounds in second coordinate direction
        !!  @param iz   Index bounds in  third coordinate direction
    subroutine s_finalize_riemann_solver(flux_vf, flux_src_vf, &
                                         flux_gsrc_vf, &
                                         norm_dir, ix, iy, iz)

        type(scalar_field), &
            dimension(sys_size), &
            intent(inout) :: flux_vf, flux_src_vf, flux_gsrc_vf

        integer, intent(in) :: norm_dir
        type(int_bounds_info), intent(in) :: ix, iy, iz

        integer :: i, j, k, l !< Generic loop iterators

        ! Reshaping Outputted Data in y-direction ==========================
        if (norm_dir == 2) then
            !$acc parallel loop collapse(4) gang vector default(present)
            do i = 1, sys_size
                do l = is3%beg, is3%end
                    do j = is1%beg, is1%end
                        do k = is2%beg, is2%end
                            flux_vf(i)%sf(k, j, l) = &
                                flux_rsy_vf(j, k, l, i)
                        end do
                    end do
                end do
            end do

            if (cyl_coord) then
                !$acc parallel loop collapse(4) gang vector default(present)
                do i = 1, sys_size
                    do l = is3%beg, is3%end
                        do j = is1%beg, is1%end
                            do k = is2%beg, is2%end
                                flux_gsrc_vf(i)%sf(k, j, l) = &
                                    flux_gsrc_rsy_vf(j, k, l, i)
                            end do
                        end do
                    end do
                end do
            end if

            !$acc parallel loop collapse(3) gang vector default(present)
            do l = is3%beg, is3%end
                do j = is1%beg, is1%end
                    do k = is2%beg, is2%end
                        flux_src_vf(advxb)%sf(k, j, l) = &
                            flux_src_rsy_vf(j, k, l, advxb)
                    end do
                end do
            end do

            if (riemann_solver == 1) then
                !$acc parallel loop collapse(4) gang vector default(present)
                do i = advxb + 1, advxe
                    do l = is3%beg, is3%end
                        do j = is1%beg, is1%end
                            do k = is2%beg, is2%end
                                flux_src_vf(i)%sf(k, j, l) = &
                                    flux_src_rsy_vf(j, k, l, i)
                            end do
                        end do
                    end do
                end do

            end if
            ! ==================================================================
            ! Reshaping Outputted Data in z-direction ==========================
        elseif (norm_dir == 3) then
            !$acc parallel loop collapse(4) gang vector default(present)
            do i = 1, sys_size
                do j = is1%beg, is1%end
                    do k = is2%beg, is2%end
                        do l = is3%beg, is3%end

                            flux_vf(i)%sf(l, k, j) = &
                                flux_rsz_vf(j, k, l, i)
                        end do
                    end do
                end do
            end do
            if (grid_geometry == 3) then
                !$acc parallel loop collapse(4) gang vector default(present)
                do i = 1, sys_size
                    do j = is1%beg, is1%end
                        do k = is2%beg, is2%end
                            do l = is3%beg, is3%end

                                flux_gsrc_vf(i)%sf(l, k, j) = &
                                    flux_gsrc_rsz_vf(j, k, l, i)
                            end do
                        end do
                    end do
                end do
            end if

            !$acc parallel loop collapse(3) gang vector default(present)
            do j = is1%beg, is1%end
                do k = is2%beg, is2%end
                    do l = is3%beg, is3%end
                        flux_src_vf(advxb)%sf(l, k, j) = &
                            flux_src_rsz_vf(j, k, l, advxb)
                    end do
                end do
            end do

            if (riemann_solver == 1) then
                !$acc parallel loop collapse(4) gang vector default(present)
                do i = advxb + 1, advxe
                    do j = is1%beg, is1%end
                        do k = is2%beg, is2%end
                            do l = is3%beg, is3%end
                                flux_src_vf(i)%sf(l, k, j) = &
                                    flux_src_rsz_vf(j, k, l, i)
                            end do
                        end do
                    end do
                end do

            end if
        elseif (norm_dir == 1) then
            !$acc parallel loop collapse(4) gang vector default(present)
            do i = 1, sys_size
                do l = is3%beg, is3%end
                    do k = is2%beg, is2%end
                        do j = is1%beg, is1%end
                            flux_vf(i)%sf(j, k, l) = &
                                flux_rsx_vf(j, k, l, i)
                        end do
                    end do
                end do
            end do

            !$acc parallel loop collapse(3) gang vector default(present)
            do l = is3%beg, is3%end
                do k = is2%beg, is2%end
                    do j = is1%beg, is1%end
                        flux_src_vf(advxb)%sf(j, k, l) = &
                            flux_src_rsx_vf(j, k, l, advxb)
                    end do
                end do
            end do

            if (riemann_solver == 1) then
                !$acc parallel loop collapse(4) gang vector default(present)
                do i = advxb + 1, advxe
                    do l = is3%beg, is3%end
                        do k = is2%beg, is2%end
                            do j = is1%beg, is1%end
                                flux_src_vf(i)%sf(j, k, l) = &
                                    flux_src_rsx_vf(j, k, l, i)
                            end do
                        end do
                    end do
                end do
            end if
        end if

        ! ==================================================================

        ! ==================================================================

    end subroutine s_finalize_riemann_solver

    !> Module deallocation and/or disassociation procedures
    subroutine s_finalize_riemann_solvers_module

        if (viscous) then
            @:DEALLOCATE_GLOBAL(Re_avg_rsx_vf)
        end if
        @:DEALLOCATE_GLOBAL(vel_src_rsx_vf)
        @:DEALLOCATE_GLOBAL(flux_rsx_vf)
        @:DEALLOCATE_GLOBAL(flux_src_rsx_vf)
        @:DEALLOCATE_GLOBAL(flux_gsrc_rsx_vf)
        if (qbmm) then
            @:DEALLOCATE_GLOBAL(mom_sp_rsx_vf)
        end if

        if (n == 0) return

        if (viscous) then
            @:DEALLOCATE_GLOBAL(Re_avg_rsy_vf)
        end if
        @:DEALLOCATE_GLOBAL(vel_src_rsy_vf)
        @:DEALLOCATE_GLOBAL(flux_rsy_vf)
        @:DEALLOCATE_GLOBAL(flux_src_rsy_vf)
        @:DEALLOCATE_GLOBAL(flux_gsrc_rsy_vf)
        if (qbmm) then
            @:DEALLOCATE_GLOBAL(mom_sp_rsy_vf)
        end if

        if (p == 0) return

        if (viscous) then
            @:DEALLOCATE_GLOBAL(Re_avg_rsz_vf)
        end if
        @:DEALLOCATE_GLOBAL(vel_src_rsz_vf)
        @:DEALLOCATE_GLOBAL(flux_rsz_vf)
        @:DEALLOCATE_GLOBAL(flux_src_rsz_vf)
        @:DEALLOCATE_GLOBAL(flux_gsrc_rsz_vf)
        if (qbmm) then
            @:DEALLOCATE_GLOBAL(mom_sp_rsz_vf)
        end if

    end subroutine s_finalize_riemann_solvers_module

end module m_riemann_solvers<|MERGE_RESOLUTION|>--- conflicted
+++ resolved
@@ -54,137 +54,15 @@
  s_hllc_riemann_solver, &
  s_finalize_riemann_solvers_module
 
-<<<<<<< HEAD
-    abstract interface ! =======================================================
-
-        !> Abstract interface to the subroutines that are utilized to compute the
-        !! Riemann problem solution. For additional information please reference:
-        !!                        1) s_hll_riemann_solver
-        !!                        2) s_hllc_riemann_solver
-        !!                        3) s_exact_riemann_solver
-        !!  @param qL_prim_vf The  left WENO-reconstructed cell-boundary values of the
-        !!      cell-average primitive variables
-        !!  @param qR_prim_vf The right WENO-reconstructed cell-boundary values of the
-        !!      cell-average primitive variables
-        !!  @param dqL_prim_dx_vf The  left WENO-reconstructed cell-boundary values of the
-        !!      first-order x-dir spatial derivatives
-        !!  @param dqL_prim_dy_vf The  left WENO-reconstructed cell-boundary values of the
-        !!      first-order y-dir spatial derivatives
-        !!  @param dqL_prim_dz_vf The  left WENO-reconstructed cell-boundary values of the
-        !!      first-order z-dir spatial derivatives
-        !!  @param dqR_prim_dx_vf The right WENO-reconstructed cell-boundary values of the
-        !!      first-order x-dir spatial derivatives
-        !!  @param dqR_prim_dy_vf The right WENO-reconstructed cell-boundary values of the
-        !!      first-order y-dir spatial derivatives
-        !!  @param dqR_prim_dz_vf The right WENO-reconstructed cell-boundary values of the
-        !!      first-order z-dir spatial derivatives
-        !!  @param gm_alphaL_vf  Left averaged gradient magnitude
-        !!  @param gm_alphaR_vf Right averaged gradient magnitude
-        !!  @param flux_vf Intra-cell fluxes
-        !!  @param flux_src_vf Intra-cell fluxes sources
-        !!  @param flux_gsrc_vf Intra-cell geometric fluxes sources
-        !!  @param norm_dir Dir. splitting direction
-        !!  @param ix Index bounds in the x-dir
-        !!  @param iy Index bounds in the y-dir
-        !!  @param iz Index bounds in the z-dir
-        !!  @param q_prim_vf Cell-averaged primitive variables
-        subroutine s_abstract_riemann_solver(qL_prim_rsx_vf, qL_prim_rsy_vf, qL_prim_rsz_vf, dqL_prim_dx_vf, &
-                                             dqL_prim_dy_vf, &
-                                             dqL_prim_dz_vf, &
-                                             qL_prim_vf, &
-                                             qR_prim_rsx_vf, qR_prim_rsy_vf, qR_prim_rsz_vf, dqR_prim_dx_vf, &
-                                             dqR_prim_dy_vf, &
-                                             dqR_prim_dz_vf, &
-                                             qR_prim_vf, &
-                                             q_prim_vf, &
-                                             flux_vf, flux_src_vf, &
-                                             flux_gsrc_vf, &
-                                             norm_dir, ix, iy, iz)
-
-            import :: scalar_field, int_bounds_info, sys_size, startx, starty, startz, wp
-
-            real(wp), dimension(startx:, starty:, startz:, 1:), intent(inout) :: qL_prim_rsx_vf, qL_prim_rsy_vf, qL_prim_rsz_vf, qR_prim_rsx_vf, qR_prim_rsy_vf, qR_prim_rsz_vf
-            type(scalar_field), dimension(sys_size), intent(in) :: q_prim_vf
-
-            type(scalar_field), allocatable, dimension(:), intent(inout) :: qL_prim_vf, qR_prim_vf
-
-            type(scalar_field), &
-                allocatable, dimension(:), &
-                intent(inout) :: dqL_prim_dx_vf, dqR_prim_dx_vf, &
-                                 dqL_prim_dy_vf, dqR_prim_dy_vf, &
-                                 dqL_prim_dz_vf, dqR_prim_dz_vf
-
-            type(scalar_field), &
-                dimension(sys_size), &
-                intent(inout) :: flux_vf, flux_src_vf, flux_gsrc_vf
-
-            integer, intent(in) :: norm_dir
-
-            type(int_bounds_info), intent(in) :: ix, iy, iz
-
-        end subroutine s_abstract_riemann_solver
-
-        !> The abstract interface to the subroutines that are utilized to compute
-        !! the viscous source fluxes for either Cartesian or cylindrical geometries.
-        !! For more information please refer to:
-        !!      1) s_compute_cartesian_viscous_source_flux
-        !!      2) s_compute_cylindrical_viscous_source_flux
-        subroutine s_compute_abstract_viscous_source_flux(velL_vf, &
-                                                          dvelL_dx_vf, &
-                                                          dvelL_dy_vf, &
-                                                          dvelL_dz_vf, &
-                                                          velR_vf, &
-                                                          dvelR_dx_vf, &
-                                                          dvelR_dy_vf, &
-                                                          dvelR_dz_vf, &
-                                                          flux_src_vf, &
-                                                          norm_dir, &
-                                                          ix, iy, iz)
-
-            import :: scalar_field, int_bounds_info, num_dims, sys_size
-
-            type(scalar_field), &
-                dimension(num_dims), &
-                intent(in) :: velL_vf, velR_vf, &
-                              dvelL_dx_vf, dvelR_dx_vf, &
-                              dvelL_dy_vf, dvelR_dy_vf, &
-                              dvelL_dz_vf, dvelR_dz_vf
-
-            type(scalar_field), &
-                dimension(sys_size), &
-                intent(inout) :: flux_src_vf
-
-            integer, intent(in) :: norm_dir
-
-            type(int_bounds_info), intent(in) :: ix, iy, iz
-
-        end subroutine s_compute_abstract_viscous_source_flux
-
-    end interface ! ============================================================
-
-=======
->>>>>>> 78a810f2
     !> The cell-boundary values of the fluxes (src - source) that are computed
     !! through the chosen Riemann problem solver, and the direct evaluation of
     !! source terms, by using the left and right states given in qK_prim_rs_vf,
     !! dqK_prim_ds_vf where ds = dx, dy or dz.
     !> @{
-<<<<<<< HEAD
-#ifdef CRAY_ACC_WAR
-    @:CRAY_DECLARE_GLOBAL(real(wp), dimension(:, :, :, :), flux_rsx_vf, flux_src_rsx_vf)
-    @:CRAY_DECLARE_GLOBAL(real(wp), dimension(:, :, :, :), flux_rsy_vf, flux_src_rsy_vf)
-    @:CRAY_DECLARE_GLOBAL(real(wp), dimension(:, :, :, :), flux_rsz_vf, flux_src_rsz_vf)
-    !$acc declare link( flux_rsx_vf, flux_src_rsx_vf, flux_rsy_vf,  &
-    !$acc   flux_src_rsy_vf, flux_rsz_vf, flux_src_rsz_vf )
-#else
+
     real(wp), allocatable, dimension(:, :, :, :) :: flux_rsx_vf, flux_src_rsx_vf
     real(wp), allocatable, dimension(:, :, :, :) :: flux_rsy_vf, flux_src_rsy_vf
     real(wp), allocatable, dimension(:, :, :, :) :: flux_rsz_vf, flux_src_rsz_vf
-=======
-    real(kind(0d0)), allocatable, dimension(:, :, :, :) :: flux_rsx_vf, flux_src_rsx_vf
-    real(kind(0d0)), allocatable, dimension(:, :, :, :) :: flux_rsy_vf, flux_src_rsy_vf
-    real(kind(0d0)), allocatable, dimension(:, :, :, :) :: flux_rsz_vf, flux_src_rsz_vf
->>>>>>> 78a810f2
     !$acc declare create( flux_rsx_vf, flux_src_rsx_vf, flux_rsy_vf,  &
     !$acc   flux_src_rsy_vf, flux_rsz_vf, flux_src_rsz_vf )
     !> @}
@@ -193,88 +71,30 @@
     !! through the chosen Riemann problem solver by using the left and right
     !! states given in qK_prim_rs_vf. Currently 2D axisymmetric for inviscid only.
     !> @{
-<<<<<<< HEAD
-#ifdef CRAY_ACC_WAR
-    @:CRAY_DECLARE_GLOBAL(real(wp), dimension(:, :, :, :), flux_gsrc_rsx_vf)
-    @:CRAY_DECLARE_GLOBAL(real(wp), dimension(:, :, :, :), flux_gsrc_rsy_vf)
-    @:CRAY_DECLARE_GLOBAL(real(wp), dimension(:, :, :, :), flux_gsrc_rsz_vf)
-    !$acc declare link( flux_gsrc_rsx_vf, flux_gsrc_rsy_vf, flux_gsrc_rsz_vf )
-#else
+
     real(wp), allocatable, dimension(:, :, :, :) :: flux_gsrc_rsx_vf !<
     real(wp), allocatable, dimension(:, :, :, :) :: flux_gsrc_rsy_vf !<
     real(wp), allocatable, dimension(:, :, :, :) :: flux_gsrc_rsz_vf !<
-=======
-    real(kind(0d0)), allocatable, dimension(:, :, :, :) :: flux_gsrc_rsx_vf !<
-    real(kind(0d0)), allocatable, dimension(:, :, :, :) :: flux_gsrc_rsy_vf !<
-    real(kind(0d0)), allocatable, dimension(:, :, :, :) :: flux_gsrc_rsz_vf !<
->>>>>>> 78a810f2
     !$acc declare create( flux_gsrc_rsx_vf, flux_gsrc_rsy_vf, flux_gsrc_rsz_vf )
     !> @}
 
     ! The cell-boundary values of the velocity. vel_src_rs_vf is determined as
     ! part of Riemann problem solution and is used to evaluate the source flux.
-<<<<<<< HEAD
-#ifdef CRAY_ACC_WAR
-    @:CRAY_DECLARE_GLOBAL(real(wp), dimension(:, :, :, :), vel_src_rsx_vf)
-    @:CRAY_DECLARE_GLOBAL(real(wp), dimension(:, :, :, :), vel_src_rsy_vf)
-    @:CRAY_DECLARE_GLOBAL(real(wp), dimension(:, :, :, :), vel_src_rsz_vf)
-    !$acc declare link(vel_src_rsx_vf, vel_src_rsy_vf, vel_src_rsz_vf)
-#else
+
     real(wp), allocatable, dimension(:, :, :, :) :: vel_src_rsx_vf
     real(wp), allocatable, dimension(:, :, :, :) :: vel_src_rsy_vf
     real(wp), allocatable, dimension(:, :, :, :) :: vel_src_rsz_vf
     !$acc declare create(vel_src_rsx_vf, vel_src_rsy_vf, vel_src_rsz_vf)
-#endif
-
-#ifdef CRAY_ACC_WAR
-    @:CRAY_DECLARE_GLOBAL(real(wp), dimension(:, :, :, :), mom_sp_rsx_vf)
-    @:CRAY_DECLARE_GLOBAL(real(wp), dimension(:, :, :, :), mom_sp_rsy_vf)
-    @:CRAY_DECLARE_GLOBAL(real(wp), dimension(:, :, :, :), mom_sp_rsz_vf)
-    !$acc declare link(mom_sp_rsx_vf, mom_sp_rsy_vf, mom_sp_rsz_vf)
-#else
+
     real(wp), allocatable, dimension(:, :, :, :) :: mom_sp_rsx_vf
     real(wp), allocatable, dimension(:, :, :, :) :: mom_sp_rsy_vf
     real(wp), allocatable, dimension(:, :, :, :) :: mom_sp_rsz_vf
     !$acc declare create(mom_sp_rsx_vf, mom_sp_rsy_vf, mom_sp_rsz_vf)
-#endif
-
-#ifdef CRAY_ACC_WAR
-    @:CRAY_DECLARE_GLOBAL(real(wp), dimension(:, :, :, :), Re_avg_rsx_vf)
-    @:CRAY_DECLARE_GLOBAL(real(wp), dimension(:, :, :, :), Re_avg_rsy_vf)
-    @:CRAY_DECLARE_GLOBAL(real(wp), dimension(:, :, :, :), Re_avg_rsz_vf)
-    !$acc declare link(Re_avg_rsx_vf, Re_avg_rsy_vf, Re_avg_rsz_vf)
-#else
+
     real(wp), allocatable, dimension(:, :, :, :) :: Re_avg_rsx_vf
     real(wp), allocatable, dimension(:, :, :, :) :: Re_avg_rsy_vf
     real(wp), allocatable, dimension(:, :, :, :) :: Re_avg_rsz_vf
-    !$acc declare link(Re_avg_rsx_vf, Re_avg_rsy_vf, Re_avg_rsz_vf)
-#endif
-
-    procedure(s_abstract_riemann_solver), &
-        pointer :: s_riemann_solver => null() !<
-    !! Pointer to the procedure that is utilized to calculate either the HLL,
-    !! HLLC or exact intercell fluxes, based on the choice of Riemann solver
-
-    procedure(s_compute_abstract_viscous_source_flux), &
-        pointer :: s_compute_viscous_source_flux => null() !<
-    !! Pointer to the subroutine that is utilized to compute the viscous source
-    !! flux for either Cartesian or cylindrical geometries.
-=======
-    real(kind(0d0)), allocatable, dimension(:, :, :, :) :: vel_src_rsx_vf
-    real(kind(0d0)), allocatable, dimension(:, :, :, :) :: vel_src_rsy_vf
-    real(kind(0d0)), allocatable, dimension(:, :, :, :) :: vel_src_rsz_vf
-    !$acc declare create(vel_src_rsx_vf, vel_src_rsy_vf, vel_src_rsz_vf)
-
-    real(kind(0d0)), allocatable, dimension(:, :, :, :) :: mom_sp_rsx_vf
-    real(kind(0d0)), allocatable, dimension(:, :, :, :) :: mom_sp_rsy_vf
-    real(kind(0d0)), allocatable, dimension(:, :, :, :) :: mom_sp_rsz_vf
-    !$acc declare create(mom_sp_rsx_vf, mom_sp_rsy_vf, mom_sp_rsz_vf)
-
-    real(kind(0d0)), allocatable, dimension(:, :, :, :) :: Re_avg_rsx_vf
-    real(kind(0d0)), allocatable, dimension(:, :, :, :) :: Re_avg_rsy_vf
-    real(kind(0d0)), allocatable, dimension(:, :, :, :) :: Re_avg_rsz_vf
     !$acc declare create(Re_avg_rsx_vf, Re_avg_rsy_vf, Re_avg_rsz_vf)
->>>>>>> 78a810f2
 
     !> @name Indical bounds in the s1-, s2- and s3-directions
     !> @{
@@ -284,26 +104,12 @@
 
     !$acc declare create(is1, is2, is3, isx, isy, isz)
 
-<<<<<<< HEAD
-#ifdef CRAY_ACC_WAR
-    @:CRAY_DECLARE_GLOBAL(real(wp), dimension(:),  Gs)
-    !$acc declare link(Gs)
-#else
+
     real(wp), allocatable, dimension(:) :: Gs
-=======
-    real(kind(0d0)), allocatable, dimension(:) :: Gs
->>>>>>> 78a810f2
     !$acc declare create(Gs)
 
-<<<<<<< HEAD
-#ifdef CRAY_ACC_WAR
-    @:CRAY_DECLARE_GLOBAL(real(wp), dimension(:, :), Res)
-    !$acc declare link(Res)
-#else
+
     real(wp), allocatable, dimension(:, :) :: Res
-=======
-    real(kind(0d0)), allocatable, dimension(:, :) :: Res
->>>>>>> 78a810f2
     !$acc declare create(Res)
 
 contains
@@ -352,7 +158,7 @@
                                 flux_gsrc_vf, &
                                 norm_dir, ix, iy, iz)
 
-        real(kind(0d0)), dimension(startx:, starty:, startz:, 1:), intent(INOUT) :: qL_prim_rsx_vf, qL_prim_rsy_vf, qL_prim_rsz_vf, qR_prim_rsx_vf, qR_prim_rsy_vf, qR_prim_rsz_vf
+        real(wp), dimension(startx:, starty:, startz:, 1:), intent(INOUT) :: qL_prim_rsx_vf, qL_prim_rsy_vf, qL_prim_rsz_vf, qR_prim_rsx_vf, qR_prim_rsy_vf, qR_prim_rsz_vf
         type(scalar_field), dimension(sys_size), intent(IN) :: q_prim_vf
 
         type(scalar_field), allocatable, dimension(:), intent(INOUT) :: qL_prim_vf, qR_prim_vf
