--- conflicted
+++ resolved
@@ -1411,13 +1411,8 @@
                                         tau_e_L(i) = qL_prim_rs${XYZ}$_vf(j, k, l, strxb - 1 + i)
                                         tau_e_R(i) = qR_prim_rs${XYZ}$_vf(j + 1, k, l, strxb - 1 + i)
                                     end do
-<<<<<<< HEAD
-                                    G_L = 0_wp; G_R = 0_wp
-                                    $:GPU_LOOP()
-=======
                                     G_L = 0._wp; G_R = 0._wp
-                                    !$acc loop seq
->>>>>>> 72d4fef4
+                                    $:GPU_LOOP()
                                     do i = 1, num_fluids
                                         G_L = G_L + alpha_L(i)*Gs(i)
                                         G_R = G_R + alpha_R(i)*Gs(i)
@@ -1444,13 +1439,8 @@
                                         xi_field_L(i) = qL_prim_rs${XYZ}$_vf(j, k, l, xibeg - 1 + i)
                                         xi_field_R(i) = qR_prim_rs${XYZ}$_vf(j + 1, k, l, xibeg - 1 + i)
                                     end do
-<<<<<<< HEAD
-                                    G_L = 0_wp; G_R = 0_wp; 
-                                    $:GPU_LOOP()
-=======
                                     G_L = 0._wp; G_R = 0._wp; 
-                                    !$acc loop seq
->>>>>>> 72d4fef4
+                                    $:GPU_LOOP()
                                     do i = 1, num_fluids
                                         ! Mixture left and right shear modulus
                                         G_L = G_L + alpha_L(i)*Gs(i)
@@ -1604,13 +1594,8 @@
 
                                 ! ELASTICITY. Elastic shear stress additions for the momentum and energy flux
                                 if (elasticity) then
-<<<<<<< HEAD
-                                    flux_ene_e = 0_wp; 
-                                    $:GPU_LOOP()
-=======
                                     flux_ene_e = 0._wp; 
-                                    !$acc loop seq
->>>>>>> 72d4fef4
+                                    $:GPU_LOOP()
                                     do i = 1, num_dims
                                         idxi = dir_idx(i)
                                         ! MOMENTUM ELASTIC FLUX.
@@ -2643,15 +2628,9 @@
                                         tau_e_L(i) = qL_prim_rs${XYZ}$_vf(j, k, l, strxb - 1 + i)
                                         tau_e_R(i) = qR_prim_rs${XYZ}$_vf(j + 1, k, l, strxb - 1 + i)
                                     end do
-<<<<<<< HEAD
-                                    G_L = 0_wp
-                                    G_R = 0_wp
-                                    $:GPU_LOOP()
-=======
                                     G_L = 0._wp
                                     G_R = 0._wp
-                                    !$acc loop seq
->>>>>>> 72d4fef4
+                                    $:GPU_LOOP()
                                     do i = 1, num_fluids
                                         G_L = G_L + alpha_L(i)*Gs(i)
                                         G_R = G_R + alpha_R(i)*Gs(i)
@@ -2678,15 +2657,9 @@
                                         xi_field_L(i) = qL_prim_rs${XYZ}$_vf(j, k, l, xibeg - 1 + i)
                                         xi_field_R(i) = qR_prim_rs${XYZ}$_vf(j + 1, k, l, xibeg - 1 + i)
                                     end do
-<<<<<<< HEAD
-                                    G_L = 0_wp
-                                    G_R = 0_wp
-                                    $:GPU_LOOP()
-=======
                                     G_L = 0._wp
                                     G_R = 0._wp
-                                    !$acc loop seq
->>>>>>> 72d4fef4
+                                    $:GPU_LOOP()
                                     do i = 1, num_fluids
                                         ! Mixture left and right shear modulus
                                         G_L = G_L + alpha_L(i)*Gs(i)
@@ -2842,13 +2815,8 @@
 
                                 ! ELASTICITY. Elastic shear stress additions for the momentum and energy flux
                                 if (elasticity) then
-<<<<<<< HEAD
-                                    flux_ene_e = 0_wp
-                                    $:GPU_LOOP()
-=======
                                     flux_ene_e = 0._wp
-                                    !$acc loop seq
->>>>>>> 72d4fef4
+                                    $:GPU_LOOP()
                                     do i = 1, num_dims
                                         idxi = dir_idx(i)
                                         ! MOMENTUM ELASTIC FLUX.
