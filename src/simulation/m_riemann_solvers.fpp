!>
!! @file m_riemann_solvers.f90
!! @brief Contains module m_riemann_solvers

!> @brief This module features a database of approximate and exact Riemann
!!              problem solvers for the Navier-Stokes system of equations, which
!!              is supplemented by appropriate advection equations that are used
!!              to capture the material interfaces. The closure of the system is
!!              achieved by the stiffened gas equation of state and any required
!!              mixture relations. Surface tension effects are accounted for and
!!              are modeled by means of a volume force acting across the diffuse
!!              material interface region. The implementation details of viscous
!!              and capillary effects, into the Riemann solvers, may be found in
!!              Perigaud and Saurel (2005). Note that both effects are available
!!              only in the volume fraction model. At this time, the approximate
!!              and exact Riemann solvers that are listed below are available:
!!                  1) Harten-Lax-van Leer (HLL)
!!                  2) Harten-Lax-van Leer-Contact (HLLC)
!!                  3) Exact

#:include 'case.fpp'
#:include 'macros.fpp'
#:include 'inline_riemann.fpp'

module m_riemann_solvers

    ! Dependencies =============================================================
    use m_derived_types        !< Definitions of the derived types

    use m_global_parameters    !< Definitions of the global parameters

    use m_mpi_proxy            !< Message passing interface (MPI) module proxy

    use m_variables_conversion !< State variables type conversion procedures

    use m_bubbles              !< To get the bubble wall pressure function

    use m_surface_tension      !< To get the capilary fluxes

    use m_chemistry

    use m_thermochem, only: &
        gas_constant, get_mixture_molecular_weight, &
        get_mixture_specific_heat_cv_mass, get_mixture_energy_mass, &
        get_species_specific_heats_r, get_species_enthalpies_rt, &
        get_mixture_specific_heat_cp_mass
    ! ==========================================================================

    implicit none

    private; public :: s_initialize_riemann_solvers_module, &
 s_riemann_solver, &
 s_hll_riemann_solver, &
 s_hllc_riemann_solver, &
 s_finalize_riemann_solvers_module

    !> The cell-boundary values of the fluxes (src - source) that are computed
    !! through the chosen Riemann problem solver, and the direct evaluation of
    !! source terms, by using the left and right states given in qK_prim_rs_vf,
    !! dqK_prim_ds_vf where ds = dx, dy or dz.
    !> @{
    real(kind(0d0)), allocatable, dimension(:, :, :, :) :: flux_rsx_vf, flux_src_rsx_vf
    real(kind(0d0)), allocatable, dimension(:, :, :, :) :: flux_rsy_vf, flux_src_rsy_vf
    real(kind(0d0)), allocatable, dimension(:, :, :, :) :: flux_rsz_vf, flux_src_rsz_vf
    !$acc declare create( flux_rsx_vf, flux_src_rsx_vf, flux_rsy_vf,  &
    !$acc   flux_src_rsy_vf, flux_rsz_vf, flux_src_rsz_vf )
    !> @}

    !> The cell-boundary values of the geometrical source flux that are computed
    !! through the chosen Riemann problem solver by using the left and right
    !! states given in qK_prim_rs_vf. Currently 2D axisymmetric for inviscid only.
    !> @{
    real(kind(0d0)), allocatable, dimension(:, :, :, :) :: flux_gsrc_rsx_vf !<
    real(kind(0d0)), allocatable, dimension(:, :, :, :) :: flux_gsrc_rsy_vf !<
    real(kind(0d0)), allocatable, dimension(:, :, :, :) :: flux_gsrc_rsz_vf !<
    !$acc declare create( flux_gsrc_rsx_vf, flux_gsrc_rsy_vf, flux_gsrc_rsz_vf )
    !> @}

    ! The cell-boundary values of the velocity. vel_src_rs_vf is determined as
    ! part of Riemann problem solution and is used to evaluate the source flux.
    real(kind(0d0)), allocatable, dimension(:, :, :, :) :: vel_src_rsx_vf
    real(kind(0d0)), allocatable, dimension(:, :, :, :) :: vel_src_rsy_vf
    real(kind(0d0)), allocatable, dimension(:, :, :, :) :: vel_src_rsz_vf
    !$acc declare create(vel_src_rsx_vf, vel_src_rsy_vf, vel_src_rsz_vf)

    real(kind(0d0)), allocatable, dimension(:, :, :, :) :: mom_sp_rsx_vf
    real(kind(0d0)), allocatable, dimension(:, :, :, :) :: mom_sp_rsy_vf
    real(kind(0d0)), allocatable, dimension(:, :, :, :) :: mom_sp_rsz_vf
    !$acc declare create(mom_sp_rsx_vf, mom_sp_rsy_vf, mom_sp_rsz_vf)

    real(kind(0d0)), allocatable, dimension(:, :, :, :) :: Re_avg_rsx_vf
    real(kind(0d0)), allocatable, dimension(:, :, :, :) :: Re_avg_rsy_vf
    real(kind(0d0)), allocatable, dimension(:, :, :, :) :: Re_avg_rsz_vf
    !$acc declare create(Re_avg_rsx_vf, Re_avg_rsy_vf, Re_avg_rsz_vf)

    !> @name Indical bounds in the s1-, s2- and s3-directions
    !> @{
    type(int_bounds_info) :: is1, is2, is3
    type(int_bounds_info) :: isx, isy, isz
    !> @}

    !$acc declare create(is1, is2, is3, isx, isy, isz)

    real(kind(0d0)), allocatable, dimension(:) :: Gs
    !$acc declare create(Gs)

    real(kind(0d0)), allocatable, dimension(:, :) :: Res
    !$acc declare create(Res)

contains

    !> Dispatch to the subroutines that are utilized to compute the
        !! Riemann problem solution. For additional information please reference:
        !!                        1) s_hll_riemann_solver
        !!                        2) s_hllc_riemann_solver
        !!                        3) s_exact_riemann_solver
        !!  @param qL_prim_vf The  left WENO-reconstructed cell-boundary values of the
        !!      cell-average primitive variables
        !!  @param qR_prim_vf The right WENO-reconstructed cell-boundary values of the
        !!      cell-average primitive variables
        !!  @param dqL_prim_dx_vf The  left WENO-reconstructed cell-boundary values of the
        !!      first-order x-dir spatial derivatives
        !!  @param dqL_prim_dy_vf The  left WENO-reconstructed cell-boundary values of the
        !!      first-order y-dir spatial derivatives
        !!  @param dqL_prim_dz_vf The  left WENO-reconstructed cell-boundary values of the
        !!      first-order z-dir spatial derivatives
        !!  @param dqR_prim_dx_vf The right WENO-reconstructed cell-boundary values of the
        !!      first-order x-dir spatial derivatives
        !!  @param dqR_prim_dy_vf The right WENO-reconstructed cell-boundary values of the
        !!      first-order y-dir spatial derivatives
        !!  @param dqR_prim_dz_vf The right WENO-reconstructed cell-boundary values of the
        !!      first-order z-dir spatial derivatives
        !!  @param gm_alphaL_vf  Left averaged gradient magnitude
        !!  @param gm_alphaR_vf Right averaged gradient magnitude
        !!  @param flux_vf Intra-cell fluxes
        !!  @param flux_src_vf Intra-cell fluxes sources
        !!  @param flux_gsrc_vf Intra-cell geometric fluxes sources
        !!  @param norm_dir Dir. splitting direction
        !!  @param ix Index bounds in the x-dir
        !!  @param iy Index bounds in the y-dir
        !!  @param iz Index bounds in the z-dir
        !!  @param q_prim_vf Cell-averaged primitive variables
    subroutine s_riemann_solver(qL_prim_rsx_vf, qL_prim_rsy_vf, qL_prim_rsz_vf, dqL_prim_dx_vf, &
                                dqL_prim_dy_vf, &
                                dqL_prim_dz_vf, &
                                qL_prim_vf, &
                                qR_prim_rsx_vf, qR_prim_rsy_vf, qR_prim_rsz_vf, dqR_prim_dx_vf, &
                                dqR_prim_dy_vf, &
                                dqR_prim_dz_vf, &
                                qR_prim_vf, &
                                q_prim_vf, &
                                flux_vf, flux_src_vf, &
                                flux_gsrc_vf, &
                                norm_dir, ix, iy, iz)

        real(kind(0d0)), dimension(startx:, starty:, startz:, 1:), intent(INOUT) :: qL_prim_rsx_vf, qL_prim_rsy_vf, qL_prim_rsz_vf, qR_prim_rsx_vf, qR_prim_rsy_vf, qR_prim_rsz_vf
        type(scalar_field), dimension(sys_size), intent(IN) :: q_prim_vf

        type(scalar_field), allocatable, dimension(:), intent(INOUT) :: qL_prim_vf, qR_prim_vf

        type(scalar_field), &
            allocatable, dimension(:), &
            intent(INOUT) :: dqL_prim_dx_vf, dqR_prim_dx_vf, &
                             dqL_prim_dy_vf, dqR_prim_dy_vf, &
                             dqL_prim_dz_vf, dqR_prim_dz_vf

        type(scalar_field), &
            dimension(sys_size), &
            intent(INOUT) :: flux_vf, flux_src_vf, flux_gsrc_vf

        integer, intent(IN) :: norm_dir

        type(int_bounds_info), intent(IN) :: ix, iy, iz

        if (riemann_solver == 1) then
            call s_hll_riemann_solver(qL_prim_rsx_vf, qL_prim_rsy_vf, qL_prim_rsz_vf, dqL_prim_dx_vf, &
                                      dqL_prim_dy_vf, &
                                      dqL_prim_dz_vf, &
                                      qL_prim_vf, &
                                      qR_prim_rsx_vf, qR_prim_rsy_vf, qR_prim_rsz_vf, dqR_prim_dx_vf, &
                                      dqR_prim_dy_vf, &
                                      dqR_prim_dz_vf, &
                                      qR_prim_vf, &
                                      q_prim_vf, &
                                      flux_vf, flux_src_vf, &
                                      flux_gsrc_vf, &
                                      norm_dir, ix, iy, iz)
        elseif (riemann_solver == 2) then
            call s_hllc_riemann_solver(qL_prim_rsx_vf, qL_prim_rsy_vf, qL_prim_rsz_vf, dqL_prim_dx_vf, &
                                       dqL_prim_dy_vf, &
                                       dqL_prim_dz_vf, &
                                       qL_prim_vf, &
                                       qR_prim_rsx_vf, qR_prim_rsy_vf, qR_prim_rsz_vf, dqR_prim_dx_vf, &
                                       dqR_prim_dy_vf, &
                                       dqR_prim_dz_vf, &
                                       qR_prim_vf, &
                                       q_prim_vf, &
                                       flux_vf, flux_src_vf, &
                                       flux_gsrc_vf, &
                                       norm_dir, ix, iy, iz)
        end if

    end subroutine s_riemann_solver

    !> Dispatch to the subroutines that are utilized to compute
        !! the viscous source fluxes for either Cartesian or cylindrical geometries.
        !! For more information please refer to:
        !!      1) s_compute_cartesian_viscous_source_flux
        !!      2) s_compute_cylindrical_viscous_source_flux
    subroutine s_compute_viscous_source_flux(velL_vf, & ! -------------
                                             dvelL_dx_vf, &
                                             dvelL_dy_vf, &
                                             dvelL_dz_vf, &
                                             velR_vf, &
                                             dvelR_dx_vf, &
                                             dvelR_dy_vf, &
                                             dvelR_dz_vf, &
                                             flux_src_vf, &
                                             norm_dir, &
                                             ix, iy, iz)

        type(scalar_field), &
            dimension(num_dims), &
            intent(IN) :: velL_vf, velR_vf, &
                          dvelL_dx_vf, dvelR_dx_vf, &
                          dvelL_dy_vf, dvelR_dy_vf, &
                          dvelL_dz_vf, dvelR_dz_vf

        type(scalar_field), &
            dimension(sys_size), &
            intent(INOUT) :: flux_src_vf

        integer, intent(IN) :: norm_dir

        type(int_bounds_info), intent(IN) :: ix, iy, iz

        if (grid_geometry == 3) then
            call s_compute_cylindrical_viscous_source_flux(velL_vf, & ! -------------
                                                           dvelL_dx_vf, &
                                                           dvelL_dy_vf, &
                                                           dvelL_dz_vf, &
                                                           velR_vf, &
                                                           dvelR_dx_vf, &
                                                           dvelR_dy_vf, &
                                                           dvelR_dz_vf, &
                                                           flux_src_vf, &
                                                           norm_dir, &
                                                           ix, iy, iz)
        else
            call s_compute_cartesian_viscous_source_flux(velL_vf, & ! -------------
                                                         dvelL_dx_vf, &
                                                         dvelL_dy_vf, &
                                                         dvelL_dz_vf, &
                                                         velR_vf, &
                                                         dvelR_dx_vf, &
                                                         dvelR_dy_vf, &
                                                         dvelR_dz_vf, &
                                                         flux_src_vf, &
                                                         norm_dir, &
                                                         ix, iy, iz)
        end if
    end subroutine s_compute_viscous_source_flux

    subroutine s_hll_riemann_solver(qL_prim_rsx_vf, qL_prim_rsy_vf, qL_prim_rsz_vf, dqL_prim_dx_vf, & ! -------
                                    dqL_prim_dy_vf, &
                                    dqL_prim_dz_vf, &
                                    qL_prim_vf, &
                                    qR_prim_rsx_vf, qR_prim_rsy_vf, qR_prim_rsz_vf, dqR_prim_dx_vf, &
                                    dqR_prim_dy_vf, &
                                    dqR_prim_dz_vf, &
                                    qR_prim_vf, &
                                    q_prim_vf, &
                                    flux_vf, flux_src_vf, &
                                    flux_gsrc_vf, &
                                    norm_dir, ix, iy, iz)

        real(kind(0d0)), dimension(startx:, starty:, startz:, 1:), intent(inout) :: qL_prim_rsx_vf, qL_prim_rsy_vf, qL_prim_rsz_vf, qR_prim_rsx_vf, qR_prim_rsy_vf, qR_prim_rsz_vf
        type(scalar_field), dimension(sys_size), intent(in) :: q_prim_vf

        type(scalar_field), allocatable, dimension(:), intent(inout) :: qL_prim_vf, qR_prim_vf

        type(scalar_field), &
            allocatable, dimension(:), &
            intent(inout) :: dqL_prim_dx_vf, dqR_prim_dx_vf, &
                             dqL_prim_dy_vf, dqR_prim_dy_vf, &
                             dqL_prim_dz_vf, dqR_prim_dz_vf

        ! Intercell fluxes
        type(scalar_field), &
            dimension(sys_size), &
            intent(inout) :: flux_vf, flux_src_vf, flux_gsrc_vf

        integer, intent(in) :: norm_dir
        type(int_bounds_info), intent(in) :: ix, iy, iz

        real(kind(0d0)), dimension(num_fluids) :: alpha_rho_L, alpha_rho_R
        real(kind(0d0)) :: rho_L, rho_R
        real(kind(0d0)), dimension(num_dims) :: vel_L, vel_R
        real(kind(0d0)) :: pres_L, pres_R
        real(kind(0d0)) :: E_L, E_R
        real(kind(0d0)) :: H_L, H_R
        real(kind(0d0)), dimension(num_fluids) :: alpha_L, alpha_R
        real(kind(0d0)), dimension(num_species) :: Ys_L, Ys_R
        real(kind(0d0)), dimension(num_species) :: Cp_iL, Cp_iR, Xs_L, Xs_R, Gamma_iL, Gamma_iR
        real(kind(0d0)), dimension(num_species) :: Yi_avg, Phi_avg, h_iL, h_iR, h_avg_2
        real(kind(0d0)) :: Cp_avg, Cv_avg, gamma_avggg, T_avg, eps, c_sum_Yi_Phi
        real(kind(0d0)) :: T_L, T_R
        real(kind(0d0)) :: Y_L, Y_R
        real(kind(0d0)) :: MW_L, MW_R
        real(kind(0d0)) :: R_gas_L, R_gas_R
        real(kind(0d0)) :: Cp_L, Cp_R
        real(kind(0d0)) :: Cv_L, Cv_R
        real(kind(0d0)) :: Gamm_L, Gamm_R
        real(kind(0d0)) :: gamma_L, gamma_R
        real(kind(0d0)) :: pi_inf_L, pi_inf_R
        real(kind(0d0)) :: qv_L, qv_R
        real(kind(0d0)) :: c_L, c_R
        real(kind(0d0)), dimension(6) :: tau_e_L, tau_e_R
        real(kind(0d0)) :: G_L, G_R
        real(kind(0d0)), dimension(2) :: Re_L, Re_R

        real(kind(0d0)) :: rho_avg
        real(kind(0d0)), dimension(num_dims) :: vel_avg
        real(kind(0d0)) :: H_avg
        real(kind(0d0)) :: gamma_avg
        real(kind(0d0)) :: c_avg

        real(kind(0d0)) :: s_L, s_R, s_M, s_P, s_S
        real(kind(0d0)) :: xi_L, xi_R !< Left and right wave speeds functions
        real(kind(0d0)) :: xi_M, xi_P

        real(kind(0d0)) :: nbub_L, nbub_R
        real(kind(0d0)) :: ptilde_L, ptilde_R
        real(kind(0d0)) :: vel_L_rms, vel_R_rms, vel_avg_rms
        real(kind(0d0)) :: blkmod1, blkmod2
        real(kind(0d0)) :: rho_Star, E_Star, p_Star, p_K_Star
        real(kind(0d0)) :: Ms_L, Ms_R, pres_SL, pres_SR
        real(kind(0d0)) :: alpha_L_sum, alpha_R_sum

        integer :: i, j, k, l, q !< Generic loop iterators

        ! Populating the buffers of the left and right Riemann problem
        ! states variables, based on the choice of boundary conditions
        call s_populate_riemann_states_variables_buffers( &
            qL_prim_rsx_vf, qL_prim_rsy_vf, qL_prim_rsz_vf, dqL_prim_dx_vf, &
            dqL_prim_dy_vf, &
            dqL_prim_dz_vf, &
            qL_prim_vf, &
            qR_prim_rsx_vf, qR_prim_rsy_vf, qR_prim_rsz_vf, dqR_prim_dx_vf, &
            dqR_prim_dy_vf, &
            dqR_prim_dz_vf, &
            qR_prim_vf, &
            norm_dir, ix, iy, iz)

        ! Reshaping inputted data based on dimensional splitting direction
        call s_initialize_riemann_solver( &
            q_prim_vf, &
            flux_vf, flux_src_vf, &
            flux_gsrc_vf, &
            norm_dir, ix, iy, iz)
        #:for NORM_DIR, XYZ in [(1, 'x'), (2, 'y'), (3, 'z')]

            if (norm_dir == ${NORM_DIR}$) then
                !$acc parallel loop collapse(3) gang vector default(present)    &
                !$acc private(alpha_rho_L, alpha_rho_R, vel_L, vel_R, alpha_L,  &
                !$acc alpha_R, vel_avg, tau_e_L, tau_e_R, G_L, G_R, Re_L, Re_R, &
                !$acc rho_avg, h_avg, gamma_avg, s_L, s_R, s_S, Ys_L, Ys_R,     &
                !$acc Cp_iL, Cp_iR, Xs_L, Xs_R, Gamma_iL, Gamma_iR,             &
                !$acc Yi_avg, Phi_avg, h_iL, h_iR, h_avg_2)
                do l = is3%beg, is3%end
                    do k = is2%beg, is2%end
                        do j = is1%beg, is1%end
                            !$acc loop seq
                            do i = 1, contxe
                                alpha_rho_L(i) = qL_prim_rs${XYZ}$_vf(j, k, l, i)
                                alpha_rho_R(i) = qR_prim_rs${XYZ}$_vf(j + 1, k, l, i)
                            end do

                            !$acc loop seq
                            do i = 1, num_dims
                                vel_L(i) = qL_prim_rs${XYZ}$_vf(j, k, l, contxe + i)
                                vel_R(i) = qR_prim_rs${XYZ}$_vf(j + 1, k, l, contxe + i)
                            end do

                            vel_L_rms = 0d0; vel_R_rms = 0d0

                            !$acc loop seq
                            do i = 1, num_dims
                                vel_L_rms = vel_L_rms + vel_L(i)**2d0
                                vel_R_rms = vel_R_rms + vel_R(i)**2d0
                            end do

                            !$acc loop seq
                            do i = 1, num_fluids
                                alpha_L(i) = qL_prim_rs${XYZ}$_vf(j, k, l, E_idx + i)
                                alpha_R(i) = qR_prim_rs${XYZ}$_vf(j + 1, k, l, E_idx + i)
                            end do

                            pres_L = qL_prim_rs${XYZ}$_vf(j, k, l, E_idx)
                            pres_R = qR_prim_rs${XYZ}$_vf(j + 1, k, l, E_idx)

                            rho_L = 0d0
                            gamma_L = 0d0
                            pi_inf_L = 0d0
                            qv_L = 0d0

                            rho_R = 0d0
                            gamma_R = 0d0
                            pi_inf_R = 0d0
                            qv_R = 0d0

                            alpha_L_sum = 0d0
                            alpha_R_sum = 0d0

                            if (mpp_lim) then
                                !$acc loop seq
                                do i = 1, num_fluids
                                    alpha_rho_L(i) = max(0d0, alpha_rho_L(i))
                                    alpha_L(i) = min(max(0d0, alpha_L(i)), 1d0)
                                    alpha_L_sum = alpha_L_sum + alpha_L(i)
                                end do

                                alpha_L = alpha_L/max(alpha_L_sum, sgm_eps)

                                !$acc loop seq
                                do i = 1, num_fluids
                                    alpha_rho_R(i) = max(0d0, alpha_rho_R(i))
                                    alpha_R(i) = min(max(0d0, alpha_R(i)), 1d0)
                                    alpha_R_sum = alpha_R_sum + alpha_R(i)
                                end do

                                alpha_R = alpha_R/max(alpha_R_sum, sgm_eps)
                            end if

                            !$acc loop seq
                            do i = 1, num_fluids
                                rho_L = rho_L + alpha_rho_L(i)
                                gamma_L = gamma_L + alpha_L(i)*gammas(i)
                                pi_inf_L = pi_inf_L + alpha_L(i)*pi_infs(i)
                                qv_L = qv_L + alpha_rho_L(i)*qvs(i)

                                rho_R = rho_R + alpha_rho_R(i)
                                gamma_R = gamma_R + alpha_R(i)*gammas(i)
                                pi_inf_R = pi_inf_R + alpha_R(i)*pi_infs(i)
                                qv_R = qv_R + alpha_rho_R(i)*qvs(i)
                            end do

                            if (viscous) then
                                !$acc loop seq
                                do i = 1, 2
                                    Re_L(i) = dflt_real

                                    if (Re_size(i) > 0) Re_L(i) = 0d0

                                    !$acc loop seq
                                    do q = 1, Re_size(i)
                                        Re_L(i) = alpha_L(Re_idx(i, q))/Res(i, q) &
                                                  + Re_L(i)
                                    end do

                                    Re_L(i) = 1d0/max(Re_L(i), sgm_eps)

                                end do

                                !$acc loop seq
                                do i = 1, 2
                                    Re_R(i) = dflt_real

                                    if (Re_size(i) > 0) Re_R(i) = 0d0

                                    !$acc loop seq
                                    do q = 1, Re_size(i)
                                        Re_R(i) = alpha_R(Re_idx(i, q))/Res(i, q) &
                                                  + Re_R(i)
                                    end do

                                    Re_R(i) = 1d0/max(Re_R(i), sgm_eps)
                                end do
                            end if

                            if (chemistry) then
                                !$acc loop seq
                                do i = chemxb, chemxe
                                    Ys_L(i - chemxb + 1) = qL_prim_rs${XYZ}$_vf(j, k, l, i)
                                    Ys_R(i - chemxb + 1) = qR_prim_rs${XYZ}$_vf(j + 1, k, l, i)
                                end do

                                call get_mixture_molecular_weight(Ys_L, MW_L)
                                call get_mixture_molecular_weight(Ys_R, MW_R)

                                Xs_L(:) = Ys_L(:)*MW_L/mol_weights(:)
                                Xs_R(:) = Ys_R(:)*MW_R/mol_weights(:)

                                R_gas_L = gas_constant/MW_L
                                R_gas_R = gas_constant/MW_R

                                T_L = pres_L/rho_L/R_gas_L
                                T_R = pres_R/rho_R/R_gas_R

                                call get_species_specific_heats_r(T_L, Cp_iL)
                                call get_species_specific_heats_r(T_R, Cp_iR)

                                if (chem_params%gamma_method == 1) then
                                    ! gamma_method = 1: Ref. Section 2.3.1 Formulation of doi:10.7907/ZKW8-ES97.
                                    Gamma_iL = Cp_iL/(Cp_iL - 1.0d0)
                                    Gamma_iR = Cp_iR/(Cp_iR - 1.0d0)

                                    gamma_L = sum(Xs_L(:)/(Gamma_iL(:) - 1.0d0))
                                    gamma_R = sum(Xs_R(:)/(Gamma_iR(:) - 1.0d0))
                                else if (chem_params%gamma_method == 2) then
                                    ! gamma_method = 2: c_p / c_v where c_p, c_v are specific heats.
                                    call get_mixture_specific_heat_cp_mass(T_L, Ys_L, Cp_L)
                                    call get_mixture_specific_heat_cp_mass(T_R, Ys_R, Cp_R)
                                    call get_mixture_specific_heat_cv_mass(T_L, Ys_L, Cv_L)
                                    call get_mixture_specific_heat_cv_mass(T_R, Ys_R, Cv_R)

                                    Gamm_L = Cp_L/Cv_L
                                    gamma_L = 1.0d0/(Gamm_L - 1.0d0)
                                    Gamm_R = Cp_R/Cv_R
                                    gamma_R = 1.0d0/(Gamm_R - 1.0d0)
                                end if

                                call get_mixture_energy_mass(T_L, Ys_L, E_L)
                                call get_mixture_energy_mass(T_R, Ys_R, E_R)

                                E_L = rho_L*E_L + 5d-1*rho_L*vel_L_rms
                                E_R = rho_R*E_R + 5d-1*rho_R*vel_R_rms
                                H_L = (E_L + pres_L)/rho_L
                                H_R = (E_R + pres_R)/rho_R
                            else
                                E_L = gamma_L*pres_L + pi_inf_L + 5d-1*rho_L*vel_L_rms + qv_L
                                E_R = gamma_R*pres_R + pi_inf_R + 5d-1*rho_R*vel_R_rms + qv_R
                                H_L = (E_L + pres_L)/rho_L
                                H_R = (E_R + pres_R)/rho_R
                            end if

                            if (hypoelasticity) then
                                !$acc loop seq
                                do i = 1, strxe - strxb + 1
                                    tau_e_L(i) = qL_prim_rs${XYZ}$_vf(j, k, l, strxb - 1 + i)
                                    tau_e_R(i) = qR_prim_rs${XYZ}$_vf(j + 1, k, l, strxb - 1 + i)
                                end do

                                G_L = 0d0
                                G_R = 0d0

                                !$acc loop seq
                                do i = 1, num_fluids
                                    G_L = G_L + alpha_L(i)*Gs(i)
                                    G_R = G_R + alpha_R(i)*Gs(i)
                                end do

                                do i = 1, strxe - strxb + 1
                                    ! Elastic contribution to energy if G large enough
                                    !TODO take out if statement if stable without
                                    if ((G_L > 1000) .and. (G_R > 1000)) then
                                        E_L = E_L + (tau_e_L(i)*tau_e_L(i))/(4d0*G_L)
                                        E_R = E_R + (tau_e_R(i)*tau_e_R(i))/(4d0*G_R)
                                        ! Additional terms in 2D and 3D
                                        if ((i == 2) .or. (i == 4) .or. (i == 5)) then
                                            E_L = E_L + (tau_e_L(i)*tau_e_L(i))/(4d0*G_L)
                                            E_R = E_R + (tau_e_R(i)*tau_e_R(i))/(4d0*G_R)
                                        end if
                                    end if
                                end do
                            end if

                            @:compute_average_state()

                            call s_compute_speed_of_sound(pres_L, rho_L, gamma_L, pi_inf_L, H_L, alpha_L, &
                                                          vel_L_rms, 0d0, c_L)

                            call s_compute_speed_of_sound(pres_R, rho_R, gamma_R, pi_inf_R, H_R, alpha_R, &
                                                          vel_R_rms, 0d0, c_R)

                            !> The computation of c_avg does not require all the variables, and therefore the non '_avg'
                            ! variables are placeholders to call the subroutine.

                            call s_compute_speed_of_sound(pres_R, rho_avg, gamma_avg, pi_inf_R, H_avg, alpha_R, &
                                                          vel_avg_rms, c_sum_Yi_Phi, c_avg)

                            if (viscous) then
                                !$acc loop seq
                                do i = 1, 2
                                    Re_avg_rs${XYZ}$_vf(j, k, l, i) = 2d0/(1d0/Re_L(i) + 1d0/Re_R(i))
                                end do
                            end if

                            if (wave_speeds == 1) then
                                if (hypoelasticity) then
                                    s_L = min(vel_L(dir_idx(1)) - sqrt(c_L*c_L + &
                                                                       (((4d0*G_L)/3d0) + &
                                                                        tau_e_L(dir_idx_tau(1)))/rho_L) &
                                              , vel_R(dir_idx(1)) - sqrt(c_R*c_R + &
                                                                         (((4d0*G_R)/3d0) + &
                                                                          tau_e_R(dir_idx_tau(1)))/rho_R))
                                    s_R = max(vel_R(dir_idx(1)) + sqrt(c_R*c_R + &
                                                                       (((4d0*G_R)/3d0) + &
                                                                        tau_e_R(dir_idx_tau(1)))/rho_R) &
                                              , vel_L(dir_idx(1)) + sqrt(c_L*c_L + &
                                                                         (((4d0*G_L)/3d0) + &
                                                                          tau_e_L(dir_idx_tau(1)))/rho_L))
                                else
                                    s_L = min(vel_L(dir_idx(1)) - c_L, vel_R(dir_idx(1)) - c_R)
                                    s_R = max(vel_R(dir_idx(1)) + c_R, vel_L(dir_idx(1)) + c_L)
                                end if

                                s_S = (pres_R - pres_L + rho_L*vel_L(dir_idx(1))* &
                                       (s_L - vel_L(dir_idx(1))) - &
                                       rho_R*vel_R(dir_idx(1))* &
                                       (s_R - vel_R(dir_idx(1)))) &
                                      /(rho_L*(s_L - vel_L(dir_idx(1))) - &
                                        rho_R*(s_R - vel_R(dir_idx(1))))
                            elseif (wave_speeds == 2) then
                                pres_SL = 5d-1*(pres_L + pres_R + rho_avg*c_avg* &
                                                (vel_L(dir_idx(1)) - &
                                                 vel_R(dir_idx(1))))

                                pres_SR = pres_SL

                                Ms_L = max(1d0, sqrt(1d0 + ((5d-1 + gamma_L)/(1d0 + gamma_L))* &
                                                     (pres_SL/pres_L - 1d0)*pres_L/ &
                                                     ((pres_L + pi_inf_L/(1d0 + gamma_L)))))
                                Ms_R = max(1d0, sqrt(1d0 + ((5d-1 + gamma_R)/(1d0 + gamma_R))* &
                                                     (pres_SR/pres_R - 1d0)*pres_R/ &
                                                     ((pres_R + pi_inf_R/(1d0 + gamma_R)))))

                                s_L = vel_L(dir_idx(1)) - c_L*Ms_L
                                s_R = vel_R(dir_idx(1)) + c_R*Ms_R

                                s_S = 5d-1*((vel_L(dir_idx(1)) + vel_R(dir_idx(1))) + &
                                            (pres_L - pres_R)/ &
                                            (rho_avg*c_avg))
                            end if

                            s_M = min(0d0, s_L); s_P = max(0d0, s_R)

                            xi_M = (5d-1 + sign(5d-1, s_L)) &
                                   + (5d-1 - sign(5d-1, s_L)) &
                                   *(5d-1 + sign(5d-1, s_R))
                            xi_P = (5d-1 - sign(5d-1, s_R)) &
                                   + (5d-1 - sign(5d-1, s_L)) &
                                   *(5d-1 + sign(5d-1, s_R))

                            ! Mass
                            !$acc loop seq
                            do i = 1, contxe
                                flux_rs${XYZ}$_vf(j, k, l, i) = &
                                    (s_M*alpha_rho_R(i)*vel_R(dir_idx(1)) &
                                     - s_P*alpha_rho_L(i)*vel_L(dir_idx(1)) &
                                     + s_M*s_P*(alpha_rho_L(i) &
                                                - alpha_rho_R(i))) &
                                    /(s_M - s_P)
                            end do

                            ! Momentum
                            if (bubbles) then
                                !$acc loop seq
                                do i = 1, num_dims
                                    flux_rs${XYZ}$_vf(j, k, l, contxe + dir_idx(i)) = &
                                        (s_M*(rho_R*vel_R(dir_idx(1)) &
                                              *vel_R(dir_idx(i)) &
                                              + dir_flg(dir_idx(i))*(pres_R - ptilde_R)) &
                                         - s_P*(rho_L*vel_L(dir_idx(1)) &
                                                *vel_L(dir_idx(i)) &
                                                + dir_flg(dir_idx(i))*(pres_L - ptilde_L)) &
                                         + s_M*s_P*(rho_L*vel_L(dir_idx(i)) &
                                                    - rho_R*vel_R(dir_idx(i)))) &
                                        /(s_M - s_P)
                                end do
                            else if (hypoelasticity) then
                                !$acc loop seq
                                do i = 1, num_dims
                                    flux_rs${XYZ}$_vf(j, k, l, contxe + dir_idx(i)) = &
                                        (s_M*(rho_R*vel_R(dir_idx(1)) &
                                              *vel_R(dir_idx(i)) &
                                              + dir_flg(dir_idx(i))*pres_R &
                                              - tau_e_R(dir_idx_tau(i))) &
                                         - s_P*(rho_L*vel_L(dir_idx(1)) &
                                                *vel_L(dir_idx(i)) &
                                                + dir_flg(dir_idx(i))*pres_L &
                                                - tau_e_L(dir_idx_tau(i))) &
                                         + s_M*s_P*(rho_L*vel_L(dir_idx(i)) &
                                                    - rho_R*vel_R(dir_idx(i)))) &
                                        /(s_M - s_P)
                                end do
                            else
                                !$acc loop seq
                                do i = 1, num_dims
                                    flux_rs${XYZ}$_vf(j, k, l, contxe + dir_idx(i)) = &
                                        (s_M*(rho_R*vel_R(dir_idx(1)) &
                                              *vel_R(dir_idx(i)) &
                                              + dir_flg(dir_idx(i))*pres_R) &
                                         - s_P*(rho_L*vel_L(dir_idx(1)) &
                                                *vel_L(dir_idx(i)) &
                                                + dir_flg(dir_idx(i))*pres_L) &
                                         + s_M*s_P*(rho_L*vel_L(dir_idx(i)) &
                                                    - rho_R*vel_R(dir_idx(i)))) &
                                        /(s_M - s_P)
                                end do
                            end if

                            ! Energy
                            if (bubbles) then
                                flux_rs${XYZ}$_vf(j, k, l, E_idx) = &
                                    (s_M*vel_R(dir_idx(1))*(E_R + pres_R - ptilde_R) &
                                     - s_P*vel_L(dir_idx(1))*(E_L + pres_L - ptilde_L) &
                                     + s_M*s_P*(E_L - E_R)) &
                                    /(s_M - s_P)
                            else if (hypoelasticity) then
                                !TODO: simplify this so it's not split into 3
                                if (num_dims == 1) then
                                    flux_rs${XYZ}$_vf(j, k, l, E_idx) = &
                                        (s_M*(vel_R(dir_idx(1))*(E_R + pres_R) &
                                              - (tau_e_R(dir_idx_tau(1))*vel_R(dir_idx(1)))) &
                                         - s_P*(vel_L(dir_idx(1))*(E_L + pres_L) &
                                                - (tau_e_L(dir_idx_tau(1))*vel_L(dir_idx(1)))) &
                                         + s_M*s_P*(E_L - E_R)) &
                                        /(s_M - s_P)
                                else if (num_dims == 2) then
                                    flux_rs${XYZ}$_vf(j, k, l, E_idx) = &
                                        (s_M*(vel_R(dir_idx(1))*(E_R + pres_R) &
                                              - (tau_e_R(dir_idx_tau(1))*vel_R(dir_idx(1))) &
                                              - (tau_e_R(dir_idx_tau(2))*vel_R(dir_idx(2)))) &
                                         - s_P*(vel_L(dir_idx(1))*(E_L + pres_L) &
                                                - (tau_e_L(dir_idx_tau(1))*vel_L(dir_idx(1))) &
                                                - (tau_e_L(dir_idx_tau(2))*vel_L(dir_idx(2)))) &
                                         + s_M*s_P*(E_L - E_R)) &
                                        /(s_M - s_P)
                                else if (num_dims == 3) then
                                    flux_rs${XYZ}$_vf(j, k, l, E_idx) = &
                                        (s_M*(vel_R(dir_idx(1))*(E_R + pres_R) &
                                              - (tau_e_R(dir_idx_tau(1))*vel_R(dir_idx(1))) &
                                              - (tau_e_R(dir_idx_tau(2))*vel_R(dir_idx(2))) &
                                              - (tau_e_R(dir_idx_tau(3))*vel_R(dir_idx(3)))) &
                                         - s_P*(vel_L(dir_idx(1))*(E_L + pres_L) &
                                                - (tau_e_L(dir_idx_tau(1))*vel_L(dir_idx(1))) &
                                                - (tau_e_L(dir_idx_tau(2))*vel_L(dir_idx(2))) &
                                                - (tau_e_L(dir_idx_tau(3))*vel_L(dir_idx(3)))) &
                                         + s_M*s_P*(E_L - E_R)) &
                                        /(s_M - s_P)
                                end if
                            else
                                flux_rs${XYZ}$_vf(j, k, l, E_idx) = &
                                    (s_M*vel_R(dir_idx(1))*(E_R + pres_R) &
                                     - s_P*vel_L(dir_idx(1))*(E_L + pres_L) &
                                     + s_M*s_P*(E_L - E_R)) &
                                    /(s_M - s_P)
                            end if

                            ! Elastic Stresses
                            if (hypoelasticity) then
                                do i = 1, strxe - strxb + 1 !TODO: this indexing may be slow
                                    flux_rs${XYZ}$_vf(j, k, l, strxb - 1 + i) = &
                                        (s_M*(rho_R*vel_R(dir_idx(1)) &
                                              *tau_e_R(i)) &
                                         - s_P*(rho_L*vel_L(dir_idx(1)) &
                                                *tau_e_L(i)) &
                                         + s_M*s_P*(rho_L*tau_e_L(i) &
                                                    - rho_R*tau_e_R(i))) &
                                        /(s_M - s_P)
                                end do
                            end if

                            ! Advection
                            !$acc loop seq
                            do i = advxb, advxe
                                flux_rs${XYZ}$_vf(j, k, l, i) = &
                                    (qL_prim_rs${XYZ}$_vf(j, k, l, i) &
                                     - qR_prim_rs${XYZ}$_vf(j + 1, k, l, i)) &
                                    *s_M*s_P/(s_M - s_P)
                                flux_src_rs${XYZ}$_vf(j, k, l, i) = &
                                    (s_M*qR_prim_rs${XYZ}$_vf(j + 1, k, l, i) &
                                     - s_P*qL_prim_rs${XYZ}$_vf(j, k, l, i)) &
                                    /(s_M - s_P)
                            end do

                            ! Div(U)?
                            !$acc loop seq
                            do i = 1, num_dims
                                vel_src_rs${XYZ}$_vf(j, k, l, dir_idx(i)) = &
                                    (xi_M*(rho_L*vel_L(dir_idx(i))* &
                                           (s_L - vel_L(dir_idx(1))) - &
                                           pres_L*dir_flg(dir_idx(i))) - &
                                     xi_P*(rho_R*vel_R(dir_idx(i))* &
                                           (s_R - vel_R(dir_idx(1))) - &
                                           pres_R*dir_flg(dir_idx(i)))) &
                                    /(xi_M*rho_L*(s_L - vel_L(dir_idx(1))) - &
                                      xi_P*rho_R*(s_R - vel_R(dir_idx(1))))
                            end do

                            if (bubbles) then
                                ! From HLLC: Kills mass transport @ bubble gas density
                                if (num_fluids > 1) then
                                    flux_rs${XYZ}$_vf(j, k, l, contxe) = 0d0
                                end if
                            end if

                            if (chemistry) then
                                !$acc loop seq
                                do i = chemxb, chemxe
                                    Y_L = qL_prim_rs${XYZ}$_vf(j, k, l, i)
                                    Y_R = qR_prim_rs${XYZ}$_vf(j + 1, k, l, i)

                                    flux_rs${XYZ}$_vf(j, k, l, i) = (s_M*Y_R*rho_R*vel_R(dir_idx(norm_dir)) &
                                                                     - s_P*Y_L*rho_L*vel_L(dir_idx(norm_dir)) &
                                                                     + s_M*s_P*(Y_L*rho_L - Y_R*rho_R)) &
                                                                    /(s_M - s_P)
                                    flux_src_rs${XYZ}$_vf(j, k, l, i) = 0d0
                                end do
                            end if
                        end do
                    end do
                end do
            end if

        #:endfor

        if (viscous) then
            if (weno_Re_flux) then

                call s_compute_viscous_source_flux( &
                    qL_prim_vf(momxb:momxe), &
                    dqL_prim_dx_vf(momxb:momxe), &
                    dqL_prim_dy_vf(momxb:momxe), &
                    dqL_prim_dz_vf(momxb:momxe), &
                    qR_prim_vf(momxb:momxe), &
                    dqR_prim_dx_vf(momxb:momxe), &
                    dqR_prim_dy_vf(momxb:momxe), &
                    dqR_prim_dz_vf(momxb:momxe), &
                    flux_src_vf, norm_dir, ix, iy, iz)
            else
                call s_compute_viscous_source_flux( &
                    q_prim_vf(momxb:momxe), &
                    dqL_prim_dx_vf(momxb:momxe), &
                    dqL_prim_dy_vf(momxb:momxe), &
                    dqL_prim_dz_vf(momxb:momxe), &
                    q_prim_vf(momxb:momxe), &
                    dqR_prim_dx_vf(momxb:momxe), &
                    dqR_prim_dy_vf(momxb:momxe), &
                    dqR_prim_dz_vf(momxb:momxe), &
                    flux_src_vf, norm_dir, ix, iy, iz)
            end if
        end if

        call s_finalize_riemann_solver(flux_vf, flux_src_vf, &
                                       flux_gsrc_vf, &
                                       norm_dir, ix, iy, iz)

    end subroutine s_hll_riemann_solver

    !> This procedure is the implementation of the Harten, Lax,
        !!      van Leer, and contact (HLLC) approximate Riemann solver,
        !!      see Toro (1999) and Johnsen (2007). The viscous and the
        !!      surface tension effects have been included by modifying
        !!      the exact Riemann solver of Perigaud and Saurel (2005).
        !!  @param qL_prim_vf The left WENO-reconstructed cell-boundary values of the
        !!      cell-average primitive variables
        !!  @param qR_prim_vf The right WENO-reconstructed cell-boundary values of the
        !!      cell-average primitive variables
        !!  @param dqL_prim_dx_vf The left WENO-reconstructed cell-boundary values of the
        !!      first-order x-dir spatial derivatives
        !!  @param dqL_prim_dy_vf The left WENO-reconstructed cell-boundary values of the
        !!      first-order y-dir spatial derivatives
        !!  @param dqL_prim_dz_vf The left WENO-reconstructed cell-boundary values of the
        !!      first-order z-dir spatial derivatives
        !!  @param dqR_prim_dx_vf The right WENO-reconstructed cell-boundary values of the
        !!      first-order x-dir spatial derivatives
        !!  @param dqR_prim_dy_vf The right WENO-reconstructed cell-boundary values of the
        !!      first-order y-dir spatial derivatives
        !!  @param dqR_prim_dz_vf The right WENO-reconstructed cell-boundary values of the
        !!      first-order z-dir spatial derivatives
        !!  @param gm_alphaL_vf Left averaged gradient magnitude
        !!  @param gm_alphaR_vf Right averaged gradient magnitude
        !!  @param flux_vf Intra-cell fluxes
        !!  @param flux_src_vf Intra-cell fluxes sources
        !!  @param flux_gsrc_vf Intra-cell geometric fluxes sources
        !!  @param norm_dir Dir. splitting direction
        !!  @param ix Index bounds in the x-dir
        !!  @param iy Index bounds in the y-dir
        !!  @param iz Index bounds in the z-dir
        !!  @param q_prim_vf Cell-averaged primitive variables
    subroutine s_hllc_riemann_solver(qL_prim_rsx_vf, qL_prim_rsy_vf, qL_prim_rsz_vf, dqL_prim_dx_vf, &
                                     dqL_prim_dy_vf, &
                                     dqL_prim_dz_vf, &
                                     qL_prim_vf, &
                                     qR_prim_rsx_vf, qR_prim_rsy_vf, qR_prim_rsz_vf, dqR_prim_dx_vf, &
                                     dqR_prim_dy_vf, &
                                     dqR_prim_dz_vf, &
                                     qR_prim_vf, &
                                     q_prim_vf, &
                                     flux_vf, flux_src_vf, &
                                     flux_gsrc_vf, &
                                     norm_dir, ix, iy, iz)

        real(kind(0d0)), dimension(startx:, starty:, startz:, 1:), intent(inout) :: qL_prim_rsx_vf, qL_prim_rsy_vf, qL_prim_rsz_vf, qR_prim_rsx_vf, qR_prim_rsy_vf, qR_prim_rsz_vf
        type(scalar_field), dimension(sys_size), intent(in) :: q_prim_vf

        type(scalar_field), allocatable, dimension(:), intent(inout) :: qL_prim_vf, qR_prim_vf

        type(scalar_field), &
            allocatable, dimension(:), &
            intent(inout) :: dqL_prim_dx_vf, dqR_prim_dx_vf, &
                             dqL_prim_dy_vf, dqR_prim_dy_vf, &
                             dqL_prim_dz_vf, dqR_prim_dz_vf

        ! Intercell fluxes
        type(scalar_field), &
            dimension(sys_size), &
            intent(inout) :: flux_vf, flux_src_vf, flux_gsrc_vf

        integer, intent(in) :: norm_dir
        type(int_bounds_info), intent(in) :: ix, iy, iz

        real(kind(0d0)), dimension(num_fluids) :: alpha_rho_L, alpha_rho_R
        real(kind(0d0)) :: rho_L, rho_R
        real(kind(0d0)), dimension(num_dims) :: vel_L, vel_R
        real(kind(0d0)) :: pres_L, pres_R
        real(kind(0d0)) :: E_L, E_R
        real(kind(0d0)) :: H_L, H_R
        real(kind(0d0)), dimension(num_fluids) :: alpha_L, alpha_R
        real(kind(0d0)), dimension(num_species) :: Ys_L, Ys_R, Xs_L, Xs_R, Gamma_iL, Gamma_iR, Cp_iL, Cp_iR
        real(kind(0d0)), dimension(num_species) :: Yi_avg, Phi_avg, h_iL, h_iR, h_avg_2
        real(kind(0d0)) :: Cp_avg, Cv_avg, T_avg, c_sum_Yi_Phi, eps
        real(kind(0d0)) :: T_L, T_R
        real(kind(0d0)) :: MW_L, MW_R
        real(kind(0d0)) :: R_gas_L, R_gas_R
        real(kind(0d0)) :: Cp_L, Cp_R
        real(kind(0d0)) :: Cv_L, Cv_R
        real(kind(0d0)) :: Gamm_L, Gamm_R
        real(kind(0d0)) :: Y_L, Y_R
        real(kind(0d0)) :: gamma_L, gamma_R
        real(kind(0d0)) :: pi_inf_L, pi_inf_R
        real(kind(0d0)) :: qv_L, qv_R
        real(kind(0d0)) :: c_L, c_R
        real(kind(0d0)), dimension(2) :: Re_L, Re_R

        real(kind(0d0)) :: rho_avg
        real(kind(0d0)), dimension(num_dims) :: vel_avg
        real(kind(0d0)) :: H_avg
        real(kind(0d0)) :: gamma_avg
        real(kind(0d0)) :: c_avg

        real(kind(0d0)) :: s_L, s_R, s_M, s_P, s_S
        real(kind(0d0)) :: xi_L, xi_R !< Left and right wave speeds functions
        real(kind(0d0)) :: xi_M, xi_P

        real(kind(0d0)) :: nbub_L, nbub_R
        real(kind(0d0)), dimension(nb) :: R0_L, R0_R
        real(kind(0d0)), dimension(nb) :: V0_L, V0_R
        real(kind(0d0)), dimension(nb) :: P0_L, P0_R
        real(kind(0d0)), dimension(nb) :: pbw_L, pbw_R
        real(kind(0d0)), dimension(nb, nmom) :: moms_L, moms_R
        real(kind(0d0)) :: ptilde_L, ptilde_R

        real(kind(0d0)) :: alpha_L_sum, alpha_R_sum, nbub_L_denom, nbub_R_denom

        real(kind(0d0)) :: PbwR3Lbar, Pbwr3Rbar
        real(kind(0d0)) :: R3Lbar, R3Rbar
        real(kind(0d0)) :: R3V2Lbar, R3V2Rbar

        real(kind(0d0)) :: vel_L_rms, vel_R_rms, vel_avg_rms
        real(kind(0d0)) :: vel_L_tmp, vel_R_tmp
        real(kind(0d0)) :: blkmod1, blkmod2
        real(kind(0d0)) :: rho_Star, E_Star, p_Star, p_K_Star
        real(kind(0d0)) :: pres_SL, pres_SR, Ms_L, Ms_R
        real(kind(0d0)) :: start, finish
        real(kind(0d0)) :: zcoef, pcorr !< low Mach number correction
        integer :: i, j, k, l, q !< Generic loop iterators
        integer :: idx1, idxi

        ! Populating the buffers of the left and right Riemann problem
        ! states variables, based on the choice of boundary conditions

        call s_populate_riemann_states_variables_buffers( &
            qL_prim_rsx_vf, qL_prim_rsy_vf, qL_prim_rsz_vf, dqL_prim_dx_vf, &
            dqL_prim_dy_vf, &
            dqL_prim_dz_vf, &
            qL_prim_vf, &
            qR_prim_rsx_vf, qR_prim_rsy_vf, qR_prim_rsz_vf, dqR_prim_dx_vf, &
            dqR_prim_dy_vf, &
            dqR_prim_dz_vf, &
            qR_prim_vf, &
            norm_dir, ix, iy, iz)

        ! Reshaping inputted data based on dimensional splitting direction

        call s_initialize_riemann_solver( &
            q_prim_vf, &
            flux_vf, flux_src_vf, &
            flux_gsrc_vf, &
            norm_dir, ix, iy, iz)

        #:for NORM_DIR, XYZ in [(1, 'x'), (2, 'y'), (3, 'z')]

            if (norm_dir == ${NORM_DIR}$) then
                if (model_eqns == 3) then
                    !ME3

                    !$acc parallel loop collapse(3) gang vector default(present) &
                    !$acc private(vel_L, vel_R, Re_L, Re_R, rho_avg, h_avg, gamma_avg, &
                    !$acc s_L, s_R, s_S, vel_avg_rms, alpha_L, alpha_R, Ys_L, Ys_R, Xs_L, Xs_R, &
                    !$acc Gamma_iL, Gamma_iR, Cp_iL, Cp_iR, Yi_avg, Phi_avg, h_iL, h_iR, h_avg_2)

                    do l = is3%beg, is3%end
                        do k = is2%beg, is2%end
                            do j = is1%beg, is1%end

                                vel_L_rms = 0d0; vel_R_rms = 0d0

                                !$acc loop seq
                                do i = 1, num_dims
                                    vel_L(i) = qL_prim_rs${XYZ}$_vf(j, k, l, contxe + i)
                                    vel_R(i) = qR_prim_rs${XYZ}$_vf(j + 1, k, l, contxe + i)
                                    vel_L_rms = vel_L_rms + vel_L(i)**2d0
                                    vel_R_rms = vel_R_rms + vel_R(i)**2d0
                                end do

                                pres_L = qL_prim_rs${XYZ}$_vf(j, k, l, E_idx)
                                pres_R = qR_prim_rs${XYZ}$_vf(j + 1, k, l, E_idx)

                                rho_L = 0d0
                                gamma_L = 0d0
                                pi_inf_L = 0d0
                                qv_L = 0d0

                                rho_R = 0d0
                                gamma_R = 0d0
                                pi_inf_R = 0d0
                                qv_R = 0d0

                                alpha_L_sum = 0d0
                                alpha_R_sum = 0d0

                                if (mpp_lim) then
                                    !$acc loop seq
                                    do i = 1, num_fluids
                                        qL_prim_rs${XYZ}$_vf(j, k, l, i) = max(0d0, qL_prim_rs${XYZ}$_vf(j, k, l, i))
                                        qL_prim_rs${XYZ}$_vf(j, k, l, E_idx + i) = min(max(0d0, qL_prim_rs${XYZ}$_vf(j, k, l, E_idx + i)), 1d0)
                                        alpha_L_sum = alpha_L_sum + qL_prim_rs${XYZ}$_vf(j, k, l, E_idx + i)
                                    end do

                                    !$acc loop seq
                                    do i = 1, num_fluids
                                        qL_prim_rs${XYZ}$_vf(j, k, l, E_idx + i) = qL_prim_rs${XYZ}$_vf(j, k, l, E_idx + i)/max(alpha_L_sum, sgm_eps)
                                    end do

                                    !$acc loop seq
                                    do i = 1, num_fluids
                                        qR_prim_rs${XYZ}$_vf(j + 1, k, l, i) = max(0d0, qR_prim_rs${XYZ}$_vf(j + 1, k, l, i))
                                        qR_prim_rs${XYZ}$_vf(j + 1, k, l, E_idx + i) = min(max(0d0, qR_prim_rs${XYZ}$_vf(j + 1, k, l, E_idx + i)), 1d0)
                                        alpha_R_sum = alpha_R_sum + qR_prim_rs${XYZ}$_vf(j + 1, k, l, E_idx + i)
                                    end do

                                    !$acc loop seq
                                    do i = 1, num_fluids
                                        qR_prim_rs${XYZ}$_vf(j + 1, k, l, E_idx + i) = qR_prim_rs${XYZ}$_vf(j + 1, k, l, E_idx + i)/max(alpha_R_sum, sgm_eps)
                                    end do
                                end if

                                !$acc loop seq
                                do i = 1, num_fluids
                                    rho_L = rho_L + qL_prim_rs${XYZ}$_vf(j, k, l, i)
                                    gamma_L = gamma_L + qL_prim_rs${XYZ}$_vf(j, k, l, E_idx + i)*gammas(i)
                                    pi_inf_L = pi_inf_L + qL_prim_rs${XYZ}$_vf(j, k, l, E_idx + i)*pi_infs(i)
                                    qv_L = qv_L + qL_prim_rs${XYZ}$_vf(j, k, l, i)*qvs(i)

                                    rho_R = rho_R + qR_prim_rs${XYZ}$_vf(j + 1, k, l, i)
                                    gamma_R = gamma_R + qR_prim_rs${XYZ}$_vf(j + 1, k, l, E_idx + i)*gammas(i)
                                    pi_inf_R = pi_inf_R + qR_prim_rs${XYZ}$_vf(j + 1, k, l, E_idx + i)*pi_infs(i)
                                    qv_R = qv_R + qR_prim_rs${XYZ}$_vf(j + 1, k, l, i)*qvs(i)

                                    alpha_L(i) = qL_prim_rs${XYZ}$_vf(j, k, l, advxb + i - 1)
                                    alpha_R(i) = qR_prim_rs${XYZ}$_vf(j + 1, k, l, advxb + i - 1)
                                end do

                                if (viscous) then
                                    !$acc loop seq
                                    do i = 1, 2
                                        Re_L(i) = dflt_real

                                        if (Re_size(i) > 0) Re_L(i) = 0d0

                                        !$acc loop seq
                                        do q = 1, Re_size(i)
                                            Re_L(i) = qL_prim_rs${XYZ}$_vf(j, k, l, E_idx + Re_idx(i, q))/Res(i, q) &
                                                      + Re_L(i)
                                        end do

                                        Re_L(i) = 1d0/max(Re_L(i), sgm_eps)

                                    end do

                                    !$acc loop seq
                                    do i = 1, 2
                                        Re_R(i) = dflt_real

                                        if (Re_size(i) > 0) Re_R(i) = 0d0

                                        !$acc loop seq
                                        do q = 1, Re_size(i)
                                            Re_R(i) = qR_prim_rs${XYZ}$_vf(j + 1, k, l, E_idx + Re_idx(i, q))/Res(i, q) &
                                                      + Re_R(i)
                                        end do

                                        Re_R(i) = 1d0/max(Re_R(i), sgm_eps)
                                    end do
                                end if

                                E_L = gamma_L*pres_L + pi_inf_L + 5d-1*rho_L*vel_L_rms + qv_L

                                E_R = gamma_R*pres_R + pi_inf_R + 5d-1*rho_R*vel_R_rms + qv_R

                                H_L = (E_L + pres_L)/rho_L
                                H_R = (E_R + pres_R)/rho_R

                                @:compute_average_state()

                                call s_compute_speed_of_sound(pres_L, rho_L, gamma_L, pi_inf_L, H_L, alpha_L, &
                                                              vel_L_rms, 0d0, c_L)

                                call s_compute_speed_of_sound(pres_R, rho_R, gamma_R, pi_inf_R, H_R, alpha_R, &
                                                              vel_R_rms, 0d0, c_R)

                                !> The computation of c_avg does not require all the variables, and therefore the non '_avg'
                                ! variables are placeholders to call the subroutine.

                                call s_compute_speed_of_sound(pres_R, rho_avg, gamma_avg, pi_inf_R, H_avg, alpha_R, &
                                                              vel_avg_rms, 0d0, c_avg)

                                if (viscous) then
                                    !$acc loop seq
                                    do i = 1, 2
                                        Re_avg_rs${XYZ}$_vf(j, k, l, i) = 2d0/(1d0/Re_L(i) + 1d0/Re_R(i))
                                    end do
                                end if

                                if (wave_speeds == 1) then
                                    s_L = min(vel_L(dir_idx(1)) - c_L, vel_R(dir_idx(1)) - c_R)
                                    s_R = max(vel_R(dir_idx(1)) + c_R, vel_L(dir_idx(1)) + c_L)

                                    s_S = (pres_R - pres_L + rho_L*vel_L(dir_idx(1))* &
                                           (s_L - vel_L(dir_idx(1))) - &
                                           rho_R*vel_R(dir_idx(1))* &
                                           (s_R - vel_R(dir_idx(1)))) &
                                          /(rho_L*(s_L - vel_L(dir_idx(1))) - &
                                            rho_R*(s_R - vel_R(dir_idx(1))))
                                elseif (wave_speeds == 2) then
                                    pres_SL = 5d-1*(pres_L + pres_R + rho_avg*c_avg* &
                                                    (vel_L(dir_idx(1)) - &
                                                     vel_R(dir_idx(1))))

                                    pres_SR = pres_SL

                                    Ms_L = max(1d0, sqrt(1d0 + ((5d-1 + gamma_L)/(1d0 + gamma_L))* &
                                                         (pres_SL/pres_L - 1d0)*pres_L/ &
                                                         ((pres_L + pi_inf_L/(1d0 + gamma_L)))))
                                    Ms_R = max(1d0, sqrt(1d0 + ((5d-1 + gamma_R)/(1d0 + gamma_R))* &
                                                         (pres_SR/pres_R - 1d0)*pres_R/ &
                                                         ((pres_R + pi_inf_R/(1d0 + gamma_R)))))

                                    s_L = vel_L(dir_idx(1)) - c_L*Ms_L
                                    s_R = vel_R(dir_idx(1)) + c_R*Ms_R

                                    s_S = 5d-1*((vel_L(dir_idx(1)) + vel_R(dir_idx(1))) + &
                                                (pres_L - pres_R)/ &
                                                (rho_avg*c_avg))
                                end if

                                if (s_L >= 0d0) then
                                    p_Star = pres_L ! Only useful to recalculate the radial momentum geometric source flux
                                    !$acc loop seq
                                    do i = 1, num_fluids
                                        flux_rs${XYZ}$_vf(j, k, l, i + advxb - 1) = &
                                            qL_prim_rs${XYZ}$_vf(j, k, l, i + advxb - 1)*s_S

                                        flux_rs${XYZ}$_vf(j, k, l, i + contxb - 1) = &
                                            qL_prim_rs${XYZ}$_vf(j, k, l, i + contxb - 1)*vel_L(dir_idx(1))

                                        flux_rs${XYZ}$_vf(j, k, l, i + intxb - 1) = &
                                            (qL_prim_rs${XYZ}$_vf(j, k, l, i + advxb - 1)* &
                                             (gammas(i)*pres_L + pi_infs(i)) + &
                                             qL_prim_rs${XYZ}$_vf(j, k, l, i + contxb - 1)* &
                                             qvs(i))*vel_L(dir_idx(1))
                                    end do
                                    !$acc loop seq
                                    do i = 1, num_dims
                                        flux_rs${XYZ}$_vf(j, k, l, momxb - 1 + dir_idx(i)) = &
                                            rho_L*vel_L(dir_idx(1))*vel_L(dir_idx(i)) + dir_flg(dir_idx(i))*pres_L

                                        vel_src_rs${XYZ}$_vf(j, k, l, dir_idx(i)) = vel_L(dir_idx(i)) + &
                                                                                    dir_flg(dir_idx(i))*(s_S - vel_L(dir_idx(i)))
                                        ! Compute the star velocities for the non-conservative terms
                                    end do
                                    flux_rs${XYZ}$_vf(j, k, l, E_idx) = (E_L + pres_L)*vel_L(dir_idx(1))

                                    if (surface_tension) then
                                        flux_rs${XYZ}$_vf(j, k, l, c_idx) = &
                                            qL_prim_rs${XYZ}$_vf(j, k, l, c_idx)*s_S
                                    end if

                                    ! Compute right solution state
                                else if (s_R <= 0d0) then
                                    p_Star = pres_R
                                    ! Only useful to recalculate the radial momentum geometric source flux
                                    !$acc loop seq
                                    do i = 1, num_fluids
                                        flux_rs${XYZ}$_vf(j, k, l, i + advxb - 1) = &
                                            qR_prim_rs${XYZ}$_vf(j + 1, k, l, i + advxb - 1)*s_S

                                        flux_rs${XYZ}$_vf(j, k, l, i + contxb - 1) = &
                                            qR_prim_rs${XYZ}$_vf(j + 1, k, l, i + contxb - 1)*vel_R(dir_idx(1))

                                        flux_rs${XYZ}$_vf(j, k, l, i + intxb - 1) = &
                                            (qR_prim_rs${XYZ}$_vf(j + 1, k, l, i + advxb - 1)* &
                                             (gammas(i)*pres_R + pi_infs(i)) + &
                                             qR_prim_rs${XYZ}$_vf(j + 1, k, l, i + contxb - 1)* &
                                             qvs(i))*vel_R(dir_idx(1))
                                    end do
                                    !$acc loop seq
                                    do i = 1, num_dims
                                        flux_rs${XYZ}$_vf(j, k, l, momxb - 1 + dir_idx(i)) = &
                                            rho_R*vel_R(dir_idx(1))*vel_R(dir_idx(i)) + dir_flg(dir_idx(i))*pres_R

                                        vel_src_rs${XYZ}$_vf(j, k, l, dir_idx(i)) = vel_R(dir_idx(i)) + &
                                                                                    dir_flg(dir_idx(i))*(s_S - vel_R(dir_idx(i)))
                                        ! Compute the star velocities for the non-conservative terms
                                    end do
                                    flux_rs${XYZ}$_vf(j, k, l, E_idx) = (E_R + pres_R)*vel_R(dir_idx(1))

                                    if (surface_tension) then
                                        flux_rs${XYZ}$_vf(j, k, l, c_idx) = &
                                            qR_prim_rs${XYZ}$_vf(j + 1, k, l, c_idx)*s_S
                                    end if

                                    ! Compute left star solution state
                                else if (s_S >= 0d0) then
                                    xi_L = (s_L - vel_L(dir_idx(1)))/(s_L - s_S)
                                    rho_Star = rho_L*xi_L
                                    E_Star = xi_L*(E_L + (s_S - vel_L(dir_idx(1)))* &
                                                   (rho_L*s_S + pres_L/(s_L - vel_L(dir_idx(1)))))
                                    p_Star = rho_L*(s_L - vel_L(dir_idx(1)))*(s_S - vel_L(dir_idx(1))) + pres_L
                                    !$acc loop seq
                                    do i = 1, num_fluids
                                        p_K_Star = (pres_L + pi_infs(i)/(1d0 + gammas(i)))* &
                                                   xi_L**(1d0/gammas(i) + 1d0) - pi_infs(i)/(1d0 + gammas(i))

                                        flux_rs${XYZ}$_vf(j, k, l, i + advxb - 1) = &
                                            qL_prim_rs${XYZ}$_vf(j, k, l, i + advxb - 1)*s_S

                                        flux_rs${XYZ}$_vf(j, k, l, i + contxb - 1) = &
                                            qL_prim_rs${XYZ}$_vf(j, k, l, i + contxb - 1)*xi_L*s_S

                                        flux_rs${XYZ}$_vf(j, k, l, i + intxb - 1) = &
                                            (qL_prim_rs${XYZ}$_vf(j, k, l, i + advxb - 1)* &
                                             (gammas(i)*p_K_Star + pi_infs(i)) + &
                                             qL_prim_rs${XYZ}$_vf(j, k, l, i + contxb - 1)* &
                                             qvs(i))*s_S
                                    end do
                                    !$acc loop seq
                                    do i = 1, num_dims
                                        flux_rs${XYZ}$_vf(j, k, l, momxb - 1 + dir_idx(i)) = &
                                            rho_Star*s_S*(s_S*dir_flg(dir_idx(i)) + vel_L(dir_idx(i))* &
                                                          (1d0 - dir_flg(dir_idx(i)))) + dir_flg(dir_idx(i))*p_Star

                                        vel_src_rs${XYZ}$_vf(j, k, l, dir_idx(i)) = vel_L(dir_idx(i)) + &
                                                                                    dir_flg(dir_idx(i))*(s_S*xi_L - vel_L(dir_idx(i)))
                                        ! Compute the star velocities for the non-conservative terms
                                    end do
                                    flux_rs${XYZ}$_vf(j, k, l, E_idx) = (E_Star + p_Star)*s_S

                                    if (surface_tension) then
                                        flux_rs${XYZ}$_vf(j, k, l, c_idx) = &
                                            qL_prim_rs${XYZ}$_vf(j, k, l, c_idx)*s_S
                                    end if

                                    ! Compute right star solution state
                                else
                                    xi_R = (s_R - vel_R(dir_idx(1)))/(s_R - s_S)

                                    rho_Star = rho_R*xi_R

                                    E_Star = xi_R*(E_R + (s_S - vel_R(dir_idx(1)))* &
                                                   (rho_R*s_S + pres_R/(s_R - vel_R(dir_idx(1)))))

                                    p_Star = rho_R*(s_R - vel_R(dir_idx(1)))*(s_S - vel_R(dir_idx(1))) + pres_R
                                    !$acc loop seq
                                    do i = 1, num_fluids
                                        p_K_Star = (pres_R + pi_infs(i)/(1d0 + gammas(i)))* &
                                                   xi_R**(1d0/gammas(i) + 1d0) - pi_infs(i)/(1d0 + gammas(i))

                                        flux_rs${XYZ}$_vf(j, k, l, i + advxb - 1) = &
                                            qR_prim_rs${XYZ}$_vf(j + 1, k, l, i + advxb - 1)*s_S

                                        flux_rs${XYZ}$_vf(j, k, l, i + contxb - 1) = &
                                            qR_prim_rs${XYZ}$_vf(j + 1, k, l, i + contxb - 1)*xi_R*s_S

                                        flux_rs${XYZ}$_vf(j, k, l, i + intxb - 1) = &
                                            (qR_prim_rs${XYZ}$_vf(j + 1, k, l, i + advxb - 1)* &
                                             (gammas(i)*p_K_Star + pi_infs(i)) + &
                                             qR_prim_rs${XYZ}$_vf(j + 1, k, l, i + contxb - 1)* &
                                             qvs(i))*s_S
                                    end do
                                    !$acc loop seq
                                    do i = 1, num_dims
                                        flux_rs${XYZ}$_vf(j, k, l, momxb - 1 + dir_idx(i)) = rho_Star*s_S* &
                                                                                             (s_S*dir_flg(dir_idx(i)) + vel_R(dir_idx(i))*(1d0 - dir_flg(dir_idx(i)))) + &
                                                                                             dir_flg(dir_idx(i))*p_Star

                                        vel_src_rs${XYZ}$_vf(j, k, l, dir_idx(i)) = vel_R(dir_idx(i)) + &
                                                                                    dir_flg(dir_idx(i))*(s_S*xi_R - vel_R(dir_idx(i)))
                                        ! Compute the star velocities for the non-conservative terms
                                    end do

                                    if (surface_tension) then
                                        flux_rs${XYZ}$_vf(j, k, l, c_idx) = &
                                            qR_prim_rs${XYZ}$_vf(j + 1, k, l, c_idx)*s_S
                                    end if

                                    flux_rs${XYZ}$_vf(j, k, l, E_idx) = (E_Star + p_Star)*s_S

                                end if

                                flux_src_rs${XYZ}$_vf(j, k, l, advxb) = vel_src_rs${XYZ}$_vf(j, k, l, dir_idx(1))

                                ! Geometrical source flux for cylindrical coordinates
                                if (cyl_coord .and. norm_dir == 2) then
                                    ! Substituting the advective flux into the inviscid geometrical source flux
                                    !$acc loop seq
                                    do i = 1, E_idx
                                        flux_gsrc_rs${XYZ}$_vf(j, k, l, i) = flux_rs${XYZ}$_vf(j, k, l, i)
                                    end do
                                    !$acc loop seq
                                    do i = intxb, intxe
                                        flux_gsrc_rs${XYZ}$_vf(j, k, l, i) = flux_rs${XYZ}$_vf(j, k, l, i)
                                    end do
                                    ! Recalculating the radial momentum geometric source flux (subtracting the pressure part)
                                    flux_gsrc_rs${XYZ}$_vf(j, k, l, momxb - 1 + dir_idx(1)) = &
                                        flux_gsrc_rs${XYZ}$_vf(j, k, l, momxb - 1 + dir_idx(1)) - p_Star
                                    ! Geometrical source of the void fraction(s) is zero
                                    !$acc loop seq
                                    do i = advxb, advxe
                                        flux_gsrc_rs${XYZ}$_vf(j, k, l, i) = 0d0
                                    end do
                                end if

                            end do
                        end do
                    end do
                elseif (model_eqns == 4) then
                    !ME4
                    !$acc parallel loop collapse(3) gang vector default(present) private(alpha_rho_L, alpha_rho_R, vel_L, vel_R, alpha_L, alpha_R, vel_avg, &
                    !$acc rho_avg, h_avg, gamma_avg, s_L, s_R, s_S, vel_avg_rms, nbub_L, nbub_R, ptilde_L, ptilde_R)
                    do l = is3%beg, is3%end
                        do k = is2%beg, is2%end
                            do j = is1%beg, is1%end
                                !$acc loop seq
                                do i = 1, contxe
                                    alpha_rho_L(i) = qL_prim_rs${XYZ}$_vf(j, k, l, i)
                                    alpha_rho_R(i) = qR_prim_rs${XYZ}$_vf(j + 1, k, l, i)
                                end do

                                !$acc loop seq
                                do i = 1, num_dims
                                    vel_L(i) = qL_prim_rs${XYZ}$_vf(j, k, l, contxe + i)
                                    vel_R(i) = qR_prim_rs${XYZ}$_vf(j + 1, k, l, contxe + i)
                                end do

                                vel_L_rms = 0d0; vel_R_rms = 0d0
                                !$acc loop seq
                                do i = 1, num_dims
                                    vel_L_rms = vel_L_rms + vel_L(i)**2d0
                                    vel_R_rms = vel_R_rms + vel_R(i)**2d0
                                end do

                                !$acc loop seq
                                do i = 1, num_fluids
                                    alpha_L(i) = qL_prim_rs${XYZ}$_vf(j, k, l, E_idx + i)
                                    alpha_R(i) = qR_prim_rs${XYZ}$_vf(j + 1, k, l, E_idx + i)
                                end do

                                pres_L = qL_prim_rs${XYZ}$_vf(j, k, l, E_idx)
                                pres_R = qR_prim_rs${XYZ}$_vf(j + 1, k, l, E_idx)

                                rho_L = 0d0
                                gamma_L = 0d0
                                pi_inf_L = 0d0
                                qv_L = 0d0
                                !$acc loop seq
                                do i = 1, num_fluids
                                    rho_L = rho_L + alpha_rho_L(i)
                                    gamma_L = gamma_L + alpha_L(i)*gammas(i)
                                    pi_inf_L = pi_inf_L + alpha_L(i)*pi_infs(i)
                                    qv_L = qv_L + alpha_rho_L(i)*qvs(i)
                                end do

                                rho_R = 0d0
                                gamma_R = 0d0
                                pi_inf_R = 0d0
                                qv_R = 0d0
                                !$acc loop seq
                                do i = 1, num_fluids
                                    rho_R = rho_R + alpha_rho_R(i)
                                    gamma_R = gamma_R + alpha_R(i)*gammas(i)
                                    pi_inf_R = pi_inf_R + alpha_R(i)*pi_infs(i)
                                    qv_R = qv_R + alpha_rho_R(i)*qvs(i)
                                end do

                                E_L = gamma_L*pres_L + pi_inf_L + 5d-1*rho_L*vel_L_rms + qv_L

                                E_R = gamma_R*pres_R + pi_inf_R + 5d-1*rho_R*vel_R_rms + qv_R

                                H_L = (E_L + pres_L)/rho_L
                                H_R = (E_R + pres_R)/rho_R

                                @:compute_average_state()

                                call s_compute_speed_of_sound(pres_L, rho_L, gamma_L, pi_inf_L, H_L, alpha_L, &
                                                              vel_L_rms, 0d0, c_L)

                                call s_compute_speed_of_sound(pres_R, rho_R, gamma_R, pi_inf_R, H_R, alpha_R, &
                                                              vel_R_rms, 0d0, c_R)

                                !> The computation of c_avg does not require all the variables, and therefore the non '_avg'
                                ! variables are placeholders to call the subroutine.

                                call s_compute_speed_of_sound(pres_R, rho_avg, gamma_avg, pi_inf_R, H_avg, alpha_R, &
                                                              vel_avg_rms, 0d0, c_avg)

                                if (wave_speeds == 1) then
                                    s_L = min(vel_L(dir_idx(1)) - c_L, vel_R(dir_idx(1)) - c_R)
                                    s_R = max(vel_R(dir_idx(1)) + c_R, vel_L(dir_idx(1)) + c_L)

                                    s_S = (pres_R - pres_L + rho_L*vel_L(dir_idx(1))* &
                                           (s_L - vel_L(dir_idx(1))) - &
                                           rho_R*vel_R(dir_idx(1))* &
                                           (s_R - vel_R(dir_idx(1)))) &
                                          /(rho_L*(s_L - vel_L(dir_idx(1))) - &
                                            rho_R*(s_R - vel_R(dir_idx(1))))
                                elseif (wave_speeds == 2) then
                                    pres_SL = 5d-1*(pres_L + pres_R + rho_avg*c_avg* &
                                                    (vel_L(dir_idx(1)) - &
                                                     vel_R(dir_idx(1))))

                                    pres_SR = pres_SL

                                    Ms_L = max(1d0, sqrt(1d0 + ((5d-1 + gamma_L)/(1d0 + gamma_L))* &
                                                         (pres_SL/pres_L - 1d0)*pres_L/ &
                                                         ((pres_L + pi_inf_L/(1d0 + gamma_L)))))
                                    Ms_R = max(1d0, sqrt(1d0 + ((5d-1 + gamma_R)/(1d0 + gamma_R))* &
                                                         (pres_SR/pres_R - 1d0)*pres_R/ &
                                                         ((pres_R + pi_inf_R/(1d0 + gamma_R)))))

                                    s_L = vel_L(dir_idx(1)) - c_L*Ms_L
                                    s_R = vel_R(dir_idx(1)) + c_R*Ms_R

                                    s_S = 5d-1*((vel_L(dir_idx(1)) + vel_R(dir_idx(1))) + &
                                                (pres_L - pres_R)/ &
                                                (rho_avg*c_avg))
                                end if

                                ! follows Einfeldt et al.
                                ! s_M/P = min/max(0.,s_L/R)
                                s_M = min(0d0, s_L); s_P = max(0d0, s_R)

                                ! goes with q_star_L/R = xi_L/R * (variable)
                                ! xi_L/R = ( ( s_L/R - u_L/R )/(s_L/R - s_star) )
                                xi_L = (s_L - vel_L(dir_idx(1)))/(s_L - s_S)
                                xi_R = (s_R - vel_R(dir_idx(1)))/(s_R - s_S)

                                ! goes with numerical velocity in x/y/z directions
                                ! xi_P/M = 0.5 +/m sgn(0.5,s_star)
                                xi_M = (5d-1 + sign(5d-1, s_S))
                                xi_P = (5d-1 - sign(5d-1, s_S))

                                !$acc loop seq
                                do i = 1, contxe
                                    flux_rs${XYZ}$_vf(j, k, l, i) = &
                                        xi_M*alpha_rho_L(i) &
                                        *(vel_L(dir_idx(1)) + s_M*(xi_L - 1d0)) &
                                        + xi_P*alpha_rho_R(i) &
                                        *(vel_R(dir_idx(1)) + s_P*(xi_R - 1d0))
                                end do

                                ! Momentum flux.
                                ! f = \rho u u + p I, q = \rho u, q_star = \xi * \rho*(s_star, v, w)
                                !$acc loop seq
                                do i = 1, num_dims
                                    flux_rs${XYZ}$_vf(j, k, l, contxe + dir_idx(i)) = &
                                        xi_M*(rho_L*(vel_L(dir_idx(1))* &
                                                     vel_L(dir_idx(i)) + &
                                                     s_M*(xi_L*(dir_flg(dir_idx(i))*s_S + &
                                                                (1d0 - dir_flg(dir_idx(i)))* &
                                                                vel_L(dir_idx(i))) - vel_L(dir_idx(i)))) + &
                                              dir_flg(dir_idx(i))*pres_L) &
                                        + xi_P*(rho_R*(vel_R(dir_idx(1))* &
                                                       vel_R(dir_idx(i)) + &
                                                       s_P*(xi_R*(dir_flg(dir_idx(i))*s_S + &
                                                                  (1d0 - dir_flg(dir_idx(i)))* &
                                                                  vel_R(dir_idx(i))) - vel_R(dir_idx(i)))) + &
                                                dir_flg(dir_idx(i))*pres_R)
                                end do

                                if (bubbles) then
                                    ! Put p_tilde in
                                    !$acc loop seq
                                    do i = 1, num_dims
                                        flux_rs${XYZ}$_vf(j, k, l, contxe + dir_idx(i)) = &
                                            flux_rs${XYZ}$_vf(j, k, l, contxe + dir_idx(i)) + &
                                            xi_M*(dir_flg(dir_idx(i))*(-1d0*ptilde_L)) &
                                            + xi_P*(dir_flg(dir_idx(i))*(-1d0*ptilde_R))
                                    end do
                                end if

                                flux_rs${XYZ}$_vf(j, k, l, E_idx) = 0.d0

                                !$acc loop seq
                                do i = alf_idx, alf_idx !only advect the void fraction
                                    flux_rs${XYZ}$_vf(j, k, l, i) = &
                                        xi_M*qL_prim_rs${XYZ}$_vf(j, k, l, i) &
                                        *(vel_L(dir_idx(1)) + s_M*(xi_L - 1d0)) &
                                        + xi_P*qR_prim_rs${XYZ}$_vf(j + 1, k, l, i) &
                                        *(vel_R(dir_idx(1)) + s_P*(xi_R - 1d0))
                                end do

                                ! Source for volume fraction advection equation
                                !$acc loop seq
                                do i = 1, num_dims

                                    vel_src_rs${XYZ}$_vf(j, k, l, dir_idx(i)) = 0d0
                                    !IF ( (model_eqns == 4) .or. (num_fluids==1) ) vel_src_rs_vf(dir_idx(i))%sf(j,k,l) = 0d0
                                end do

                                flux_src_rs${XYZ}$_vf(j, k, l, advxb) = vel_src_rs${XYZ}$_vf(j, k, l, dir_idx(1))

                                ! Add advection flux for bubble variables
                                if (bubbles) then
                                    !$acc loop seq
                                    do i = bubxb, bubxe
                                        flux_rs${XYZ}$_vf(j, k, l, i) = &
                                            xi_M*nbub_L*qL_prim_rs${XYZ}$_vf(j, k, l, i) &
                                            *(vel_L(dir_idx(1)) + s_M*(xi_L - 1d0)) &
                                            + xi_P*nbub_R*qR_prim_rs${XYZ}$_vf(j + 1, k, l, i) &
                                            *(vel_R(dir_idx(1)) + s_P*(xi_R - 1d0))
                                    end do
                                end if

                                ! Geometrical source flux for cylindrical coordinates

                                #:if (NORM_DIR == 2)
                                    if (cyl_coord) then
                                        ! Substituting the advective flux into the inviscid geometrical source flux
                                        !$acc loop seq
                                        do i = 1, E_idx
                                            flux_gsrc_rs${XYZ}$_vf(j, k, l, i) = flux_rs${XYZ}$_vf(j, k, l, i)
                                        end do
                                        ! Recalculating the radial momentum geometric source flux
                                        flux_gsrc_rs${XYZ}$_vf(j, k, l, contxe + dir_idx(1)) = &
                                            xi_M*(rho_L*(vel_L(dir_idx(1))* &
                                                         vel_L(dir_idx(1)) + &
                                                         s_M*(xi_L*(dir_flg(dir_idx(1))*s_S + &
                                                                    (1d0 - dir_flg(dir_idx(1)))* &
                                                                    vel_L(dir_idx(1))) - vel_L(dir_idx(1))))) &
                                            + xi_P*(rho_R*(vel_R(dir_idx(1))* &
                                                           vel_R(dir_idx(1)) + &
                                                           s_P*(xi_R*(dir_flg(dir_idx(1))*s_S + &
                                                                      (1d0 - dir_flg(dir_idx(1)))* &
                                                                      vel_R(dir_idx(1))) - vel_R(dir_idx(1)))))
                                        ! Geometrical source of the void fraction(s) is zero
                                        !$acc loop seq
                                        do i = advxb, advxe
                                            flux_gsrc_rs${XYZ}$_vf(j, k, l, i) = 0d0
                                        end do
                                    end if
                                #:endif
                                #:if (NORM_DIR == 3)
                                    if (grid_geometry == 3) then
                                        !$acc loop seq
                                        do i = 1, sys_size
                                            flux_gsrc_rs${XYZ}$_vf(j, k, l, i) = 0d0
                                        end do
                                        flux_gsrc_rs${XYZ}$_vf(j, k, l, momxb + 1) = &
                                            -xi_M*(rho_L*(vel_L(dir_idx(1))* &
                                                          vel_L(dir_idx(1)) + &
                                                          s_M*(xi_L*(dir_flg(dir_idx(1))*s_S + &
                                                                     (1d0 - dir_flg(dir_idx(1)))* &
                                                                     vel_L(dir_idx(1))) - vel_L(dir_idx(1))))) &
                                            - xi_P*(rho_R*(vel_R(dir_idx(1))* &
                                                           vel_R(dir_idx(1)) + &
                                                           s_P*(xi_R*(dir_flg(dir_idx(1))*s_S + &
                                                                      (1d0 - dir_flg(dir_idx(1)))* &
                                                                      vel_R(dir_idx(1))) - vel_R(dir_idx(1)))))
                                        flux_gsrc_rs${XYZ}$_vf(j, k, l, momxe) = flux_rs${XYZ}$_vf(j, k, l, momxb + 1)
                                    end if
                                #:endif
                            end do
                        end do
                    end do
                    !$acc end parallel loop
                elseif (model_eqns == 2 .and. bubbles) then
                    !$acc parallel loop collapse(3) gang vector default(present) private(R0_L, R0_R, V0_L, V0_R, P0_L, P0_R, pbw_L, pbw_R, vel_L, vel_R, &
                    !$acc rho_avg, alpha_L, alpha_R, h_avg, gamma_avg, s_L, s_R, s_S, nbub_L, nbub_R, ptilde_L, ptilde_R, vel_avg_rms, Re_L, Re_R, pcorr, zcoef, vel_L_tmp, vel_R_tmp)
                    do l = is3%beg, is3%end
                        do k = is2%beg, is2%end
                            do j = is1%beg, is1%end

                                !$acc loop seq
                                do i = 1, num_fluids
                                    alpha_L(i) = qL_prim_rs${XYZ}$_vf(j, k, l, E_idx + i)
                                    alpha_R(i) = qR_prim_rs${XYZ}$_vf(j + 1, k, l, E_idx + i)
                                end do

                                vel_L_rms = 0d0; vel_R_rms = 0d0

                                !$acc loop seq
                                do i = 1, num_dims
                                    vel_L(i) = qL_prim_rs${XYZ}$_vf(j, k, l, contxe + i)
                                    vel_R(i) = qR_prim_rs${XYZ}$_vf(j + 1, k, l, contxe + i)
                                    vel_L_rms = vel_L_rms + vel_L(i)**2d0
                                    vel_R_rms = vel_R_rms + vel_R(i)**2d0
                                end do

                                pres_L = qL_prim_rs${XYZ}$_vf(j, k, l, E_idx)
                                pres_R = qR_prim_rs${XYZ}$_vf(j + 1, k, l, E_idx)

                                rho_L = 0d0
                                gamma_L = 0d0
                                pi_inf_L = 0d0
                                qv_L = 0d0

                                ! Retain this in the refactor
                                if (mpp_lim .and. (num_fluids > 2)) then
                                    !$acc loop seq
                                    do i = 1, num_fluids
                                        rho_L = rho_L + qL_prim_rs${XYZ}$_vf(j, k, l, i)
                                        gamma_L = gamma_L + qL_prim_rs${XYZ}$_vf(j, k, l, E_idx + i)*gammas(i)
                                        pi_inf_L = pi_inf_L + qL_prim_rs${XYZ}$_vf(j, k, l, E_idx + i)*pi_infs(i)
                                        qv_L = qv_L + qL_prim_rs${XYZ}$_vf(j, k, l, i)*qvs(i)
                                    end do
                                else if (num_fluids > 2) then
                                    !$acc loop seq
                                    do i = 1, num_fluids - 1
                                        rho_L = rho_L + qL_prim_rs${XYZ}$_vf(j, k, l, i)
                                        gamma_L = gamma_L + qL_prim_rs${XYZ}$_vf(j, k, l, E_idx + i)*gammas(i)
                                        pi_inf_L = pi_inf_L + qL_prim_rs${XYZ}$_vf(j, k, l, E_idx + i)*pi_infs(i)
                                        qv_L = qv_L + qL_prim_rs${XYZ}$_vf(j, k, l, i)*qvs(i)
                                    end do
                                else
                                    rho_L = qL_prim_rs${XYZ}$_vf(j, k, l, 1)
                                    gamma_L = gammas(1)
                                    pi_inf_L = pi_infs(1)
                                    qv_L = qvs(1)
                                end if

                                rho_R = 0d0
                                gamma_R = 0d0
                                pi_inf_R = 0d0
                                qv_R = 0d0

                                if (mpp_lim .and. (num_fluids > 2)) then
                                    !$acc loop seq
                                    do i = 1, num_fluids
                                        rho_R = rho_R + qR_prim_rs${XYZ}$_vf(j + 1, k, l, i)
                                        gamma_R = gamma_R + qR_prim_rs${XYZ}$_vf(j + 1, k, l, E_idx + i)*gammas(i)
                                        pi_inf_R = pi_inf_R + qR_prim_rs${XYZ}$_vf(j + 1, k, l, E_idx + i)*pi_infs(i)
                                        qv_R = qv_R + qR_prim_rs${XYZ}$_vf(j + 1, k, l, i)*qvs(i)
                                    end do
                                else if (num_fluids > 2) then
                                    !$acc loop seq
                                    do i = 1, num_fluids - 1
                                        rho_R = rho_R + qR_prim_rs${XYZ}$_vf(j + 1, k, l, i)
                                        gamma_R = gamma_R + qR_prim_rs${XYZ}$_vf(j + 1, k, l, E_idx + i)*gammas(i)
                                        pi_inf_R = pi_inf_R + qR_prim_rs${XYZ}$_vf(j + 1, k, l, E_idx + i)*pi_infs(i)
                                        qv_R = qv_R + qR_prim_rs${XYZ}$_vf(j + 1, k, l, i)*qvs(i)
                                    end do
                                else
                                    rho_R = qR_prim_rs${XYZ}$_vf(j + 1, k, l, 1)
                                    gamma_R = gammas(1)
                                    pi_inf_R = pi_infs(1)
                                    qv_R = qvs(1)
                                end if

                                if (viscous) then
                                    if (num_fluids == 1) then ! Need to consider case with num_fluids >= 2
                                        !$acc loop seq
                                        do i = 1, 2
                                            Re_L(i) = dflt_real

                                            if (Re_size(i) > 0) Re_L(i) = 0d0

                                            !$acc loop seq
                                            do q = 1, Re_size(i)
                                                Re_L(i) = (1d0 - qL_prim_rs${XYZ}$_vf(j, k, l, E_idx + Re_idx(i, q)))/Res(i, q) &
                                                          + Re_L(i)
                                            end do

                                            Re_L(i) = 1d0/max(Re_L(i), sgm_eps)

                                        end do

                                        !$acc loop seq
                                        do i = 1, 2
                                            Re_R(i) = dflt_real

                                            if (Re_size(i) > 0) Re_R(i) = 0d0

                                            !$acc loop seq
                                            do q = 1, Re_size(i)
                                                Re_R(i) = (1d0 - qR_prim_rs${XYZ}$_vf(j + 1, k, l, E_idx + Re_idx(i, q)))/Res(i, q) &
                                                          + Re_R(i)
                                            end do

                                            Re_R(i) = 1d0/max(Re_R(i), sgm_eps)
                                        end do
                                    end if
                                end if

                                E_L = gamma_L*pres_L + pi_inf_L + 5d-1*rho_L*vel_L_rms

                                E_R = gamma_R*pres_R + pi_inf_R + 5d-1*rho_R*vel_R_rms

                                H_L = (E_L + pres_L)/rho_L
                                H_R = (E_R + pres_R)/rho_R
                                if (avg_state == 2) then
                                    !$acc loop seq
                                    do i = 1, nb
                                        R0_L(i) = qL_prim_rs${XYZ}$_vf(j, k, l, rs(i))
                                        R0_R(i) = qR_prim_rs${XYZ}$_vf(j + 1, k, l, rs(i))

                                        V0_L(i) = qL_prim_rs${XYZ}$_vf(j, k, l, vs(i))
                                        V0_R(i) = qR_prim_rs${XYZ}$_vf(j + 1, k, l, vs(i))
                                        if (.not. polytropic .and. .not. qbmm) then
                                            P0_L(i) = qL_prim_rs${XYZ}$_vf(j, k, l, ps(i))
                                            P0_R(i) = qR_prim_rs${XYZ}$_vf(j + 1, k, l, ps(i))
                                        end if
                                    end do

                                    if (.not. qbmm) then
                                        if (adv_n) then
                                            nbub_L = qL_prim_rs${XYZ}$_vf(j, k, l, n_idx)
                                            nbub_R = qR_prim_rs${XYZ}$_vf(j + 1, k, l, n_idx)
                                        else
                                            nbub_L_denom = 0d0
                                            nbub_R_denom = 0d0
                                            !$acc loop seq
                                            do i = 1, nb
                                                nbub_L_denom = nbub_L_denom + (R0_L(i)**3d0)*weight(i)
                                                nbub_R_denom = nbub_R_denom + (R0_R(i)**3d0)*weight(i)
                                            end do
                                            nbub_L = (3.d0/(4.d0*pi))*qL_prim_rs${XYZ}$_vf(j, k, l, E_idx + num_fluids)/nbub_L_denom
                                            nbub_R = (3.d0/(4.d0*pi))*qR_prim_rs${XYZ}$_vf(j + 1, k, l, E_idx + num_fluids)/nbub_R_denom
                                        end if
                                    else
                                        !nb stored in 0th moment of first R0 bin in variable conversion module
                                        nbub_L = qL_prim_rs${XYZ}$_vf(j, k, l, bubxb)
                                        nbub_R = qR_prim_rs${XYZ}$_vf(j + 1, k, l, bubxb)
                                    end if

                                    !$acc loop seq
                                    do i = 1, nb
                                        if (.not. qbmm) then
                                            if (polytropic) then
                                                pbw_L(i) = f_cpbw_KM(R0(i), R0_L(i), V0_L(i), 0d0)
                                                pbw_R(i) = f_cpbw_KM(R0(i), R0_R(i), V0_R(i), 0d0)
                                            else
                                                pbw_L(i) = f_cpbw_KM(R0(i), R0_L(i), V0_L(i), P0_L(i))
                                                pbw_R(i) = f_cpbw_KM(R0(i), R0_R(i), V0_R(i), P0_R(i))
                                            end if
                                        end if
                                    end do

                                    if (qbmm) then
                                        PbwR3Lbar = mom_sp_rs${XYZ}$_vf(j, k, l, 4)
                                        PbwR3Rbar = mom_sp_rs${XYZ}$_vf(j + 1, k, l, 4)

                                        R3Lbar = mom_sp_rs${XYZ}$_vf(j, k, l, 1)
                                        R3Rbar = mom_sp_rs${XYZ}$_vf(j + 1, k, l, 1)

                                        R3V2Lbar = mom_sp_rs${XYZ}$_vf(j, k, l, 3)
                                        R3V2Rbar = mom_sp_rs${XYZ}$_vf(j + 1, k, l, 3)
                                    else

                                        PbwR3Lbar = 0d0
                                        PbwR3Rbar = 0d0

                                        R3Lbar = 0d0
                                        R3Rbar = 0d0

                                        R3V2Lbar = 0d0
                                        R3V2Rbar = 0d0

                                        !$acc loop seq
                                        do i = 1, nb
                                            PbwR3Lbar = PbwR3Lbar + pbw_L(i)*(R0_L(i)**3.d0)*weight(i)
                                            PbwR3Rbar = PbwR3Rbar + pbw_R(i)*(R0_R(i)**3.d0)*weight(i)

                                            R3Lbar = R3Lbar + (R0_L(i)**3.d0)*weight(i)
                                            R3Rbar = R3Rbar + (R0_R(i)**3.d0)*weight(i)

                                            R3V2Lbar = R3V2Lbar + (R0_L(i)**3.d0)*(V0_L(i)**2.d0)*weight(i)
                                            R3V2Rbar = R3V2Rbar + (R0_R(i)**3.d0)*(V0_R(i)**2.d0)*weight(i)
                                        end do
                                    end if

                                    if (qL_prim_rs${XYZ}$_vf(j, k, l, E_idx + num_fluids) < small_alf .or. R3Lbar < small_alf) then
                                        ptilde_L = qL_prim_rs${XYZ}$_vf(j, k, l, E_idx + num_fluids)*pres_L
                                    else
                                        ptilde_L = qL_prim_rs${XYZ}$_vf(j, k, l, E_idx + num_fluids)*(pres_L - PbwR3Lbar/R3Lbar - &
                                                                                                      rho_L*R3V2Lbar/R3Lbar)
                                    end if

                                    if (qR_prim_rs${XYZ}$_vf(j + 1, k, l, E_idx + num_fluids) < small_alf .or. R3Rbar < small_alf) then
                                        ptilde_R = qR_prim_rs${XYZ}$_vf(j + 1, k, l, E_idx + num_fluids)*pres_R
                                    else
                                        ptilde_R = qR_prim_rs${XYZ}$_vf(j + 1, k, l, E_idx + num_fluids)*(pres_R - PbwR3Rbar/R3Rbar - &
                                                                                                          rho_R*R3V2Rbar/R3Rbar)
                                    end if

                                    if ((ptilde_L /= ptilde_L) .or. (ptilde_R /= ptilde_R)) then
                                    end if

                                    rho_avg = 5d-1*(rho_L + rho_R)
                                    H_avg = 5d-1*(H_L + H_R)
                                    gamma_avg = 5d-1*(gamma_L + gamma_R)
                                    vel_avg_rms = 0d0

                                    !$acc loop seq
                                    do i = 1, num_dims
                                        vel_avg_rms = vel_avg_rms + (5d-1*(vel_L(i) + vel_R(i)))**2d0
                                    end do

                                end if

                                call s_compute_speed_of_sound(pres_L, rho_L, gamma_L, pi_inf_L, H_L, alpha_L, &
                                                              vel_L_rms, 0d0, c_L)

                                call s_compute_speed_of_sound(pres_R, rho_R, gamma_R, pi_inf_R, H_R, alpha_R, &
                                                              vel_R_rms, 0d0, c_R)

                                !> The computation of c_avg does not require all the variables, and therefore the non '_avg'
                                ! variables are placeholders to call the subroutine.

                                call s_compute_speed_of_sound(pres_R, rho_avg, gamma_avg, pi_inf_R, H_avg, alpha_R, &
                                                              vel_avg_rms, 0d0, c_avg)

                                if (viscous) then
                                    !$acc loop seq
                                    do i = 1, 2
                                        Re_avg_rs${XYZ}$_vf(j, k, l, i) = 2d0/(1d0/Re_L(i) + 1d0/Re_R(i))
                                    end do
                                end if

                                if (low_Mach == 2) then
                                    @:compute_low_Mach_correction()
                                end if

                                if (wave_speeds == 1) then
                                    s_L = min(vel_L(dir_idx(1)) - c_L, vel_R(dir_idx(1)) - c_R)
                                    s_R = max(vel_R(dir_idx(1)) + c_R, vel_L(dir_idx(1)) + c_L)

                                    s_S = (pres_R - pres_L + rho_L*vel_L(dir_idx(1))* &
                                           (s_L - vel_L(dir_idx(1))) - &
                                           rho_R*vel_R(dir_idx(1))* &
                                           (s_R - vel_R(dir_idx(1)))) &
                                          /(rho_L*(s_L - vel_L(dir_idx(1))) - &
                                            rho_R*(s_R - vel_R(dir_idx(1))))
                                elseif (wave_speeds == 2) then
                                    pres_SL = 5d-1*(pres_L + pres_R + rho_avg*c_avg* &
                                                    (vel_L(dir_idx(1)) - &
                                                     vel_R(dir_idx(1))))

                                    pres_SR = pres_SL

                                    Ms_L = max(1d0, sqrt(1d0 + ((5d-1 + gamma_L)/(1d0 + gamma_L))* &
                                                         (pres_SL/pres_L - 1d0)*pres_L/ &
                                                         ((pres_L + pi_inf_L/(1d0 + gamma_L)))))
                                    Ms_R = max(1d0, sqrt(1d0 + ((5d-1 + gamma_R)/(1d0 + gamma_R))* &
                                                         (pres_SR/pres_R - 1d0)*pres_R/ &
                                                         ((pres_R + pi_inf_R/(1d0 + gamma_R)))))

                                    s_L = vel_L(dir_idx(1)) - c_L*Ms_L
                                    s_R = vel_R(dir_idx(1)) + c_R*Ms_R

                                    s_S = 5d-1*((vel_L(dir_idx(1)) + vel_R(dir_idx(1))) + &
                                                (pres_L - pres_R)/ &
                                                (rho_avg*c_avg))
                                end if

                                ! follows Einfeldt et al.
                                ! s_M/P = min/max(0.,s_L/R)
                                s_M = min(0d0, s_L); s_P = max(0d0, s_R)

                                ! goes with q_star_L/R = xi_L/R * (variable)
                                ! xi_L/R = ( ( s_L/R - u_L/R )/(s_L/R - s_star) )
                                xi_L = (s_L - vel_L(dir_idx(1)))/(s_L - s_S)
                                xi_R = (s_R - vel_R(dir_idx(1)))/(s_R - s_S)

                                ! goes with numerical velocity in x/y/z directions
                                ! xi_P/M = 0.5 +/m sgn(0.5,s_star)
                                xi_M = (5d-1 + sign(5d-1, s_S))
                                xi_P = (5d-1 - sign(5d-1, s_S))

                                if (low_Mach == 1) then
                                    @:compute_low_Mach_correction()
                                else
                                    pcorr = 0d0
                                end if

                                !$acc loop seq
                                do i = 1, contxe
                                    flux_rs${XYZ}$_vf(j, k, l, i) = &
                                        xi_M*qL_prim_rs${XYZ}$_vf(j, k, l, i) &
                                        *(vel_L(dir_idx(1)) + s_M*(xi_L - 1d0)) &
                                        + xi_P*qR_prim_rs${XYZ}$_vf(j + 1, k, l, i) &
                                        *(vel_R(dir_idx(1)) + s_P*(xi_R - 1d0))
                                end do

                                if (bubbles .and. (num_fluids > 1)) then
                                    ! Kill mass transport @ gas density
                                    flux_rs${XYZ}$_vf(j, k, l, contxe) = 0.d0
                                end if

                                ! Momentum flux.
                                ! f = \rho u u + p I, q = \rho u, q_star = \xi * \rho*(s_star, v, w)

                                ! Include p_tilde

                                !$acc loop seq
                                do i = 1, num_dims
                                    flux_rs${XYZ}$_vf(j, k, l, contxe + dir_idx(i)) = &
                                        xi_M*(rho_L*(vel_L(dir_idx(1))* &
                                                     vel_L(dir_idx(i)) + &
                                                     s_M*(xi_L*(dir_flg(dir_idx(i))*s_S + &
                                                                (1d0 - dir_flg(dir_idx(i)))* &
                                                                vel_L(dir_idx(i))) - vel_L(dir_idx(i)))) + &
                                              dir_flg(dir_idx(i))*(pres_L - ptilde_L)) &
                                        + xi_P*(rho_R*(vel_R(dir_idx(1))* &
                                                       vel_R(dir_idx(i)) + &
                                                       s_P*(xi_R*(dir_flg(dir_idx(i))*s_S + &
                                                                  (1d0 - dir_flg(dir_idx(i)))* &
                                                                  vel_R(dir_idx(i))) - vel_R(dir_idx(i)))) + &
                                                dir_flg(dir_idx(i))*(pres_R - ptilde_R)) &
                                        + (s_M/s_L)*(s_P/s_R)*dir_flg(dir_idx(i))*pcorr
                                end do

                                ! Energy flux.
                                ! f = u*(E+p), q = E, q_star = \xi*E+(s-u)(\rho s_star + p/(s-u))

                                flux_rs${XYZ}$_vf(j, k, l, E_idx) = &
                                    xi_M*(vel_L(dir_idx(1))*(E_L + pres_L - ptilde_L) + &
                                          s_M*(xi_L*(E_L + (s_S - vel_L(dir_idx(1)))* &
                                                     (rho_L*s_S + (pres_L - ptilde_L)/ &
                                                      (s_L - vel_L(dir_idx(1))))) - E_L)) &
                                    + xi_P*(vel_R(dir_idx(1))*(E_R + pres_R - ptilde_R) + &
                                            s_P*(xi_R*(E_R + (s_S - vel_R(dir_idx(1)))* &
                                                       (rho_R*s_S + (pres_R - ptilde_R)/ &
                                                        (s_R - vel_R(dir_idx(1))))) - E_R)) &
                                    + (s_M/s_L)*(s_P/s_R)*pcorr*s_S

                                ! Volume fraction flux

                                !$acc loop seq
                                do i = advxb, advxe
                                    flux_rs${XYZ}$_vf(j, k, l, i) = &
                                        xi_M*qL_prim_rs${XYZ}$_vf(j, k, l, i) &
                                        *(vel_L(dir_idx(1)) + s_M*(xi_L - 1d0)) &
                                        + xi_P*qR_prim_rs${XYZ}$_vf(j + 1, k, l, i) &
                                        *(vel_R(dir_idx(1)) + s_P*(xi_R - 1d0))
                                end do

                                ! Source for volume fraction advection equation
                                !$acc loop seq
                                do i = 1, num_dims
                                    vel_src_rs${XYZ}$_vf(j, k, l, dir_idx(i)) = &
                                        xi_M*(vel_L(dir_idx(i)) + &
                                              dir_flg(dir_idx(i))* &
                                              s_M*(xi_L - 1d0)) &
                                        + xi_P*(vel_R(dir_idx(i)) + &
                                                dir_flg(dir_idx(i))* &
                                                s_P*(xi_R - 1d0))

                                    !IF ( (model_eqns == 4) .or. (num_fluids==1) ) vel_src_rs_vf(idxi)%sf(j,k,l) = 0d0
                                end do

                                flux_src_rs${XYZ}$_vf(j, k, l, advxb) = vel_src_rs${XYZ}$_vf(j, k, l, dir_idx(1))

                                ! Add advection flux for bubble variables
                                !$acc loop seq
                                do i = bubxb, bubxe
                                    flux_rs${XYZ}$_vf(j, k, l, i) = &
                                        xi_M*nbub_L*qL_prim_rs${XYZ}$_vf(j, k, l, i) &
                                        *(vel_L(dir_idx(1)) + s_M*(xi_L - 1d0)) &
                                        + xi_P*nbub_R*qR_prim_rs${XYZ}$_vf(j + 1, k, l, i) &
                                        *(vel_R(dir_idx(1)) + s_P*(xi_R - 1d0))
                                end do

                                if (qbmm) then
                                    flux_rs${XYZ}$_vf(j, k, l, bubxb) = &
                                        xi_M*nbub_L &
                                        *(vel_L(dir_idx(1)) + s_M*(xi_L - 1d0)) &
                                        + xi_P*nbub_R &
                                        *(vel_R(dir_idx(1)) + s_P*(xi_R - 1d0))
                                end if

                                if (adv_n) then
                                    flux_rs${XYZ}$_vf(j, k, l, n_idx) = &
                                        xi_M*nbub_L &
                                        *(vel_L(dir_idx(1)) + s_M*(xi_L - 1d0)) &
                                        + xi_P*nbub_R &
                                        *(vel_R(dir_idx(1)) + s_P*(xi_R - 1d0))
                                end if

                                ! Geometrical source flux for cylindrical coordinates
                                #:if (NORM_DIR == 2)
                                    if (cyl_coord) then
                                        ! Substituting the advective flux into the inviscid geometrical source flux
                                        !$acc loop seq
                                        do i = 1, E_idx
                                            flux_gsrc_rs${XYZ}$_vf(j, k, l, i) = flux_rs${XYZ}$_vf(j, k, l, i)
                                        end do
                                        ! Recalculating the radial momentum geometric source flux
                                        flux_gsrc_rs${XYZ}$_vf(j, k, l, contxe + dir_idx(1)) = &
                                            xi_M*(rho_L*(vel_L(dir_idx(1))* &
                                                         vel_L(dir_idx(1)) + &
                                                         s_M*(xi_L*(dir_flg(dir_idx(1))*s_S + &
                                                                    (1d0 - dir_flg(dir_idx(1)))* &
                                                                    vel_L(dir_idx(1))) - vel_L(dir_idx(1))))) &
                                            + xi_P*(rho_R*(vel_R(dir_idx(1))* &
                                                           vel_R(dir_idx(1)) + &
                                                           s_P*(xi_R*(dir_flg(dir_idx(1))*s_S + &
                                                                      (1d0 - dir_flg(dir_idx(1)))* &
                                                                      vel_R(dir_idx(1))) - vel_R(dir_idx(1)))))
                                        ! Geometrical source of the void fraction(s) is zero
                                        !$acc loop seq
                                        do i = advxb, advxe
                                            flux_gsrc_rs${XYZ}$_vf(j, k, l, i) = 0d0
                                        end do
                                    end if
                                #:endif
                                #:if (NORM_DIR == 3)
                                    if (grid_geometry == 3) then
                                        !$acc loop seq
                                        do i = 1, sys_size
                                            flux_gsrc_rs${XYZ}$_vf(j, k, l, i) = 0d0
                                        end do

                                        flux_gsrc_rs${XYZ}$_vf(j, k, l, momxb + 1) = &
                                            -xi_M*(rho_L*(vel_L(dir_idx(1))* &
                                                          vel_L(dir_idx(1)) + &
                                                          s_M*(xi_L*(dir_flg(dir_idx(1))*s_S + &
                                                                     (1d0 - dir_flg(dir_idx(1)))* &
                                                                     vel_L(dir_idx(1))) - vel_L(dir_idx(1))))) &
                                            - xi_P*(rho_R*(vel_R(dir_idx(1))* &
                                                           vel_R(dir_idx(1)) + &
                                                           s_P*(xi_R*(dir_flg(dir_idx(1))*s_S + &
                                                                      (1d0 - dir_flg(dir_idx(1)))* &
                                                                      vel_R(dir_idx(1))) - vel_R(dir_idx(1)))))
                                        flux_gsrc_rs${XYZ}$_vf(j, k, l, momxe) = flux_rs${XYZ}$_vf(j, k, l, momxb + 1)

                                    end if
                                #:endif
                            end do
                        end do
                    end do
                    !$acc end parallel loop
                else
                    !$acc parallel loop collapse(3) gang vector default(present) private(vel_L, vel_R, Re_L, Re_R, &
                    !$acc rho_avg, h_avg, gamma_avg, alpha_L, alpha_R, s_L, s_R, s_S, vel_avg_rms, pcorr, zcoef,   &
                    !$acc vel_L_tmp, vel_R_tmp, Ys_L, Ys_R, Xs_L, Xs_R, Gamma_iL, Gamma_iR, Cp_iL, Cp_iR,          &
                    !$acc Yi_avg, Phi_avg, h_iL, h_iR, h_avg_2) copyin(is1,is2,is3)
                    do l = is3%beg, is3%end
                        do k = is2%beg, is2%end
                            do j = is1%beg, is1%end

                                idx1 = 1; if (dir_idx(1) == 2) idx1 = 2; if (dir_idx(1) == 3) idx1 = 3

                                !$acc loop seq
                                do i = 1, num_fluids
                                    alpha_L(i) = qL_prim_rs${XYZ}$_vf(j, k, l, E_idx + i)
                                    alpha_R(i) = qR_prim_rs${XYZ}$_vf(j + 1, k, l, E_idx + i)
                                end do

                                vel_L_rms = 0d0; vel_R_rms = 0d0
                                !$acc loop seq
                                do i = 1, num_dims
                                    vel_L(i) = qL_prim_rs${XYZ}$_vf(j, k, l, contxe + i)
                                    vel_R(i) = qR_prim_rs${XYZ}$_vf(j + 1, k, l, contxe + i)
                                    vel_L_rms = vel_L_rms + vel_L(i)**2d0
                                    vel_R_rms = vel_R_rms + vel_R(i)**2d0
                                end do

                                pres_L = qL_prim_rs${XYZ}$_vf(j, k, l, E_idx)
                                pres_R = qR_prim_rs${XYZ}$_vf(j + 1, k, l, E_idx)

                                rho_L = 0d0
                                gamma_L = 0d0
                                pi_inf_L = 0d0
                                qv_L = 0d0

                                rho_R = 0d0
                                gamma_R = 0d0
                                pi_inf_R = 0d0
                                qv_R = 0d0

                                alpha_L_sum = 0d0
                                alpha_R_sum = 0d0

                                ! Change this by splitting it into the cases
                                ! present in the bubbles
                                if (mpp_lim) then
                                    !$acc loop seq
                                    do i = 1, num_fluids
                                        qL_prim_rs${XYZ}$_vf(j, k, l, i) = max(0d0, qL_prim_rs${XYZ}$_vf(j, k, l, i))
                                        qL_prim_rs${XYZ}$_vf(j, k, l, E_idx + i) = min(max(0d0, qL_prim_rs${XYZ}$_vf(j, k, l, E_idx + i)), 1d0)
                                        alpha_L_sum = alpha_L_sum + qL_prim_rs${XYZ}$_vf(j, k, l, E_idx + i)
                                    end do

                                    !$acc loop seq
                                    do i = 1, num_fluids
                                        qL_prim_rs${XYZ}$_vf(j, k, l, E_idx + i) = qL_prim_rs${XYZ}$_vf(j, k, l, E_idx + i)/max(alpha_L_sum, sgm_eps)
                                    end do

                                    !$acc loop seq
                                    do i = 1, num_fluids
                                        qR_prim_rs${XYZ}$_vf(j + 1, k, l, i) = max(0d0, qR_prim_rs${XYZ}$_vf(j + 1, k, l, i))
                                        qR_prim_rs${XYZ}$_vf(j + 1, k, l, E_idx + i) = min(max(0d0, qR_prim_rs${XYZ}$_vf(j + 1, k, l, E_idx + i)), 1d0)
                                        alpha_R_sum = alpha_R_sum + qR_prim_rs${XYZ}$_vf(j + 1, k, l, E_idx + i)
                                    end do

                                    !$acc loop seq
                                    do i = 1, num_fluids
                                        qR_prim_rs${XYZ}$_vf(j + 1, k, l, E_idx + i) = qR_prim_rs${XYZ}$_vf(j + 1, k, l, E_idx + i)/max(alpha_R_sum, sgm_eps)
                                    end do
                                end if

                                !$acc loop seq
                                do i = 1, num_fluids
                                    rho_L = rho_L + qL_prim_rs${XYZ}$_vf(j, k, l, i)
                                    gamma_L = gamma_L + qL_prim_rs${XYZ}$_vf(j, k, l, E_idx + i)*gammas(i)
                                    pi_inf_L = pi_inf_L + qL_prim_rs${XYZ}$_vf(j, k, l, E_idx + i)*pi_infs(i)
                                    qv_L = qv_L + qL_prim_rs${XYZ}$_vf(j, k, l, i)*qvs(i)

                                    rho_R = rho_R + qR_prim_rs${XYZ}$_vf(j + 1, k, l, i)
                                    gamma_R = gamma_R + qR_prim_rs${XYZ}$_vf(j + 1, k, l, E_idx + i)*gammas(i)
                                    pi_inf_R = pi_inf_R + qR_prim_rs${XYZ}$_vf(j + 1, k, l, E_idx + i)*pi_infs(i)
                                    qv_R = qv_R + qR_prim_rs${XYZ}$_vf(j + 1, k, l, i)*qvs(i)
                                end do

                                if (viscous) then
                                    !$acc loop seq
                                    do i = 1, 2
                                        Re_L(i) = dflt_real

                                        if (Re_size(i) > 0) Re_L(i) = 0d0

                                        !$acc loop seq
                                        do q = 1, Re_size(i)
                                            Re_L(i) = qL_prim_rs${XYZ}$_vf(j, k, l, E_idx + Re_idx(i, q))/Res(i, q) &
                                                      + Re_L(i)
                                        end do

                                        Re_L(i) = 1d0/max(Re_L(i), sgm_eps)

                                    end do

                                    !$acc loop seq
                                    do i = 1, 2
                                        Re_R(i) = dflt_real

                                        if (Re_size(i) > 0) Re_R(i) = 0d0

                                        !$acc loop seq
                                        do q = 1, Re_size(i)
                                            Re_R(i) = qR_prim_rs${XYZ}$_vf(j + 1, k, l, E_idx + Re_idx(i, q))/Res(i, q) &
                                                      + Re_R(i)
                                        end do

                                        Re_R(i) = 1d0/max(Re_R(i), sgm_eps)
                                    end do
                                end if

                                if (chemistry) then
                                    c_sum_Yi_Phi = 0.0d0
                                    !$acc loop seq
                                    do i = chemxb, chemxe
                                        Ys_L(i - chemxb + 1) = qL_prim_rs${XYZ}$_vf(j, k, l, i)
                                        Ys_R(i - chemxb + 1) = qR_prim_rs${XYZ}$_vf(j + 1, k, l, i)
                                    end do

                                    call get_mixture_molecular_weight(Ys_L, MW_L)
                                    call get_mixture_molecular_weight(Ys_R, MW_R)

                                    Xs_L(:) = Ys_L(:)*MW_L/mol_weights(:)
                                    Xs_R(:) = Ys_R(:)*MW_R/mol_weights(:)

                                    R_gas_L = gas_constant/MW_L
                                    R_gas_R = gas_constant/MW_R

                                    T_L = pres_L/rho_L/R_gas_L
                                    T_R = pres_R/rho_R/R_gas_R

                                    call get_species_specific_heats_r(T_L, Cp_iL)
                                    call get_species_specific_heats_r(T_R, Cp_iR)

                                    if (chem_params%gamma_method == 1) then
                                        !> gamma_method = 1: Ref. Section 2.3.1 Formulation of doi:10.7907/ZKW8-ES97.
                                        Gamma_iL = Cp_iL/(Cp_iL - 1.0d0)
                                        Gamma_iR = Cp_iR/(Cp_iR - 1.0d0)

                                        gamma_L = sum(Xs_L(:)/(Gamma_iL(:) - 1.0d0))
                                        gamma_R = sum(Xs_R(:)/(Gamma_iR(:) - 1.0d0))
                                    else if (chem_params%gamma_method == 2) then
                                        !> gamma_method = 2: c_p / c_v where c_p, c_v are specific heats.
                                        call get_mixture_specific_heat_cp_mass(T_L, Ys_L, Cp_L)
                                        call get_mixture_specific_heat_cp_mass(T_R, Ys_R, Cp_R)
                                        call get_mixture_specific_heat_cv_mass(T_L, Ys_L, Cv_L)
                                        call get_mixture_specific_heat_cv_mass(T_R, Ys_R, Cv_R)

                                        Gamm_L = Cp_L/Cv_L
                                        gamma_L = 1.0d0/(Gamm_L - 1.0d0)
                                        Gamm_R = Cp_R/Cv_R
                                        gamma_R = 1.0d0/(Gamm_R - 1.0d0)
                                    end if

                                    call get_mixture_energy_mass(T_L, Ys_L, E_L)
                                    call get_mixture_energy_mass(T_R, Ys_R, E_R)

                                    E_L = rho_L*E_L + 5d-1*rho_L*vel_L_rms
                                    E_R = rho_R*E_R + 5d-1*rho_R*vel_R_rms
                                    H_L = (E_L + pres_L)/rho_L
                                    H_R = (E_R + pres_R)/rho_R
                                else
                                    E_L = gamma_L*pres_L + pi_inf_L + 5d-1*rho_L*vel_L_rms + qv_L

                                    E_R = gamma_R*pres_R + pi_inf_R + 5d-1*rho_R*vel_R_rms + qv_R

                                    H_L = (E_L + pres_L)/rho_L
                                    H_R = (E_R + pres_R)/rho_R
                                end if

                                @:compute_average_state()

                                call s_compute_speed_of_sound(pres_L, rho_L, gamma_L, pi_inf_L, H_L, alpha_L, &
                                                              vel_L_rms, 0d0, c_L)

                                call s_compute_speed_of_sound(pres_R, rho_R, gamma_R, pi_inf_R, H_R, alpha_R, &
                                                              vel_R_rms, 0d0, c_R)

                                !> The computation of c_avg does not require all the variables, and therefore the non '_avg'
                                ! variables are placeholders to call the subroutine.

                                call s_compute_speed_of_sound(pres_R, rho_avg, gamma_avg, pi_inf_R, H_avg, alpha_R, &
                                                              vel_avg_rms, c_sum_Yi_Phi, c_avg)

                                if (viscous) then
                                    !$acc loop seq
                                    do i = 1, 2
                                        Re_avg_rs${XYZ}$_vf(j, k, l, i) = 2d0/(1d0/Re_L(i) + 1d0/Re_R(i))
                                    end do
                                end if

                                if (low_Mach == 2) then
                                    @:compute_low_Mach_correction()
                                end if

                                if (wave_speeds == 1) then
                                    s_L = min(vel_L(idx1) - c_L, vel_R(idx1) - c_R)
                                    s_R = max(vel_R(idx1) + c_R, vel_L(idx1) + c_L)

                                    s_S = (pres_R - pres_L + rho_L*vel_L(idx1)* &
                                           (s_L - vel_L(idx1)) - &
                                           rho_R*vel_R(idx1)* &
                                           (s_R - vel_R(idx1))) &
                                          /(rho_L*(s_L - vel_L(idx1)) - &
                                            rho_R*(s_R - vel_R(idx1)))

                                elseif (wave_speeds == 2) then
                                    pres_SL = 5d-1*(pres_L + pres_R + rho_avg*c_avg* &
                                                    (vel_L(idx1) - &
                                                     vel_R(idx1)))

                                    pres_SR = pres_SL

                                    Ms_L = max(1d0, sqrt(1d0 + ((5d-1 + gamma_L)/(1d0 + gamma_L))* &
                                                         (pres_SL/pres_L - 1d0)*pres_L/ &
                                                         ((pres_L + pi_inf_L/(1d0 + gamma_L)))))
                                    Ms_R = max(1d0, sqrt(1d0 + ((5d-1 + gamma_R)/(1d0 + gamma_R))* &
                                                         (pres_SR/pres_R - 1d0)*pres_R/ &
                                                         ((pres_R + pi_inf_R/(1d0 + gamma_R)))))

                                    s_L = vel_L(idx1) - c_L*Ms_L
                                    s_R = vel_R(idx1) + c_R*Ms_R

                                    s_S = 5d-1*((vel_L(idx1) + vel_R(idx1)) + &
                                                (pres_L - pres_R)/ &
                                                (rho_avg*c_avg))
                                end if

                                ! follows Einfeldt et al.
                                ! s_M/P = min/max(0.,s_L/R)
                                s_M = min(0d0, s_L); s_P = max(0d0, s_R)

                                ! goes with q_star_L/R = xi_L/R * (variable)
                                ! xi_L/R = ( ( s_L/R - u_L/R )/(s_L/R - s_star) )
                                xi_L = (s_L - vel_L(idx1))/(s_L - s_S)
                                xi_R = (s_R - vel_R(idx1))/(s_R - s_S)

                                ! goes with numerical velocity in x/y/z directions
                                ! xi_P/M = 0.5 +/m sgn(0.5,s_star)
                                xi_M = (5d-1 + sign(5d-1, s_S))
                                xi_P = (5d-1 - sign(5d-1, s_S))

                                if (low_Mach == 1) then
                                    @:compute_low_Mach_correction()
                                else
                                    pcorr = 0d0
                                end if

                                !$acc loop seq
                                do i = 1, contxe
                                    flux_rs${XYZ}$_vf(j, k, l, i) = &
                                        xi_M*qL_prim_rs${XYZ}$_vf(j, k, l, i) &
                                        *(vel_L(idx1) + s_M*(xi_L - 1d0)) &
                                        + xi_P*qR_prim_rs${XYZ}$_vf(j + 1, k, l, i) &
                                        *(vel_R(idx1) + s_P*(xi_R - 1d0))
                                end do

                                ! Momentum flux.
                                ! f = \rho u u + p I, q = \rho u, q_star = \xi * \rho*(s_star, v, w)
                                !$acc loop seq
                                do i = 1, num_dims
                                    idxi = dir_idx(i)
                                    flux_rs${XYZ}$_vf(j, k, l, contxe + idxi) = &
                                        xi_M*(rho_L*(vel_L(idx1)* &
                                                     vel_L(idxi) + &
                                                     s_M*(xi_L*(dir_flg(idxi)*s_S + &
                                                                (1d0 - dir_flg(idxi))* &
                                                                vel_L(idxi)) - vel_L(idxi))) + &
                                              dir_flg(idxi)*(pres_L)) &
                                        + xi_P*(rho_R*(vel_R(idx1)* &
                                                       vel_R(idxi) + &
                                                       s_P*(xi_R*(dir_flg(idxi)*s_S + &
                                                                  (1d0 - dir_flg(idxi))* &
                                                                  vel_R(idxi)) - vel_R(idxi))) + &
                                                dir_flg(idxi)*(pres_R)) &
                                        + (s_M/s_L)*(s_P/s_R)*dir_flg(idxi)*pcorr
                                end do

                                ! Energy flux.
                                ! f = u*(E+p), q = E, q_star = \xi*E+(s-u)(\rho s_star + p/(s-u))
                                flux_rs${XYZ}$_vf(j, k, l, E_idx) = &
                                    xi_M*(vel_L(idx1)*(E_L + pres_L) + &
                                          s_M*(xi_L*(E_L + (s_S - vel_L(idx1))* &
                                                     (rho_L*s_S + pres_L/ &
                                                      (s_L - vel_L(idx1)))) - E_L)) &
                                    + xi_P*(vel_R(idx1)*(E_R + pres_R) + &
                                            s_P*(xi_R*(E_R + (s_S - vel_R(idx1))* &
                                                       (rho_R*s_S + pres_R/ &
                                                        (s_R - vel_R(idx1)))) - E_R)) &
                                    + (s_M/s_L)*(s_P/s_R)*pcorr*s_S

                                ! Volume fraction flux
                                !$acc loop seq
                                do i = advxb, advxe
                                    flux_rs${XYZ}$_vf(j, k, l, i) = &
                                        xi_M*qL_prim_rs${XYZ}$_vf(j, k, l, i) &
                                        *(vel_L(idx1) + s_M*(xi_L - 1d0)) &
                                        + xi_P*qR_prim_rs${XYZ}$_vf(j + 1, k, l, i) &
                                        *(vel_R(idx1) + s_P*(xi_R - 1d0))
                                end do

                                ! Source for volume fraction advection equation
                                !$acc loop seq
                                do i = 1, num_dims
                                    idxi = dir_idx(i)
                                    vel_src_rs${XYZ}$_vf(j, k, l, idxi) = &
                                        xi_M*(vel_L(idxi) + &
                                              dir_flg(idxi)* &
                                              s_M*(xi_L - 1d0)) &
                                        + xi_P*(vel_R(idxi) + &
                                                dir_flg(idxi)* &
                                                s_P*(xi_R - 1d0))

                                    !if ( (model_eqns == 4) .or. (num_fluids==1) ) vel_src_rs_vf(dir_idx(i))%sf(j,k,l) = 0d0
                                end do

                                flux_src_rs${XYZ}$_vf(j, k, l, advxb) = vel_src_rs${XYZ}$_vf(j, k, l, idx1)

                                if (chemistry) then
                                    !$acc loop seq
                                    do i = chemxb, chemxe
                                        Y_L = qL_prim_rs${XYZ}$_vf(j, k, l, i)
                                        Y_R = qR_prim_rs${XYZ}$_vf(j + 1, k, l, i)

                                        flux_rs${XYZ}$_vf(j, k, l, i) = xi_M*rho_L*Y_L*(vel_L(idx1) + s_M*(xi_L - 1d0)) &
                                                                        + xi_P*rho_R*Y_R*(vel_R(idx1) + s_P*(xi_R - 1d0))
                                        flux_src_rs${XYZ}$_vf(j, k, l, i) = 0.0d0
                                    end do
                                end if

                                ! Geometrical source flux for cylindrical coordinates

                                #:if (NORM_DIR == 2)
                                    if (cyl_coord) then
                                        !Substituting the advective flux into the inviscid geometrical source flux
                                        !$acc loop seq
                                        do i = 1, E_idx
                                            flux_gsrc_rs${XYZ}$_vf(j, k, l, i) = flux_rs${XYZ}$_vf(j, k, l, i)
                                        end do
                                        ! Recalculating the radial momentum geometric source flux
                                        flux_gsrc_rs${XYZ}$_vf(j, k, l, contxe + idx1) = &
                                            xi_M*(rho_L*(vel_L(idx1)* &
                                                         vel_L(idx1) + &
                                                         s_M*(xi_L*(dir_flg(idx1)*s_S + &
                                                                    (1d0 - dir_flg(idx1))* &
                                                                    vel_L(idx1)) - vel_L(idx1)))) &
                                            + xi_P*(rho_R*(vel_R(idx1)* &
                                                           vel_R(idx1) + &
                                                           s_P*(xi_R*(dir_flg(idx1)*s_S + &
                                                                      (1d0 - dir_flg(idx1))* &
                                                                      vel_R(idx1)) - vel_R(idx1))))
                                        ! Geometrical source of the void fraction(s) is zero
                                        !$acc loop seq
                                        do i = advxb, advxe
                                            flux_gsrc_rs${XYZ}$_vf(j, k, l, i) = 0d0
                                        end do
                                    end if
                                #:endif
                                #:if (NORM_DIR == 3)
                                    if (grid_geometry == 3) then
                                        !$acc loop seq
                                        do i = 1, sys_size
                                            flux_gsrc_rs${XYZ}$_vf(j, k, l, i) = 0d0
                                        end do

                                        flux_gsrc_rs${XYZ}$_vf(j, k, l, momxb + 1) = &
                                            -xi_M*(rho_L*(vel_L(idx1)* &
                                                          vel_L(idx1) + &
                                                          s_M*(xi_L*(dir_flg(idx1)*s_S + &
                                                                     (1d0 - dir_flg(idx1))* &
                                                                     vel_L(idx1)) - vel_L(idx1)))) &
                                            - xi_P*(rho_R*(vel_R(idx1)* &
                                                           vel_R(idx1) + &
                                                           s_P*(xi_R*(dir_flg(idx1)*s_S + &
                                                                      (1d0 - dir_flg(idx1))* &
                                                                      vel_R(idx1)) - vel_R(idx1))))
                                        flux_gsrc_rs${XYZ}$_vf(j, k, l, momxe) = flux_rs${XYZ}$_vf(j, k, l, momxb + 1)

                                    end if
                                #:endif

                            end do
                        end do
                    end do
                    !$acc end parallel loop
                end if
            end if
        #:endfor
        ! Computing HLLC flux and source flux for Euler system of equations

        if (viscous) then
            if (weno_Re_flux) then
                call s_compute_viscous_source_flux( &
                    qL_prim_vf(momxb:momxe), &
                    dqL_prim_dx_vf(momxb:momxe), &
                    dqL_prim_dy_vf(momxb:momxe), &
                    dqL_prim_dz_vf(momxb:momxe), &
                    qR_prim_vf(momxb:momxe), &
                    dqR_prim_dx_vf(momxb:momxe), &
                    dqR_prim_dy_vf(momxb:momxe), &
                    dqR_prim_dz_vf(momxb:momxe), &
                    flux_src_vf, norm_dir, ix, iy, iz)
            else
                call s_compute_viscous_source_flux( &
                    q_prim_vf(momxb:momxe), &
                    dqL_prim_dx_vf(momxb:momxe), &
                    dqL_prim_dy_vf(momxb:momxe), &
                    dqL_prim_dz_vf(momxb:momxe), &
                    q_prim_vf(momxb:momxe), &
                    dqR_prim_dx_vf(momxb:momxe), &
                    dqR_prim_dy_vf(momxb:momxe), &
                    dqR_prim_dz_vf(momxb:momxe), &
                    flux_src_vf, norm_dir, ix, iy, iz)
            end if
        end if

        if (surface_tension) then
            call s_compute_capilary_source_flux( &
                q_prim_vf, &
                vel_src_rsx_vf, &
                vel_src_rsy_vf, &
                vel_src_rsz_vf, &
                flux_src_vf, &
                norm_dir, isx, isy, isz)
        end if

        call s_finalize_riemann_solver(flux_vf, flux_src_vf, &
                                       flux_gsrc_vf, &
                                       norm_dir, ix, iy, iz)

    end subroutine s_hllc_riemann_solver

    !>  The computation of parameters, the allocation of memory,
        !!      the association of pointers and/or the execution of any
        !!      other procedures that are necessary to setup the module.
    subroutine s_initialize_riemann_solvers_module

        ! Allocating the variables that will be utilized to formulate the
        ! left, right, and average states of the Riemann problem, as well
        ! the Riemann problem solution
        integer :: i, j

        @:ALLOCATE_GLOBAL(Gs(1:num_fluids))

        do i = 1, num_fluids
            Gs(i) = fluid_pp(i)%G
        end do
        !$acc update device(Gs)

        if (viscous) then
            @:ALLOCATE_GLOBAL(Res(1:2, 1:maxval(Re_size)))
        end if

        if (viscous) then
            do i = 1, 2
                do j = 1, Re_size(i)
                    Res(i, j) = fluid_pp(Re_idx(i, j))%Re(i)
                end do
            end do
            !$acc update device(Res, Re_idx, Re_size)
        end if

        !$acc enter data copyin(is1, is2, is3, isx, isy, isz)

        is1%beg = -1; is2%beg = 0; is3%beg = 0
        is1%end = m; is2%end = n; is3%end = p

        @:ALLOCATE_GLOBAL(flux_rsx_vf(is1%beg:is1%end, &
            is2%beg:is2%end, &
            is3%beg:is3%end, 1:sys_size))
        @:ALLOCATE_GLOBAL(flux_gsrc_rsx_vf(is1%beg:is1%end, &
            is2%beg:is2%end, &
            is3%beg:is3%end, 1:sys_size))
        @:ALLOCATE_GLOBAL(flux_src_rsx_vf(is1%beg:is1%end, &
            is2%beg:is2%end, &
            is3%beg:is3%end, advxb:sys_size))
        @:ALLOCATE_GLOBAL(vel_src_rsx_vf(is1%beg:is1%end, &
            is2%beg:is2%end, &
            is3%beg:is3%end, 1:num_dims))
        if (qbmm) then
            @:ALLOCATE_GLOBAL(mom_sp_rsx_vf(is1%beg:is1%end + 1, is2%beg:is2%end, is3%beg:is3%end, 1:4))
        end if

        if (viscous) then
            @:ALLOCATE_GLOBAL(Re_avg_rsx_vf(is1%beg:is1%end, &
                is2%beg:is2%end, &
                is3%beg:is3%end, 1:2))
        end if

        if (n == 0) return

        is1%beg = -1; is2%beg = 0; is3%beg = 0
        is1%end = n; is2%end = m; is3%end = p

        @:ALLOCATE_GLOBAL(flux_rsy_vf(is1%beg:is1%end, &
            is2%beg:is2%end, &
            is3%beg:is3%end, 1:sys_size))
        @:ALLOCATE_GLOBAL(flux_gsrc_rsy_vf(is1%beg:is1%end, &
            is2%beg:is2%end, &
            is3%beg:is3%end, 1:sys_size))
        @:ALLOCATE_GLOBAL(flux_src_rsy_vf(is1%beg:is1%end, &
            is2%beg:is2%end, &
            is3%beg:is3%end, advxb:sys_size))
        @:ALLOCATE_GLOBAL(vel_src_rsy_vf(is1%beg:is1%end, &
            is2%beg:is2%end, &
            is3%beg:is3%end, 1:num_dims))

        if (qbmm) then
            @:ALLOCATE_GLOBAL(mom_sp_rsy_vf(is1%beg:is1%end + 1, is2%beg:is2%end, is3%beg:is3%end, 1:4))
        end if

        if (viscous) then
            @:ALLOCATE_GLOBAL(Re_avg_rsy_vf(is1%beg:is1%end, &
                is2%beg:is2%end, &
                is3%beg:is3%end, 1:2))
        end if

        if (p == 0) return

        is1%beg = -1; is2%beg = 0; is3%beg = 0
        is1%end = p; is2%end = n; is3%end = m

        @:ALLOCATE_GLOBAL(flux_rsz_vf(is1%beg:is1%end, &
            is2%beg:is2%end, &
            is3%beg:is3%end, 1:sys_size))
        @:ALLOCATE_GLOBAL(flux_gsrc_rsz_vf(is1%beg:is1%end, &
            is2%beg:is2%end, &
            is3%beg:is3%end, 1:sys_size))
        @:ALLOCATE_GLOBAL(flux_src_rsz_vf(is1%beg:is1%end, &
            is2%beg:is2%end, &
            is3%beg:is3%end, advxb:sys_size))
        @:ALLOCATE_GLOBAL(vel_src_rsz_vf(is1%beg:is1%end, &
            is2%beg:is2%end, &
            is3%beg:is3%end, 1:num_dims))

        if (qbmm) then
            @:ALLOCATE_GLOBAL(mom_sp_rsz_vf(is1%beg:is1%end + 1, is2%beg:is2%end, is3%beg:is3%end, 1:4))
        end if

        if (viscous) then
            @:ALLOCATE_GLOBAL(Re_avg_rsz_vf(is1%beg:is1%end, &
                is2%beg:is2%end, &
                is3%beg:is3%end, 1:2))
        end if

    end subroutine s_initialize_riemann_solvers_module

    !>  The purpose of this subroutine is to populate the buffers
        !!      of the left and right Riemann states variables, depending
        !!      on the boundary conditions.
        !!  @param qL_prim_vf The  left WENO-reconstructed cell-boundary values of the
        !!      cell-average primitive variables
        !!  @param qR_prim_vf The right WENO-reconstructed cell-boundary values of the
        !!      cell-average primitive variables
        !!  @param dqL_prim_dx_vf The  left WENO-reconstructed cell-boundary values of the
        !!      first-order x-dir spatial derivatives
        !!  @param dqL_prim_dy_vf The  left WENO-reconstructed cell-boundary values of the
        !!      first-order y-dir spatial derivatives
        !!  @param dqL_prim_dz_vf The  left WENO-reconstructed cell-boundary values of the
        !!      first-order z-dir spatial derivatives
        !!  @param dqR_prim_dx_vf The right WENO-reconstructed cell-boundary values of the
        !!      first-order x-dir spatial derivatives
        !!  @param dqR_prim_dy_vf The right WENO-reconstructed cell-boundary values of the
        !!      first-order y-dir spatial derivatives
        !!  @param dqR_prim_dz_vf The right WENO-reconstructed cell-boundary values of the
        !!      first-order z-dir spatial derivatives
        !!  @param gm_alphaL_vf  Left averaged gradient magnitude
        !!  @param gm_alphaR_vf Right averaged gradient magnitude
        !!  @param norm_dir Dir. splitting direction
        !!  @param ix Index bounds in the x-dir
        !!  @param iy Index bounds in the y-dir
        !!  @param iz Index bounds in the z-dir
    subroutine s_populate_riemann_states_variables_buffers( &
        qL_prim_rsx_vf, qL_prim_rsy_vf, qL_prim_rsz_vf, dqL_prim_dx_vf, &
        dqL_prim_dy_vf, &
        dqL_prim_dz_vf, &
        qL_prim_vf, &
        qR_prim_rsx_vf, qR_prim_rsy_vf, qR_prim_rsz_vf, dqR_prim_dx_vf, &
        dqR_prim_dy_vf, &
        dqR_prim_dz_vf, &
        qR_prim_vf, &
        norm_dir, ix, iy, iz)

        real(kind(0d0)), dimension(startx:, starty:, startz:, 1:), intent(inout) :: qL_prim_rsx_vf, qL_prim_rsy_vf, qL_prim_rsz_vf, qR_prim_rsx_vf, qR_prim_rsy_vf, qR_prim_rsz_vf

        type(scalar_field), &
            allocatable, dimension(:), &
            intent(inout) :: dqL_prim_dx_vf, dqR_prim_dx_vf, &
                             dqL_prim_dy_vf, dqR_prim_dy_vf, &
                             dqL_prim_dz_vf, dqR_prim_dz_vf, &
                             qL_prim_vf, qR_prim_vf

        integer, intent(in) :: norm_dir
        type(int_bounds_info), intent(in) :: ix, iy, iz

        integer :: i, j, k, l !< Generic loop iterator

        if (norm_dir == 1) then
            is1 = ix; is2 = iy; is3 = iz
            dir_idx = (/1, 2, 3/); dir_flg = (/1d0, 0d0, 0d0/)
        elseif (norm_dir == 2) then
            is1 = iy; is2 = ix; is3 = iz
            dir_idx = (/2, 1, 3/); dir_flg = (/0d0, 1d0, 0d0/)
        else
            is1 = iz; is2 = iy; is3 = ix
            dir_idx = (/3, 1, 2/); dir_flg = (/0d0, 0d0, 1d0/)
        end if

        !$acc update device(is1, is2, is3)

        if (hypoelasticity) then
            if (norm_dir == 1) then
                dir_idx_tau = (/1, 2, 4/)
            else if (norm_dir == 2) then
                dir_idx_tau = (/3, 2, 5/)
            else
                dir_idx_tau = (/6, 4, 5/)
            end if
        end if

        isx = ix; isy = iy; isz = iz
        !$acc update device(isx, isy, isz) ! for stuff in the same module
        !$acc update device(dir_idx, dir_flg,  dir_idx_tau) ! for stuff in different modules

        ! Population of Buffers in x-direction =============================
        if (norm_dir == 1) then

            if (bc_x%beg == -4) then    ! Riemann state extrap. BC at beginning
                !$acc parallel loop collapse(3) gang vector default(present)
                do i = 1, sys_size
                    do l = is3%beg, is3%end
                        do k = is2%beg, is2%end
                            qL_prim_rsx_vf(-1, k, l, i) = &
                                qR_prim_rsx_vf(0, k, l, i)
                        end do
                    end do
                end do

                if (viscous) then
                    !$acc parallel loop collapse(3) gang vector default(present)
                    do i = momxb, momxe
                        do l = isz%beg, isz%end
                            do k = isy%beg, isy%end

                                dqL_prim_dx_vf(i)%sf(-1, k, l) = &
                                    dqR_prim_dx_vf(i)%sf(0, k, l)
                            end do
                        end do
                    end do

                    if (n > 0) then
                        !$acc parallel loop collapse(3) gang vector default(present)
                        do i = momxb, momxe
                            do l = isz%beg, isz%end
                                do k = isy%beg, isy%end

                                    dqL_prim_dy_vf(i)%sf(-1, k, l) = &
                                        dqR_prim_dy_vf(i)%sf(0, k, l)
                                end do
                            end do
                        end do

                        if (p > 0) then
                            !$acc parallel loop collapse(3) gang vector default(present)
                            do i = momxb, momxe
                                do l = isz%beg, isz%end
                                    do k = isy%beg, isy%end

                                        dqL_prim_dz_vf(i)%sf(-1, k, l) = &
                                            dqR_prim_dz_vf(i)%sf(0, k, l)
                                    end do
                                end do
                            end do
                        end if

                    end if

                end if

            end if

            if (bc_x%end == -4) then    ! Riemann state extrap. BC at end

                !$acc parallel loop collapse(3) gang vector default(present)
                do i = 1, sys_size
                    do l = is3%beg, is3%end
                        do k = is2%beg, is2%end
                            qR_prim_rsx_vf(m + 1, k, l, i) = &
                                qL_prim_rsx_vf(m, k, l, i)
                        end do
                    end do
                end do

                if (viscous) then

                    !$acc parallel loop collapse(3) gang vector default(present)
                    do i = momxb, momxe
                        do l = isz%beg, isz%end
                            do k = isy%beg, isy%end

                                dqR_prim_dx_vf(i)%sf(m + 1, k, l) = &
                                    dqL_prim_dx_vf(i)%sf(m, k, l)
                            end do
                        end do
                    end do

                    if (n > 0) then
                        !$acc parallel loop collapse(3) gang vector default(present)
                        do i = momxb, momxe
                            do l = isz%beg, isz%end
                                do k = isy%beg, isy%end

                                    dqR_prim_dy_vf(i)%sf(m + 1, k, l) = &
                                        dqL_prim_dy_vf(i)%sf(m, k, l)
                                end do
                            end do
                        end do

                        if (p > 0) then
                            !$acc parallel loop collapse(3) gang vector default(present)
                            do i = momxb, momxe
                                do l = isz%beg, isz%end
                                    do k = isy%beg, isy%end

                                        dqR_prim_dz_vf(i)%sf(m + 1, k, l) = &
                                            dqL_prim_dz_vf(i)%sf(m, k, l)
                                    end do
                                end do
                            end do
                        end if

                    end if

                end if

            end if
            ! END: Population of Buffers in x-direction ========================

            ! Population of Buffers in y-direction =============================
        elseif (norm_dir == 2) then

            if (bc_y%beg == -4) then    ! Riemann state extrap. BC at beginning
                !$acc parallel loop collapse(3) gang vector default(present)
                do i = 1, sys_size
                    do l = is3%beg, is3%end
                        do k = is2%beg, is2%end
                            qL_prim_rsy_vf(-1, k, l, i) = &
                                qR_prim_rsy_vf(0, k, l, i)
                        end do
                    end do
                end do

                if (viscous) then

                    !$acc parallel loop collapse(3) gang vector default(present)
                    do i = momxb, momxe
                        do l = isz%beg, isz%end
                            do j = isx%beg, isx%end
                                dqL_prim_dx_vf(i)%sf(j, -1, l) = &
                                    dqR_prim_dx_vf(i)%sf(j, 0, l)
                            end do
                        end do
                    end do

                    !$acc parallel loop collapse(3) gang vector default(present)
                    do i = momxb, momxe
                        do l = isz%beg, isz%end
                            do j = isx%beg, isx%end
                                dqL_prim_dy_vf(i)%sf(j, -1, l) = &
                                    dqR_prim_dy_vf(i)%sf(j, 0, l)
                            end do
                        end do
                    end do

                    if (p > 0) then
                        !$acc parallel loop collapse(3) gang vector default(present)
                        do i = momxb, momxe
                            do l = isz%beg, isz%end
                                do j = isx%beg, isx%end
                                    dqL_prim_dz_vf(i)%sf(j, -1, l) = &
                                        dqR_prim_dz_vf(i)%sf(j, 0, l)
                                end do
                            end do
                        end do
                    end if

                end if

            end if

            if (bc_y%end == -4) then    ! Riemann state extrap. BC at end

                !$acc parallel loop collapse(3) gang vector default(present)
                do i = 1, sys_size
                    do l = is3%beg, is3%end
                        do k = is2%beg, is2%end
                            qR_prim_rsy_vf(n + 1, k, l, i) = &
                                qL_prim_rsy_vf(n, k, l, i)
                        end do
                    end do
                end do

                if (viscous) then

                    !$acc parallel loop collapse(3) gang vector default(present)
                    do i = momxb, momxe
                        do l = isz%beg, isz%end
                            do j = isx%beg, isx%end
                                dqR_prim_dx_vf(i)%sf(j, n + 1, l) = &
                                    dqL_prim_dx_vf(i)%sf(j, n, l)
                            end do
                        end do
                    end do

                    !$acc parallel loop collapse(3) gang vector default(present)
                    do i = momxb, momxe
                        do l = isz%beg, isz%end
                            do j = isx%beg, isx%end
                                dqR_prim_dy_vf(i)%sf(j, n + 1, l) = &
                                    dqL_prim_dy_vf(i)%sf(j, n, l)
                            end do
                        end do
                    end do

                    if (p > 0) then
                        !$acc parallel loop collapse(3) gang vector default(present)
                        do i = momxb, momxe
                            do l = isz%beg, isz%end
                                do j = isx%beg, isx%end
                                    dqR_prim_dz_vf(i)%sf(j, n + 1, l) = &
                                        dqL_prim_dz_vf(i)%sf(j, n, l)
                                end do
                            end do
                        end do
                    end if

                end if

            end if
            ! END: Population of Buffers in y-direction ========================

            ! Population of Buffers in z-direction =============================
        else

            if (bc_z%beg == -4) then    ! Riemann state extrap. BC at beginning
                !$acc parallel loop collapse(3) gang vector default(present)
                do i = 1, sys_size
                    do l = is3%beg, is3%end
                        do k = is2%beg, is2%end
                            qL_prim_rsz_vf(-1, k, l, i) = &
                                qR_prim_rsz_vf(0, k, l, i)
                        end do
                    end do
                end do

                if (viscous) then
                    !$acc parallel loop collapse(3) gang vector default(present)
                    do i = momxb, momxe
                        do k = isy%beg, isy%end
                            do j = isx%beg, isx%end
                                dqL_prim_dx_vf(i)%sf(j, k, -1) = &
                                    dqR_prim_dx_vf(i)%sf(j, k, 0)
                            end do
                        end do
                    end do
                    !$acc parallel loop collapse(3) gang vector default(present)
                    do i = momxb, momxe
                        do k = isy%beg, isy%end
                            do j = isx%beg, isx%end
                                dqL_prim_dy_vf(i)%sf(j, k, -1) = &
                                    dqR_prim_dy_vf(i)%sf(j, k, 0)
                            end do
                        end do
                    end do
                    !$acc parallel loop collapse(3) gang vector default(present)
                    do i = momxb, momxe
                        do k = isy%beg, isy%end
                            do j = isx%beg, isx%end
                                dqL_prim_dz_vf(i)%sf(j, k, -1) = &
                                    dqR_prim_dz_vf(i)%sf(j, k, 0)
                            end do
                        end do
                    end do
                end if

            end if

            if (bc_z%end == -4) then    ! Riemann state extrap. BC at end

                !$acc parallel loop collapse(3) gang vector default(present)
                do i = 1, sys_size
                    do l = is3%beg, is3%end
                        do k = is2%beg, is2%end
                            qR_prim_rsz_vf(p + 1, k, l, i) = &
                                qL_prim_rsz_vf(p, k, l, i)
                        end do
                    end do
                end do

                if (viscous) then
                    !$acc parallel loop collapse(3) gang vector default(present)
                    do i = momxb, momxe
                        do k = isy%beg, isy%end
                            do j = isx%beg, isx%end
                                dqR_prim_dx_vf(i)%sf(j, k, p + 1) = &
                                    dqL_prim_dx_vf(i)%sf(j, k, p)
                            end do
                        end do
                    end do

                    !$acc parallel loop collapse(3) gang vector default(present)
                    do i = momxb, momxe
                        do k = isy%beg, isy%end
                            do j = isx%beg, isx%end
                                dqR_prim_dy_vf(i)%sf(j, k, p + 1) = &
                                    dqL_prim_dy_vf(i)%sf(j, k, p)
                            end do
                        end do
                    end do

                    !$acc parallel loop collapse(3) gang vector default(present)
                    do i = momxb, momxe
                        do k = isy%beg, isy%end
                            do j = isx%beg, isx%end
                                dqR_prim_dz_vf(i)%sf(j, k, p + 1) = &
                                    dqL_prim_dz_vf(i)%sf(j, k, p)
                            end do
                        end do
                    end do
                end if

            end if

        end if
        ! END: Population of Buffers in z-direction ========================

    end subroutine s_populate_riemann_states_variables_buffers

    !>  The computation of parameters, the allocation of memory,
        !!      the association of pointers and/or the execution of any
        !!      other procedures needed to configure the chosen Riemann
        !!      solver algorithm.
        !!  @param qL_prim_vf The  left WENO-reconstructed cell-boundary values of the
        !!      cell-average primitive variables
        !!  @param qR_prim_vf The right WENO-reconstructed cell-boundary values of the
        !!      cell-average primitive variables
        !!  @param flux_vf Intra-cell fluxes
        !!  @param flux_src_vf Intra-cell fluxes sources
        !!  @param flux_gsrc_vf Intra-cell geometric fluxes sources
        !!  @param norm_dir Dir. splitting direction
        !!  @param ix Index bounds in the x-dir
        !!  @param iy Index bounds in the y-dir
        !!  @param iz Index bounds in the z-dir
        !!  @param q_prim_vf Cell-averaged primitive variables
    subroutine s_initialize_riemann_solver( &
        q_prim_vf, &
        flux_vf, flux_src_vf, &
        flux_gsrc_vf, &
        norm_dir, ix, iy, iz)

        type(scalar_field), dimension(sys_size), intent(in) :: q_prim_vf
        type(scalar_field), &
            dimension(sys_size), &
            intent(inout) :: flux_vf, flux_src_vf, flux_gsrc_vf

        integer, intent(in) :: norm_dir
        type(int_bounds_info), intent(in) :: ix, iy, iz

        integer :: i, j, k, l ! Generic loop iterators

        ! Reshaping Inputted Data in x-direction ===========================

        if (norm_dir == 1) then

            if (viscous .or. (surface_tension)) then

                !$acc parallel loop collapse(4) gang vector default(present)
                do i = momxb, E_idx
                    do l = is3%beg, is3%end
                        do k = is2%beg, is2%end
                            do j = is1%beg, is1%end
                                flux_src_vf(i)%sf(j, k, l) = 0d0
                            end do
                        end do
                    end do
                end do
            end if

            if (qbmm) then

                !$acc parallel loop collapse(4) gang vector default(present)
                do i = 1, 4
                    do l = is3%beg, is3%end
                        do k = is2%beg, is2%end
                            do j = is1%beg, is1%end + 1
                                mom_sp_rsx_vf(j, k, l, i) = mom_sp(i)%sf(j, k, l)
                            end do
                        end do
                    end do
                end do
            end if

            ! ==================================================================

            ! Reshaping Inputted Data in y-direction ===========================
        elseif (norm_dir == 2) then

            if (viscous .or. (surface_tension)) then
                !$acc parallel loop collapse(4) gang vector default(present)
                do i = momxb, E_idx
                    do l = is3%beg, is3%end
                        do j = is1%beg, is1%end
                            do k = is2%beg, is2%end
                                flux_src_vf(i)%sf(k, j, l) = 0d0
                            end do
                        end do
                    end do
                end do
            end if

            if (qbmm) then
                !$acc parallel loop collapse(4) gang vector default(present)
                do i = 1, 4
                    do l = is3%beg, is3%end
                        do k = is2%beg, is2%end
                            do j = is1%beg, is1%end + 1
                                mom_sp_rsy_vf(j, k, l, i) = mom_sp(i)%sf(k, j, l)
                            end do
                        end do
                    end do
                end do
            end if

            ! ==================================================================

            ! Reshaping Inputted Data in z-direction ===========================
        else

            if (viscous .or. (surface_tension)) then
                !$acc parallel loop collapse(4) gang vector default(present)
                do i = momxb, E_idx
                    do j = is1%beg, is1%end
                        do k = is2%beg, is2%end
                            do l = is3%beg, is3%end
                                flux_src_vf(i)%sf(l, k, j) = 0d0
                            end do
                        end do
                    end do
                end do
            end if

            if (qbmm) then
                !$acc parallel loop collapse(4) gang vector default(present)
                do i = 1, 4
                    do l = is3%beg, is3%end
                        do k = is2%beg, is2%end
                            do j = is1%beg, is1%end + 1
                                mom_sp_rsz_vf(j, k, l, i) = mom_sp(i)%sf(l, k, j)
                            end do
                        end do
                    end do
                end do
            end if

        end if

        ! ==================================================================

    end subroutine s_initialize_riemann_solver

    !>  The goal of this subroutine is to evaluate and account
        !!      for the contribution of viscous stresses in the source
        !!      flux for the momentum and energy.
        !!  @param velL_vf  Left, WENO reconstructed, cell-boundary values of the velocity
        !!  @param velR_vf Right, WENO reconstructed, cell-boundary values of the velocity
        !!  @param dvelL_dx_vf  Left, WENO reconstructed cell-avg. x-dir derivative of the velocity
        !!  @param dvelL_dy_vf  Left, WENO reconstructed cell-avg. y-dir derivative of the velocity
        !!  @param dvelL_dz_vf  Left, WENO reconstructed cell-avg. z-dir derivative of the velocity
        !!  @param dvelR_dx_vf Right, WENO reconstructed cell-avg. x-dir derivative of the velocity
        !!  @param dvelR_dy_vf Right, WENO reconstructed cell-avg. y-dir derivative of the velocity
        !!  @param dvelR_dz_vf Right, WENO reconstructed cell-avg. z-dir derivative of the velocity
        !!  @param flux_src_vf Intercell flux
        !!  @param norm_dir Dimensional splitting coordinate direction
        !!  @param ix Index bounds in  first coordinate direction
        !!  @param iy Index bounds in second coordinate direction
        !!  @param iz Index bounds in  third coordinate direction
    subroutine s_compute_cylindrical_viscous_source_flux(velL_vf, &
                                                         dvelL_dx_vf, &
                                                         dvelL_dy_vf, &
                                                         dvelL_dz_vf, &
                                                         velR_vf, &
                                                         dvelR_dx_vf, &
                                                         dvelR_dy_vf, &
                                                         dvelR_dz_vf, &
                                                         flux_src_vf, &
                                                         norm_dir, &
                                                         ix, iy, iz)

        type(scalar_field), &
            dimension(num_dims), &
            intent(in) :: velL_vf, velR_vf, &
                          dvelL_dx_vf, dvelR_dx_vf, &
                          dvelL_dy_vf, dvelR_dy_vf, &
                          dvelL_dz_vf, dvelR_dz_vf

        type(scalar_field), &
            dimension(sys_size), &
            intent(inout) :: flux_src_vf

        integer, intent(in) :: norm_dir

        type(int_bounds_info), intent(in) :: ix, iy, iz

        ! Arithmetic mean of the left and right, WENO-reconstructed, cell-
        ! boundary values of cell-average first-order spatial derivatives
        ! of velocity
        real(kind(0d0)), dimension(num_dims) :: avg_vel
        real(kind(0d0)), dimension(num_dims) :: dvel_avg_dx
        real(kind(0d0)), dimension(num_dims) :: dvel_avg_dy
        real(kind(0d0)), dimension(num_dims) :: dvel_avg_dz

        ! Viscous stress tensor
        real(kind(0d0)), dimension(num_dims, num_dims) :: tau_Re

        ! Generic loop iterators
        integer :: i, j, k, l

        ! Viscous Stresses in z-direction ==================================
        if (norm_dir == 1) then
            if (shear_stress) then ! Shear stresses
                !$acc parallel loop collapse(3) gang vector default(present) private(avg_vel, dvel_avg_dx, tau_Re)
                do l = isz%beg, isz%end
                    do k = isy%beg, isy%end
                        do j = isx%beg, isx%end

                            dvel_avg_dx(1) = 5d-1*(dvelL_dx_vf(1)%sf(j, k, l) &
                                                   + dvelR_dx_vf(1)%sf(j + 1, k, l))

                            tau_Re(1, 1) = (4d0/3d0)*dvel_avg_dx(1)/ &
                                           Re_avg_rsx_vf(j, k, l, 1)

                            flux_src_vf(momxb)%sf(j, k, l) = &
                                flux_src_vf(momxb)%sf(j, k, l) - &
                                tau_Re(1, 1)

                            flux_src_vf(E_idx)%sf(j, k, l) = &
                                flux_src_vf(E_idx)%sf(j, k, l) - &
                                vel_src_rsx_vf(j, k, l, 1)* &
                                tau_Re(1, 1)

                        end do
                    end do
                end do
            end if

            if (bulk_stress) then ! Bulk stresses
                !$acc parallel loop collapse(3) gang vector default(present) private(avg_vel, dvel_avg_dx, tau_Re)
                do l = isz%beg, isz%end
                    do k = isy%beg, isy%end
                        do j = isx%beg, isx%end

                            dvel_avg_dx(1) = 5d-1*(dvelL_dx_vf(1)%sf(j, k, l) &
                                                   + dvelR_dx_vf(1)%sf(j + 1, k, l))

                            tau_Re(1, 1) = dvel_avg_dx(1)/ &
                                           Re_avg_rsx_vf(j, k, l, 2)

                            flux_src_vf(momxb)%sf(j, k, l) = &
                                flux_src_vf(momxb)%sf(j, k, l) - &
                                tau_Re(1, 1)

                            flux_src_vf(E_idx)%sf(j, k, l) = &
                                flux_src_vf(E_idx)%sf(j, k, l) - &
                                vel_src_rsx_vf(j, k, l, 1)* &
                                tau_Re(1, 1)

                        end do
                    end do
                end do
            end if

            if (n == 0) return

            if (shear_stress) then ! Shear stresses
                !$acc parallel loop collapse(3) gang vector default(present) private(avg_vel, dvel_avg_dx, dvel_avg_dy, tau_Re)
                do l = isz%beg, isz%end
                    do k = isy%beg, isy%end
                        do j = isx%beg, isx%end

                            avg_vel(2) = 5d-1*(velL_vf(2)%sf(j, k, l) &
                                               + velR_vf(2)%sf(j + 1, k, l))

                            !$acc loop seq
                            do i = 1, 2
                                dvel_avg_dy(i) = &
                                    5d-1*(dvelL_dy_vf(i)%sf(j, k, l) &
                                          + dvelR_dy_vf(i)%sf(j + 1, k, l))
                            end do

                            dvel_avg_dx(2) = 5d-1*(dvelL_dx_vf(2)%sf(j, k, l) &
                                                   + dvelR_dx_vf(2)%sf(j + 1, k, l))

                            tau_Re(1, 1) = -(2d0/3d0)*(dvel_avg_dy(2) + &
                                                       avg_vel(2)/y_cc(k))/ &
                                           Re_avg_rsx_vf(j, k, l, 1)

                            tau_Re(1, 2) = (dvel_avg_dy(1) + dvel_avg_dx(2))/ &
                                           Re_avg_rsx_vf(j, k, l, 1)

                            !$acc loop seq
                            do i = 1, 2
                                flux_src_vf(contxe + i)%sf(j, k, l) = &
                                    flux_src_vf(contxe + i)%sf(j, k, l) - &
                                    tau_Re(1, i)
                                flux_src_vf(E_idx)%sf(j, k, l) = &
                                    flux_src_vf(E_idx)%sf(j, k, l) - &
                                    vel_src_rsx_vf(j, k, l, i)* &
                                    tau_Re(1, i)
                            end do

                        end do
                    end do
                end do
            end if

            if (bulk_stress) then ! Bulk stresses
                !$acc parallel loop collapse(3) gang vector default(present) private(avg_vel,  dvel_avg_dy, tau_Re)
                do l = isz%beg, isz%end
                    do k = isy%beg, isy%end
                        do j = isx%beg, isx%end

                            avg_vel(2) = 5d-1*(velL_vf(2)%sf(j, k, l) &
                                               + velR_vf(2)%sf(j + 1, k, l))

                            dvel_avg_dy(2) = 5d-1*(dvelL_dy_vf(2)%sf(j, k, l) &
                                                   + dvelR_dy_vf(2)%sf(j + 1, k, l))

                            tau_Re(1, 1) = (dvel_avg_dy(2) + &
                                            avg_vel(2)/y_cc(k))/ &
                                           Re_avg_rsx_vf(j, k, l, 2)

                            flux_src_vf(momxb)%sf(j, k, l) = &
                                flux_src_vf(momxb)%sf(j, k, l) - &
                                tau_Re(1, 1)

                            flux_src_vf(E_idx)%sf(j, k, l) = &
                                flux_src_vf(E_idx)%sf(j, k, l) - &
                                vel_src_rsx_vf(j, k, l, 1)* &
                                tau_Re(1, 1)

                        end do
                    end do
                end do
            end if

            if (p == 0) return

            if (shear_stress) then ! Shear stresses
                !$acc parallel loop collapse(3) gang vector default(present) private(avg_vel, dvel_avg_dx, dvel_avg_dz, tau_Re)
                do l = isz%beg, isz%end
                    do k = isy%beg, isy%end
                        do j = isx%beg, isx%end

                            !$acc loop seq
                            do i = 1, 3, 2
                                dvel_avg_dz(i) = &
                                    5d-1*(dvelL_dz_vf(i)%sf(j, k, l) &
                                          + dvelR_dz_vf(i)%sf(j + 1, k, l))
                            end do

                            dvel_avg_dx(3) = 5d-1*(dvelL_dx_vf(3)%sf(j, k, l) &
                                                   + dvelR_dx_vf(3)%sf(j + 1, k, l))

                            tau_Re(1, 1) = -(2d0/3d0)*dvel_avg_dz(3)/y_cc(k)/ &
                                           Re_avg_rsx_vf(j, k, l, 1)

                            tau_Re(1, 3) = (dvel_avg_dz(1)/y_cc(k) + dvel_avg_dx(3))/ &
                                           Re_avg_rsx_vf(j, k, l, 1)

                            !$acc loop seq
                            do i = 1, 3, 2

                                flux_src_vf(contxe + i)%sf(j, k, l) = &
                                    flux_src_vf(contxe + i)%sf(j, k, l) - &
                                    tau_Re(1, i)

                                flux_src_vf(E_idx)%sf(j, k, l) = &
                                    flux_src_vf(E_idx)%sf(j, k, l) - &
                                    vel_src_rsx_vf(j, k, l, i)* &
                                    tau_Re(1, i)

                            end do

                        end do
                    end do
                end do
            end if

            if (bulk_stress) then ! Bulk stresses
                !$acc parallel loop collapse(3) gang vector default(present) private( avg_vel, dvel_avg_dz, tau_Re)
                do l = isz%beg, isz%end
                    do k = isy%beg, isy%end
                        do j = isx%beg, isx%end

                            dvel_avg_dz(3) = 5d-1*(dvelL_dz_vf(3)%sf(j, k, l) &
                                                   + dvelR_dz_vf(3)%sf(j + 1, k, l))

                            tau_Re(1, 1) = dvel_avg_dz(3)/y_cc(k)/ &
                                           Re_avg_rsx_vf(j, k, l, 2)

                            flux_src_vf(momxb)%sf(j, k, l) = &
                                flux_src_vf(momxb)%sf(j, k, l) - &
                                tau_Re(1, 1)

                            flux_src_vf(E_idx)%sf(j, k, l) = &
                                flux_src_vf(E_idx)%sf(j, k, l) - &
                                vel_src_rsx_vf(j, k, l, 1)* &
                                tau_Re(1, 1)

                        end do
                    end do
                end do
            end if
            ! END: Viscous Stresses in z-direction =============================

            ! Viscous Stresses in r-direction ==================================
        elseif (norm_dir == 2) then

            if (shear_stress) then ! Shear stresses

                !$acc parallel loop collapse(3) gang vector default(present) private(avg_vel, dvel_avg_dx, dvel_avg_dy, tau_Re)
                do l = isz%beg, isz%end
                    do k = isy%beg, isy%end
                        do j = isx%beg, isx%end

                            avg_vel(2) = 5d-1*(velL_vf(2)%sf(j, k, l) &
                                               + velR_vf(2)%sf(j, k + 1, l))

                            !$acc loop seq
                            do i = 1, 2

                                dvel_avg_dx(i) = &
                                    5d-1*(dvelL_dx_vf(i)%sf(j, k, l) &
                                          + dvelR_dx_vf(i)%sf(j, k + 1, l))

                                dvel_avg_dy(i) = &
                                    5d-1*(dvelL_dy_vf(i)%sf(j, k, l) &
                                          + dvelR_dy_vf(i)%sf(j, k + 1, l))

                            end do

                            tau_Re(2, 1) = (dvel_avg_dy(1) + dvel_avg_dx(2))/ &
                                           Re_avg_rsy_vf(k, j, l, 1)

                            tau_Re(2, 2) = (4d0*dvel_avg_dy(2) &
                                            - 2d0*dvel_avg_dx(1) &
                                            - 2d0*avg_vel(2)/y_cb(k))/ &
                                           (3d0*Re_avg_rsy_vf(k, j, l, 1))

                            !$acc loop seq
                            do i = 1, 2

                                flux_src_vf(contxe + i)%sf(j, k, l) = &
                                    flux_src_vf(contxe + i)%sf(j, k, l) - &
                                    tau_Re(2, i)

                                flux_src_vf(E_idx)%sf(j, k, l) = &
                                    flux_src_vf(E_idx)%sf(j, k, l) - &
                                    vel_src_rsy_vf(k, j, l, i)* &
                                    tau_Re(2, i)

                            end do

                        end do
                    end do
                end do
            end if

            if (bulk_stress) then              ! Bulk stresses
                !$acc parallel loop collapse(3) gang vector default(present) private(avg_vel, dvel_avg_dx, dvel_avg_dy, tau_Re)
                do l = isz%beg, isz%end
                    do k = isy%beg, isy%end
                        do j = isx%beg, isx%end

                            avg_vel(2) = 5d-1*(velL_vf(2)%sf(j, k, l) &
                                               + velR_vf(2)%sf(j, k + 1, l))

                            dvel_avg_dx(1) = 5d-1*(dvelL_dx_vf(1)%sf(j, k, l) &
                                                   + dvelR_dx_vf(1)%sf(j, k + 1, l))

                            dvel_avg_dy(2) = 5d-1*(dvelL_dy_vf(2)%sf(j, k, l) &
                                                   + dvelR_dy_vf(2)%sf(j, k + 1, l))

                            tau_Re(2, 2) = (dvel_avg_dx(1) + dvel_avg_dy(2) + &
                                            avg_vel(2)/y_cb(k))/ &
                                           Re_avg_rsy_vf(k, j, l, 2)

                            flux_src_vf(momxb + 1)%sf(j, k, l) = &
                                flux_src_vf(momxb + 1)%sf(j, k, l) - &
                                tau_Re(2, 2)

                            flux_src_vf(E_idx)%sf(j, k, l) = &
                                flux_src_vf(E_idx)%sf(j, k, l) - &
                                vel_src_rsy_vf(k, j, l, 2)* &
                                tau_Re(2, 2)

                        end do
                    end do
                end do
            end if

            if (p == 0) return

            if (shear_stress) then              ! Shear stresses
                !$acc parallel loop collapse(3) gang vector default(present) private(avg_vel,  dvel_avg_dy, dvel_avg_dz, tau_Re)
                do l = isz%beg, isz%end
                    do k = isy%beg, isy%end
                        do j = isx%beg, isx%end

                            avg_vel(3) = 5d-1*(velL_vf(3)%sf(j, k, l) &
                                               + velR_vf(3)%sf(j, k + 1, l))

                            !$acc loop seq
                            do i = 2, 3
                                dvel_avg_dz(i) = &
                                    5d-1*(dvelL_dz_vf(i)%sf(j, k, l) &
                                          + dvelR_dz_vf(i)%sf(j, k + 1, l))
                            end do

                            dvel_avg_dy(3) = 5d-1*(dvelL_dy_vf(3)%sf(j, k, l) &
                                                   + dvelR_dy_vf(3)%sf(j, k + 1, l))

                            tau_Re(2, 2) = -(2d0/3d0)*dvel_avg_dz(3)/y_cb(k)/ &
                                           Re_avg_rsy_vf(k, j, l, 1)

                            tau_Re(2, 3) = ((dvel_avg_dz(2) - avg_vel(3))/ &
                                            y_cb(k) + dvel_avg_dy(3))/ &
                                           Re_avg_rsy_vf(k, j, l, 1)

                            !$acc loop seq
                            do i = 2, 3

                                flux_src_vf(contxe + i)%sf(j, k, l) = &
                                    flux_src_vf(contxe + i)%sf(j, k, l) - &
                                    tau_Re(2, i)

                                flux_src_vf(E_idx)%sf(j, k, l) = &
                                    flux_src_vf(E_idx)%sf(j, k, l) - &
                                    vel_src_rsy_vf(k, j, l, i)* &
                                    tau_Re(2, i)

                            end do

                        end do
                    end do
                end do
            end if

            if (bulk_stress) then              ! Bulk stresses
                !$acc parallel loop collapse(3) gang vector default(present) private(avg_vel,  dvel_avg_dz, tau_Re)
                do l = isz%beg, isz%end
                    do k = isy%beg, isy%end
                        do j = isx%beg, isx%end

                            dvel_avg_dz(3) = 5d-1*(dvelL_dz_vf(3)%sf(j, k, l) &
                                                   + dvelR_dz_vf(3)%sf(j, k + 1, l))

                            tau_Re(2, 2) = dvel_avg_dz(3)/y_cb(k)/ &
                                           Re_avg_rsy_vf(k, j, l, 2)

                            flux_src_vf(momxb + 1)%sf(j, k, l) = &
                                flux_src_vf(momxb + 1)%sf(j, k, l) - &
                                tau_Re(2, 2)

                            flux_src_vf(E_idx)%sf(j, k, l) = &
                                flux_src_vf(E_idx)%sf(j, k, l) - &
                                vel_src_rsy_vf(k, j, l, 2)* &
                                tau_Re(2, 2)

                        end do
                    end do
                end do
            end if
            ! END: Viscous Stresses in r-direction =============================

            ! Viscous Stresses in theta-direction ==================================
        else

            if (shear_stress) then              ! Shear stresses
                !$acc parallel loop collapse(3) gang vector default(present) private(avg_vel, dvel_avg_dx, dvel_avg_dy, dvel_avg_dz, tau_Re)
                do l = isz%beg, isz%end
                    do k = isy%beg, isy%end
                        do j = isx%beg, isx%end

                            !$acc loop seq
                            do i = 2, 3
                                avg_vel(i) = 5d-1*(velL_vf(i)%sf(j, k, l) &
                                                   + velR_vf(i)%sf(j, k, l + 1))
                            end do

                            !$acc loop seq
                            do i = 1, 3, 2
                                dvel_avg_dx(i) = &
                                    5d-1*(dvelL_dx_vf(i)%sf(j, k, l) &
                                          + dvelR_dx_vf(i)%sf(j, k, l + 1))
                            end do

                            do i = 2, 3
                                dvel_avg_dy(i) = &
                                    5d-1*(dvelL_dy_vf(i)%sf(j, k, l) &
                                          + dvelR_dy_vf(i)%sf(j, k, l + 1))
                            end do

                            !$acc loop seq
                            do i = 1, 3
                                dvel_avg_dz(i) = &
                                    5d-1*(dvelL_dz_vf(i)%sf(j, k, l) &
                                          + dvelR_dz_vf(i)%sf(j, k, l + 1))
                            end do

                            tau_Re(3, 1) = (dvel_avg_dz(1)/y_cc(k) + dvel_avg_dx(3))/ &
                                           Re_avg_rsz_vf(l, k, j, 1)/ &
                                           y_cc(k)

                            tau_Re(3, 2) = ((dvel_avg_dz(2) - avg_vel(3))/ &
                                            y_cc(k) + dvel_avg_dy(3))/ &
                                           Re_avg_rsz_vf(l, k, j, 1)/ &
                                           y_cc(k)

                            tau_Re(3, 3) = (4d0*dvel_avg_dz(3)/y_cc(k) &
                                            - 2d0*dvel_avg_dx(1) &
                                            - 2d0*dvel_avg_dy(2) &
                                            + 4d0*avg_vel(2)/y_cc(k))/ &
                                           (3d0*Re_avg_rsz_vf(l, k, j, 1))/ &
                                           y_cc(k)

                            !$acc loop seq
                            do i = 1, 3
                                flux_src_vf(contxe + i)%sf(j, k, l) = &
                                    flux_src_vf(contxe + i)%sf(j, k, l) - &
                                    tau_Re(3, i)

                                flux_src_vf(E_idx)%sf(j, k, l) = &
                                    flux_src_vf(E_idx)%sf(j, k, l) - &
                                    vel_src_rsz_vf(l, k, j, i)* &
                                    tau_Re(3, i)
                            end do

                        end do
                    end do
                end do
            end if

            if (bulk_stress) then              ! Bulk stresses
                !$acc parallel loop collapse(3) gang vector default(present) private(avg_vel, dvel_avg_dx, dvel_avg_dy, dvel_avg_dz, tau_Re)
                do l = isz%beg, isz%end
                    do k = isy%beg, isy%end
                        do j = isx%beg, isx%end

                            avg_vel(2) = 5d-1*(velL_vf(2)%sf(j, k, l) &
                                               + velR_vf(2)%sf(j, k, l + 1))

                            dvel_avg_dx(1) = 5d-1*(dvelL_dx_vf(1)%sf(j, k, l) &
                                                   + dvelR_dx_vf(1)%sf(j, k, l + 1))

                            dvel_avg_dy(2) = 5d-1*(dvelL_dy_vf(2)%sf(j, k, l) &
                                                   + dvelR_dy_vf(2)%sf(j, k, l + 1))

                            dvel_avg_dz(3) = 5d-1*(dvelL_dz_vf(3)%sf(j, k, l) &
                                                   + dvelR_dz_vf(3)%sf(j, k, l + 1))

                            tau_Re(3, 3) = (dvel_avg_dx(1) &
                                            + dvel_avg_dy(2) &
                                            + dvel_avg_dz(3)/y_cc(k) &
                                            + avg_vel(2)/y_cc(k))/ &
                                           Re_avg_rsz_vf(l, k, j, 2)/ &
                                           y_cc(k)

                            flux_src_vf(momxe)%sf(j, k, l) = &
                                flux_src_vf(momxe)%sf(j, k, l) - &
                                tau_Re(3, 3)

                            flux_src_vf(E_idx)%sf(j, k, l) = &
                                flux_src_vf(E_idx)%sf(j, k, l) - &
                                vel_src_rsz_vf(l, k, j, 3)* &
                                tau_Re(3, 3)

                        end do
                    end do
                end do
            end if

        end if
        ! END: Viscous Stresses in theta-direction =============================

    end subroutine s_compute_cylindrical_viscous_source_flux

    !>  The goal of this subroutine is to evaluate and account
        !!      for the contribution of viscous stresses in the source
        !!      flux for the momentum and energy.
        !!  @param velL_vf  Left, WENO reconstructed, cell-boundary values of the velocity
        !!  @param velR_vf Right, WENO reconstructed, cell-boundary values of the velocity
        !!  @param dvelL_dx_vf  Left, WENO reconstructed cell-avg. x-dir derivative of the velocity
        !!  @param dvelL_dy_vf  Left, WENO reconstructed cell-avg. y-dir derivative of the velocity
        !!  @param dvelL_dz_vf  Left, WENO reconstructed cell-avg. z-dir derivative of the velocity
        !!  @param dvelR_dx_vf Right, WENO reconstructed cell-avg. x-dir derivative of the velocity
        !!  @param dvelR_dy_vf Right, WENO reconstructed cell-avg. y-dir derivative of the velocity
        !!  @param dvelR_dz_vf Right, WENO reconstructed cell-avg. z-dir derivative of the velocity
        !!  @param flux_src_vf Intercell flux
        !!  @param norm_dir Dimensional splitting coordinate direction
        !!  @param ix Index bounds in  first coordinate direction
        !!  @param iy Index bounds in second coordinate direction
        !!  @param iz Index bounds in  third coordinate direction
    subroutine s_compute_cartesian_viscous_source_flux(velL_vf, &
                                                       dvelL_dx_vf, &
                                                       dvelL_dy_vf, &
                                                       dvelL_dz_vf, &
                                                       velR_vf, &
                                                       dvelR_dx_vf, &
                                                       dvelR_dy_vf, &
                                                       dvelR_dz_vf, &
                                                       flux_src_vf, &
                                                       norm_dir, &
                                                       ix, iy, iz)

        type(scalar_field), &
            dimension(num_dims), &
            intent(in) :: velL_vf, velR_vf, &
                          dvelL_dx_vf, dvelR_dx_vf, &
                          dvelL_dy_vf, dvelR_dy_vf, &
                          dvelL_dz_vf, dvelR_dz_vf

        type(scalar_field), &
            dimension(sys_size), &
            intent(inout) :: flux_src_vf

        integer, intent(in) :: norm_dir
        type(int_bounds_info), intent(in) :: ix, iy, iz

        ! Arithmetic mean of the left and right, WENO-reconstructed, cell-
        ! boundary values of cell-average first-order spatial derivatives
        ! of velocity
        real(kind(0d0)), dimension(num_dims) :: dvel_avg_dx
        real(kind(0d0)), dimension(num_dims) :: dvel_avg_dy
        real(kind(0d0)), dimension(num_dims) :: dvel_avg_dz

        real(kind(0d0)), dimension(num_dims, num_dims) :: tau_Re !< Viscous stress tensor

        integer :: i, j, k, l !< Generic loop iterators

        ! Viscous Stresses in x-direction ==================================
        if (norm_dir == 1) then

            if (shear_stress) then              ! Shear stresses
                !$acc parallel loop collapse(3) gang vector default(present) private( dvel_avg_dx, tau_Re)
                do l = isz%beg, isz%end
                    do k = isy%beg, isy%end
                        do j = isx%beg, isx%end

                            dvel_avg_dx(1) = 5d-1*(dvelL_dx_vf(1)%sf(j, k, l) &
                                                   + dvelR_dx_vf(1)%sf(j + 1, k, l))

                            tau_Re(1, 1) = (4d0/3d0)*dvel_avg_dx(1)/ &
                                           Re_avg_rsx_vf(j, k, l, 1)

                            flux_src_vf(momxb)%sf(j, k, l) = &
                                flux_src_vf(momxb)%sf(j, k, l) - &
                                tau_Re(1, 1)

                            flux_src_vf(E_idx)%sf(j, k, l) = &
                                flux_src_vf(E_idx)%sf(j, k, l) - &
                                vel_src_rsx_vf(j, k, l, 1)* &
                                tau_Re(1, 1)

                        end do
                    end do
                end do
            end if

            if (bulk_stress) then              ! Bulk stresses
                !$acc parallel loop collapse(3) gang vector default(present) private( dvel_avg_dx, tau_Re)
                do l = isz%beg, isz%end
                    do k = isy%beg, isy%end
                        do j = isx%beg, isx%end

                            dvel_avg_dx(1) = 5d-1*(dvelL_dx_vf(1)%sf(j, k, l) &
                                                   + dvelR_dx_vf(1)%sf(j + 1, k, l))

                            tau_Re(1, 1) = dvel_avg_dx(1)/ &
                                           Re_avg_rsx_vf(j, k, l, 2)

                            flux_src_vf(momxb)%sf(j, k, l) = &
                                flux_src_vf(momxb)%sf(j, k, l) - &
                                tau_Re(1, 1)

                            flux_src_vf(E_idx)%sf(j, k, l) = &
                                flux_src_vf(E_idx)%sf(j, k, l) - &
                                vel_src_rsx_vf(j, k, l, 1)* &
                                tau_Re(1, 1)

                        end do
                    end do
                end do
            end if

            if (n == 0) return

            if (shear_stress) then              ! Shear stresses
                !$acc parallel loop collapse(3) gang vector default(present) private(dvel_avg_dx, dvel_avg_dy, tau_Re)
                do l = isz%beg, isz%end
                    do k = isy%beg, isy%end
                        do j = isx%beg, isx%end

                            !$acc loop seq
                            do i = 1, 2
                                dvel_avg_dy(i) = &
                                    5d-1*(dvelL_dy_vf(i)%sf(j, k, l) &
                                          + dvelR_dy_vf(i)%sf(j + 1, k, l))
                            end do

                            dvel_avg_dx(2) = 5d-1*(dvelL_dx_vf(2)%sf(j, k, l) &
                                                   + dvelR_dx_vf(2)%sf(j + 1, k, l))

                            tau_Re(1, 1) = -(2d0/3d0)*dvel_avg_dy(2)/ &
                                           Re_avg_rsx_vf(j, k, l, 1)

                            tau_Re(1, 2) = (dvel_avg_dy(1) + dvel_avg_dx(2))/ &
                                           Re_avg_rsx_vf(j, k, l, 1)

                            !$acc loop seq
                            do i = 1, 2

                                flux_src_vf(contxe + i)%sf(j, k, l) = &
                                    flux_src_vf(contxe + i)%sf(j, k, l) - &
                                    tau_Re(1, i)

                                flux_src_vf(E_idx)%sf(j, k, l) = &
                                    flux_src_vf(E_idx)%sf(j, k, l) - &
                                    vel_src_rsx_vf(j, k, l, i)* &
                                    tau_Re(1, i)

                            end do

                        end do
                    end do
                end do
            end if

            if (bulk_stress) then              ! Bulk stresses
                !$acc parallel loop collapse(3) gang vector default(present) private( dvel_avg_dy, tau_Re)
                do l = isz%beg, isz%end
                    do k = isy%beg, isy%end
                        do j = isx%beg, isx%end

                            dvel_avg_dy(2) = 5d-1*(dvelL_dy_vf(2)%sf(j, k, l) &
                                                   + dvelR_dy_vf(2)%sf(j + 1, k, l))

                            tau_Re(1, 1) = dvel_avg_dy(2)/ &
                                           Re_avg_rsx_vf(j, k, l, 2)

                            flux_src_vf(momxb)%sf(j, k, l) = &
                                flux_src_vf(momxb)%sf(j, k, l) - &
                                tau_Re(1, 1)

                            flux_src_vf(E_idx)%sf(j, k, l) = &
                                flux_src_vf(E_idx)%sf(j, k, l) - &
                                vel_src_rsx_vf(j, k, l, 1)* &
                                tau_Re(1, 1)

                        end do
                    end do
                end do
            end if

            if (p == 0) return

            if (shear_stress) then              ! Shear stresses
                !$acc parallel loop collapse(3) gang vector default(present) private( dvel_avg_dx, dvel_avg_dz, tau_Re)
                do l = isz%beg, isz%end
                    do k = isy%beg, isy%end
                        do j = isx%beg, isx%end

                            !$acc loop seq
                            do i = 1, 3, 2
                                dvel_avg_dz(i) = &
                                    5d-1*(dvelL_dz_vf(i)%sf(j, k, l) &
                                          + dvelR_dz_vf(i)%sf(j + 1, k, l))
                            end do

                            dvel_avg_dx(3) = 5d-1*(dvelL_dx_vf(3)%sf(j, k, l) &
                                                   + dvelR_dx_vf(3)%sf(j + 1, k, l))

                            tau_Re(1, 1) = -(2d0/3d0)*dvel_avg_dz(3)/ &
                                           Re_avg_rsx_vf(j, k, l, 1)

                            tau_Re(1, 3) = (dvel_avg_dz(1) + dvel_avg_dx(3))/ &
                                           Re_avg_rsx_vf(j, k, l, 1)

                            !$acc loop seq
                            do i = 1, 3, 2
                                flux_src_vf(contxe + i)%sf(j, k, l) = &
                                    flux_src_vf(contxe + i)%sf(j, k, l) - &
                                    tau_Re(1, i)

                                flux_src_vf(E_idx)%sf(j, k, l) = &
                                    flux_src_vf(E_idx)%sf(j, k, l) - &
                                    vel_src_rsx_vf(j, k, l, i)* &
                                    tau_Re(1, i)

                            end do

                        end do
                    end do
                end do
            end if

            if (bulk_stress) then              ! Bulk stresses
                !$acc parallel loop collapse(3) gang vector default(present) private( dvel_avg_dz, tau_Re)
                do l = isz%beg, isz%end
                    do k = isy%beg, isy%end
                        do j = isx%beg, isx%end

                            dvel_avg_dz(3) = 5d-1*(dvelL_dz_vf(3)%sf(j, k, l) &
                                                   + dvelR_dz_vf(3)%sf(j + 1, k, l))

                            tau_Re(1, 1) = dvel_avg_dz(3)/ &
                                           Re_avg_rsx_vf(j, k, l, 2)

                            flux_src_vf(momxb)%sf(j, k, l) = &
                                flux_src_vf(momxb)%sf(j, k, l) - &
                                tau_Re(1, 1)

                            flux_src_vf(E_idx)%sf(j, k, l) = &
                                flux_src_vf(E_idx)%sf(j, k, l) - &
                                vel_src_rsx_vf(j, k, l, 1)* &
                                tau_Re(1, 1)

                        end do
                    end do
                end do
            end if
            ! END: Viscous Stresses in x-direction =============================

            ! Viscous Stresses in y-direction ==================================
        elseif (norm_dir == 2) then

            if (shear_stress) then              ! Shear stresses
                !$acc parallel loop collapse(3) gang vector default(present) private( dvel_avg_dx, dvel_avg_dy, tau_Re)
                do l = isz%beg, isz%end
                    do k = isy%beg, isy%end
                        do j = isx%beg, isx%end

                            !$acc loop seq
                            do i = 1, 2

                                dvel_avg_dx(i) = &
                                    5d-1*(dvelL_dx_vf(i)%sf(j, k, l) &
                                          + dvelR_dx_vf(i)%sf(j, k + 1, l))

                                dvel_avg_dy(i) = &
                                    5d-1*(dvelL_dy_vf(i)%sf(j, k, l) &
                                          + dvelR_dy_vf(i)%sf(j, k + 1, l))

                            end do

                            tau_Re(2, 1) = (dvel_avg_dy(1) + dvel_avg_dx(2))/ &
                                           Re_avg_rsy_vf(k, j, l, 1)

                            tau_Re(2, 2) = (4d0*dvel_avg_dy(2) &
                                            - 2d0*dvel_avg_dx(1))/ &
                                           (3d0*Re_avg_rsy_vf(k, j, l, 1))

                            !$acc loop seq
                            do i = 1, 2

                                flux_src_vf(contxe + i)%sf(j, k, l) = &
                                    flux_src_vf(contxe + i)%sf(j, k, l) - &
                                    tau_Re(2, i)

                                flux_src_vf(E_idx)%sf(j, k, l) = &
                                    flux_src_vf(E_idx)%sf(j, k, l) - &
                                    vel_src_rsy_vf(k, j, l, i)* &
                                    tau_Re(2, i)

                            end do

                        end do
                    end do
                end do
            end if

            if (bulk_stress) then              ! Bulk stresses
                !$acc parallel loop collapse(3) gang vector default(present) private( dvel_avg_dx, dvel_avg_dy, tau_Re)
                do l = isz%beg, isz%end
                    do k = isy%beg, isy%end
                        do j = isx%beg, isx%end

                            dvel_avg_dx(1) = 5d-1*(dvelL_dx_vf(1)%sf(j, k, l) &
                                                   + dvelR_dx_vf(1)%sf(j, k + 1, l))

                            dvel_avg_dy(2) = 5d-1*(dvelL_dy_vf(2)%sf(j, k, l) &
                                                   + dvelR_dy_vf(2)%sf(j, k + 1, l))

                            tau_Re(2, 2) = (dvel_avg_dx(1) + dvel_avg_dy(2))/ &
                                           Re_avg_rsy_vf(k, j, l, 2)

                            flux_src_vf(momxb + 1)%sf(j, k, l) = &
                                flux_src_vf(momxb + 1)%sf(j, k, l) - &
                                tau_Re(2, 2)

                            flux_src_vf(E_idx)%sf(j, k, l) = &
                                flux_src_vf(E_idx)%sf(j, k, l) - &
                                vel_src_rsy_vf(k, j, l, 2)* &
                                tau_Re(2, 2)

                        end do
                    end do
                end do
            end if

            if (p == 0) return

            if (shear_stress) then              ! Shear stresses
                !$acc parallel loop collapse(3) gang vector default(present) private(  dvel_avg_dy, dvel_avg_dz, tau_Re)
                do l = isz%beg, isz%end
                    do k = isy%beg, isy%end
                        do j = isx%beg, isx%end

                            !$acc loop seq
                            do i = 2, 3
                                dvel_avg_dz(i) = &
                                    5d-1*(dvelL_dz_vf(i)%sf(j, k, l) &
                                          + dvelR_dz_vf(i)%sf(j, k + 1, l))
                            end do

                            dvel_avg_dy(3) = 5d-1*(dvelL_dy_vf(3)%sf(j, k, l) &
                                                   + dvelR_dy_vf(3)%sf(j, k + 1, l))

                            tau_Re(2, 2) = -(2d0/3d0)*dvel_avg_dz(3)/ &
                                           Re_avg_rsy_vf(k, j, l, 1)

                            tau_Re(2, 3) = (dvel_avg_dz(2) + dvel_avg_dy(3))/ &
                                           Re_avg_rsy_vf(k, j, l, 1)

                            !$acc loop seq
                            do i = 2, 3

                                flux_src_vf(contxe + i)%sf(j, k, l) = &
                                    flux_src_vf(contxe + i)%sf(j, k, l) - &
                                    tau_Re(2, i)

                                flux_src_vf(E_idx)%sf(j, k, l) = &
                                    flux_src_vf(E_idx)%sf(j, k, l) - &
                                    vel_src_rsy_vf(k, j, l, i)* &
                                    tau_Re(2, i)

                            end do

                        end do
                    end do
                end do
            end if

            if (bulk_stress) then              ! Bulk stresses
                !$acc parallel loop collapse(3) gang vector default(present) private( dvel_avg_dz, tau_Re)
                do l = isz%beg, isz%end
                    do k = isy%beg, isy%end
                        do j = isx%beg, isx%end

                            dvel_avg_dz(3) = 5d-1*(dvelL_dz_vf(3)%sf(j, k, l) &
                                                   + dvelR_dz_vf(3)%sf(j, k + 1, l))

                            tau_Re(2, 2) = dvel_avg_dz(3)/ &
                                           Re_avg_rsy_vf(k, j, l, 2)

                            flux_src_vf(momxb + 1)%sf(j, k, l) = &
                                flux_src_vf(momxb + 1)%sf(j, k, l) - &
                                tau_Re(2, 2)

                            flux_src_vf(E_idx)%sf(j, k, l) = &
                                flux_src_vf(E_idx)%sf(j, k, l) - &
                                vel_src_rsy_vf(k, j, l, 2)* &
                                tau_Re(2, 2)

                        end do
                    end do
                end do
            end if
            ! END: Viscous Stresses in y-direction =============================

            ! Viscous Stresses in z-direction ==================================
        else

            if (shear_stress) then              ! Shear stresses
                !$acc parallel loop collapse(3) gang vector default(present) private( dvel_avg_dx, dvel_avg_dy, dvel_avg_dz, tau_Re)
                do l = isz%beg, isz%end
                    do k = isy%beg, isy%end
                        do j = isx%beg, isx%end

                            !$acc loop seq
                            do i = 1, 3, 2
                                dvel_avg_dx(i) = &
                                    5d-1*(dvelL_dx_vf(i)%sf(j, k, l) &
                                          + dvelR_dx_vf(i)%sf(j, k, l + 1))
                            end do

                            !$acc loop seq
                            do i = 2, 3
                                dvel_avg_dy(i) = &
                                    5d-1*(dvelL_dy_vf(i)%sf(j, k, l) &
                                          + dvelR_dy_vf(i)%sf(j, k, l + 1))
                            end do

                            !$acc loop seq
                            do i = 1, 3
                                dvel_avg_dz(i) = &
                                    5d-1*(dvelL_dz_vf(i)%sf(j, k, l) &
                                          + dvelR_dz_vf(i)%sf(j, k, l + 1))
                            end do

                            tau_Re(3, 1) = (dvel_avg_dz(1) + dvel_avg_dx(3))/ &
                                           Re_avg_rsz_vf(l, k, j, 1)

                            tau_Re(3, 2) = (dvel_avg_dz(2) + dvel_avg_dy(3))/ &
                                           Re_avg_rsz_vf(l, k, j, 1)

                            tau_Re(3, 3) = (4d0*dvel_avg_dz(3) &
                                            - 2d0*dvel_avg_dx(1) &
                                            - 2d0*dvel_avg_dy(2))/ &
                                           (3d0*Re_avg_rsz_vf(l, k, j, 1))

                            !$acc loop seq
                            do i = 1, 3

                                flux_src_vf(contxe + i)%sf(j, k, l) = &
                                    flux_src_vf(contxe + i)%sf(j, k, l) - &
                                    tau_Re(3, i)

                                flux_src_vf(E_idx)%sf(j, k, l) = &
                                    flux_src_vf(E_idx)%sf(j, k, l) - &
                                    vel_src_rsz_vf(l, k, j, i)* &
                                    tau_Re(3, i)

                            end do

                        end do
                    end do
                end do
            end if

            if (bulk_stress) then              ! Bulk stresses
                !$acc parallel loop collapse(3) gang vector default(present) private( dvel_avg_dx, dvel_avg_dy, dvel_avg_dz, tau_Re)
                do l = isz%beg, isz%end
                    do k = isy%beg, isy%end
                        do j = isx%beg, isx%end

                            dvel_avg_dx(1) = 5d-1*(dvelL_dx_vf(1)%sf(j, k, l) &
                                                   + dvelR_dx_vf(1)%sf(j, k, l + 1))

                            dvel_avg_dy(2) = 5d-1*(dvelL_dy_vf(2)%sf(j, k, l) &
                                                   + dvelR_dy_vf(2)%sf(j, k, l + 1))

                            dvel_avg_dz(3) = 5d-1*(dvelL_dz_vf(3)%sf(j, k, l) &
                                                   + dvelR_dz_vf(3)%sf(j, k, l + 1))

                            tau_Re(3, 3) = (dvel_avg_dx(1) &
                                            + dvel_avg_dy(2) &
                                            + dvel_avg_dz(3))/ &
                                           Re_avg_rsz_vf(l, k, j, 2)

                            flux_src_vf(momxe)%sf(j, k, l) = &
                                flux_src_vf(momxe)%sf(j, k, l) - &
                                tau_Re(3, 3)

                            flux_src_vf(E_idx)%sf(j, k, l) = &
                                flux_src_vf(E_idx)%sf(j, k, l) - &
                                vel_src_rsz_vf(l, k, j, 3)* &
                                tau_Re(3, 3)

                        end do
                    end do
                end do
            end if

        end if
        ! END: Viscous Stresses in z-direction =============================

    end subroutine s_compute_cartesian_viscous_source_flux

    !>  Deallocation and/or disassociation procedures that are
        !!      needed to finalize the selected Riemann problem solver
        !!  @param flux_vf       Intercell fluxes
        !!  @param flux_src_vf   Intercell source fluxes
        !!  @param flux_gsrc_vf  Intercell geometric source fluxes
        !!  @param norm_dir Dimensional splitting coordinate direction
        !!  @param ix   Index bounds in  first coordinate direction
        !!  @param iy   Index bounds in second coordinate direction
        !!  @param iz   Index bounds in  third coordinate direction
    subroutine s_finalize_riemann_solver(flux_vf, flux_src_vf, &
                                         flux_gsrc_vf, &
                                         norm_dir, ix, iy, iz)

        type(scalar_field), &
            dimension(sys_size), &
            intent(inout) :: flux_vf, flux_src_vf, flux_gsrc_vf

        integer, intent(in) :: norm_dir
        type(int_bounds_info), intent(in) :: ix, iy, iz

        integer :: i, j, k, l !< Generic loop iterators

        ! Reshaping Outputted Data in y-direction ==========================
        if (norm_dir == 2) then
            !$acc parallel loop collapse(4) gang vector default(present)
            do i = 1, sys_size
                do l = is3%beg, is3%end
                    do j = is1%beg, is1%end
                        do k = is2%beg, is2%end
                            flux_vf(i)%sf(k, j, l) = &
                                flux_rsy_vf(j, k, l, i)
                        end do
                    end do
                end do
            end do

            if (cyl_coord) then
                !$acc parallel loop collapse(4) gang vector default(present)
                do i = 1, sys_size
                    do l = is3%beg, is3%end
                        do j = is1%beg, is1%end
                            do k = is2%beg, is2%end
                                flux_gsrc_vf(i)%sf(k, j, l) = &
                                    flux_gsrc_rsy_vf(j, k, l, i)
                            end do
                        end do
                    end do
                end do
            end if

            !$acc parallel loop collapse(3) gang vector default(present)
            do l = is3%beg, is3%end
                do j = is1%beg, is1%end
                    do k = is2%beg, is2%end
                        flux_src_vf(advxb)%sf(k, j, l) = &
                            flux_src_rsy_vf(j, k, l, advxb)
                    end do
                end do
            end do

            if (riemann_solver == 1) then
                !$acc parallel loop collapse(4) gang vector default(present)
                do i = advxb + 1, advxe
                    do l = is3%beg, is3%end
                        do j = is1%beg, is1%end
                            do k = is2%beg, is2%end
                                flux_src_vf(i)%sf(k, j, l) = &
                                    flux_src_rsy_vf(j, k, l, i)
                            end do
                        end do
                    end do
                end do

            end if
            ! ==================================================================
            ! Reshaping Outputted Data in z-direction ==========================
        elseif (norm_dir == 3) then
            !$acc parallel loop collapse(4) gang vector default(present)
            do i = 1, sys_size
                do j = is1%beg, is1%end
                    do k = is2%beg, is2%end
                        do l = is3%beg, is3%end

                            flux_vf(i)%sf(l, k, j) = &
                                flux_rsz_vf(j, k, l, i)
                        end do
                    end do
                end do
            end do
            if (grid_geometry == 3) then
                !$acc parallel loop collapse(4) gang vector default(present)
                do i = 1, sys_size
                    do j = is1%beg, is1%end
                        do k = is2%beg, is2%end
                            do l = is3%beg, is3%end

                                flux_gsrc_vf(i)%sf(l, k, j) = &
                                    flux_gsrc_rsz_vf(j, k, l, i)
                            end do
                        end do
                    end do
                end do
            end if

            !$acc parallel loop collapse(3) gang vector default(present)
            do j = is1%beg, is1%end
                do k = is2%beg, is2%end
                    do l = is3%beg, is3%end
                        flux_src_vf(advxb)%sf(l, k, j) = &
                            flux_src_rsz_vf(j, k, l, advxb)
                    end do
                end do
            end do

            if (riemann_solver == 1) then
                !$acc parallel loop collapse(4) gang vector default(present)
                do i = advxb + 1, advxe
                    do j = is1%beg, is1%end
                        do k = is2%beg, is2%end
                            do l = is3%beg, is3%end
                                flux_src_vf(i)%sf(l, k, j) = &
                                    flux_src_rsz_vf(j, k, l, i)
                            end do
                        end do
                    end do
                end do

            end if
        elseif (norm_dir == 1) then
            !$acc parallel loop collapse(4) gang vector default(present)
            do i = 1, sys_size
                do l = is3%beg, is3%end
                    do k = is2%beg, is2%end
                        do j = is1%beg, is1%end
                            flux_vf(i)%sf(j, k, l) = &
                                flux_rsx_vf(j, k, l, i)
                        end do
                    end do
                end do
            end do

            !$acc parallel loop collapse(3) gang vector default(present)
            do l = is3%beg, is3%end
                do k = is2%beg, is2%end
                    do j = is1%beg, is1%end
                        flux_src_vf(advxb)%sf(j, k, l) = &
                            flux_src_rsx_vf(j, k, l, advxb)
                    end do
                end do
            end do

            if (riemann_solver == 1) then
                !$acc parallel loop collapse(4) gang vector default(present)
                do i = advxb + 1, advxe
                    do l = is3%beg, is3%end
                        do k = is2%beg, is2%end
                            do j = is1%beg, is1%end
                                flux_src_vf(i)%sf(j, k, l) = &
                                    flux_src_rsx_vf(j, k, l, i)
                            end do
                        end do
                    end do
                end do
            end if
        end if

        ! ==================================================================

        ! ==================================================================

    end subroutine s_finalize_riemann_solver

    !> Module deallocation and/or disassociation procedures
    subroutine s_finalize_riemann_solvers_module

<<<<<<< HEAD
        if (Re_size(1) > 0) then
=======
        ! Disassociating procedural pointer to the subroutine which was
        ! utilized to calculate the solution of a given Riemann problem
        s_riemann_solver => null()

        ! Disassociating procedural pointer to the subroutine which was
        ! utilized to calculate the viscous source flux
        s_compute_viscous_source_flux => null()

        ! Disassociating the pointer to the procedure that was utilized to
        ! to convert mixture or species variables to the mixture variables
        ! s_convert_to_mixture_variables => null()

        if (viscous) then
>>>>>>> 39e410a4
            @:DEALLOCATE_GLOBAL(Re_avg_rsx_vf)
        end if
        @:DEALLOCATE_GLOBAL(vel_src_rsx_vf)
        @:DEALLOCATE_GLOBAL(flux_rsx_vf)
        @:DEALLOCATE_GLOBAL(flux_src_rsx_vf)
        @:DEALLOCATE_GLOBAL(flux_gsrc_rsx_vf)
        if (qbmm) then
            @:DEALLOCATE_GLOBAL(mom_sp_rsx_vf)
        end if

        if (n == 0) return

        if (viscous) then
            @:DEALLOCATE_GLOBAL(Re_avg_rsy_vf)
        end if
        @:DEALLOCATE_GLOBAL(vel_src_rsy_vf)
        @:DEALLOCATE_GLOBAL(flux_rsy_vf)
        @:DEALLOCATE_GLOBAL(flux_src_rsy_vf)
        @:DEALLOCATE_GLOBAL(flux_gsrc_rsy_vf)
        if (qbmm) then
            @:DEALLOCATE_GLOBAL(mom_sp_rsy_vf)
        end if

        if (p == 0) return

        if (viscous) then
            @:DEALLOCATE_GLOBAL(Re_avg_rsz_vf)
        end if
        @:DEALLOCATE_GLOBAL(vel_src_rsz_vf)
        @:DEALLOCATE_GLOBAL(flux_rsz_vf)
        @:DEALLOCATE_GLOBAL(flux_src_rsz_vf)
        @:DEALLOCATE_GLOBAL(flux_gsrc_rsz_vf)
        if (qbmm) then
            @:DEALLOCATE_GLOBAL(mom_sp_rsz_vf)
        end if

    end subroutine s_finalize_riemann_solvers_module

end module m_riemann_solvers<|MERGE_RESOLUTION|>--- conflicted
+++ resolved
@@ -4332,23 +4332,7 @@
     !> Module deallocation and/or disassociation procedures
     subroutine s_finalize_riemann_solvers_module
 
-<<<<<<< HEAD
-        if (Re_size(1) > 0) then
-=======
-        ! Disassociating procedural pointer to the subroutine which was
-        ! utilized to calculate the solution of a given Riemann problem
-        s_riemann_solver => null()
-
-        ! Disassociating procedural pointer to the subroutine which was
-        ! utilized to calculate the viscous source flux
-        s_compute_viscous_source_flux => null()
-
-        ! Disassociating the pointer to the procedure that was utilized to
-        ! to convert mixture or species variables to the mixture variables
-        ! s_convert_to_mixture_variables => null()
-
         if (viscous) then
->>>>>>> 39e410a4
             @:DEALLOCATE_GLOBAL(Re_avg_rsx_vf)
         end if
         @:DEALLOCATE_GLOBAL(vel_src_rsx_vf)
