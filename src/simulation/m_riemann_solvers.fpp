!>
!! @file m_riemann_solvers.f90
!! @brief Contains module m_riemann_solvers

!> @brief This module features a database of approximate and exact Riemann
!!              problem solvers for the Navier-Stokes system of equations, which
!!              is supplemented by appropriate advection equations that are used
!!              to capture the material interfaces. The closure of the system is
!!              achieved by the stiffened gas equation of state and any required
!!              mixture relations. Surface tension effects are accounted for and
!!              are modeled by means of a volume force acting across the diffuse
!!              material interface region. The implementation details of viscous
!!              and capillary effects, into the Riemann solvers, may be found in
!!              Perigaud and Saurel (2005). Note that both effects are available
!!              only in the volume fraction model. At this time, the approximate
!!              and exact Riemann solvers that are listed below are available:
!!                  1) Harten-Lax-van Leer (HLL)
!!                  2) Harten-Lax-van Leer-Contact (HLLC)
!!                  3) Exact
!!                  4) Harten-Lax-van Leer Discontinuities (HLLD) - for MHD only

#:include 'case.fpp'
#:include 'macros.fpp'
#:include 'inline_riemann.fpp'

module m_riemann_solvers

    use m_derived_types        !< Definitions of the derived types

    use m_global_parameters    !< Definitions of the global parameters

    use m_mpi_proxy            !< Message passing interface (MPI) module proxy

    use m_variables_conversion !< State variables type conversion procedures

    use m_bubbles              !< To get the bubble wall pressure function

    use m_bubbles_EE

    use m_surface_tension      !< To get the capilary fluxes

    use m_chemistry

    use m_thermochem, only: &
        gas_constant, get_mixture_molecular_weight, &
        get_mixture_specific_heat_cv_mass, get_mixture_energy_mass, &
        get_species_specific_heats_r, get_species_enthalpies_rt, &
        get_mixture_specific_heat_cp_mass

    implicit none

    private; public :: s_initialize_riemann_solvers_module, &
 s_riemann_solver, &
 s_hll_riemann_solver, &
 s_hllc_riemann_solver, &
 s_hlld_riemann_solver, &
 s_finalize_riemann_solvers_module

    !> The cell-boundary values of the fluxes (src - source) that are computed
    !! through the chosen Riemann problem solver, and the direct evaluation of
    !! source terms, by using the left and right states given in qK_prim_rs_vf,
    !! dqK_prim_ds_vf where ds = dx, dy or dz.
    !> @{

    real(wp), allocatable, dimension(:, :, :, :) :: flux_rsx_vf, flux_src_rsx_vf
    real(wp), allocatable, dimension(:, :, :, :) :: flux_rsy_vf, flux_src_rsy_vf
    real(wp), allocatable, dimension(:, :, :, :) :: flux_rsz_vf, flux_src_rsz_vf
    !$acc declare create( flux_rsx_vf, flux_src_rsx_vf, flux_rsy_vf,  &
    !$acc   flux_src_rsy_vf, flux_rsz_vf, flux_src_rsz_vf )
    !> @}

    !> The cell-boundary values of the geometrical source flux that are computed
    !! through the chosen Riemann problem solver by using the left and right
    !! states given in qK_prim_rs_vf. Currently 2D axisymmetric for inviscid only.
    !> @{

    real(wp), allocatable, dimension(:, :, :, :) :: flux_gsrc_rsx_vf !<
    real(wp), allocatable, dimension(:, :, :, :) :: flux_gsrc_rsy_vf !<
    real(wp), allocatable, dimension(:, :, :, :) :: flux_gsrc_rsz_vf !<
    !$acc declare create( flux_gsrc_rsx_vf, flux_gsrc_rsy_vf, flux_gsrc_rsz_vf )
    !> @}

    ! The cell-boundary values of the velocity. vel_src_rs_vf is determined as
    ! part of Riemann problem solution and is used to evaluate the source flux.

    real(wp), allocatable, dimension(:, :, :, :) :: vel_src_rsx_vf
    real(wp), allocatable, dimension(:, :, :, :) :: vel_src_rsy_vf
    real(wp), allocatable, dimension(:, :, :, :) :: vel_src_rsz_vf
    !$acc declare create(vel_src_rsx_vf, vel_src_rsy_vf, vel_src_rsz_vf)

    real(wp), allocatable, dimension(:, :, :, :) :: mom_sp_rsx_vf
    real(wp), allocatable, dimension(:, :, :, :) :: mom_sp_rsy_vf
    real(wp), allocatable, dimension(:, :, :, :) :: mom_sp_rsz_vf
    !$acc declare create(mom_sp_rsx_vf, mom_sp_rsy_vf, mom_sp_rsz_vf)

    real(wp), allocatable, dimension(:, :, :, :) :: Re_avg_rsx_vf
    real(wp), allocatable, dimension(:, :, :, :) :: Re_avg_rsy_vf
    real(wp), allocatable, dimension(:, :, :, :) :: Re_avg_rsz_vf
    !$acc declare create(Re_avg_rsx_vf, Re_avg_rsy_vf, Re_avg_rsz_vf)

    !> @name Indical bounds in the s1-, s2- and s3-directions
    !> @{
    type(int_bounds_info) :: is1, is2, is3
    type(int_bounds_info) :: isx, isy, isz
    !> @}

    !$acc declare create(is1, is2, is3, isx, isy, isz)

    real(wp), allocatable, dimension(:) :: Gs
    !$acc declare create(Gs)

    real(wp), allocatable, dimension(:, :) :: Res
    !$acc declare create(Res)

contains

    !> Dispatch to the subroutines that are utilized to compute the
        !! Riemann problem solution. For additional information please reference:
        !!                        1) s_hll_riemann_solver
        !!                        2) s_hllc_riemann_solver
        !!                        3) s_exact_riemann_solver
        !!                        4) s_hlld_riemann_solver
        !!  @param qL_prim_vf The  left WENO-reconstructed cell-boundary values of the
        !!      cell-average primitive variables
        !!  @param qR_prim_vf The right WENO-reconstructed cell-boundary values of the
        !!      cell-average primitive variables
        !!  @param dqL_prim_dx_vf The  left WENO-reconstructed cell-boundary values of the
        !!      first-order x-dir spatial derivatives
        !!  @param dqL_prim_dy_vf The  left WENO-reconstructed cell-boundary values of the
        !!      first-order y-dir spatial derivatives
        !!  @param dqL_prim_dz_vf The  left WENO-reconstructed cell-boundary values of the
        !!      first-order z-dir spatial derivatives
        !!  @param dqR_prim_dx_vf The right WENO-reconstructed cell-boundary values of the
        !!      first-order x-dir spatial derivatives
        !!  @param dqR_prim_dy_vf The right WENO-reconstructed cell-boundary values of the
        !!      first-order y-dir spatial derivatives
        !!  @param dqR_prim_dz_vf The right WENO-reconstructed cell-boundary values of the
        !!      first-order z-dir spatial derivatives
        !!  @param gm_alphaL_vf  Left averaged gradient magnitude
        !!  @param gm_alphaR_vf Right averaged gradient magnitude
        !!  @param flux_vf Intra-cell fluxes
        !!  @param flux_src_vf Intra-cell fluxes sources
        !!  @param flux_gsrc_vf Intra-cell geometric fluxes sources
        !!  @param norm_dir Dir. splitting direction
        !!  @param ix Index bounds in the x-dir
        !!  @param iy Index bounds in the y-dir
        !!  @param iz Index bounds in the z-dir
        !!  @param q_prim_vf Cell-averaged primitive variables
    subroutine s_riemann_solver(qL_prim_rsx_vf, qL_prim_rsy_vf, qL_prim_rsz_vf, dqL_prim_dx_vf, &
                                dqL_prim_dy_vf, &
                                dqL_prim_dz_vf, &
                                qL_prim_vf, &
                                qR_prim_rsx_vf, qR_prim_rsy_vf, qR_prim_rsz_vf, dqR_prim_dx_vf, &
                                dqR_prim_dy_vf, &
                                dqR_prim_dz_vf, &
                                qR_prim_vf, &
                                q_prim_vf, &
                                flux_vf, flux_src_vf, &
                                flux_gsrc_vf, &
                                norm_dir, ix, iy, iz)

        real(wp), dimension(idwbuff(1)%beg:, idwbuff(2)%beg:, idwbuff(3)%beg:, 1:), intent(INOUT) :: qL_prim_rsx_vf, qL_prim_rsy_vf, qL_prim_rsz_vf, qR_prim_rsx_vf, qR_prim_rsy_vf, qR_prim_rsz_vf
        type(scalar_field), dimension(sys_size), intent(IN) :: q_prim_vf

        type(scalar_field), allocatable, dimension(:), intent(INOUT) :: qL_prim_vf, qR_prim_vf

        type(scalar_field), &
            allocatable, dimension(:), &
            intent(INOUT) :: dqL_prim_dx_vf, dqR_prim_dx_vf, &
                             dqL_prim_dy_vf, dqR_prim_dy_vf, &
                             dqL_prim_dz_vf, dqR_prim_dz_vf

        type(scalar_field), &
            dimension(sys_size), &
            intent(INOUT) :: flux_vf, flux_src_vf, flux_gsrc_vf

        integer, intent(IN) :: norm_dir

        type(int_bounds_info), intent(IN) :: ix, iy, iz

        #:for NAME, NUM in [('hll', 1), ('hllc', 2), ('hlld', 4)]
            if (riemann_solver == ${NUM}$) then
                call s_${NAME}$_riemann_solver(qL_prim_rsx_vf, qL_prim_rsy_vf, qL_prim_rsz_vf, dqL_prim_dx_vf, &
                                               dqL_prim_dy_vf, &
                                               dqL_prim_dz_vf, &
                                               qL_prim_vf, &
                                               qR_prim_rsx_vf, qR_prim_rsy_vf, qR_prim_rsz_vf, dqR_prim_dx_vf, &
                                               dqR_prim_dy_vf, &
                                               dqR_prim_dz_vf, &
                                               qR_prim_vf, &
                                               q_prim_vf, &
                                               flux_vf, flux_src_vf, &
                                               flux_gsrc_vf, &
                                               norm_dir, ix, iy, iz)
            end if
        #:endfor

    end subroutine s_riemann_solver

    !> Dispatch to the subroutines that are utilized to compute
        !! the viscous source fluxes for either Cartesian or cylindrical geometries.
        !! For more information please refer to:
        !!      1) s_compute_cartesian_viscous_source_flux
        !!      2) s_compute_cylindrical_viscous_source_flux
    pure subroutine s_compute_viscous_source_flux(velL_vf, &
                                                  dvelL_dx_vf, &
                                                  dvelL_dy_vf, &
                                                  dvelL_dz_vf, &
                                                  velR_vf, &
                                                  dvelR_dx_vf, &
                                                  dvelR_dy_vf, &
                                                  dvelR_dz_vf, &
                                                  flux_src_vf, &
                                                  norm_dir, &
                                                  ix, iy, iz)

        type(scalar_field), &
            dimension(num_vels), &
            intent(IN) :: velL_vf, velR_vf, &
                          dvelL_dx_vf, dvelR_dx_vf, &
                          dvelL_dy_vf, dvelR_dy_vf, &
                          dvelL_dz_vf, dvelR_dz_vf

        type(scalar_field), &
            dimension(sys_size), &
            intent(INOUT) :: flux_src_vf

        integer, intent(IN) :: norm_dir

        type(int_bounds_info), intent(IN) :: ix, iy, iz

        if (grid_geometry == 3) then
            call s_compute_cylindrical_viscous_source_flux(velL_vf, &
                                                           dvelL_dx_vf, &
                                                           dvelL_dy_vf, &
                                                           dvelL_dz_vf, &
                                                           velR_vf, &
                                                           dvelR_dx_vf, &
                                                           dvelR_dy_vf, &
                                                           dvelR_dz_vf, &
                                                           flux_src_vf, &
                                                           norm_dir, &
                                                           ix, iy, iz)
        else
            call s_compute_cartesian_viscous_source_flux(dvelL_dx_vf, &
                                                         dvelL_dy_vf, &
                                                         dvelL_dz_vf, &
                                                         dvelR_dx_vf, &
                                                         dvelR_dy_vf, &
                                                         dvelR_dz_vf, &
                                                         flux_src_vf, &
                                                         norm_dir)
        end if
    end subroutine s_compute_viscous_source_flux

    subroutine s_hll_riemann_solver(qL_prim_rsx_vf, qL_prim_rsy_vf, qL_prim_rsz_vf, dqL_prim_dx_vf, &
                                    dqL_prim_dy_vf, &
                                    dqL_prim_dz_vf, &
                                    qL_prim_vf, &
                                    qR_prim_rsx_vf, qR_prim_rsy_vf, qR_prim_rsz_vf, dqR_prim_dx_vf, &
                                    dqR_prim_dy_vf, &
                                    dqR_prim_dz_vf, &
                                    qR_prim_vf, &
                                    q_prim_vf, &
                                    flux_vf, flux_src_vf, &
                                    flux_gsrc_vf, &
                                    norm_dir, ix, iy, iz)

        real(wp), dimension(idwbuff(1)%beg:, idwbuff(2)%beg:, idwbuff(3)%beg:, 1:), intent(inout) :: qL_prim_rsx_vf, qL_prim_rsy_vf, qL_prim_rsz_vf, qR_prim_rsx_vf, qR_prim_rsy_vf, qR_prim_rsz_vf
        type(scalar_field), dimension(sys_size), intent(in) :: q_prim_vf

        type(scalar_field), allocatable, dimension(:), intent(inout) :: qL_prim_vf, qR_prim_vf

        type(scalar_field), &
            allocatable, dimension(:), &
            intent(inout) :: dqL_prim_dx_vf, dqR_prim_dx_vf, &
                             dqL_prim_dy_vf, dqR_prim_dy_vf, &
                             dqL_prim_dz_vf, dqR_prim_dz_vf

        ! Intercell fluxes
        type(scalar_field), &
            dimension(sys_size), &
            intent(inout) :: flux_vf, flux_src_vf, flux_gsrc_vf

        integer, intent(in) :: norm_dir
        type(int_bounds_info), intent(in) :: ix, iy, iz

        real(wp), dimension(num_fluids) :: alpha_rho_L, alpha_rho_R
        real(wp) :: rho_L, rho_R
        real(wp), dimension(num_vels) :: vel_L, vel_R
        real(wp) :: pres_L, pres_R
        real(wp) :: E_L, E_R
        real(wp) :: H_L, H_R
        real(wp), dimension(num_fluids) :: alpha_L, alpha_R
        real(wp), dimension(num_species) :: Ys_L, Ys_R
        real(wp), dimension(num_species) :: Cp_iL, Cp_iR, Xs_L, Xs_R, Gamma_iL, Gamma_iR
        real(wp), dimension(num_species) :: Yi_avg, Phi_avg, h_iL, h_iR, h_avg_2
        real(wp) :: Cp_avg, Cv_avg, T_avg, eps, c_sum_Yi_Phi
        real(wp) :: T_L, T_R
        real(wp) :: Y_L, Y_R
        real(wp) :: MW_L, MW_R
        real(wp) :: R_gas_L, R_gas_R
        real(wp) :: Cp_L, Cp_R
        real(wp) :: Cv_L, Cv_R
        real(wp) :: Gamm_L, Gamm_R
        real(wp) :: gamma_L, gamma_R
        real(wp) :: pi_inf_L, pi_inf_R
        real(wp) :: qv_L, qv_R
        real(wp) :: c_L, c_R
        real(wp), dimension(6) :: tau_e_L, tau_e_R
        real(wp) :: G_L, G_R
        real(wp), dimension(2) :: Re_L, Re_R
        real(wp), dimension(3) :: xi_field_L, xi_field_R

        real(wp) :: rho_avg
        real(wp) :: H_avg
        real(wp) :: gamma_avg
        real(wp) :: c_avg

        real(wp) :: s_L, s_R, s_M, s_P, s_S
        real(wp) :: xi_M, xi_P

        real(wp) :: ptilde_L, ptilde_R
        real(wp) :: vel_L_rms, vel_R_rms, vel_avg_rms
        real(wp) :: vel_L_tmp, vel_R_tmp
        real(wp) :: Ms_L, Ms_R, pres_SL, pres_SR
        real(wp) :: alpha_L_sum, alpha_R_sum
        real(wp) :: zcoef, pcorr !< low Mach number correction

        type(riemann_states) :: c_fast, pres_mag
        type(riemann_states_vec3) :: B

        type(riemann_states) :: Ga ! Gamma (Lorentz factor)
        type(riemann_states) :: vdotB, B2
        type(riemann_states_vec3) :: b4 ! 4-magnetic field components (spatial: b4x, b4y, b4z)
        type(riemann_states_vec3) :: cm ! Conservative momentum variables

        integer :: i, j, k, l, q !< Generic loop iterators

        ! Populating the buffers of the left and right Riemann problem
        ! states variables, based on the choice of boundary conditions
        call s_populate_riemann_states_variables_buffers( &
            qL_prim_rsx_vf, qL_prim_rsy_vf, qL_prim_rsz_vf, dqL_prim_dx_vf, &
            dqL_prim_dy_vf, &
            dqL_prim_dz_vf, &
            qR_prim_rsx_vf, qR_prim_rsy_vf, qR_prim_rsz_vf, dqR_prim_dx_vf, &
            dqR_prim_dy_vf, &
            dqR_prim_dz_vf, &
            norm_dir, ix, iy, iz)

        ! Reshaping inputted data based on dimensional splitting direction
        call s_initialize_riemann_solver( &
            flux_src_vf, &
            norm_dir)
        #:for NORM_DIR, XYZ in [(1, 'x'), (2, 'y'), (3, 'z')]

            if (norm_dir == ${NORM_DIR}$) then
                !$acc parallel loop collapse(3) gang vector default(present)    &
                !$acc private(alpha_rho_L, alpha_rho_R, vel_L, vel_R, alpha_L,  &
                !$acc alpha_R, tau_e_L, tau_e_R, G_L, G_R, Re_L, Re_R,          &
                !$acc rho_avg, h_avg, gamma_avg, s_L, s_R, s_S, Ys_L, Ys_R,     &
                !$acc xi_field_L, xi_field_R,                                   &
                !$acc Cp_iL, Cp_iR, Xs_L, Xs_R, Gamma_iL, Gamma_iR,             &
                !$acc Yi_avg, Phi_avg, h_iL, h_iR, h_avg_2,                     &
                !$acc c_fast, pres_mag, B, Ga, vdotB, B2, b4, cm,               &
                !$acc pcorr, zcoef, vel_L_tmp, vel_R_tmp)
                do l = is3%beg, is3%end
                    do k = is2%beg, is2%end
                        do j = is1%beg, is1%end
                            !$acc loop seq
                            do i = 1, contxe
                                alpha_rho_L(i) = qL_prim_rs${XYZ}$_vf(j, k, l, i)
                                alpha_rho_R(i) = qR_prim_rs${XYZ}$_vf(j + 1, k, l, i)
                            end do

                            !$acc loop seq
                            do i = 1, num_vels
                                vel_L(i) = qL_prim_rs${XYZ}$_vf(j, k, l, contxe + i)
                                vel_R(i) = qR_prim_rs${XYZ}$_vf(j + 1, k, l, contxe + i)
                            end do

                            vel_L_rms = 0._wp; vel_R_rms = 0._wp

                            !$acc loop seq
                            do i = 1, num_vels
                                vel_L_rms = vel_L_rms + vel_L(i)**2._wp
                                vel_R_rms = vel_R_rms + vel_R(i)**2._wp
                            end do

                            !$acc loop seq
                            do i = 1, num_fluids
                                alpha_L(i) = qL_prim_rs${XYZ}$_vf(j, k, l, eqn_idx%E + i)
                                alpha_R(i) = qR_prim_rs${XYZ}$_vf(j + 1, k, l, eqn_idx%E + i)
                            end do

                            pres_L = qL_prim_rs${XYZ}$_vf(j, k, l, eqn_idx%E)
                            pres_R = qR_prim_rs${XYZ}$_vf(j + 1, k, l, eqn_idx%E)

                            if (mhd) then
                                if (n == 0) then ! 1D: constant Bx; By, Bz as variables
                                    B%L(1) = Bx0
                                    B%R(1) = Bx0
                                    B%L(2) = qL_prim_rs${XYZ}$_vf(j, k, l, eqn_idx%B%beg)
                                    B%R(2) = qR_prim_rs${XYZ}$_vf(j + 1, k, l, eqn_idx%B%beg)
                                    B%L(3) = qL_prim_rs${XYZ}$_vf(j, k, l, eqn_idx%B%beg + 1)
                                    B%R(3) = qR_prim_rs${XYZ}$_vf(j + 1, k, l, eqn_idx%B%beg + 1)
                                else ! 2D/3D: Bx, By, Bz as variables
                                    B%L(1) = qL_prim_rs${XYZ}$_vf(j, k, l, eqn_idx%B%beg)
                                    B%R(1) = qR_prim_rs${XYZ}$_vf(j + 1, k, l, eqn_idx%B%beg)
                                    B%L(2) = qL_prim_rs${XYZ}$_vf(j, k, l, eqn_idx%B%beg + 1)
                                    B%R(2) = qR_prim_rs${XYZ}$_vf(j + 1, k, l, eqn_idx%B%beg + 1)
                                    B%L(3) = qL_prim_rs${XYZ}$_vf(j, k, l, eqn_idx%B%beg + 2)
                                    B%R(3) = qR_prim_rs${XYZ}$_vf(j + 1, k, l, eqn_idx%B%beg + 2)
                                end if
                            end if

                            rho_L = 0._wp
                            gamma_L = 0._wp
                            pi_inf_L = 0._wp
                            qv_L = 0._wp

                            rho_R = 0._wp
                            gamma_R = 0._wp
                            pi_inf_R = 0._wp
                            qv_R = 0._wp

                            alpha_L_sum = 0._wp
                            alpha_R_sum = 0._wp

                            pres_mag%L = 0._wp
                            pres_mag%R = 0._wp

                            if (mpp_lim) then
                                !$acc loop seq
                                do i = 1, num_fluids
                                    alpha_rho_L(i) = max(0._wp, alpha_rho_L(i))
                                    alpha_L(i) = min(max(0._wp, alpha_L(i)), 1._wp)
                                    alpha_L_sum = alpha_L_sum + alpha_L(i)
                                end do

                                alpha_L = alpha_L/max(alpha_L_sum, sgm_eps)

                                !$acc loop seq
                                do i = 1, num_fluids
                                    alpha_rho_R(i) = max(0._wp, alpha_rho_R(i))
                                    alpha_R(i) = min(max(0._wp, alpha_R(i)), 1._wp)
                                    alpha_R_sum = alpha_R_sum + alpha_R(i)
                                end do

                                alpha_R = alpha_R/max(alpha_R_sum, sgm_eps)
                            end if

                            !$acc loop seq
                            do i = 1, num_fluids
                                rho_L = rho_L + alpha_rho_L(i)
                                gamma_L = gamma_L + alpha_L(i)*gammas(i)
                                pi_inf_L = pi_inf_L + alpha_L(i)*pi_infs(i)
                                qv_L = qv_L + alpha_rho_L(i)*qvs(i)

                                rho_R = rho_R + alpha_rho_R(i)
                                gamma_R = gamma_R + alpha_R(i)*gammas(i)
                                pi_inf_R = pi_inf_R + alpha_R(i)*pi_infs(i)
                                qv_R = qv_R + alpha_rho_R(i)*qvs(i)
                            end do

                            if (viscous) then
                                !$acc loop seq
                                do i = 1, 2
                                    Re_L(i) = dflt_real

                                    if (eqn_idx%Re_size(i) > 0) Re_L(i) = 0._wp

                                    !$acc loop seq
                                    do q = 1, eqn_idx%Re_size(i)
                                        Re_L(i) = alpha_L(eqn_idx%Re(i, q))/Res(i, q) &
                                                  + Re_L(i)
                                    end do

                                    Re_L(i) = 1._wp/max(Re_L(i), sgm_eps)

                                end do

                                !$acc loop seq
                                do i = 1, 2
                                    Re_R(i) = dflt_real

                                    if (eqn_idx%Re_size(i) > 0) Re_R(i) = 0._wp

                                    !$acc loop seq
                                    do q = 1, eqn_idx%Re_size(i)
                                        Re_R(i) = alpha_R(eqn_idx%Re(i, q))/Res(i, q) &
                                                  + Re_R(i)
                                    end do

                                    Re_R(i) = 1._wp/max(Re_R(i), sgm_eps)
                                end do
                            end if

                            if (chemistry) then
                                !$acc loop seq
                                do i = chemxb, chemxe
                                    Ys_L(i - chemxb + 1) = qL_prim_rs${XYZ}$_vf(j, k, l, i)
                                    Ys_R(i - chemxb + 1) = qR_prim_rs${XYZ}$_vf(j + 1, k, l, i)
                                end do

                                call get_mixture_molecular_weight(Ys_L, MW_L)
                                call get_mixture_molecular_weight(Ys_R, MW_R)

                                Xs_L(:) = Ys_L(:)*MW_L/molecular_weights(:)
                                Xs_R(:) = Ys_R(:)*MW_R/molecular_weights(:)

                                R_gas_L = gas_constant/MW_L
                                R_gas_R = gas_constant/MW_R

                                T_L = pres_L/rho_L/R_gas_L
                                T_R = pres_R/rho_R/R_gas_R

                                call get_species_specific_heats_r(T_L, Cp_iL)
                                call get_species_specific_heats_r(T_R, Cp_iR)

                                if (chem_params%gamma_method == 1) then
                                    ! gamma_method = 1: Ref. Section 2.3.1 Formulation of doi:10.7907/ZKW8-ES97.
                                    Gamma_iL = Cp_iL/(Cp_iL - 1.0_wp)
                                    Gamma_iR = Cp_iR/(Cp_iR - 1.0_wp)

                                    gamma_L = sum(Xs_L(:)/(Gamma_iL(:) - 1.0_wp))
                                    gamma_R = sum(Xs_R(:)/(Gamma_iR(:) - 1.0_wp))
                                else if (chem_params%gamma_method == 2) then
                                    ! gamma_method = 2: c_p / c_v where c_p, c_v are specific heats.
                                    call get_mixture_specific_heat_cp_mass(T_L, Ys_L, Cp_L)
                                    call get_mixture_specific_heat_cp_mass(T_R, Ys_R, Cp_R)
                                    call get_mixture_specific_heat_cv_mass(T_L, Ys_L, Cv_L)
                                    call get_mixture_specific_heat_cv_mass(T_R, Ys_R, Cv_R)

                                    Gamm_L = Cp_L/Cv_L
                                    gamma_L = 1.0_wp/(Gamm_L - 1.0_wp)
                                    Gamm_R = Cp_R/Cv_R
                                    gamma_R = 1.0_wp/(Gamm_R - 1.0_wp)
                                end if

                                call get_mixture_energy_mass(T_L, Ys_L, E_L)
                                call get_mixture_energy_mass(T_R, Ys_R, E_R)

                                E_L = rho_L*E_L + 5e-1*rho_L*vel_L_rms
                                E_R = rho_R*E_R + 5e-1*rho_R*vel_R_rms
                                H_L = (E_L + pres_L)/rho_L
                                H_R = (E_R + pres_R)/rho_R
                            elseif (mhd .and. relativity) then
                                Ga%L = 1._wp/sqrt(1._wp - vel_L_rms)
                                Ga%R = 1._wp/sqrt(1._wp - vel_R_rms)
                                vdotB%L = vel_L(1)*B%L(1) + vel_L(2)*B%L(2) + vel_L(3)*B%L(3)
                                vdotB%R = vel_R(1)*B%R(1) + vel_R(2)*B%R(2) + vel_R(3)*B%R(3)

                                b4%L(1) = B%L(1)/Ga%L + Ga%L*vel_L(1)*vdotB%L
                                b4%L(2) = B%L(2)/Ga%L + Ga%L*vel_L(2)*vdotB%L
                                b4%L(3) = B%L(3)/Ga%L + Ga%L*vel_L(3)*vdotB%L
                                b4%R(1) = B%R(1)/Ga%R + Ga%R*vel_R(1)*vdotB%R
                                b4%R(2) = B%R(2)/Ga%R + Ga%R*vel_R(2)*vdotB%R
                                b4%R(3) = B%R(3)/Ga%R + Ga%R*vel_R(3)*vdotB%R
                                B2%L = B%L(1)**2._wp + B%L(2)**2._wp + B%L(3)**2._wp
                                B2%R = B%R(1)**2._wp + B%R(2)**2._wp + B%R(3)**2._wp

                                pres_mag%L = 0.5_wp*(B2%L/Ga%L**2._wp + vdotB%L**2._wp)
                                pres_mag%R = 0.5_wp*(B2%R/Ga%R**2._wp + vdotB%R**2._wp)

                                ! Hard-coded EOS
                                H_L = 1._wp + (gamma_L + 1)*pres_L/rho_L
                                H_R = 1._wp + (gamma_R + 1)*pres_R/rho_R

                                cm%L(1) = (rho_L*H_L*Ga%L**2 + B2%L)*vel_L(1) - vdotB%L*B%L(1)
                                cm%L(2) = (rho_L*H_L*Ga%L**2 + B2%L)*vel_L(2) - vdotB%L*B%L(2)
                                cm%L(3) = (rho_L*H_L*Ga%L**2 + B2%L)*vel_L(3) - vdotB%L*B%L(3)
                                cm%R(1) = (rho_R*H_R*Ga%R**2 + B2%R)*vel_R(1) - vdotB%R*B%R(1)
                                cm%R(2) = (rho_R*H_R*Ga%R**2 + B2%R)*vel_R(2) - vdotB%R*B%R(2)
                                cm%R(3) = (rho_R*H_R*Ga%R**2 + B2%R)*vel_R(3) - vdotB%R*B%R(3)

                                E_L = rho_L*H_L*Ga%L**2 - pres_L + 0.5_wp*(B2%L + vel_L_rms*B2%L - vdotB%L**2._wp) - rho_L*Ga%L
                                E_R = rho_R*H_R*Ga%R**2 - pres_R + 0.5_wp*(B2%R + vel_R_rms*B2%R - vdotB%R**2._wp) - rho_R*Ga%R
                            elseif (mhd .and. .not. relativity) then
                                pres_mag%L = 0.5_wp*(B%L(1)**2._wp + B%L(2)**2._wp + B%L(3)**2._wp)
                                pres_mag%R = 0.5_wp*(B%R(1)**2._wp + B%R(2)**2._wp + B%R(3)**2._wp)
                                E_L = gamma_L*pres_L + pi_inf_L + 0.5_wp*rho_L*vel_L_rms + qv_L + pres_mag%L
                                E_R = gamma_R*pres_R + pi_inf_R + 0.5_wp*rho_R*vel_R_rms + qv_R + pres_mag%R ! includes magnetic energy
                                H_L = (E_L + pres_L - pres_mag%L)/rho_L
                                H_R = (E_R + pres_R - pres_mag%R)/rho_R ! stagnation enthalpy here excludes magnetic energy (only used to find speed of sound)
                            else
                                E_L = gamma_L*pres_L + pi_inf_L + 5e-1*rho_L*vel_L_rms + qv_L
                                E_R = gamma_R*pres_R + pi_inf_R + 5e-1*rho_R*vel_R_rms + qv_R
                                H_L = (E_L + pres_L)/rho_L
                                H_R = (E_R + pres_R)/rho_R
                            end if

                            ! elastic energy update
                            if (hypoelasticity) then
                                G_L = 0._wp; G_R = 0._wp

                                !$acc loop seq
                                do i = 1, num_fluids
                                    G_L = G_L + alpha_L(i)*Gs(i)
                                    G_R = G_R + alpha_R(i)*Gs(i)
                                end do

                                if (cont_damage) then
                                    G_L = G_L*max((1._wp - qL_prim_rs${XYZ}$_vf(j, k, l, eqn_idx%damage)), 0._wp)
                                    G_R = G_R*max((1._wp - qR_prim_rs${XYZ}$_vf(j, k, l, eqn_idx%damage)), 0._wp)
                                end if

                                do i = 1, strxe - strxb + 1
                                    tau_e_L(i) = qL_prim_rs${XYZ}$_vf(j, k, l, strxb - 1 + i)
                                    tau_e_R(i) = qR_prim_rs${XYZ}$_vf(j + 1, k, l, strxb - 1 + i)
                                    ! Elastic contribution to energy if G large enough
                                    !TODO take out if statement if stable without
                                    if ((G_L > 1000) .and. (G_R > 1000)) then
                                        E_L = E_L + (tau_e_L(i)*tau_e_L(i))/(4._wp*G_L)
                                        E_R = E_R + (tau_e_R(i)*tau_e_R(i))/(4._wp*G_R)
                                        ! Double for shear stresses
                                        if (any(strxb - 1 + i == shear_indices)) then
                                            E_L = E_L + (tau_e_L(i)*tau_e_L(i))/(4._wp*G_L)
                                            E_R = E_R + (tau_e_R(i)*tau_e_R(i))/(4._wp*G_R)
                                        end if
                                    end if
                                end do
                            end if

                            ! elastic energy update
                            !if ( hyperelasticity ) then
                            !    G_L = 0._wp
                            !    G_R = 0._wp
                            !
                            !    !$acc loop seq
                            !    do i = 1, num_fluids
                            !        G_L = G_L + alpha_L(i)*Gs(i)
                            !        G_R = G_R + alpha_R(i)*Gs(i)
                            !    end do
                            !    ! Elastic contribution to energy if G large enough
                            !    if ((G_L > 1e-3_wp) .and. (G_R > 1e-3_wp)) then
                            !    E_L = E_L + G_L*qL_prim_rs${XYZ}$_vf(j, k, l, xiend + 1)
                            !    E_R = E_R + G_R*qR_prim_rs${XYZ}$_vf(j + 1, k, l, xiend + 1)
                            !    !$acc loop seq
                            !    do i = 1, eqn_idx%b_size-1
                            !        tau_e_L(i) = G_L*qL_prim_rs${XYZ}$_vf(j, k, l, strxb - 1 + i)
                            !        tau_e_R(i) = G_R*qR_prim_rs${XYZ}$_vf(j + 1, k, l, strxb - 1 + i)
                            !    end do
                            !    !$acc loop seq
                            !    do i = 1, eqn_idx%b_size-1
                            !        tau_e_L(i) = 0_wp
                            !        tau_e_R(i) = 0_wp
                            !    end do
                            !    !$acc loop seq
                            !    do i = 1, num_dims
                            !        xi_field_L(i) = qL_prim_rs${XYZ}$_vf(j, k, l, xibeg - 1 + i)
                            !        xi_field_R(i) = qR_prim_rs${XYZ}$_vf(j + 1, k, l, xibeg - 1 + i)
                            !    end do
                            !    end if
                            !end if

                            @:compute_average_state()

                            call s_compute_speed_of_sound(pres_L, rho_L, gamma_L, pi_inf_L, H_L, alpha_L, &
                                                          vel_L_rms, 0._wp, c_L)

                            call s_compute_speed_of_sound(pres_R, rho_R, gamma_R, pi_inf_R, H_R, alpha_R, &
                                                          vel_R_rms, 0._wp, c_R)

                            !> The computation of c_avg does not require all the variables, and therefore the non '_avg'
                            ! variables are placeholders to call the subroutine.

                            call s_compute_speed_of_sound(pres_R, rho_avg, gamma_avg, pi_inf_R, H_avg, alpha_R, &
                                                          vel_avg_rms, c_sum_Yi_Phi, c_avg)

                            if (mhd) then
                                call s_compute_fast_magnetosonic_speed(rho_L, c_L, B%L, norm_dir, c_fast%L, H_L)
                                call s_compute_fast_magnetosonic_speed(rho_R, c_R, B%R, norm_dir, c_fast%R, H_R)
                            end if

                            if (viscous) then
                                !$acc loop seq
                                do i = 1, 2
                                    Re_avg_rs${XYZ}$_vf(j, k, l, i) = 2._wp/(1._wp/Re_L(i) + 1._wp/Re_R(i))
                                end do
                            end if

                            if (wave_speeds == 1) then
                                if (mhd) then
                                    s_L = min(vel_L(eqn_idx%dir(1)) - c_fast%L, vel_R(eqn_idx%dir(1)) - c_fast%R)
                                    s_R = max(vel_R(eqn_idx%dir(1)) + c_fast%R, vel_L(eqn_idx%dir(1)) + c_fast%L)
                                elseif (hypoelasticity) then
                                    s_L = min(vel_L(eqn_idx%dir(1)) - sqrt(c_L*c_L + &
                                                                       (((4._wp*G_L)/3._wp) + &
                                                                        tau_e_L(eqn_idx%dir_tau(1)))/rho_L) &
                                              , vel_R(eqn_idx%dir(1)) - sqrt(c_R*c_R + &
                                                                         (((4._wp*G_R)/3._wp) + &
                                                                          tau_e_R(eqn_idx%dir_tau(1)))/rho_R))
                                    s_R = max(vel_R(eqn_idx%dir(1)) + sqrt(c_R*c_R + &
                                                                       (((4._wp*G_R)/3._wp) + &
                                                                        tau_e_R(eqn_idx%dir_tau(1)))/rho_R) &
                                              , vel_L(eqn_idx%dir(1)) + sqrt(c_L*c_L + &
                                                                         (((4._wp*G_L)/3._wp) + &
                                                                          tau_e_L(eqn_idx%dir_tau(1)))/rho_L))
                                else if (hyperelasticity) then
                                    s_L = min(vel_L(eqn_idx%dir(1)) - sqrt(c_L*c_L + (4_wp*G_L/3_wp)/rho_L) &
                                              , vel_R(eqn_idx%dir(1)) - sqrt(c_R*c_R + (4_wp*G_R/3_wp)/rho_R))
                                    s_R = max(vel_R(eqn_idx%dir(1)) + sqrt(c_R*c_R + (4_wp*G_R/3_wp)/rho_R) &
                                              , vel_L(eqn_idx%dir(1)) + sqrt(c_L*c_L + (4_wp*G_L/3_wp)/rho_L))
                                else
                                    s_L = min(vel_L(eqn_idx%dir(1)) - c_L, vel_R(eqn_idx%dir(1)) - c_R)
                                    s_R = max(vel_R(eqn_idx%dir(1)) + c_R, vel_L(eqn_idx%dir(1)) + c_L)
                                end if

                                s_S = (pres_R - pres_L + rho_L*vel_L(eqn_idx%dir(1))* &
                                       (s_L - vel_L(eqn_idx%dir(1))) - &
                                       rho_R*vel_R(eqn_idx%dir(1))* &
                                       (s_R - vel_R(eqn_idx%dir(1)))) &
                                      /(rho_L*(s_L - vel_L(eqn_idx%dir(1))) - &
                                        rho_R*(s_R - vel_R(eqn_idx%dir(1))))
                            elseif (wave_speeds == 2) then
                                pres_SL = 5e-1_wp*(pres_L + pres_R + rho_avg*c_avg* &
                                                   (vel_L(eqn_idx%dir(1)) - &
                                                    vel_R(eqn_idx%dir(1))))

                                pres_SR = pres_SL

                                Ms_L = max(1._wp, sqrt(1._wp + ((5e-1_wp + gamma_L)/(1._wp + gamma_L))* &
                                                       (pres_SL/pres_L - 1._wp)*pres_L/ &
                                                       ((pres_L + pi_inf_L/(1._wp + gamma_L)))))
                                Ms_R = max(1._wp, sqrt(1._wp + ((5e-1_wp + gamma_R)/(1._wp + gamma_R))* &
                                                       (pres_SR/pres_R - 1._wp)*pres_R/ &
                                                       ((pres_R + pi_inf_R/(1._wp + gamma_R)))))

                                s_L = vel_L(eqn_idx%dir(1)) - c_L*Ms_L
                                s_R = vel_R(eqn_idx%dir(1)) + c_R*Ms_R

                                s_S = 5e-1_wp*((vel_L(eqn_idx%dir(1)) + vel_R(eqn_idx%dir(1))) + &
                                               (pres_L - pres_R)/ &
                                               (rho_avg*c_avg))
                            end if

                            s_M = min(0._wp, s_L); s_P = max(0._wp, s_R)

                            xi_M = (5e-1_wp + sign(5e-1_wp, s_L)) &
                                   + (5e-1_wp - sign(5e-1_wp, s_L)) &
                                   *(5e-1_wp + sign(5e-1_wp, s_R))
                            xi_P = (5e-1_wp - sign(5e-1_wp, s_R)) &
                                   + (5e-1_wp - sign(5e-1_wp, s_L)) &
                                   *(5e-1_wp + sign(5e-1_wp, s_R))

                            ! Low Mach correction
                            if (low_Mach == 1) then
                                @:compute_low_Mach_correction()
                            else
                                pcorr = 0._wp
                            end if

                            ! Mass
                            if (.not. relativity) then
                                !$acc loop seq
                                do i = 1, contxe
                                    flux_rs${XYZ}$_vf(j, k, l, i) = &
                                        (s_M*alpha_rho_R(i)*vel_R(norm_dir) &
                                         - s_P*alpha_rho_L(i)*vel_L(norm_dir) &
                                         + s_M*s_P*(alpha_rho_L(i) &
                                                    - alpha_rho_R(i))) &
                                        /(s_M - s_P)
                                end do
                            elseif (relativity) then
                                !$acc loop seq
                                do i = 1, contxe
                                    flux_rs${XYZ}$_vf(j, k, l, i) = &
                                        (s_M*Ga%R*alpha_rho_R(i)*vel_R(norm_dir) &
                                         - s_P*Ga%L*alpha_rho_L(i)*vel_L(norm_dir) &
                                         + s_M*s_P*(Ga%L*alpha_rho_L(i) &
                                                    - Ga%R*alpha_rho_R(i))) &
                                        /(s_M - s_P)
                                end do
                            end if

                            ! Momentum
                            if (mhd .and. (.not. relativity)) then
                                ! Flux of rho*v_x in the ${XYZ}$ direction
                                ! = rho * v_x * v_${XYZ}$ - B_x * B_${XYZ}$ + delta_(${XYZ}$,x) * p_tot
                                flux_rs${XYZ}$_vf(j, k, l, contxe + 1) = &
                                    (s_M*(rho_R*vel_R(1)*vel_R(norm_dir) &
                                          - B%R(1)*B%R(norm_dir) &
                                          + eqn_idx%dir_flg(1)*(pres_R + pres_mag%R)) &
                                     - s_P*(rho_L*vel_L(1)*vel_L(norm_dir) &
                                            - B%L(1)*B%L(norm_dir) &
                                            + eqn_idx%dir_flg(1)*(pres_L + pres_mag%L)) &
                                     + s_M*s_P*(rho_L*vel_L(1) - rho_R*vel_R(1))) &
                                    /(s_M - s_P)
                                ! Flux of rho*v_y in the ${XYZ}$ direction
                                ! = rho * v_y * v_${XYZ}$ - B_y * B_${XYZ}$ + delta_(${XYZ}$,y) * p_tot
                                flux_rs${XYZ}$_vf(j, k, l, contxe + 2) = &
                                    (s_M*(rho_R*vel_R(2)*vel_R(norm_dir) &
                                          - B%R(2)*B%R(norm_dir) &
                                          + eqn_idx%dir_flg(2)*(pres_R + pres_mag%R)) &
                                     - s_P*(rho_L*vel_L(2)*vel_L(norm_dir) &
                                            - B%L(2)*B%L(norm_dir) &
                                            + eqn_idx%dir_flg(2)*(pres_L + pres_mag%L)) &
                                     + s_M*s_P*(rho_L*vel_L(2) - rho_R*vel_R(2))) &
                                    /(s_M - s_P)
                                ! Flux of rho*v_z in the ${XYZ}$ direction
                                ! = rho * v_z * v_${XYZ}$ - B_z * B_${XYZ}$ + delta_(${XYZ}$,z) * p_tot
                                flux_rs${XYZ}$_vf(j, k, l, contxe + 3) = &
                                    (s_M*(rho_R*vel_R(3)*vel_R(norm_dir) &
                                          - B%R(3)*B%R(norm_dir) &
                                          + eqn_idx%dir_flg(3)*(pres_R + pres_mag%R)) &
                                     - s_P*(rho_L*vel_L(3)*vel_L(norm_dir) &
                                            - B%L(3)*B%L(norm_dir) &
                                            + eqn_idx%dir_flg(3)*(pres_L + pres_mag%L)) &
                                     + s_M*s_P*(rho_L*vel_L(3) - rho_R*vel_R(3))) &
                                    /(s_M - s_P)
                            elseif (mhd .and. relativity) then
                                ! Flux of m_x in the ${XYZ}$ direction
                                ! = m_x * v_${XYZ}$ - b_x/Gamma * B_${XYZ}$ + delta_(${XYZ}$,x) * p_tot
                                flux_rs${XYZ}$_vf(j, k, l, contxe + 1) = &
                                    (s_M*(cm%R(1)*vel_R(norm_dir) &
                                          - b4%R(1)/Ga%R*B%R(norm_dir) &
                                          + eqn_idx%dir_flg(1)*(pres_R + pres_mag%R)) &
                                     - s_P*(cm%L(1)*vel_L(norm_dir) &
                                            - b4%L(1)/Ga%L*B%L(norm_dir) &
                                            + eqn_idx%dir_flg(1)*(pres_L + pres_mag%L)) &
                                     + s_M*s_P*(cm%L(1) - cm%R(1))) &
                                    /(s_M - s_P)
                                ! Flux of m_y in the ${XYZ}$ direction
                                ! = rho * v_y * v_${XYZ}$ - B_y * B_${XYZ}$ + delta_(${XYZ}$,y) * p_tot
                                flux_rs${XYZ}$_vf(j, k, l, contxe + 2) = &
                                    (s_M*(cm%R(2)*vel_R(norm_dir) &
                                          - b4%R(2)/Ga%R*B%R(norm_dir) &
                                          + eqn_idx%dir_flg(2)*(pres_R + pres_mag%R)) &
                                     - s_P*(cm%L(2)*vel_L(norm_dir) &
                                            - b4%L(2)/Ga%L*B%L(norm_dir) &
                                            + eqn_idx%dir_flg(2)*(pres_L + pres_mag%L)) &
                                     + s_M*s_P*(cm%L(2) - cm%R(2))) &
                                    /(s_M - s_P)
                                ! Flux of m_z in the ${XYZ}$ direction
                                ! = rho * v_z * v_${XYZ}$ - B_z * B_${XYZ}$ + delta_(${XYZ}$,z) * p_tot
                                flux_rs${XYZ}$_vf(j, k, l, contxe + 3) = &
                                    (s_M*(cm%R(3)*vel_R(norm_dir) &
                                          - b4%R(3)/Ga%R*B%R(norm_dir) &
                                          + eqn_idx%dir_flg(3)*(pres_R + pres_mag%R)) &
                                     - s_P*(cm%L(3)*vel_L(norm_dir) &
                                            - b4%L(3)/Ga%L*B%L(norm_dir) &
                                            + eqn_idx%dir_flg(3)*(pres_L + pres_mag%L)) &
                                     + s_M*s_P*(cm%L(3) - cm%R(3))) &
                                    /(s_M - s_P)
                            elseif (bubbles_euler) then
                                !$acc loop seq
                                do i = 1, num_vels
                                    flux_rs${XYZ}$_vf(j, k, l, contxe + eqn_idx%dir(i)) = &
                                        (s_M*(rho_R*vel_R(eqn_idx%dir(1)) &
                                              *vel_R(eqn_idx%dir(i)) &
                                              + eqn_idx%dir_flg(eqn_idx%dir(i))*(pres_R - ptilde_R)) &
                                         - s_P*(rho_L*vel_L(eqn_idx%dir(1)) &
                                                *vel_L(eqn_idx%dir(i)) &
                                                + eqn_idx%dir_flg(eqn_idx%dir(i))*(pres_L - ptilde_L)) &
                                         + s_M*s_P*(rho_L*vel_L(eqn_idx%dir(i)) &
                                                    - rho_R*vel_R(eqn_idx%dir(i)))) &
                                        /(s_M - s_P) &
                                        + (s_M/s_L)*(s_P/s_R)*pcorr*(vel_R(eqn_idx%dir(i)) - vel_L(eqn_idx%dir(i)))
                                end do
                            else if (hypoelasticity) then
                                !$acc loop seq
                                do i = 1, num_vels
                                    flux_rs${XYZ}$_vf(j, k, l, contxe + eqn_idx%dir(i)) = &
                                        (s_M*(rho_R*vel_R(eqn_idx%dir(1)) &
                                              *vel_R(eqn_idx%dir(i)) &
                                              + eqn_idx%dir_flg(eqn_idx%dir(i))*pres_R &
                                              - tau_e_R(eqn_idx%dir_tau(i))) &
                                         - s_P*(rho_L*vel_L(eqn_idx%dir(1)) &
                                                *vel_L(eqn_idx%dir(i)) &
                                                + eqn_idx%dir_flg(eqn_idx%dir(i))*pres_L &
                                                - tau_e_L(eqn_idx%dir_tau(i))) &
                                         + s_M*s_P*(rho_L*vel_L(eqn_idx%dir(i)) &
                                                    - rho_R*vel_R(eqn_idx%dir(i)))) &
                                        /(s_M - s_P)
                                end do
                            else
                                !$acc loop seq
                                do i = 1, num_vels
                                    flux_rs${XYZ}$_vf(j, k, l, contxe + eqn_idx%dir(i)) = &
                                        (s_M*(rho_R*vel_R(eqn_idx%dir(1)) &
                                              *vel_R(eqn_idx%dir(i)) &
                                              + eqn_idx%dir_flg(eqn_idx%dir(i))*pres_R) &
                                         - s_P*(rho_L*vel_L(eqn_idx%dir(1)) &
                                                *vel_L(eqn_idx%dir(i)) &
                                                + eqn_idx%dir_flg(eqn_idx%dir(i))*pres_L) &
                                         + s_M*s_P*(rho_L*vel_L(eqn_idx%dir(i)) &
                                                    - rho_R*vel_R(eqn_idx%dir(i)))) &
                                        /(s_M - s_P) &
                                        + (s_M/s_L)*(s_P/s_R)*pcorr*(vel_R(eqn_idx%dir(i)) - vel_L(eqn_idx%dir(i)))
                                end do
                            end if

                            ! Energy
                            if (mhd .and. (.not. relativity)) then
                                ! energy flux = (E + p + p_mag) * v_${XYZ}$ - B_${XYZ}$ * (v_x*B_x + v_y*B_y + v_z*B_z)
                                flux_rs${XYZ}$_vf(j, k, l, eqn_idx%E) = &
                                    (s_M*(vel_R(norm_dir)*(E_R + pres_R + pres_mag%R) - B%R(norm_dir)*(vel_R(1)*B%R(1) + vel_R(2)*B%R(2) + vel_R(3)*B%R(3))) &
                                     - s_P*(vel_L(norm_dir)*(E_L + pres_L + pres_mag%L) - B%L(norm_dir)*(vel_L(1)*B%L(1) + vel_L(2)*B%L(2) + vel_L(3)*B%L(3))) &
                                     + s_M*s_P*(E_L - E_R)) &
                                    /(s_M - s_P)
                            elseif (mhd .and. relativity) then
                                ! energy flux = m_${XYZ}$ - mass flux
                                ! Hard-coded for single-component for now
                                flux_rs${XYZ}$_vf(j, k, l, eqn_idx%E) = &
                                    (s_M*(cm%R(norm_dir) - Ga%R*alpha_rho_R(1)*vel_R(norm_dir)) &
                                     - s_P*(cm%L(norm_dir) - Ga%L*alpha_rho_L(1)*vel_L(norm_dir)) &
                                     + s_M*s_P*(E_L - E_R)) &
                                    /(s_M - s_P)
                            else if (bubbles_euler) then
                                flux_rs${XYZ}$_vf(j, k, l, eqn_idx%E) = &
                                    (s_M*vel_R(eqn_idx%dir(1))*(E_R + pres_R - ptilde_R) &
                                     - s_P*vel_L(eqn_idx%dir(1))*(E_L + pres_L - ptilde_L) &
                                     + s_M*s_P*(E_L - E_R)) &
                                    /(s_M - s_P) &
                                    + (s_M/s_L)*(s_P/s_R)*pcorr*(vel_R_rms - vel_L_rms)/2._wp
                            else if (hypoelasticity) then
                                !TODO: simplify this so it's not split into 3
                                if (num_dims == 1) then
                                    flux_rs${XYZ}$_vf(j, k, l, eqn_idx%E) = &
                                        (s_M*(vel_R(eqn_idx%dir(1))*(E_R + pres_R) &
                                              - (tau_e_R(eqn_idx%dir_tau(1))*vel_R(eqn_idx%dir(1)))) &
                                         - s_P*(vel_L(eqn_idx%dir(1))*(E_L + pres_L) &
                                                - (tau_e_L(eqn_idx%dir_tau(1))*vel_L(eqn_idx%dir(1)))) &
                                         + s_M*s_P*(E_L - E_R)) &
                                        /(s_M - s_P)
                                else if (num_dims == 2) then
                                    flux_rs${XYZ}$_vf(j, k, l, eqn_idx%E) = &
                                        (s_M*(vel_R(eqn_idx%dir(1))*(E_R + pres_R) &
                                              - (tau_e_R(eqn_idx%dir_tau(1))*vel_R(eqn_idx%dir(1))) &
                                              - (tau_e_R(eqn_idx%dir_tau(2))*vel_R(eqn_idx%dir(2)))) &
                                         - s_P*(vel_L(eqn_idx%dir(1))*(E_L + pres_L) &
                                                - (tau_e_L(eqn_idx%dir_tau(1))*vel_L(eqn_idx%dir(1))) &
                                                - (tau_e_L(eqn_idx%dir_tau(2))*vel_L(eqn_idx%dir(2)))) &
                                         + s_M*s_P*(E_L - E_R)) &
                                        /(s_M - s_P)
                                else if (num_dims == 3) then
                                    flux_rs${XYZ}$_vf(j, k, l, eqn_idx%E) = &
                                        (s_M*(vel_R(eqn_idx%dir(1))*(E_R + pres_R) &
                                              - (tau_e_R(eqn_idx%dir_tau(1))*vel_R(eqn_idx%dir(1))) &
                                              - (tau_e_R(eqn_idx%dir_tau(2))*vel_R(eqn_idx%dir(2))) &
                                              - (tau_e_R(eqn_idx%dir_tau(3))*vel_R(eqn_idx%dir(3)))) &
                                         - s_P*(vel_L(eqn_idx%dir(1))*(E_L + pres_L) &
                                                - (tau_e_L(eqn_idx%dir_tau(1))*vel_L(eqn_idx%dir(1))) &
                                                - (tau_e_L(eqn_idx%dir_tau(2))*vel_L(eqn_idx%dir(2))) &
                                                - (tau_e_L(eqn_idx%dir_tau(3))*vel_L(eqn_idx%dir(3)))) &
                                         + s_M*s_P*(E_L - E_R)) &
                                        /(s_M - s_P)
                                end if
                            else
                                flux_rs${XYZ}$_vf(j, k, l, eqn_idx%E) = &
                                    (s_M*vel_R(eqn_idx%dir(1))*(E_R + pres_R) &
                                     - s_P*vel_L(eqn_idx%dir(1))*(E_L + pres_L) &
                                     + s_M*s_P*(E_L - E_R)) &
                                    /(s_M - s_P) &
                                    + (s_M/s_L)*(s_P/s_R)*pcorr*(vel_R_rms - vel_L_rms)/2._wp
                            end if

                            ! Elastic Stresses
                            if (hypoelasticity) then
                                do i = 1, strxe - strxb + 1 !TODO: this indexing may be slow
                                    flux_rs${XYZ}$_vf(j, k, l, strxb - 1 + i) = &
                                        (s_M*(rho_R*vel_R(eqn_idx%dir(1)) &
                                              *tau_e_R(i)) &
                                         - s_P*(rho_L*vel_L(eqn_idx%dir(1)) &
                                                *tau_e_L(i)) &
                                         + s_M*s_P*(rho_L*tau_e_L(i) &
                                                    - rho_R*tau_e_R(i))) &
                                        /(s_M - s_P)
                                end do
                            end if

                            ! Advection
                            !$acc loop seq
                            do i = advxb, advxe
                                flux_rs${XYZ}$_vf(j, k, l, i) = &
                                    (qL_prim_rs${XYZ}$_vf(j, k, l, i) &
                                     - qR_prim_rs${XYZ}$_vf(j + 1, k, l, i)) &
                                    *s_M*s_P/(s_M - s_P)
                                flux_src_rs${XYZ}$_vf(j, k, l, i) = &
                                    (s_M*qR_prim_rs${XYZ}$_vf(j + 1, k, l, i) &
                                     - s_P*qL_prim_rs${XYZ}$_vf(j, k, l, i)) &
                                    /(s_M - s_P)
                            end do

                            ! Xi field
                            !if ( hyperelasticity ) then
                            !    do i = 1, num_dims
                            !      flux_rs${XYZ}$_vf(j, k, l, xibeg - 1 + i) = &
                            !        (s_M*rho_R*vel_R(eqn_idx%dir(1))*xi_field_R(i) &
                            !         - s_P*rho_L*vel_L(eqn_idx%dir(1))*xi_field_L(i) &
                            !         + s_M*s_P*(rho_L*xi_field_L(i) &
                            !                    - rho_R*xi_field_R(i))) &
                            !        /(s_M - s_P)
                            !    end do
                            !end if

                            ! Div(U)?
                            !$acc loop seq
                            do i = 1, num_vels
                                vel_src_rs${XYZ}$_vf(j, k, l, eqn_idx%dir(i)) = &
                                    (xi_M*(rho_L*vel_L(eqn_idx%dir(i))* &
                                           (s_L - vel_L(eqn_idx%dir(1))) - &
                                           pres_L*eqn_idx%dir_flg(eqn_idx%dir(i))) - &
                                     xi_P*(rho_R*vel_R(eqn_idx%dir(i))* &
                                           (s_R - vel_R(eqn_idx%dir(1))) - &
                                           pres_R*eqn_idx%dir_flg(eqn_idx%dir(i)))) &
                                    /(xi_M*rho_L*(s_L - vel_L(eqn_idx%dir(1))) - &
                                      xi_P*rho_R*(s_R - vel_R(eqn_idx%dir(1))))
                            end do

                            if (bubbles_euler) then
                                ! From HLLC: Kills mass transport @ bubble gas density
                                if (num_fluids > 1) then
                                    flux_rs${XYZ}$_vf(j, k, l, contxe) = 0._wp
                                end if
                            end if

                            if (chemistry) then
                                !$acc loop seq
                                do i = chemxb, chemxe
                                    Y_L = qL_prim_rs${XYZ}$_vf(j, k, l, i)
                                    Y_R = qR_prim_rs${XYZ}$_vf(j + 1, k, l, i)

                                    flux_rs${XYZ}$_vf(j, k, l, i) = (s_M*Y_R*rho_R*vel_R(eqn_idx%dir(1)) &
                                                                     - s_P*Y_L*rho_L*vel_L(eqn_idx%dir(1)) &
                                                                     + s_M*s_P*(Y_L*rho_L - Y_R*rho_R)) &
                                                                    /(s_M - s_P)
                                    flux_src_rs${XYZ}$_vf(j, k, l, i) = 0._wp
                                end do
                            end if

                            if (mhd) then
                                if (n == 0) then ! 1D: d/dx flux only & Bx = Bx0 = const.
                                    ! B_y flux = v_x * B_y - v_y * Bx0
                                    flux_rsx_vf(j, k, l, eqn_idx%B%beg) = (s_M*(vel_R(1)*B%R(2) - vel_R(2)*Bx0) &
                                                                       - s_P*(vel_L(1)*B%L(2) - vel_L(2)*Bx0) + s_M*s_P*(B%L(2) - B%R(2)))/(s_M - s_P)

                                    ! B_z flux = v_x * B_z - v_z * Bx0
                                    flux_rsx_vf(j, k, l, eqn_idx%B%beg + 1) = (s_M*(vel_R(1)*B%R(3) - vel_R(3)*Bx0) &
                                                                           - s_P*(vel_L(1)*B%L(3) - vel_L(3)*Bx0) + s_M*s_P*(B%L(3) - B%R(3)))/(s_M - s_P)

                                else ! 2D/3D: Bx, By, Bz /= const. but zero flux component in the same direction
                                    ! B_x d/d${XYZ}$ flux = (1 - delta(x,${XYZ}$)) * (v_${XYZ}$ * B_x - v_x * B_${XYZ}$)
                                    flux_rs${XYZ}$_vf(j, k, l, eqn_idx%B%beg) = (1 - eqn_idx%dir_flg(1))*( &
                                                                            s_M*(vel_R(eqn_idx%dir(1))*B%R(1) - vel_R(1)*B%R(norm_dir)) - &
                                                                            s_P*(vel_L(eqn_idx%dir(1))*B%L(1) - vel_L(1)*B%L(norm_dir)) + &
                                                                            s_M*s_P*(B%L(1) - B%R(1)))/(s_M - s_P)

                                    ! B_y d/d${XYZ}$ flux = (1 - delta(y,${XYZ}$)) * (v_${XYZ}$ * B_y - v_y * B_${XYZ}$)
                                    flux_rs${XYZ}$_vf(j, k, l, eqn_idx%B%beg + 1) = (1 - eqn_idx%dir_flg(2))*( &
                                                                                s_M*(vel_R(eqn_idx%dir(1))*B%R(2) - vel_R(2)*B%R(norm_dir)) - &
                                                                                s_P*(vel_L(eqn_idx%dir(1))*B%L(2) - vel_L(2)*B%L(norm_dir)) + &
                                                                                s_M*s_P*(B%L(2) - B%R(2)))/(s_M - s_P)

                                    ! B_z d/d${XYZ}$ flux = (1 - delta(z,${XYZ}$)) * (v_${XYZ}$ * B_z - v_z * B_${XYZ}$)
                                    flux_rs${XYZ}$_vf(j, k, l, eqn_idx%B%beg + 2) = (1 - eqn_idx%dir_flg(3))*( &
                                                                                s_M*(vel_R(eqn_idx%dir(1))*B%R(3) - vel_R(3)*B%R(norm_dir)) - &
                                                                                s_P*(vel_L(eqn_idx%dir(1))*B%L(3) - vel_L(3)*B%L(norm_dir)) + &
                                                                                s_M*s_P*(B%L(3) - B%R(3)))/(s_M - s_P)

                                end if

                                flux_src_rs${XYZ}$_vf(j, k, l, advxb) = 0._wp
                            end if

                            #:if (NORM_DIR == 2)
                                if (cyl_coord) then
                                    !Substituting the advective flux into the inviscid geometrical source flux
                                    !$acc loop seq
                                    do i = 1, eqn_idx%E
                                        flux_gsrc_rs${XYZ}$_vf(j, k, l, i) = flux_rs${XYZ}$_vf(j, k, l, i)
                                    end do
                                    ! Recalculating the radial momentum geometric source flux
                                    flux_gsrc_rs${XYZ}$_vf(j, k, l, contxe + 2) = &
                                        flux_rs${XYZ}$_vf(j, k, l, contxe + 2) &
                                        - (s_M*pres_R - s_P*pres_L)/(s_M - s_P)
                                    ! Geometrical source of the void fraction(s) is zero
                                    !$acc loop seq
                                    do i = advxb, advxe
                                        flux_gsrc_rs${XYZ}$_vf(j, k, l, i) = flux_rs${XYZ}$_vf(j, k, l, i)
                                    end do
                                end if

                                if (cyl_coord .and. hypoelasticity) then
                                    ! += tau_sigmasigma using HLL
                                    flux_gsrc_rs${XYZ}$_vf(j, k, l, contxe + 2) = &
                                        flux_gsrc_rs${XYZ}$_vf(j, k, l, contxe + 2) + &
                                        (s_M*tau_e_R(4) - s_P*tau_e_L(4)) &
                                        /(s_M - s_P)

                                    !$acc loop seq
                                    do i = strxb, strxe
                                        flux_gsrc_rs${XYZ}$_vf(j, k, l, i) = flux_rs${XYZ}$_vf(j, k, l, i)
                                    end do
                                end if
                            #:endif

                        end do
                    end do
                end do
            end if

        #:endfor

        if (viscous) then
            if (weno_Re_flux) then

                call s_compute_viscous_source_flux( &
                    qL_prim_vf(momxb:momxe), &
                    dqL_prim_dx_vf(momxb:momxe), &
                    dqL_prim_dy_vf(momxb:momxe), &
                    dqL_prim_dz_vf(momxb:momxe), &
                    qR_prim_vf(momxb:momxe), &
                    dqR_prim_dx_vf(momxb:momxe), &
                    dqR_prim_dy_vf(momxb:momxe), &
                    dqR_prim_dz_vf(momxb:momxe), &
                    flux_src_vf, norm_dir, ix, iy, iz)
            else
                call s_compute_viscous_source_flux( &
                    q_prim_vf(momxb:momxe), &
                    dqL_prim_dx_vf(momxb:momxe), &
                    dqL_prim_dy_vf(momxb:momxe), &
                    dqL_prim_dz_vf(momxb:momxe), &
                    q_prim_vf(momxb:momxe), &
                    dqR_prim_dx_vf(momxb:momxe), &
                    dqR_prim_dy_vf(momxb:momxe), &
                    dqR_prim_dz_vf(momxb:momxe), &
                    flux_src_vf, norm_dir, ix, iy, iz)
            end if
        end if

        call s_finalize_riemann_solver(flux_vf, flux_src_vf, &
                                       flux_gsrc_vf, &
                                       norm_dir)

    end subroutine s_hll_riemann_solver

    !> This procedure is the implementation of the Harten, Lax,
        !!      van Leer, and contact (HLLC) approximate Riemann solver,
        !!      see Toro (1999) and Johnsen (2007). The viscous and the
        !!      surface tension effects have been included by modifying
        !!      the exact Riemann solver of Perigaud and Saurel (2005).
        !!  @param qL_prim_vf The left WENO-reconstructed cell-boundary values of the
        !!      cell-average primitive variables
        !!  @param qR_prim_vf The right WENO-reconstructed cell-boundary values of the
        !!      cell-average primitive variables
        !!  @param dqL_prim_dx_vf The left WENO-reconstructed cell-boundary values of the
        !!      first-order x-dir spatial derivatives
        !!  @param dqL_prim_dy_vf The left WENO-reconstructed cell-boundary values of the
        !!      first-order y-dir spatial derivatives
        !!  @param dqL_prim_dz_vf The left WENO-reconstructed cell-boundary values of the
        !!      first-order z-dir spatial derivatives
        !!  @param dqR_prim_dx_vf The right WENO-reconstructed cell-boundary values of the
        !!      first-order x-dir spatial derivatives
        !!  @param dqR_prim_dy_vf The right WENO-reconstructed cell-boundary values of the
        !!      first-order y-dir spatial derivatives
        !!  @param dqR_prim_dz_vf The right WENO-reconstructed cell-boundary values of the
        !!      first-order z-dir spatial derivatives
        !!  @param gm_alphaL_vf Left averaged gradient magnitude
        !!  @param gm_alphaR_vf Right averaged gradient magnitude
        !!  @param flux_vf Intra-cell fluxes
        !!  @param flux_src_vf Intra-cell fluxes sources
        !!  @param flux_gsrc_vf Intra-cell geometric fluxes sources
        !!  @param norm_dir Dir. splitting direction
        !!  @param ix Index bounds in the x-dir
        !!  @param iy Index bounds in the y-dir
        !!  @param iz Index bounds in the z-dir
        !!  @param q_prim_vf Cell-averaged primitive variables
    subroutine s_hllc_riemann_solver(qL_prim_rsx_vf, qL_prim_rsy_vf, qL_prim_rsz_vf, dqL_prim_dx_vf, &
                                     dqL_prim_dy_vf, &
                                     dqL_prim_dz_vf, &
                                     qL_prim_vf, &
                                     qR_prim_rsx_vf, qR_prim_rsy_vf, qR_prim_rsz_vf, dqR_prim_dx_vf, &
                                     dqR_prim_dy_vf, &
                                     dqR_prim_dz_vf, &
                                     qR_prim_vf, &
                                     q_prim_vf, &
                                     flux_vf, flux_src_vf, &
                                     flux_gsrc_vf, &
                                     norm_dir, ix, iy, iz)

        real(wp), dimension(idwbuff(1)%beg:, idwbuff(2)%beg:, idwbuff(3)%beg:, 1:), intent(inout) :: qL_prim_rsx_vf, qL_prim_rsy_vf, qL_prim_rsz_vf, qR_prim_rsx_vf, qR_prim_rsy_vf, qR_prim_rsz_vf
        type(scalar_field), dimension(sys_size), intent(in) :: q_prim_vf
        type(scalar_field), allocatable, dimension(:), intent(inout) :: qL_prim_vf, qR_prim_vf

        type(scalar_field), &
            allocatable, dimension(:), &
            intent(inout) :: dqL_prim_dx_vf, dqR_prim_dx_vf, &
                             dqL_prim_dy_vf, dqR_prim_dy_vf, &
                             dqL_prim_dz_vf, dqR_prim_dz_vf

        ! Intercell fluxes
        type(scalar_field), &
            dimension(sys_size), &
            intent(inout) :: flux_vf, flux_src_vf, flux_gsrc_vf

        integer, intent(in) :: norm_dir
        type(int_bounds_info), intent(in) :: ix, iy, iz

        real(wp), dimension(num_fluids) :: alpha_rho_L, alpha_rho_R
        real(wp) :: rho_L, rho_R
        real(wp), dimension(num_dims) :: vel_L, vel_R
        real(wp) :: pres_L, pres_R
        real(wp) :: E_L, E_R
        real(wp) :: H_L, H_R
        real(wp), dimension(num_fluids) :: alpha_L, alpha_R
        real(wp), dimension(num_species) :: Ys_L, Ys_R, Xs_L, Xs_R, Gamma_iL, Gamma_iR, Cp_iL, Cp_iR
        real(wp), dimension(num_species) :: Yi_avg, Phi_avg, h_iL, h_iR, h_avg_2
        real(wp) :: Cp_avg, Cv_avg, T_avg, c_sum_Yi_Phi, eps
        real(wp) :: T_L, T_R
        real(wp) :: MW_L, MW_R
        real(wp) :: R_gas_L, R_gas_R
        real(wp) :: Cp_L, Cp_R
        real(wp) :: Cv_L, Cv_R
        real(wp) :: Gamm_L, Gamm_R
        real(wp) :: Y_L, Y_R
        real(wp) :: gamma_L, gamma_R
        real(wp) :: pi_inf_L, pi_inf_R
        real(wp) :: qv_L, qv_R
        real(wp) :: c_L, c_R
        real(wp), dimension(2) :: Re_L, Re_R

        real(wp) :: rho_avg
        real(wp) :: H_avg
        real(wp) :: gamma_avg
        real(wp) :: c_avg

        real(wp) :: s_L, s_R, s_M, s_P, s_S
        real(wp) :: xi_L, xi_R !< Left and right wave speeds functions
        real(wp) :: xi_M, xi_P
        real(wp) :: xi_MP, xi_PP

        real(wp) :: nbub_L, nbub_R
        real(wp), dimension(nb) :: R0_L, R0_R
        real(wp), dimension(nb) :: V0_L, V0_R
        real(wp), dimension(nb) :: P0_L, P0_R
        real(wp), dimension(nb) :: pbw_L, pbw_R
        real(wp) :: ptilde_L, ptilde_R

        real(wp) :: alpha_L_sum, alpha_R_sum, nbub_L_denom, nbub_R_denom

        real(wp) :: PbwR3Lbar, Pbwr3Rbar
        real(wp) :: R3Lbar, R3Rbar
        real(wp) :: R3V2Lbar, R3V2Rbar

        real(wp), dimension(6) :: tau_e_L, tau_e_R
        real(wp), dimension(num_dims) :: xi_field_L, xi_field_R
        real(wp) :: G_L, G_R

        real(wp) :: vel_L_rms, vel_R_rms, vel_avg_rms
        real(wp) :: vel_L_tmp, vel_R_tmp
        real(wp) :: rho_Star, E_Star, p_Star, p_K_Star, vel_K_star
        real(wp) :: pres_SL, pres_SR, Ms_L, Ms_R
        real(wp) :: flux_ene_e
        real(wp) :: zcoef, pcorr !< low Mach number correction

        integer :: i, j, k, l, q !< Generic loop iterators
        integer :: idx1, idxi

        ! Populating the buffers of the left and right Riemann problem
        ! states variables, based on the choice of boundary conditions

        call s_populate_riemann_states_variables_buffers( &
            qL_prim_rsx_vf, qL_prim_rsy_vf, qL_prim_rsz_vf, dqL_prim_dx_vf, &
            dqL_prim_dy_vf, &
            dqL_prim_dz_vf, &
            qR_prim_rsx_vf, qR_prim_rsy_vf, qR_prim_rsz_vf, dqR_prim_dx_vf, &
            dqR_prim_dy_vf, &
            dqR_prim_dz_vf, &
            norm_dir, ix, iy, iz)

        ! Reshaping inputted data based on dimensional splitting direction

        call s_initialize_riemann_solver( &
            flux_src_vf, &
            norm_dir)

        idx1 = 1; if (eqn_idx%dir(1) == 2) idx1 = 2; if (eqn_idx%dir(1) == 3) idx1 = 3

        #:for NORM_DIR, XYZ in [(1, 'x'), (2, 'y'), (3, 'z')]

            if (norm_dir == ${NORM_DIR}$) then

                ! 6-EQUATION MODEL WITH HLLC
                if (model_eqns == 3) then
                    !ME3

                    !$acc parallel loop collapse(3) gang vector default(present)                    &
                    !$acc private(vel_L, vel_R, vel_K_Star, Re_L, Re_R, rho_avg, h_avg, gamma_avg,  &
                    !$acc s_L, s_R, s_S, vel_avg_rms, alpha_L, alpha_R, Ys_L, Ys_R, Xs_L, Xs_R,     &
                    !$acc Gamma_iL, Gamma_iR, Cp_iL, Cp_iR, Yi_avg, Phi_avg, h_iL, h_iR, h_avg_2,   &
                    !$acc tau_e_L, tau_e_R, G_L, G_R, flux_ene_e, xi_field_L, xi_field_R, pcorr,    &
                    !$acc zcoef, vel_L_tmp, vel_R_tmp)
                    do l = is3%beg, is3%end
                        do k = is2%beg, is2%end
                            do j = is1%beg, is1%end

                                idx1 = eqn_idx%dir(1)

                                vel_L_rms = 0._wp; vel_R_rms = 0._wp

                                !$acc loop seq
                                do i = 1, num_dims
                                    vel_L(i) = qL_prim_rs${XYZ}$_vf(j, k, l, contxe + i)
                                    vel_R(i) = qR_prim_rs${XYZ}$_vf(j + 1, k, l, contxe + i)
                                    vel_L_rms = vel_L_rms + vel_L(i)**2._wp
                                    vel_R_rms = vel_R_rms + vel_R(i)**2._wp
                                end do

                                pres_L = qL_prim_rs${XYZ}$_vf(j, k, l, eqn_idx%E)
                                pres_R = qR_prim_rs${XYZ}$_vf(j + 1, k, l, eqn_idx%E)

                                rho_L = 0._wp
                                gamma_L = 0._wp
                                pi_inf_L = 0._wp
                                qv_L = 0._wp

                                rho_R = 0._wp
                                gamma_R = 0._wp
                                pi_inf_R = 0._wp
                                qv_R = 0._wp

                                alpha_L_sum = 0._wp
                                alpha_R_sum = 0._wp

                                if (mpp_lim) then
                                    !$acc loop seq
                                    do i = 1, num_fluids
                                        qL_prim_rs${XYZ}$_vf(j, k, l, i) = max(0._wp, qL_prim_rs${XYZ}$_vf(j, k, l, i))
                                        qL_prim_rs${XYZ}$_vf(j, k, l, eqn_idx%E + i) = min(max(0._wp, qL_prim_rs${XYZ}$_vf(j, k, l, eqn_idx%E + i)), 1._wp)
                                        alpha_L_sum = alpha_L_sum + qL_prim_rs${XYZ}$_vf(j, k, l, eqn_idx%E + i)
                                    end do

                                    !$acc loop seq
                                    do i = 1, num_fluids
                                        qL_prim_rs${XYZ}$_vf(j, k, l, eqn_idx%E + i) = qL_prim_rs${XYZ}$_vf(j, k, l, eqn_idx%E + i)/max(alpha_L_sum, sgm_eps)
                                    end do

                                    !$acc loop seq
                                    do i = 1, num_fluids
                                        qR_prim_rs${XYZ}$_vf(j + 1, k, l, i) = max(0._wp, qR_prim_rs${XYZ}$_vf(j + 1, k, l, i))
                                        qR_prim_rs${XYZ}$_vf(j + 1, k, l, eqn_idx%E + i) = min(max(0._wp, qR_prim_rs${XYZ}$_vf(j + 1, k, l, eqn_idx%E + i)), 1._wp)
                                        alpha_R_sum = alpha_R_sum + qR_prim_rs${XYZ}$_vf(j + 1, k, l, eqn_idx%E + i)
                                    end do

                                    !$acc loop seq
                                    do i = 1, num_fluids
                                        qR_prim_rs${XYZ}$_vf(j + 1, k, l, eqn_idx%E + i) = qR_prim_rs${XYZ}$_vf(j + 1, k, l, eqn_idx%E + i)/max(alpha_R_sum, sgm_eps)
                                    end do
                                end if

                                !$acc loop seq
                                do i = 1, num_fluids
                                    rho_L = rho_L + qL_prim_rs${XYZ}$_vf(j, k, l, i)
                                    gamma_L = gamma_L + qL_prim_rs${XYZ}$_vf(j, k, l, eqn_idx%E + i)*gammas(i)
                                    pi_inf_L = pi_inf_L + qL_prim_rs${XYZ}$_vf(j, k, l, eqn_idx%E + i)*pi_infs(i)
                                    qv_L = qv_L + qL_prim_rs${XYZ}$_vf(j, k, l, i)*qvs(i)

                                    rho_R = rho_R + qR_prim_rs${XYZ}$_vf(j + 1, k, l, i)
                                    gamma_R = gamma_R + qR_prim_rs${XYZ}$_vf(j + 1, k, l, eqn_idx%E + i)*gammas(i)
                                    pi_inf_R = pi_inf_R + qR_prim_rs${XYZ}$_vf(j + 1, k, l, eqn_idx%E + i)*pi_infs(i)
                                    qv_R = qv_R + qR_prim_rs${XYZ}$_vf(j + 1, k, l, i)*qvs(i)

                                    alpha_L(i) = qL_prim_rs${XYZ}$_vf(j, k, l, advxb + i - 1)
                                    alpha_R(i) = qR_prim_rs${XYZ}$_vf(j + 1, k, l, advxb + i - 1)
                                end do

                                if (viscous) then
                                    !$acc loop seq
                                    do i = 1, 2
                                        Re_L(i) = dflt_real

                                        if (eqn_idx%Re_size(i) > 0) Re_L(i) = 0._wp

                                        !$acc loop seq
                                        do q = 1, eqn_idx%Re_size(i)
                                            Re_L(i) = qL_prim_rs${XYZ}$_vf(j, k, l, eqn_idx%E + eqn_idx%Re(i, q))/Res(i, q) &
                                                      + Re_L(i)
                                        end do

                                        Re_L(i) = 1._wp/max(Re_L(i), sgm_eps)

                                    end do

                                    !$acc loop seq
                                    do i = 1, 2
                                        Re_R(i) = dflt_real

                                        if (eqn_idx%Re_size(i) > 0) Re_R(i) = 0._wp

                                        !$acc loop seq
                                        do q = 1, eqn_idx%Re_size(i)
                                            Re_R(i) = qR_prim_rs${XYZ}$_vf(j + 1, k, l, eqn_idx%E + eqn_idx%Re(i, q))/Res(i, q) &
                                                      + Re_R(i)
                                        end do

                                        Re_R(i) = 1._wp/max(Re_R(i), sgm_eps)
                                    end do
                                end if

                                E_L = gamma_L*pres_L + pi_inf_L + 5e-1_wp*rho_L*vel_L_rms + qv_L

                                E_R = gamma_R*pres_R + pi_inf_R + 5e-1_wp*rho_R*vel_R_rms + qv_R

                                ! ENERGY ADJUSTMENTS FOR HYPOELASTIC ENERGY
                                if (hypoelasticity) then
                                    !$acc loop seq
                                    do i = 1, strxe - strxb + 1
                                        tau_e_L(i) = qL_prim_rs${XYZ}$_vf(j, k, l, strxb - 1 + i)
                                        tau_e_R(i) = qR_prim_rs${XYZ}$_vf(j + 1, k, l, strxb - 1 + i)
                                    end do
                                    G_L = 0_wp; G_R = 0_wp
                                    !$acc loop seq
                                    do i = 1, num_fluids
                                        G_L = G_L + alpha_L(i)*Gs(i)
                                        G_R = G_R + alpha_R(i)*Gs(i)
                                    end do
                                    !$acc loop seq
                                    do i = 1, strxe - strxb + 1
                                        ! Elastic contribution to energy if G large enough
                                        if ((G_L > verysmall) .and. (G_R > verysmall)) then
                                            E_L = E_L + (tau_e_L(i)*tau_e_L(i))/(4_wp*G_L)
                                            E_R = E_R + (tau_e_R(i)*tau_e_R(i))/(4_wp*G_R)
                                            ! Additional terms in 2D and 3D
                                            if ((i == 2) .or. (i == 4) .or. (i == 5)) then
                                                E_L = E_L + (tau_e_L(i)*tau_e_L(i))/(4_wp*G_L)
                                                E_R = E_R + (tau_e_R(i)*tau_e_R(i))/(4_wp*G_R)
                                            end if
                                        end if
                                    end do
                                end if

                                ! ENERGY ADJUSTMENTS FOR HYPERELASTIC ENERGY
                                if (hyperelasticity) then
                                    !$acc loop seq
                                    do i = 1, num_dims
                                        xi_field_L(i) = qL_prim_rs${XYZ}$_vf(j, k, l, xibeg - 1 + i)
                                        xi_field_R(i) = qR_prim_rs${XYZ}$_vf(j + 1, k, l, xibeg - 1 + i)
                                    end do
                                    G_L = 0_wp; G_R = 0_wp; 
                                    !$acc loop seq
                                    do i = 1, num_fluids
                                        ! Mixture left and right shear modulus
                                        G_L = G_L + alpha_L(i)*Gs(i)
                                        G_R = G_R + alpha_R(i)*Gs(i)
                                    end do
                                    ! Elastic contribution to energy if G large enough
                                    if (G_L > verysmall .and. G_R > verysmall) then
                                        E_L = E_L + G_L*qL_prim_rs${XYZ}$_vf(j, k, l, xiend + 1)
                                        E_R = E_R + G_R*qR_prim_rs${XYZ}$_vf(j + 1, k, l, xiend + 1)
                                    end if
                                    !$acc loop seq
                                    do i = 1, eqn_idx%b_size - 1
                                        tau_e_L(i) = qL_prim_rs${XYZ}$_vf(j, k, l, strxb - 1 + i)
                                        tau_e_R(i) = qR_prim_rs${XYZ}$_vf(j + 1, k, l, strxb - 1 + i)
                                    end do
                                end if

                                H_L = (E_L + pres_L)/rho_L
                                H_R = (E_R + pres_R)/rho_R

                                @:compute_average_state()

                                call s_compute_speed_of_sound(pres_L, rho_L, gamma_L, pi_inf_L, H_L, alpha_L, &
                                                              vel_L_rms, 0._wp, c_L)

                                call s_compute_speed_of_sound(pres_R, rho_R, gamma_R, pi_inf_R, H_R, alpha_R, &
                                                              vel_R_rms, 0._wp, c_R)

                                !> The computation of c_avg does not require all the variables, and therefore the non '_avg'
                                ! variables are placeholders to call the subroutine.
                                call s_compute_speed_of_sound(pres_R, rho_avg, gamma_avg, pi_inf_R, H_avg, alpha_R, &
                                                              vel_avg_rms, 0._wp, c_avg)

                                if (viscous) then
                                    !$acc loop seq
                                    do i = 1, 2
                                        Re_avg_rs${XYZ}$_vf(j, k, l, i) = 2._wp/(1._wp/Re_L(i) + 1._wp/Re_R(i))
                                    end do
                                end if

                                ! Low Mach correction
                                if (low_Mach == 2) then
                                    @:compute_low_Mach_correction()
                                end if

                                ! COMPUTING THE DIRECT WAVE SPEEDS
                                if (wave_speeds == 1) then
                                    if (elasticity) then
                                        s_L = min(vel_L(eqn_idx%dir(1)) - sqrt(c_L*c_L + &
                                                                           (((4_wp*G_L)/3_wp) + tau_e_L(eqn_idx%dir_tau(1)))/rho_L), vel_R(eqn_idx%dir(1)) - sqrt(c_R*c_R + &
                                                                                                                                                          (((4_wp*G_R)/3_wp) + tau_e_R(eqn_idx%dir_tau(1)))/rho_R))
                                        s_R = max(vel_R(eqn_idx%dir(1)) + sqrt(c_R*c_R + &
                                                                           (((4_wp*G_R)/3_wp) + tau_e_R(eqn_idx%dir_tau(1)))/rho_R), vel_L(eqn_idx%dir(1)) + sqrt(c_L*c_L + &
                                                                                                                                                          (((4_wp*G_L)/3_wp) + tau_e_L(eqn_idx%dir_tau(1)))/rho_L))
                                        s_S = (pres_R - tau_e_R(eqn_idx%dir_tau(1)) - pres_L + &
                                               tau_e_L(eqn_idx%dir_tau(1)) + rho_L*vel_L(idx1)*(s_L - vel_L(idx1)) - &
                                               rho_R*vel_R(idx1)*(s_R - vel_R(idx1)))/(rho_L*(s_L - vel_L(idx1)) - &
                                                                                       rho_R*(s_R - vel_R(idx1)))
                                    else
                                        s_L = min(vel_L(eqn_idx%dir(1)) - c_L, vel_R(eqn_idx%dir(1)) - c_R)
                                        s_R = max(vel_R(eqn_idx%dir(1)) + c_R, vel_L(eqn_idx%dir(1)) + c_L)
                                        s_S = (pres_R - pres_L + rho_L*vel_L(eqn_idx%dir(1))* &
                                               (s_L - vel_L(eqn_idx%dir(1))) - rho_R*vel_R(eqn_idx%dir(1))*(s_R - vel_R(eqn_idx%dir(1)))) &
                                              /(rho_L*(s_L - vel_L(eqn_idx%dir(1))) - rho_R*(s_R - vel_R(eqn_idx%dir(1))))

                                    end if
                                elseif (wave_speeds == 2) then
                                    pres_SL = 5e-1_wp*(pres_L + pres_R + rho_avg*c_avg* &
                                                       (vel_L(eqn_idx%dir(1)) - &
                                                        vel_R(eqn_idx%dir(1))))

                                    pres_SR = pres_SL

                                    Ms_L = max(1._wp, sqrt(1._wp + ((5e-1_wp + gamma_L)/(1._wp + gamma_L))* &
                                                           (pres_SL/pres_L - 1._wp)*pres_L/ &
                                                           ((pres_L + pi_inf_L/(1._wp + gamma_L)))))
                                    Ms_R = max(1._wp, sqrt(1._wp + ((5e-1_wp + gamma_R)/(1._wp + gamma_R))* &
                                                           (pres_SR/pres_R - 1._wp)*pres_R/ &
                                                           ((pres_R + pi_inf_R/(1._wp + gamma_R)))))

                                    s_L = vel_L(eqn_idx%dir(1)) - c_L*Ms_L
                                    s_R = vel_R(eqn_idx%dir(1)) + c_R*Ms_R

                                    s_S = 5e-1_wp*((vel_L(eqn_idx%dir(1)) + vel_R(eqn_idx%dir(1))) + &
                                                   (pres_L - pres_R)/ &
                                                   (rho_avg*c_avg))
                                end if

                                ! follows Einfeldt et al.
                                ! s_M/P = min/max(0.,s_L/R)
                                s_M = min(0._wp, s_L); s_P = max(0._wp, s_R)

                                ! goes with q_star_L/R = xi_L/R * (variable)
                                ! xi_L/R = ( ( s_L/R - u_L/R )/(s_L/R - s_star) )
                                xi_L = (s_L - vel_L(idx1))/(s_L - s_S)
                                xi_R = (s_R - vel_R(idx1))/(s_R - s_S)

                                ! goes with numerical star velocity in x/y/z directions
                                ! xi_P/M = 0.5 +/m sgn(0.5,s_star)
                                xi_M = (5e-1_wp + sign(0.5_wp, s_S))
                                xi_P = (5e-1_wp - sign(0.5_wp, s_S))

                                ! goes with the numerical velocity in x/y/z directions
                                ! xi_P/M (pressure) = min/max(0. sgn(1,sL/sR))
                                xi_MP = -min(0._wp, sign(1._wp, s_L))
                                xi_PP = max(0._wp, sign(1._wp, s_R))

                                E_star = xi_M*(E_L + xi_MP*(xi_L*(E_L + (s_S - vel_L(eqn_idx%dir(1)))* &
                                                                  (rho_L*s_S + pres_L/(s_L - vel_L(eqn_idx%dir(1))))) - E_L)) + &
                                         xi_P*(E_R + xi_PP*(xi_R*(E_R + (s_S - vel_R(eqn_idx%dir(1)))* &
                                                                  (rho_R*s_S + pres_R/(s_R - vel_R(eqn_idx%dir(1))))) - E_R))
                                p_Star = xi_M*(pres_L + xi_MP*(rho_L*(s_L - vel_L(eqn_idx%dir(1)))*(s_S - vel_L(eqn_idx%dir(1))))) + &
                                         xi_P*(pres_R + xi_PP*(rho_R*(s_R - vel_R(eqn_idx%dir(1)))*(s_S - vel_R(eqn_idx%dir(1)))))

                                rho_Star = xi_M*(rho_L*(xi_MP*xi_L + 1._wp - xi_MP)) + &
                                           xi_P*(rho_R*(xi_PP*xi_R + 1._wp - xi_PP))

                                vel_K_Star = vel_L(idx1)*(1_wp - xi_MP) + xi_MP*vel_R(idx1) + &
                                             xi_MP*xi_PP*(s_S - vel_R(idx1))

                                ! Low Mach correction
                                if (low_Mach == 1) then
                                    @:compute_low_Mach_correction()
                                else
                                    pcorr = 0._wp
                                end if

                                ! COMPUTING FLUXES
                                ! MASS FLUX.
                                !$acc loop seq
                                do i = 1, contxe
                                    flux_rs${XYZ}$_vf(j, k, l, i) = &
                                        xi_M*qL_prim_rs${XYZ}$_vf(j, k, l, i)*(vel_L(idx1) + s_M*(xi_L - 1._wp)) + &
                                        xi_P*qR_prim_rs${XYZ}$_vf(j + 1, k, l, i)*(vel_R(idx1) + s_P*(xi_R - 1._wp))
                                end do

                                ! MOMENTUM FLUX.
                                ! f = \rho u u - \sigma, q = \rho u, q_star = \xi * \rho*(s_star, v, w)
                                !$acc loop seq
                                do i = 1, num_dims
                                    idxi = eqn_idx%dir(i)
                                    flux_rs${XYZ}$_vf(j, k, l, contxe + idxi) = rho_Star*vel_K_Star* &
                                                                                (eqn_idx%dir_flg(idxi)*vel_K_Star + (1_wp - eqn_idx%dir_flg(idxi))*(xi_M*vel_L(idxi) + xi_P*vel_R(idxi))) + eqn_idx%dir_flg(idxi)*p_Star &
                                                                                + (s_M/s_L)*(s_P/s_R)*eqn_idx%dir_flg(idxi)*pcorr
                                end do

                                ! ENERGY FLUX.
                                ! f = u*(E-\sigma), q = E, q_star = \xi*E+(s-u)(\rho s_star - \sigma/(s-u))
                                flux_rs${XYZ}$_vf(j, k, l, eqn_idx%E) = (E_star + p_Star)*vel_K_Star &
                                                                    + (s_M/s_L)*(s_P/s_R)*pcorr*s_S

                                ! ELASTICITY. Elastic shear stress additions for the momentum and energy flux
                                if (elasticity) then
                                    flux_ene_e = 0_wp; 
                                    !$acc loop seq
                                    do i = 1, num_dims
                                        idxi = eqn_idx%dir(i)
                                        ! MOMENTUM ELASTIC FLUX.
                                        flux_rs${XYZ}$_vf(j, k, l, contxe + idxi) = &
                                            flux_rs${XYZ}$_vf(j, k, l, contxe + idxi) &
                                            - xi_M*tau_e_L(eqn_idx%dir_tau(i)) - xi_P*tau_e_R(eqn_idx%dir_tau(i))
                                        ! ENERGY ELASTIC FLUX.
                                        flux_ene_e = flux_ene_e - &
                                                     xi_M*(vel_L(idxi)*tau_e_L(eqn_idx%dir_tau(i)) + &
                                                           s_M*(xi_L*((s_S - vel_L(i))*(tau_e_L(eqn_idx%dir_tau(i))/(s_L - vel_L(i)))))) - &
                                                     xi_P*(vel_R(idxi)*tau_e_R(eqn_idx%dir_tau(i)) + &
                                                           s_P*(xi_R*((s_S - vel_R(i))*(tau_e_R(eqn_idx%dir_tau(i))/(s_R - vel_R(i))))))
                                    end do
                                    flux_rs${XYZ}$_vf(j, k, l, eqn_idx%E) = flux_rs${XYZ}$_vf(j, k, l, eqn_idx%E) + flux_ene_e
                                end if

                                ! VOLUME FRACTION FLUX.
                                !$acc loop seq
                                do i = advxb, advxe
                                    flux_rs${XYZ}$_vf(j, k, l, i) = &
                                        xi_M*qL_prim_rs${XYZ}$_vf(j, k, l, i)*s_S + &
                                        xi_P*qR_prim_rs${XYZ}$_vf(j + 1, k, l, i)*s_S
                                end do

                                ! SOURCE TERM FOR VOLUME FRACTION ADVECTION FLUX.
                                !$acc loop seq
                                do i = 1, num_dims
                                    idxi = eqn_idx%dir(i)
                                    vel_src_rs${XYZ}$_vf(j, k, l, idxi) = &
                                        xi_M*(vel_L(idxi) + eqn_idx%dir_flg(idxi)*(s_S*(xi_MP*(xi_L - 1) + 1) - vel_L(idxi))) + &
                                        xi_P*(vel_R(idxi) + eqn_idx%dir_flg(idxi)*(s_S*(xi_PP*(xi_R - 1) + 1) - vel_R(idxi)))
                                end do

                                ! INTERNAL ENERGIES ADVECTION FLUX.
                                ! K-th pressure and velocity in preparation for the internal energy flux
                                !$acc loop seq
                                do i = 1, num_fluids
                                    p_K_Star = xi_M*(xi_MP*((pres_L + pi_infs(i)/(1_wp + gammas(i)))* &
                                                            xi_L**(1_wp/gammas(i) + 1_wp) - pi_infs(i)/(1_wp + gammas(i)) - pres_L) + pres_L) + &
                                               xi_P*(xi_PP*((pres_R + pi_infs(i)/(1_wp + gammas(i)))* &
                                                            xi_R**(1_wp/gammas(i) + 1_wp) - pi_infs(i)/(1_wp + gammas(i)) - pres_R) + pres_R)

                                    flux_rs${XYZ}$_vf(j, k, l, i + intxb - 1) = &
                                        ((xi_M*qL_prim_rs${XYZ}$_vf(j, k, l, i + advxb - 1) + xi_P*qR_prim_rs${XYZ}$_vf(j + 1, k, l, i + advxb - 1))* &
                                         (gammas(i)*p_K_Star + pi_infs(i)) + &
                                         (xi_M*qL_prim_rs${XYZ}$_vf(j, k, l, i + contxb - 1) + xi_P*qR_prim_rs${XYZ}$_vf(j + 1, k, l, i + contxb - 1))* &
                                         qvs(i))*vel_K_Star &
                                        + (s_M/s_L)*(s_P/s_R)*pcorr*s_S*(xi_M*qL_prim_rs${XYZ}$_vf(j, k, l, i + advxb - 1) + xi_P*qR_prim_rs${XYZ}$_vf(j + 1, k, l, i + advxb - 1))
                                end do

                                flux_src_rs${XYZ}$_vf(j, k, l, advxb) = vel_src_rs${XYZ}$_vf(j, k, l, idx1)

                                ! HYPOELASTIC STRESS EVOLUTION FLUX.
                                if (hypoelasticity) then
                                    !$acc loop seq
                                    do i = 1, strxe - strxb + 1
                                        flux_rs${XYZ}$_vf(j, k, l, strxb - 1 + i) = &
                                            xi_M*(s_S/(s_L - s_S))*(s_L*rho_L*tau_e_L(i) - rho_L*vel_L(idx1)*tau_e_L(i)) + &
                                            xi_P*(s_S/(s_R - s_S))*(s_R*rho_R*tau_e_R(i) - rho_R*vel_R(idx1)*tau_e_R(i))
                                    end do
                                end if

                                ! REFERENCE MAP FLUX.
                                if (hyperelasticity) then
                                    !$acc loop seq
                                    do i = 1, num_dims
                                        flux_rs${XYZ}$_vf(j, k, l, xibeg - 1 + i) = &
                                            xi_M*(s_S/(s_L - s_S))*(s_L*rho_L*xi_field_L(i) &
                                                                    - rho_L*vel_L(idx1)*xi_field_L(i)) + &
                                            xi_P*(s_S/(s_R - s_S))*(s_R*rho_R*xi_field_R(i) &
                                                                    - rho_R*vel_R(idx1)*xi_field_R(i))
                                    end do
                                end if

                                ! COLOR FUNCTION FLUX
                                if (surface_tension) then
                                    flux_rs${XYZ}$_vf(j, k, l, eqn_idx%c) = &
                                        (xi_M*qL_prim_rs${XYZ}$_vf(j, k, l, eqn_idx%c) + &
                                         xi_P*qR_prim_rs${XYZ}$_vf(j + 1, k, l, eqn_idx%c))*s_S
                                end if

                                ! Geometrical source flux for cylindrical coordinates
                                #:if (NORM_DIR == 2)
                                    if (cyl_coord) then
                                        !Substituting the advective flux into the inviscid geometrical source flux
                                        !$acc loop seq
                                        do i = 1, eqn_idx%E
                                            flux_gsrc_rs${XYZ}$_vf(j, k, l, i) = flux_rs${XYZ}$_vf(j, k, l, i)
                                        end do
                                        !$acc loop seq
                                        do i = intxb, intxe
                                            flux_gsrc_rs${XYZ}$_vf(j, k, l, i) = flux_rs${XYZ}$_vf(j, k, l, i)
                                        end do
                                        ! Recalculating the radial momentum geometric source flux
                                        flux_gsrc_rs${XYZ}$_vf(j, k, l, momxb - 1 + eqn_idx%dir(1)) = &
                                            flux_gsrc_rs${XYZ}$_vf(j, k, l, momxb - 1 + eqn_idx%dir(1)) - p_Star
                                        ! Geometrical source of the void fraction(s) is zero
                                        !$acc loop seq
                                        do i = advxb, advxe
                                            flux_gsrc_rs${XYZ}$_vf(j, k, l, i) = 0_wp
                                        end do
                                    end if
                                #:endif
                                #:if (NORM_DIR == 3)
                                    if (grid_geometry == 3) then
                                        !$acc loop seq
                                        do i = 1, sys_size
                                            flux_gsrc_rs${XYZ}$_vf(j, k, l, i) = 0_wp
                                        end do
                                        flux_gsrc_rs${XYZ}$_vf(j, k, l, momxb - 1 + eqn_idx%dir(1)) = &
                                            flux_gsrc_rs${XYZ}$_vf(j, k, l, momxb - 1 + eqn_idx%dir(1)) - p_Star

                                        flux_gsrc_rs${XYZ}$_vf(j, k, l, momxe) = flux_rs${XYZ}$_vf(j, k, l, momxb + 1)
                                    end if
                                #:endif

                            end do
                        end do
                    end do

                elseif (model_eqns == 4) then
                    !ME4
                    !$acc parallel loop collapse(3) gang vector default(present) private(alpha_rho_L, alpha_rho_R, vel_L, vel_R, alpha_L, alpha_R, &
                    !$acc rho_avg, h_avg, gamma_avg, s_L, s_R, s_S, vel_avg_rms, nbub_L, nbub_R, ptilde_L, ptilde_R)
                    do l = is3%beg, is3%end
                        do k = is2%beg, is2%end
                            do j = is1%beg, is1%end

                                !$acc loop seq
                                do i = 1, contxe
                                    alpha_rho_L(i) = qL_prim_rs${XYZ}$_vf(j, k, l, i)
                                    alpha_rho_R(i) = qR_prim_rs${XYZ}$_vf(j + 1, k, l, i)
                                end do

                                !$acc loop seq
                                do i = 1, num_dims
                                    vel_L(i) = qL_prim_rs${XYZ}$_vf(j, k, l, contxe + i)
                                    vel_R(i) = qR_prim_rs${XYZ}$_vf(j + 1, k, l, contxe + i)
                                end do

                                vel_L_rms = 0._wp; vel_R_rms = 0._wp
                                !$acc loop seq
                                do i = 1, num_dims
                                    vel_L_rms = vel_L_rms + vel_L(i)**2._wp
                                    vel_R_rms = vel_R_rms + vel_R(i)**2._wp
                                end do

                                !$acc loop seq
                                do i = 1, num_fluids
                                    alpha_L(i) = qL_prim_rs${XYZ}$_vf(j, k, l, eqn_idx%E + i)
                                    alpha_R(i) = qR_prim_rs${XYZ}$_vf(j + 1, k, l, eqn_idx%E + i)
                                end do

                                pres_L = qL_prim_rs${XYZ}$_vf(j, k, l, eqn_idx%E)
                                pres_R = qR_prim_rs${XYZ}$_vf(j + 1, k, l, eqn_idx%E)

                                rho_L = 0._wp
                                gamma_L = 0._wp
                                pi_inf_L = 0._wp
                                qv_L = 0._wp
                                !$acc loop seq
                                do i = 1, num_fluids
                                    rho_L = rho_L + alpha_rho_L(i)
                                    gamma_L = gamma_L + alpha_L(i)*gammas(i)
                                    pi_inf_L = pi_inf_L + alpha_L(i)*pi_infs(i)
                                    qv_L = qv_L + alpha_rho_L(i)*qvs(i)
                                end do

                                rho_R = 0._wp
                                gamma_R = 0._wp
                                pi_inf_R = 0._wp
                                qv_R = 0._wp
                                !$acc loop seq
                                do i = 1, num_fluids
                                    rho_R = rho_R + alpha_rho_R(i)
                                    gamma_R = gamma_R + alpha_R(i)*gammas(i)
                                    pi_inf_R = pi_inf_R + alpha_R(i)*pi_infs(i)
                                    qv_R = qv_R + alpha_rho_R(i)*qvs(i)
                                end do

                                E_L = gamma_L*pres_L + pi_inf_L + 5e-1_wp*rho_L*vel_L_rms + qv_L

                                E_R = gamma_R*pres_R + pi_inf_R + 5e-1_wp*rho_R*vel_R_rms + qv_R

                                H_L = (E_L + pres_L)/rho_L
                                H_R = (E_R + pres_R)/rho_R

                                @:compute_average_state()

                                call s_compute_speed_of_sound(pres_L, rho_L, gamma_L, pi_inf_L, H_L, alpha_L, &
                                                              vel_L_rms, 0._wp, c_L)

                                call s_compute_speed_of_sound(pres_R, rho_R, gamma_R, pi_inf_R, H_R, alpha_R, &
                                                              vel_R_rms, 0._wp, c_R)

                                !> The computation of c_avg does not require all the variables, and therefore the non '_avg'
                                ! variables are placeholders to call the subroutine.

                                call s_compute_speed_of_sound(pres_R, rho_avg, gamma_avg, pi_inf_R, H_avg, alpha_R, &
                                                              vel_avg_rms, 0._wp, c_avg)

                                if (wave_speeds == 1) then
                                    s_L = min(vel_L(eqn_idx%dir(1)) - c_L, vel_R(eqn_idx%dir(1)) - c_R)
                                    s_R = max(vel_R(eqn_idx%dir(1)) + c_R, vel_L(eqn_idx%dir(1)) + c_L)

                                    s_S = (pres_R - pres_L + rho_L*vel_L(eqn_idx%dir(1))* &
                                           (s_L - vel_L(eqn_idx%dir(1))) - &
                                           rho_R*vel_R(eqn_idx%dir(1))* &
                                           (s_R - vel_R(eqn_idx%dir(1)))) &
                                          /(rho_L*(s_L - vel_L(eqn_idx%dir(1))) - &
                                            rho_R*(s_R - vel_R(eqn_idx%dir(1))))
                                elseif (wave_speeds == 2) then
                                    pres_SL = 5e-1_wp*(pres_L + pres_R + rho_avg*c_avg* &
                                                       (vel_L(eqn_idx%dir(1)) - &
                                                        vel_R(eqn_idx%dir(1))))

                                    pres_SR = pres_SL

                                    Ms_L = max(1._wp, sqrt(1._wp + ((5e-1_wp + gamma_L)/(1._wp + gamma_L))* &
                                                           (pres_SL/pres_L - 1._wp)*pres_L/ &
                                                           ((pres_L + pi_inf_L/(1._wp + gamma_L)))))
                                    Ms_R = max(1._wp, sqrt(1._wp + ((5e-1_wp + gamma_R)/(1._wp + gamma_R))* &
                                                           (pres_SR/pres_R - 1._wp)*pres_R/ &
                                                           ((pres_R + pi_inf_R/(1._wp + gamma_R)))))

                                    s_L = vel_L(eqn_idx%dir(1)) - c_L*Ms_L
                                    s_R = vel_R(eqn_idx%dir(1)) + c_R*Ms_R

                                    s_S = 5e-1_wp*((vel_L(eqn_idx%dir(1)) + vel_R(eqn_idx%dir(1))) + &
                                                   (pres_L - pres_R)/ &
                                                   (rho_avg*c_avg))
                                end if

                                ! follows Einfeldt et al.
                                ! s_M/P = min/max(0.,s_L/R)
                                s_M = min(0._wp, s_L); s_P = max(0._wp, s_R)

                                ! goes with q_star_L/R = xi_L/R * (variable)
                                ! xi_L/R = ( ( s_L/R - u_L/R )/(s_L/R - s_star) )
                                xi_L = (s_L - vel_L(eqn_idx%dir(1)))/(s_L - s_S)
                                xi_R = (s_R - vel_R(eqn_idx%dir(1)))/(s_R - s_S)

                                ! goes with numerical velocity in x/y/z directions
                                ! xi_P/M = 0.5 +/m sgn(0.5,s_star)
                                xi_M = (5e-1_wp + sign(5e-1_wp, s_S))
                                xi_P = (5e-1_wp - sign(5e-1_wp, s_S))

                                !$acc loop seq
                                do i = 1, contxe
                                    flux_rs${XYZ}$_vf(j, k, l, i) = &
                                        xi_M*alpha_rho_L(i) &
                                        *(vel_L(eqn_idx%dir(1)) + s_M*(xi_L - 1._wp)) &
                                        + xi_P*alpha_rho_R(i) &
                                        *(vel_R(eqn_idx%dir(1)) + s_P*(xi_R - 1._wp))
                                end do

                                ! Momentum flux.
                                ! f = \rho u u + p I, q = \rho u, q_star = \xi * \rho*(s_star, v, w)
                                !$acc loop seq
                                do i = 1, num_dims
                                    flux_rs${XYZ}$_vf(j, k, l, contxe + eqn_idx%dir(i)) = &
                                        xi_M*(rho_L*(vel_L(eqn_idx%dir(1))* &
                                                     vel_L(eqn_idx%dir(i)) + &
                                                     s_M*(xi_L*(eqn_idx%dir_flg(eqn_idx%dir(i))*s_S + &
                                                                (1._wp - eqn_idx%dir_flg(eqn_idx%dir(i)))* &
                                                                vel_L(eqn_idx%dir(i))) - vel_L(eqn_idx%dir(i)))) + &
                                              eqn_idx%dir_flg(eqn_idx%dir(i))*pres_L) &
                                        + xi_P*(rho_R*(vel_R(eqn_idx%dir(1))* &
                                                       vel_R(eqn_idx%dir(i)) + &
                                                       s_P*(xi_R*(eqn_idx%dir_flg(eqn_idx%dir(i))*s_S + &
                                                                  (1._wp - eqn_idx%dir_flg(eqn_idx%dir(i)))* &
                                                                  vel_R(eqn_idx%dir(i))) - vel_R(eqn_idx%dir(i)))) + &
                                                eqn_idx%dir_flg(eqn_idx%dir(i))*pres_R)
                                end do

                                if (bubbles_euler) then
                                    ! Put p_tilde in
                                    !$acc loop seq
                                    do i = 1, num_dims
                                        flux_rs${XYZ}$_vf(j, k, l, contxe + eqn_idx%dir(i)) = &
                                            flux_rs${XYZ}$_vf(j, k, l, contxe + eqn_idx%dir(i)) + &
                                            xi_M*(eqn_idx%dir_flg(eqn_idx%dir(i))*(-1._wp*ptilde_L)) &
                                            + xi_P*(eqn_idx%dir_flg(eqn_idx%dir(i))*(-1._wp*ptilde_R))
                                    end do
                                end if

                                flux_rs${XYZ}$_vf(j, k, l, eqn_idx%E) = 0._wp

                                !$acc loop seq
                                do i = eqn_idx%alf, eqn_idx%alf !only advect the void fraction
                                    flux_rs${XYZ}$_vf(j, k, l, i) = &
                                        xi_M*qL_prim_rs${XYZ}$_vf(j, k, l, i) &
                                        *(vel_L(eqn_idx%dir(1)) + s_M*(xi_L - 1._wp)) &
                                        + xi_P*qR_prim_rs${XYZ}$_vf(j + 1, k, l, i) &
                                        *(vel_R(eqn_idx%dir(1)) + s_P*(xi_R - 1._wp))
                                end do

                                ! Source for volume fraction advection equation
                                !$acc loop seq
                                do i = 1, num_dims

                                    vel_src_rs${XYZ}$_vf(j, k, l, eqn_idx%dir(i)) = 0._wp
                                    !IF ( (model_eqns == 4) .or. (num_fluids==1) ) vel_src_rs_vf(eqn_idx%dir(i))%sf(j,k,l) = 0._wp
                                end do

                                flux_src_rs${XYZ}$_vf(j, k, l, advxb) = vel_src_rs${XYZ}$_vf(j, k, l, eqn_idx%dir(1))

                                ! Add advection flux for bubble variables
                                if (bubbles_euler) then
                                    !$acc loop seq
                                    do i = bubxb, bubxe
                                        flux_rs${XYZ}$_vf(j, k, l, i) = &
                                            xi_M*nbub_L*qL_prim_rs${XYZ}$_vf(j, k, l, i) &
                                            *(vel_L(eqn_idx%dir(1)) + s_M*(xi_L - 1._wp)) &
                                            + xi_P*nbub_R*qR_prim_rs${XYZ}$_vf(j + 1, k, l, i) &
                                            *(vel_R(eqn_idx%dir(1)) + s_P*(xi_R - 1._wp))
                                    end do
                                end if

                                ! Geometrical source flux for cylindrical coordinates

                                #:if (NORM_DIR == 2)
                                    if (cyl_coord) then
                                        ! Substituting the advective flux into the inviscid geometrical source flux
                                        !$acc loop seq
                                        do i = 1, eqn_idx%E
                                            flux_gsrc_rs${XYZ}$_vf(j, k, l, i) = flux_rs${XYZ}$_vf(j, k, l, i)
                                        end do
                                        ! Recalculating the radial momentum geometric source flux
                                        flux_gsrc_rs${XYZ}$_vf(j, k, l, contxe + eqn_idx%dir(1)) = &
                                            xi_M*(rho_L*(vel_L(eqn_idx%dir(1))* &
                                                         vel_L(eqn_idx%dir(1)) + &
                                                         s_M*(xi_L*(eqn_idx%dir_flg(eqn_idx%dir(1))*s_S + &
                                                                    (1._wp - eqn_idx%dir_flg(eqn_idx%dir(1)))* &
                                                                    vel_L(eqn_idx%dir(1))) - vel_L(eqn_idx%dir(1))))) &
                                            + xi_P*(rho_R*(vel_R(eqn_idx%dir(1))* &
                                                           vel_R(eqn_idx%dir(1)) + &
                                                           s_P*(xi_R*(eqn_idx%dir_flg(eqn_idx%dir(1))*s_S + &
                                                                      (1._wp - eqn_idx%dir_flg(eqn_idx%dir(1)))* &
                                                                      vel_R(eqn_idx%dir(1))) - vel_R(eqn_idx%dir(1)))))
                                        ! Geometrical source of the void fraction(s) is zero
                                        !$acc loop seq
                                        do i = advxb, advxe
                                            flux_gsrc_rs${XYZ}$_vf(j, k, l, i) = 0._wp
                                        end do
                                    end if
                                #:endif
                                #:if (NORM_DIR == 3)
                                    if (grid_geometry == 3) then
                                        !$acc loop seq
                                        do i = 1, sys_size
                                            flux_gsrc_rs${XYZ}$_vf(j, k, l, i) = 0._wp
                                        end do
                                        flux_gsrc_rs${XYZ}$_vf(j, k, l, momxb + 1) = &
                                            -xi_M*(rho_L*(vel_L(eqn_idx%dir(1))* &
                                                          vel_L(eqn_idx%dir(1)) + &
                                                          s_M*(xi_L*(eqn_idx%dir_flg(eqn_idx%dir(1))*s_S + &
                                                                     (1._wp - eqn_idx%dir_flg(eqn_idx%dir(1)))* &
                                                                     vel_L(eqn_idx%dir(1))) - vel_L(eqn_idx%dir(1))))) &
                                            - xi_P*(rho_R*(vel_R(eqn_idx%dir(1))* &
                                                           vel_R(eqn_idx%dir(1)) + &
                                                           s_P*(xi_R*(eqn_idx%dir_flg(eqn_idx%dir(1))*s_S + &
                                                                      (1._wp - eqn_idx%dir_flg(eqn_idx%dir(1)))* &
                                                                      vel_R(eqn_idx%dir(1))) - vel_R(eqn_idx%dir(1)))))
                                        flux_gsrc_rs${XYZ}$_vf(j, k, l, momxe) = flux_rs${XYZ}$_vf(j, k, l, momxb + 1)
                                    end if
                                #:endif
                            end do
                        end do
                    end do
                    !$acc end parallel loop

                elseif (model_eqns == 2 .and. bubbles_euler) then
                    !$acc parallel loop collapse(3) gang vector default(present) private(R0_L, R0_R, V0_L, V0_R, P0_L, P0_R, pbw_L, pbw_R, vel_L, vel_R, &
                    !$acc rho_avg, alpha_L, alpha_R, h_avg, gamma_avg, s_L, s_R, s_S, nbub_L, nbub_R, ptilde_L, ptilde_R, vel_avg_rms, Re_L, Re_R, pcorr, zcoef, vel_L_tmp, vel_R_tmp)
                    do l = is3%beg, is3%end
                        do k = is2%beg, is2%end
                            do j = is1%beg, is1%end

                                !$acc loop seq
                                do i = 1, num_fluids
                                    alpha_L(i) = qL_prim_rs${XYZ}$_vf(j, k, l, eqn_idx%E + i)
                                    alpha_R(i) = qR_prim_rs${XYZ}$_vf(j + 1, k, l, eqn_idx%E + i)
                                end do

                                vel_L_rms = 0._wp; vel_R_rms = 0._wp

                                !$acc loop seq
                                do i = 1, num_dims
                                    vel_L(i) = qL_prim_rs${XYZ}$_vf(j, k, l, contxe + i)
                                    vel_R(i) = qR_prim_rs${XYZ}$_vf(j + 1, k, l, contxe + i)
                                    vel_L_rms = vel_L_rms + vel_L(i)**2._wp
                                    vel_R_rms = vel_R_rms + vel_R(i)**2._wp
                                end do

                                pres_L = qL_prim_rs${XYZ}$_vf(j, k, l, eqn_idx%E)
                                pres_R = qR_prim_rs${XYZ}$_vf(j + 1, k, l, eqn_idx%E)

                                rho_L = 0._wp
                                gamma_L = 0._wp
                                pi_inf_L = 0._wp
                                qv_L = 0._wp

                                ! Retain this in the refactor
                                if (mpp_lim .and. (num_fluids > 2)) then
                                    !$acc loop seq
                                    do i = 1, num_fluids
                                        rho_L = rho_L + qL_prim_rs${XYZ}$_vf(j, k, l, i)
                                        gamma_L = gamma_L + qL_prim_rs${XYZ}$_vf(j, k, l, eqn_idx%E + i)*gammas(i)
                                        pi_inf_L = pi_inf_L + qL_prim_rs${XYZ}$_vf(j, k, l, eqn_idx%E + i)*pi_infs(i)
                                        qv_L = qv_L + qL_prim_rs${XYZ}$_vf(j, k, l, i)*qvs(i)
                                    end do
                                else if (num_fluids > 2) then
                                    !$acc loop seq
                                    do i = 1, num_fluids - 1
                                        rho_L = rho_L + qL_prim_rs${XYZ}$_vf(j, k, l, i)
                                        gamma_L = gamma_L + qL_prim_rs${XYZ}$_vf(j, k, l, eqn_idx%E + i)*gammas(i)
                                        pi_inf_L = pi_inf_L + qL_prim_rs${XYZ}$_vf(j, k, l, eqn_idx%E + i)*pi_infs(i)
                                        qv_L = qv_L + qL_prim_rs${XYZ}$_vf(j, k, l, i)*qvs(i)
                                    end do
                                else
                                    rho_L = qL_prim_rs${XYZ}$_vf(j, k, l, 1)
                                    gamma_L = gammas(1)
                                    pi_inf_L = pi_infs(1)
                                    qv_L = qvs(1)
                                end if

                                rho_R = 0._wp
                                gamma_R = 0._wp
                                pi_inf_R = 0._wp
                                qv_R = 0._wp

                                if (mpp_lim .and. (num_fluids > 2)) then
                                    !$acc loop seq
                                    do i = 1, num_fluids
                                        rho_R = rho_R + qR_prim_rs${XYZ}$_vf(j + 1, k, l, i)
                                        gamma_R = gamma_R + qR_prim_rs${XYZ}$_vf(j + 1, k, l, eqn_idx%E + i)*gammas(i)
                                        pi_inf_R = pi_inf_R + qR_prim_rs${XYZ}$_vf(j + 1, k, l, eqn_idx%E + i)*pi_infs(i)
                                        qv_R = qv_R + qR_prim_rs${XYZ}$_vf(j + 1, k, l, i)*qvs(i)
                                    end do
                                else if (num_fluids > 2) then
                                    !$acc loop seq
                                    do i = 1, num_fluids - 1
                                        rho_R = rho_R + qR_prim_rs${XYZ}$_vf(j + 1, k, l, i)
                                        gamma_R = gamma_R + qR_prim_rs${XYZ}$_vf(j + 1, k, l, eqn_idx%E + i)*gammas(i)
                                        pi_inf_R = pi_inf_R + qR_prim_rs${XYZ}$_vf(j + 1, k, l, eqn_idx%E + i)*pi_infs(i)
                                        qv_R = qv_R + qR_prim_rs${XYZ}$_vf(j + 1, k, l, i)*qvs(i)
                                    end do
                                else
                                    rho_R = qR_prim_rs${XYZ}$_vf(j + 1, k, l, 1)
                                    gamma_R = gammas(1)
                                    pi_inf_R = pi_infs(1)
                                    qv_R = qvs(1)
                                end if

                                if (viscous) then
                                    if (num_fluids == 1) then ! Need to consider case with num_fluids >= 2
                                        !$acc loop seq
                                        do i = 1, 2
                                            Re_L(i) = dflt_real

                                            if (eqn_idx%Re_size(i) > 0) Re_L(i) = 0._wp

                                            !$acc loop seq
                                            do q = 1, eqn_idx%Re_size(i)
                                                Re_L(i) = (1._wp - qL_prim_rs${XYZ}$_vf(j, k, l, eqn_idx%E + eqn_idx%Re(i, q)))/Res(i, q) &
                                                          + Re_L(i)
                                            end do

                                            Re_L(i) = 1._wp/max(Re_L(i), sgm_eps)

                                        end do

                                        !$acc loop seq
                                        do i = 1, 2
                                            Re_R(i) = dflt_real

                                            if (eqn_idx%Re_size(i) > 0) Re_R(i) = 0._wp

                                            !$acc loop seq
                                            do q = 1, eqn_idx%Re_size(i)
                                                Re_R(i) = (1._wp - qR_prim_rs${XYZ}$_vf(j + 1, k, l, eqn_idx%E + eqn_idx%Re(i, q)))/Res(i, q) &
                                                          + Re_R(i)
                                            end do

                                            Re_R(i) = 1._wp/max(Re_R(i), sgm_eps)
                                        end do
                                    end if
                                end if

                                E_L = gamma_L*pres_L + pi_inf_L + 5e-1_wp*rho_L*vel_L_rms

                                E_R = gamma_R*pres_R + pi_inf_R + 5e-1_wp*rho_R*vel_R_rms

                                H_L = (E_L + pres_L)/rho_L
                                H_R = (E_R + pres_R)/rho_R

                                if (avg_state == 2) then
                                    !$acc loop seq
                                    do i = 1, nb
                                        R0_L(i) = qL_prim_rs${XYZ}$_vf(j, k, l, rs(i))
                                        R0_R(i) = qR_prim_rs${XYZ}$_vf(j + 1, k, l, rs(i))

                                        V0_L(i) = qL_prim_rs${XYZ}$_vf(j, k, l, vs(i))
                                        V0_R(i) = qR_prim_rs${XYZ}$_vf(j + 1, k, l, vs(i))
                                        if (.not. polytropic .and. .not. qbmm) then
                                            P0_L(i) = qL_prim_rs${XYZ}$_vf(j, k, l, ps(i))
                                            P0_R(i) = qR_prim_rs${XYZ}$_vf(j + 1, k, l, ps(i))
                                        end if
                                    end do

                                    if (.not. qbmm) then
                                        if (adv_n) then
                                            nbub_L = qL_prim_rs${XYZ}$_vf(j, k, l, eqn_idx%n)
                                            nbub_R = qR_prim_rs${XYZ}$_vf(j + 1, k, l, eqn_idx%n)
                                        else
                                            nbub_L_denom = 0._wp
                                            nbub_R_denom = 0._wp
                                            !$acc loop seq
                                            do i = 1, nb
                                                nbub_L_denom = nbub_L_denom + (R0_L(i)**3._wp)*weight(i)
                                                nbub_R_denom = nbub_R_denom + (R0_R(i)**3._wp)*weight(i)
                                            end do
                                            nbub_L = (3._wp/(4._wp*pi))*qL_prim_rs${XYZ}$_vf(j, k, l, eqn_idx%E + num_fluids)/nbub_L_denom
                                            nbub_R = (3._wp/(4._wp*pi))*qR_prim_rs${XYZ}$_vf(j + 1, k, l, eqn_idx%E + num_fluids)/nbub_R_denom
                                        end if
                                    else
                                        !nb stored in 0th moment of first R0 bin in variable conversion module
                                        nbub_L = qL_prim_rs${XYZ}$_vf(j, k, l, bubxb)
                                        nbub_R = qR_prim_rs${XYZ}$_vf(j + 1, k, l, bubxb)
                                    end if

                                    !$acc loop seq
                                    do i = 1, nb
                                        if (.not. qbmm) then
                                            if (polytropic) then
                                                pbw_L(i) = f_cpbw_KM(R0(i), R0_L(i), V0_L(i), 0._wp)
                                                pbw_R(i) = f_cpbw_KM(R0(i), R0_R(i), V0_R(i), 0._wp)
                                            else
                                                pbw_L(i) = f_cpbw_KM(R0(i), R0_L(i), V0_L(i), P0_L(i))
                                                pbw_R(i) = f_cpbw_KM(R0(i), R0_R(i), V0_R(i), P0_R(i))
                                            end if
                                        end if
                                    end do

                                    if (qbmm) then
                                        PbwR3Lbar = mom_sp_rs${XYZ}$_vf(j, k, l, 4)
                                        PbwR3Rbar = mom_sp_rs${XYZ}$_vf(j + 1, k, l, 4)

                                        R3Lbar = mom_sp_rs${XYZ}$_vf(j, k, l, 1)
                                        R3Rbar = mom_sp_rs${XYZ}$_vf(j + 1, k, l, 1)

                                        R3V2Lbar = mom_sp_rs${XYZ}$_vf(j, k, l, 3)
                                        R3V2Rbar = mom_sp_rs${XYZ}$_vf(j + 1, k, l, 3)
                                    else

                                        PbwR3Lbar = 0._wp
                                        PbwR3Rbar = 0._wp

                                        R3Lbar = 0._wp
                                        R3Rbar = 0._wp

                                        R3V2Lbar = 0._wp
                                        R3V2Rbar = 0._wp

                                        !$acc loop seq
                                        do i = 1, nb
                                            PbwR3Lbar = PbwR3Lbar + pbw_L(i)*(R0_L(i)**3._wp)*weight(i)
                                            PbwR3Rbar = PbwR3Rbar + pbw_R(i)*(R0_R(i)**3._wp)*weight(i)

                                            R3Lbar = R3Lbar + (R0_L(i)**3._wp)*weight(i)
                                            R3Rbar = R3Rbar + (R0_R(i)**3._wp)*weight(i)

                                            R3V2Lbar = R3V2Lbar + (R0_L(i)**3._wp)*(V0_L(i)**2._wp)*weight(i)
                                            R3V2Rbar = R3V2Rbar + (R0_R(i)**3._wp)*(V0_R(i)**2._wp)*weight(i)
                                        end do
                                    end if

                                    if (qL_prim_rs${XYZ}$_vf(j, k, l, eqn_idx%E + num_fluids) < small_alf .or. R3Lbar < small_alf) then
                                        ptilde_L = qL_prim_rs${XYZ}$_vf(j, k, l, eqn_idx%E + num_fluids)*pres_L
                                    else
                                        ptilde_L = qL_prim_rs${XYZ}$_vf(j, k, l, eqn_idx%E + num_fluids)*(pres_L - PbwR3Lbar/R3Lbar - &
                                                                                                      rho_L*R3V2Lbar/R3Lbar)
                                    end if

                                    if (qR_prim_rs${XYZ}$_vf(j + 1, k, l, eqn_idx%E + num_fluids) < small_alf .or. R3Rbar < small_alf) then
                                        ptilde_R = qR_prim_rs${XYZ}$_vf(j + 1, k, l, eqn_idx%E + num_fluids)*pres_R
                                    else
                                        ptilde_R = qR_prim_rs${XYZ}$_vf(j + 1, k, l, eqn_idx%E + num_fluids)*(pres_R - PbwR3Rbar/R3Rbar - &
                                                                                                          rho_R*R3V2Rbar/R3Rbar)
                                    end if

                                    if ((ptilde_L /= ptilde_L) .or. (ptilde_R /= ptilde_R)) then
                                    end if

                                    rho_avg = 5e-1_wp*(rho_L + rho_R)
                                    H_avg = 5e-1_wp*(H_L + H_R)
                                    gamma_avg = 5e-1_wp*(gamma_L + gamma_R)
                                    vel_avg_rms = 0._wp

                                    !$acc loop seq
                                    do i = 1, num_dims
                                        vel_avg_rms = vel_avg_rms + (5e-1_wp*(vel_L(i) + vel_R(i)))**2._wp
                                    end do

                                end if

                                call s_compute_speed_of_sound(pres_L, rho_L, gamma_L, pi_inf_L, H_L, alpha_L, &
                                                              vel_L_rms, 0._wp, c_L)

                                call s_compute_speed_of_sound(pres_R, rho_R, gamma_R, pi_inf_R, H_R, alpha_R, &
                                                              vel_R_rms, 0._wp, c_R)

                                !> The computation of c_avg does not require all the variables, and therefore the non '_avg'
                                ! variables are placeholders to call the subroutine.
                                call s_compute_speed_of_sound(pres_R, rho_avg, gamma_avg, pi_inf_R, H_avg, alpha_R, &
                                                              vel_avg_rms, 0._wp, c_avg)

                                if (viscous) then
                                    !$acc loop seq
                                    do i = 1, 2
                                        Re_avg_rs${XYZ}$_vf(j, k, l, i) = 2._wp/(1._wp/Re_L(i) + 1._wp/Re_R(i))
                                    end do
                                end if

                                ! Low Mach correction
                                if (low_Mach == 2) then
                                    @:compute_low_Mach_correction()
                                end if

                                if (wave_speeds == 1) then
                                    s_L = min(vel_L(eqn_idx%dir(1)) - c_L, vel_R(eqn_idx%dir(1)) - c_R)
                                    s_R = max(vel_R(eqn_idx%dir(1)) + c_R, vel_L(eqn_idx%dir(1)) + c_L)

                                    s_S = (pres_R - pres_L + rho_L*vel_L(eqn_idx%dir(1))* &
                                           (s_L - vel_L(eqn_idx%dir(1))) - &
                                           rho_R*vel_R(eqn_idx%dir(1))* &
                                           (s_R - vel_R(eqn_idx%dir(1)))) &
                                          /(rho_L*(s_L - vel_L(eqn_idx%dir(1))) - &
                                            rho_R*(s_R - vel_R(eqn_idx%dir(1))))
                                elseif (wave_speeds == 2) then
                                    pres_SL = 5e-1_wp*(pres_L + pres_R + rho_avg*c_avg* &
                                                       (vel_L(eqn_idx%dir(1)) - &
                                                        vel_R(eqn_idx%dir(1))))

                                    pres_SR = pres_SL

                                    Ms_L = max(1._wp, sqrt(1._wp + ((5e-1_wp + gamma_L)/(1._wp + gamma_L))* &
                                                           (pres_SL/pres_L - 1._wp)*pres_L/ &
                                                           ((pres_L + pi_inf_L/(1._wp + gamma_L)))))
                                    Ms_R = max(1._wp, sqrt(1._wp + ((5e-1_wp + gamma_R)/(1._wp + gamma_R))* &
                                                           (pres_SR/pres_R - 1._wp)*pres_R/ &
                                                           ((pres_R + pi_inf_R/(1._wp + gamma_R)))))

                                    s_L = vel_L(eqn_idx%dir(1)) - c_L*Ms_L
                                    s_R = vel_R(eqn_idx%dir(1)) + c_R*Ms_R

                                    s_S = 5e-1_wp*((vel_L(eqn_idx%dir(1)) + vel_R(eqn_idx%dir(1))) + &
                                                   (pres_L - pres_R)/ &
                                                   (rho_avg*c_avg))
                                end if

                                ! follows Einfeldt et al.
                                ! s_M/P = min/max(0.,s_L/R)
                                s_M = min(0._wp, s_L); s_P = max(0._wp, s_R)

                                ! goes with q_star_L/R = xi_L/R * (variable)
                                ! xi_L/R = ( ( s_L/R - u_L/R )/(s_L/R - s_star) )
                                xi_L = (s_L - vel_L(eqn_idx%dir(1)))/(s_L - s_S)
                                xi_R = (s_R - vel_R(eqn_idx%dir(1)))/(s_R - s_S)

                                ! goes with numerical velocity in x/y/z directions
                                ! xi_P/M = 0.5 +/m sgn(0.5,s_star)
                                xi_M = (5e-1_wp + sign(5e-1_wp, s_S))
                                xi_P = (5e-1_wp - sign(5e-1_wp, s_S))

                                ! Low Mach correction
                                if (low_Mach == 1) then
                                    @:compute_low_Mach_correction()
                                else
                                    pcorr = 0._wp
                                end if

                                !$acc loop seq
                                do i = 1, contxe
                                    flux_rs${XYZ}$_vf(j, k, l, i) = &
                                        xi_M*qL_prim_rs${XYZ}$_vf(j, k, l, i) &
                                        *(vel_L(eqn_idx%dir(1)) + s_M*(xi_L - 1._wp)) &
                                        + xi_P*qR_prim_rs${XYZ}$_vf(j + 1, k, l, i) &
                                        *(vel_R(eqn_idx%dir(1)) + s_P*(xi_R - 1._wp))
                                end do

                                if (bubbles_euler .and. (num_fluids > 1)) then
                                    ! Kill mass transport @ gas density
                                    flux_rs${XYZ}$_vf(j, k, l, contxe) = 0._wp
                                end if

                                ! Momentum flux.
                                ! f = \rho u u + p I, q = \rho u, q_star = \xi * \rho*(s_star, v, w)

                                ! Include p_tilde

                                !$acc loop seq
                                do i = 1, num_dims
                                    flux_rs${XYZ}$_vf(j, k, l, contxe + eqn_idx%dir(i)) = &
                                        xi_M*(rho_L*(vel_L(eqn_idx%dir(1))* &
                                                     vel_L(eqn_idx%dir(i)) + &
                                                     s_M*(xi_L*(eqn_idx%dir_flg(eqn_idx%dir(i))*s_S + &
                                                                (1._wp - eqn_idx%dir_flg(eqn_idx%dir(i)))* &
                                                                vel_L(eqn_idx%dir(i))) - vel_L(eqn_idx%dir(i)))) + &
                                              eqn_idx%dir_flg(eqn_idx%dir(i))*(pres_L - ptilde_L)) &
                                        + xi_P*(rho_R*(vel_R(eqn_idx%dir(1))* &
                                                       vel_R(eqn_idx%dir(i)) + &
                                                       s_P*(xi_R*(eqn_idx%dir_flg(eqn_idx%dir(i))*s_S + &
                                                                  (1._wp - eqn_idx%dir_flg(eqn_idx%dir(i)))* &
                                                                  vel_R(eqn_idx%dir(i))) - vel_R(eqn_idx%dir(i)))) + &
                                                eqn_idx%dir_flg(eqn_idx%dir(i))*(pres_R - ptilde_R)) &
                                        + (s_M/s_L)*(s_P/s_R)*eqn_idx%dir_flg(eqn_idx%dir(i))*pcorr
                                end do

                                ! Energy flux.
                                ! f = u*(E+p), q = E, q_star = \xi*E+(s-u)(\rho s_star + p/(s-u))
                                flux_rs${XYZ}$_vf(j, k, l, eqn_idx%E) = &
                                    xi_M*(vel_L(eqn_idx%dir(1))*(E_L + pres_L - ptilde_L) + &
                                          s_M*(xi_L*(E_L + (s_S - vel_L(eqn_idx%dir(1)))* &
                                                     (rho_L*s_S + (pres_L - ptilde_L)/ &
                                                      (s_L - vel_L(eqn_idx%dir(1))))) - E_L)) &
                                    + xi_P*(vel_R(eqn_idx%dir(1))*(E_R + pres_R - ptilde_R) + &
                                            s_P*(xi_R*(E_R + (s_S - vel_R(eqn_idx%dir(1)))* &
                                                       (rho_R*s_S + (pres_R - ptilde_R)/ &
                                                        (s_R - vel_R(eqn_idx%dir(1))))) - E_R)) &
                                    + (s_M/s_L)*(s_P/s_R)*pcorr*s_S

                                ! Volume fraction flux
                                !$acc loop seq
                                do i = advxb, advxe
                                    flux_rs${XYZ}$_vf(j, k, l, i) = &
                                        xi_M*qL_prim_rs${XYZ}$_vf(j, k, l, i) &
                                        *(vel_L(eqn_idx%dir(1)) + s_M*(xi_L - 1._wp)) &
                                        + xi_P*qR_prim_rs${XYZ}$_vf(j + 1, k, l, i) &
                                        *(vel_R(eqn_idx%dir(1)) + s_P*(xi_R - 1._wp))
                                end do

                                ! Source for volume fraction advection equation
                                !$acc loop seq
                                do i = 1, num_dims
                                    vel_src_rs${XYZ}$_vf(j, k, l, eqn_idx%dir(i)) = &
                                        xi_M*(vel_L(eqn_idx%dir(i)) + &
                                              eqn_idx%dir_flg(eqn_idx%dir(i))* &
                                              s_M*(xi_L - 1._wp)) &
                                        + xi_P*(vel_R(eqn_idx%dir(i)) + &
                                                eqn_idx%dir_flg(eqn_idx%dir(i))* &
                                                s_P*(xi_R - 1._wp))

                                    !IF ( (model_eqns == 4) .or. (num_fluids==1) ) vel_src_rs_vf(idxi)%sf(j,k,l) = 0._wp
                                end do

                                flux_src_rs${XYZ}$_vf(j, k, l, advxb) = vel_src_rs${XYZ}$_vf(j, k, l, eqn_idx%dir(1))

                                ! Add advection flux for bubble variables
                                !$acc loop seq
                                do i = bubxb, bubxe
                                    flux_rs${XYZ}$_vf(j, k, l, i) = &
                                        xi_M*nbub_L*qL_prim_rs${XYZ}$_vf(j, k, l, i) &
                                        *(vel_L(eqn_idx%dir(1)) + s_M*(xi_L - 1._wp)) &
                                        + xi_P*nbub_R*qR_prim_rs${XYZ}$_vf(j + 1, k, l, i) &
                                        *(vel_R(eqn_idx%dir(1)) + s_P*(xi_R - 1._wp))
                                end do

                                if (qbmm) then
                                    flux_rs${XYZ}$_vf(j, k, l, bubxb) = &
                                        xi_M*nbub_L &
                                        *(vel_L(eqn_idx%dir(1)) + s_M*(xi_L - 1._wp)) &
                                        + xi_P*nbub_R &
                                        *(vel_R(eqn_idx%dir(1)) + s_P*(xi_R - 1._wp))
                                end if

                                if (adv_n) then
                                    flux_rs${XYZ}$_vf(j, k, l, eqn_idx%n) = &
                                        xi_M*nbub_L &
                                        *(vel_L(eqn_idx%dir(1)) + s_M*(xi_L - 1._wp)) &
                                        + xi_P*nbub_R &
                                        *(vel_R(eqn_idx%dir(1)) + s_P*(xi_R - 1._wp))
                                end if

                                ! Geometrical source flux for cylindrical coordinates
                                #:if (NORM_DIR == 2)
                                    if (cyl_coord) then
                                        ! Substituting the advective flux into the inviscid geometrical source flux
                                        !$acc loop seq
                                        do i = 1, eqn_idx%E
                                            flux_gsrc_rs${XYZ}$_vf(j, k, l, i) = flux_rs${XYZ}$_vf(j, k, l, i)
                                        end do
                                        ! Recalculating the radial momentum geometric source flux
                                        flux_gsrc_rs${XYZ}$_vf(j, k, l, contxe + eqn_idx%dir(1)) = &
                                            xi_M*(rho_L*(vel_L(eqn_idx%dir(1))* &
                                                         vel_L(eqn_idx%dir(1)) + &
                                                         s_M*(xi_L*(eqn_idx%dir_flg(eqn_idx%dir(1))*s_S + &
                                                                    (1._wp - eqn_idx%dir_flg(eqn_idx%dir(1)))* &
                                                                    vel_L(eqn_idx%dir(1))) - vel_L(eqn_idx%dir(1))))) &
                                            + xi_P*(rho_R*(vel_R(eqn_idx%dir(1))* &
                                                           vel_R(eqn_idx%dir(1)) + &
                                                           s_P*(xi_R*(eqn_idx%dir_flg(eqn_idx%dir(1))*s_S + &
                                                                      (1._wp - eqn_idx%dir_flg(eqn_idx%dir(1)))* &
                                                                      vel_R(eqn_idx%dir(1))) - vel_R(eqn_idx%dir(1)))))
                                        ! Geometrical source of the void fraction(s) is zero
                                        !$acc loop seq
                                        do i = advxb, advxe
                                            flux_gsrc_rs${XYZ}$_vf(j, k, l, i) = 0._wp
                                        end do
                                    end if
                                #:endif
                                #:if (NORM_DIR == 3)
                                    if (grid_geometry == 3) then
                                        !$acc loop seq
                                        do i = 1, sys_size
                                            flux_gsrc_rs${XYZ}$_vf(j, k, l, i) = 0._wp
                                        end do

                                        flux_gsrc_rs${XYZ}$_vf(j, k, l, momxb + 1) = &
                                            -xi_M*(rho_L*(vel_L(eqn_idx%dir(1))* &
                                                          vel_L(eqn_idx%dir(1)) + &
                                                          s_M*(xi_L*(eqn_idx%dir_flg(eqn_idx%dir(1))*s_S + &
                                                                     (1._wp - eqn_idx%dir_flg(eqn_idx%dir(1)))* &
                                                                     vel_L(eqn_idx%dir(1))) - vel_L(eqn_idx%dir(1))))) &
                                            - xi_P*(rho_R*(vel_R(eqn_idx%dir(1))* &
                                                           vel_R(eqn_idx%dir(1)) + &
                                                           s_P*(xi_R*(eqn_idx%dir_flg(eqn_idx%dir(1))*s_S + &
                                                                      (1._wp - eqn_idx%dir_flg(eqn_idx%dir(1)))* &
                                                                      vel_R(eqn_idx%dir(1))) - vel_R(eqn_idx%dir(1)))))
                                        flux_gsrc_rs${XYZ}$_vf(j, k, l, momxe) = flux_rs${XYZ}$_vf(j, k, l, momxb + 1)

                                    end if
                                #:endif
                            end do
                        end do
                    end do
                    !$acc end parallel loop
                else
                    ! 5-EQUATION MODEL WITH HLLC
                    !$acc parallel loop collapse(3) gang vector default(present) private(vel_L, vel_R, Re_L, Re_R, &
                    !$acc rho_avg, h_avg, gamma_avg, alpha_L, alpha_R, s_L, s_R, s_S, vel_avg_rms, pcorr, zcoef,   &
                    !$acc vel_L_tmp, vel_R_tmp, Ys_L, Ys_R, Xs_L, Xs_R, Gamma_iL, Gamma_iR, Cp_iL, Cp_iR,          &
                    !$acc tau_e_L, tau_e_R, xi_field_L, xi_field_R,                                                &
                    !$acc Yi_avg, Phi_avg, h_iL, h_iR, h_avg_2) copyin(is1,is2,is3)
                    do l = is3%beg, is3%end
                        do k = is2%beg, is2%end
                            do j = is1%beg, is1%end

                                !idx1 = 1; if (eqn_idx%dir(1) == 2) idx1 = 2; if (eqn_idx%dir(1) == 3) idx1 = 3

                                !$acc loop seq
                                do i = 1, num_fluids
                                    alpha_L(i) = qL_prim_rs${XYZ}$_vf(j, k, l, eqn_idx%E + i)
                                    alpha_R(i) = qR_prim_rs${XYZ}$_vf(j + 1, k, l, eqn_idx%E + i)
                                end do

                                vel_L_rms = 0._wp; vel_R_rms = 0._wp
                                !$acc loop seq
                                do i = 1, num_dims
                                    vel_L(i) = qL_prim_rs${XYZ}$_vf(j, k, l, contxe + i)
                                    vel_R(i) = qR_prim_rs${XYZ}$_vf(j + 1, k, l, contxe + i)
                                    vel_L_rms = vel_L_rms + vel_L(i)**2._wp
                                    vel_R_rms = vel_R_rms + vel_R(i)**2._wp
                                end do

                                pres_L = qL_prim_rs${XYZ}$_vf(j, k, l, eqn_idx%E)
                                pres_R = qR_prim_rs${XYZ}$_vf(j + 1, k, l, eqn_idx%E)

                                rho_L = 0._wp
                                gamma_L = 0._wp
                                pi_inf_L = 0._wp
                                qv_L = 0._wp

                                rho_R = 0._wp
                                gamma_R = 0._wp
                                pi_inf_R = 0._wp
                                qv_R = 0._wp

                                alpha_L_sum = 0._wp
                                alpha_R_sum = 0._wp

                                ! Change this by splitting it into the cases
                                ! present in the bubbles_euler
                                if (mpp_lim) then
                                    !$acc loop seq
                                    do i = 1, num_fluids
                                        qL_prim_rs${XYZ}$_vf(j, k, l, i) = max(0._wp, qL_prim_rs${XYZ}$_vf(j, k, l, i))
                                        qL_prim_rs${XYZ}$_vf(j, k, l, eqn_idx%E + i) = min(max(0._wp, qL_prim_rs${XYZ}$_vf(j, k, l, eqn_idx%E + i)), 1._wp)
                                        alpha_L_sum = alpha_L_sum + qL_prim_rs${XYZ}$_vf(j, k, l, eqn_idx%E + i)
                                    end do

                                    !$acc loop seq
                                    do i = 1, num_fluids
                                        qL_prim_rs${XYZ}$_vf(j, k, l, eqn_idx%E + i) = qL_prim_rs${XYZ}$_vf(j, k, l, eqn_idx%E + i)/max(alpha_L_sum, sgm_eps)
                                    end do

                                    !$acc loop seq
                                    do i = 1, num_fluids
                                        qR_prim_rs${XYZ}$_vf(j + 1, k, l, i) = max(0._wp, qR_prim_rs${XYZ}$_vf(j + 1, k, l, i))
                                        qR_prim_rs${XYZ}$_vf(j + 1, k, l, eqn_idx%E + i) = min(max(0._wp, qR_prim_rs${XYZ}$_vf(j + 1, k, l, eqn_idx%E + i)), 1._wp)
                                        alpha_R_sum = alpha_R_sum + qR_prim_rs${XYZ}$_vf(j + 1, k, l, eqn_idx%E + i)
                                    end do

                                    !$acc loop seq
                                    do i = 1, num_fluids
                                        qR_prim_rs${XYZ}$_vf(j + 1, k, l, eqn_idx%E + i) = qR_prim_rs${XYZ}$_vf(j + 1, k, l, eqn_idx%E + i)/max(alpha_R_sum, sgm_eps)
                                    end do
                                end if

                                !$acc loop seq
                                do i = 1, num_fluids
                                    rho_L = rho_L + qL_prim_rs${XYZ}$_vf(j, k, l, i)
                                    gamma_L = gamma_L + qL_prim_rs${XYZ}$_vf(j, k, l, eqn_idx%E + i)*gammas(i)
                                    pi_inf_L = pi_inf_L + qL_prim_rs${XYZ}$_vf(j, k, l, eqn_idx%E + i)*pi_infs(i)
                                    qv_L = qv_L + qL_prim_rs${XYZ}$_vf(j, k, l, i)*qvs(i)

                                    rho_R = rho_R + qR_prim_rs${XYZ}$_vf(j + 1, k, l, i)
                                    gamma_R = gamma_R + qR_prim_rs${XYZ}$_vf(j + 1, k, l, eqn_idx%E + i)*gammas(i)
                                    pi_inf_R = pi_inf_R + qR_prim_rs${XYZ}$_vf(j + 1, k, l, eqn_idx%E + i)*pi_infs(i)
                                    qv_R = qv_R + qR_prim_rs${XYZ}$_vf(j + 1, k, l, i)*qvs(i)
                                end do

                                if (viscous) then
                                    !$acc loop seq
                                    do i = 1, 2
                                        Re_L(i) = dflt_real

                                        if (eqn_idx%Re_size(i) > 0) Re_L(i) = 0._wp

                                        !$acc loop seq
                                        do q = 1, eqn_idx%Re_size(i)
                                            Re_L(i) = qL_prim_rs${XYZ}$_vf(j, k, l, eqn_idx%E + eqn_idx%Re(i, q))/Res(i, q) &
                                                      + Re_L(i)
                                        end do

                                        Re_L(i) = 1._wp/max(Re_L(i), sgm_eps)

                                    end do

                                    !$acc loop seq
                                    do i = 1, 2
                                        Re_R(i) = dflt_real

                                        if (eqn_idx%Re_size(i) > 0) Re_R(i) = 0._wp

                                        !$acc loop seq
                                        do q = 1, eqn_idx%Re_size(i)
                                            Re_R(i) = qR_prim_rs${XYZ}$_vf(j + 1, k, l, eqn_idx%E + eqn_idx%Re(i, q))/Res(i, q) &
                                                      + Re_R(i)
                                        end do

                                        Re_R(i) = 1._wp/max(Re_R(i), sgm_eps)
                                    end do
                                end if

                                if (chemistry) then
                                    c_sum_Yi_Phi = 0.0_wp
                                    !$acc loop seq
                                    do i = chemxb, chemxe
                                        Ys_L(i - chemxb + 1) = qL_prim_rs${XYZ}$_vf(j, k, l, i)
                                        Ys_R(i - chemxb + 1) = qR_prim_rs${XYZ}$_vf(j + 1, k, l, i)
                                    end do

                                    call get_mixture_molecular_weight(Ys_L, MW_L)
                                    call get_mixture_molecular_weight(Ys_R, MW_R)

                                    Xs_L(:) = Ys_L(:)*MW_L/molecular_weights(:)
                                    Xs_R(:) = Ys_R(:)*MW_R/molecular_weights(:)

                                    R_gas_L = gas_constant/MW_L
                                    R_gas_R = gas_constant/MW_R

                                    T_L = pres_L/rho_L/R_gas_L
                                    T_R = pres_R/rho_R/R_gas_R

                                    call get_species_specific_heats_r(T_L, Cp_iL)
                                    call get_species_specific_heats_r(T_R, Cp_iR)

                                    if (chem_params%gamma_method == 1) then
                                        !> gamma_method = 1: Ref. Section 2.3.1 Formulation of doi:10.7907/ZKW8-ES97.
                                        Gamma_iL = Cp_iL/(Cp_iL - 1.0_wp)
                                        Gamma_iR = Cp_iR/(Cp_iR - 1.0_wp)

                                        gamma_L = sum(Xs_L(:)/(Gamma_iL(:) - 1.0_wp))
                                        gamma_R = sum(Xs_R(:)/(Gamma_iR(:) - 1.0_wp))
                                    else if (chem_params%gamma_method == 2) then
                                        !> gamma_method = 2: c_p / c_v where c_p, c_v are specific heats.
                                        call get_mixture_specific_heat_cp_mass(T_L, Ys_L, Cp_L)
                                        call get_mixture_specific_heat_cp_mass(T_R, Ys_R, Cp_R)
                                        call get_mixture_specific_heat_cv_mass(T_L, Ys_L, Cv_L)
                                        call get_mixture_specific_heat_cv_mass(T_R, Ys_R, Cv_R)

                                        Gamm_L = Cp_L/Cv_L
                                        gamma_L = 1.0_wp/(Gamm_L - 1.0_wp)
                                        Gamm_R = Cp_R/Cv_R
                                        gamma_R = 1.0_wp/(Gamm_R - 1.0_wp)
                                    end if

                                    call get_mixture_energy_mass(T_L, Ys_L, E_L)
                                    call get_mixture_energy_mass(T_R, Ys_R, E_R)

                                    E_L = rho_L*E_L + 5e-1*rho_L*vel_L_rms
                                    E_R = rho_R*E_R + 5e-1*rho_R*vel_R_rms
                                    H_L = (E_L + pres_L)/rho_L
                                    H_R = (E_R + pres_R)/rho_R
                                else
                                    E_L = gamma_L*pres_L + pi_inf_L + 5e-1*rho_L*vel_L_rms + qv_L

                                    E_R = gamma_R*pres_R + pi_inf_R + 5e-1*rho_R*vel_R_rms + qv_R

                                    H_L = (E_L + pres_L)/rho_L
                                    H_R = (E_R + pres_R)/rho_R
                                end if

                                ! ENERGY ADJUSTMENTS FOR HYPOELASTIC ENERGY
                                if (hypoelasticity) then
                                    !$acc loop seq
                                    do i = 1, strxe - strxb + 1
                                        tau_e_L(i) = qL_prim_rs${XYZ}$_vf(j, k, l, strxb - 1 + i)
                                        tau_e_R(i) = qR_prim_rs${XYZ}$_vf(j + 1, k, l, strxb - 1 + i)
                                    end do
                                    G_L = 0_wp
                                    G_R = 0_wp
                                    !$acc loop seq
                                    do i = 1, num_fluids
                                        G_L = G_L + alpha_L(i)*Gs(i)
                                        G_R = G_R + alpha_R(i)*Gs(i)
                                    end do
                                    !$acc loop seq
                                    do i = 1, strxe - strxb + 1
                                        ! Elastic contribution to energy if G large enough
                                        if ((G_L > verysmall) .and. (G_R > verysmall)) then
                                            E_L = E_L + (tau_e_L(i)*tau_e_L(i))/(4_wp*G_L)
                                            E_R = E_R + (tau_e_R(i)*tau_e_R(i))/(4_wp*G_R)
                                            ! Additional terms in 2D and 3D
                                            if ((i == 2) .or. (i == 4) .or. (i == 5)) then
                                                E_L = E_L + (tau_e_L(i)*tau_e_L(i))/(4_wp*G_L)
                                                E_R = E_R + (tau_e_R(i)*tau_e_R(i))/(4_wp*G_R)
                                            end if
                                        end if
                                    end do
                                end if

                                ! ENERGY ADJUSTMENTS FOR HYPERELASTIC ENERGY
                                if (hyperelasticity) then
                                    !$acc loop seq
                                    do i = 1, num_dims
                                        xi_field_L(i) = qL_prim_rs${XYZ}$_vf(j, k, l, xibeg - 1 + i)
                                        xi_field_R(i) = qR_prim_rs${XYZ}$_vf(j + 1, k, l, xibeg - 1 + i)
                                    end do
                                    G_L = 0_wp
                                    G_R = 0_wp
                                    !$acc loop seq
                                    do i = 1, num_fluids
                                        ! Mixture left and right shear modulus
                                        G_L = G_L + alpha_L(i)*Gs(i)
                                        G_R = G_R + alpha_R(i)*Gs(i)
                                    end do
                                    ! Elastic contribution to energy if G large enough
                                    if (G_L > verysmall .and. G_R > verysmall) then
                                        E_L = E_L + G_L*qL_prim_rs${XYZ}$_vf(j, k, l, xiend + 1)
                                        E_R = E_R + G_R*qR_prim_rs${XYZ}$_vf(j + 1, k, l, xiend + 1)
                                    end if
                                    !$acc loop seq
                                    do i = 1, eqn_idx%b_size - 1
                                        tau_e_L(i) = qL_prim_rs${XYZ}$_vf(j, k, l, strxb - 1 + i)
                                        tau_e_R(i) = qR_prim_rs${XYZ}$_vf(j + 1, k, l, strxb - 1 + i)
                                    end do
                                end if

                                H_L = (E_L + pres_L)/rho_L
                                H_R = (E_R + pres_R)/rho_R

                                @:compute_average_state()

                                call s_compute_speed_of_sound(pres_L, rho_L, gamma_L, pi_inf_L, H_L, alpha_L, &
                                                              vel_L_rms, 0._wp, c_L)

                                call s_compute_speed_of_sound(pres_R, rho_R, gamma_R, pi_inf_R, H_R, alpha_R, &
                                                              vel_R_rms, 0._wp, c_R)

                                !> The computation of c_avg does not require all the variables, and therefore the non '_avg'
                                ! variables are placeholders to call the subroutine.
                                call s_compute_speed_of_sound(pres_R, rho_avg, gamma_avg, pi_inf_R, H_avg, alpha_R, &
                                                              vel_avg_rms, c_sum_Yi_Phi, c_avg)

                                if (viscous) then
                                    !$acc loop seq
                                    do i = 1, 2
                                        Re_avg_rs${XYZ}$_vf(j, k, l, i) = 2._wp/(1._wp/Re_L(i) + 1._wp/Re_R(i))
                                    end do
                                end if

                                ! Low Mach correction
                                if (low_Mach == 2) then
                                    @:compute_low_Mach_correction()
                                end if

                                if (wave_speeds == 1) then
                                    if (elasticity) then
                                        s_L = min(vel_L(eqn_idx%dir(1)) - sqrt(c_L*c_L + &
                                                                           (((4_wp*G_L)/3_wp) + tau_e_L(eqn_idx%dir_tau(1)))/rho_L), vel_R(eqn_idx%dir(1)) - sqrt(c_R*c_R + &
                                                                                                                                                          (((4_wp*G_R)/3_wp) + tau_e_R(eqn_idx%dir_tau(1)))/rho_R))
                                        s_R = max(vel_R(eqn_idx%dir(1)) + sqrt(c_R*c_R + &
                                                                           (((4_wp*G_R)/3_wp) + tau_e_R(eqn_idx%dir_tau(1)))/rho_R), vel_L(eqn_idx%dir(1)) + sqrt(c_L*c_L + &
                                                                                                                                                          (((4_wp*G_L)/3_wp) + tau_e_L(eqn_idx%dir_tau(1)))/rho_L))
                                        s_S = (pres_R - tau_e_R(eqn_idx%dir_tau(1)) - pres_L + &
                                               tau_e_L(eqn_idx%dir_tau(1)) + rho_L*vel_L(idx1)*(s_L - vel_L(idx1)) - &
                                               rho_R*vel_R(idx1)*(s_R - vel_R(idx1)))/(rho_L*(s_L - vel_L(idx1)) - &
                                                                                       rho_R*(s_R - vel_R(idx1)))
                                    else
                                        s_L = min(vel_L(eqn_idx%dir(1)) - c_L, vel_R(eqn_idx%dir(1)) - c_R)
                                        s_R = max(vel_R(eqn_idx%dir(1)) + c_R, vel_L(eqn_idx%dir(1)) + c_L)
                                        s_S = (pres_R - pres_L + rho_L*vel_L(eqn_idx%dir(1))* &
                                               (s_L - vel_L(eqn_idx%dir(1))) - rho_R*vel_R(eqn_idx%dir(1))*(s_R - vel_R(eqn_idx%dir(1)))) &
                                              /(rho_L*(s_L - vel_L(eqn_idx%dir(1))) - rho_R*(s_R - vel_R(eqn_idx%dir(1))))

                                    end if
                                elseif (wave_speeds == 2) then
                                    pres_SL = 5e-1_wp*(pres_L + pres_R + rho_avg*c_avg* &
                                                       (vel_L(idx1) - &
                                                        vel_R(idx1)))

                                    pres_SR = pres_SL

                                    Ms_L = max(1._wp, sqrt(1._wp + ((5e-1_wp + gamma_L)/(1._wp + gamma_L))* &
                                                           (pres_SL/pres_L - 1._wp)*pres_L/ &
                                                           ((pres_L + pi_inf_L/(1._wp + gamma_L)))))
                                    Ms_R = max(1._wp, sqrt(1._wp + ((5e-1_wp + gamma_R)/(1._wp + gamma_R))* &
                                                           (pres_SR/pres_R - 1._wp)*pres_R/ &
                                                           ((pres_R + pi_inf_R/(1._wp + gamma_R)))))

                                    s_L = vel_L(idx1) - c_L*Ms_L
                                    s_R = vel_R(idx1) + c_R*Ms_R

                                    s_S = 5e-1_wp*((vel_L(idx1) + vel_R(idx1)) + &
                                                   (pres_L - pres_R)/ &
                                                   (rho_avg*c_avg))
                                end if

                                ! follows Einfeldt et al.
                                ! s_M/P = min/max(0.,s_L/R)
                                s_M = min(0._wp, s_L); s_P = max(0._wp, s_R)

                                ! goes with q_star_L/R = xi_L/R * (variable)
                                ! xi_L/R = ( ( s_L/R - u_L/R )/(s_L/R - s_star) )
                                xi_L = (s_L - vel_L(idx1))/(s_L - s_S)
                                xi_R = (s_R - vel_R(idx1))/(s_R - s_S)

                                ! goes with numerical velocity in x/y/z directions
                                ! xi_P/M = 0.5 +/m sgn(0.5,s_star)
                                xi_M = (5e-1_wp + sign(5e-1_wp, s_S))
                                xi_P = (5e-1_wp - sign(5e-1_wp, s_S))

                                ! Low Mach correction
                                if (low_Mach == 1) then
                                    @:compute_low_Mach_correction()
                                else
                                    pcorr = 0._wp
                                end if

                                ! COMPUTING THE HLLC FLUXES
                                ! MASS FLUX.
                                !$acc loop seq
                                do i = 1, contxe
                                    flux_rs${XYZ}$_vf(j, k, l, i) = &
                                        xi_M*qL_prim_rs${XYZ}$_vf(j, k, l, i) &
                                        *(vel_L(idx1) + s_M*(xi_L - 1._wp)) &
                                        + xi_P*qR_prim_rs${XYZ}$_vf(j + 1, k, l, i) &
                                        *(vel_R(idx1) + s_P*(xi_R - 1._wp))
                                end do

                                ! MOMENTUM FLUX.
                                ! f = \rho u u - \sigma, q = \rho u, q_star = \xi * \rho*(s_star, v, w)
                                !$acc loop seq
                                do i = 1, num_dims
                                    idxi = eqn_idx%dir(i)
                                    flux_rs${XYZ}$_vf(j, k, l, contxe + idxi) = &
                                        xi_M*(rho_L*(vel_L(idx1)* &
                                                     vel_L(idxi) + &
                                                     s_M*(xi_L*(eqn_idx%dir_flg(idxi)*s_S + &
                                                                (1._wp - eqn_idx%dir_flg(idxi))* &
                                                                vel_L(idxi)) - vel_L(idxi))) + &
                                              eqn_idx%dir_flg(idxi)*(pres_L)) &
                                        + xi_P*(rho_R*(vel_R(idx1)* &
                                                       vel_R(idxi) + &
                                                       s_P*(xi_R*(eqn_idx%dir_flg(idxi)*s_S + &
                                                                  (1._wp - eqn_idx%dir_flg(idxi))* &
                                                                  vel_R(idxi)) - vel_R(idxi))) + &
                                                eqn_idx%dir_flg(idxi)*(pres_R)) &
                                        + (s_M/s_L)*(s_P/s_R)*eqn_idx%dir_flg(idxi)*pcorr
                                end do

                                ! ENERGY FLUX.
                                ! f = u*(E-\sigma), q = E, q_star = \xi*E+(s-u)(\rho s_star - \sigma/(s-u))
                                flux_rs${XYZ}$_vf(j, k, l, eqn_idx%E) = &
                                    xi_M*(vel_L(idx1)*(E_L + pres_L) + &
                                          s_M*(xi_L*(E_L + (s_S - vel_L(idx1))* &
                                                     (rho_L*s_S + pres_L/ &
                                                      (s_L - vel_L(idx1)))) - E_L)) &
                                    + xi_P*(vel_R(idx1)*(E_R + pres_R) + &
                                            s_P*(xi_R*(E_R + (s_S - vel_R(idx1))* &
                                                       (rho_R*s_S + pres_R/ &
                                                        (s_R - vel_R(idx1)))) - E_R)) &
                                    + (s_M/s_L)*(s_P/s_R)*pcorr*s_S

                                ! ELASTICITY. Elastic shear stress additions for the momentum and energy flux
                                if (elasticity) then
                                    flux_ene_e = 0_wp
                                    !$acc loop seq
                                    do i = 1, num_dims
                                        idxi = eqn_idx%dir(i)
                                        ! MOMENTUM ELASTIC FLUX.
                                        flux_rs${XYZ}$_vf(j, k, l, contxe + idxi) = &
                                            flux_rs${XYZ}$_vf(j, k, l, contxe + idxi) &
                                            - xi_M*tau_e_L(eqn_idx%dir_tau(i)) - xi_P*tau_e_R(eqn_idx%dir_tau(i))
                                        ! ENERGY ELASTIC FLUX.
                                        flux_ene_e = flux_ene_e - &
                                                     xi_M*(vel_L(idxi)*tau_e_L(eqn_idx%dir_tau(i)) + &
                                                           s_M*(xi_L*((s_S - vel_L(i))*(tau_e_L(eqn_idx%dir_tau(i))/(s_L - vel_L(i)))))) - &
                                                     xi_P*(vel_R(idxi)*tau_e_R(eqn_idx%dir_tau(i)) + &
                                                           s_P*(xi_R*((s_S - vel_R(i))*(tau_e_R(eqn_idx%dir_tau(i))/(s_R - vel_R(i))))))
                                    end do
                                    flux_rs${XYZ}$_vf(j, k, l, eqn_idx%E) = flux_rs${XYZ}$_vf(j, k, l, eqn_idx%E) + flux_ene_e
                                end if

                                ! HYPOELASTIC STRESS EVOLUTION FLUX.
                                if (hypoelasticity) then
                                    !$acc loop seq
                                    do i = 1, strxe - strxb + 1
                                        flux_rs${XYZ}$_vf(j, k, l, strxb - 1 + i) = &
                                            xi_M*(s_S/(s_L - s_S))*(s_L*rho_L*tau_e_L(i) - rho_L*vel_L(idx1)*tau_e_L(i)) + &
                                            xi_P*(s_S/(s_R - s_S))*(s_R*rho_R*tau_e_R(i) - rho_R*vel_R(idx1)*tau_e_R(i))
                                    end do
                                end if

                                ! VOLUME FRACTION FLUX.
                                !$acc loop seq
                                do i = advxb, advxe
                                    flux_rs${XYZ}$_vf(j, k, l, i) = &
                                        xi_M*qL_prim_rs${XYZ}$_vf(j, k, l, i) &
                                        *(vel_L(idx1) + s_M*(xi_L - 1._wp)) &
                                        + xi_P*qR_prim_rs${XYZ}$_vf(j + 1, k, l, i) &
                                        *(vel_R(idx1) + s_P*(xi_R - 1._wp))
                                end do

                                ! VOLUME FRACTION SOURCE FLUX.
                                !$acc loop seq
                                do i = 1, num_dims
                                    idxi = eqn_idx%dir(i)
                                    vel_src_rs${XYZ}$_vf(j, k, l, idxi) = &
                                        xi_M*(vel_L(idxi) + &
                                              eqn_idx%dir_flg(idxi)* &
                                              s_M*(xi_L - 1._wp)) &
                                        + xi_P*(vel_R(idxi) + &
                                                eqn_idx%dir_flg(idxi)* &
                                                s_P*(xi_R - 1._wp))
                                end do

                                ! COLOR FUNCTION FLUX
                                if (surface_tension) then
                                    flux_rs${XYZ}$_vf(j, k, l, eqn_idx%c) = &
                                        xi_M*qL_prim_rs${XYZ}$_vf(j, k, l, eqn_idx%c) &
                                        *(vel_L(idx1) + s_M*(xi_L - 1._wp)) &
                                        + xi_P*qR_prim_rs${XYZ}$_vf(j + 1, k, l, eqn_idx%c) &
                                        *(vel_R(idx1) + s_P*(xi_R - 1._wp))
                                end if

                                ! REFERENCE MAP FLUX.
                                if (hyperelasticity) then
                                    !$acc loop seq
                                    do i = 1, num_dims
                                        flux_rs${XYZ}$_vf(j, k, l, xibeg - 1 + i) = &
                                            xi_M*(s_S/(s_L - s_S))*(s_L*rho_L*xi_field_L(i) &
                                                                    - rho_L*vel_L(idx1)*xi_field_L(i)) + &
                                            xi_P*(s_S/(s_R - s_S))*(s_R*rho_R*xi_field_R(i) &
                                                                    - rho_R*vel_R(idx1)*xi_field_R(i))
                                    end do
                                end if

                                flux_src_rs${XYZ}$_vf(j, k, l, advxb) = vel_src_rs${XYZ}$_vf(j, k, l, idx1)

                                if (chemistry) then
                                    !$acc loop seq
                                    do i = chemxb, chemxe
                                        Y_L = qL_prim_rs${XYZ}$_vf(j, k, l, i)
                                        Y_R = qR_prim_rs${XYZ}$_vf(j + 1, k, l, i)

                                        flux_rs${XYZ}$_vf(j, k, l, i) = xi_M*rho_L*Y_L*(vel_L(idx1) + s_M*(xi_L - 1._wp)) &
                                                                        + xi_P*rho_R*Y_R*(vel_R(idx1) + s_P*(xi_R - 1._wp))
                                        flux_src_rs${XYZ}$_vf(j, k, l, i) = 0.0_wp
                                    end do
                                end if

                                ! Geometrical source flux for cylindrical coordinates
                                #:if (NORM_DIR == 2)
                                    if (cyl_coord) then
                                        !Substituting the advective flux into the inviscid geometrical source flux
                                        !$acc loop seq
                                        do i = 1, eqn_idx%E
                                            flux_gsrc_rs${XYZ}$_vf(j, k, l, i) = flux_rs${XYZ}$_vf(j, k, l, i)
                                        end do
                                        ! Recalculating the radial momentum geometric source flux
                                        flux_gsrc_rs${XYZ}$_vf(j, k, l, contxe + idx1) = &
                                            xi_M*(rho_L*(vel_L(idx1)* &
                                                         vel_L(idx1) + &
                                                         s_M*(xi_L*(eqn_idx%dir_flg(idx1)*s_S + &
                                                                    (1._wp - eqn_idx%dir_flg(idx1))* &
                                                                    vel_L(idx1)) - vel_L(idx1)))) &
                                            + xi_P*(rho_R*(vel_R(idx1)* &
                                                           vel_R(idx1) + &
                                                           s_P*(xi_R*(eqn_idx%dir_flg(idx1)*s_S + &
                                                                      (1._wp - eqn_idx%dir_flg(idx1))* &
                                                                      vel_R(idx1)) - vel_R(idx1))))
                                        ! Geometrical source of the void fraction(s) is zero
                                        !$acc loop seq
                                        do i = advxb, advxe
                                            flux_gsrc_rs${XYZ}$_vf(j, k, l, i) = 0._wp
                                        end do
                                    end if
                                #:endif
                                #:if (NORM_DIR == 3)
                                    if (grid_geometry == 3) then
                                        !$acc loop seq
                                        do i = 1, sys_size
                                            flux_gsrc_rs${XYZ}$_vf(j, k, l, i) = 0._wp
                                        end do

                                        flux_gsrc_rs${XYZ}$_vf(j, k, l, momxb + 1) = &
                                            -xi_M*(rho_L*(vel_L(idx1)* &
                                                          vel_L(idx1) + &
                                                          s_M*(xi_L*(eqn_idx%dir_flg(idx1)*s_S + &
                                                                     (1._wp - eqn_idx%dir_flg(idx1))* &
                                                                     vel_L(idx1)) - vel_L(idx1)))) &
                                            - xi_P*(rho_R*(vel_R(idx1)* &
                                                           vel_R(idx1) + &
                                                           s_P*(xi_R*(eqn_idx%dir_flg(idx1)*s_S + &
                                                                      (1._wp - eqn_idx%dir_flg(idx1))* &
                                                                      vel_R(idx1)) - vel_R(idx1))))
                                        flux_gsrc_rs${XYZ}$_vf(j, k, l, momxe) = flux_rs${XYZ}$_vf(j, k, l, momxb + 1)

                                    end if
                                #:endif

                            end do
                        end do
                    end do
                    !$acc end parallel loop
                end if
            end if
        #:endfor
        ! Computing HLLC flux and source flux for Euler system of equations

        if (viscous) then
            if (weno_Re_flux) then
                call s_compute_viscous_source_flux( &
                    qL_prim_vf(momxb:momxe), &
                    dqL_prim_dx_vf(momxb:momxe), &
                    dqL_prim_dy_vf(momxb:momxe), &
                    dqL_prim_dz_vf(momxb:momxe), &
                    qR_prim_vf(momxb:momxe), &
                    dqR_prim_dx_vf(momxb:momxe), &
                    dqR_prim_dy_vf(momxb:momxe), &
                    dqR_prim_dz_vf(momxb:momxe), &
                    flux_src_vf, norm_dir, ix, iy, iz)
            else
                call s_compute_viscous_source_flux( &
                    q_prim_vf(momxb:momxe), &
                    dqL_prim_dx_vf(momxb:momxe), &
                    dqL_prim_dy_vf(momxb:momxe), &
                    dqL_prim_dz_vf(momxb:momxe), &
                    q_prim_vf(momxb:momxe), &
                    dqR_prim_dx_vf(momxb:momxe), &
                    dqR_prim_dy_vf(momxb:momxe), &
                    dqR_prim_dz_vf(momxb:momxe), &
                    flux_src_vf, norm_dir, ix, iy, iz)
            end if
        end if

        if (surface_tension) then
            call s_compute_capilary_source_flux( &
                vel_src_rsx_vf, &
                vel_src_rsy_vf, &
                vel_src_rsz_vf, &
                flux_src_vf, &
                norm_dir, isx, isy, isz)
        end if

        call s_finalize_riemann_solver(flux_vf, flux_src_vf, &
                                       flux_gsrc_vf, &
                                       norm_dir)

    end subroutine s_hllc_riemann_solver

    !> HLLD Riemann solver resolves 5 of the 7 waves of MHD equations:
        !!      1 entropy wave, 2 Alfvén waves, 2 fast magnetosonic waves.
    subroutine s_hlld_riemann_solver(qL_prim_rsx_vf, qL_prim_rsy_vf, qL_prim_rsz_vf, &
                                     dqL_prim_dx_vf, dqL_prim_dy_vf, dqL_prim_dz_vf, &
                                     qL_prim_vf, &
                                     qR_prim_rsx_vf, qR_prim_rsy_vf, qR_prim_rsz_vf, &
                                     dqR_prim_dx_vf, dqR_prim_dy_vf, dqR_prim_dz_vf, &
                                     qR_prim_vf, &
                                     q_prim_vf, &
                                     flux_vf, flux_src_vf, flux_gsrc_vf, &
                                     norm_dir, ix, iy, iz)

        real(wp), dimension(idwbuff(1)%beg:, idwbuff(2)%beg:, idwbuff(3)%beg:, 1:), intent(inout) :: qL_prim_rsx_vf, qL_prim_rsy_vf, qL_prim_rsz_vf, &
                                                                                                     qR_prim_rsx_vf, qR_prim_rsy_vf, qR_prim_rsz_vf

        type(scalar_field), allocatable, dimension(:), intent(inout) :: dqL_prim_dx_vf, dqR_prim_dx_vf, &
                                                                        dqL_prim_dy_vf, dqR_prim_dy_vf, &
                                                                        dqL_prim_dz_vf, dqR_prim_dz_vf

        type(scalar_field), allocatable, dimension(:), intent(inout) :: qL_prim_vf, qR_prim_vf

        type(scalar_field), dimension(sys_size), intent(in) :: q_prim_vf
        type(scalar_field), dimension(sys_size), intent(inout) :: flux_vf, flux_src_vf, flux_gsrc_vf

        integer, intent(in) :: norm_dir
        type(int_bounds_info), intent(in) :: ix, iy, iz

        ! Local variables:
        real(wp), dimension(num_fluids) :: alpha_L, alpha_R, alpha_rho_L, alpha_rho_R
        type(riemann_states_vec3) :: vel
        type(riemann_states) :: rho, pres, E, H_no_mag
        type(riemann_states) :: gamma, pi_inf, qv
        type(riemann_states) :: vel_rms

        type(riemann_states_vec3) :: B
        type(riemann_states) :: c, c_fast, pres_mag

        ! HLLD speeds and intermediate state variables:
        real(wp) :: s_L, s_R, s_M, s_starL, s_starR
        real(wp) :: pTot_L, pTot_R, p_star, rhoL_star, rhoR_star, E_starL, E_starR

        real(wp), dimension(7) :: U_L, U_R, U_starL, U_starR, U_doubleL, U_doubleR
        real(wp), dimension(7) :: F_L, F_R, F_starL, F_starR, F_hlld

        ! Indices for U and F: (rho, rho*vel(1), rho*vel(2), rho*vel(3), By, Bz, E)
        !   Note: vel and B are permutated, so vel(1) is the normal velocity, and x is the normal direction
        !   Note: Bx is omitted as the magnetic flux is always zero in the normal direction

        real(wp) :: sqrt_rhoL_star, sqrt_rhoR_star, denom_ds, sign_Bx
        real(wp) :: vL_star, vR_star, wL_star, wR_star
        real(wp) :: v_double, w_double, By_double, Bz_double, E_doubleL, E_doubleR, E_double

        integer :: i, j, k, l

        call s_populate_riemann_states_variables_buffers( &
            qL_prim_rsx_vf, qL_prim_rsy_vf, qL_prim_rsz_vf, dqL_prim_dx_vf, &
            dqL_prim_dy_vf, dqL_prim_dz_vf, &
            qR_prim_rsx_vf, qR_prim_rsy_vf, qR_prim_rsz_vf, dqR_prim_dx_vf, &
            dqR_prim_dy_vf, dqR_prim_dz_vf, &
            norm_dir, ix, iy, iz)

        call s_initialize_riemann_solver( &
            flux_src_vf, norm_dir)

        #:for NORM_DIR, XYZ in [(1, 'x'), (2, 'y'), (3, 'z')]
            if (norm_dir == ${NORM_DIR}$) then
                !$acc parallel loop collapse(3) gang vector default(present) &
                !$acc private(alpha_rho_L, alpha_rho_R, vel, alpha_L, alpha_R, &
                !$acc rho, pres, E, H_no_mag, gamma, pi_inf, qv, vel_rms, B, c, c_fast, pres_mag, &
                !$acc U_L, U_R, U_starL, U_starR, U_doubleL, U_doubleR, F_L, F_R, F_starL, F_starR, F_hlld)
                do l = is3%beg, is3%end
                    do k = is2%beg, is2%end
                        do j = is1%beg, is1%end

                            ! (1) Extract the left/right primitive states
                            do i = 1, contxe
                                alpha_rho_L(i) = qL_prim_rs${XYZ}$_vf(j, k, l, i)
                                alpha_rho_R(i) = qR_prim_rs${XYZ}$_vf(j + 1, k, l, i)
                            end do

                            ! NOTE: unlike HLL & HLLC, vel_L here is permutated by eqn_idx%dir for simpler logic
                            do i = 1, num_vels
                                vel%L(i) = qL_prim_rs${XYZ}$_vf(j, k, l, contxe + eqn_idx%dir(i))
                                vel%R(i) = qR_prim_rs${XYZ}$_vf(j + 1, k, l, contxe + eqn_idx%dir(i))
                            end do

                            vel_rms%L = sum(vel%L**2._wp)
                            vel_rms%R = sum(vel%R**2._wp)

                            do i = 1, num_fluids
                                alpha_L(i) = qL_prim_rs${XYZ}$_vf(j, k, l, eqn_idx%E + i)
                                alpha_R(i) = qR_prim_rs${XYZ}$_vf(j + 1, k, l, eqn_idx%E + i)
                            end do

                            pres%L = qL_prim_rs${XYZ}$_vf(j, k, l, eqn_idx%E)
                            pres%R = qR_prim_rs${XYZ}$_vf(j + 1, k, l, eqn_idx%E)

                            ! NOTE: unlike HLL, Bx, By, Bz are permutated by eqn_idx%dir for simpler logic
                            if (mhd) then
                                if (n == 0) then ! 1D: constant Bx; By, Bz as variables; only in x so not permutated
                                    B%L(1) = Bx0
                                    B%R(1) = Bx0
                                    B%L(2) = qL_prim_rs${XYZ}$_vf(j, k, l, eqn_idx%B%beg)
                                    B%R(2) = qR_prim_rs${XYZ}$_vf(j + 1, k, l, eqn_idx%B%beg)
                                    B%L(3) = qL_prim_rs${XYZ}$_vf(j, k, l, eqn_idx%B%beg + 1)
                                    B%R(3) = qR_prim_rs${XYZ}$_vf(j + 1, k, l, eqn_idx%B%beg + 1)
                                else ! 2D/3D: Bx, By, Bz as variables
                                    B%L(1) = qL_prim_rs${XYZ}$_vf(j, k, l, eqn_idx%B%beg + eqn_idx%dir(1) - 1)
                                    B%R(1) = qR_prim_rs${XYZ}$_vf(j + 1, k, l, eqn_idx%B%beg + eqn_idx%dir(1) - 1)
                                    B%L(2) = qL_prim_rs${XYZ}$_vf(j, k, l, eqn_idx%B%beg + eqn_idx%dir(2) - 1)
                                    B%R(2) = qR_prim_rs${XYZ}$_vf(j + 1, k, l, eqn_idx%B%beg + eqn_idx%dir(2) - 1)
                                    B%L(3) = qL_prim_rs${XYZ}$_vf(j, k, l, eqn_idx%B%beg + eqn_idx%dir(3) - 1)
                                    B%R(3) = qR_prim_rs${XYZ}$_vf(j + 1, k, l, eqn_idx%B%beg + eqn_idx%dir(3) - 1)
                                end if
                            end if

                            ! Sum properties of all fluid components
                            rho%L = 0._wp; gamma%L = 0._wp; pi_inf%L = 0._wp; qv%L = 0._wp
                            rho%R = 0._wp; gamma%R = 0._wp; pi_inf%R = 0._wp; qv%R = 0._wp
                            !$acc loop seq
                            do i = 1, num_fluids
                                rho%L = rho%L + alpha_rho_L(i)
                                gamma%L = gamma%L + alpha_L(i)*gammas(i)
                                pi_inf%L = pi_inf%L + alpha_L(i)*pi_infs(i)
                                qv%L = qv%L + alpha_rho_L(i)*qvs(i)

                                rho%R = rho%R + alpha_rho_R(i)
                                gamma%R = gamma%R + alpha_R(i)*gammas(i)
                                pi_inf%R = pi_inf%R + alpha_R(i)*pi_infs(i)
                                qv%R = qv%R + alpha_rho_R(i)*qvs(i)
                            end do

                            pres_mag%L = 0.5_wp*sum(B%L**2._wp)
                            pres_mag%R = 0.5_wp*sum(B%R**2._wp)
                            E%L = gamma%L*pres%L + pi_inf%L + 0.5_wp*rho%L*vel_rms%L + qv%L + pres_mag%L
                            E%R = gamma%R*pres%R + pi_inf%R + 0.5_wp*rho%R*vel_rms%R + qv%R + pres_mag%R ! includes magnetic energy
                            H_no_mag%L = (E%L + pres%L - pres_mag%L)/rho%L
                            H_no_mag%R = (E%R + pres%R - pres_mag%R)/rho%R ! stagnation enthalpy here excludes magnetic energy (only used to find speed of sound)

                            ! (2) Compute fast wave speeds
                            call s_compute_speed_of_sound(pres%L, rho%L, gamma%L, pi_inf%L, H_no_mag%L, alpha_L, vel_rms%L, 0._wp, c%L)
                            call s_compute_speed_of_sound(pres%R, rho%R, gamma%R, pi_inf%R, H_no_mag%R, alpha_R, vel_rms%R, 0._wp, c%R)
                            call s_compute_fast_magnetosonic_speed(rho%L, c%L, B%L, norm_dir, c_fast%L, H_no_mag%L)
                            call s_compute_fast_magnetosonic_speed(rho%R, c%R, B%R, norm_dir, c_fast%R, H_no_mag%R)

                            ! (3) Compute contact speed s_M [Miyoshi Equ. (38)]
                            s_L = min(vel%L(1) - c_fast%L, vel%R(1) - c_fast%R)
                            s_R = max(vel%R(1) + c_fast%R, vel%L(1) + c_fast%L)

                            pTot_L = pres%L + pres_mag%L
                            pTot_R = pres%R + pres_mag%R

                            s_M = (((s_R - vel%R(1))*rho%R*vel%R(1) - &
                                    (s_L - vel%L(1))*rho%L*vel%L(1) - pTot_R + pTot_L)/ &
                                   ((s_R - vel%R(1))*rho%R - (s_L - vel%L(1))*rho%L))

                            ! (4) Compute star state variables
                            rhoL_star = rho%L*(s_L - vel%L(1))/(s_L - s_M)
                            rhoR_star = rho%R*(s_R - vel%R(1))/(s_R - s_M)
                            p_star = pTot_L + rho%L*(s_L - vel%L(1))*(s_M - vel%L(1))/(s_L - s_M)
                            E_starL = ((s_L - vel%L(1))*E%L - pTot_L*vel%L(1) + p_star*s_M)/(s_L - s_M)
                            E_starR = ((s_R - vel%R(1))*E%R - pTot_R*vel%R(1) + p_star*s_M)/(s_R - s_M)

                            ! (5) Compute the left/right conserved state vectors
                            U_L(1) = rho%L
                            U_L(2) = rho%L*vel%L(1)
                            U_L(3) = rho%L*vel%L(2)
                            U_L(4) = rho%L*vel%L(3)
                            U_L(5) = B%L(2)
                            U_L(6) = B%L(3)
                            U_L(7) = E%L

                            U_R(1) = rho%R
                            U_R(2) = rho%R*vel%R(1)
                            U_R(3) = rho%R*vel%R(2)
                            U_R(4) = rho%R*vel%R(3)
                            U_R(5) = B%R(2)
                            U_R(6) = B%R(3)
                            U_R(7) = E%R

                            ! (6) Compute the left/right star state vectors
                            U_starL(1) = rhoL_star
                            U_starL(2) = rhoL_star*s_M
                            U_starL(3) = rhoL_star*vel%L(2)
                            U_starL(4) = rhoL_star*vel%L(3)
                            U_starL(5) = B%L(2)
                            U_starL(6) = B%L(3)
                            U_starL(7) = E_starL

                            U_starR(1) = rhoR_star
                            U_starR(2) = rhoR_star*s_M
                            U_starR(3) = rhoR_star*vel%R(2)
                            U_starR(4) = rhoR_star*vel%R(3)
                            U_starR(5) = B%R(2)
                            U_starR(6) = B%R(3)
                            U_starR(7) = E_starR

                            ! (7) Compute the left/right fluxes
                            F_L(1) = rho%L*vel%L(1)
                            F_L(2) = rho%L*vel%L(1)*vel%L(1) - B%L(1)*B%L(1) + pTot_L
                            F_L(3) = rho%L*vel%L(1)*vel%L(2) - B%L(1)*B%L(2)
                            F_L(4) = rho%L*vel%L(1)*vel%L(3) - B%L(1)*B%L(3)
                            F_L(5) = vel%L(1)*B%L(2) - vel%L(2)*B%L(1)
                            F_L(6) = vel%L(1)*B%L(3) - vel%L(3)*B%L(1)
                            F_L(7) = (E%L + pTot_L)*vel%L(1) - B%L(1)*(vel%L(1)*B%L(1) + vel%L(2)*B%L(2) + vel%L(3)*B%L(3))

                            F_R(1) = rho%R*vel%R(1)
                            F_R(2) = rho%R*vel%R(1)*vel%R(1) - B%R(1)*B%R(1) + pTot_R
                            F_R(3) = rho%R*vel%R(1)*vel%R(2) - B%R(1)*B%R(2)
                            F_R(4) = rho%R*vel%R(1)*vel%R(3) - B%R(1)*B%R(3)
                            F_R(5) = vel%R(1)*B%R(2) - vel%R(2)*B%R(1)
                            F_R(6) = vel%R(1)*B%R(3) - vel%R(3)*B%R(1)
                            F_R(7) = (E%R + pTot_R)*vel%R(1) - B%R(1)*(vel%R(1)*B%R(1) + vel%R(2)*B%R(2) + vel%R(3)*B%R(3))

                            ! (8) Compute the left/right star fluxes (note array operations)
                            F_starL = F_L + s_L*(U_starL - U_L)
                            F_starR = F_R + s_R*(U_starR - U_R)

                            ! (9) Compute the rotational (Alfvén) speeds
                            s_starL = s_M - abs(B%L(1))/sqrt(rhoL_star)
                            s_starR = s_M + abs(B%L(1))/sqrt(rhoR_star)

                            ! (10) Compute the double–star states [Miyoshi Eqns. (59)-(62)]
                            sqrt_rhoL_star = sqrt(rhoL_star)
                            sqrt_rhoR_star = sqrt(rhoR_star)
                            denom_ds = sqrt_rhoL_star + sqrt_rhoR_star
                            sign_Bx = sign(1._wp, B%L(1))
                            vL_star = vel%L(2)
                            wL_star = vel%L(3)
                            vR_star = vel%R(2)
                            wR_star = vel%R(3)
                            v_double = (sqrt_rhoL_star*vL_star + sqrt_rhoR_star*vR_star + (B%R(2) - B%L(2))*sign_Bx)/denom_ds
                            w_double = (sqrt_rhoL_star*wL_star + sqrt_rhoR_star*wR_star + (B%R(3) - B%L(3))*sign_Bx)/denom_ds
                            By_double = (sqrt_rhoL_star*B%R(2) + sqrt_rhoR_star*B%L(2) + sqrt_rhoL_star*sqrt_rhoR_star*(vR_star - vL_star)*sign_Bx)/denom_ds
                            Bz_double = (sqrt_rhoL_star*B%R(3) + sqrt_rhoR_star*B%L(3) + sqrt_rhoL_star*sqrt_rhoR_star*(wR_star - wL_star)*sign_Bx)/denom_ds

                            E_doubleL = E_starL - sqrt_rhoL_star*((vL_star*B%L(2) + wL_star*B%L(3)) - (v_double*By_double + w_double*Bz_double))*sign_Bx
                            E_doubleR = E_starR + sqrt_rhoR_star*((vR_star*B%R(2) + wR_star*B%R(3)) - (v_double*By_double + w_double*Bz_double))*sign_Bx
                            E_double = 0.5_wp*(E_doubleL + E_doubleR)

                            U_doubleL(1) = rhoL_star
                            U_doubleL(2) = rhoL_star*s_M
                            U_doubleL(3) = rhoL_star*v_double
                            U_doubleL(4) = rhoL_star*w_double
                            U_doubleL(5) = By_double
                            U_doubleL(6) = Bz_double
                            U_doubleL(7) = E_double

                            U_doubleR(1) = rhoR_star
                            U_doubleR(2) = rhoR_star*s_M
                            U_doubleR(3) = rhoR_star*v_double
                            U_doubleR(4) = rhoR_star*w_double
                            U_doubleR(5) = By_double
                            U_doubleR(6) = Bz_double
                            U_doubleR(7) = E_double

                            ! (11) Choose HLLD flux based on wave-speed regions
                            if (0.0_wp <= s_L) then
                                F_hlld = F_L
                            else if (0.0_wp <= s_starL) then
                                F_hlld = F_L + s_L*(U_starL - U_L)
                            else if (0.0_wp <= s_M) then
                                F_hlld = F_starL + s_starL*(U_doubleL - U_starL)
                            else if (0.0_wp <= s_starR) then
                                F_hlld = F_starR + s_starR*(U_doubleR - U_starR)
                            else if (0.0_wp <= s_R) then
                                F_hlld = F_R + s_R*(U_starR - U_R)
                            else
                                F_hlld = F_R
                            end if

                            ! (12) Reorder and write temporary variables to the flux array
                            ! Mass
                            flux_rs${XYZ}$_vf(j, k, l, 1) = F_hlld(1) ! TODO multi-component
                            ! Momentum
                            flux_rs${XYZ}$_vf(j, k, l, contxe + eqn_idx%dir(1)) = F_hlld(2)
                            flux_rs${XYZ}$_vf(j, k, l, contxe + eqn_idx%dir(2)) = F_hlld(3)
                            flux_rs${XYZ}$_vf(j, k, l, contxe + eqn_idx%dir(3)) = F_hlld(4)
                            ! Magnetic field
                            if (n == 0) then
                                flux_rs${XYZ}$_vf(j, k, l, eqn_idx%B%beg) = F_hlld(5)
                                flux_rs${XYZ}$_vf(j, k, l, eqn_idx%B%beg + 1) = F_hlld(6)
                            else
                                flux_rs${XYZ}$_vf(j, k, l, eqn_idx%B%beg + eqn_idx%dir(2) - 1) = F_hlld(5)
                                flux_rs${XYZ}$_vf(j, k, l, eqn_idx%B%beg + eqn_idx%dir(3) - 1) = F_hlld(6)
                            end if
                            ! Energy
                            flux_rs${XYZ}$_vf(j, k, l, eqn_idx%E) = F_hlld(7)
                            ! Partial fraction
                            !$acc loop seq
                            do i = advxb, advxe
                                flux_rs${XYZ}$_vf(j, k, l, i) = 0._wp ! TODO multi-component (zero for now)
                            end do

                            flux_src_rs${XYZ}$_vf(j, k, l, advxb) = 0._wp
                        end do
                    end do
                end do
                !$acc end parallel loop
            end if
        #:endfor

        call s_finalize_riemann_solver(flux_vf, flux_src_vf, flux_gsrc_vf, &
                                       norm_dir)
    end subroutine s_hlld_riemann_solver

    !>  The computation of parameters, the allocation of memory,
        !!      the association of pointers and/or the execution of any
        !!      other procedures that are necessary to setup the module.
    impure subroutine s_initialize_riemann_solvers_module

        ! Allocating the variables that will be utilized to formulate the
        ! left, right, and average states of the Riemann problem, as well
        ! the Riemann problem solution
        integer :: i, j

        @:ALLOCATE(Gs(1:num_fluids))

        do i = 1, num_fluids
            Gs(i) = fluid_pp(i)%G
        end do
        !$acc update device(Gs)

        if (viscous) then
            @:ALLOCATE(Res(1:2, 1:maxval(eqn_idx%Re_size)))
        end if

        if (viscous) then
            do i = 1, 2
                do j = 1, eqn_idx%Re_size(i)
                    Res(i, j) = fluid_pp(eqn_idx%Re(i, j))%Re(i)
                end do
            end do
<<<<<<< HEAD
            !$acc update device(Res, eqn_idx%Re, eqn_idx%Re_size)
=======
            !$acc update device(Res, eqn_idx%Re, Re_size)
>>>>>>> 11e1e717
        end if

        !$acc enter data copyin(is1, is2, is3, isx, isy, isz)

        is1%beg = -1; is2%beg = 0; is3%beg = 0
        is1%end = m; is2%end = n; is3%end = p

        @:ALLOCATE(flux_rsx_vf(is1%beg:is1%end, &
            is2%beg:is2%end, &
            is3%beg:is3%end, 1:sys_size))
        @:ALLOCATE(flux_gsrc_rsx_vf(is1%beg:is1%end, &
            is2%beg:is2%end, &
            is3%beg:is3%end, 1:sys_size))
        @:ALLOCATE(flux_src_rsx_vf(is1%beg:is1%end, &
            is2%beg:is2%end, &
            is3%beg:is3%end, advxb:sys_size))
        @:ALLOCATE(vel_src_rsx_vf(is1%beg:is1%end, &
            is2%beg:is2%end, &
            is3%beg:is3%end, 1:num_vels))
        if (qbmm) then
            @:ALLOCATE(mom_sp_rsx_vf(is1%beg:is1%end + 1, is2%beg:is2%end, is3%beg:is3%end, 1:4))
        end if

        if (viscous) then
            @:ALLOCATE(Re_avg_rsx_vf(is1%beg:is1%end, &
                is2%beg:is2%end, &
                is3%beg:is3%end, 1:2))
        end if

        if (n == 0) return

        is1%beg = -1; is2%beg = 0; is3%beg = 0
        is1%end = n; is2%end = m; is3%end = p

        @:ALLOCATE(flux_rsy_vf(is1%beg:is1%end, &
            is2%beg:is2%end, &
            is3%beg:is3%end, 1:sys_size))
        @:ALLOCATE(flux_gsrc_rsy_vf(is1%beg:is1%end, &
            is2%beg:is2%end, &
            is3%beg:is3%end, 1:sys_size))
        @:ALLOCATE(flux_src_rsy_vf(is1%beg:is1%end, &
            is2%beg:is2%end, &
            is3%beg:is3%end, advxb:sys_size))
        @:ALLOCATE(vel_src_rsy_vf(is1%beg:is1%end, &
            is2%beg:is2%end, &
            is3%beg:is3%end, 1:num_vels))

        if (qbmm) then
            @:ALLOCATE(mom_sp_rsy_vf(is1%beg:is1%end + 1, is2%beg:is2%end, is3%beg:is3%end, 1:4))
        end if

        if (viscous) then
            @:ALLOCATE(Re_avg_rsy_vf(is1%beg:is1%end, &
                is2%beg:is2%end, &
                is3%beg:is3%end, 1:2))
        end if

        if (p == 0) return

        is1%beg = -1; is2%beg = 0; is3%beg = 0
        is1%end = p; is2%end = n; is3%end = m

        @:ALLOCATE(flux_rsz_vf(is1%beg:is1%end, &
            is2%beg:is2%end, &
            is3%beg:is3%end, 1:sys_size))
        @:ALLOCATE(flux_gsrc_rsz_vf(is1%beg:is1%end, &
            is2%beg:is2%end, &
            is3%beg:is3%end, 1:sys_size))
        @:ALLOCATE(flux_src_rsz_vf(is1%beg:is1%end, &
            is2%beg:is2%end, &
            is3%beg:is3%end, advxb:sys_size))
        @:ALLOCATE(vel_src_rsz_vf(is1%beg:is1%end, &
            is2%beg:is2%end, &
            is3%beg:is3%end, 1:num_vels))

        if (qbmm) then
            @:ALLOCATE(mom_sp_rsz_vf(is1%beg:is1%end + 1, is2%beg:is2%end, is3%beg:is3%end, 1:4))
        end if

        if (viscous) then
            @:ALLOCATE(Re_avg_rsz_vf(is1%beg:is1%end, &
                is2%beg:is2%end, &
                is3%beg:is3%end, 1:2))
        end if

    end subroutine s_initialize_riemann_solvers_module

    !>  The purpose of this subroutine is to populate the buffers
        !!      of the left and right Riemann states variables, depending
        !!      on the boundary conditions.
        !!  @param qL_prim_vf The  left WENO-reconstructed cell-boundary values of the
        !!      cell-average primitive variables
        !!  @param qR_prim_vf The right WENO-reconstructed cell-boundary values of the
        !!      cell-average primitive variables
        !!  @param dqL_prim_dx_vf The  left WENO-reconstructed cell-boundary values of the
        !!      first-order x-dir spatial derivatives
        !!  @param dqL_prim_dy_vf The  left WENO-reconstructed cell-boundary values of the
        !!      first-order y-dir spatial derivatives
        !!  @param dqL_prim_dz_vf The  left WENO-reconstructed cell-boundary values of the
        !!      first-order z-dir spatial derivatives
        !!  @param dqR_prim_dx_vf The right WENO-reconstructed cell-boundary values of the
        !!      first-order x-dir spatial derivatives
        !!  @param dqR_prim_dy_vf The right WENO-reconstructed cell-boundary values of the
        !!      first-order y-dir spatial derivatives
        !!  @param dqR_prim_dz_vf The right WENO-reconstructed cell-boundary values of the
        !!      first-order z-dir spatial derivatives
        !!  @param gm_alphaL_vf  Left averaged gradient magnitude
        !!  @param gm_alphaR_vf Right averaged gradient magnitude
        !!  @param norm_dir Dir. splitting direction
        !!  @param ix Index bounds in the x-dir
        !!  @param iy Index bounds in the y-dir
        !!  @param iz Index bounds in the z-dir
    subroutine s_populate_riemann_states_variables_buffers( &
        qL_prim_rsx_vf, qL_prim_rsy_vf, qL_prim_rsz_vf, dqL_prim_dx_vf, &
        dqL_prim_dy_vf, &
        dqL_prim_dz_vf, &
        qR_prim_rsx_vf, qR_prim_rsy_vf, qR_prim_rsz_vf, dqR_prim_dx_vf, &
        dqR_prim_dy_vf, &
        dqR_prim_dz_vf, &
        norm_dir, ix, iy, iz)

        real(wp), dimension(idwbuff(1)%beg:, idwbuff(2)%beg:, idwbuff(3)%beg:, 1:), intent(inout) :: qL_prim_rsx_vf, qL_prim_rsy_vf, qL_prim_rsz_vf, qR_prim_rsx_vf, qR_prim_rsy_vf, qR_prim_rsz_vf

        type(scalar_field), &
            allocatable, dimension(:), &
            intent(inout) :: dqL_prim_dx_vf, dqR_prim_dx_vf, &
                             dqL_prim_dy_vf, dqR_prim_dy_vf, &
                             dqL_prim_dz_vf, dqR_prim_dz_vf

        integer, intent(in) :: norm_dir
        type(int_bounds_info), intent(in) :: ix, iy, iz

        integer :: i, j, k, l !< Generic loop iterator

        if (norm_dir == 1) then
            is1 = ix; is2 = iy; is3 = iz
            eqn_idx%dir = (/1, 2, 3/); eqn_idx%dir_flg = (/1._wp, 0._wp, 0._wp/)
        elseif (norm_dir == 2) then
            is1 = iy; is2 = ix; is3 = iz
            eqn_idx%dir = (/2, 1, 3/); eqn_idx%dir_flg = (/0._wp, 1._wp, 0._wp/)
        else
            is1 = iz; is2 = iy; is3 = ix
            eqn_idx%dir = (/3, 1, 2/); eqn_idx%dir_flg = (/0._wp, 0._wp, 1._wp/)
        end if

        !$acc update device(is1, is2, is3)

        if (elasticity) then
            if (norm_dir == 1) then
                eqn_idx%dir_tau = (/1, 2, 4/)
            else if (norm_dir == 2) then
                eqn_idx%dir_tau = (/3, 2, 5/)
            else
                eqn_idx%dir_tau = (/6, 4, 5/)
            end if
        end if

        isx = ix; isy = iy; isz = iz
        !$acc update device(isx, isy, isz) ! for stuff in the same module
        !$acc update device(eqn_idx%dir, eqn_idx%dir_flg,  eqn_idx%dir_tau) ! for stuff in different modules

        ! Population of Buffers in x-direction
        if (norm_dir == 1) then

            if (bc_x%beg == BC_RIEMANN_EXTRAP) then    ! Riemann state extrap. BC at beginning
                !$acc parallel loop collapse(3) gang vector default(present)
                do i = 1, sys_size
                    do l = is3%beg, is3%end
                        do k = is2%beg, is2%end
                            qL_prim_rsx_vf(-1, k, l, i) = &
                                qR_prim_rsx_vf(0, k, l, i)
                        end do
                    end do
                end do

                if (viscous) then
                    !$acc parallel loop collapse(3) gang vector default(present)
                    do i = momxb, momxe
                        do l = isz%beg, isz%end
                            do k = isy%beg, isy%end

                                dqL_prim_dx_vf(i)%sf(-1, k, l) = &
                                    dqR_prim_dx_vf(i)%sf(0, k, l)
                            end do
                        end do
                    end do

                    if (n > 0) then
                        !$acc parallel loop collapse(3) gang vector default(present)
                        do i = momxb, momxe
                            do l = isz%beg, isz%end
                                do k = isy%beg, isy%end

                                    dqL_prim_dy_vf(i)%sf(-1, k, l) = &
                                        dqR_prim_dy_vf(i)%sf(0, k, l)
                                end do
                            end do
                        end do

                        if (p > 0) then
                            !$acc parallel loop collapse(3) gang vector default(present)
                            do i = momxb, momxe
                                do l = isz%beg, isz%end
                                    do k = isy%beg, isy%end

                                        dqL_prim_dz_vf(i)%sf(-1, k, l) = &
                                            dqR_prim_dz_vf(i)%sf(0, k, l)
                                    end do
                                end do
                            end do
                        end if

                    end if

                end if

            end if

            if (bc_x%end == BC_RIEMANN_EXTRAP) then    ! Riemann state extrap. BC at end

                !$acc parallel loop collapse(3) gang vector default(present)
                do i = 1, sys_size
                    do l = is3%beg, is3%end
                        do k = is2%beg, is2%end
                            qR_prim_rsx_vf(m + 1, k, l, i) = &
                                qL_prim_rsx_vf(m, k, l, i)
                        end do
                    end do
                end do

                if (viscous) then

                    !$acc parallel loop collapse(3) gang vector default(present)
                    do i = momxb, momxe
                        do l = isz%beg, isz%end
                            do k = isy%beg, isy%end

                                dqR_prim_dx_vf(i)%sf(m + 1, k, l) = &
                                    dqL_prim_dx_vf(i)%sf(m, k, l)
                            end do
                        end do
                    end do

                    if (n > 0) then
                        !$acc parallel loop collapse(3) gang vector default(present)
                        do i = momxb, momxe
                            do l = isz%beg, isz%end
                                do k = isy%beg, isy%end

                                    dqR_prim_dy_vf(i)%sf(m + 1, k, l) = &
                                        dqL_prim_dy_vf(i)%sf(m, k, l)
                                end do
                            end do
                        end do

                        if (p > 0) then
                            !$acc parallel loop collapse(3) gang vector default(present)
                            do i = momxb, momxe
                                do l = isz%beg, isz%end
                                    do k = isy%beg, isy%end

                                        dqR_prim_dz_vf(i)%sf(m + 1, k, l) = &
                                            dqL_prim_dz_vf(i)%sf(m, k, l)
                                    end do
                                end do
                            end do
                        end if

                    end if

                end if

            end if
            ! END: Population of Buffers in x-direction

            ! Population of Buffers in y-direction
        elseif (norm_dir == 2) then

            if (bc_y%beg == BC_RIEMANN_EXTRAP) then    ! Riemann state extrap. BC at beginning
                !$acc parallel loop collapse(3) gang vector default(present)
                do i = 1, sys_size
                    do l = is3%beg, is3%end
                        do k = is2%beg, is2%end
                            qL_prim_rsy_vf(-1, k, l, i) = &
                                qR_prim_rsy_vf(0, k, l, i)
                        end do
                    end do
                end do

                if (viscous) then

                    !$acc parallel loop collapse(3) gang vector default(present)
                    do i = momxb, momxe
                        do l = isz%beg, isz%end
                            do j = isx%beg, isx%end
                                dqL_prim_dx_vf(i)%sf(j, -1, l) = &
                                    dqR_prim_dx_vf(i)%sf(j, 0, l)
                            end do
                        end do
                    end do

                    !$acc parallel loop collapse(3) gang vector default(present)
                    do i = momxb, momxe
                        do l = isz%beg, isz%end
                            do j = isx%beg, isx%end
                                dqL_prim_dy_vf(i)%sf(j, -1, l) = &
                                    dqR_prim_dy_vf(i)%sf(j, 0, l)
                            end do
                        end do
                    end do

                    if (p > 0) then
                        !$acc parallel loop collapse(3) gang vector default(present)
                        do i = momxb, momxe
                            do l = isz%beg, isz%end
                                do j = isx%beg, isx%end
                                    dqL_prim_dz_vf(i)%sf(j, -1, l) = &
                                        dqR_prim_dz_vf(i)%sf(j, 0, l)
                                end do
                            end do
                        end do
                    end if

                end if

            end if

            if (bc_y%end == BC_RIEMANN_EXTRAP) then    ! Riemann state extrap. BC at end

                !$acc parallel loop collapse(3) gang vector default(present)
                do i = 1, sys_size
                    do l = is3%beg, is3%end
                        do k = is2%beg, is2%end
                            qR_prim_rsy_vf(n + 1, k, l, i) = &
                                qL_prim_rsy_vf(n, k, l, i)
                        end do
                    end do
                end do

                if (viscous) then

                    !$acc parallel loop collapse(3) gang vector default(present)
                    do i = momxb, momxe
                        do l = isz%beg, isz%end
                            do j = isx%beg, isx%end
                                dqR_prim_dx_vf(i)%sf(j, n + 1, l) = &
                                    dqL_prim_dx_vf(i)%sf(j, n, l)
                            end do
                        end do
                    end do

                    !$acc parallel loop collapse(3) gang vector default(present)
                    do i = momxb, momxe
                        do l = isz%beg, isz%end
                            do j = isx%beg, isx%end
                                dqR_prim_dy_vf(i)%sf(j, n + 1, l) = &
                                    dqL_prim_dy_vf(i)%sf(j, n, l)
                            end do
                        end do
                    end do

                    if (p > 0) then
                        !$acc parallel loop collapse(3) gang vector default(present)
                        do i = momxb, momxe
                            do l = isz%beg, isz%end
                                do j = isx%beg, isx%end
                                    dqR_prim_dz_vf(i)%sf(j, n + 1, l) = &
                                        dqL_prim_dz_vf(i)%sf(j, n, l)
                                end do
                            end do
                        end do
                    end if

                end if

            end if
            ! END: Population of Buffers in y-direction

            ! Population of Buffers in z-direction
        else

            if (bc_z%beg == BC_RIEMANN_EXTRAP) then    ! Riemann state extrap. BC at beginning
                !$acc parallel loop collapse(3) gang vector default(present)
                do i = 1, sys_size
                    do l = is3%beg, is3%end
                        do k = is2%beg, is2%end
                            qL_prim_rsz_vf(-1, k, l, i) = &
                                qR_prim_rsz_vf(0, k, l, i)
                        end do
                    end do
                end do

                if (viscous) then
                    !$acc parallel loop collapse(3) gang vector default(present)
                    do i = momxb, momxe
                        do k = isy%beg, isy%end
                            do j = isx%beg, isx%end
                                dqL_prim_dx_vf(i)%sf(j, k, -1) = &
                                    dqR_prim_dx_vf(i)%sf(j, k, 0)
                            end do
                        end do
                    end do
                    !$acc parallel loop collapse(3) gang vector default(present)
                    do i = momxb, momxe
                        do k = isy%beg, isy%end
                            do j = isx%beg, isx%end
                                dqL_prim_dy_vf(i)%sf(j, k, -1) = &
                                    dqR_prim_dy_vf(i)%sf(j, k, 0)
                            end do
                        end do
                    end do
                    !$acc parallel loop collapse(3) gang vector default(present)
                    do i = momxb, momxe
                        do k = isy%beg, isy%end
                            do j = isx%beg, isx%end
                                dqL_prim_dz_vf(i)%sf(j, k, -1) = &
                                    dqR_prim_dz_vf(i)%sf(j, k, 0)
                            end do
                        end do
                    end do
                end if

            end if

            if (bc_z%end == BC_RIEMANN_EXTRAP) then    ! Riemann state extrap. BC at end

                !$acc parallel loop collapse(3) gang vector default(present)
                do i = 1, sys_size
                    do l = is3%beg, is3%end
                        do k = is2%beg, is2%end
                            qR_prim_rsz_vf(p + 1, k, l, i) = &
                                qL_prim_rsz_vf(p, k, l, i)
                        end do
                    end do
                end do

                if (viscous) then
                    !$acc parallel loop collapse(3) gang vector default(present)
                    do i = momxb, momxe
                        do k = isy%beg, isy%end
                            do j = isx%beg, isx%end
                                dqR_prim_dx_vf(i)%sf(j, k, p + 1) = &
                                    dqL_prim_dx_vf(i)%sf(j, k, p)
                            end do
                        end do
                    end do

                    !$acc parallel loop collapse(3) gang vector default(present)
                    do i = momxb, momxe
                        do k = isy%beg, isy%end
                            do j = isx%beg, isx%end
                                dqR_prim_dy_vf(i)%sf(j, k, p + 1) = &
                                    dqL_prim_dy_vf(i)%sf(j, k, p)
                            end do
                        end do
                    end do

                    !$acc parallel loop collapse(3) gang vector default(present)
                    do i = momxb, momxe
                        do k = isy%beg, isy%end
                            do j = isx%beg, isx%end
                                dqR_prim_dz_vf(i)%sf(j, k, p + 1) = &
                                    dqL_prim_dz_vf(i)%sf(j, k, p)
                            end do
                        end do
                    end do
                end if

            end if

        end if
        ! END: Population of Buffers in z-direction

    end subroutine s_populate_riemann_states_variables_buffers

    !>  The computation of parameters, the allocation of memory,
        !!      the association of pointers and/or the execution of any
        !!      other procedures needed to configure the chosen Riemann
        !!      solver algorithm.
        !!  @param qL_prim_vf The  left WENO-reconstructed cell-boundary values of the
        !!      cell-average primitive variables
        !!  @param qR_prim_vf The right WENO-reconstructed cell-boundary values of the
        !!      cell-average primitive variables
        !!  @param flux_vf Intra-cell fluxes
        !!  @param flux_src_vf Intra-cell fluxes sources
        !!  @param flux_gsrc_vf Intra-cell geometric fluxes sources
        !!  @param norm_dir Dir. splitting direction
        !!  @param ix Index bounds in the x-dir
        !!  @param iy Index bounds in the y-dir
        !!  @param iz Index bounds in the z-dir
        !!  @param q_prim_vf Cell-averaged primitive variables
    subroutine s_initialize_riemann_solver( &
        flux_src_vf, &
        norm_dir)

        type(scalar_field), &
            dimension(sys_size), &
            intent(inout) :: flux_src_vf

        integer, intent(in) :: norm_dir

        integer :: i, j, k, l ! Generic loop iterators

        ! Reshaping Inputted Data in x-direction

        if (norm_dir == 1) then

            if (viscous .or. (surface_tension)) then

                !$acc parallel loop collapse(4) gang vector default(present)
                do i = momxb, eqn_idx%E
                    do l = is3%beg, is3%end
                        do k = is2%beg, is2%end
                            do j = is1%beg, is1%end
                                flux_src_vf(i)%sf(j, k, l) = 0._wp
                            end do
                        end do
                    end do
                end do
            end if

            if (qbmm) then

                !$acc parallel loop collapse(4) gang vector default(present)
                do i = 1, 4
                    do l = is3%beg, is3%end
                        do k = is2%beg, is2%end
                            do j = is1%beg, is1%end + 1
                                mom_sp_rsx_vf(j, k, l, i) = mom_sp(i)%sf(j, k, l)
                            end do
                        end do
                    end do
                end do
            end if

            ! Reshaping Inputted Data in y-direction
        elseif (norm_dir == 2) then

            if (viscous .or. (surface_tension)) then
                !$acc parallel loop collapse(4) gang vector default(present)
                do i = momxb, eqn_idx%E
                    do l = is3%beg, is3%end
                        do j = is1%beg, is1%end
                            do k = is2%beg, is2%end
                                flux_src_vf(i)%sf(k, j, l) = 0._wp
                            end do
                        end do
                    end do
                end do
            end if

            if (qbmm) then
                !$acc parallel loop collapse(4) gang vector default(present)
                do i = 1, 4
                    do l = is3%beg, is3%end
                        do k = is2%beg, is2%end
                            do j = is1%beg, is1%end + 1
                                mom_sp_rsy_vf(j, k, l, i) = mom_sp(i)%sf(k, j, l)
                            end do
                        end do
                    end do
                end do
            end if

            ! Reshaping Inputted Data in z-direction
        else

            if (viscous .or. (surface_tension)) then
                !$acc parallel loop collapse(4) gang vector default(present)
                do i = momxb, eqn_idx%E
                    do j = is1%beg, is1%end
                        do k = is2%beg, is2%end
                            do l = is3%beg, is3%end
                                flux_src_vf(i)%sf(l, k, j) = 0._wp
                            end do
                        end do
                    end do
                end do
            end if

            if (qbmm) then
                !$acc parallel loop collapse(4) gang vector default(present)
                do i = 1, 4
                    do l = is3%beg, is3%end
                        do k = is2%beg, is2%end
                            do j = is1%beg, is1%end + 1
                                mom_sp_rsz_vf(j, k, l, i) = mom_sp(i)%sf(l, k, j)
                            end do
                        end do
                    end do
                end do
            end if

        end if

    end subroutine s_initialize_riemann_solver

    !> @brief Computes cylindrical viscous source flux contributions for momentum and energy.
        !! Calculates Cartesian components of the stress tensor using averaged velocity derivatives
        !! and cylindrical geometric factors, then updates `flux_src_vf`.
        !! Assumes x-dir is axial (z_cyl), y-dir is radial (r_cyl), z-dir is azimuthal (theta_cyl for derivatives).
        !! @param[in] velL_vf Left boundary velocity ($v_x, v_y, v_z$) (num_dims scalar_field).
        !! @param[in] dvelL_dx_vf Left boundary $\partial v_i/\partial x$ (num_dims scalar_field).
        !! @param[in] dvelL_dy_vf Left boundary $\partial v_i/\partial y$ (num_dims scalar_field).
        !! @param[in] dvelL_dz_vf Left boundary $\partial v_i/\partial z$ (num_dims scalar_field).
        !! @param[in] velR_vf Right boundary velocity ($v_x, v_y, v_z$) (num_dims scalar_field).
        !! @param[in] dvelR_dx_vf Right boundary $\partial v_i/\partial x$ (num_dims scalar_field).
        !! @param[in] dvelR_dy_vf Right boundary $\partial v_i/\partial y$ (num_dims scalar_field).
        !! @param[in] dvelR_dz_vf Right boundary $\partial v_i/\partial z$ (num_dims scalar_field).
        !! @param[inout] flux_src_vf Intercell source flux array to update (sys_size scalar_field).
        !! @param[in] norm_dir Interface normal direction (1=x-face, 2=y-face, 3=z-face).
        !! @param[in] ix Global X-direction loop bounds (int_bounds_info).
        !! @param[in] iy Global Y-direction loop bounds (int_bounds_info).
        !! @param[in] iz Global Z-direction loop bounds (int_bounds_info).
    pure subroutine s_compute_cylindrical_viscous_source_flux(velL_vf, &
                                                              dvelL_dx_vf, dvelL_dy_vf, dvelL_dz_vf, &
                                                              velR_vf, &
                                                              dvelR_dx_vf, dvelR_dy_vf, dvelR_dz_vf, &
                                                              flux_src_vf, norm_dir, ix, iy, iz)

        type(scalar_field), dimension(num_dims), intent(in) :: velL_vf, velR_vf
        type(scalar_field), dimension(num_dims), intent(in) :: dvelL_dx_vf, dvelR_dx_vf
        type(scalar_field), dimension(num_dims), intent(in) :: dvelL_dy_vf, dvelR_dy_vf
        type(scalar_field), dimension(num_dims), intent(in) :: dvelL_dz_vf, dvelR_dz_vf
        type(scalar_field), dimension(sys_size), intent(inout) :: flux_src_vf
        integer, intent(in) :: norm_dir
        type(int_bounds_info), intent(in) :: ix, iy, iz

        ! Local variables
        real(wp), dimension(num_dims) :: avg_v_int       !!< Averaged interface velocity $(v_x, v_y, v_z)$ (grid directions).
        real(wp), dimension(num_dims) :: avg_dvdx_int    !!< Averaged interface $\partial v_i/\partial x$ (grid dir 1).
        real(wp), dimension(num_dims) :: avg_dvdy_int    !!< Averaged interface $\partial v_i/\partial y$ (grid dir 2).
        real(wp), dimension(num_dims) :: avg_dvdz_int    !!< Averaged interface $\partial v_i/\partial z$ (grid dir 3).

        real(wp), dimension(num_dims) :: stress_vector_shear !!< Shear stress vector $(\sigma_{N1}, \sigma_{N2}, \sigma_{N3})$ on N-face (grid directions).
        real(wp) :: stress_normal_bulk  !!< Normal bulk stress component $\sigma_{NN}$ on N-face.

        real(wp) :: Re_s, Re_b        !!< Effective interface shear and bulk Reynolds numbers.
        real(wp), dimension(num_dims) :: vel_src_int !!< Interface velocity $(v_1,v_2,v_3)$ (grid directions) for viscous work.
        real(wp) :: r_eff             !!< Effective radius at interface for cylindrical terms.
        real(wp) :: div_v_term_const  !!< Common term $-(2/3)(\nabla \cdot \mathbf{v}) / \text{Re}_s$ for shear stress diagonal.
        real(wp) :: divergence_cyl    !!< Full divergence $\nabla \cdot \mathbf{v}$ in cylindrical coordinates.

        integer :: j, k, l           !!< Loop iterators for $x, y, z$ grid directions.
        integer :: i_vel             !!< Loop iterator for velocity components.
        integer :: idx_rp(3)         !!< Indices $(j,k,l)$ of 'right' point for averaging.

        !$acc parallel loop collapse(3) gang vector default(present) &
        !$acc private(idx_rp, avg_v_int, avg_dvdx_int, avg_dvdy_int, avg_dvdz_int, &
        !$acc         Re_s, Re_b, vel_src_int, r_eff, divergence_cyl, &
        !$acc         stress_vector_shear, stress_normal_bulk, div_v_term_const)
        do l = iz%beg, iz%end
            do k = iy%beg, iy%end
                do j = ix%beg, ix%end

                    ! Determine indices for the 'right' state for averaging across the interface
                    idx_rp = [j, k, l]
                    idx_rp(norm_dir) = idx_rp(norm_dir) + 1

                    ! Average velocities and their derivatives at the interface
                    ! For cylindrical: x-dir ~ axial (z_cyl), y-dir ~ radial (r_cyl), z-dir ~ azimuthal (theta_cyl)
                    !$acc loop seq
                    do i_vel = 1, num_dims
                        avg_v_int(i_vel) = 0.5_wp*(velL_vf(i_vel)%sf(j, k, l) + velR_vf(i_vel)%sf(idx_rp(1), idx_rp(2), idx_rp(3)))

                        avg_dvdx_int(i_vel) = 0.5_wp*(dvelL_dx_vf(i_vel)%sf(j, k, l) + &
                                                      dvelR_dx_vf(i_vel)%sf(idx_rp(1), idx_rp(2), idx_rp(3)))
                        if (num_dims > 1) then
                            avg_dvdy_int(i_vel) = 0.5_wp*(dvelL_dy_vf(i_vel)%sf(j, k, l) + &
                                                          dvelR_dy_vf(i_vel)%sf(idx_rp(1), idx_rp(2), idx_rp(3)))
                        else
                            avg_dvdy_int(i_vel) = 0.0_wp
                        end if
                        if (num_dims > 2) then
                            avg_dvdz_int(i_vel) = 0.5_wp*(dvelL_dz_vf(i_vel)%sf(j, k, l) + &
                                                          dvelR_dz_vf(i_vel)%sf(idx_rp(1), idx_rp(2), idx_rp(3)))
                        else
                            avg_dvdz_int(i_vel) = 0.0_wp
                        end if
                    end do

                    ! Get Re numbers and interface velocity for viscous work
                    select case (norm_dir)
                    case (1) ! x-face (axial face in z_cyl direction)
                        Re_s = Re_avg_rsx_vf(j, k, l, 1)
                        Re_b = Re_avg_rsx_vf(j, k, l, 2)
                        vel_src_int = vel_src_rsx_vf(j, k, l, 1:num_dims)
                        r_eff = y_cc(k)
                    case (2) ! y-face (radial face in r_cyl direction)
                        Re_s = Re_avg_rsy_vf(k, j, l, 1)
                        Re_b = Re_avg_rsy_vf(k, j, l, 2)
                        vel_src_int = vel_src_rsy_vf(k, j, l, 1:num_dims)
                        r_eff = y_cb(k)
                    case (3) ! z-face (azimuthal face in theta_cyl direction)
                        Re_s = Re_avg_rsz_vf(l, k, j, 1)
                        Re_b = Re_avg_rsz_vf(l, k, j, 2)
                        vel_src_int = vel_src_rsz_vf(l, k, j, 1:num_dims)
                        r_eff = y_cc(k)
                    end select

                    ! Divergence in cylindrical coordinates (vx=vz_cyl, vy=vr_cyl, vz=vtheta_cyl)
                    divergence_cyl = avg_dvdx_int(1) + avg_dvdy_int(2) + avg_v_int(2)/r_eff
                    if (num_dims > 2) then
                        divergence_cyl = divergence_cyl + avg_dvdz_int(3)/r_eff
                    end if

                    stress_vector_shear = 0.0_wp
                    stress_normal_bulk = 0.0_wp

                    if (shear_stress) then
                        div_v_term_const = -(2.0_wp/3.0_wp)*divergence_cyl/Re_s

                        select case (norm_dir)
                        case (1) ! X-face (axial normal, z_cyl)
                            stress_vector_shear(1) = (2.0_wp*avg_dvdx_int(1))/Re_s + div_v_term_const
                            if (num_dims > 1) then
                                stress_vector_shear(2) = (avg_dvdy_int(1) + avg_dvdx_int(2))/Re_s
                            end if
                            if (num_dims > 2) then
                                stress_vector_shear(3) = (avg_dvdz_int(1)/r_eff + avg_dvdx_int(3))/Re_s
                            end if
                        case (2) ! Y-face (radial normal, r_cyl)
                            if (num_dims > 1) then
                                stress_vector_shear(1) = (avg_dvdy_int(1) + avg_dvdx_int(2))/Re_s
                                stress_vector_shear(2) = (2.0_wp*avg_dvdy_int(2))/Re_s + div_v_term_const
                                if (num_dims > 2) then
                                    stress_vector_shear(3) = (avg_dvdz_int(2)/r_eff - avg_v_int(3)/r_eff + avg_dvdy_int(3))/Re_s
                                end if
                            else
                                stress_vector_shear(1) = (2.0_wp*avg_dvdx_int(1))/Re_s + div_v_term_const
                            end if
                        case (3) ! Z-face (azimuthal normal, theta_cyl)
                            if (num_dims > 2) then
                                stress_vector_shear(1) = (avg_dvdz_int(1)/r_eff + avg_dvdx_int(3))/Re_s
                                stress_vector_shear(2) = (avg_dvdz_int(2)/r_eff - avg_v_int(3)/r_eff + avg_dvdy_int(3))/Re_s
                                stress_vector_shear(3) = (2.0_wp*(avg_dvdz_int(3)/r_eff + avg_v_int(2)/r_eff))/Re_s + div_v_term_const
                            end if
                        end select

                        !$acc loop seq
                        do i_vel = 1, num_dims
                            flux_src_vf(momxb + i_vel - 1)%sf(j, k, l) = flux_src_vf(momxb + i_vel - 1)%sf(j, k, l) - stress_vector_shear(i_vel)
                            flux_src_vf(eqn_idx%E)%sf(j, k, l) = flux_src_vf(eqn_idx%E)%sf(j, k, l) - vel_src_int(i_vel)*stress_vector_shear(i_vel)
                        end do
                    end if

                    if (bulk_stress) then
                        stress_normal_bulk = divergence_cyl/Re_b

                        flux_src_vf(momxb + norm_dir - 1)%sf(j, k, l) = flux_src_vf(momxb + norm_dir - 1)%sf(j, k, l) - stress_normal_bulk
                        flux_src_vf(eqn_idx%E)%sf(j, k, l) = flux_src_vf(eqn_idx%E)%sf(j, k, l) - vel_src_int(norm_dir)*stress_normal_bulk
                    end if

                end do
            end do
        end do
        !$acc end parallel loop

    end subroutine s_compute_cylindrical_viscous_source_flux

    !> @brief Computes Cartesian viscous source flux contributions for momentum and energy.
    !! Calculates averaged velocity gradients, gets Re and interface velocities,
    !! calls helpers for shear/bulk stress, then updates `flux_src_vf`.
    !! @param[in] velL_vf Left boundary velocity (num_dims scalar_field).
    !! @param[in] dvelL_dx_vf Left boundary d(vel)/dx (num_dims scalar_field).
    !! @param[in] dvelL_dy_vf Left boundary d(vel)/dy (num_dims scalar_field).
    !! @param[in] dvelL_dz_vf Left boundary d(vel)/dz (num_dims scalar_field).
    !! @param[in] velR_vf Right boundary velocity (num_dims scalar_field).
    !! @param[in] dvelR_dx_vf Right boundary d(vel)/dx (num_dims scalar_field).
    !! @param[in] dvelR_dy_vf Right boundary d(vel)/dy (num_dims scalar_field).
    !! @param[in] dvelR_dz_vf Right boundary d(vel)/dz (num_dims scalar_field).
    !! @param[inout] flux_src_vf Intercell source flux array to update (sys_size scalar_field).
    !! @param[in] norm_dir Interface normal direction (1=x, 2=y, 3=z).
    !! @param[in] ix X-direction loop bounds (int_bounds_info).
    !! @param[in] iy Y-direction loop bounds (int_bounds_info).
    !! @param[in] iz Z-direction loop bounds (int_bounds_info).
    pure subroutine s_compute_cartesian_viscous_source_flux(dvelL_dx_vf, &
                                                            dvelL_dy_vf, &
                                                            dvelL_dz_vf, &
                                                            dvelR_dx_vf, &
                                                            dvelR_dy_vf, &
                                                            dvelR_dz_vf, &
                                                            flux_src_vf, &
                                                            norm_dir)

        ! Arguments
        type(scalar_field), dimension(num_dims), intent(in) :: dvelL_dx_vf, dvelR_dx_vf
        type(scalar_field), dimension(num_dims), intent(in) :: dvelL_dy_vf, dvelR_dy_vf
        type(scalar_field), dimension(num_dims), intent(in) :: dvelL_dz_vf, dvelR_dz_vf
        type(scalar_field), dimension(sys_size), intent(inout) :: flux_src_vf
        integer, intent(in) :: norm_dir

        ! Local variables
        real(wp), dimension(num_dims, num_dims) :: vel_grad_avg        !< Averaged velocity gradient tensor `d(vel_i)/d(coord_j)`.
        real(wp), dimension(num_dims, num_dims) :: current_tau_shear   !< Current shear stress tensor.
        real(wp), dimension(num_dims, num_dims) :: current_tau_bulk    !< Current bulk stress tensor.
        real(wp), dimension(num_dims) :: vel_src_at_interface         !< Interface velocities (u,v,w) for viscous work.
        integer, dimension(3) :: idx_right_phys                     !< Physical (j,k,l) indices for right state.

        real(wp) :: Re_shear !< Interface shear Reynolds number.
        real(wp) :: Re_bulk  !< Interface bulk Reynolds number.

        integer :: j_loop         !< Physical x-index loop iterator.
        integer :: k_loop         !< Physical y-index loop iterator.
        integer :: l_loop         !< Physical z-index loop iterator.
        integer :: i_dim          !< Generic dimension/component iterator.
        integer :: vel_comp_idx   !< Velocity component iterator (1=u, 2=v, 3=w).

        real(wp) :: divergence_v   !< Velocity divergence at interface.

        !$acc parallel loop collapse(3) gang vector default(present) &
        !$acc private(idx_right_phys, vel_grad_avg, &
        !$acc current_tau_shear, current_tau_bulk, vel_src_at_interface, &
        !$acc Re_shear, Re_bulk, divergence_v, i_dim, vel_comp_idx)
        do l_loop = isz%beg, isz%end
            do k_loop = isy%beg, isy%end
                do j_loop = isx%beg, isx%end

                    idx_right_phys(1) = j_loop
                    idx_right_phys(2) = k_loop
                    idx_right_phys(3) = l_loop
                    idx_right_phys(norm_dir) = idx_right_phys(norm_dir) + 1

                    vel_grad_avg = 0.0_wp
                    do vel_comp_idx = 1, num_dims
                        vel_grad_avg(vel_comp_idx, 1) = 0.5_wp*(dvelL_dx_vf(vel_comp_idx)%sf(j_loop, k_loop, l_loop) + &
                                                                dvelR_dx_vf(vel_comp_idx)%sf(idx_right_phys(1), idx_right_phys(2), idx_right_phys(3)))
                        if (num_dims > 1) then
                            vel_grad_avg(vel_comp_idx, 2) = 0.5_wp*(dvelL_dy_vf(vel_comp_idx)%sf(j_loop, k_loop, l_loop) + &
                                                                    dvelR_dy_vf(vel_comp_idx)%sf(idx_right_phys(1), idx_right_phys(2), idx_right_phys(3)))
                        end if
                        if (num_dims > 2) then
                            vel_grad_avg(vel_comp_idx, 3) = 0.5_wp*(dvelL_dz_vf(vel_comp_idx)%sf(j_loop, k_loop, l_loop) + &
                                                                    dvelR_dz_vf(vel_comp_idx)%sf(idx_right_phys(1), idx_right_phys(2), idx_right_phys(3)))
                        end if
                    end do

                    divergence_v = 0.0_wp
                    do i_dim = 1, num_dims
                        divergence_v = divergence_v + vel_grad_avg(i_dim, i_dim)
                    end do

                    vel_src_at_interface = 0.0_wp
                    if (norm_dir == 1) then
                        Re_shear = Re_avg_rsx_vf(j_loop, k_loop, l_loop, 1)
                        Re_bulk = Re_avg_rsx_vf(j_loop, k_loop, l_loop, 2)
                        do i_dim = 1, num_dims
                            vel_src_at_interface(i_dim) = vel_src_rsx_vf(j_loop, k_loop, l_loop, i_dim)
                        end do
                    else if (norm_dir == 2) then
                        Re_shear = Re_avg_rsy_vf(k_loop, j_loop, l_loop, 1)
                        Re_bulk = Re_avg_rsy_vf(k_loop, j_loop, l_loop, 2)
                        do i_dim = 1, num_dims
                            vel_src_at_interface(i_dim) = vel_src_rsy_vf(k_loop, j_loop, l_loop, i_dim)
                        end do
                    else
                        Re_shear = Re_avg_rsz_vf(l_loop, k_loop, j_loop, 1)
                        Re_bulk = Re_avg_rsz_vf(l_loop, k_loop, j_loop, 2)
                        do i_dim = 1, num_dims
                            vel_src_at_interface(i_dim) = vel_src_rsz_vf(l_loop, k_loop, j_loop, i_dim)
                        end do
                    end if

                    if (shear_stress) then
                        ! current_tau_shear = 0.0_wp
                        call s_calculate_shear_stress_tensor(vel_grad_avg, Re_shear, divergence_v, current_tau_shear)

                        do i_dim = 1, num_dims
                            flux_src_vf(momxb + i_dim - 1)%sf(j_loop, k_loop, l_loop) = &
                                flux_src_vf(momxb + i_dim - 1)%sf(j_loop, k_loop, l_loop) - current_tau_shear(norm_dir, i_dim)

                            flux_src_vf(eqn_idx%E)%sf(j_loop, k_loop, l_loop) = &
                                flux_src_vf(eqn_idx%E)%sf(j_loop, k_loop, l_loop) - &
                                vel_src_at_interface(i_dim)*current_tau_shear(norm_dir, i_dim)
                        end do
                    end if

                    if (bulk_stress) then
                        ! current_tau_bulk = 0.0_wp
                        call s_calculate_bulk_stress_tensor(Re_bulk, divergence_v, current_tau_bulk)

                        do i_dim = 1, num_dims
                            flux_src_vf(momxb + i_dim - 1)%sf(j_loop, k_loop, l_loop) = &
                                flux_src_vf(momxb + i_dim - 1)%sf(j_loop, k_loop, l_loop) - current_tau_bulk(norm_dir, i_dim)

                            flux_src_vf(eqn_idx%E)%sf(j_loop, k_loop, l_loop) = &
                                flux_src_vf(eqn_idx%E)%sf(j_loop, k_loop, l_loop) - &
                                vel_src_at_interface(i_dim)*current_tau_bulk(norm_dir, i_dim)
                        end do
                    end if

                end do
            end do
        end do
        !$acc end parallel loop

    end subroutine s_compute_cartesian_viscous_source_flux

    !> @brief Calculates shear stress tensor components.
    !! tau_ij_shear = ( (dui/dxj + duj/dxi) - (2/3)*(div_v)*delta_ij ) / Re_shear
    !! @param[in] vel_grad_avg Averaged velocity gradient tensor (d(vel_i)/d(coord_j)).
    !! @param[in] Re_shear Shear Reynolds number.
    !! @param[in] divergence_v Velocity divergence (du/dx + dv/dy + dw/dz).
    !! @param[out] tau_shear_out Calculated shear stress tensor (stress on i-face, j-direction).
    pure subroutine s_calculate_shear_stress_tensor(vel_grad_avg, Re_shear, divergence_v, tau_shear_out)
        !$acc routine seq

        implicit none

        ! Arguments
        real(wp), dimension(num_dims, num_dims), intent(in) :: vel_grad_avg
        real(wp), intent(in) :: Re_shear
        real(wp), intent(in) :: divergence_v
        real(wp), dimension(num_dims, num_dims), intent(out) :: tau_shear_out

        ! Local variables
        integer :: i_dim !< Loop iterator for face normal.
        integer :: j_dim !< Loop iterator for force component direction.

        tau_shear_out = 0.0_wp

        do i_dim = 1, num_dims
            do j_dim = 1, num_dims
                tau_shear_out(i_dim, j_dim) = (vel_grad_avg(j_dim, i_dim) + vel_grad_avg(i_dim, j_dim))/Re_shear
                if (i_dim == j_dim) then
                    tau_shear_out(i_dim, j_dim) = tau_shear_out(i_dim, j_dim) - &
                                                  (2.0_wp/3.0_wp)*divergence_v/Re_shear
                end if
            end do
        end do

    end subroutine s_calculate_shear_stress_tensor

    !> @brief Calculates bulk stress tensor components (diagonal only).
    !! tau_ii_bulk = (div_v) / Re_bulk. Off-diagonals are zero.
    !! @param[in] Re_bulk Bulk Reynolds number.
    !! @param[in] divergence_v Velocity divergence (du/dx + dv/dy + dw/dz).
    !! @param[out] tau_bulk_out Calculated bulk stress tensor (stress on i-face, i-direction).
    pure subroutine s_calculate_bulk_stress_tensor(Re_bulk, divergence_v, tau_bulk_out)
        !$acc routine seq

        implicit none

        ! Arguments
        real(wp), intent(in) :: Re_bulk
        real(wp), intent(in) :: divergence_v
        real(wp), dimension(num_dims, num_dims), intent(out) :: tau_bulk_out

        ! Local variables
        integer :: i_dim !< Loop iterator for diagonal components.

        tau_bulk_out = 0.0_wp

        do i_dim = 1, num_dims
            tau_bulk_out(i_dim, i_dim) = divergence_v/Re_bulk
        end do

    end subroutine s_calculate_bulk_stress_tensor

    !>  Deallocation and/or disassociation procedures that are
        !!      needed to finalize the selected Riemann problem solver
        !!  @param flux_vf       Intercell fluxes
        !!  @param flux_src_vf   Intercell source fluxes
        !!  @param flux_gsrc_vf  Intercell geometric source fluxes
        !!  @param norm_dir Dimensional splitting coordinate direction
    pure subroutine s_finalize_riemann_solver(flux_vf, flux_src_vf, &
                                              flux_gsrc_vf, &
                                              norm_dir)

        type(scalar_field), &
            dimension(sys_size), &
            intent(inout) :: flux_vf, flux_src_vf, flux_gsrc_vf

        integer, intent(in) :: norm_dir

        integer :: i, j, k, l !< Generic loop iterators

        ! Reshaping Outputted Data in y-direction
        if (norm_dir == 2) then
            !$acc parallel loop collapse(4) gang vector default(present)
            do i = 1, sys_size
                do l = is3%beg, is3%end
                    do j = is1%beg, is1%end
                        do k = is2%beg, is2%end
                            flux_vf(i)%sf(k, j, l) = &
                                flux_rsy_vf(j, k, l, i)
                        end do
                    end do
                end do
            end do

            if (cyl_coord) then
                !$acc parallel loop collapse(4) gang vector default(present)
                do i = 1, sys_size
                    do l = is3%beg, is3%end
                        do j = is1%beg, is1%end
                            do k = is2%beg, is2%end
                                flux_gsrc_vf(i)%sf(k, j, l) = &
                                    flux_gsrc_rsy_vf(j, k, l, i)
                            end do
                        end do
                    end do
                end do
            end if

            !$acc parallel loop collapse(3) gang vector default(present)
            do l = is3%beg, is3%end
                do j = is1%beg, is1%end
                    do k = is2%beg, is2%end
                        flux_src_vf(advxb)%sf(k, j, l) = &
                            flux_src_rsy_vf(j, k, l, advxb)
                    end do
                end do
            end do

            if (riemann_solver == 1 .or. riemann_solver == 4) then
                !$acc parallel loop collapse(4) gang vector default(present)
                do i = advxb + 1, advxe
                    do l = is3%beg, is3%end
                        do j = is1%beg, is1%end
                            do k = is2%beg, is2%end
                                flux_src_vf(i)%sf(k, j, l) = &
                                    flux_src_rsy_vf(j, k, l, i)
                            end do
                        end do
                    end do
                end do

            end if
            ! Reshaping Outputted Data in z-direction
        elseif (norm_dir == 3) then
            !$acc parallel loop collapse(4) gang vector default(present)
            do i = 1, sys_size
                do j = is1%beg, is1%end
                    do k = is2%beg, is2%end
                        do l = is3%beg, is3%end

                            flux_vf(i)%sf(l, k, j) = &
                                flux_rsz_vf(j, k, l, i)
                        end do
                    end do
                end do
            end do
            if (grid_geometry == 3) then
                !$acc parallel loop collapse(4) gang vector default(present)
                do i = 1, sys_size
                    do j = is1%beg, is1%end
                        do k = is2%beg, is2%end
                            do l = is3%beg, is3%end

                                flux_gsrc_vf(i)%sf(l, k, j) = &
                                    flux_gsrc_rsz_vf(j, k, l, i)
                            end do
                        end do
                    end do
                end do
            end if

            !$acc parallel loop collapse(3) gang vector default(present)
            do j = is1%beg, is1%end
                do k = is2%beg, is2%end
                    do l = is3%beg, is3%end
                        flux_src_vf(advxb)%sf(l, k, j) = &
                            flux_src_rsz_vf(j, k, l, advxb)
                    end do
                end do
            end do

            if (riemann_solver == 1 .or. riemann_solver == 4) then
                !$acc parallel loop collapse(4) gang vector default(present)
                do i = advxb + 1, advxe
                    do j = is1%beg, is1%end
                        do k = is2%beg, is2%end
                            do l = is3%beg, is3%end
                                flux_src_vf(i)%sf(l, k, j) = &
                                    flux_src_rsz_vf(j, k, l, i)
                            end do
                        end do
                    end do
                end do

            end if
        elseif (norm_dir == 1) then
            !$acc parallel loop collapse(4) gang vector default(present)
            do i = 1, sys_size
                do l = is3%beg, is3%end
                    do k = is2%beg, is2%end
                        do j = is1%beg, is1%end
                            flux_vf(i)%sf(j, k, l) = &
                                flux_rsx_vf(j, k, l, i)
                        end do
                    end do
                end do
            end do

            !$acc parallel loop collapse(3) gang vector default(present)
            do l = is3%beg, is3%end
                do k = is2%beg, is2%end
                    do j = is1%beg, is1%end
                        flux_src_vf(advxb)%sf(j, k, l) = &
                            flux_src_rsx_vf(j, k, l, advxb)
                    end do
                end do
            end do

            if (riemann_solver == 1 .or. riemann_solver == 4) then
                !$acc parallel loop collapse(4) gang vector default(present)
                do i = advxb + 1, advxe
                    do l = is3%beg, is3%end
                        do k = is2%beg, is2%end
                            do j = is1%beg, is1%end
                                flux_src_vf(i)%sf(j, k, l) = &
                                    flux_src_rsx_vf(j, k, l, i)
                            end do
                        end do
                    end do
                end do
            end if
        end if

    end subroutine s_finalize_riemann_solver

    !> Module deallocation and/or disassociation procedures
    impure subroutine s_finalize_riemann_solvers_module

        if (viscous) then
            @:DEALLOCATE(Re_avg_rsx_vf)
        end if
        @:DEALLOCATE(vel_src_rsx_vf)
        @:DEALLOCATE(flux_rsx_vf)
        @:DEALLOCATE(flux_src_rsx_vf)
        @:DEALLOCATE(flux_gsrc_rsx_vf)
        if (qbmm) then
            @:DEALLOCATE(mom_sp_rsx_vf)
        end if

        if (n == 0) return

        if (viscous) then
            @:DEALLOCATE(Re_avg_rsy_vf)
        end if
        @:DEALLOCATE(vel_src_rsy_vf)
        @:DEALLOCATE(flux_rsy_vf)
        @:DEALLOCATE(flux_src_rsy_vf)
        @:DEALLOCATE(flux_gsrc_rsy_vf)
        if (qbmm) then
            @:DEALLOCATE(mom_sp_rsy_vf)
        end if

        if (p == 0) return

        if (viscous) then
            @:DEALLOCATE(Re_avg_rsz_vf)
        end if
        @:DEALLOCATE(vel_src_rsz_vf)
        @:DEALLOCATE(flux_rsz_vf)
        @:DEALLOCATE(flux_src_rsz_vf)
        @:DEALLOCATE(flux_gsrc_rsz_vf)
        if (qbmm) then
            @:DEALLOCATE(mom_sp_rsz_vf)
        end if

    end subroutine s_finalize_riemann_solvers_module

end module m_riemann_solvers<|MERGE_RESOLUTION|>--- conflicted
+++ resolved
@@ -3323,11 +3323,7 @@
                     Res(i, j) = fluid_pp(eqn_idx%Re(i, j))%Re(i)
                 end do
             end do
-<<<<<<< HEAD
-            !$acc update device(Res, eqn_idx%Re, eqn_idx%Re_size)
-=======
             !$acc update device(Res, eqn_idx%Re, Re_size)
->>>>>>> 11e1e717
         end if
 
         !$acc enter data copyin(is1, is2, is3, isx, isy, isz)
