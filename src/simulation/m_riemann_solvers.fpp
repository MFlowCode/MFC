!>
!! @file m_riemann_solvers.f90
!! @brief Contains module m_riemann_solvers

!> @brief This module features a database of approximate and exact Riemann
!!              problem solvers for the Navier-Stokes system of equations, which
!!              is supplemented by appropriate advection equations that are used
!!              to capture the material interfaces. The closure of the system is
!!              achieved by the stiffened gas equation of state and any required
!!              mixture relations. Surface tension effects are accounted for and
!!              are modeled by means of a volume force acting across the diffuse
!!              material interface region. The implementation details of viscous
!!              and capillary effects, into the Riemann solvers, may be found in
!!              Perigaud and Saurel (2005). Note that both effects are available
!!              only in the volume fraction model. At this time, the approximate
!!              and exact Riemann solvers that are listed below are available:
!!                  1) Harten-Lax-van Leer (HLL)
!!                  2) Harten-Lax-van Leer-Contact (HLLC)
!!                  3) Exact

#:include 'case.fpp'
#:include 'macros.fpp'
#:include 'inline_riemann.fpp'

module m_riemann_solvers

    ! Dependencies =============================================================
    use m_derived_types        !< Definitions of the derived types

    use m_global_parameters    !< Definitions of the global parameters

    use m_mpi_proxy            !< Message passing interface (MPI) module proxy

    use m_variables_conversion !< State variables type conversion procedures

    use m_bubbles              !< To get the bubble wall pressure function

    use m_surface_tension      !< To get the capilary fluxes

    use m_chemistry

    use m_thermochem, only: &
        gas_constant, get_mixture_molecular_weight, &
        get_mixture_specific_heat_cv_mass, get_mixture_energy_mass, &
        get_species_specific_heats_r, get_species_enthalpies_rt, &
        get_mixture_specific_heat_cp_mass
    ! ==========================================================================

    implicit none

    private; public :: s_initialize_riemann_solvers_module, &
 s_riemann_solver, &
 s_hll_riemann_solver, &
 s_hllc_riemann_solver, &
 s_finalize_riemann_solvers_module

    !> The cell-boundary values of the fluxes (src - source) that are computed
    !! through the chosen Riemann problem solver, and the direct evaluation of
    !! source terms, by using the left and right states given in qK_prim_rs_vf,
    !! dqK_prim_ds_vf where ds = dx, dy or dz.
    !> @{

    real(wp), allocatable, dimension(:, :, :, :) :: flux_rsx_vf, flux_src_rsx_vf
    real(wp), allocatable, dimension(:, :, :, :) :: flux_rsy_vf, flux_src_rsy_vf
    real(wp), allocatable, dimension(:, :, :, :) :: flux_rsz_vf, flux_src_rsz_vf
    !$acc declare create( flux_rsx_vf, flux_src_rsx_vf, flux_rsy_vf,  &
    !$acc   flux_src_rsy_vf, flux_rsz_vf, flux_src_rsz_vf )
    !> @}

    !> The cell-boundary values of the geometrical source flux that are computed
    !! through the chosen Riemann problem solver by using the left and right
    !! states given in qK_prim_rs_vf. Currently 2D axisymmetric for inviscid only.
    !> @{

    real(wp), allocatable, dimension(:, :, :, :) :: flux_gsrc_rsx_vf !<
    real(wp), allocatable, dimension(:, :, :, :) :: flux_gsrc_rsy_vf !<
    real(wp), allocatable, dimension(:, :, :, :) :: flux_gsrc_rsz_vf !<
    !$acc declare create( flux_gsrc_rsx_vf, flux_gsrc_rsy_vf, flux_gsrc_rsz_vf )
    !> @}

    ! The cell-boundary values of the velocity. vel_src_rs_vf is determined as
    ! part of Riemann problem solution and is used to evaluate the source flux.

    real(wp), allocatable, dimension(:, :, :, :) :: vel_src_rsx_vf
    real(wp), allocatable, dimension(:, :, :, :) :: vel_src_rsy_vf
    real(wp), allocatable, dimension(:, :, :, :) :: vel_src_rsz_vf
    !$acc declare create(vel_src_rsx_vf, vel_src_rsy_vf, vel_src_rsz_vf)

    real(wp), allocatable, dimension(:, :, :, :) :: mom_sp_rsx_vf
    real(wp), allocatable, dimension(:, :, :, :) :: mom_sp_rsy_vf
    real(wp), allocatable, dimension(:, :, :, :) :: mom_sp_rsz_vf
    !$acc declare create(mom_sp_rsx_vf, mom_sp_rsy_vf, mom_sp_rsz_vf)

    real(wp), allocatable, dimension(:, :, :, :) :: Re_avg_rsx_vf
    real(wp), allocatable, dimension(:, :, :, :) :: Re_avg_rsy_vf
    real(wp), allocatable, dimension(:, :, :, :) :: Re_avg_rsz_vf
    !$acc declare create(Re_avg_rsx_vf, Re_avg_rsy_vf, Re_avg_rsz_vf)

    !> @name Indical bounds in the s1-, s2- and s3-directions
    !> @{
    type(int_bounds_info) :: is1, is2, is3
    type(int_bounds_info) :: isx, isy, isz
    !> @}

    !$acc declare create(is1, is2, is3, isx, isy, isz)

    real(wp), allocatable, dimension(:) :: Gs
    !$acc declare create(Gs)

    real(wp), allocatable, dimension(:, :) :: Res
    !$acc declare create(Res)

contains

    !> Dispatch to the subroutines that are utilized to compute the
        !! Riemann problem solution. For additional information please reference:
        !!                        1) s_hll_riemann_solver
        !!                        2) s_hllc_riemann_solver
        !!                        3) s_exact_riemann_solver
        !!  @param qL_prim_vf The  left WENO-reconstructed cell-boundary values of the
        !!      cell-average primitive variables
        !!  @param qR_prim_vf The right WENO-reconstructed cell-boundary values of the
        !!      cell-average primitive variables
        !!  @param dqL_prim_dx_vf The  left WENO-reconstructed cell-boundary values of the
        !!      first-order x-dir spatial derivatives
        !!  @param dqL_prim_dy_vf The  left WENO-reconstructed cell-boundary values of the
        !!      first-order y-dir spatial derivatives
        !!  @param dqL_prim_dz_vf The  left WENO-reconstructed cell-boundary values of the
        !!      first-order z-dir spatial derivatives
        !!  @param dqR_prim_dx_vf The right WENO-reconstructed cell-boundary values of the
        !!      first-order x-dir spatial derivatives
        !!  @param dqR_prim_dy_vf The right WENO-reconstructed cell-boundary values of the
        !!      first-order y-dir spatial derivatives
        !!  @param dqR_prim_dz_vf The right WENO-reconstructed cell-boundary values of the
        !!      first-order z-dir spatial derivatives
        !!  @param gm_alphaL_vf  Left averaged gradient magnitude
        !!  @param gm_alphaR_vf Right averaged gradient magnitude
        !!  @param flux_vf Intra-cell fluxes
        !!  @param flux_src_vf Intra-cell fluxes sources
        !!  @param flux_gsrc_vf Intra-cell geometric fluxes sources
        !!  @param norm_dir Dir. splitting direction
        !!  @param ix Index bounds in the x-dir
        !!  @param iy Index bounds in the y-dir
        !!  @param iz Index bounds in the z-dir
        !!  @param q_prim_vf Cell-averaged primitive variables
    subroutine s_riemann_solver(qL_prim_rsx_vf, qL_prim_rsy_vf, qL_prim_rsz_vf, dqL_prim_dx_vf, &
                                dqL_prim_dy_vf, &
                                dqL_prim_dz_vf, &
                                qL_prim_vf, &
                                qR_prim_rsx_vf, qR_prim_rsy_vf, qR_prim_rsz_vf, dqR_prim_dx_vf, &
                                dqR_prim_dy_vf, &
                                dqR_prim_dz_vf, &
                                qR_prim_vf, &
                                q_prim_vf, &
                                flux_vf, flux_src_vf, &
                                flux_gsrc_vf, &
                                norm_dir, ix, iy, iz)

        real(wp), dimension(startx:, starty:, startz:, 1:), intent(INOUT) :: qL_prim_rsx_vf, qL_prim_rsy_vf, qL_prim_rsz_vf, qR_prim_rsx_vf, qR_prim_rsy_vf, qR_prim_rsz_vf
        type(scalar_field), dimension(sys_size), intent(IN) :: q_prim_vf

        type(scalar_field), allocatable, dimension(:), intent(INOUT) :: qL_prim_vf, qR_prim_vf

        type(scalar_field), &
            allocatable, dimension(:), &
            intent(INOUT) :: dqL_prim_dx_vf, dqR_prim_dx_vf, &
                             dqL_prim_dy_vf, dqR_prim_dy_vf, &
                             dqL_prim_dz_vf, dqR_prim_dz_vf

        type(scalar_field), &
            dimension(sys_size), &
            intent(INOUT) :: flux_vf, flux_src_vf, flux_gsrc_vf

        integer, intent(IN) :: norm_dir

        type(int_bounds_info), intent(IN) :: ix, iy, iz

        if (riemann_solver == 1) then
            call s_hll_riemann_solver(qL_prim_rsx_vf, qL_prim_rsy_vf, qL_prim_rsz_vf, dqL_prim_dx_vf, &
                                      dqL_prim_dy_vf, &
                                      dqL_prim_dz_vf, &
                                      qL_prim_vf, &
                                      qR_prim_rsx_vf, qR_prim_rsy_vf, qR_prim_rsz_vf, dqR_prim_dx_vf, &
                                      dqR_prim_dy_vf, &
                                      dqR_prim_dz_vf, &
                                      qR_prim_vf, &
                                      q_prim_vf, &
                                      flux_vf, flux_src_vf, &
                                      flux_gsrc_vf, &
                                      norm_dir, ix, iy, iz)
        elseif (riemann_solver == 2) then
            call s_hllc_riemann_solver(qL_prim_rsx_vf, qL_prim_rsy_vf, qL_prim_rsz_vf, dqL_prim_dx_vf, &
                                       dqL_prim_dy_vf, &
                                       dqL_prim_dz_vf, &
                                       qL_prim_vf, &
                                       qR_prim_rsx_vf, qR_prim_rsy_vf, qR_prim_rsz_vf, dqR_prim_dx_vf, &
                                       dqR_prim_dy_vf, &
                                       dqR_prim_dz_vf, &
                                       qR_prim_vf, &
                                       q_prim_vf, &
                                       flux_vf, flux_src_vf, &
                                       flux_gsrc_vf, &
                                       norm_dir, ix, iy, iz)
        end if

    end subroutine s_riemann_solver

    !> Dispatch to the subroutines that are utilized to compute
        !! the viscous source fluxes for either Cartesian or cylindrical geometries.
        !! For more information please refer to:
        !!      1) s_compute_cartesian_viscous_source_flux
        !!      2) s_compute_cylindrical_viscous_source_flux
    subroutine s_compute_viscous_source_flux(velL_vf, & ! -------------
                                             dvelL_dx_vf, &
                                             dvelL_dy_vf, &
                                             dvelL_dz_vf, &
                                             velR_vf, &
                                             dvelR_dx_vf, &
                                             dvelR_dy_vf, &
                                             dvelR_dz_vf, &
                                             flux_src_vf, &
                                             norm_dir, &
                                             ix, iy, iz)

        type(scalar_field), &
            dimension(num_dims), &
            intent(IN) :: velL_vf, velR_vf, &
                          dvelL_dx_vf, dvelR_dx_vf, &
                          dvelL_dy_vf, dvelR_dy_vf, &
                          dvelL_dz_vf, dvelR_dz_vf

        type(scalar_field), &
            dimension(sys_size), &
            intent(INOUT) :: flux_src_vf

        integer, intent(IN) :: norm_dir

        type(int_bounds_info), intent(IN) :: ix, iy, iz

        if (grid_geometry == 3) then
            call s_compute_cylindrical_viscous_source_flux(velL_vf, & ! -------------
                                                           dvelL_dx_vf, &
                                                           dvelL_dy_vf, &
                                                           dvelL_dz_vf, &
                                                           velR_vf, &
                                                           dvelR_dx_vf, &
                                                           dvelR_dy_vf, &
                                                           dvelR_dz_vf, &
                                                           flux_src_vf, &
                                                           norm_dir, &
                                                           ix, iy, iz)
        else
            call s_compute_cartesian_viscous_source_flux(velL_vf, & ! -------------
                                                         dvelL_dx_vf, &
                                                         dvelL_dy_vf, &
                                                         dvelL_dz_vf, &
                                                         velR_vf, &
                                                         dvelR_dx_vf, &
                                                         dvelR_dy_vf, &
                                                         dvelR_dz_vf, &
                                                         flux_src_vf, &
                                                         norm_dir, &
                                                         ix, iy, iz)
        end if
    end subroutine s_compute_viscous_source_flux

    subroutine s_hll_riemann_solver(qL_prim_rsx_vf, qL_prim_rsy_vf, qL_prim_rsz_vf, dqL_prim_dx_vf, & ! -------
                                    dqL_prim_dy_vf, &
                                    dqL_prim_dz_vf, &
                                    qL_prim_vf, &
                                    qR_prim_rsx_vf, qR_prim_rsy_vf, qR_prim_rsz_vf, dqR_prim_dx_vf, &
                                    dqR_prim_dy_vf, &
                                    dqR_prim_dz_vf, &
                                    qR_prim_vf, &
                                    q_prim_vf, &
                                    flux_vf, flux_src_vf, &
                                    flux_gsrc_vf, &
                                    norm_dir, ix, iy, iz)

        real(wp), dimension(startx:, starty:, startz:, 1:), intent(inout) :: qL_prim_rsx_vf, qL_prim_rsy_vf, qL_prim_rsz_vf, qR_prim_rsx_vf, qR_prim_rsy_vf, qR_prim_rsz_vf
        type(scalar_field), dimension(sys_size), intent(in) :: q_prim_vf

        type(scalar_field), allocatable, dimension(:), intent(inout) :: qL_prim_vf, qR_prim_vf

        type(scalar_field), &
            allocatable, dimension(:), &
            intent(inout) :: dqL_prim_dx_vf, dqR_prim_dx_vf, &
                             dqL_prim_dy_vf, dqR_prim_dy_vf, &
                             dqL_prim_dz_vf, dqR_prim_dz_vf

        ! Intercell fluxes
        type(scalar_field), &
            dimension(sys_size), &
            intent(inout) :: flux_vf, flux_src_vf, flux_gsrc_vf

        integer, intent(in) :: norm_dir
        type(int_bounds_info), intent(in) :: ix, iy, iz

        real(wp), dimension(num_fluids) :: alpha_rho_L, alpha_rho_R
        real(wp) :: rho_L, rho_R
        real(wp), dimension(num_dims) :: vel_L, vel_R
        real(wp) :: pres_L, pres_R
        real(wp) :: E_L, E_R
        real(wp) :: H_L, H_R
        real(wp), dimension(num_fluids) :: alpha_L, alpha_R
        real(wp), dimension(num_species) :: Ys_L, Ys_R
        real(wp), dimension(num_species) :: Cp_iL, Cp_iR, Xs_L, Xs_R, Gamma_iL, Gamma_iR
        real(wp), dimension(num_species) :: Yi_avg, Phi_avg, h_iL, h_iR, h_avg_2
        real(wp) :: Cp_avg, Cv_avg, T_avg, eps, c_sum_Yi_Phi
        real(wp) :: T_L, T_R
        real(wp) :: Y_L, Y_R
        real(wp) :: MW_L, MW_R
        real(wp) :: R_gas_L, R_gas_R
        real(wp) :: Cp_L, Cp_R
        real(wp) :: Cv_L, Cv_R
        real(wp) :: Gamm_L, Gamm_R
        real(wp) :: gamma_L, gamma_R
        real(wp) :: pi_inf_L, pi_inf_R
        real(wp) :: qv_L, qv_R
        real(wp) :: c_L, c_R
        real(wp), dimension(6) :: tau_e_L, tau_e_R
        real(wp) :: G_L, G_R
        real(wp), dimension(2) :: Re_L, Re_R
        real(wp), dimension(3) :: xi_field_L, xi_field_R

        real(wp) :: rho_avg
        real(wp) :: H_avg
        real(wp) :: gamma_avg
        real(wp) :: c_avg

        real(wp) :: s_L, s_R, s_M, s_P, s_S
        real(wp) :: xi_M, xi_P

        real(wp) :: ptilde_L, ptilde_R
        real(wp) :: vel_L_rms, vel_R_rms, vel_avg_rms
        real(wp) :: Ms_L, Ms_R, pres_SL, pres_SR
        real(wp) :: alpha_L_sum, alpha_R_sum

        integer :: i, j, k, l, q !< Generic loop iterators

        ! Populating the buffers of the left and right Riemann problem
        ! states variables, based on the choice of boundary conditions
        call s_populate_riemann_states_variables_buffers( &
            qL_prim_rsx_vf, qL_prim_rsy_vf, qL_prim_rsz_vf, dqL_prim_dx_vf, &
            dqL_prim_dy_vf, &
            dqL_prim_dz_vf, &
            qL_prim_vf, &
            qR_prim_rsx_vf, qR_prim_rsy_vf, qR_prim_rsz_vf, dqR_prim_dx_vf, &
            dqR_prim_dy_vf, &
            dqR_prim_dz_vf, &
            qR_prim_vf, &
            norm_dir, ix, iy, iz)

        ! Reshaping inputted data based on dimensional splitting direction
        call s_initialize_riemann_solver( &
            q_prim_vf, &
            flux_vf, flux_src_vf, &
            flux_gsrc_vf, &
            norm_dir, ix, iy, iz)
        #:for NORM_DIR, XYZ in [(1, 'x'), (2, 'y'), (3, 'z')]

            if (norm_dir == ${NORM_DIR}$) then
                !$acc parallel loop collapse(3) gang vector default(present)    &
                !$acc private(alpha_rho_L, alpha_rho_R, vel_L, vel_R, alpha_L,  &
                !$acc alpha_R, tau_e_L, tau_e_R, G_L, G_R, Re_L, Re_R,          &
                !$acc rho_avg, h_avg, gamma_avg, s_L, s_R, s_S, Ys_L, Ys_R,     &
                !$acc xi_field_L, xi_field_R,                                   &
                !$acc Cp_iL, Cp_iR, Xs_L, Xs_R, Gamma_iL, Gamma_iR,             &
                !$acc Yi_avg, Phi_avg, h_iL, h_iR, h_avg_2)
                do l = is3%beg, is3%end
                    do k = is2%beg, is2%end
                        do j = is1%beg, is1%end
                            !$acc loop seq
                            do i = 1, contxe
                                alpha_rho_L(i) = qL_prim_rs${XYZ}$_vf(j, k, l, i)
                                alpha_rho_R(i) = qR_prim_rs${XYZ}$_vf(j + 1, k, l, i)
                            end do

                            !$acc loop seq
                            do i = 1, num_dims
                                vel_L(i) = qL_prim_rs${XYZ}$_vf(j, k, l, contxe + i)
                                vel_R(i) = qR_prim_rs${XYZ}$_vf(j + 1, k, l, contxe + i)
                            end do

                            vel_L_rms = 0._wp; vel_R_rms = 0._wp

                            !$acc loop seq
                            do i = 1, num_dims
                                vel_L_rms = vel_L_rms + vel_L(i)**2._wp
                                vel_R_rms = vel_R_rms + vel_R(i)**2._wp
                            end do

                            !$acc loop seq
                            do i = 1, num_fluids
                                alpha_L(i) = qL_prim_rs${XYZ}$_vf(j, k, l, E_idx + i)
                                alpha_R(i) = qR_prim_rs${XYZ}$_vf(j + 1, k, l, E_idx + i)
                            end do

                            pres_L = qL_prim_rs${XYZ}$_vf(j, k, l, E_idx)
                            pres_R = qR_prim_rs${XYZ}$_vf(j + 1, k, l, E_idx)

                            rho_L = 0._wp
                            gamma_L = 0._wp
                            pi_inf_L = 0._wp
                            qv_L = 0._wp

                            rho_R = 0._wp
                            gamma_R = 0._wp
                            pi_inf_R = 0._wp
                            qv_R = 0._wp

                            alpha_L_sum = 0._wp
                            alpha_R_sum = 0._wp

                            if (mpp_lim) then
                                !$acc loop seq
                                do i = 1, num_fluids
                                    alpha_rho_L(i) = max(0._wp, alpha_rho_L(i))
                                    alpha_L(i) = min(max(0._wp, alpha_L(i)), 1._wp)
                                    alpha_L_sum = alpha_L_sum + alpha_L(i)
                                end do

                                alpha_L = alpha_L/max(alpha_L_sum, sgm_eps)

                                !$acc loop seq
                                do i = 1, num_fluids
                                    alpha_rho_R(i) = max(0._wp, alpha_rho_R(i))
                                    alpha_R(i) = min(max(0._wp, alpha_R(i)), 1._wp)
                                    alpha_R_sum = alpha_R_sum + alpha_R(i)
                                end do

                                alpha_R = alpha_R/max(alpha_R_sum, sgm_eps)
                            end if

                            !$acc loop seq
                            do i = 1, num_fluids
                                rho_L = rho_L + alpha_rho_L(i)
                                gamma_L = gamma_L + alpha_L(i)*gammas(i)
                                pi_inf_L = pi_inf_L + alpha_L(i)*pi_infs(i)
                                qv_L = qv_L + alpha_rho_L(i)*qvs(i)

                                rho_R = rho_R + alpha_rho_R(i)
                                gamma_R = gamma_R + alpha_R(i)*gammas(i)
                                pi_inf_R = pi_inf_R + alpha_R(i)*pi_infs(i)
                                qv_R = qv_R + alpha_rho_R(i)*qvs(i)
                            end do

                            if (viscous) then
                                !$acc loop seq
                                do i = 1, 2
                                    Re_L(i) = dflt_real

                                    if (Re_size(i) > 0) Re_L(i) = 0._wp

                                    !$acc loop seq
                                    do q = 1, Re_size(i)
                                        Re_L(i) = alpha_L(Re_idx(i, q))/Res(i, q) &
                                                  + Re_L(i)
                                    end do

                                    Re_L(i) = 1._wp/max(Re_L(i), sgm_eps)

                                end do

                                !$acc loop seq
                                do i = 1, 2
                                    Re_R(i) = dflt_real
                                    if (Re_size(i) > 0) Re_R(i) = 0._wp

                                    !$acc loop seq
                                    do q = 1, Re_size(i)
                                        Re_R(i) = alpha_R(Re_idx(i, q))/Res(i, q) &
                                                  + Re_R(i)
                                    end do

                                    Re_R(i) = 1._wp/max(Re_R(i), sgm_eps)
                                end do
                            end if

                            if (chemistry) then
                                !$acc loop seq
                                do i = chemxb, chemxe
                                    Ys_L(i - chemxb + 1) = qL_prim_rs${XYZ}$_vf(j, k, l, i)
                                    Ys_R(i - chemxb + 1) = qR_prim_rs${XYZ}$_vf(j + 1, k, l, i)
                                end do

                                call get_mixture_molecular_weight(Ys_L, MW_L)
                                call get_mixture_molecular_weight(Ys_R, MW_R)

                                Xs_L(:) = Ys_L(:)*MW_L/mol_weights(:)
                                Xs_R(:) = Ys_R(:)*MW_R/mol_weights(:)

                                R_gas_L = gas_constant/MW_L
                                R_gas_R = gas_constant/MW_R

                                T_L = pres_L/rho_L/R_gas_L
                                T_R = pres_R/rho_R/R_gas_R

                                call get_species_specific_heats_r(T_L, Cp_iL)
                                call get_species_specific_heats_r(T_R, Cp_iR)

                                if (chem_params%gamma_method == 1) then
                                    ! gamma_method = 1: Ref. Section 2.3.1 Formulation of doi:10.7907/ZKW8-ES97.
                                    Gamma_iL = Cp_iL/(Cp_iL - 1.0_wp)
                                    Gamma_iR = Cp_iR/(Cp_iR - 1.0_wp)

                                    gamma_L = sum(Xs_L(:)/(Gamma_iL(:) - 1.0_wp))
                                    gamma_R = sum(Xs_R(:)/(Gamma_iR(:) - 1.0_wp))
                                else if (chem_params%gamma_method == 2) then
                                    ! gamma_method = 2: c_p / c_v where c_p, c_v are specific heats.
                                    call get_mixture_specific_heat_cp_mass(T_L, Ys_L, Cp_L)
                                    call get_mixture_specific_heat_cp_mass(T_R, Ys_R, Cp_R)
                                    call get_mixture_specific_heat_cv_mass(T_L, Ys_L, Cv_L)
                                    call get_mixture_specific_heat_cv_mass(T_R, Ys_R, Cv_R)

                                    Gamm_L = Cp_L/Cv_L
                                    gamma_L = 1.0_wp/(Gamm_L - 1.0_wp)
                                    Gamm_R = Cp_R/Cv_R
                                    gamma_R = 1.0_wp/(Gamm_R - 1.0_wp)
                                end if

                                call get_mixture_energy_mass(T_L, Ys_L, E_L)
                                call get_mixture_energy_mass(T_R, Ys_R, E_R)

                                E_L = rho_L*E_L + 5e-1*rho_L*vel_L_rms
                                E_R = rho_R*E_R + 5e-1*rho_R*vel_R_rms
                                H_L = (E_L + pres_L)/rho_L
                                H_R = (E_R + pres_R)/rho_R
                            else
                                E_L = gamma_L*pres_L + pi_inf_L + 5e-1*rho_L*vel_L_rms + qv_L
                                E_R = gamma_R*pres_R + pi_inf_R + 5e-1*rho_R*vel_R_rms + qv_R
                                H_L = (E_L + pres_L)/rho_L
                                H_R = (E_R + pres_R)/rho_R
                            end if

                            ! elastic energy update
                            if (hypoelasticity) then
<<<<<<< HEAD

                                G_L = 0._wp
                                G_R = 0._wp
=======
                                G_L = 0._wp; G_R = 0._wp
>>>>>>> 29c132ef

                                !$acc loop seq
                                do i = 1, num_fluids
                                    G_L = G_L + alpha_L(i)*Gs(i)
                                    G_R = G_R + alpha_R(i)*Gs(i)
                                end do

                                !$acc loop seq
                                do i = 1, strxe - strxb + 1
                                    tau_e_L(i) = qL_prim_rs${XYZ}$_vf(j, k, l, strxb - 1 + i)
                                    tau_e_R(i) = qR_prim_rs${XYZ}$_vf(j + 1, k, l, strxb - 1 + i)
                                    ! Elastic contribution to energy if G large enough
                                    !TODO take out if statement if stable without
                                    if ((G_L > 1000) .and. (G_R > 1000)) then
                                        E_L = E_L + (tau_e_L(i)*tau_e_L(i))/(4._wp*G_L)
                                        E_R = E_R + (tau_e_R(i)*tau_e_R(i))/(4._wp*G_R)
                                        ! Additional terms in 2D and 3D
                                        if ((i == 2) .or. (i == 4) .or. (i == 5)) then
                                            E_L = E_L + (tau_e_L(i)*tau_e_L(i))/(4._wp*G_L)
                                            E_R = E_R + (tau_e_R(i)*tau_e_R(i))/(4._wp*G_R)
                                        end if
                                    end if
                                end do
                            end if

                            ! elastic energy update
                            !if ( hyperelasticity ) then
<<<<<<< HEAD
                            !    G_L = 0d0
                            !    G_R = 0d0
=======
                            !    G_L = 0._wp
                            !    G_R = 0._wp
>>>>>>> 29c132ef
                            !
                            !    !$acc loop seq
                            !    do i = 1, num_fluids
                            !        G_L = G_L + alpha_L(i)*Gs(i)
                            !        G_R = G_R + alpha_R(i)*Gs(i)
                            !    end do
                            !    ! Elastic contribution to energy if G large enough
<<<<<<< HEAD
                            !    if ((G_L > 1d-3) .and. (G_R > 1d-3)) then
=======
                            !    if ((G_L > 1e-3_wp) .and. (G_R > 1e-3_wp)) then
>>>>>>> 29c132ef
                            !    E_L = E_L + G_L*qL_prim_rs${XYZ}$_vf(j, k, l, xiend + 1)
                            !    E_R = E_R + G_R*qR_prim_rs${XYZ}$_vf(j + 1, k, l, xiend + 1)
                            !    !$acc loop seq
                            !    do i = 1, b_size-1
                            !        tau_e_L(i) = G_L*qL_prim_rs${XYZ}$_vf(j, k, l, strxb - 1 + i)
                            !        tau_e_R(i) = G_R*qR_prim_rs${XYZ}$_vf(j + 1, k, l, strxb - 1 + i)
                            !    end do
                            !    !$acc loop seq
                            !    do i = 1, b_size-1
<<<<<<< HEAD
                            !        tau_e_L(i) = 0d0
                            !        tau_e_R(i) = 0d0
=======
                            !        tau_e_L(i) = 0_wp
                            !        tau_e_R(i) = 0_wp
>>>>>>> 29c132ef
                            !    end do
                            !    !$acc loop seq
                            !    do i = 1, num_dims
                            !        xi_field_L(i) = qL_prim_rs${XYZ}$_vf(j, k, l, xibeg - 1 + i)
                            !        xi_field_R(i) = qR_prim_rs${XYZ}$_vf(j + 1, k, l, xibeg - 1 + i)
                            !    end do
                            !    end if
                            !end if

                            ! Enthalpy with elastic energy
                            H_L = (E_L + pres_L)/rho_L
                            H_R = (E_R + pres_R)/rho_R

                            @:compute_average_state()

                            call s_compute_speed_of_sound(pres_L, rho_L, gamma_L, pi_inf_L, H_L, alpha_L, &
                                                          vel_L_rms, 0._wp, c_L)

                            call s_compute_speed_of_sound(pres_R, rho_R, gamma_R, pi_inf_R, H_R, alpha_R, &
                                                          vel_R_rms, 0._wp, c_R)

                            !> The computation of c_avg does not require all the variables, and therefore the non '_avg'
                            ! variables are placeholders to call the subroutine.

                            call s_compute_speed_of_sound(pres_R, rho_avg, gamma_avg, pi_inf_R, H_avg, alpha_R, &
                                                          vel_avg_rms, c_sum_Yi_Phi, c_avg)

                            if (viscous) then
                                !$acc loop seq
                                do i = 1, 2
                                    Re_avg_rs${XYZ}$_vf(j, k, l, i) = 2._wp/(1._wp/Re_L(i) + 1._wp/Re_R(i))
                                end do
                            end if

                            if (wave_speeds == 1) then
                                if (hypoelasticity) then
                                    s_L = min(vel_L(dir_idx(1)) - sqrt(c_L*c_L + &
                                                                       (((4._wp*G_L)/3._wp) + &
                                                                        tau_e_L(dir_idx_tau(1)))/rho_L) &
                                              , vel_R(dir_idx(1)) - sqrt(c_R*c_R + &
                                                                         (((4._wp*G_R)/3._wp) + &
                                                                          tau_e_R(dir_idx_tau(1)))/rho_R))
                                    s_R = max(vel_R(dir_idx(1)) + sqrt(c_R*c_R + &
                                                                       (((4._wp*G_R)/3._wp) + &
                                                                        tau_e_R(dir_idx_tau(1)))/rho_R) &
                                              , vel_L(dir_idx(1)) + sqrt(c_L*c_L + &
                                                                         (((4._wp*G_L)/3._wp) + &
                                                                          tau_e_L(dir_idx_tau(1)))/rho_L))
                                else if (hyperelasticity) then
<<<<<<< HEAD
                                    s_L = min(vel_L(dir_idx(1)) - sqrt(c_L*c_L + (4d0*G_L/3d0)/rho_L) &
                                              , vel_R(dir_idx(1)) - sqrt(c_R*c_R + (4d0*G_R/3d0)/rho_R))
                                    s_R = max(vel_R(dir_idx(1)) + sqrt(c_R*c_R + (4d0*G_R/3d0)/rho_R) &
                                              , vel_L(dir_idx(1)) + sqrt(c_L*c_L + (4d0*G_L/3d0)/rho_L))
=======
                                    s_L = min(vel_L(dir_idx(1)) - sqrt(c_L*c_L + (4_wp*G_L/3_wp)/rho_L) &
                                              , vel_R(dir_idx(1)) - sqrt(c_R*c_R + (4_wp*G_R/3_wp)/rho_R))
                                    s_R = max(vel_R(dir_idx(1)) + sqrt(c_R*c_R + (4_wp*G_R/3_wp)/rho_R) &
                                              , vel_L(dir_idx(1)) + sqrt(c_L*c_L + (4_wp*G_L/3_wp)/rho_L))
>>>>>>> 29c132ef
                                else
                                    s_L = min(vel_L(dir_idx(1)) - c_L, vel_R(dir_idx(1)) - c_R)
                                    s_R = max(vel_R(dir_idx(1)) + c_R, vel_L(dir_idx(1)) + c_L)
                                end if

                                s_S = (pres_R - pres_L + rho_L*vel_L(dir_idx(1))* &
                                       (s_L - vel_L(dir_idx(1))) - &
                                       rho_R*vel_R(dir_idx(1))* &
                                       (s_R - vel_R(dir_idx(1)))) &
                                      /(rho_L*(s_L - vel_L(dir_idx(1))) - &
                                        rho_R*(s_R - vel_R(dir_idx(1))))
                            elseif (wave_speeds == 2) then
                                pres_SL = 5e-1_wp*(pres_L + pres_R + rho_avg*c_avg* &
                                                   (vel_L(dir_idx(1)) - &
                                                    vel_R(dir_idx(1))))

                                pres_SR = pres_SL

                                Ms_L = max(1._wp, sqrt(1._wp + ((5e-1_wp + gamma_L)/(1._wp + gamma_L))* &
                                                       (pres_SL/pres_L - 1._wp)*pres_L/ &
                                                       ((pres_L + pi_inf_L/(1._wp + gamma_L)))))
                                Ms_R = max(1._wp, sqrt(1._wp + ((5e-1_wp + gamma_R)/(1._wp + gamma_R))* &
                                                       (pres_SR/pres_R - 1._wp)*pres_R/ &
                                                       ((pres_R + pi_inf_R/(1._wp + gamma_R)))))

                                s_L = vel_L(dir_idx(1)) - c_L*Ms_L
                                s_R = vel_R(dir_idx(1)) + c_R*Ms_R

                                s_S = 5e-1_wp*((vel_L(dir_idx(1)) + vel_R(dir_idx(1))) + &
                                               (pres_L - pres_R)/ &
                                               (rho_avg*c_avg))
                            end if

                            s_M = min(0._wp, s_L); s_P = max(0._wp, s_R)

                            xi_M = (5e-1_wp + sign(5e-1_wp, s_L)) &
                                   + (5e-1_wp - sign(5e-1_wp, s_L)) &
                                   *(5e-1_wp + sign(5e-1_wp, s_R))
                            xi_P = (5e-1_wp - sign(5e-1_wp, s_R)) &
                                   + (5e-1_wp - sign(5e-1_wp, s_L)) &
                                   *(5e-1_wp + sign(5e-1_wp, s_R))

                            ! Mass
                            !$acc loop seq
                            do i = 1, contxe
                                flux_rs${XYZ}$_vf(j, k, l, i) = &
                                    (s_M*alpha_rho_R(i)*vel_R(dir_idx(1)) &
                                     - s_P*alpha_rho_L(i)*vel_L(dir_idx(1)) &
                                     + s_M*s_P*(alpha_rho_L(i) &
                                                - alpha_rho_R(i))) &
                                    /(s_M - s_P)
                            end do

                            ! Momentum
                            if (bubbles) then
                                !$acc loop seq
                                do i = 1, num_dims
                                    flux_rs${XYZ}$_vf(j, k, l, contxe + dir_idx(i)) = &
                                        (s_M*(rho_R*vel_R(dir_idx(1)) &
                                              *vel_R(dir_idx(i)) &
                                              + dir_flg(dir_idx(i))*(pres_R - ptilde_R)) &
                                         - s_P*(rho_L*vel_L(dir_idx(1)) &
                                                *vel_L(dir_idx(i)) &
                                                + dir_flg(dir_idx(i))*(pres_L - ptilde_L)) &
                                         + s_M*s_P*(rho_L*vel_L(dir_idx(i)) &
                                                    - rho_R*vel_R(dir_idx(i)))) &
                                        /(s_M - s_P)
                                end do
                            else if (hypoelasticity) then
                                !$acc loop seq
                                do i = 1, num_dims
                                    flux_rs${XYZ}$_vf(j, k, l, contxe + dir_idx(i)) = &
                                        (s_M*(rho_R*vel_R(dir_idx(1)) &
                                              *vel_R(dir_idx(i)) &
                                              + dir_flg(dir_idx(i))*pres_R &
                                              - tau_e_R(dir_idx_tau(i))) &
                                         - s_P*(rho_L*vel_L(dir_idx(1)) &
                                                *vel_L(dir_idx(i)) &
                                                + dir_flg(dir_idx(i))*pres_L &
                                                - tau_e_L(dir_idx_tau(i))) &
                                         + s_M*s_P*(rho_L*vel_L(dir_idx(i)) &
                                                    - rho_R*vel_R(dir_idx(i)))) &
                                        /(s_M - s_P)
                                end do
                            else
                                !$acc loop seq
                                do i = 1, num_dims
                                    flux_rs${XYZ}$_vf(j, k, l, contxe + dir_idx(i)) = &
                                        (s_M*(rho_R*vel_R(dir_idx(1)) &
                                              *vel_R(dir_idx(i)) &
                                              + dir_flg(dir_idx(i))*pres_R) &
                                         - s_P*(rho_L*vel_L(dir_idx(1)) &
                                                *vel_L(dir_idx(i)) &
                                                + dir_flg(dir_idx(i))*pres_L) &
                                         + s_M*s_P*(rho_L*vel_L(dir_idx(i)) &
                                                    - rho_R*vel_R(dir_idx(i)))) &
                                        /(s_M - s_P)
                                end do
                            end if

                            ! Energy
                            if (bubbles) then
                                flux_rs${XYZ}$_vf(j, k, l, E_idx) = &
                                    (s_M*vel_R(dir_idx(1))*(E_R + pres_R - ptilde_R) &
                                     - s_P*vel_L(dir_idx(1))*(E_L + pres_L - ptilde_L) &
                                     + s_M*s_P*(E_L - E_R)) &
                                    /(s_M - s_P)
                            else if (hypoelasticity) then
                                !TODO: simplify this so it's not split into 3
                                if (num_dims == 1) then
                                    flux_rs${XYZ}$_vf(j, k, l, E_idx) = &
                                        (s_M*(vel_R(dir_idx(1))*(E_R + pres_R) &
                                              - (tau_e_R(dir_idx_tau(1))*vel_R(dir_idx(1)))) &
                                         - s_P*(vel_L(dir_idx(1))*(E_L + pres_L) &
                                                - (tau_e_L(dir_idx_tau(1))*vel_L(dir_idx(1)))) &
                                         + s_M*s_P*(E_L - E_R)) &
                                        /(s_M - s_P)
                                else if (num_dims == 2) then
                                    flux_rs${XYZ}$_vf(j, k, l, E_idx) = &
                                        (s_M*(vel_R(dir_idx(1))*(E_R + pres_R) &
                                              - (tau_e_R(dir_idx_tau(1))*vel_R(dir_idx(1))) &
                                              - (tau_e_R(dir_idx_tau(2))*vel_R(dir_idx(2)))) &
                                         - s_P*(vel_L(dir_idx(1))*(E_L + pres_L) &
                                                - (tau_e_L(dir_idx_tau(1))*vel_L(dir_idx(1))) &
                                                - (tau_e_L(dir_idx_tau(2))*vel_L(dir_idx(2)))) &
                                         + s_M*s_P*(E_L - E_R)) &
                                        /(s_M - s_P)
                                else if (num_dims == 3) then
                                    flux_rs${XYZ}$_vf(j, k, l, E_idx) = &
                                        (s_M*(vel_R(dir_idx(1))*(E_R + pres_R) &
                                              - (tau_e_R(dir_idx_tau(1))*vel_R(dir_idx(1))) &
                                              - (tau_e_R(dir_idx_tau(2))*vel_R(dir_idx(2))) &
                                              - (tau_e_R(dir_idx_tau(3))*vel_R(dir_idx(3)))) &
                                         - s_P*(vel_L(dir_idx(1))*(E_L + pres_L) &
                                                - (tau_e_L(dir_idx_tau(1))*vel_L(dir_idx(1))) &
                                                - (tau_e_L(dir_idx_tau(2))*vel_L(dir_idx(2))) &
                                                - (tau_e_L(dir_idx_tau(3))*vel_L(dir_idx(3)))) &
                                         + s_M*s_P*(E_L - E_R)) &
                                        /(s_M - s_P)
                                end if
                            else
                                flux_rs${XYZ}$_vf(j, k, l, E_idx) = &
                                    (s_M*vel_R(dir_idx(1))*(E_R + pres_R) &
                                     - s_P*vel_L(dir_idx(1))*(E_L + pres_L) &
                                     + s_M*s_P*(E_L - E_R)) &
                                    /(s_M - s_P)
                            end if

                            ! Elastic Stresses
                            if (hypoelasticity) then
                                do i = 1, strxe - strxb + 1 !TODO: this indexing may be slow
                                    flux_rs${XYZ}$_vf(j, k, l, strxb - 1 + i) = &
                                        (s_M*(rho_R*vel_R(dir_idx(1)) &
                                              *tau_e_R(i)) &
                                         - s_P*(rho_L*vel_L(dir_idx(1)) &
                                                *tau_e_L(i)) &
                                         + s_M*s_P*(rho_L*tau_e_L(i) &
                                                    - rho_R*tau_e_R(i))) &
                                        /(s_M - s_P)
                                end do
                            end if

                            ! Advection
                            !$acc loop seq
                            do i = advxb, advxe
                                flux_rs${XYZ}$_vf(j, k, l, i) = &
                                    (qL_prim_rs${XYZ}$_vf(j, k, l, i) &
                                     - qR_prim_rs${XYZ}$_vf(j + 1, k, l, i)) &
                                    *s_M*s_P/(s_M - s_P)
                                flux_src_rs${XYZ}$_vf(j, k, l, i) = &
                                    (s_M*qR_prim_rs${XYZ}$_vf(j + 1, k, l, i) &
                                     - s_P*qL_prim_rs${XYZ}$_vf(j, k, l, i)) &
                                    /(s_M - s_P)
                            end do

                            ! Xi field
                            !if ( hyperelasticity ) then
                            !    do i = 1, num_dims
                            !      flux_rs${XYZ}$_vf(j, k, l, xibeg - 1 + i) = &
                            !        (s_M*rho_R*vel_R(dir_idx(1))*xi_field_R(i) &
                            !         - s_P*rho_L*vel_L(dir_idx(1))*xi_field_L(i) &
                            !         + s_M*s_P*(rho_L*xi_field_L(i) &
                            !                    - rho_R*xi_field_R(i))) &
                            !        /(s_M - s_P)
                            !    end do
                            !end if

                            ! Div(U)?
                            !$acc loop seq
                            do i = 1, num_dims
                                vel_src_rs${XYZ}$_vf(j, k, l, dir_idx(i)) = &
                                    (xi_M*(rho_L*vel_L(dir_idx(i))* &
                                           (s_L - vel_L(dir_idx(1))) - &
                                           pres_L*dir_flg(dir_idx(i))) - &
                                     xi_P*(rho_R*vel_R(dir_idx(i))* &
                                           (s_R - vel_R(dir_idx(1))) - &
                                           pres_R*dir_flg(dir_idx(i)))) &
                                    /(xi_M*rho_L*(s_L - vel_L(dir_idx(1))) - &
                                      xi_P*rho_R*(s_R - vel_R(dir_idx(1))))
                            end do

                            if (bubbles) then
                                ! From HLLC: Kills mass transport @ bubble gas density
                                if (num_fluids > 1) then
                                    flux_rs${XYZ}$_vf(j, k, l, contxe) = 0._wp
                                end if
                            end if

                            if (chemistry) then
                                !$acc loop seq
                                do i = chemxb, chemxe
                                    Y_L = qL_prim_rs${XYZ}$_vf(j, k, l, i)
                                    Y_R = qR_prim_rs${XYZ}$_vf(j + 1, k, l, i)

                                    flux_rs${XYZ}$_vf(j, k, l, i) = (s_M*Y_R*rho_R*vel_R(dir_idx(norm_dir)) &
                                                                     - s_P*Y_L*rho_L*vel_L(dir_idx(norm_dir)) &
                                                                     + s_M*s_P*(Y_L*rho_L - Y_R*rho_R)) &
                                                                    /(s_M - s_P)
                                    flux_src_rs${XYZ}$_vf(j, k, l, i) = 0._wp
                                end do
                            end if
                        end do
                    end do
                end do
            end if

        #:endfor

        if (viscous) then
            if (weno_Re_flux) then

                call s_compute_viscous_source_flux( &
                    qL_prim_vf(momxb:momxe), &
                    dqL_prim_dx_vf(momxb:momxe), &
                    dqL_prim_dy_vf(momxb:momxe), &
                    dqL_prim_dz_vf(momxb:momxe), &
                    qR_prim_vf(momxb:momxe), &
                    dqR_prim_dx_vf(momxb:momxe), &
                    dqR_prim_dy_vf(momxb:momxe), &
                    dqR_prim_dz_vf(momxb:momxe), &
                    flux_src_vf, norm_dir, ix, iy, iz)
            else
                call s_compute_viscous_source_flux( &
                    q_prim_vf(momxb:momxe), &
                    dqL_prim_dx_vf(momxb:momxe), &
                    dqL_prim_dy_vf(momxb:momxe), &
                    dqL_prim_dz_vf(momxb:momxe), &
                    q_prim_vf(momxb:momxe), &
                    dqR_prim_dx_vf(momxb:momxe), &
                    dqR_prim_dy_vf(momxb:momxe), &
                    dqR_prim_dz_vf(momxb:momxe), &
                    flux_src_vf, norm_dir, ix, iy, iz)
            end if
        end if

        call s_finalize_riemann_solver(flux_vf, flux_src_vf, &
                                       flux_gsrc_vf, &
                                       norm_dir, ix, iy, iz)

    end subroutine s_hll_riemann_solver

    !> This procedure is the implementation of the Harten, Lax,
        !!      van Leer, and contact (HLLC) approximate Riemann solver,
        !!      see Toro (1999) and Johnsen (2007). The viscous and the
        !!      surface tension effects have been included by modifying
        !!      the exact Riemann solver of Perigaud and Saurel (2005).
        !!  @param qL_prim_vf The left WENO-reconstructed cell-boundary values of the
        !!      cell-average primitive variables
        !!  @param qR_prim_vf The right WENO-reconstructed cell-boundary values of the
        !!      cell-average primitive variables
        !!  @param dqL_prim_dx_vf The left WENO-reconstructed cell-boundary values of the
        !!      first-order x-dir spatial derivatives
        !!  @param dqL_prim_dy_vf The left WENO-reconstructed cell-boundary values of the
        !!      first-order y-dir spatial derivatives
        !!  @param dqL_prim_dz_vf The left WENO-reconstructed cell-boundary values of the
        !!      first-order z-dir spatial derivatives
        !!  @param dqR_prim_dx_vf The right WENO-reconstructed cell-boundary values of the
        !!      first-order x-dir spatial derivatives
        !!  @param dqR_prim_dy_vf The right WENO-reconstructed cell-boundary values of the
        !!      first-order y-dir spatial derivatives
        !!  @param dqR_prim_dz_vf The right WENO-reconstructed cell-boundary values of the
        !!      first-order z-dir spatial derivatives
        !!  @param gm_alphaL_vf Left averaged gradient magnitude
        !!  @param gm_alphaR_vf Right averaged gradient magnitude
        !!  @param flux_vf Intra-cell fluxes
        !!  @param flux_src_vf Intra-cell fluxes sources
        !!  @param flux_gsrc_vf Intra-cell geometric fluxes sources
        !!  @param norm_dir Dir. splitting direction
        !!  @param ix Index bounds in the x-dir
        !!  @param iy Index bounds in the y-dir
        !!  @param iz Index bounds in the z-dir
        !!  @param q_prim_vf Cell-averaged primitive variables
    subroutine s_hllc_riemann_solver(qL_prim_rsx_vf, qL_prim_rsy_vf, qL_prim_rsz_vf, dqL_prim_dx_vf, &
                                     dqL_prim_dy_vf, &
                                     dqL_prim_dz_vf, &
                                     qL_prim_vf, &
                                     qR_prim_rsx_vf, qR_prim_rsy_vf, qR_prim_rsz_vf, dqR_prim_dx_vf, &
                                     dqR_prim_dy_vf, &
                                     dqR_prim_dz_vf, &
                                     qR_prim_vf, &
                                     q_prim_vf, &
                                     flux_vf, flux_src_vf, &
                                     flux_gsrc_vf, &
                                     norm_dir, ix, iy, iz)

        real(wp), dimension(startx:, starty:, startz:, 1:), intent(inout) :: qL_prim_rsx_vf, qL_prim_rsy_vf, qL_prim_rsz_vf, qR_prim_rsx_vf, qR_prim_rsy_vf, qR_prim_rsz_vf
        type(scalar_field), dimension(sys_size), intent(in) :: q_prim_vf
        type(scalar_field), allocatable, dimension(:), intent(inout) :: qL_prim_vf, qR_prim_vf

        type(scalar_field), &
            allocatable, dimension(:), &
            intent(inout) :: dqL_prim_dx_vf, dqR_prim_dx_vf, &
                             dqL_prim_dy_vf, dqR_prim_dy_vf, &
                             dqL_prim_dz_vf, dqR_prim_dz_vf

        ! Intercell fluxes
        type(scalar_field), &
            dimension(sys_size), &
            intent(inout) :: flux_vf, flux_src_vf, flux_gsrc_vf

        integer, intent(in) :: norm_dir
        type(int_bounds_info), intent(in) :: ix, iy, iz

        real(wp), dimension(num_fluids) :: alpha_rho_L, alpha_rho_R
        real(wp) :: rho_L, rho_R
        real(wp), dimension(num_dims) :: vel_L, vel_R
        real(wp) :: pres_L, pres_R
        real(wp) :: E_L, E_R
        real(wp) :: H_L, H_R
        real(wp), dimension(num_fluids) :: alpha_L, alpha_R
        real(wp), dimension(num_species) :: Ys_L, Ys_R, Xs_L, Xs_R, Gamma_iL, Gamma_iR, Cp_iL, Cp_iR
        real(wp), dimension(num_species) :: Yi_avg, Phi_avg, h_iL, h_iR, h_avg_2
        real(wp) :: Cp_avg, Cv_avg, T_avg, c_sum_Yi_Phi, eps
        real(wp) :: T_L, T_R
        real(wp) :: MW_L, MW_R
        real(wp) :: R_gas_L, R_gas_R
        real(wp) :: Cp_L, Cp_R
        real(wp) :: Cv_L, Cv_R
        real(wp) :: Gamm_L, Gamm_R
        real(wp) :: Y_L, Y_R
        real(wp) :: gamma_L, gamma_R
        real(wp) :: pi_inf_L, pi_inf_R
        real(wp) :: qv_L, qv_R
        real(wp) :: c_L, c_R
        real(wp), dimension(2) :: Re_L, Re_R

        real(wp) :: rho_avg
        real(wp) :: H_avg
        real(wp) :: gamma_avg
        real(wp) :: c_avg

        real(wp) :: s_L, s_R, s_M, s_P, s_S
        real(wp) :: xi_L, xi_R !< Left and right wave speeds functions
        real(wp) :: xi_M, xi_P
        real(wp) :: xi_MP, xi_PP
<<<<<<< HEAD

        real(wp), dimension(6) :: tau_e_L, tau_e_R
        real(wp), dimension(num_dims) :: xi_field_L, xi_field_R
        real(wp) :: G_L, G_R
=======
>>>>>>> 29c132ef

        real(wp) :: nbub_L, nbub_R
        real(wp), dimension(nb) :: R0_L, R0_R
        real(wp), dimension(nb) :: V0_L, V0_R
        real(wp), dimension(nb) :: P0_L, P0_R
        real(wp), dimension(nb) :: pbw_L, pbw_R
        real(wp) :: ptilde_L, ptilde_R

        real(wp) :: alpha_L_sum, alpha_R_sum, nbub_L_denom, nbub_R_denom

        real(wp) :: PbwR3Lbar, Pbwr3Rbar
        real(wp) :: R3Lbar, R3Rbar
        real(wp) :: R3V2Lbar, R3V2Rbar

        real(wp), dimension(6) :: tau_e_L, tau_e_R
        real(wp), dimension(num_dims) :: xi_field_L, xi_field_R
        real(wp) :: G_L, G_R

        real(wp) :: vel_L_rms, vel_R_rms, vel_avg_rms
        real(wp) :: vel_L_tmp, vel_R_tmp
<<<<<<< HEAD
        real(wp) :: rho_Star, E_Star, p_Star, p_K_Star, vel_K_Star
=======
        real(wp) :: rho_Star, E_Star, p_Star, p_K_Star, vel_K_star
>>>>>>> 29c132ef
        real(wp) :: pres_SL, pres_SR, Ms_L, Ms_R
        real(wp) :: flux_ene_e
        real(wp) :: zcoef, pcorr !< low Mach number correction

        integer :: i, j, k, l, q !< Generic loop iterators
        integer :: idx1, idxi

        ! Populating the buffers of the left and right Riemann problem
        ! states variables, based on the choice of boundary conditions

        call s_populate_riemann_states_variables_buffers( &
            qL_prim_rsx_vf, qL_prim_rsy_vf, qL_prim_rsz_vf, dqL_prim_dx_vf, &
            dqL_prim_dy_vf, &
            dqL_prim_dz_vf, &
            qL_prim_vf, &
            qR_prim_rsx_vf, qR_prim_rsy_vf, qR_prim_rsz_vf, dqR_prim_dx_vf, &
            dqR_prim_dy_vf, &
            dqR_prim_dz_vf, &
            qR_prim_vf, &
            norm_dir, ix, iy, iz)

        ! Reshaping inputted data based on dimensional splitting direction

        call s_initialize_riemann_solver( &
            q_prim_vf, &
            flux_vf, flux_src_vf, &
            flux_gsrc_vf, &
            norm_dir, ix, iy, iz)

        idx1 = 1; if (dir_idx(1) == 2) idx1 = 2; if (dir_idx(1) == 3) idx1 = 3

        #:for NORM_DIR, XYZ in [(1, 'x'), (2, 'y'), (3, 'z')]

            if (norm_dir == ${NORM_DIR}$) then

                ! 6-EQUATION MODEL WITH HLLC
                if (model_eqns == 3) then
                    !ME3

                    !$acc parallel loop collapse(3) gang vector default(present)                    &
                    !$acc private(vel_L, vel_R, vel_K_Star, Re_L, Re_R, rho_avg, h_avg, gamma_avg,  &
                    !$acc s_L, s_R, s_S, vel_avg_rms, alpha_L, alpha_R, Ys_L, Ys_R, Xs_L, Xs_R,     &
<<<<<<< HEAD
                    !$acc Gamma_iL, Gamma_iR, Cp_iL, Cp_iR, Yi_avg, Phi_avg, h_iL, h_iR, h_avg_2,   & 
=======
                    !$acc Gamma_iL, Gamma_iR, Cp_iL, Cp_iR, Yi_avg, Phi_avg, h_iL, h_iR, h_avg_2,   &
>>>>>>> 29c132ef
                    !$acc tau_e_L, tau_e_R, G_L, G_R, flux_ene_e, xi_field_L, xi_field_R)
                    do l = is3%beg, is3%end
                        do k = is2%beg, is2%end
                            do j = is1%beg, is1%end

                                idx1 = dir_idx(1)

                                vel_L_rms = 0._wp; vel_R_rms = 0._wp

                                !$acc loop seq
                                do i = 1, num_dims
                                    vel_L(i) = qL_prim_rs${XYZ}$_vf(j, k, l, contxe + i)
                                    vel_R(i) = qR_prim_rs${XYZ}$_vf(j + 1, k, l, contxe + i)
                                    vel_L_rms = vel_L_rms + vel_L(i)**2._wp
                                    vel_R_rms = vel_R_rms + vel_R(i)**2._wp
                                end do

                                pres_L = qL_prim_rs${XYZ}$_vf(j, k, l, E_idx)
                                pres_R = qR_prim_rs${XYZ}$_vf(j + 1, k, l, E_idx)

                                rho_L = 0._wp
                                gamma_L = 0._wp
                                pi_inf_L = 0._wp
                                qv_L = 0._wp

                                rho_R = 0._wp
                                gamma_R = 0._wp
                                pi_inf_R = 0._wp
                                qv_R = 0._wp

                                alpha_L_sum = 0._wp
                                alpha_R_sum = 0._wp

                                if (mpp_lim) then
                                    !$acc loop seq
                                    do i = 1, num_fluids
                                        qL_prim_rs${XYZ}$_vf(j, k, l, i) = max(0._wp, qL_prim_rs${XYZ}$_vf(j, k, l, i))
                                        qL_prim_rs${XYZ}$_vf(j, k, l, E_idx + i) = min(max(0._wp, qL_prim_rs${XYZ}$_vf(j, k, l, E_idx + i)), 1._wp)
                                        alpha_L_sum = alpha_L_sum + qL_prim_rs${XYZ}$_vf(j, k, l, E_idx + i)
                                    end do

                                    !$acc loop seq
                                    do i = 1, num_fluids
                                        qL_prim_rs${XYZ}$_vf(j, k, l, E_idx + i) = qL_prim_rs${XYZ}$_vf(j, k, l, E_idx + i)/max(alpha_L_sum, sgm_eps)
                                    end do

                                    !$acc loop seq
                                    do i = 1, num_fluids
                                        qR_prim_rs${XYZ}$_vf(j + 1, k, l, i) = max(0._wp, qR_prim_rs${XYZ}$_vf(j + 1, k, l, i))
                                        qR_prim_rs${XYZ}$_vf(j + 1, k, l, E_idx + i) = min(max(0._wp, qR_prim_rs${XYZ}$_vf(j + 1, k, l, E_idx + i)), 1._wp)
                                        alpha_R_sum = alpha_R_sum + qR_prim_rs${XYZ}$_vf(j + 1, k, l, E_idx + i)
                                    end do

                                    !$acc loop seq
                                    do i = 1, num_fluids
                                        qR_prim_rs${XYZ}$_vf(j + 1, k, l, E_idx + i) = qR_prim_rs${XYZ}$_vf(j + 1, k, l, E_idx + i)/max(alpha_R_sum, sgm_eps)
                                    end do
                                end if

                                !$acc loop seq
                                do i = 1, num_fluids
                                    rho_L = rho_L + qL_prim_rs${XYZ}$_vf(j, k, l, i)
                                    gamma_L = gamma_L + qL_prim_rs${XYZ}$_vf(j, k, l, E_idx + i)*gammas(i)
                                    pi_inf_L = pi_inf_L + qL_prim_rs${XYZ}$_vf(j, k, l, E_idx + i)*pi_infs(i)
                                    qv_L = qv_L + qL_prim_rs${XYZ}$_vf(j, k, l, i)*qvs(i)

                                    rho_R = rho_R + qR_prim_rs${XYZ}$_vf(j + 1, k, l, i)
                                    gamma_R = gamma_R + qR_prim_rs${XYZ}$_vf(j + 1, k, l, E_idx + i)*gammas(i)
                                    pi_inf_R = pi_inf_R + qR_prim_rs${XYZ}$_vf(j + 1, k, l, E_idx + i)*pi_infs(i)
                                    qv_R = qv_R + qR_prim_rs${XYZ}$_vf(j + 1, k, l, i)*qvs(i)

                                    alpha_L(i) = qL_prim_rs${XYZ}$_vf(j, k, l, advxb + i - 1)
                                    alpha_R(i) = qR_prim_rs${XYZ}$_vf(j + 1, k, l, advxb + i - 1)
                                end do

                                if (viscous) then
                                    !$acc loop seq
                                    do i = 1, 2
                                        Re_L(i) = dflt_real

                                        if (Re_size(i) > 0) Re_L(i) = 0._wp

                                        !$acc loop seq
                                        do q = 1, Re_size(i)
                                            Re_L(i) = qL_prim_rs${XYZ}$_vf(j, k, l, E_idx + Re_idx(i, q))/Res(i, q) &
                                                      + Re_L(i)
                                        end do
                                        Re_L(i) = 1._wp/max(Re_L(i), sgm_eps)

                                    end do

                                    !$acc loop seq
                                    do i = 1, 2
                                        Re_R(i) = dflt_real

                                        if (Re_size(i) > 0) Re_R(i) = 0._wp

                                        !$acc loop seq
                                        do q = 1, Re_size(i)
                                            Re_R(i) = qR_prim_rs${XYZ}$_vf(j + 1, k, l, E_idx + Re_idx(i, q))/Res(i, q) &
                                                      + Re_R(i)
                                        end do

                                        Re_R(i) = 1._wp/max(Re_R(i), sgm_eps)
                                    end do
                                end if

                                E_L = gamma_L*pres_L + pi_inf_L + 5e-1_wp*rho_L*vel_L_rms + qv_L
                                E_R = gamma_R*pres_R + pi_inf_R + 5e-1_wp*rho_R*vel_R_rms + qv_R

                                ! ENERGY ADJUSTMENTS FOR HYPOELASTIC ENERGY
                                if (hypoelasticity) then
                                    !$acc loop seq
                                    do i = 1, strxe - strxb + 1
                                        tau_e_L(i) = qL_prim_rs${XYZ}$_vf(j, k, l, strxb - 1 + i)
                                        tau_e_R(i) = qR_prim_rs${XYZ}$_vf(j + 1, k, l, strxb - 1 + i)
                                    end do
<<<<<<< HEAD
                                    G_L = 0d0; G_R = 0d0
=======
                                    G_L = 0_wp; G_R = 0_wp
>>>>>>> 29c132ef
                                    !$acc loop seq
                                    do i = 1, num_fluids
                                        G_L = G_L + alpha_L(i)*Gs(i)
                                        G_R = G_R + alpha_R(i)*Gs(i)
                                    end do
                                    !$acc loop seq
                                    do i = 1, strxe - strxb + 1
                                        ! Elastic contribution to energy if G large enough
                                        if ((G_L > verysmall) .and. (G_R > verysmall)) then
<<<<<<< HEAD
                                            E_L = E_L + (tau_e_L(i)*tau_e_L(i))/(4d0*G_L)
                                            E_R = E_R + (tau_e_R(i)*tau_e_R(i))/(4d0*G_R)
                                            ! Additional terms in 2D and 3D
                                            if ((i == 2) .or. (i == 4) .or. (i == 5)) then
                                                E_L = E_L + (tau_e_L(i)*tau_e_L(i))/(4d0*G_L)
                                                E_R = E_R + (tau_e_R(i)*tau_e_R(i))/(4d0*G_R)
=======
                                            E_L = E_L + (tau_e_L(i)*tau_e_L(i))/(4_wp*G_L)
                                            E_R = E_R + (tau_e_R(i)*tau_e_R(i))/(4_wp*G_R)
                                            ! Additional terms in 2D and 3D
                                            if ((i == 2) .or. (i == 4) .or. (i == 5)) then
                                                E_L = E_L + (tau_e_L(i)*tau_e_L(i))/(4_wp*G_L)
                                                E_R = E_R + (tau_e_R(i)*tau_e_R(i))/(4_wp*G_R)
>>>>>>> 29c132ef
                                            end if
                                        end if
                                    end do
                                end if

                                ! ENERGY ADJUSTMENTS FOR HYPERELASTIC ENERGY
                                if (hyperelasticity) then
                                    !$acc loop seq
                                    do i = 1, num_dims
                                        xi_field_L(i) = qL_prim_rs${XYZ}$_vf(j, k, l, xibeg - 1 + i)
                                        xi_field_R(i) = qR_prim_rs${XYZ}$_vf(j + 1, k, l, xibeg - 1 + i)
                                    end do
<<<<<<< HEAD
                                    G_L = 0d0; G_R = 0d0 
=======
                                    G_L = 0_wp; G_R = 0_wp; 
>>>>>>> 29c132ef
                                    !$acc loop seq
                                    do i = 1, num_fluids
                                        ! Mixture left and right shear modulus
                                        G_L = G_L + alpha_L(i)*Gs(i)
                                        G_R = G_R + alpha_R(i)*Gs(i)
                                    end do
                                    ! Elastic contribution to energy if G large enough
                                    if (G_L > verysmall .and. G_R > verysmall) then
                                        E_L = E_L + G_L*qL_prim_rs${XYZ}$_vf(j, k, l, xiend + 1)
                                        E_R = E_R + G_R*qR_prim_rs${XYZ}$_vf(j + 1, k, l, xiend + 1)
                                    end if
                                    !$acc loop seq
                                    do i = 1, b_size - 1
                                        tau_e_L(i) = qL_prim_rs${XYZ}$_vf(j, k, l, strxb - 1 + i)
                                        tau_e_R(i) = qR_prim_rs${XYZ}$_vf(j + 1, k, l, strxb - 1 + i)
                                    end do
                                end if

                                H_L = (E_L + pres_L)/rho_L
                                H_R = (E_R + pres_R)/rho_R

                                @:compute_average_state()

                                call s_compute_speed_of_sound(pres_L, rho_L, gamma_L, pi_inf_L, H_L, alpha_L, &
                                                              vel_L_rms, 0._wp, c_L)

                                call s_compute_speed_of_sound(pres_R, rho_R, gamma_R, pi_inf_R, H_R, alpha_R, &
                                                              vel_R_rms, 0._wp, c_R)

                                !> The computation of c_avg does not require all the variables, and therefore the non '_avg'
                                ! variables are placeholders to call the subroutine.
                                call s_compute_speed_of_sound(pres_R, rho_avg, gamma_avg, pi_inf_R, H_avg, alpha_R, &
                                                              vel_avg_rms, 0._wp, c_avg)

                                if (viscous) then
                                    !$acc loop seq
                                    do i = 1, 2
                                        Re_avg_rs${XYZ}$_vf(j, k, l, i) = 2._wp/(1._wp/Re_L(i) + 1._wp/Re_R(i))
                                    end do
                                end if

                                ! COMPUTING THE DIRECT WAVE SPEEDS
                                if (wave_speeds == 1) then
                                    if (elasticity) then
                                        s_L = min(vel_L(dir_idx(1)) - sqrt(c_L*c_L + &
<<<<<<< HEAD
                                                                           (((4d0*G_L)/3d0) + tau_e_L(dir_idx_tau(1)))/rho_L), vel_R(dir_idx(1)) - sqrt(c_R*c_R + &
                                                                                                                                                        (((4d0*G_R)/3d0) + tau_e_R(dir_idx_tau(1)))/rho_R))
                                        s_R = max(vel_R(dir_idx(1)) + sqrt(c_R*c_R + &
                                                                           (((4d0*G_R)/3d0) + tau_e_R(dir_idx_tau(1)))/rho_R), vel_L(dir_idx(1)) + sqrt(c_L*c_L + &
                                                                                                                                                        (((4d0*G_L)/3d0) + tau_e_L(dir_idx_tau(1)))/rho_L))
=======
                                                                           (((4_wp*G_L)/3_wp) + tau_e_L(dir_idx_tau(1)))/rho_L), vel_R(dir_idx(1)) - sqrt(c_R*c_R + &
                                                                                                                                                          (((4_wp*G_R)/3_wp) + tau_e_R(dir_idx_tau(1)))/rho_R))
                                        s_R = max(vel_R(dir_idx(1)) + sqrt(c_R*c_R + &
                                                                           (((4_wp*G_R)/3_wp) + tau_e_R(dir_idx_tau(1)))/rho_R), vel_L(dir_idx(1)) + sqrt(c_L*c_L + &
                                                                                                                                                          (((4_wp*G_L)/3_wp) + tau_e_L(dir_idx_tau(1)))/rho_L))
>>>>>>> 29c132ef
                                        s_S = (pres_R - tau_e_R(dir_idx_tau(1)) - pres_L + &
                                               tau_e_L(dir_idx_tau(1)) + rho_L*vel_L(idx1)*(s_L - vel_L(idx1)) - &
                                               rho_R*vel_R(idx1)*(s_R - vel_R(idx1)))/(rho_L*(s_L - vel_L(idx1)) - &
                                                                                       rho_R*(s_R - vel_R(idx1)))
                                    else
                                        s_L = min(vel_L(dir_idx(1)) - c_L, vel_R(dir_idx(1)) - c_R)
                                        s_R = max(vel_R(dir_idx(1)) + c_R, vel_L(dir_idx(1)) + c_L)
                                        s_S = (pres_R - pres_L + rho_L*vel_L(dir_idx(1))* &
                                               (s_L - vel_L(dir_idx(1))) - rho_R*vel_R(dir_idx(1))*(s_R - vel_R(dir_idx(1)))) &
                                              /(rho_L*(s_L - vel_L(dir_idx(1))) - rho_R*(s_R - vel_R(dir_idx(1))))

                                    end if
                                elseif (wave_speeds == 2) then
                                    pres_SL = 5e-1_wp*(pres_L + pres_R + rho_avg*c_avg* &
                                                       (vel_L(dir_idx(1)) - &
                                                        vel_R(dir_idx(1))))

                                    pres_SR = pres_SL

                                    Ms_L = max(1._wp, sqrt(1._wp + ((5e-1_wp + gamma_L)/(1._wp + gamma_L))* &
                                                           (pres_SL/pres_L - 1._wp)*pres_L/ &
                                                           ((pres_L + pi_inf_L/(1._wp + gamma_L)))))
                                    Ms_R = max(1._wp, sqrt(1._wp + ((5e-1_wp + gamma_R)/(1._wp + gamma_R))* &
                                                           (pres_SR/pres_R - 1._wp)*pres_R/ &
                                                           ((pres_R + pi_inf_R/(1._wp + gamma_R)))))

                                    s_L = vel_L(dir_idx(1)) - c_L*Ms_L
                                    s_R = vel_R(dir_idx(1)) + c_R*Ms_R

                                    s_S = 5e-1_wp*((vel_L(dir_idx(1)) + vel_R(dir_idx(1))) + &
                                                   (pres_L - pres_R)/ &
                                                   (rho_avg*c_avg))
                                end if

                                ! follows Einfeldt et al.
                                ! s_M/P = min/max(0.,s_L/R)
<<<<<<< HEAD
                                s_M = min(0d0, s_L); s_P = max(0d0, s_R)

                                ! goes with q_star_L/R = xi_L/R * (variable)
                                ! xi_L/R = ( ( s_L/R - u_L/R )/(s_L/R - s_star) )
                                xi_L = (s_L - vel_L(idx1))/(s_L - s_S)
                                xi_R = (s_R - vel_R(idx1))/(s_R - s_S)

                                ! goes with numerical star velocity in x/y/z directions
                                ! xi_P/M = 0.5 +/m sgn(0.5,s_star)
                                xi_M = (5d-1 + sign(5d-1, s_S))
                                xi_P = (5d-1 - sign(5d-1, s_S))

                                ! goes with the numerical velocity in x/y/z directions
                                ! xi_P/M (pressure) = min/max(0. sgn(1,sL/sR))
                                xi_MP = -min(0d0, sign(1d0, s_L))
                                xi_PP = max(0d0, sign(1d0, s_R))

                                ! COMPUTING FLUXES
                                ! MASS FLUX.
                                !$acc loop seq
                                do i = 1, contxe
                                    flux_rs${XYZ}$_vf(j, k, l, i) = &
                                        xi_M*qL_prim_rs${XYZ}$_vf(j, k, l, i)*(vel_L(idx1) + s_M*(xi_L - 1d0)) + &
                                        xi_P*qR_prim_rs${XYZ}$_vf(j + 1, k, l, i)*(vel_R(idx1) + s_P*(xi_R - 1d0))
                                end do

                                ! MOMENTUM FLUX.
                                ! f = \rho u u - \sigma, q = \rho u, q_star = \xi * \rho*(s_star, v, w)
                                !$acc loop seq
                                do i = 1, num_dims
                                    idxi = dir_idx(i)
                                    flux_rs${XYZ}$_vf(j, k, l, contxe + idxi) = &
                                        xi_M*(rho_L*(vel_L(idx1)*vel_L(idxi) + s_M*(xi_L*(dir_flg(idxi)*s_S + &
                                                                                          (1d0 - dir_flg(idxi))*vel_L(idxi)) - vel_L(idxi))) + dir_flg(idxi)*(pres_L)) + &
                                        xi_P*(rho_R*(vel_R(idx1)*vel_R(idxi) + s_P*(xi_R*(dir_flg(idxi)*s_S + &
                                                                                          (1d0 - dir_flg(idxi))*vel_R(idxi)) - vel_R(idxi))) + dir_flg(idxi)*(pres_R))
                                end do

                                ! ENERGY FLUX.
                                ! f = u*(E-\sigma), q = E, q_star = \xi*E+(s-u)(\rho s_star - \sigma/(s-u))
                                flux_rs${XYZ}$_vf(j, k, l, E_idx) = &
                                    xi_M*(vel_L(idx1)*(E_L + pres_L) + &
                                          s_M*(xi_L*(E_L + (s_S - vel_L(idx1))*(rho_L*s_S + pres_L/(s_L - vel_L(idx1)))) - E_L)) &
                                    + xi_P*(vel_R(idx1)*(E_R + pres_R) + &
                                            s_P*(xi_R*(E_R + (s_S - vel_R(idx1))*(rho_R*s_S + pres_R/(s_R - vel_R(idx1)))) - E_R))

                                ! ELASTICITY. Elastic shear stress additions for the momentum and energy flux
                                if (elasticity) then
                                    flux_ene_e = 0d0; 
                                    !$acc loop seq
                                    do i = 1, num_dims
                                        idxi = dir_idx(i)
                                        ! MOMENTUM ELASTIC FLUX.
                                        flux_rs${XYZ}$_vf(j, k, l, contxe + idxi) = &
                                            flux_rs${XYZ}$_vf(j, k, l, contxe + idxi) &
                                            - xi_M*tau_e_L(dir_idx_tau(i)) - xi_P*tau_e_R(dir_idx_tau(i))
                                        ! ENERGY ELASTIC FLUX.
                                        flux_ene_e = flux_ene_e - &
                                                     xi_M*(vel_L(idxi)*tau_e_L(dir_idx_tau(i)) + &
                                                           s_M*(xi_L*((s_S - vel_L(i))*(tau_e_L(dir_idx_tau(i))/(s_L - vel_L(i)))))) - &
                                                     xi_P*(vel_R(idxi)*tau_e_R(dir_idx_tau(i)) + &
                                                           s_P*(xi_R*((s_S - vel_R(i))*(tau_e_R(dir_idx_tau(i))/(s_R - vel_R(i))))))
                                    end do
                                    flux_rs${XYZ}$_vf(j, k, l, E_idx) = flux_rs${XYZ}$_vf(j, k, l, E_idx) + flux_ene_e
                                end if

                                ! VOLUME FRACTION FLUX.
                                !$acc loop seq
                                do i = advxb, advxe
                                    flux_rs${XYZ}$_vf(j, k, l, i) = &
                                        xi_M*qL_prim_rs${XYZ}$_vf(j, k, l, i)*s_S + &
                                        xi_P*qR_prim_rs${XYZ}$_vf(j + 1, k, l, i)*s_S
                                end do

                                ! SOURCE TERM FOR VOLUME FRACTION ADVECTION FLUX.
                                !$acc loop seq
                                do i = 1, num_dims
                                    idxi = dir_idx(i)
                                    vel_src_rs${XYZ}$_vf(j, k, l, idxi) = &
                                        xi_M*(vel_L(idxi) + dir_flg(idxi)*(s_S*(xi_MP*(xi_L - 1) + 1) - vel_L(idxi))) + &
                                        xi_P*(vel_R(idxi) + dir_flg(idxi)*(s_S*(xi_PP*(xi_R - 1) + 1) - vel_R(idxi)))
                                end do

                                ! INTERNAL ENERGIES ADVECTION FLUX.
                                ! K-th pressure and velocity in preparation for the internal energy flux
                                vel_K_Star = vel_L(idx1)*(1d0 - xi_MP) + xi_MP*vel_R(idx1) + &
                                             xi_MP*xi_PP*(s_S - vel_R(idx1))
                                !$acc loop seq
                                do i = 1, num_fluids
                                    p_K_Star = xi_M*(xi_MP*((pres_L + pi_infs(i)/(1d0 + gammas(i)))* &
                                                            xi_L**(1d0/gammas(i) + 1d0) - pi_infs(i)/(1d0 + gammas(i)) - pres_L) + pres_L) + &
                                               xi_P*(xi_PP*((pres_R + pi_infs(i)/(1d0 + gammas(i)))* &
                                                            xi_R**(1d0/gammas(i) + 1d0) - pi_infs(i)/(1d0 + gammas(i)) - pres_R) + pres_R)

                                    flux_rs${XYZ}$_vf(j, k, l, i + intxb - 1) = &
                                        (qL_prim_rs${XYZ}$_vf(j, k, l, i + advxb - 1)* &
                                         (gammas(i)*p_K_Star + pi_infs(i)) + &
                                         qL_prim_rs${XYZ}$_vf(j, k, l, i + contxb - 1)* &
                                         qvs(i))*vel_K_Star
                                end do

                                flux_src_rs${XYZ}$_vf(j, k, l, advxb) = vel_src_rs${XYZ}$_vf(j, k, l, idx1)

                                ! HYPOELASTIC STRESS EVOLUTION FLUX.
                                if (hypoelasticity) then
                                    !$acc loop seq
                                    do i = 1, strxe - strxb + 1
                                        flux_rs${XYZ}$_vf(j, k, l, strxb - 1 + i) = &
                                            xi_M*(s_S/(s_L - s_S))*(s_L*rho_L*tau_e_L(i) - rho_L*vel_L(idx1)*tau_e_L(i)) + &
                                            xi_P*(s_S/(s_R - s_S))*(s_R*rho_R*tau_e_R(i) - rho_R*vel_R(idx1)*tau_e_R(i))
                                    end do
=======
                                s_M = min(0._wp, s_L); s_P = max(0._wp, s_R)

                                ! goes with q_star_L/R = xi_L/R * (variable)
                                ! xi_L/R = ( ( s_L/R - u_L/R )/(s_L/R - s_star) )
                                xi_L = (s_L - vel_L(idx1))/(s_L - s_S)
                                xi_R = (s_R - vel_R(idx1))/(s_R - s_S)

                                ! goes with numerical star velocity in x/y/z directions
                                ! xi_P/M = 0.5 +/m sgn(0.5,s_star)
                                xi_M = (5e-1_wp + sign(0.5_wp, s_S))
                                xi_P = (5e-1_wp - sign(0.5_wp, s_S))

                                ! goes with the numerical velocity in x/y/z directions
                                ! xi_P/M (pressure) = min/max(0. sgn(1,sL/sR))
                                xi_MP = -min(0._wp, sign(1._wp, s_L))
                                xi_PP = max(0._wp, sign(1._wp, s_R))

                                E_star = xi_M*(E_L + xi_MP*(xi_L*(E_L + (s_S - vel_L(dir_idx(1)))* &
                                                                  (rho_L*s_S + pres_L/(s_L - vel_L(dir_idx(1))))) - E_L)) + &
                                         xi_P*(E_R + xi_PP*(xi_R*(E_R + (s_S - vel_R(dir_idx(1)))* &
                                                                  (rho_R*s_S + pres_R/(s_R - vel_R(dir_idx(1))))) - E_R))
                                p_Star = xi_M*(pres_L + xi_MP*(rho_L*(s_L - vel_L(dir_idx(1)))*(s_S - vel_L(dir_idx(1))))) + &
                                         xi_P*(pres_R + xi_PP*(rho_R*(s_R - vel_R(dir_idx(1)))*(s_S - vel_R(dir_idx(1)))))

                                rho_Star = xi_M*(rho_L*(xi_MP*xi_L + 1._wp - xi_MP)) + &
                                           xi_P*(rho_R*(xi_PP*xi_R + 1._wp - xi_PP))

                                vel_K_Star = vel_L(idx1)*(1_wp - xi_MP) + xi_MP*vel_R(idx1) + &
                                             xi_MP*xi_PP*(s_S - vel_R(idx1))

                                ! COMPUTING FLUXES
                                ! MASS FLUX.
                                !$acc loop seq
                                do i = 1, contxe
                                    flux_rs${XYZ}$_vf(j, k, l, i) = &
                                        xi_M*qL_prim_rs${XYZ}$_vf(j, k, l, i)*(vel_L(idx1) + s_M*(xi_L - 1._wp)) + &
                                        xi_P*qR_prim_rs${XYZ}$_vf(j + 1, k, l, i)*(vel_R(idx1) + s_P*(xi_R - 1._wp))
                                end do

                                ! MOMENTUM FLUX.
                                ! f = \rho u u - \sigma, q = \rho u, q_star = \xi * \rho*(s_star, v, w)
                                !$acc loop seq
                                do i = 1, num_dims
                                    idxi = dir_idx(i)
                                    flux_rs${XYZ}$_vf(j, k, l, contxe + idxi) = rho_Star*vel_K_Star* &
                                                                                (dir_flg(idxi)*vel_K_Star + (1_wp - dir_flg(idxi))*(xi_M*vel_L(idxi) + xi_P*vel_R(idxi))) + dir_flg(idxi)*p_Star
                                end do

                                ! ENERGY FLUX.
                                ! f = u*(E-\sigma), q = E, q_star = \xi*E+(s-u)(\rho s_star - \sigma/(s-u))
                                flux_rs${XYZ}$_vf(j, k, l, E_idx) = (E_star + p_Star)*vel_K_Star

                                ! ELASTICITY. Elastic shear stress additions for the momentum and energy flux
                                if (elasticity) then
                                    flux_ene_e = 0_wp; 
                                    !$acc loop seq
                                    do i = 1, num_dims
                                        idxi = dir_idx(i)
                                        ! MOMENTUM ELASTIC FLUX.
                                        flux_rs${XYZ}$_vf(j, k, l, contxe + idxi) = &
                                            flux_rs${XYZ}$_vf(j, k, l, contxe + idxi) &
                                            - xi_M*tau_e_L(dir_idx_tau(i)) - xi_P*tau_e_R(dir_idx_tau(i))
                                        ! ENERGY ELASTIC FLUX.
                                        flux_ene_e = flux_ene_e - &
                                                     xi_M*(vel_L(idxi)*tau_e_L(dir_idx_tau(i)) + &
                                                           s_M*(xi_L*((s_S - vel_L(i))*(tau_e_L(dir_idx_tau(i))/(s_L - vel_L(i)))))) - &
                                                     xi_P*(vel_R(idxi)*tau_e_R(dir_idx_tau(i)) + &
                                                           s_P*(xi_R*((s_S - vel_R(i))*(tau_e_R(dir_idx_tau(i))/(s_R - vel_R(i))))))
                                    end do
                                    flux_rs${XYZ}$_vf(j, k, l, E_idx) = flux_rs${XYZ}$_vf(j, k, l, E_idx) + flux_ene_e
                                end if

                                ! VOLUME FRACTION FLUX.
                                !$acc loop seq
                                do i = advxb, advxe
                                    flux_rs${XYZ}$_vf(j, k, l, i) = &
                                        xi_M*qL_prim_rs${XYZ}$_vf(j, k, l, i)*s_S + &
                                        xi_P*qR_prim_rs${XYZ}$_vf(j + 1, k, l, i)*s_S
                                end do

                                ! SOURCE TERM FOR VOLUME FRACTION ADVECTION FLUX.
                                !$acc loop seq
                                do i = 1, num_dims
                                    idxi = dir_idx(i)
                                    vel_src_rs${XYZ}$_vf(j, k, l, idxi) = &
                                        xi_M*(vel_L(idxi) + dir_flg(idxi)*(s_S*(xi_MP*(xi_L - 1) + 1) - vel_L(idxi))) + &
                                        xi_P*(vel_R(idxi) + dir_flg(idxi)*(s_S*(xi_PP*(xi_R - 1) + 1) - vel_R(idxi)))
                                end do

                                ! INTERNAL ENERGIES ADVECTION FLUX.
                                ! K-th pressure and velocity in preparation for the internal energy flux
                                !$acc loop seq
                                do i = 1, num_fluids
                                    p_K_Star = xi_M*(xi_MP*((pres_L + pi_infs(i)/(1_wp + gammas(i)))* &
                                                            xi_L**(1_wp/gammas(i) + 1_wp) - pi_infs(i)/(1_wp + gammas(i)) - pres_L) + pres_L) + &
                                               xi_P*(xi_PP*((pres_R + pi_infs(i)/(1_wp + gammas(i)))* &
                                                            xi_R**(1_wp/gammas(i) + 1_wp) - pi_infs(i)/(1_wp + gammas(i)) - pres_R) + pres_R)

                                    flux_rs${XYZ}$_vf(j, k, l, i + intxb - 1) = &
                                        ((xi_M*qL_prim_rs${XYZ}$_vf(j, k, l, i + advxb - 1) + xi_P*qR_prim_rs${XYZ}$_vf(j + 1, k, l, i + advxb - 1))* &
                                         (gammas(i)*p_K_Star + pi_infs(i)) + &
                                         (xi_M*qL_prim_rs${XYZ}$_vf(j, k, l, i + contxb - 1) + xi_P*qR_prim_rs${XYZ}$_vf(j + 1, k, l, i + contxb - 1))* &
                                         qvs(i))*vel_K_Star
                                end do

                                flux_src_rs${XYZ}$_vf(j, k, l, advxb) = vel_src_rs${XYZ}$_vf(j, k, l, idx1)

                                ! HYPOELASTIC STRESS EVOLUTION FLUX.
                                if (hypoelasticity) then
                                    !$acc loop seq
                                    do i = 1, strxe - strxb + 1
                                        flux_rs${XYZ}$_vf(j, k, l, strxb - 1 + i) = &
                                            xi_M*(s_S/(s_L - s_S))*(s_L*rho_L*tau_e_L(i) - rho_L*vel_L(idx1)*tau_e_L(i)) + &
                                            xi_P*(s_S/(s_R - s_S))*(s_R*rho_R*tau_e_R(i) - rho_R*vel_R(idx1)*tau_e_R(i))
                                    end do
>>>>>>> 29c132ef
                                end if

                                ! REFERENCE MAP FLUX.
                                if (hyperelasticity) then
                                    !$acc loop seq
                                    do i = 1, num_dims
                                        flux_rs${XYZ}$_vf(j, k, l, xibeg - 1 + i) = &
                                            xi_M*(s_S/(s_L - s_S))*(s_L*rho_L*xi_field_L(i) &
                                                                    - rho_L*vel_L(idx1)*xi_field_L(i)) + &
                                            xi_P*(s_S/(s_R - s_S))*(s_R*rho_R*xi_field_R(i) &
                                                                    - rho_R*vel_R(idx1)*xi_field_R(i))
                                    end do
<<<<<<< HEAD
                                end if

                                ! SURFACE TENSION FLUX. need to check
                                if (surface_tension) then
                                    flux_rs${XYZ}$_vf(j, k, l, c_idx) = &
                                        (xi_M*qL_prim_rs${XYZ}$_vf(j, k, l, c_idx) + &
                                         xi_P*qR_prim_rs${XYZ}$_vf(j + 1, k, l, c_idx))*s_S
                                end if

                                ! correction pressure for the cylindrical terms
                                p_Star = xi_M*(pres_L + xi_MP*rho_L*(s_L - &
                                                                     vel_L(dir_idx(1)))*(s_S - vel_L(dir_idx(1)))) + &
                                         xi_P*(pres_R + xi_PP*rho_R*(s_R - &
                                                                     vel_R(dir_idx(1)))*(s_S - vel_R(dir_idx(1))))
=======
                                end if

                                ! SURFACE TENSION FLUX. need to check
                                if (surface_tension) then
                                    flux_rs${XYZ}$_vf(j, k, l, c_idx) = &
                                        (xi_M*qL_prim_rs${XYZ}$_vf(j, k, l, c_idx) + &
                                         xi_P*qR_prim_rs${XYZ}$_vf(j + 1, k, l, c_idx))*s_S
                                end if
>>>>>>> 29c132ef

                                ! Geometrical source flux for cylindrical coordinates
                                #:if (NORM_DIR == 2)
                                    if (cyl_coord) then
                                        !Substituting the advective flux into the inviscid geometrical source flux
                                        !$acc loop seq
                                        do i = 1, E_idx
                                            flux_gsrc_rs${XYZ}$_vf(j, k, l, i) = flux_rs${XYZ}$_vf(j, k, l, i)
                                        end do
                                        !$acc loop seq
                                        do i = intxb, intxe
                                            flux_gsrc_rs${XYZ}$_vf(j, k, l, i) = flux_rs${XYZ}$_vf(j, k, l, i)
                                        end do
                                        ! Recalculating the radial momentum geometric source flux
                                        flux_gsrc_rs${XYZ}$_vf(j, k, l, momxb - 1 + dir_idx(1)) = &
                                            flux_gsrc_rs${XYZ}$_vf(j, k, l, momxb - 1 + dir_idx(1)) - p_Star
                                        ! Geometrical source of the void fraction(s) is zero
                                        !$acc loop seq
                                        do i = advxb, advxe
<<<<<<< HEAD
                                            flux_gsrc_rs${XYZ}$_vf(j, k, l, i) = 0._wp
=======
                                            flux_gsrc_rs${XYZ}$_vf(j, k, l, i) = 0_wp
>>>>>>> 29c132ef
                                        end do
                                    end if
                                #:endif
                                #:if (NORM_DIR == 3)
                                    if (grid_geometry == 3) then
                                        !$acc loop seq
                                        do i = 1, sys_size
<<<<<<< HEAD
                                            flux_gsrc_rs${XYZ}$_vf(j, k, l, i) = 0._wp
                                        end do
                                        flux_gsrc_rs${XYZ}$_vf(j, k, l, momxb - 1 + dir_idx(1)) = &
                                            flux_gsrc_rs${XYZ}$_vf(j, k, l, momxb - 1 + dir_idx(1)) - p_Star
=======
                                            flux_gsrc_rs${XYZ}$_vf(j, k, l, i) = 0_wp
                                        end do
                                        flux_gsrc_rs${XYZ}$_vf(j, k, l, momxb - 1 + dir_idx(1)) = &
                                            flux_gsrc_rs${XYZ}$_vf(j, k, l, momxb - 1 + dir_idx(1)) - p_Star

                                        flux_gsrc_rs${XYZ}$_vf(j, k, l, momxe) = flux_rs${XYZ}$_vf(j, k, l, momxb + 1)
                                    end if
                                #:endif
>>>>>>> 29c132ef

                                        flux_gsrc_rs${XYZ}$_vf(j, k, l, momxe) = flux_rs${XYZ}$_vf(j, k, l, momxb + 1)
                                    end if
                                #:endif
                            end do
                        end do
                    end do

                elseif (model_eqns == 4) then
                    !ME4
                    !$acc parallel loop collapse(3) gang vector default(present) private(alpha_rho_L, alpha_rho_R, vel_L, vel_R, alpha_L, alpha_R, &
                    !$acc rho_avg, h_avg, gamma_avg, s_L, s_R, s_S, vel_avg_rms, nbub_L, nbub_R, ptilde_L, ptilde_R)
                    do l = is3%beg, is3%end
                        do k = is2%beg, is2%end
                            do j = is1%beg, is1%end
                                !$acc loop seq
                                do i = 1, contxe
                                    alpha_rho_L(i) = qL_prim_rs${XYZ}$_vf(j, k, l, i)
                                    alpha_rho_R(i) = qR_prim_rs${XYZ}$_vf(j + 1, k, l, i)
                                end do

                                !$acc loop seq
                                do i = 1, num_dims
                                    vel_L(i) = qL_prim_rs${XYZ}$_vf(j, k, l, contxe + i)
                                    vel_R(i) = qR_prim_rs${XYZ}$_vf(j + 1, k, l, contxe + i)
                                end do

                                vel_L_rms = 0._wp; vel_R_rms = 0._wp
                                !$acc loop seq
                                do i = 1, num_dims
                                    vel_L_rms = vel_L_rms + vel_L(i)**2._wp
                                    vel_R_rms = vel_R_rms + vel_R(i)**2._wp
                                end do

                                !$acc loop seq
                                do i = 1, num_fluids
                                    alpha_L(i) = qL_prim_rs${XYZ}$_vf(j, k, l, E_idx + i)
                                    alpha_R(i) = qR_prim_rs${XYZ}$_vf(j + 1, k, l, E_idx + i)
                                end do

                                pres_L = qL_prim_rs${XYZ}$_vf(j, k, l, E_idx)
                                pres_R = qR_prim_rs${XYZ}$_vf(j + 1, k, l, E_idx)

                                rho_L = 0._wp
                                gamma_L = 0._wp
                                pi_inf_L = 0._wp
                                qv_L = 0._wp
                                !$acc loop seq
                                do i = 1, num_fluids
                                    rho_L = rho_L + alpha_rho_L(i)
                                    gamma_L = gamma_L + alpha_L(i)*gammas(i)
                                    pi_inf_L = pi_inf_L + alpha_L(i)*pi_infs(i)
                                    qv_L = qv_L + alpha_rho_L(i)*qvs(i)
                                end do

                                rho_R = 0._wp
                                gamma_R = 0._wp
                                pi_inf_R = 0._wp
                                qv_R = 0._wp
                                !$acc loop seq
                                do i = 1, num_fluids
                                    rho_R = rho_R + alpha_rho_R(i)
                                    gamma_R = gamma_R + alpha_R(i)*gammas(i)
                                    pi_inf_R = pi_inf_R + alpha_R(i)*pi_infs(i)
                                    qv_R = qv_R + alpha_rho_R(i)*qvs(i)
                                end do

                                E_L = gamma_L*pres_L + pi_inf_L + 5e-1_wp*rho_L*vel_L_rms + qv_L

                                E_R = gamma_R*pres_R + pi_inf_R + 5e-1_wp*rho_R*vel_R_rms + qv_R

                                H_L = (E_L + pres_L)/rho_L
                                H_R = (E_R + pres_R)/rho_R

                                @:compute_average_state()

                                call s_compute_speed_of_sound(pres_L, rho_L, gamma_L, pi_inf_L, H_L, alpha_L, &
                                                              vel_L_rms, 0._wp, c_L)

                                call s_compute_speed_of_sound(pres_R, rho_R, gamma_R, pi_inf_R, H_R, alpha_R, &
                                                              vel_R_rms, 0._wp, c_R)

                                !> The computation of c_avg does not require all the variables, and therefore the non '_avg'
                                ! variables are placeholders to call the subroutine.

                                call s_compute_speed_of_sound(pres_R, rho_avg, gamma_avg, pi_inf_R, H_avg, alpha_R, &
                                                              vel_avg_rms, 0._wp, c_avg)

                                if (wave_speeds == 1) then
                                    s_L = min(vel_L(dir_idx(1)) - c_L, vel_R(dir_idx(1)) - c_R)
                                    s_R = max(vel_R(dir_idx(1)) + c_R, vel_L(dir_idx(1)) + c_L)

                                    s_S = (pres_R - pres_L + rho_L*vel_L(dir_idx(1))* &
                                           (s_L - vel_L(dir_idx(1))) - &
                                           rho_R*vel_R(dir_idx(1))* &
                                           (s_R - vel_R(dir_idx(1)))) &
                                          /(rho_L*(s_L - vel_L(dir_idx(1))) - &
                                            rho_R*(s_R - vel_R(dir_idx(1))))
                                elseif (wave_speeds == 2) then
                                    pres_SL = 5e-1_wp*(pres_L + pres_R + rho_avg*c_avg* &
                                                       (vel_L(dir_idx(1)) - &
                                                        vel_R(dir_idx(1))))

                                    pres_SR = pres_SL

                                    Ms_L = max(1._wp, sqrt(1._wp + ((5e-1_wp + gamma_L)/(1._wp + gamma_L))* &
                                                           (pres_SL/pres_L - 1._wp)*pres_L/ &
                                                           ((pres_L + pi_inf_L/(1._wp + gamma_L)))))
                                    Ms_R = max(1._wp, sqrt(1._wp + ((5e-1_wp + gamma_R)/(1._wp + gamma_R))* &
                                                           (pres_SR/pres_R - 1._wp)*pres_R/ &
                                                           ((pres_R + pi_inf_R/(1._wp + gamma_R)))))

                                    s_L = vel_L(dir_idx(1)) - c_L*Ms_L
                                    s_R = vel_R(dir_idx(1)) + c_R*Ms_R

                                    s_S = 5e-1_wp*((vel_L(dir_idx(1)) + vel_R(dir_idx(1))) + &
                                                   (pres_L - pres_R)/ &
                                                   (rho_avg*c_avg))
                                end if

                                ! follows Einfeldt et al.
                                ! s_M/P = min/max(0.,s_L/R)
                                s_M = min(0._wp, s_L); s_P = max(0._wp, s_R)

                                ! goes with q_star_L/R = xi_L/R * (variable)
                                ! xi_L/R = ( ( s_L/R - u_L/R )/(s_L/R - s_star) )
                                xi_L = (s_L - vel_L(dir_idx(1)))/(s_L - s_S)
                                xi_R = (s_R - vel_R(dir_idx(1)))/(s_R - s_S)

                                ! goes with numerical velocity in x/y/z directions
                                ! xi_P/M = 0.5 +/m sgn(0.5,s_star)
                                xi_M = (5e-1_wp + sign(5e-1_wp, s_S))
                                xi_P = (5e-1_wp - sign(5e-1_wp, s_S))

                                !$acc loop seq
                                do i = 1, contxe
                                    flux_rs${XYZ}$_vf(j, k, l, i) = &
                                        xi_M*alpha_rho_L(i) &
                                        *(vel_L(dir_idx(1)) + s_M*(xi_L - 1._wp)) &
                                        + xi_P*alpha_rho_R(i) &
                                        *(vel_R(dir_idx(1)) + s_P*(xi_R - 1._wp))
                                end do

                                ! Momentum flux.
                                ! f = \rho u u + p I, q = \rho u, q_star = \xi * \rho*(s_star, v, w)
                                !$acc loop seq
                                do i = 1, num_dims
                                    flux_rs${XYZ}$_vf(j, k, l, contxe + dir_idx(i)) = &
                                        xi_M*(rho_L*(vel_L(dir_idx(1))* &
                                                     vel_L(dir_idx(i)) + &
                                                     s_M*(xi_L*(dir_flg(dir_idx(i))*s_S + &
                                                                (1._wp - dir_flg(dir_idx(i)))* &
                                                                vel_L(dir_idx(i))) - vel_L(dir_idx(i)))) + &
                                              dir_flg(dir_idx(i))*pres_L) &
                                        + xi_P*(rho_R*(vel_R(dir_idx(1))* &
                                                       vel_R(dir_idx(i)) + &
                                                       s_P*(xi_R*(dir_flg(dir_idx(i))*s_S + &
                                                                  (1._wp - dir_flg(dir_idx(i)))* &
                                                                  vel_R(dir_idx(i))) - vel_R(dir_idx(i)))) + &
                                                dir_flg(dir_idx(i))*pres_R)
                                end do

                                if (bubbles) then
                                    ! Put p_tilde in
                                    !$acc loop seq
                                    do i = 1, num_dims
                                        flux_rs${XYZ}$_vf(j, k, l, contxe + dir_idx(i)) = &
                                            flux_rs${XYZ}$_vf(j, k, l, contxe + dir_idx(i)) + &
                                            xi_M*(dir_flg(dir_idx(i))*(-1._wp*ptilde_L)) &
                                            + xi_P*(dir_flg(dir_idx(i))*(-1._wp*ptilde_R))
                                    end do
                                end if

                                flux_rs${XYZ}$_vf(j, k, l, E_idx) = 0._wp

                                !$acc loop seq
                                do i = alf_idx, alf_idx !only advect the void fraction
                                    flux_rs${XYZ}$_vf(j, k, l, i) = &
                                        xi_M*qL_prim_rs${XYZ}$_vf(j, k, l, i) &
                                        *(vel_L(dir_idx(1)) + s_M*(xi_L - 1._wp)) &
                                        + xi_P*qR_prim_rs${XYZ}$_vf(j + 1, k, l, i) &
                                        *(vel_R(dir_idx(1)) + s_P*(xi_R - 1._wp))
                                end do

                                ! Source for volume fraction advection equation
                                !$acc loop seq
                                do i = 1, num_dims

                                    vel_src_rs${XYZ}$_vf(j, k, l, dir_idx(i)) = 0._wp
                                    !IF ( (model_eqns == 4) .or. (num_fluids==1) ) vel_src_rs_vf(dir_idx(i))%sf(j,k,l) = 0._wp
                                end do

                                flux_src_rs${XYZ}$_vf(j, k, l, advxb) = vel_src_rs${XYZ}$_vf(j, k, l, dir_idx(1))

                                ! Add advection flux for bubble variables
                                if (bubbles) then
                                    !$acc loop seq
                                    do i = bubxb, bubxe
                                        flux_rs${XYZ}$_vf(j, k, l, i) = &
                                            xi_M*nbub_L*qL_prim_rs${XYZ}$_vf(j, k, l, i) &
                                            *(vel_L(dir_idx(1)) + s_M*(xi_L - 1._wp)) &
                                            + xi_P*nbub_R*qR_prim_rs${XYZ}$_vf(j + 1, k, l, i) &
                                            *(vel_R(dir_idx(1)) + s_P*(xi_R - 1._wp))
                                    end do
                                end if

                                ! Geometrical source flux for cylindrical coordinates

                                #:if (NORM_DIR == 2)
                                    if (cyl_coord) then
                                        ! Substituting the advective flux into the inviscid geometrical source flux
                                        !$acc loop seq
                                        do i = 1, E_idx
                                            flux_gsrc_rs${XYZ}$_vf(j, k, l, i) = flux_rs${XYZ}$_vf(j, k, l, i)
                                        end do
                                        ! Recalculating the radial momentum geometric source flux
                                        flux_gsrc_rs${XYZ}$_vf(j, k, l, contxe + dir_idx(1)) = &
                                            xi_M*(rho_L*(vel_L(dir_idx(1))* &
                                                         vel_L(dir_idx(1)) + &
                                                         s_M*(xi_L*(dir_flg(dir_idx(1))*s_S + &
                                                                    (1._wp - dir_flg(dir_idx(1)))* &
                                                                    vel_L(dir_idx(1))) - vel_L(dir_idx(1))))) &
                                            + xi_P*(rho_R*(vel_R(dir_idx(1))* &
                                                           vel_R(dir_idx(1)) + &
                                                           s_P*(xi_R*(dir_flg(dir_idx(1))*s_S + &
                                                                      (1._wp - dir_flg(dir_idx(1)))* &
                                                                      vel_R(dir_idx(1))) - vel_R(dir_idx(1)))))
                                        ! Geometrical source of the void fraction(s) is zero
                                        !$acc loop seq
                                        do i = advxb, advxe
                                            flux_gsrc_rs${XYZ}$_vf(j, k, l, i) = 0._wp
                                        end do
                                    end if
                                #:endif
                                #:if (NORM_DIR == 3)
                                    if (grid_geometry == 3) then
                                        !$acc loop seq
                                        do i = 1, sys_size
                                            flux_gsrc_rs${XYZ}$_vf(j, k, l, i) = 0._wp
                                        end do
                                        flux_gsrc_rs${XYZ}$_vf(j, k, l, momxb + 1) = &
                                            -xi_M*(rho_L*(vel_L(dir_idx(1))* &
                                                          vel_L(dir_idx(1)) + &
                                                          s_M*(xi_L*(dir_flg(dir_idx(1))*s_S + &
                                                                     (1._wp - dir_flg(dir_idx(1)))* &
                                                                     vel_L(dir_idx(1))) - vel_L(dir_idx(1))))) &
                                            - xi_P*(rho_R*(vel_R(dir_idx(1))* &
                                                           vel_R(dir_idx(1)) + &
                                                           s_P*(xi_R*(dir_flg(dir_idx(1))*s_S + &
                                                                      (1._wp - dir_flg(dir_idx(1)))* &
                                                                      vel_R(dir_idx(1))) - vel_R(dir_idx(1)))))
                                        flux_gsrc_rs${XYZ}$_vf(j, k, l, momxe) = flux_rs${XYZ}$_vf(j, k, l, momxb + 1)
                                    end if
                                #:endif
                            end do
                        end do
                    end do
                    !$acc end parallel loop
                elseif (model_eqns == 2 .and. bubbles) then
                    !$acc parallel loop collapse(3) gang vector default(present) private(R0_L, R0_R, V0_L, V0_R, &
                    !$acc P0_L, P0_R, pbw_L, pbw_R, vel_L, vel_R, rho_avg, alpha_L, alpha_R, h_avg, gamma_avg, &
                    !$acc s_L, s_R, s_S, nbub_L, nbub_R, ptilde_L, ptilde_R, vel_avg_rms, Re_L, Re_R, &
                    !$acc pcorr, zcoef, vel_L_tmp, vel_R_tmp)
                    do l = is3%beg, is3%end
                        do k = is2%beg, is2%end
                            do j = is1%beg, is1%end

                                !$acc loop seq
                                do i = 1, num_fluids
                                    alpha_L(i) = qL_prim_rs${XYZ}$_vf(j, k, l, E_idx + i)
                                    alpha_R(i) = qR_prim_rs${XYZ}$_vf(j + 1, k, l, E_idx + i)
                                end do

                                vel_L_rms = 0._wp; vel_R_rms = 0._wp

                                !$acc loop seq
                                do i = 1, num_dims
                                    vel_L(i) = qL_prim_rs${XYZ}$_vf(j, k, l, contxe + i)
                                    vel_R(i) = qR_prim_rs${XYZ}$_vf(j + 1, k, l, contxe + i)
                                    vel_L_rms = vel_L_rms + vel_L(i)**2._wp
                                    vel_R_rms = vel_R_rms + vel_R(i)**2._wp
                                end do

                                pres_L = qL_prim_rs${XYZ}$_vf(j, k, l, E_idx)
                                pres_R = qR_prim_rs${XYZ}$_vf(j + 1, k, l, E_idx)

                                rho_L = 0._wp
                                gamma_L = 0._wp
                                pi_inf_L = 0._wp
                                qv_L = 0._wp

                                ! Retain this in the refactor
                                if (mpp_lim .and. (num_fluids > 2)) then
                                    !$acc loop seq
                                    do i = 1, num_fluids
                                        rho_L = rho_L + qL_prim_rs${XYZ}$_vf(j, k, l, i)
                                        gamma_L = gamma_L + qL_prim_rs${XYZ}$_vf(j, k, l, E_idx + i)*gammas(i)
                                        pi_inf_L = pi_inf_L + qL_prim_rs${XYZ}$_vf(j, k, l, E_idx + i)*pi_infs(i)
                                        qv_L = qv_L + qL_prim_rs${XYZ}$_vf(j, k, l, i)*qvs(i)
                                    end do
                                else if (num_fluids > 2) then
                                    !$acc loop seq
                                    do i = 1, num_fluids - 1
                                        rho_L = rho_L + qL_prim_rs${XYZ}$_vf(j, k, l, i)
                                        gamma_L = gamma_L + qL_prim_rs${XYZ}$_vf(j, k, l, E_idx + i)*gammas(i)
                                        pi_inf_L = pi_inf_L + qL_prim_rs${XYZ}$_vf(j, k, l, E_idx + i)*pi_infs(i)
                                        qv_L = qv_L + qL_prim_rs${XYZ}$_vf(j, k, l, i)*qvs(i)
                                    end do
                                else
                                    rho_L = qL_prim_rs${XYZ}$_vf(j, k, l, 1)
                                    gamma_L = gammas(1)
                                    pi_inf_L = pi_infs(1)
                                    qv_L = qvs(1)
                                end if

                                rho_R = 0._wp
                                gamma_R = 0._wp
                                pi_inf_R = 0._wp
                                qv_R = 0._wp

                                if (mpp_lim .and. (num_fluids > 2)) then
                                    !$acc loop seq
                                    do i = 1, num_fluids
                                        rho_R = rho_R + qR_prim_rs${XYZ}$_vf(j + 1, k, l, i)
                                        gamma_R = gamma_R + qR_prim_rs${XYZ}$_vf(j + 1, k, l, E_idx + i)*gammas(i)
                                        pi_inf_R = pi_inf_R + qR_prim_rs${XYZ}$_vf(j + 1, k, l, E_idx + i)*pi_infs(i)
                                        qv_R = qv_R + qR_prim_rs${XYZ}$_vf(j + 1, k, l, i)*qvs(i)
                                    end do
                                else if (num_fluids > 2) then
                                    !$acc loop seq
                                    do i = 1, num_fluids - 1
                                        rho_R = rho_R + qR_prim_rs${XYZ}$_vf(j + 1, k, l, i)
                                        gamma_R = gamma_R + qR_prim_rs${XYZ}$_vf(j + 1, k, l, E_idx + i)*gammas(i)
                                        pi_inf_R = pi_inf_R + qR_prim_rs${XYZ}$_vf(j + 1, k, l, E_idx + i)*pi_infs(i)
                                        qv_R = qv_R + qR_prim_rs${XYZ}$_vf(j + 1, k, l, i)*qvs(i)
                                    end do
                                else
                                    rho_R = qR_prim_rs${XYZ}$_vf(j + 1, k, l, 1)
                                    gamma_R = gammas(1)
                                    pi_inf_R = pi_infs(1)
                                    qv_R = qvs(1)
                                end if

                                if (viscous) then
                                    if (num_fluids == 1) then ! Need to consider case with num_fluids >= 2
                                        !$acc loop seq
                                        do i = 1, 2
                                            Re_L(i) = dflt_real

                                            if (Re_size(i) > 0) Re_L(i) = 0._wp

                                            !$acc loop seq
                                            do q = 1, Re_size(i)
                                                Re_L(i) = (1._wp - qL_prim_rs${XYZ}$_vf(j, k, l, E_idx + Re_idx(i, q)))/Res(i, q) &
                                                          + Re_L(i)
                                            end do

                                            Re_L(i) = 1._wp/max(Re_L(i), sgm_eps)

                                        end do

                                        !$acc loop seq
                                        do i = 1, 2
                                            Re_R(i) = dflt_real
                                            if (Re_size(i) > 0) Re_R(i) = 0._wp

                                            !$acc loop seq
                                            do q = 1, Re_size(i)
                                                Re_R(i) = (1._wp - qR_prim_rs${XYZ}$_vf(j + 1, k, l, E_idx + Re_idx(i, q)))/Res(i, q) &
                                                          + Re_R(i)
                                            end do
                                            Re_R(i) = 1._wp/max(Re_R(i), sgm_eps)
                                        end do
                                    end if
                                end if

                                E_L = gamma_L*pres_L + pi_inf_L + 5e-1_wp*rho_L*vel_L_rms
                                E_R = gamma_R*pres_R + pi_inf_R + 5e-1_wp*rho_R*vel_R_rms

                                H_L = (E_L + pres_L)/rho_L
                                H_R = (E_R + pres_R)/rho_R

                                if (avg_state == 2) then
                                    !$acc loop seq
                                    do i = 1, nb
                                        R0_L(i) = qL_prim_rs${XYZ}$_vf(j, k, l, rs(i))
                                        R0_R(i) = qR_prim_rs${XYZ}$_vf(j + 1, k, l, rs(i))

                                        V0_L(i) = qL_prim_rs${XYZ}$_vf(j, k, l, vs(i))
                                        V0_R(i) = qR_prim_rs${XYZ}$_vf(j + 1, k, l, vs(i))
                                        if (.not. polytropic .and. .not. qbmm) then
                                            P0_L(i) = qL_prim_rs${XYZ}$_vf(j, k, l, ps(i))
                                            P0_R(i) = qR_prim_rs${XYZ}$_vf(j + 1, k, l, ps(i))
                                        end if
                                    end do

                                    if (.not. qbmm) then
                                        if (adv_n) then
                                            nbub_L = qL_prim_rs${XYZ}$_vf(j, k, l, n_idx)
                                            nbub_R = qR_prim_rs${XYZ}$_vf(j + 1, k, l, n_idx)
                                        else
                                            nbub_L_denom = 0._wp
                                            nbub_R_denom = 0._wp
                                            !$acc loop seq
                                            do i = 1, nb
                                                nbub_L_denom = nbub_L_denom + (R0_L(i)**3._wp)*weight(i)
                                                nbub_R_denom = nbub_R_denom + (R0_R(i)**3._wp)*weight(i)
                                            end do
                                            nbub_L = (3._wp/(4._wp*pi))*qL_prim_rs${XYZ}$_vf(j, k, l, E_idx + num_fluids)/nbub_L_denom
                                            nbub_R = (3._wp/(4._wp*pi))*qR_prim_rs${XYZ}$_vf(j + 1, k, l, E_idx + num_fluids)/nbub_R_denom
                                        end if
                                    else
                                        !nb stored in 0th moment of first R0 bin in variable conversion module
                                        nbub_L = qL_prim_rs${XYZ}$_vf(j, k, l, bubxb)
                                        nbub_R = qR_prim_rs${XYZ}$_vf(j + 1, k, l, bubxb)
                                    end if

                                    !$acc loop seq
                                    do i = 1, nb
                                        if (.not. qbmm) then
                                            if (polytropic) then
                                                pbw_L(i) = f_cpbw_KM(R0(i), R0_L(i), V0_L(i), 0._wp)
                                                pbw_R(i) = f_cpbw_KM(R0(i), R0_R(i), V0_R(i), 0._wp)
                                            else
                                                pbw_L(i) = f_cpbw_KM(R0(i), R0_L(i), V0_L(i), P0_L(i))
                                                pbw_R(i) = f_cpbw_KM(R0(i), R0_R(i), V0_R(i), P0_R(i))
                                            end if
                                        end if
                                    end do

                                    if (qbmm) then
                                        PbwR3Lbar = mom_sp_rs${XYZ}$_vf(j, k, l, 4)
                                        PbwR3Rbar = mom_sp_rs${XYZ}$_vf(j + 1, k, l, 4)

                                        R3Lbar = mom_sp_rs${XYZ}$_vf(j, k, l, 1)
                                        R3Rbar = mom_sp_rs${XYZ}$_vf(j + 1, k, l, 1)

                                        R3V2Lbar = mom_sp_rs${XYZ}$_vf(j, k, l, 3)
                                        R3V2Rbar = mom_sp_rs${XYZ}$_vf(j + 1, k, l, 3)
                                    else

                                        PbwR3Lbar = 0._wp
                                        PbwR3Rbar = 0._wp

                                        R3Lbar = 0._wp
                                        R3Rbar = 0._wp

                                        R3V2Lbar = 0._wp
                                        R3V2Rbar = 0._wp

                                        !$acc loop seq
                                        do i = 1, nb
                                            PbwR3Lbar = PbwR3Lbar + pbw_L(i)*(R0_L(i)**3._wp)*weight(i)
                                            PbwR3Rbar = PbwR3Rbar + pbw_R(i)*(R0_R(i)**3._wp)*weight(i)

                                            R3Lbar = R3Lbar + (R0_L(i)**3._wp)*weight(i)
                                            R3Rbar = R3Rbar + (R0_R(i)**3._wp)*weight(i)

                                            R3V2Lbar = R3V2Lbar + (R0_L(i)**3._wp)*(V0_L(i)**2._wp)*weight(i)
                                            R3V2Rbar = R3V2Rbar + (R0_R(i)**3._wp)*(V0_R(i)**2._wp)*weight(i)
                                        end do
                                    end if

                                    if (qL_prim_rs${XYZ}$_vf(j, k, l, E_idx + num_fluids) < small_alf .or. R3Lbar < small_alf) then
                                        ptilde_L = qL_prim_rs${XYZ}$_vf(j, k, l, E_idx + num_fluids)*pres_L
                                    else
                                        ptilde_L = qL_prim_rs${XYZ}$_vf(j, k, l, E_idx + num_fluids)*(pres_L - PbwR3Lbar/R3Lbar - &
                                                                                                      rho_L*R3V2Lbar/R3Lbar)
                                    end if

                                    if (qR_prim_rs${XYZ}$_vf(j + 1, k, l, E_idx + num_fluids) < small_alf .or. R3Rbar < small_alf) then
                                        ptilde_R = qR_prim_rs${XYZ}$_vf(j + 1, k, l, E_idx + num_fluids)*pres_R
                                    else
                                        ptilde_R = qR_prim_rs${XYZ}$_vf(j + 1, k, l, E_idx + num_fluids)*(pres_R - PbwR3Rbar/R3Rbar - &
                                                                                                          rho_R*R3V2Rbar/R3Rbar)
                                    end if

                                    if ((ptilde_L /= ptilde_L) .or. (ptilde_R /= ptilde_R)) then
                                    end if

                                    rho_avg = 5e-1_wp*(rho_L + rho_R)
                                    H_avg = 5e-1_wp*(H_L + H_R)
                                    gamma_avg = 5e-1_wp*(gamma_L + gamma_R)
                                    vel_avg_rms = 0._wp

                                    !$acc loop seq
                                    do i = 1, num_dims
                                        vel_avg_rms = vel_avg_rms + (5e-1_wp*(vel_L(i) + vel_R(i)))**2._wp
                                    end do

                                end if

                                call s_compute_speed_of_sound(pres_L, rho_L, gamma_L, pi_inf_L, H_L, alpha_L, &
                                                              vel_L_rms, 0._wp, c_L)

                                call s_compute_speed_of_sound(pres_R, rho_R, gamma_R, pi_inf_R, H_R, alpha_R, &
                                                              vel_R_rms, 0._wp, c_R)

                                !> The computation of c_avg does not require all the variables, and therefore the non '_avg'
                                ! variables are placeholders to call the subroutine.
                                call s_compute_speed_of_sound(pres_R, rho_avg, gamma_avg, pi_inf_R, H_avg, alpha_R, &
                                                              vel_avg_rms, 0._wp, c_avg)

                                if (viscous) then
                                    !$acc loop seq
                                    do i = 1, 2
                                        Re_avg_rs${XYZ}$_vf(j, k, l, i) = 2._wp/(1._wp/Re_L(i) + 1._wp/Re_R(i))
                                    end do
                                end if

                                if (low_Mach == 2) then
                                    @:compute_low_Mach_correction()
                                end if

                                if (wave_speeds == 1) then
                                    s_L = min(vel_L(dir_idx(1)) - c_L, vel_R(dir_idx(1)) - c_R)
                                    s_R = max(vel_R(dir_idx(1)) + c_R, vel_L(dir_idx(1)) + c_L)

                                    s_S = (pres_R - pres_L + rho_L*vel_L(dir_idx(1))* &
                                           (s_L - vel_L(dir_idx(1))) - &
                                           rho_R*vel_R(dir_idx(1))* &
                                           (s_R - vel_R(dir_idx(1)))) &
                                          /(rho_L*(s_L - vel_L(dir_idx(1))) - &
                                            rho_R*(s_R - vel_R(dir_idx(1))))
                                elseif (wave_speeds == 2) then
                                    pres_SL = 5e-1_wp*(pres_L + pres_R + rho_avg*c_avg* &
                                                       (vel_L(dir_idx(1)) - &
                                                        vel_R(dir_idx(1))))

                                    pres_SR = pres_SL

                                    Ms_L = max(1._wp, sqrt(1._wp + ((5e-1_wp + gamma_L)/(1._wp + gamma_L))* &
                                                           (pres_SL/pres_L - 1._wp)*pres_L/ &
                                                           ((pres_L + pi_inf_L/(1._wp + gamma_L)))))
                                    Ms_R = max(1._wp, sqrt(1._wp + ((5e-1_wp + gamma_R)/(1._wp + gamma_R))* &
                                                           (pres_SR/pres_R - 1._wp)*pres_R/ &
                                                           ((pres_R + pi_inf_R/(1._wp + gamma_R)))))

                                    s_L = vel_L(dir_idx(1)) - c_L*Ms_L
                                    s_R = vel_R(dir_idx(1)) + c_R*Ms_R

                                    s_S = 5e-1_wp*((vel_L(dir_idx(1)) + vel_R(dir_idx(1))) + &
                                                   (pres_L - pres_R)/ &
                                                   (rho_avg*c_avg))
                                end if

                                ! follows Einfeldt et al.
                                ! s_M/P = min/max(0.,s_L/R)
                                s_M = min(0._wp, s_L); s_P = max(0._wp, s_R)

                                ! goes with q_star_L/R = xi_L/R * (variable)
                                ! xi_L/R = ( ( s_L/R - u_L/R )/(s_L/R - s_star) )
                                xi_L = (s_L - vel_L(dir_idx(1)))/(s_L - s_S)
                                xi_R = (s_R - vel_R(dir_idx(1)))/(s_R - s_S)

                                ! goes with numerical velocity in x/y/z directions
                                ! xi_P/M = 0.5 +/m sgn(0.5,s_star)
                                xi_M = (5e-1_wp + sign(5e-1_wp, s_S))
                                xi_P = (5e-1_wp - sign(5e-1_wp, s_S))

                                if (low_Mach == 1) then
                                    @:compute_low_Mach_correction()
                                else
                                    pcorr = 0._wp
                                end if

                                !$acc loop seq
                                do i = 1, contxe
                                    flux_rs${XYZ}$_vf(j, k, l, i) = &
                                        xi_M*qL_prim_rs${XYZ}$_vf(j, k, l, i) &
                                        *(vel_L(dir_idx(1)) + s_M*(xi_L - 1._wp)) &
                                        + xi_P*qR_prim_rs${XYZ}$_vf(j + 1, k, l, i) &
                                        *(vel_R(dir_idx(1)) + s_P*(xi_R - 1._wp))
                                end do

                                if (bubbles .and. (num_fluids > 1)) then
                                    ! Kill mass transport @ gas density
                                    flux_rs${XYZ}$_vf(j, k, l, contxe) = 0._wp
                                end if

                                ! Momentum flux.
                                ! f = \rho u u + p I, q = \rho u, q_star = \xi * \rho*(s_star, v, w)

                                ! Include p_tilde

                                !$acc loop seq
                                do i = 1, num_dims
                                    flux_rs${XYZ}$_vf(j, k, l, contxe + dir_idx(i)) = &
                                        xi_M*(rho_L*(vel_L(dir_idx(1))* &
                                                     vel_L(dir_idx(i)) + &
                                                     s_M*(xi_L*(dir_flg(dir_idx(i))*s_S + &
                                                                (1._wp - dir_flg(dir_idx(i)))* &
                                                                vel_L(dir_idx(i))) - vel_L(dir_idx(i)))) + &
                                              dir_flg(dir_idx(i))*(pres_L - ptilde_L)) &
                                        + xi_P*(rho_R*(vel_R(dir_idx(1))* &
                                                       vel_R(dir_idx(i)) + &
                                                       s_P*(xi_R*(dir_flg(dir_idx(i))*s_S + &
                                                                  (1._wp - dir_flg(dir_idx(i)))* &
                                                                  vel_R(dir_idx(i))) - vel_R(dir_idx(i)))) + &
                                                dir_flg(dir_idx(i))*(pres_R - ptilde_R)) &
                                        + (s_M/s_L)*(s_P/s_R)*dir_flg(dir_idx(i))*pcorr
                                end do

                                ! Energy flux.
                                ! f = u*(E+p), q = E, q_star = \xi*E+(s-u)(\rho s_star + p/(s-u))
                                flux_rs${XYZ}$_vf(j, k, l, E_idx) = &
                                    xi_M*(vel_L(dir_idx(1))*(E_L + pres_L - ptilde_L) + &
                                          s_M*(xi_L*(E_L + (s_S - vel_L(dir_idx(1)))* &
                                                     (rho_L*s_S + (pres_L - ptilde_L)/ &
                                                      (s_L - vel_L(dir_idx(1))))) - E_L)) &
                                    + xi_P*(vel_R(dir_idx(1))*(E_R + pres_R - ptilde_R) + &
                                            s_P*(xi_R*(E_R + (s_S - vel_R(dir_idx(1)))* &
                                                       (rho_R*s_S + (pres_R - ptilde_R)/ &
                                                        (s_R - vel_R(dir_idx(1))))) - E_R)) &
                                    + (s_M/s_L)*(s_P/s_R)*pcorr*s_S

                                ! Volume fraction flux
                                !$acc loop seq
                                do i = advxb, advxe
                                    flux_rs${XYZ}$_vf(j, k, l, i) = &
                                        xi_M*qL_prim_rs${XYZ}$_vf(j, k, l, i) &
                                        *(vel_L(dir_idx(1)) + s_M*(xi_L - 1._wp)) &
                                        + xi_P*qR_prim_rs${XYZ}$_vf(j + 1, k, l, i) &
                                        *(vel_R(dir_idx(1)) + s_P*(xi_R - 1._wp))
                                end do

                                ! Source for volume fraction advection equation
                                !$acc loop seq
                                do i = 1, num_dims
                                    vel_src_rs${XYZ}$_vf(j, k, l, dir_idx(i)) = &
                                        xi_M*(vel_L(dir_idx(i)) + &
                                              dir_flg(dir_idx(i))* &
                                              s_M*(xi_L - 1._wp)) &
                                        + xi_P*(vel_R(dir_idx(i)) + &
                                                dir_flg(dir_idx(i))* &
                                                s_P*(xi_R - 1._wp))

                                    !IF ( (model_eqns == 4) .or. (num_fluids==1) ) vel_src_rs_vf(idxi)%sf(j,k,l) = 0._wp
                                end do

                                flux_src_rs${XYZ}$_vf(j, k, l, advxb) = vel_src_rs${XYZ}$_vf(j, k, l, dir_idx(1))

                                ! Add advection flux for bubble variables
                                !$acc loop seq
                                do i = bubxb, bubxe
                                    flux_rs${XYZ}$_vf(j, k, l, i) = &
                                        xi_M*nbub_L*qL_prim_rs${XYZ}$_vf(j, k, l, i) &
                                        *(vel_L(dir_idx(1)) + s_M*(xi_L - 1._wp)) &
                                        + xi_P*nbub_R*qR_prim_rs${XYZ}$_vf(j + 1, k, l, i) &
                                        *(vel_R(dir_idx(1)) + s_P*(xi_R - 1._wp))
                                end do

                                if (qbmm) then
                                    flux_rs${XYZ}$_vf(j, k, l, bubxb) = &
                                        xi_M*nbub_L &
                                        *(vel_L(dir_idx(1)) + s_M*(xi_L - 1._wp)) &
                                        + xi_P*nbub_R &
                                        *(vel_R(dir_idx(1)) + s_P*(xi_R - 1._wp))
                                end if

                                if (adv_n) then
                                    flux_rs${XYZ}$_vf(j, k, l, n_idx) = &
                                        xi_M*nbub_L &
                                        *(vel_L(dir_idx(1)) + s_M*(xi_L - 1._wp)) &
                                        + xi_P*nbub_R &
                                        *(vel_R(dir_idx(1)) + s_P*(xi_R - 1._wp))
                                end if

                                ! Geometrical source flux for cylindrical coordinates
                                #:if (NORM_DIR == 2)
                                    if (cyl_coord) then
                                        ! Substituting the advective flux into the inviscid geometrical source flux
                                        !$acc loop seq
                                        do i = 1, E_idx
                                            flux_gsrc_rs${XYZ}$_vf(j, k, l, i) = flux_rs${XYZ}$_vf(j, k, l, i)
                                        end do
                                        ! Recalculating the radial momentum geometric source flux
                                        flux_gsrc_rs${XYZ}$_vf(j, k, l, contxe + dir_idx(1)) = &
                                            xi_M*(rho_L*(vel_L(dir_idx(1))* &
                                                         vel_L(dir_idx(1)) + &
                                                         s_M*(xi_L*(dir_flg(dir_idx(1))*s_S + &
                                                                    (1._wp - dir_flg(dir_idx(1)))* &
                                                                    vel_L(dir_idx(1))) - vel_L(dir_idx(1))))) &
                                            + xi_P*(rho_R*(vel_R(dir_idx(1))* &
                                                           vel_R(dir_idx(1)) + &
                                                           s_P*(xi_R*(dir_flg(dir_idx(1))*s_S + &
                                                                      (1._wp - dir_flg(dir_idx(1)))* &
                                                                      vel_R(dir_idx(1))) - vel_R(dir_idx(1)))))
                                        ! Geometrical source of the void fraction(s) is zero
                                        !$acc loop seq
                                        do i = advxb, advxe
                                            flux_gsrc_rs${XYZ}$_vf(j, k, l, i) = 0._wp
                                        end do
                                    end if
                                #:endif
                                #:if (NORM_DIR == 3)
                                    if (grid_geometry == 3) then
                                        !$acc loop seq
                                        do i = 1, sys_size
                                            flux_gsrc_rs${XYZ}$_vf(j, k, l, i) = 0._wp
                                        end do

                                        flux_gsrc_rs${XYZ}$_vf(j, k, l, momxb + 1) = &
                                            -xi_M*(rho_L*(vel_L(dir_idx(1))* &
                                                          vel_L(dir_idx(1)) + &
                                                          s_M*(xi_L*(dir_flg(dir_idx(1))*s_S + &
                                                                     (1._wp - dir_flg(dir_idx(1)))* &
                                                                     vel_L(dir_idx(1))) - vel_L(dir_idx(1))))) &
                                            - xi_P*(rho_R*(vel_R(dir_idx(1))* &
                                                           vel_R(dir_idx(1)) + &
                                                           s_P*(xi_R*(dir_flg(dir_idx(1))*s_S + &
                                                                      (1._wp - dir_flg(dir_idx(1)))* &
                                                                      vel_R(dir_idx(1))) - vel_R(dir_idx(1)))))
                                        flux_gsrc_rs${XYZ}$_vf(j, k, l, momxe) = flux_rs${XYZ}$_vf(j, k, l, momxb + 1)

                                    end if
                                #:endif
                            end do
                        end do
                    end do
                    !$acc end parallel loop
                else
                    ! 5-EQUATION MODEL WITH HLLC
                    !$acc parallel loop collapse(3) gang vector default(present) private(vel_L, vel_R, Re_L, Re_R, &
                    !$acc rho_avg, h_avg, gamma_avg, alpha_L, alpha_R, s_L, s_R, s_S, vel_avg_rms, pcorr, zcoef,   &
                    !$acc vel_L_tmp, vel_R_tmp, Ys_L, Ys_R, Xs_L, Xs_R, Gamma_iL, Gamma_iR, Cp_iL, Cp_iR,          &
<<<<<<< HEAD
                    !$acc tau_e_L, tau_e_R, xi_field_L, xi_field_R,                                                & 
=======
                    !$acc tau_e_L, tau_e_R, xi_field_L, xi_field_R,                                                &
>>>>>>> 29c132ef
                    !$acc Yi_avg, Phi_avg, h_iL, h_iR, h_avg_2) copyin(is1,is2,is3)
                    do l = is3%beg, is3%end
                        do k = is2%beg, is2%end
                            do j = is1%beg, is1%end

                                !idx1 = 1; if (dir_idx(1) == 2) idx1 = 2; if (dir_idx(1) == 3) idx1 = 3

                                !$acc loop seq
                                do i = 1, num_fluids
                                    alpha_L(i) = qL_prim_rs${XYZ}$_vf(j, k, l, E_idx + i)
                                    alpha_R(i) = qR_prim_rs${XYZ}$_vf(j + 1, k, l, E_idx + i)
                                end do

                                vel_L_rms = 0._wp; vel_R_rms = 0._wp
                                !$acc loop seq
                                do i = 1, num_dims
                                    vel_L(i) = qL_prim_rs${XYZ}$_vf(j, k, l, contxe + i)
                                    vel_R(i) = qR_prim_rs${XYZ}$_vf(j + 1, k, l, contxe + i)
                                    vel_L_rms = vel_L_rms + vel_L(i)**2._wp
                                    vel_R_rms = vel_R_rms + vel_R(i)**2._wp
                                end do

                                pres_L = qL_prim_rs${XYZ}$_vf(j, k, l, E_idx)
                                pres_R = qR_prim_rs${XYZ}$_vf(j + 1, k, l, E_idx)

                                rho_L = 0._wp
                                gamma_L = 0._wp
                                pi_inf_L = 0._wp
                                qv_L = 0._wp

                                rho_R = 0._wp
                                gamma_R = 0._wp
                                pi_inf_R = 0._wp
                                qv_R = 0._wp

                                alpha_L_sum = 0._wp
                                alpha_R_sum = 0._wp

                                ! Change this by splitting it into the cases
                                ! present in the bubbles
                                if (mpp_lim) then
                                    !$acc loop seq
                                    do i = 1, num_fluids
                                        qL_prim_rs${XYZ}$_vf(j, k, l, i) = max(0._wp, qL_prim_rs${XYZ}$_vf(j, k, l, i))
                                        qL_prim_rs${XYZ}$_vf(j, k, l, E_idx + i) = min(max(0._wp, qL_prim_rs${XYZ}$_vf(j, k, l, E_idx + i)), 1._wp)
                                        alpha_L_sum = alpha_L_sum + qL_prim_rs${XYZ}$_vf(j, k, l, E_idx + i)
                                    end do

                                    !$acc loop seq
                                    do i = 1, num_fluids
                                        qL_prim_rs${XYZ}$_vf(j, k, l, E_idx + i) = qL_prim_rs${XYZ}$_vf(j, k, l, E_idx + i)/max(alpha_L_sum, sgm_eps)
                                    end do

                                    !$acc loop seq
                                    do i = 1, num_fluids
                                        qR_prim_rs${XYZ}$_vf(j + 1, k, l, i) = max(0._wp, qR_prim_rs${XYZ}$_vf(j + 1, k, l, i))
                                        qR_prim_rs${XYZ}$_vf(j + 1, k, l, E_idx + i) = min(max(0._wp, qR_prim_rs${XYZ}$_vf(j + 1, k, l, E_idx + i)), 1._wp)
                                        alpha_R_sum = alpha_R_sum + qR_prim_rs${XYZ}$_vf(j + 1, k, l, E_idx + i)
                                    end do

                                    !$acc loop seq
                                    do i = 1, num_fluids
                                        qR_prim_rs${XYZ}$_vf(j + 1, k, l, E_idx + i) = qR_prim_rs${XYZ}$_vf(j + 1, k, l, E_idx + i)/max(alpha_R_sum, sgm_eps)
                                    end do
                                end if

                                !$acc loop seq
                                do i = 1, num_fluids
                                    rho_L = rho_L + qL_prim_rs${XYZ}$_vf(j, k, l, i)
                                    gamma_L = gamma_L + qL_prim_rs${XYZ}$_vf(j, k, l, E_idx + i)*gammas(i)
                                    pi_inf_L = pi_inf_L + qL_prim_rs${XYZ}$_vf(j, k, l, E_idx + i)*pi_infs(i)
                                    qv_L = qv_L + qL_prim_rs${XYZ}$_vf(j, k, l, i)*qvs(i)

                                    rho_R = rho_R + qR_prim_rs${XYZ}$_vf(j + 1, k, l, i)
                                    gamma_R = gamma_R + qR_prim_rs${XYZ}$_vf(j + 1, k, l, E_idx + i)*gammas(i)
                                    pi_inf_R = pi_inf_R + qR_prim_rs${XYZ}$_vf(j + 1, k, l, E_idx + i)*pi_infs(i)
                                    qv_R = qv_R + qR_prim_rs${XYZ}$_vf(j + 1, k, l, i)*qvs(i)
                                end do

                                if (viscous) then
                                    !$acc loop seq
                                    do i = 1, 2
                                        Re_L(i) = dflt_real

                                        if (Re_size(i) > 0) Re_L(i) = 0._wp

                                        !$acc loop seq
                                        do q = 1, Re_size(i)
                                            Re_L(i) = qL_prim_rs${XYZ}$_vf(j, k, l, E_idx + Re_idx(i, q))/Res(i, q) &
                                                      + Re_L(i)
                                        end do

                                        Re_L(i) = 1._wp/max(Re_L(i), sgm_eps)

                                    end do

                                    !$acc loop seq
                                    do i = 1, 2
                                        Re_R(i) = dflt_real

                                        if (Re_size(i) > 0) Re_R(i) = 0._wp

                                        !$acc loop seq
                                        do q = 1, Re_size(i)
                                            Re_R(i) = qR_prim_rs${XYZ}$_vf(j + 1, k, l, E_idx + Re_idx(i, q))/Res(i, q) &
                                                      + Re_R(i)
                                        end do

                                        Re_R(i) = 1._wp/max(Re_R(i), sgm_eps)
                                    end do
                                end if

                                if (chemistry) then
                                    c_sum_Yi_Phi = 0.0_wp
                                    !$acc loop seq
                                    do i = chemxb, chemxe
                                        Ys_L(i - chemxb + 1) = qL_prim_rs${XYZ}$_vf(j, k, l, i)
                                        Ys_R(i - chemxb + 1) = qR_prim_rs${XYZ}$_vf(j + 1, k, l, i)
                                    end do

                                    call get_mixture_molecular_weight(Ys_L, MW_L)
                                    call get_mixture_molecular_weight(Ys_R, MW_R)

                                    Xs_L(:) = Ys_L(:)*MW_L/mol_weights(:)
                                    Xs_R(:) = Ys_R(:)*MW_R/mol_weights(:)

                                    R_gas_L = gas_constant/MW_L
                                    R_gas_R = gas_constant/MW_R

                                    T_L = pres_L/rho_L/R_gas_L
                                    T_R = pres_R/rho_R/R_gas_R

                                    call get_species_specific_heats_r(T_L, Cp_iL)
                                    call get_species_specific_heats_r(T_R, Cp_iR)

                                    if (chem_params%gamma_method == 1) then
                                        !> gamma_method = 1: Ref. Section 2.3.1 Formulation of doi:10.7907/ZKW8-ES97.
                                        Gamma_iL = Cp_iL/(Cp_iL - 1.0_wp)
                                        Gamma_iR = Cp_iR/(Cp_iR - 1.0_wp)

                                        gamma_L = sum(Xs_L(:)/(Gamma_iL(:) - 1.0_wp))
                                        gamma_R = sum(Xs_R(:)/(Gamma_iR(:) - 1.0_wp))
                                    else if (chem_params%gamma_method == 2) then
                                        !> gamma_method = 2: c_p / c_v where c_p, c_v are specific heats.
                                        call get_mixture_specific_heat_cp_mass(T_L, Ys_L, Cp_L)
                                        call get_mixture_specific_heat_cp_mass(T_R, Ys_R, Cp_R)
                                        call get_mixture_specific_heat_cv_mass(T_L, Ys_L, Cv_L)
                                        call get_mixture_specific_heat_cv_mass(T_R, Ys_R, Cv_R)

                                        Gamm_L = Cp_L/Cv_L
                                        gamma_L = 1.0_wp/(Gamm_L - 1.0_wp)
                                        Gamm_R = Cp_R/Cv_R
                                        gamma_R = 1.0_wp/(Gamm_R - 1.0_wp)
                                    end if

                                    call get_mixture_energy_mass(T_L, Ys_L, E_L)
                                    call get_mixture_energy_mass(T_R, Ys_R, E_R)

                                    E_L = rho_L*E_L + 5e-1*rho_L*vel_L_rms
                                    E_R = rho_R*E_R + 5e-1*rho_R*vel_R_rms
                                    H_L = (E_L + pres_L)/rho_L
                                    H_R = (E_R + pres_R)/rho_R
                                else
                                    E_L = gamma_L*pres_L + pi_inf_L + 5e-1*rho_L*vel_L_rms + qv_L

                                    E_R = gamma_R*pres_R + pi_inf_R + 5e-1*rho_R*vel_R_rms + qv_R

                                    H_L = (E_L + pres_L)/rho_L
                                    H_R = (E_R + pres_R)/rho_R
                                end if

                                ! ENERGY ADJUSTMENTS FOR HYPOELASTIC ENERGY
                                if (hypoelasticity) then
                                    !$acc loop seq
                                    do i = 1, strxe - strxb + 1
                                        tau_e_L(i) = qL_prim_rs${XYZ}$_vf(j, k, l, strxb - 1 + i)
                                        tau_e_R(i) = qR_prim_rs${XYZ}$_vf(j + 1, k, l, strxb - 1 + i)
                                    end do
<<<<<<< HEAD
                                    G_L = 0d0
                                    G_R = 0d0
=======
                                    G_L = 0_wp
                                    G_R = 0_wp
>>>>>>> 29c132ef
                                    !$acc loop seq
                                    do i = 1, num_fluids
                                        G_L = G_L + alpha_L(i)*Gs(i)
                                        G_R = G_R + alpha_R(i)*Gs(i)
                                    end do
                                    !$acc loop seq
                                    do i = 1, strxe - strxb + 1
                                        ! Elastic contribution to energy if G large enough
                                        if ((G_L > verysmall) .and. (G_R > verysmall)) then
<<<<<<< HEAD
                                            E_L = E_L + (tau_e_L(i)*tau_e_L(i))/(4d0*G_L)
                                            E_R = E_R + (tau_e_R(i)*tau_e_R(i))/(4d0*G_R)
                                            ! Additional terms in 2D and 3D
                                            if ((i == 2) .or. (i == 4) .or. (i == 5)) then
                                                E_L = E_L + (tau_e_L(i)*tau_e_L(i))/(4d0*G_L)
                                                E_R = E_R + (tau_e_R(i)*tau_e_R(i))/(4d0*G_R)
=======
                                            E_L = E_L + (tau_e_L(i)*tau_e_L(i))/(4_wp*G_L)
                                            E_R = E_R + (tau_e_R(i)*tau_e_R(i))/(4_wp*G_R)
                                            ! Additional terms in 2D and 3D
                                            if ((i == 2) .or. (i == 4) .or. (i == 5)) then
                                                E_L = E_L + (tau_e_L(i)*tau_e_L(i))/(4_wp*G_L)
                                                E_R = E_R + (tau_e_R(i)*tau_e_R(i))/(4_wp*G_R)
>>>>>>> 29c132ef
                                            end if
                                        end if
                                    end do
                                end if

                                ! ENERGY ADJUSTMENTS FOR HYPERELASTIC ENERGY
                                if (hyperelasticity) then
                                    !$acc loop seq
                                    do i = 1, num_dims
                                        xi_field_L(i) = qL_prim_rs${XYZ}$_vf(j, k, l, xibeg - 1 + i)
                                        xi_field_R(i) = qR_prim_rs${XYZ}$_vf(j + 1, k, l, xibeg - 1 + i)
                                    end do
<<<<<<< HEAD
                                    G_L = 0d0
                                    G_R = 0d0
=======
                                    G_L = 0_wp
                                    G_R = 0_wp
>>>>>>> 29c132ef
                                    !$acc loop seq
                                    do i = 1, num_fluids
                                        ! Mixture left and right shear modulus
                                        G_L = G_L + alpha_L(i)*Gs(i)
                                        G_R = G_R + alpha_R(i)*Gs(i)
                                    end do
                                    ! Elastic contribution to energy if G large enough
                                    if (G_L > verysmall .and. G_R > verysmall) then
                                        E_L = E_L + G_L*qL_prim_rs${XYZ}$_vf(j, k, l, xiend + 1)
                                        E_R = E_R + G_R*qR_prim_rs${XYZ}$_vf(j + 1, k, l, xiend + 1)
                                    end if
                                    !$acc loop seq
                                    do i = 1, b_size - 1
                                        tau_e_L(i) = qL_prim_rs${XYZ}$_vf(j, k, l, strxb - 1 + i)
                                        tau_e_R(i) = qR_prim_rs${XYZ}$_vf(j + 1, k, l, strxb - 1 + i)
                                    end do
                                end if

                                H_L = (E_L + pres_L)/rho_L
                                H_R = (E_R + pres_R)/rho_R

                                @:compute_average_state()

                                call s_compute_speed_of_sound(pres_L, rho_L, gamma_L, pi_inf_L, H_L, alpha_L, &
                                                              vel_L_rms, 0._wp, c_L)

                                call s_compute_speed_of_sound(pres_R, rho_R, gamma_R, pi_inf_R, H_R, alpha_R, &
                                                              vel_R_rms, 0._wp, c_R)

                                !> The computation of c_avg does not require all the variables, and therefore the non '_avg'
                                ! variables are placeholders to call the subroutine.
                                call s_compute_speed_of_sound(pres_R, rho_avg, gamma_avg, pi_inf_R, H_avg, alpha_R, &
                                                              vel_avg_rms, c_sum_Yi_Phi, c_avg)

                                if (viscous) then
                                    !$acc loop seq
                                    do i = 1, 2
                                        Re_avg_rs${XYZ}$_vf(j, k, l, i) = 2._wp/(1._wp/Re_L(i) + 1._wp/Re_R(i))
                                    end do
                                end if

                                if (low_Mach == 2) then
                                    @:compute_low_Mach_correction()
                                end if

                                if (wave_speeds == 1) then
                                    if (elasticity) then
                                        s_L = min(vel_L(dir_idx(1)) - sqrt(c_L*c_L + &
<<<<<<< HEAD
                                                                           (((4d0*G_L)/3d0) + tau_e_L(dir_idx_tau(1)))/rho_L), vel_R(dir_idx(1)) - sqrt(c_R*c_R + &
                                                                                                                                                        (((4d0*G_R)/3d0) + tau_e_R(dir_idx_tau(1)))/rho_R))
                                        s_R = max(vel_R(dir_idx(1)) + sqrt(c_R*c_R + &
                                                                           (((4d0*G_R)/3d0) + tau_e_R(dir_idx_tau(1)))/rho_R), vel_L(dir_idx(1)) + sqrt(c_L*c_L + &
                                                                                                                                                        (((4d0*G_L)/3d0) + tau_e_L(dir_idx_tau(1)))/rho_L))
=======
                                                                           (((4_wp*G_L)/3_wp) + tau_e_L(dir_idx_tau(1)))/rho_L), vel_R(dir_idx(1)) - sqrt(c_R*c_R + &
                                                                                                                                                          (((4_wp*G_R)/3_wp) + tau_e_R(dir_idx_tau(1)))/rho_R))
                                        s_R = max(vel_R(dir_idx(1)) + sqrt(c_R*c_R + &
                                                                           (((4_wp*G_R)/3_wp) + tau_e_R(dir_idx_tau(1)))/rho_R), vel_L(dir_idx(1)) + sqrt(c_L*c_L + &
                                                                                                                                                          (((4_wp*G_L)/3_wp) + tau_e_L(dir_idx_tau(1)))/rho_L))
>>>>>>> 29c132ef
                                        s_S = (pres_R - tau_e_R(dir_idx_tau(1)) - pres_L + &
                                               tau_e_L(dir_idx_tau(1)) + rho_L*vel_L(idx1)*(s_L - vel_L(idx1)) - &
                                               rho_R*vel_R(idx1)*(s_R - vel_R(idx1)))/(rho_L*(s_L - vel_L(idx1)) - &
                                                                                       rho_R*(s_R - vel_R(idx1)))
                                    else
                                        s_L = min(vel_L(dir_idx(1)) - c_L, vel_R(dir_idx(1)) - c_R)
                                        s_R = max(vel_R(dir_idx(1)) + c_R, vel_L(dir_idx(1)) + c_L)
                                        s_S = (pres_R - pres_L + rho_L*vel_L(dir_idx(1))* &
                                               (s_L - vel_L(dir_idx(1))) - rho_R*vel_R(dir_idx(1))*(s_R - vel_R(dir_idx(1)))) &
                                              /(rho_L*(s_L - vel_L(dir_idx(1))) - rho_R*(s_R - vel_R(dir_idx(1))))

                                    end if
                                elseif (wave_speeds == 2) then
                                    pres_SL = 5e-1_wp*(pres_L + pres_R + rho_avg*c_avg* &
                                                       (vel_L(idx1) - &
                                                        vel_R(idx1)))

                                    pres_SR = pres_SL

                                    Ms_L = max(1._wp, sqrt(1._wp + ((5e-1_wp + gamma_L)/(1._wp + gamma_L))* &
                                                           (pres_SL/pres_L - 1._wp)*pres_L/ &
                                                           ((pres_L + pi_inf_L/(1._wp + gamma_L)))))
                                    Ms_R = max(1._wp, sqrt(1._wp + ((5e-1_wp + gamma_R)/(1._wp + gamma_R))* &
                                                           (pres_SR/pres_R - 1._wp)*pres_R/ &
                                                           ((pres_R + pi_inf_R/(1._wp + gamma_R)))))

                                    s_L = vel_L(idx1) - c_L*Ms_L
                                    s_R = vel_R(idx1) + c_R*Ms_R

                                    s_S = 5e-1_wp*((vel_L(idx1) + vel_R(idx1)) + &
                                                   (pres_L - pres_R)/ &
                                                   (rho_avg*c_avg))
                                end if

                                ! follows Einfeldt et al.
                                ! s_M/P = min/max(0.,s_L/R)
                                s_M = min(0._wp, s_L); s_P = max(0._wp, s_R)

                                ! goes with q_star_L/R = xi_L/R * (variable)
                                ! xi_L/R = ( ( s_L/R - u_L/R )/(s_L/R - s_star) )
                                xi_L = (s_L - vel_L(idx1))/(s_L - s_S)
                                xi_R = (s_R - vel_R(idx1))/(s_R - s_S)

                                ! goes with numerical velocity in x/y/z directions
                                ! xi_P/M = 0.5 +/m sgn(0.5,s_star)
                                xi_M = (5e-1_wp + sign(5e-1_wp, s_S))
                                xi_P = (5e-1_wp - sign(5e-1_wp, s_S))

                                ! COMPUTING THE HLLC FLUXES
                                ! MASS FLUX.
                                if (low_Mach == 1) then
                                    @:compute_low_Mach_correction()
                                else
                                    pcorr = 0._wp
                                end if

                                !$acc loop seq
                                do i = 1, contxe
                                    flux_rs${XYZ}$_vf(j, k, l, i) = &
                                        xi_M*qL_prim_rs${XYZ}$_vf(j, k, l, i) &
                                        *(vel_L(idx1) + s_M*(xi_L - 1._wp)) &
                                        + xi_P*qR_prim_rs${XYZ}$_vf(j + 1, k, l, i) &
                                        *(vel_R(idx1) + s_P*(xi_R - 1._wp))
                                end do

                                ! MOMENTUM FLUX.
                                ! f = \rho u u - \sigma, q = \rho u, q_star = \xi * \rho*(s_star, v, w)
                                !$acc loop seq
                                do i = 1, num_dims
                                    idxi = dir_idx(i)
                                    flux_rs${XYZ}$_vf(j, k, l, contxe + idxi) = &
                                        xi_M*(rho_L*(vel_L(idx1)* &
                                                     vel_L(idxi) + &
                                                     s_M*(xi_L*(dir_flg(idxi)*s_S + &
                                                                (1._wp - dir_flg(idxi))* &
                                                                vel_L(idxi)) - vel_L(idxi))) + &
                                              dir_flg(idxi)*(pres_L)) &
                                        + xi_P*(rho_R*(vel_R(idx1)* &
                                                       vel_R(idxi) + &
                                                       s_P*(xi_R*(dir_flg(idxi)*s_S + &
                                                                  (1._wp - dir_flg(idxi))* &
                                                                  vel_R(idxi)) - vel_R(idxi))) + &
                                                dir_flg(idxi)*(pres_R)) &
                                        + (s_M/s_L)*(s_P/s_R)*dir_flg(idxi)*pcorr
                                end do

                                ! ENERGY FLUX.
                                ! f = u*(E-\sigma), q = E, q_star = \xi*E+(s-u)(\rho s_star - \sigma/(s-u))
                                flux_rs${XYZ}$_vf(j, k, l, E_idx) = &
                                    xi_M*(vel_L(idx1)*(E_L + pres_L) + &
                                          s_M*(xi_L*(E_L + (s_S - vel_L(idx1))* &
                                                     (rho_L*s_S + pres_L/ &
                                                      (s_L - vel_L(idx1)))) - E_L)) &
                                    + xi_P*(vel_R(idx1)*(E_R + pres_R) + &
                                            s_P*(xi_R*(E_R + (s_S - vel_R(idx1))* &
                                                       (rho_R*s_S + pres_R/ &
                                                        (s_R - vel_R(idx1)))) - E_R)) &
                                    + (s_M/s_L)*(s_P/s_R)*pcorr*s_S

                                ! ELASTICITY. Elastic shear stress additions for the momentum and energy flux
                                if (elasticity) then
<<<<<<< HEAD
                                    flux_ene_e = 0d0
=======
                                    flux_ene_e = 0_wp
>>>>>>> 29c132ef
                                    !$acc loop seq
                                    do i = 1, num_dims
                                        idxi = dir_idx(i)
                                        ! MOMENTUM ELASTIC FLUX.
                                        flux_rs${XYZ}$_vf(j, k, l, contxe + idxi) = &
                                            flux_rs${XYZ}$_vf(j, k, l, contxe + idxi) &
                                            - xi_M*tau_e_L(dir_idx_tau(i)) - xi_P*tau_e_R(dir_idx_tau(i))
                                        ! ENERGY ELASTIC FLUX.
                                        flux_ene_e = flux_ene_e - &
                                                     xi_M*(vel_L(idxi)*tau_e_L(dir_idx_tau(i)) + &
                                                           s_M*(xi_L*((s_S - vel_L(i))*(tau_e_L(dir_idx_tau(i))/(s_L - vel_L(i)))))) - &
                                                     xi_P*(vel_R(idxi)*tau_e_R(dir_idx_tau(i)) + &
                                                           s_P*(xi_R*((s_S - vel_R(i))*(tau_e_R(dir_idx_tau(i))/(s_R - vel_R(i))))))
                                    end do
                                    flux_rs${XYZ}$_vf(j, k, l, E_idx) = flux_rs${XYZ}$_vf(j, k, l, E_idx) + flux_ene_e
                                end if

                                ! HYPOELASTIC STRESS EVOLUTION FLUX.
                                if (hypoelasticity) then
                                    !$acc loop seq
                                    do i = 1, strxe - strxb + 1
                                        flux_rs${XYZ}$_vf(j, k, l, strxb - 1 + i) = &
                                            xi_M*(s_S/(s_L - s_S))*(s_L*rho_L*tau_e_L(i) - rho_L*vel_L(idx1)*tau_e_L(i)) + &
                                            xi_P*(s_S/(s_R - s_S))*(s_R*rho_R*tau_e_R(i) - rho_R*vel_R(idx1)*tau_e_R(i))
                                    end do
                                end if

                                ! VOLUME FRACTION FLUX.
                                !$acc loop seq
                                do i = advxb, advxe
                                    flux_rs${XYZ}$_vf(j, k, l, i) = &
                                        xi_M*qL_prim_rs${XYZ}$_vf(j, k, l, i) &
                                        *(vel_L(idx1) + s_M*(xi_L - 1._wp)) &
                                        + xi_P*qR_prim_rs${XYZ}$_vf(j + 1, k, l, i) &
                                        *(vel_R(idx1) + s_P*(xi_R - 1._wp))
                                end do

                                ! VOLUME FRACTION SOURCE FLUX.
                                !$acc loop seq
                                do i = 1, num_dims
                                    idxi = dir_idx(i)
                                    vel_src_rs${XYZ}$_vf(j, k, l, idxi) = &
                                        xi_M*(vel_L(idxi) + &
                                              dir_flg(idxi)* &
                                              s_M*(xi_L - 1._wp)) &
                                        + xi_P*(vel_R(idxi) + &
                                                dir_flg(idxi)* &
                                                s_P*(xi_R - 1._wp))
                                end do

                                ! REFERENCE MAP FLUX.
                                if (hyperelasticity) then
                                    !$acc loop seq
                                    do i = 1, num_dims
                                        flux_rs${XYZ}$_vf(j, k, l, xibeg - 1 + i) = &
                                            xi_M*(s_S/(s_L - s_S))*(s_L*rho_L*xi_field_L(i) &
                                                                    - rho_L*vel_L(idx1)*xi_field_L(i)) + &
                                            xi_P*(s_S/(s_R - s_S))*(s_R*rho_R*xi_field_R(i) &
                                                                    - rho_R*vel_R(idx1)*xi_field_R(i))
                                    end do
                                end if

                                flux_src_rs${XYZ}$_vf(j, k, l, advxb) = vel_src_rs${XYZ}$_vf(j, k, l, idx1)

                                if (chemistry) then
                                    !$acc loop seq
                                    do i = chemxb, chemxe
                                        Y_L = qL_prim_rs${XYZ}$_vf(j, k, l, i)
                                        Y_R = qR_prim_rs${XYZ}$_vf(j + 1, k, l, i)

                                        flux_rs${XYZ}$_vf(j, k, l, i) = xi_M*rho_L*Y_L*(vel_L(idx1) + s_M*(xi_L - 1._wp)) &
                                                                        + xi_P*rho_R*Y_R*(vel_R(idx1) + s_P*(xi_R - 1._wp))
                                        flux_src_rs${XYZ}$_vf(j, k, l, i) = 0.0_wp
                                    end do
                                end if

                                ! Geometrical source flux for cylindrical coordinates
                                #:if (NORM_DIR == 2)
                                    if (cyl_coord) then
                                        !Substituting the advective flux into the inviscid geometrical source flux
                                        !$acc loop seq
                                        do i = 1, E_idx
                                            flux_gsrc_rs${XYZ}$_vf(j, k, l, i) = flux_rs${XYZ}$_vf(j, k, l, i)
                                        end do
                                        ! Recalculating the radial momentum geometric source flux
                                        flux_gsrc_rs${XYZ}$_vf(j, k, l, contxe + idx1) = &
                                            xi_M*(rho_L*(vel_L(idx1)* &
                                                         vel_L(idx1) + &
                                                         s_M*(xi_L*(dir_flg(idx1)*s_S + &
                                                                    (1._wp - dir_flg(idx1))* &
                                                                    vel_L(idx1)) - vel_L(idx1)))) &
                                            + xi_P*(rho_R*(vel_R(idx1)* &
                                                           vel_R(idx1) + &
                                                           s_P*(xi_R*(dir_flg(idx1)*s_S + &
                                                                      (1._wp - dir_flg(idx1))* &
                                                                      vel_R(idx1)) - vel_R(idx1))))
                                        ! Geometrical source of the void fraction(s) is zero
                                        !$acc loop seq
                                        do i = advxb, advxe
                                            flux_gsrc_rs${XYZ}$_vf(j, k, l, i) = 0._wp
                                        end do
                                    end if
                                #:endif
                                #:if (NORM_DIR == 3)
                                    if (grid_geometry == 3) then
                                        !$acc loop seq
                                        do i = 1, sys_size
                                            flux_gsrc_rs${XYZ}$_vf(j, k, l, i) = 0._wp
                                        end do

                                        flux_gsrc_rs${XYZ}$_vf(j, k, l, momxb + 1) = &
                                            -xi_M*(rho_L*(vel_L(idx1)* &
                                                          vel_L(idx1) + &
                                                          s_M*(xi_L*(dir_flg(idx1)*s_S + &
                                                                     (1._wp - dir_flg(idx1))* &
                                                                     vel_L(idx1)) - vel_L(idx1)))) &
                                            - xi_P*(rho_R*(vel_R(idx1)* &
                                                           vel_R(idx1) + &
                                                           s_P*(xi_R*(dir_flg(idx1)*s_S + &
                                                                      (1._wp - dir_flg(idx1))* &
                                                                      vel_R(idx1)) - vel_R(idx1))))
                                        flux_gsrc_rs${XYZ}$_vf(j, k, l, momxe) = flux_rs${XYZ}$_vf(j, k, l, momxb + 1)

                                    end if
                                #:endif

                            end do
                        end do
                    end do
                    !$acc end parallel loop
                end if
            end if
        #:endfor
        ! Computing HLLC flux and source flux for Euler system of equations

        if (viscous) then
            if (weno_Re_flux) then
                call s_compute_viscous_source_flux( &
                    qL_prim_vf(momxb:momxe), &
                    dqL_prim_dx_vf(momxb:momxe), &
                    dqL_prim_dy_vf(momxb:momxe), &
                    dqL_prim_dz_vf(momxb:momxe), &
                    qR_prim_vf(momxb:momxe), &
                    dqR_prim_dx_vf(momxb:momxe), &
                    dqR_prim_dy_vf(momxb:momxe), &
                    dqR_prim_dz_vf(momxb:momxe), &
                    flux_src_vf, norm_dir, ix, iy, iz)
            else
                call s_compute_viscous_source_flux( &
                    q_prim_vf(momxb:momxe), &
                    dqL_prim_dx_vf(momxb:momxe), &
                    dqL_prim_dy_vf(momxb:momxe), &
                    dqL_prim_dz_vf(momxb:momxe), &
                    q_prim_vf(momxb:momxe), &
                    dqR_prim_dx_vf(momxb:momxe), &
                    dqR_prim_dy_vf(momxb:momxe), &
                    dqR_prim_dz_vf(momxb:momxe), &
                    flux_src_vf, norm_dir, ix, iy, iz)
            end if
        end if

        if (surface_tension) then
            call s_compute_capilary_source_flux( &
                q_prim_vf, &
                vel_src_rsx_vf, &
                vel_src_rsy_vf, &
                vel_src_rsz_vf, &
                flux_src_vf, &
                norm_dir, isx, isy, isz)
        end if

        call s_finalize_riemann_solver(flux_vf, flux_src_vf, &
                                       flux_gsrc_vf, &
                                       norm_dir, ix, iy, iz)

    end subroutine s_hllc_riemann_solver

    !>  The computation of parameters, the allocation of memory,
        !!      the association of pointers and/or the execution of any
        !!      other procedures that are necessary to setup the module.
    subroutine s_initialize_riemann_solvers_module

        ! Allocating the variables that will be utilized to formulate the
        ! left, right, and average states of the Riemann problem, as well
        ! the Riemann problem solution
        integer :: i, j

        @:ALLOCATE(Gs(1:num_fluids))

        do i = 1, num_fluids
            Gs(i) = fluid_pp(i)%G
        end do
        !$acc update device(Gs)

        if (viscous) then
            @:ALLOCATE(Res(1:2, 1:maxval(Re_size)))
        end if

        if (viscous) then
            do i = 1, 2
                do j = 1, Re_size(i)
                    Res(i, j) = fluid_pp(Re_idx(i, j))%Re(i)
                end do
            end do
            !$acc update device(Res, Re_idx, Re_size)
        end if

        !$acc enter data copyin(is1, is2, is3, isx, isy, isz)

        is1%beg = -1; is2%beg = 0; is3%beg = 0
        is1%end = m; is2%end = n; is3%end = p

        @:ALLOCATE(flux_rsx_vf(is1%beg:is1%end, &
            is2%beg:is2%end, &
            is3%beg:is3%end, 1:sys_size))
        @:ALLOCATE(flux_gsrc_rsx_vf(is1%beg:is1%end, &
            is2%beg:is2%end, &
            is3%beg:is3%end, 1:sys_size))
        @:ALLOCATE(flux_src_rsx_vf(is1%beg:is1%end, &
            is2%beg:is2%end, &
            is3%beg:is3%end, advxb:sys_size))
        @:ALLOCATE(vel_src_rsx_vf(is1%beg:is1%end, &
            is2%beg:is2%end, &
            is3%beg:is3%end, 1:num_dims))
        if (qbmm) then
            @:ALLOCATE(mom_sp_rsx_vf(is1%beg:is1%end + 1, is2%beg:is2%end, is3%beg:is3%end, 1:4))
        end if

        if (viscous) then
            @:ALLOCATE(Re_avg_rsx_vf(is1%beg:is1%end, &
                is2%beg:is2%end, &
                is3%beg:is3%end, 1:2))
        end if

        if (n == 0) return

        is1%beg = -1; is2%beg = 0; is3%beg = 0
        is1%end = n; is2%end = m; is3%end = p

        @:ALLOCATE(flux_rsy_vf(is1%beg:is1%end, &
            is2%beg:is2%end, &
            is3%beg:is3%end, 1:sys_size))
        @:ALLOCATE(flux_gsrc_rsy_vf(is1%beg:is1%end, &
            is2%beg:is2%end, &
            is3%beg:is3%end, 1:sys_size))
        @:ALLOCATE(flux_src_rsy_vf(is1%beg:is1%end, &
            is2%beg:is2%end, &
            is3%beg:is3%end, advxb:sys_size))
        @:ALLOCATE(vel_src_rsy_vf(is1%beg:is1%end, &
            is2%beg:is2%end, &
            is3%beg:is3%end, 1:num_dims))

        if (qbmm) then
            @:ALLOCATE(mom_sp_rsy_vf(is1%beg:is1%end + 1, is2%beg:is2%end, is3%beg:is3%end, 1:4))
        end if

        if (viscous) then
            @:ALLOCATE(Re_avg_rsy_vf(is1%beg:is1%end, &
                is2%beg:is2%end, &
                is3%beg:is3%end, 1:2))
        end if

        if (p == 0) return

        is1%beg = -1; is2%beg = 0; is3%beg = 0
        is1%end = p; is2%end = n; is3%end = m

        @:ALLOCATE(flux_rsz_vf(is1%beg:is1%end, &
            is2%beg:is2%end, &
            is3%beg:is3%end, 1:sys_size))
        @:ALLOCATE(flux_gsrc_rsz_vf(is1%beg:is1%end, &
            is2%beg:is2%end, &
            is3%beg:is3%end, 1:sys_size))
        @:ALLOCATE(flux_src_rsz_vf(is1%beg:is1%end, &
            is2%beg:is2%end, &
            is3%beg:is3%end, advxb:sys_size))
        @:ALLOCATE(vel_src_rsz_vf(is1%beg:is1%end, &
            is2%beg:is2%end, &
            is3%beg:is3%end, 1:num_dims))

        if (qbmm) then
            @:ALLOCATE(mom_sp_rsz_vf(is1%beg:is1%end + 1, is2%beg:is2%end, is3%beg:is3%end, 1:4))
        end if

        if (viscous) then
            @:ALLOCATE(Re_avg_rsz_vf(is1%beg:is1%end, &
                is2%beg:is2%end, &
                is3%beg:is3%end, 1:2))
        end if

    end subroutine s_initialize_riemann_solvers_module

    !>  The purpose of this subroutine is to populate the buffers
        !!      of the left and right Riemann states variables, depending
        !!      on the boundary conditions.
        !!  @param qL_prim_vf The  left WENO-reconstructed cell-boundary values of the
        !!      cell-average primitive variables
        !!  @param qR_prim_vf The right WENO-reconstructed cell-boundary values of the
        !!      cell-average primitive variables
        !!  @param dqL_prim_dx_vf The  left WENO-reconstructed cell-boundary values of the
        !!      first-order x-dir spatial derivatives
        !!  @param dqL_prim_dy_vf The  left WENO-reconstructed cell-boundary values of the
        !!      first-order y-dir spatial derivatives
        !!  @param dqL_prim_dz_vf The  left WENO-reconstructed cell-boundary values of the
        !!      first-order z-dir spatial derivatives
        !!  @param dqR_prim_dx_vf The right WENO-reconstructed cell-boundary values of the
        !!      first-order x-dir spatial derivatives
        !!  @param dqR_prim_dy_vf The right WENO-reconstructed cell-boundary values of the
        !!      first-order y-dir spatial derivatives
        !!  @param dqR_prim_dz_vf The right WENO-reconstructed cell-boundary values of the
        !!      first-order z-dir spatial derivatives
        !!  @param gm_alphaL_vf  Left averaged gradient magnitude
        !!  @param gm_alphaR_vf Right averaged gradient magnitude
        !!  @param norm_dir Dir. splitting direction
        !!  @param ix Index bounds in the x-dir
        !!  @param iy Index bounds in the y-dir
        !!  @param iz Index bounds in the z-dir
    subroutine s_populate_riemann_states_variables_buffers( &
        qL_prim_rsx_vf, qL_prim_rsy_vf, qL_prim_rsz_vf, dqL_prim_dx_vf, &
        dqL_prim_dy_vf, &
        dqL_prim_dz_vf, &
        qL_prim_vf, &
        qR_prim_rsx_vf, qR_prim_rsy_vf, qR_prim_rsz_vf, dqR_prim_dx_vf, &
        dqR_prim_dy_vf, &
        dqR_prim_dz_vf, &
        qR_prim_vf, &
        norm_dir, ix, iy, iz)

        real(wp), dimension(startx:, starty:, startz:, 1:), intent(inout) :: qL_prim_rsx_vf, qL_prim_rsy_vf, qL_prim_rsz_vf, qR_prim_rsx_vf, qR_prim_rsy_vf, qR_prim_rsz_vf

        type(scalar_field), &
            allocatable, dimension(:), &
            intent(inout) :: dqL_prim_dx_vf, dqR_prim_dx_vf, &
                             dqL_prim_dy_vf, dqR_prim_dy_vf, &
                             dqL_prim_dz_vf, dqR_prim_dz_vf, &
                             qL_prim_vf, qR_prim_vf

        integer, intent(in) :: norm_dir
        type(int_bounds_info), intent(in) :: ix, iy, iz

        integer :: i, j, k, l !< Generic loop iterator

        if (norm_dir == 1) then
            is1 = ix; is2 = iy; is3 = iz
            dir_idx = (/1, 2, 3/); dir_flg = (/1._wp, 0._wp, 0._wp/)
        elseif (norm_dir == 2) then
            is1 = iy; is2 = ix; is3 = iz
            dir_idx = (/2, 1, 3/); dir_flg = (/0._wp, 1._wp, 0._wp/)
        else
            is1 = iz; is2 = iy; is3 = ix
            dir_idx = (/3, 1, 2/); dir_flg = (/0._wp, 0._wp, 1._wp/)
        end if

        !$acc update device(is1, is2, is3)

        if (elasticity) then
            if (norm_dir == 1) then
                dir_idx_tau = (/1, 2, 4/)
            else if (norm_dir == 2) then
                dir_idx_tau = (/3, 2, 5/)
            else
                dir_idx_tau = (/6, 4, 5/)
            end if
        end if

        isx = ix; isy = iy; isz = iz
        !$acc update device(isx, isy, isz) ! for stuff in the same module
        !$acc update device(dir_idx, dir_flg,  dir_idx_tau) ! for stuff in different modules

        ! Population of Buffers in x-direction =============================
        if (norm_dir == 1) then

            if (bc_x%beg == -4) then    ! Riemann state extrap. BC at beginning
                !$acc parallel loop collapse(3) gang vector default(present)
                do i = 1, sys_size
                    do l = is3%beg, is3%end
                        do k = is2%beg, is2%end
                            qL_prim_rsx_vf(-1, k, l, i) = &
                                qR_prim_rsx_vf(0, k, l, i)
                        end do
                    end do
                end do

                if (viscous) then
                    !$acc parallel loop collapse(3) gang vector default(present)
                    do i = momxb, momxe
                        do l = isz%beg, isz%end
                            do k = isy%beg, isy%end

                                dqL_prim_dx_vf(i)%sf(-1, k, l) = &
                                    dqR_prim_dx_vf(i)%sf(0, k, l)
                            end do
                        end do
                    end do

                    if (n > 0) then
                        !$acc parallel loop collapse(3) gang vector default(present)
                        do i = momxb, momxe
                            do l = isz%beg, isz%end
                                do k = isy%beg, isy%end

                                    dqL_prim_dy_vf(i)%sf(-1, k, l) = &
                                        dqR_prim_dy_vf(i)%sf(0, k, l)
                                end do
                            end do
                        end do

                        if (p > 0) then
                            !$acc parallel loop collapse(3) gang vector default(present)
                            do i = momxb, momxe
                                do l = isz%beg, isz%end
                                    do k = isy%beg, isy%end

                                        dqL_prim_dz_vf(i)%sf(-1, k, l) = &
                                            dqR_prim_dz_vf(i)%sf(0, k, l)
                                    end do
                                end do
                            end do
                        end if

                    end if

                end if

            end if

            if (bc_x%end == -4) then    ! Riemann state extrap. BC at end

                !$acc parallel loop collapse(3) gang vector default(present)
                do i = 1, sys_size
                    do l = is3%beg, is3%end
                        do k = is2%beg, is2%end
                            qR_prim_rsx_vf(m + 1, k, l, i) = &
                                qL_prim_rsx_vf(m, k, l, i)
                        end do
                    end do
                end do

                if (viscous) then

                    !$acc parallel loop collapse(3) gang vector default(present)
                    do i = momxb, momxe
                        do l = isz%beg, isz%end
                            do k = isy%beg, isy%end

                                dqR_prim_dx_vf(i)%sf(m + 1, k, l) = &
                                    dqL_prim_dx_vf(i)%sf(m, k, l)
                            end do
                        end do
                    end do

                    if (n > 0) then
                        !$acc parallel loop collapse(3) gang vector default(present)
                        do i = momxb, momxe
                            do l = isz%beg, isz%end
                                do k = isy%beg, isy%end

                                    dqR_prim_dy_vf(i)%sf(m + 1, k, l) = &
                                        dqL_prim_dy_vf(i)%sf(m, k, l)
                                end do
                            end do
                        end do

                        if (p > 0) then
                            !$acc parallel loop collapse(3) gang vector default(present)
                            do i = momxb, momxe
                                do l = isz%beg, isz%end
                                    do k = isy%beg, isy%end

                                        dqR_prim_dz_vf(i)%sf(m + 1, k, l) = &
                                            dqL_prim_dz_vf(i)%sf(m, k, l)
                                    end do
                                end do
                            end do
                        end if

                    end if

                end if

            end if
            ! END: Population of Buffers in x-direction ========================

            ! Population of Buffers in y-direction =============================
        elseif (norm_dir == 2) then

            if (bc_y%beg == -4) then    ! Riemann state extrap. BC at beginning
                !$acc parallel loop collapse(3) gang vector default(present)
                do i = 1, sys_size
                    do l = is3%beg, is3%end
                        do k = is2%beg, is2%end
                            qL_prim_rsy_vf(-1, k, l, i) = &
                                qR_prim_rsy_vf(0, k, l, i)
                        end do
                    end do
                end do

                if (viscous) then

                    !$acc parallel loop collapse(3) gang vector default(present)
                    do i = momxb, momxe
                        do l = isz%beg, isz%end
                            do j = isx%beg, isx%end
                                dqL_prim_dx_vf(i)%sf(j, -1, l) = &
                                    dqR_prim_dx_vf(i)%sf(j, 0, l)
                            end do
                        end do
                    end do

                    !$acc parallel loop collapse(3) gang vector default(present)
                    do i = momxb, momxe
                        do l = isz%beg, isz%end
                            do j = isx%beg, isx%end
                                dqL_prim_dy_vf(i)%sf(j, -1, l) = &
                                    dqR_prim_dy_vf(i)%sf(j, 0, l)
                            end do
                        end do
                    end do

                    if (p > 0) then
                        !$acc parallel loop collapse(3) gang vector default(present)
                        do i = momxb, momxe
                            do l = isz%beg, isz%end
                                do j = isx%beg, isx%end
                                    dqL_prim_dz_vf(i)%sf(j, -1, l) = &
                                        dqR_prim_dz_vf(i)%sf(j, 0, l)
                                end do
                            end do
                        end do
                    end if

                end if

            end if

            if (bc_y%end == -4) then    ! Riemann state extrap. BC at end

                !$acc parallel loop collapse(3) gang vector default(present)
                do i = 1, sys_size
                    do l = is3%beg, is3%end
                        do k = is2%beg, is2%end
                            qR_prim_rsy_vf(n + 1, k, l, i) = &
                                qL_prim_rsy_vf(n, k, l, i)
                        end do
                    end do
                end do

                if (viscous) then

                    !$acc parallel loop collapse(3) gang vector default(present)
                    do i = momxb, momxe
                        do l = isz%beg, isz%end
                            do j = isx%beg, isx%end
                                dqR_prim_dx_vf(i)%sf(j, n + 1, l) = &
                                    dqL_prim_dx_vf(i)%sf(j, n, l)
                            end do
                        end do
                    end do

                    !$acc parallel loop collapse(3) gang vector default(present)
                    do i = momxb, momxe
                        do l = isz%beg, isz%end
                            do j = isx%beg, isx%end
                                dqR_prim_dy_vf(i)%sf(j, n + 1, l) = &
                                    dqL_prim_dy_vf(i)%sf(j, n, l)
                            end do
                        end do
                    end do

                    if (p > 0) then
                        !$acc parallel loop collapse(3) gang vector default(present)
                        do i = momxb, momxe
                            do l = isz%beg, isz%end
                                do j = isx%beg, isx%end
                                    dqR_prim_dz_vf(i)%sf(j, n + 1, l) = &
                                        dqL_prim_dz_vf(i)%sf(j, n, l)
                                end do
                            end do
                        end do
                    end if

                end if

            end if
            ! END: Population of Buffers in y-direction ========================

            ! Population of Buffers in z-direction =============================
        else

            if (bc_z%beg == -4) then    ! Riemann state extrap. BC at beginning
                !$acc parallel loop collapse(3) gang vector default(present)
                do i = 1, sys_size
                    do l = is3%beg, is3%end
                        do k = is2%beg, is2%end
                            qL_prim_rsz_vf(-1, k, l, i) = &
                                qR_prim_rsz_vf(0, k, l, i)
                        end do
                    end do
                end do

                if (viscous) then
                    !$acc parallel loop collapse(3) gang vector default(present)
                    do i = momxb, momxe
                        do k = isy%beg, isy%end
                            do j = isx%beg, isx%end
                                dqL_prim_dx_vf(i)%sf(j, k, -1) = &
                                    dqR_prim_dx_vf(i)%sf(j, k, 0)
                            end do
                        end do
                    end do
                    !$acc parallel loop collapse(3) gang vector default(present)
                    do i = momxb, momxe
                        do k = isy%beg, isy%end
                            do j = isx%beg, isx%end
                                dqL_prim_dy_vf(i)%sf(j, k, -1) = &
                                    dqR_prim_dy_vf(i)%sf(j, k, 0)
                            end do
                        end do
                    end do
                    !$acc parallel loop collapse(3) gang vector default(present)
                    do i = momxb, momxe
                        do k = isy%beg, isy%end
                            do j = isx%beg, isx%end
                                dqL_prim_dz_vf(i)%sf(j, k, -1) = &
                                    dqR_prim_dz_vf(i)%sf(j, k, 0)
                            end do
                        end do
                    end do
                end if

            end if

            if (bc_z%end == -4) then    ! Riemann state extrap. BC at end

                !$acc parallel loop collapse(3) gang vector default(present)
                do i = 1, sys_size
                    do l = is3%beg, is3%end
                        do k = is2%beg, is2%end
                            qR_prim_rsz_vf(p + 1, k, l, i) = &
                                qL_prim_rsz_vf(p, k, l, i)
                        end do
                    end do
                end do

                if (viscous) then
                    !$acc parallel loop collapse(3) gang vector default(present)
                    do i = momxb, momxe
                        do k = isy%beg, isy%end
                            do j = isx%beg, isx%end
                                dqR_prim_dx_vf(i)%sf(j, k, p + 1) = &
                                    dqL_prim_dx_vf(i)%sf(j, k, p)
                            end do
                        end do
                    end do

                    !$acc parallel loop collapse(3) gang vector default(present)
                    do i = momxb, momxe
                        do k = isy%beg, isy%end
                            do j = isx%beg, isx%end
                                dqR_prim_dy_vf(i)%sf(j, k, p + 1) = &
                                    dqL_prim_dy_vf(i)%sf(j, k, p)
                            end do
                        end do
                    end do

                    !$acc parallel loop collapse(3) gang vector default(present)
                    do i = momxb, momxe
                        do k = isy%beg, isy%end
                            do j = isx%beg, isx%end
                                dqR_prim_dz_vf(i)%sf(j, k, p + 1) = &
                                    dqL_prim_dz_vf(i)%sf(j, k, p)
                            end do
                        end do
                    end do
                end if

            end if

        end if
        ! END: Population of Buffers in z-direction ========================

    end subroutine s_populate_riemann_states_variables_buffers

    !>  The computation of parameters, the allocation of memory,
        !!      the association of pointers and/or the execution of any
        !!      other procedures needed to configure the chosen Riemann
        !!      solver algorithm.
        !!  @param qL_prim_vf The  left WENO-reconstructed cell-boundary values of the
        !!      cell-average primitive variables
        !!  @param qR_prim_vf The right WENO-reconstructed cell-boundary values of the
        !!      cell-average primitive variables
        !!  @param flux_vf Intra-cell fluxes
        !!  @param flux_src_vf Intra-cell fluxes sources
        !!  @param flux_gsrc_vf Intra-cell geometric fluxes sources
        !!  @param norm_dir Dir. splitting direction
        !!  @param ix Index bounds in the x-dir
        !!  @param iy Index bounds in the y-dir
        !!  @param iz Index bounds in the z-dir
        !!  @param q_prim_vf Cell-averaged primitive variables
    subroutine s_initialize_riemann_solver( &
        q_prim_vf, &
        flux_vf, flux_src_vf, &
        flux_gsrc_vf, &
        norm_dir, ix, iy, iz)

        type(scalar_field), dimension(sys_size), intent(in) :: q_prim_vf
        type(scalar_field), &
            dimension(sys_size), &
            intent(inout) :: flux_vf, flux_src_vf, flux_gsrc_vf

        integer, intent(in) :: norm_dir
        type(int_bounds_info), intent(in) :: ix, iy, iz

        integer :: i, j, k, l ! Generic loop iterators

        ! Reshaping Inputted Data in x-direction ===========================

        if (norm_dir == 1) then

            if (viscous .or. (surface_tension)) then

                !$acc parallel loop collapse(4) gang vector default(present)
                do i = momxb, E_idx
                    do l = is3%beg, is3%end
                        do k = is2%beg, is2%end
                            do j = is1%beg, is1%end
                                flux_src_vf(i)%sf(j, k, l) = 0._wp
                            end do
                        end do
                    end do
                end do
            end if

            if (qbmm) then

                !$acc parallel loop collapse(4) gang vector default(present)
                do i = 1, 4
                    do l = is3%beg, is3%end
                        do k = is2%beg, is2%end
                            do j = is1%beg, is1%end + 1
                                mom_sp_rsx_vf(j, k, l, i) = mom_sp(i)%sf(j, k, l)
                            end do
                        end do
                    end do
                end do
            end if

            ! ==================================================================

            ! Reshaping Inputted Data in y-direction ===========================
        elseif (norm_dir == 2) then

            if (viscous .or. (surface_tension)) then
                !$acc parallel loop collapse(4) gang vector default(present)
                do i = momxb, E_idx
                    do l = is3%beg, is3%end
                        do j = is1%beg, is1%end
                            do k = is2%beg, is2%end
                                flux_src_vf(i)%sf(k, j, l) = 0._wp
                            end do
                        end do
                    end do
                end do
            end if

            if (qbmm) then
                !$acc parallel loop collapse(4) gang vector default(present)
                do i = 1, 4
                    do l = is3%beg, is3%end
                        do k = is2%beg, is2%end
                            do j = is1%beg, is1%end + 1
                                mom_sp_rsy_vf(j, k, l, i) = mom_sp(i)%sf(k, j, l)
                            end do
                        end do
                    end do
                end do
            end if

            ! ==================================================================

            ! Reshaping Inputted Data in z-direction ===========================
        else

            if (viscous .or. (surface_tension)) then
                !$acc parallel loop collapse(4) gang vector default(present)
                do i = momxb, E_idx
                    do j = is1%beg, is1%end
                        do k = is2%beg, is2%end
                            do l = is3%beg, is3%end
                                flux_src_vf(i)%sf(l, k, j) = 0._wp
                            end do
                        end do
                    end do
                end do
            end if

            if (qbmm) then
                !$acc parallel loop collapse(4) gang vector default(present)
                do i = 1, 4
                    do l = is3%beg, is3%end
                        do k = is2%beg, is2%end
                            do j = is1%beg, is1%end + 1
                                mom_sp_rsz_vf(j, k, l, i) = mom_sp(i)%sf(l, k, j)
                            end do
                        end do
                    end do
                end do
            end if

        end if

        ! ==================================================================

    end subroutine s_initialize_riemann_solver

    !>  The goal of this subroutine is to evaluate and account
        !!      for the contribution of viscous stresses in the source
        !!      flux for the momentum and energy.
        !!  @param velL_vf  Left, WENO reconstructed, cell-boundary values of the velocity
        !!  @param velR_vf Right, WENO reconstructed, cell-boundary values of the velocity
        !!  @param dvelL_dx_vf  Left, WENO reconstructed cell-avg. x-dir derivative of the velocity
        !!  @param dvelL_dy_vf  Left, WENO reconstructed cell-avg. y-dir derivative of the velocity
        !!  @param dvelL_dz_vf  Left, WENO reconstructed cell-avg. z-dir derivative of the velocity
        !!  @param dvelR_dx_vf Right, WENO reconstructed cell-avg. x-dir derivative of the velocity
        !!  @param dvelR_dy_vf Right, WENO reconstructed cell-avg. y-dir derivative of the velocity
        !!  @param dvelR_dz_vf Right, WENO reconstructed cell-avg. z-dir derivative of the velocity
        !!  @param flux_src_vf Intercell flux
        !!  @param norm_dir Dimensional splitting coordinate direction
        !!  @param ix Index bounds in  first coordinate direction
        !!  @param iy Index bounds in second coordinate direction
        !!  @param iz Index bounds in  third coordinate direction
    subroutine s_compute_cylindrical_viscous_source_flux(velL_vf, &
                                                         dvelL_dx_vf, &
                                                         dvelL_dy_vf, &
                                                         dvelL_dz_vf, &
                                                         velR_vf, &
                                                         dvelR_dx_vf, &
                                                         dvelR_dy_vf, &
                                                         dvelR_dz_vf, &
                                                         flux_src_vf, &
                                                         norm_dir, &
                                                         ix, iy, iz)

        type(scalar_field), &
            dimension(num_dims), &
            intent(in) :: velL_vf, velR_vf, &
                          dvelL_dx_vf, dvelR_dx_vf, &
                          dvelL_dy_vf, dvelR_dy_vf, &
                          dvelL_dz_vf, dvelR_dz_vf

        type(scalar_field), &
            dimension(sys_size), &
            intent(inout) :: flux_src_vf

        integer, intent(in) :: norm_dir

        type(int_bounds_info), intent(in) :: ix, iy, iz

        ! Arithmetic mean of the left and right, WENO-reconstructed, cell-
        ! boundary values of cell-average first-order spatial derivatives
        ! of velocity
        real(wp), dimension(num_dims) :: avg_vel
        real(wp), dimension(num_dims) :: dvel_avg_dx
        real(wp), dimension(num_dims) :: dvel_avg_dy
        real(wp), dimension(num_dims) :: dvel_avg_dz

        ! Viscous stress tensor
        real(wp), dimension(num_dims, num_dims) :: tau_Re

        ! Generic loop iterators
        integer :: i, j, k, l

        ! Viscous Stresses in z-direction ==================================
        if (norm_dir == 1) then
            if (shear_stress) then ! Shear stresses
                !$acc parallel loop collapse(3) gang vector default(present) private(avg_vel, dvel_avg_dx, tau_Re)
                do l = isz%beg, isz%end
                    do k = isy%beg, isy%end
                        do j = isx%beg, isx%end

                            dvel_avg_dx(1) = 5e-1_wp*(dvelL_dx_vf(1)%sf(j, k, l) &
                                                      + dvelR_dx_vf(1)%sf(j + 1, k, l))

                            tau_Re(1, 1) = (4._wp/3._wp)*dvel_avg_dx(1)/ &
                                           Re_avg_rsx_vf(j, k, l, 1)

                            flux_src_vf(momxb)%sf(j, k, l) = &
                                flux_src_vf(momxb)%sf(j, k, l) - &
                                tau_Re(1, 1)

                            flux_src_vf(E_idx)%sf(j, k, l) = &
                                flux_src_vf(E_idx)%sf(j, k, l) - &
                                vel_src_rsx_vf(j, k, l, 1)* &
                                tau_Re(1, 1)

                        end do
                    end do
                end do
            end if

            if (bulk_stress) then ! Bulk stresses
                !$acc parallel loop collapse(3) gang vector default(present) private(avg_vel, dvel_avg_dx, tau_Re)
                do l = isz%beg, isz%end
                    do k = isy%beg, isy%end
                        do j = isx%beg, isx%end

                            dvel_avg_dx(1) = 5e-1_wp*(dvelL_dx_vf(1)%sf(j, k, l) &
                                                      + dvelR_dx_vf(1)%sf(j + 1, k, l))

                            tau_Re(1, 1) = dvel_avg_dx(1)/ &
                                           Re_avg_rsx_vf(j, k, l, 2)

                            flux_src_vf(momxb)%sf(j, k, l) = &
                                flux_src_vf(momxb)%sf(j, k, l) - &
                                tau_Re(1, 1)

                            flux_src_vf(E_idx)%sf(j, k, l) = &
                                flux_src_vf(E_idx)%sf(j, k, l) - &
                                vel_src_rsx_vf(j, k, l, 1)* &
                                tau_Re(1, 1)

                        end do
                    end do
                end do
            end if

            if (n == 0) return

            if (shear_stress) then ! Shear stresses
                !$acc parallel loop collapse(3) gang vector default(present) private(avg_vel, dvel_avg_dx, dvel_avg_dy, tau_Re)
                do l = isz%beg, isz%end
                    do k = isy%beg, isy%end
                        do j = isx%beg, isx%end

                            avg_vel(2) = 5e-1_wp*(velL_vf(2)%sf(j, k, l) &
                                                  + velR_vf(2)%sf(j + 1, k, l))

                            !$acc loop seq
                            do i = 1, 2
                                dvel_avg_dy(i) = &
                                    5e-1_wp*(dvelL_dy_vf(i)%sf(j, k, l) &
                                             + dvelR_dy_vf(i)%sf(j + 1, k, l))
                            end do

                            dvel_avg_dx(2) = 5e-1_wp*(dvelL_dx_vf(2)%sf(j, k, l) &
                                                      + dvelR_dx_vf(2)%sf(j + 1, k, l))

                            tau_Re(1, 1) = -(2._wp/3._wp)*(dvel_avg_dy(2) + &
                                                           avg_vel(2)/y_cc(k))/ &
                                           Re_avg_rsx_vf(j, k, l, 1)

                            tau_Re(1, 2) = (dvel_avg_dy(1) + dvel_avg_dx(2))/ &
                                           Re_avg_rsx_vf(j, k, l, 1)

                            !$acc loop seq
                            do i = 1, 2
                                flux_src_vf(contxe + i)%sf(j, k, l) = &
                                    flux_src_vf(contxe + i)%sf(j, k, l) - &
                                    tau_Re(1, i)
                                flux_src_vf(E_idx)%sf(j, k, l) = &
                                    flux_src_vf(E_idx)%sf(j, k, l) - &
                                    vel_src_rsx_vf(j, k, l, i)* &
                                    tau_Re(1, i)
                            end do

                        end do
                    end do
                end do
            end if

            if (bulk_stress) then ! Bulk stresses
                !$acc parallel loop collapse(3) gang vector default(present) private(avg_vel,  dvel_avg_dy, tau_Re)
                do l = isz%beg, isz%end
                    do k = isy%beg, isy%end
                        do j = isx%beg, isx%end

                            avg_vel(2) = 5e-1_wp*(velL_vf(2)%sf(j, k, l) &
                                                  + velR_vf(2)%sf(j + 1, k, l))

                            dvel_avg_dy(2) = 5e-1_wp*(dvelL_dy_vf(2)%sf(j, k, l) &
                                                      + dvelR_dy_vf(2)%sf(j + 1, k, l))

                            tau_Re(1, 1) = (dvel_avg_dy(2) + &
                                            avg_vel(2)/y_cc(k))/ &
                                           Re_avg_rsx_vf(j, k, l, 2)

                            flux_src_vf(momxb)%sf(j, k, l) = &
                                flux_src_vf(momxb)%sf(j, k, l) - &
                                tau_Re(1, 1)

                            flux_src_vf(E_idx)%sf(j, k, l) = &
                                flux_src_vf(E_idx)%sf(j, k, l) - &
                                vel_src_rsx_vf(j, k, l, 1)* &
                                tau_Re(1, 1)

                        end do
                    end do
                end do
            end if

            if (p == 0) return

            if (shear_stress) then ! Shear stresses
                !$acc parallel loop collapse(3) gang vector default(present) private(avg_vel, dvel_avg_dx, dvel_avg_dz, tau_Re)
                do l = isz%beg, isz%end
                    do k = isy%beg, isy%end
                        do j = isx%beg, isx%end

                            !$acc loop seq
                            do i = 1, 3, 2
                                dvel_avg_dz(i) = &
                                    5e-1_wp*(dvelL_dz_vf(i)%sf(j, k, l) &
                                             + dvelR_dz_vf(i)%sf(j + 1, k, l))
                            end do

                            dvel_avg_dx(3) = 5e-1_wp*(dvelL_dx_vf(3)%sf(j, k, l) &
                                                      + dvelR_dx_vf(3)%sf(j + 1, k, l))

                            tau_Re(1, 1) = -(2._wp/3._wp)*dvel_avg_dz(3)/y_cc(k)/ &
                                           Re_avg_rsx_vf(j, k, l, 1)

                            tau_Re(1, 3) = (dvel_avg_dz(1)/y_cc(k) + dvel_avg_dx(3))/ &
                                           Re_avg_rsx_vf(j, k, l, 1)

                            !$acc loop seq
                            do i = 1, 3, 2

                                flux_src_vf(contxe + i)%sf(j, k, l) = &
                                    flux_src_vf(contxe + i)%sf(j, k, l) - &
                                    tau_Re(1, i)

                                flux_src_vf(E_idx)%sf(j, k, l) = &
                                    flux_src_vf(E_idx)%sf(j, k, l) - &
                                    vel_src_rsx_vf(j, k, l, i)* &
                                    tau_Re(1, i)

                            end do

                        end do
                    end do
                end do
            end if

            if (bulk_stress) then ! Bulk stresses
                !$acc parallel loop collapse(3) gang vector default(present) private( avg_vel, dvel_avg_dz, tau_Re)
                do l = isz%beg, isz%end
                    do k = isy%beg, isy%end
                        do j = isx%beg, isx%end

                            dvel_avg_dz(3) = 5e-1_wp*(dvelL_dz_vf(3)%sf(j, k, l) &
                                                      + dvelR_dz_vf(3)%sf(j + 1, k, l))

                            tau_Re(1, 1) = dvel_avg_dz(3)/y_cc(k)/ &
                                           Re_avg_rsx_vf(j, k, l, 2)

                            flux_src_vf(momxb)%sf(j, k, l) = &
                                flux_src_vf(momxb)%sf(j, k, l) - &
                                tau_Re(1, 1)

                            flux_src_vf(E_idx)%sf(j, k, l) = &
                                flux_src_vf(E_idx)%sf(j, k, l) - &
                                vel_src_rsx_vf(j, k, l, 1)* &
                                tau_Re(1, 1)

                        end do
                    end do
                end do
            end if
            ! END: Viscous Stresses in z-direction =============================

            ! Viscous Stresses in r-direction ==================================
        elseif (norm_dir == 2) then

            if (shear_stress) then ! Shear stresses

                !$acc parallel loop collapse(3) gang vector default(present) private(avg_vel, dvel_avg_dx, dvel_avg_dy, tau_Re)
                do l = isz%beg, isz%end
                    do k = isy%beg, isy%end
                        do j = isx%beg, isx%end

                            avg_vel(2) = 5e-1_wp*(velL_vf(2)%sf(j, k, l) &
                                                  + velR_vf(2)%sf(j, k + 1, l))

                            !$acc loop seq
                            do i = 1, 2

                                dvel_avg_dx(i) = &
                                    5e-1_wp*(dvelL_dx_vf(i)%sf(j, k, l) &
                                             + dvelR_dx_vf(i)%sf(j, k + 1, l))

                                dvel_avg_dy(i) = &
                                    5e-1_wp*(dvelL_dy_vf(i)%sf(j, k, l) &
                                             + dvelR_dy_vf(i)%sf(j, k + 1, l))

                            end do

                            tau_Re(2, 1) = (dvel_avg_dy(1) + dvel_avg_dx(2))/ &
                                           Re_avg_rsy_vf(k, j, l, 1)

                            tau_Re(2, 2) = (4._wp*dvel_avg_dy(2) &
                                            - 2._wp*dvel_avg_dx(1) &
                                            - 2._wp*avg_vel(2)/y_cb(k))/ &
                                           (3._wp*Re_avg_rsy_vf(k, j, l, 1))

                            !$acc loop seq
                            do i = 1, 2

                                flux_src_vf(contxe + i)%sf(j, k, l) = &
                                    flux_src_vf(contxe + i)%sf(j, k, l) - &
                                    tau_Re(2, i)

                                flux_src_vf(E_idx)%sf(j, k, l) = &
                                    flux_src_vf(E_idx)%sf(j, k, l) - &
                                    vel_src_rsy_vf(k, j, l, i)* &
                                    tau_Re(2, i)

                            end do

                        end do
                    end do
                end do
            end if

            if (bulk_stress) then              ! Bulk stresses
                !$acc parallel loop collapse(3) gang vector default(present) private(avg_vel, dvel_avg_dx, dvel_avg_dy, tau_Re)
                do l = isz%beg, isz%end
                    do k = isy%beg, isy%end
                        do j = isx%beg, isx%end

                            avg_vel(2) = 5e-1_wp*(velL_vf(2)%sf(j, k, l) &
                                                  + velR_vf(2)%sf(j, k + 1, l))

                            dvel_avg_dx(1) = 5e-1_wp*(dvelL_dx_vf(1)%sf(j, k, l) &
                                                      + dvelR_dx_vf(1)%sf(j, k + 1, l))

                            dvel_avg_dy(2) = 5e-1_wp*(dvelL_dy_vf(2)%sf(j, k, l) &
                                                      + dvelR_dy_vf(2)%sf(j, k + 1, l))

                            tau_Re(2, 2) = (dvel_avg_dx(1) + dvel_avg_dy(2) + &
                                            avg_vel(2)/y_cb(k))/ &
                                           Re_avg_rsy_vf(k, j, l, 2)

                            flux_src_vf(momxb + 1)%sf(j, k, l) = &
                                flux_src_vf(momxb + 1)%sf(j, k, l) - &
                                tau_Re(2, 2)

                            flux_src_vf(E_idx)%sf(j, k, l) = &
                                flux_src_vf(E_idx)%sf(j, k, l) - &
                                vel_src_rsy_vf(k, j, l, 2)* &
                                tau_Re(2, 2)

                        end do
                    end do
                end do
            end if

            if (p == 0) return

            if (shear_stress) then              ! Shear stresses
                !$acc parallel loop collapse(3) gang vector default(present) private(avg_vel,  dvel_avg_dy, dvel_avg_dz, tau_Re)
                do l = isz%beg, isz%end
                    do k = isy%beg, isy%end
                        do j = isx%beg, isx%end

                            avg_vel(3) = 5e-1_wp*(velL_vf(3)%sf(j, k, l) &
                                                  + velR_vf(3)%sf(j, k + 1, l))

                            !$acc loop seq
                            do i = 2, 3
                                dvel_avg_dz(i) = &
                                    5e-1_wp*(dvelL_dz_vf(i)%sf(j, k, l) &
                                             + dvelR_dz_vf(i)%sf(j, k + 1, l))
                            end do

                            dvel_avg_dy(3) = 5e-1_wp*(dvelL_dy_vf(3)%sf(j, k, l) &
                                                      + dvelR_dy_vf(3)%sf(j, k + 1, l))

                            tau_Re(2, 2) = -(2._wp/3._wp)*dvel_avg_dz(3)/y_cb(k)/ &
                                           Re_avg_rsy_vf(k, j, l, 1)

                            tau_Re(2, 3) = ((dvel_avg_dz(2) - avg_vel(3))/ &
                                            y_cb(k) + dvel_avg_dy(3))/ &
                                           Re_avg_rsy_vf(k, j, l, 1)

                            !$acc loop seq
                            do i = 2, 3

                                flux_src_vf(contxe + i)%sf(j, k, l) = &
                                    flux_src_vf(contxe + i)%sf(j, k, l) - &
                                    tau_Re(2, i)

                                flux_src_vf(E_idx)%sf(j, k, l) = &
                                    flux_src_vf(E_idx)%sf(j, k, l) - &
                                    vel_src_rsy_vf(k, j, l, i)* &
                                    tau_Re(2, i)

                            end do

                        end do
                    end do
                end do
            end if

            if (bulk_stress) then              ! Bulk stresses
                !$acc parallel loop collapse(3) gang vector default(present) private(avg_vel,  dvel_avg_dz, tau_Re)
                do l = isz%beg, isz%end
                    do k = isy%beg, isy%end
                        do j = isx%beg, isx%end

                            dvel_avg_dz(3) = 5e-1_wp*(dvelL_dz_vf(3)%sf(j, k, l) &
                                                      + dvelR_dz_vf(3)%sf(j, k + 1, l))

                            tau_Re(2, 2) = dvel_avg_dz(3)/y_cb(k)/ &
                                           Re_avg_rsy_vf(k, j, l, 2)

                            flux_src_vf(momxb + 1)%sf(j, k, l) = &
                                flux_src_vf(momxb + 1)%sf(j, k, l) - &
                                tau_Re(2, 2)

                            flux_src_vf(E_idx)%sf(j, k, l) = &
                                flux_src_vf(E_idx)%sf(j, k, l) - &
                                vel_src_rsy_vf(k, j, l, 2)* &
                                tau_Re(2, 2)

                        end do
                    end do
                end do
            end if
            ! END: Viscous Stresses in r-direction =============================

            ! Viscous Stresses in theta-direction ==================================
        else

            if (shear_stress) then              ! Shear stresses
                !$acc parallel loop collapse(3) gang vector default(present) private(avg_vel, dvel_avg_dx, dvel_avg_dy, dvel_avg_dz, tau_Re)
                do l = isz%beg, isz%end
                    do k = isy%beg, isy%end
                        do j = isx%beg, isx%end

                            !$acc loop seq
                            do i = 2, 3
                                avg_vel(i) = 5e-1_wp*(velL_vf(i)%sf(j, k, l) &
                                                      + velR_vf(i)%sf(j, k, l + 1))
                            end do

                            !$acc loop seq
                            do i = 1, 3, 2
                                dvel_avg_dx(i) = &
                                    5e-1_wp*(dvelL_dx_vf(i)%sf(j, k, l) &
                                             + dvelR_dx_vf(i)%sf(j, k, l + 1))
                            end do

                            do i = 2, 3
                                dvel_avg_dy(i) = &
                                    5e-1_wp*(dvelL_dy_vf(i)%sf(j, k, l) &
                                             + dvelR_dy_vf(i)%sf(j, k, l + 1))
                            end do

                            !$acc loop seq
                            do i = 1, 3
                                dvel_avg_dz(i) = &
                                    5e-1_wp*(dvelL_dz_vf(i)%sf(j, k, l) &
                                             + dvelR_dz_vf(i)%sf(j, k, l + 1))
                            end do

                            tau_Re(3, 1) = (dvel_avg_dz(1)/y_cc(k) + dvel_avg_dx(3))/ &
                                           Re_avg_rsz_vf(l, k, j, 1)/ &
                                           y_cc(k)

                            tau_Re(3, 2) = ((dvel_avg_dz(2) - avg_vel(3))/ &
                                            y_cc(k) + dvel_avg_dy(3))/ &
                                           Re_avg_rsz_vf(l, k, j, 1)/ &
                                           y_cc(k)

                            tau_Re(3, 3) = (4._wp*dvel_avg_dz(3)/y_cc(k) &
                                            - 2._wp*dvel_avg_dx(1) &
                                            - 2._wp*dvel_avg_dy(2) &
                                            + 4._wp*avg_vel(2)/y_cc(k))/ &
                                           (3._wp*Re_avg_rsz_vf(l, k, j, 1))/ &
                                           y_cc(k)

                            !$acc loop seq
                            do i = 1, 3
                                flux_src_vf(contxe + i)%sf(j, k, l) = &
                                    flux_src_vf(contxe + i)%sf(j, k, l) - &
                                    tau_Re(3, i)

                                flux_src_vf(E_idx)%sf(j, k, l) = &
                                    flux_src_vf(E_idx)%sf(j, k, l) - &
                                    vel_src_rsz_vf(l, k, j, i)* &
                                    tau_Re(3, i)
                            end do

                        end do
                    end do
                end do
            end if

            if (bulk_stress) then              ! Bulk stresses
                !$acc parallel loop collapse(3) gang vector default(present) private(avg_vel, dvel_avg_dx, dvel_avg_dy, dvel_avg_dz, tau_Re)
                do l = isz%beg, isz%end
                    do k = isy%beg, isy%end
                        do j = isx%beg, isx%end

                            avg_vel(2) = 5e-1_wp*(velL_vf(2)%sf(j, k, l) &
                                                  + velR_vf(2)%sf(j, k, l + 1))

                            dvel_avg_dx(1) = 5e-1_wp*(dvelL_dx_vf(1)%sf(j, k, l) &
                                                      + dvelR_dx_vf(1)%sf(j, k, l + 1))

                            dvel_avg_dy(2) = 5e-1_wp*(dvelL_dy_vf(2)%sf(j, k, l) &
                                                      + dvelR_dy_vf(2)%sf(j, k, l + 1))

                            dvel_avg_dz(3) = 5e-1_wp*(dvelL_dz_vf(3)%sf(j, k, l) &
                                                      + dvelR_dz_vf(3)%sf(j, k, l + 1))

                            tau_Re(3, 3) = (dvel_avg_dx(1) &
                                            + dvel_avg_dy(2) &
                                            + dvel_avg_dz(3)/y_cc(k) &
                                            + avg_vel(2)/y_cc(k))/ &
                                           Re_avg_rsz_vf(l, k, j, 2)/ &
                                           y_cc(k)

                            flux_src_vf(momxe)%sf(j, k, l) = &
                                flux_src_vf(momxe)%sf(j, k, l) - &
                                tau_Re(3, 3)

                            flux_src_vf(E_idx)%sf(j, k, l) = &
                                flux_src_vf(E_idx)%sf(j, k, l) - &
                                vel_src_rsz_vf(l, k, j, 3)* &
                                tau_Re(3, 3)

                        end do
                    end do
                end do
            end if

        end if
        ! END: Viscous Stresses in theta-direction =============================

    end subroutine s_compute_cylindrical_viscous_source_flux

    !>  The goal of this subroutine is to evaluate and account
        !!      for the contribution of viscous stresses in the source
        !!      flux for the momentum and energy.
        !!  @param velL_vf  Left, WENO reconstructed, cell-boundary values of the velocity
        !!  @param velR_vf Right, WENO reconstructed, cell-boundary values of the velocity
        !!  @param dvelL_dx_vf  Left, WENO reconstructed cell-avg. x-dir derivative of the velocity
        !!  @param dvelL_dy_vf  Left, WENO reconstructed cell-avg. y-dir derivative of the velocity
        !!  @param dvelL_dz_vf  Left, WENO reconstructed cell-avg. z-dir derivative of the velocity
        !!  @param dvelR_dx_vf Right, WENO reconstructed cell-avg. x-dir derivative of the velocity
        !!  @param dvelR_dy_vf Right, WENO reconstructed cell-avg. y-dir derivative of the velocity
        !!  @param dvelR_dz_vf Right, WENO reconstructed cell-avg. z-dir derivative of the velocity
        !!  @param flux_src_vf Intercell flux
        !!  @param norm_dir Dimensional splitting coordinate direction
        !!  @param ix Index bounds in  first coordinate direction
        !!  @param iy Index bounds in second coordinate direction
        !!  @param iz Index bounds in  third coordinate direction
    subroutine s_compute_cartesian_viscous_source_flux(velL_vf, &
                                                       dvelL_dx_vf, &
                                                       dvelL_dy_vf, &
                                                       dvelL_dz_vf, &
                                                       velR_vf, &
                                                       dvelR_dx_vf, &
                                                       dvelR_dy_vf, &
                                                       dvelR_dz_vf, &
                                                       flux_src_vf, &
                                                       norm_dir, &
                                                       ix, iy, iz)

        type(scalar_field), &
            dimension(num_dims), &
            intent(in) :: velL_vf, velR_vf, &
                          dvelL_dx_vf, dvelR_dx_vf, &
                          dvelL_dy_vf, dvelR_dy_vf, &
                          dvelL_dz_vf, dvelR_dz_vf

        type(scalar_field), &
            dimension(sys_size), &
            intent(inout) :: flux_src_vf

        integer, intent(in) :: norm_dir
        type(int_bounds_info), intent(in) :: ix, iy, iz

        ! Arithmetic mean of the left and right, WENO-reconstructed, cell-
        ! boundary values of cell-average first-order spatial derivatives
        ! of velocity
        real(wp), dimension(num_dims) :: dvel_avg_dx
        real(wp), dimension(num_dims) :: dvel_avg_dy
        real(wp), dimension(num_dims) :: dvel_avg_dz

        real(wp), dimension(num_dims, num_dims) :: tau_Re !< Viscous stress tensor

        integer :: i, j, k, l !< Generic loop iterators

        ! Viscous Stresses in x-direction ==================================
        if (norm_dir == 1) then

            if (shear_stress) then              ! Shear stresses
                !$acc parallel loop collapse(3) gang vector default(present) private( dvel_avg_dx, tau_Re)
                do l = isz%beg, isz%end
                    do k = isy%beg, isy%end
                        do j = isx%beg, isx%end

                            dvel_avg_dx(1) = 5e-1_wp*(dvelL_dx_vf(1)%sf(j, k, l) &
                                                      + dvelR_dx_vf(1)%sf(j + 1, k, l))

                            tau_Re(1, 1) = (4._wp/3._wp)*dvel_avg_dx(1)/ &
                                           Re_avg_rsx_vf(j, k, l, 1)

                            flux_src_vf(momxb)%sf(j, k, l) = &
                                flux_src_vf(momxb)%sf(j, k, l) - &
                                tau_Re(1, 1)

                            flux_src_vf(E_idx)%sf(j, k, l) = &
                                flux_src_vf(E_idx)%sf(j, k, l) - &
                                vel_src_rsx_vf(j, k, l, 1)* &
                                tau_Re(1, 1)

                        end do
                    end do
                end do
            end if

            if (bulk_stress) then              ! Bulk stresses
                !$acc parallel loop collapse(3) gang vector default(present) private( dvel_avg_dx, tau_Re)
                do l = isz%beg, isz%end
                    do k = isy%beg, isy%end
                        do j = isx%beg, isx%end

                            dvel_avg_dx(1) = 5e-1_wp*(dvelL_dx_vf(1)%sf(j, k, l) &
                                                      + dvelR_dx_vf(1)%sf(j + 1, k, l))

                            tau_Re(1, 1) = dvel_avg_dx(1)/ &
                                           Re_avg_rsx_vf(j, k, l, 2)

                            flux_src_vf(momxb)%sf(j, k, l) = &
                                flux_src_vf(momxb)%sf(j, k, l) - &
                                tau_Re(1, 1)

                            flux_src_vf(E_idx)%sf(j, k, l) = &
                                flux_src_vf(E_idx)%sf(j, k, l) - &
                                vel_src_rsx_vf(j, k, l, 1)* &
                                tau_Re(1, 1)

                        end do
                    end do
                end do
            end if

            if (n == 0) return

            if (shear_stress) then              ! Shear stresses
                !$acc parallel loop collapse(3) gang vector default(present) private(dvel_avg_dx, dvel_avg_dy, tau_Re)
                do l = isz%beg, isz%end
                    do k = isy%beg, isy%end
                        do j = isx%beg, isx%end

                            !$acc loop seq
                            do i = 1, 2
                                dvel_avg_dy(i) = &
                                    5e-1_wp*(dvelL_dy_vf(i)%sf(j, k, l) &
                                             + dvelR_dy_vf(i)%sf(j + 1, k, l))
                            end do

                            dvel_avg_dx(2) = 5e-1_wp*(dvelL_dx_vf(2)%sf(j, k, l) &
                                                      + dvelR_dx_vf(2)%sf(j + 1, k, l))

                            tau_Re(1, 1) = -(2._wp/3._wp)*dvel_avg_dy(2)/ &
                                           Re_avg_rsx_vf(j, k, l, 1)

                            tau_Re(1, 2) = (dvel_avg_dy(1) + dvel_avg_dx(2))/ &
                                           Re_avg_rsx_vf(j, k, l, 1)

                            !$acc loop seq
                            do i = 1, 2

                                flux_src_vf(contxe + i)%sf(j, k, l) = &
                                    flux_src_vf(contxe + i)%sf(j, k, l) - &
                                    tau_Re(1, i)

                                flux_src_vf(E_idx)%sf(j, k, l) = &
                                    flux_src_vf(E_idx)%sf(j, k, l) - &
                                    vel_src_rsx_vf(j, k, l, i)* &
                                    tau_Re(1, i)

                            end do

                        end do
                    end do
                end do
            end if

            if (bulk_stress) then              ! Bulk stresses
                !$acc parallel loop collapse(3) gang vector default(present) private( dvel_avg_dy, tau_Re)
                do l = isz%beg, isz%end
                    do k = isy%beg, isy%end
                        do j = isx%beg, isx%end

                            dvel_avg_dy(2) = 5e-1_wp*(dvelL_dy_vf(2)%sf(j, k, l) &
                                                      + dvelR_dy_vf(2)%sf(j + 1, k, l))

                            tau_Re(1, 1) = dvel_avg_dy(2)/ &
                                           Re_avg_rsx_vf(j, k, l, 2)

                            flux_src_vf(momxb)%sf(j, k, l) = &
                                flux_src_vf(momxb)%sf(j, k, l) - &
                                tau_Re(1, 1)

                            flux_src_vf(E_idx)%sf(j, k, l) = &
                                flux_src_vf(E_idx)%sf(j, k, l) - &
                                vel_src_rsx_vf(j, k, l, 1)* &
                                tau_Re(1, 1)

                        end do
                    end do
                end do
            end if

            if (p == 0) return

            if (shear_stress) then              ! Shear stresses
                !$acc parallel loop collapse(3) gang vector default(present) private( dvel_avg_dx, dvel_avg_dz, tau_Re)
                do l = isz%beg, isz%end
                    do k = isy%beg, isy%end
                        do j = isx%beg, isx%end

                            !$acc loop seq
                            do i = 1, 3, 2
                                dvel_avg_dz(i) = &
                                    5e-1_wp*(dvelL_dz_vf(i)%sf(j, k, l) &
                                             + dvelR_dz_vf(i)%sf(j + 1, k, l))
                            end do

                            dvel_avg_dx(3) = 5e-1_wp*(dvelL_dx_vf(3)%sf(j, k, l) &
                                                      + dvelR_dx_vf(3)%sf(j + 1, k, l))

                            tau_Re(1, 1) = -(2._wp/3._wp)*dvel_avg_dz(3)/ &
                                           Re_avg_rsx_vf(j, k, l, 1)

                            tau_Re(1, 3) = (dvel_avg_dz(1) + dvel_avg_dx(3))/ &
                                           Re_avg_rsx_vf(j, k, l, 1)

                            !$acc loop seq
                            do i = 1, 3, 2
                                flux_src_vf(contxe + i)%sf(j, k, l) = &
                                    flux_src_vf(contxe + i)%sf(j, k, l) - &
                                    tau_Re(1, i)

                                flux_src_vf(E_idx)%sf(j, k, l) = &
                                    flux_src_vf(E_idx)%sf(j, k, l) - &
                                    vel_src_rsx_vf(j, k, l, i)* &
                                    tau_Re(1, i)

                            end do

                        end do
                    end do
                end do
            end if

            if (bulk_stress) then              ! Bulk stresses
                !$acc parallel loop collapse(3) gang vector default(present) private( dvel_avg_dz, tau_Re)
                do l = isz%beg, isz%end
                    do k = isy%beg, isy%end
                        do j = isx%beg, isx%end

                            dvel_avg_dz(3) = 5e-1_wp*(dvelL_dz_vf(3)%sf(j, k, l) &
                                                      + dvelR_dz_vf(3)%sf(j + 1, k, l))

                            tau_Re(1, 1) = dvel_avg_dz(3)/ &
                                           Re_avg_rsx_vf(j, k, l, 2)

                            flux_src_vf(momxb)%sf(j, k, l) = &
                                flux_src_vf(momxb)%sf(j, k, l) - &
                                tau_Re(1, 1)

                            flux_src_vf(E_idx)%sf(j, k, l) = &
                                flux_src_vf(E_idx)%sf(j, k, l) - &
                                vel_src_rsx_vf(j, k, l, 1)* &
                                tau_Re(1, 1)

                        end do
                    end do
                end do
            end if
            ! END: Viscous Stresses in x-direction =============================

            ! Viscous Stresses in y-direction ==================================
        elseif (norm_dir == 2) then

            if (shear_stress) then              ! Shear stresses
                !$acc parallel loop collapse(3) gang vector default(present) private( dvel_avg_dx, dvel_avg_dy, tau_Re)
                do l = isz%beg, isz%end
                    do k = isy%beg, isy%end
                        do j = isx%beg, isx%end

                            !$acc loop seq
                            do i = 1, 2

                                dvel_avg_dx(i) = &
                                    5e-1_wp*(dvelL_dx_vf(i)%sf(j, k, l) &
                                             + dvelR_dx_vf(i)%sf(j, k + 1, l))

                                dvel_avg_dy(i) = &
                                    5e-1_wp*(dvelL_dy_vf(i)%sf(j, k, l) &
                                             + dvelR_dy_vf(i)%sf(j, k + 1, l))

                            end do

                            tau_Re(2, 1) = (dvel_avg_dy(1) + dvel_avg_dx(2))/ &
                                           Re_avg_rsy_vf(k, j, l, 1)

                            tau_Re(2, 2) = (4._wp*dvel_avg_dy(2) &
                                            - 2._wp*dvel_avg_dx(1))/ &
                                           (3._wp*Re_avg_rsy_vf(k, j, l, 1))

                            !$acc loop seq
                            do i = 1, 2

                                flux_src_vf(contxe + i)%sf(j, k, l) = &
                                    flux_src_vf(contxe + i)%sf(j, k, l) - &
                                    tau_Re(2, i)

                                flux_src_vf(E_idx)%sf(j, k, l) = &
                                    flux_src_vf(E_idx)%sf(j, k, l) - &
                                    vel_src_rsy_vf(k, j, l, i)* &
                                    tau_Re(2, i)

                            end do

                        end do
                    end do
                end do
            end if

            if (bulk_stress) then              ! Bulk stresses
                !$acc parallel loop collapse(3) gang vector default(present) private( dvel_avg_dx, dvel_avg_dy, tau_Re)
                do l = isz%beg, isz%end
                    do k = isy%beg, isy%end
                        do j = isx%beg, isx%end

                            dvel_avg_dx(1) = 5e-1_wp*(dvelL_dx_vf(1)%sf(j, k, l) &
                                                      + dvelR_dx_vf(1)%sf(j, k + 1, l))

                            dvel_avg_dy(2) = 5e-1_wp*(dvelL_dy_vf(2)%sf(j, k, l) &
                                                      + dvelR_dy_vf(2)%sf(j, k + 1, l))

                            tau_Re(2, 2) = (dvel_avg_dx(1) + dvel_avg_dy(2))/ &
                                           Re_avg_rsy_vf(k, j, l, 2)

                            flux_src_vf(momxb + 1)%sf(j, k, l) = &
                                flux_src_vf(momxb + 1)%sf(j, k, l) - &
                                tau_Re(2, 2)

                            flux_src_vf(E_idx)%sf(j, k, l) = &
                                flux_src_vf(E_idx)%sf(j, k, l) - &
                                vel_src_rsy_vf(k, j, l, 2)* &
                                tau_Re(2, 2)

                        end do
                    end do
                end do
            end if

            if (p == 0) return

            if (shear_stress) then              ! Shear stresses
                !$acc parallel loop collapse(3) gang vector default(present) private(  dvel_avg_dy, dvel_avg_dz, tau_Re)
                do l = isz%beg, isz%end
                    do k = isy%beg, isy%end
                        do j = isx%beg, isx%end

                            !$acc loop seq
                            do i = 2, 3
                                dvel_avg_dz(i) = &
                                    5e-1_wp*(dvelL_dz_vf(i)%sf(j, k, l) &
                                             + dvelR_dz_vf(i)%sf(j, k + 1, l))
                            end do

                            dvel_avg_dy(3) = 5e-1_wp*(dvelL_dy_vf(3)%sf(j, k, l) &
                                                      + dvelR_dy_vf(3)%sf(j, k + 1, l))

                            tau_Re(2, 2) = -(2._wp/3._wp)*dvel_avg_dz(3)/ &
                                           Re_avg_rsy_vf(k, j, l, 1)

                            tau_Re(2, 3) = (dvel_avg_dz(2) + dvel_avg_dy(3))/ &
                                           Re_avg_rsy_vf(k, j, l, 1)

                            !$acc loop seq
                            do i = 2, 3

                                flux_src_vf(contxe + i)%sf(j, k, l) = &
                                    flux_src_vf(contxe + i)%sf(j, k, l) - &
                                    tau_Re(2, i)

                                flux_src_vf(E_idx)%sf(j, k, l) = &
                                    flux_src_vf(E_idx)%sf(j, k, l) - &
                                    vel_src_rsy_vf(k, j, l, i)* &
                                    tau_Re(2, i)

                            end do

                        end do
                    end do
                end do
            end if

            if (bulk_stress) then              ! Bulk stresses
                !$acc parallel loop collapse(3) gang vector default(present) private( dvel_avg_dz, tau_Re)
                do l = isz%beg, isz%end
                    do k = isy%beg, isy%end
                        do j = isx%beg, isx%end

                            dvel_avg_dz(3) = 5e-1_wp*(dvelL_dz_vf(3)%sf(j, k, l) &
                                                      + dvelR_dz_vf(3)%sf(j, k + 1, l))

                            tau_Re(2, 2) = dvel_avg_dz(3)/ &
                                           Re_avg_rsy_vf(k, j, l, 2)

                            flux_src_vf(momxb + 1)%sf(j, k, l) = &
                                flux_src_vf(momxb + 1)%sf(j, k, l) - &
                                tau_Re(2, 2)

                            flux_src_vf(E_idx)%sf(j, k, l) = &
                                flux_src_vf(E_idx)%sf(j, k, l) - &
                                vel_src_rsy_vf(k, j, l, 2)* &
                                tau_Re(2, 2)

                        end do
                    end do
                end do
            end if
            ! END: Viscous Stresses in y-direction =============================

            ! Viscous Stresses in z-direction ==================================
        else

            if (shear_stress) then              ! Shear stresses
                !$acc parallel loop collapse(3) gang vector default(present) private( dvel_avg_dx, dvel_avg_dy, dvel_avg_dz, tau_Re)
                do l = isz%beg, isz%end
                    do k = isy%beg, isy%end
                        do j = isx%beg, isx%end

                            !$acc loop seq
                            do i = 1, 3, 2
                                dvel_avg_dx(i) = &
                                    5e-1_wp*(dvelL_dx_vf(i)%sf(j, k, l) &
                                             + dvelR_dx_vf(i)%sf(j, k, l + 1))
                            end do

                            !$acc loop seq
                            do i = 2, 3
                                dvel_avg_dy(i) = &
                                    5e-1_wp*(dvelL_dy_vf(i)%sf(j, k, l) &
                                             + dvelR_dy_vf(i)%sf(j, k, l + 1))
                            end do

                            !$acc loop seq
                            do i = 1, 3
                                dvel_avg_dz(i) = &
                                    5e-1_wp*(dvelL_dz_vf(i)%sf(j, k, l) &
                                             + dvelR_dz_vf(i)%sf(j, k, l + 1))
                            end do

                            tau_Re(3, 1) = (dvel_avg_dz(1) + dvel_avg_dx(3))/ &
                                           Re_avg_rsz_vf(l, k, j, 1)

                            tau_Re(3, 2) = (dvel_avg_dz(2) + dvel_avg_dy(3))/ &
                                           Re_avg_rsz_vf(l, k, j, 1)

                            tau_Re(3, 3) = (4._wp*dvel_avg_dz(3) &
                                            - 2._wp*dvel_avg_dx(1) &
                                            - 2._wp*dvel_avg_dy(2))/ &
                                           (3._wp*Re_avg_rsz_vf(l, k, j, 1))

                            !$acc loop seq
                            do i = 1, 3

                                flux_src_vf(contxe + i)%sf(j, k, l) = &
                                    flux_src_vf(contxe + i)%sf(j, k, l) - &
                                    tau_Re(3, i)

                                flux_src_vf(E_idx)%sf(j, k, l) = &
                                    flux_src_vf(E_idx)%sf(j, k, l) - &
                                    vel_src_rsz_vf(l, k, j, i)* &
                                    tau_Re(3, i)

                            end do

                        end do
                    end do
                end do
            end if

            if (bulk_stress) then              ! Bulk stresses
                !$acc parallel loop collapse(3) gang vector default(present) private( dvel_avg_dx, dvel_avg_dy, dvel_avg_dz, tau_Re)
                do l = isz%beg, isz%end
                    do k = isy%beg, isy%end
                        do j = isx%beg, isx%end

                            dvel_avg_dx(1) = 5e-1_wp*(dvelL_dx_vf(1)%sf(j, k, l) &
                                                      + dvelR_dx_vf(1)%sf(j, k, l + 1))

                            dvel_avg_dy(2) = 5e-1_wp*(dvelL_dy_vf(2)%sf(j, k, l) &
                                                      + dvelR_dy_vf(2)%sf(j, k, l + 1))

                            dvel_avg_dz(3) = 5e-1_wp*(dvelL_dz_vf(3)%sf(j, k, l) &
                                                      + dvelR_dz_vf(3)%sf(j, k, l + 1))

                            tau_Re(3, 3) = (dvel_avg_dx(1) &
                                            + dvel_avg_dy(2) &
                                            + dvel_avg_dz(3))/ &
                                           Re_avg_rsz_vf(l, k, j, 2)

                            flux_src_vf(momxe)%sf(j, k, l) = &
                                flux_src_vf(momxe)%sf(j, k, l) - &
                                tau_Re(3, 3)

                            flux_src_vf(E_idx)%sf(j, k, l) = &
                                flux_src_vf(E_idx)%sf(j, k, l) - &
                                vel_src_rsz_vf(l, k, j, 3)* &
                                tau_Re(3, 3)

                        end do
                    end do
                end do
            end if

        end if
        ! END: Viscous Stresses in z-direction =============================

    end subroutine s_compute_cartesian_viscous_source_flux

    !>  Deallocation and/or disassociation procedures that are
        !!      needed to finalize the selected Riemann problem solver
        !!  @param flux_vf       Intercell fluxes
        !!  @param flux_src_vf   Intercell source fluxes
        !!  @param flux_gsrc_vf  Intercell geometric source fluxes
        !!  @param norm_dir Dimensional splitting coordinate direction
        !!  @param ix   Index bounds in  first coordinate direction
        !!  @param iy   Index bounds in second coordinate direction
        !!  @param iz   Index bounds in  third coordinate direction
    subroutine s_finalize_riemann_solver(flux_vf, flux_src_vf, &
                                         flux_gsrc_vf, &
                                         norm_dir, ix, iy, iz)

        type(scalar_field), &
            dimension(sys_size), &
            intent(inout) :: flux_vf, flux_src_vf, flux_gsrc_vf

        integer, intent(in) :: norm_dir
        type(int_bounds_info), intent(in) :: ix, iy, iz

        integer :: i, j, k, l !< Generic loop iterators

        ! Reshaping Outputted Data in y-direction ==========================
        if (norm_dir == 2) then
            !$acc parallel loop collapse(4) gang vector default(present)
            do i = 1, sys_size
                do l = is3%beg, is3%end
                    do j = is1%beg, is1%end
                        do k = is2%beg, is2%end
                            flux_vf(i)%sf(k, j, l) = &
                                flux_rsy_vf(j, k, l, i)
                        end do
                    end do
                end do
            end do

            if (cyl_coord) then
                !$acc parallel loop collapse(4) gang vector default(present)
                do i = 1, sys_size
                    do l = is3%beg, is3%end
                        do j = is1%beg, is1%end
                            do k = is2%beg, is2%end
                                flux_gsrc_vf(i)%sf(k, j, l) = &
                                    flux_gsrc_rsy_vf(j, k, l, i)
                            end do
                        end do
                    end do
                end do
            end if

            !$acc parallel loop collapse(3) gang vector default(present)
            do l = is3%beg, is3%end
                do j = is1%beg, is1%end
                    do k = is2%beg, is2%end
                        flux_src_vf(advxb)%sf(k, j, l) = &
                            flux_src_rsy_vf(j, k, l, advxb)
                    end do
                end do
            end do

            if (riemann_solver == 1) then
                !$acc parallel loop collapse(4) gang vector default(present)
                do i = advxb + 1, advxe
                    do l = is3%beg, is3%end
                        do j = is1%beg, is1%end
                            do k = is2%beg, is2%end
                                flux_src_vf(i)%sf(k, j, l) = &
                                    flux_src_rsy_vf(j, k, l, i)
                            end do
                        end do
                    end do
                end do

            end if
            ! ==================================================================
            ! Reshaping Outputted Data in z-direction ==========================
        elseif (norm_dir == 3) then
            !$acc parallel loop collapse(4) gang vector default(present)
            do i = 1, sys_size
                do j = is1%beg, is1%end
                    do k = is2%beg, is2%end
                        do l = is3%beg, is3%end

                            flux_vf(i)%sf(l, k, j) = &
                                flux_rsz_vf(j, k, l, i)
                        end do
                    end do
                end do
            end do
            if (grid_geometry == 3) then
                !$acc parallel loop collapse(4) gang vector default(present)
                do i = 1, sys_size
                    do j = is1%beg, is1%end
                        do k = is2%beg, is2%end
                            do l = is3%beg, is3%end

                                flux_gsrc_vf(i)%sf(l, k, j) = &
                                    flux_gsrc_rsz_vf(j, k, l, i)
                            end do
                        end do
                    end do
                end do
            end if

            !$acc parallel loop collapse(3) gang vector default(present)
            do j = is1%beg, is1%end
                do k = is2%beg, is2%end
                    do l = is3%beg, is3%end
                        flux_src_vf(advxb)%sf(l, k, j) = &
                            flux_src_rsz_vf(j, k, l, advxb)
                    end do
                end do
            end do

            if (riemann_solver == 1) then
                !$acc parallel loop collapse(4) gang vector default(present)
                do i = advxb + 1, advxe
                    do j = is1%beg, is1%end
                        do k = is2%beg, is2%end
                            do l = is3%beg, is3%end
                                flux_src_vf(i)%sf(l, k, j) = &
                                    flux_src_rsz_vf(j, k, l, i)
                            end do
                        end do
                    end do
                end do

            end if
        elseif (norm_dir == 1) then
            !$acc parallel loop collapse(4) gang vector default(present)
            do i = 1, sys_size
                do l = is3%beg, is3%end
                    do k = is2%beg, is2%end
                        do j = is1%beg, is1%end
                            flux_vf(i)%sf(j, k, l) = &
                                flux_rsx_vf(j, k, l, i)
                        end do
                    end do
                end do
            end do

            !$acc parallel loop collapse(3) gang vector default(present)
            do l = is3%beg, is3%end
                do k = is2%beg, is2%end
                    do j = is1%beg, is1%end
                        flux_src_vf(advxb)%sf(j, k, l) = &
                            flux_src_rsx_vf(j, k, l, advxb)
                    end do
                end do
            end do

            if (riemann_solver == 1) then
                !$acc parallel loop collapse(4) gang vector default(present)
                do i = advxb + 1, advxe
                    do l = is3%beg, is3%end
                        do k = is2%beg, is2%end
                            do j = is1%beg, is1%end
                                flux_src_vf(i)%sf(j, k, l) = &
                                    flux_src_rsx_vf(j, k, l, i)
                            end do
                        end do
                    end do
                end do
            end if
        end if

        ! ==================================================================

        ! ==================================================================

    end subroutine s_finalize_riemann_solver

    !> Module deallocation and/or disassociation procedures
    subroutine s_finalize_riemann_solvers_module

        if (viscous) then
            @:DEALLOCATE(Re_avg_rsx_vf)
        end if
        @:DEALLOCATE(vel_src_rsx_vf)
        @:DEALLOCATE(flux_rsx_vf)
        @:DEALLOCATE(flux_src_rsx_vf)
        @:DEALLOCATE(flux_gsrc_rsx_vf)
        if (qbmm) then
            @:DEALLOCATE(mom_sp_rsx_vf)
        end if

        if (n == 0) return

        if (viscous) then
            @:DEALLOCATE(Re_avg_rsy_vf)
        end if
        @:DEALLOCATE(vel_src_rsy_vf)
        @:DEALLOCATE(flux_rsy_vf)
        @:DEALLOCATE(flux_src_rsy_vf)
        @:DEALLOCATE(flux_gsrc_rsy_vf)
        if (qbmm) then
            @:DEALLOCATE(mom_sp_rsy_vf)
        end if

        if (p == 0) return

        if (viscous) then
            @:DEALLOCATE(Re_avg_rsz_vf)
        end if
        @:DEALLOCATE(vel_src_rsz_vf)
        @:DEALLOCATE(flux_rsz_vf)
        @:DEALLOCATE(flux_src_rsz_vf)
        @:DEALLOCATE(flux_gsrc_rsz_vf)
        if (qbmm) then
            @:DEALLOCATE(mom_sp_rsz_vf)
        end if

    end subroutine s_finalize_riemann_solvers_module

end module m_riemann_solvers<|MERGE_RESOLUTION|>--- conflicted
+++ resolved
@@ -535,13 +535,7 @@
 
                             ! elastic energy update
                             if (hypoelasticity) then
-<<<<<<< HEAD
-
-                                G_L = 0._wp
-                                G_R = 0._wp
-=======
                                 G_L = 0._wp; G_R = 0._wp
->>>>>>> 29c132ef
 
                                 !$acc loop seq
                                 do i = 1, num_fluids
@@ -569,13 +563,8 @@
 
                             ! elastic energy update
                             !if ( hyperelasticity ) then
-<<<<<<< HEAD
-                            !    G_L = 0d0
-                            !    G_R = 0d0
-=======
                             !    G_L = 0._wp
                             !    G_R = 0._wp
->>>>>>> 29c132ef
                             !
                             !    !$acc loop seq
                             !    do i = 1, num_fluids
@@ -583,11 +572,7 @@
                             !        G_R = G_R + alpha_R(i)*Gs(i)
                             !    end do
                             !    ! Elastic contribution to energy if G large enough
-<<<<<<< HEAD
-                            !    if ((G_L > 1d-3) .and. (G_R > 1d-3)) then
-=======
                             !    if ((G_L > 1e-3_wp) .and. (G_R > 1e-3_wp)) then
->>>>>>> 29c132ef
                             !    E_L = E_L + G_L*qL_prim_rs${XYZ}$_vf(j, k, l, xiend + 1)
                             !    E_R = E_R + G_R*qR_prim_rs${XYZ}$_vf(j + 1, k, l, xiend + 1)
                             !    !$acc loop seq
@@ -597,13 +582,8 @@
                             !    end do
                             !    !$acc loop seq
                             !    do i = 1, b_size-1
-<<<<<<< HEAD
-                            !        tau_e_L(i) = 0d0
-                            !        tau_e_R(i) = 0d0
-=======
                             !        tau_e_L(i) = 0_wp
                             !        tau_e_R(i) = 0_wp
->>>>>>> 29c132ef
                             !    end do
                             !    !$acc loop seq
                             !    do i = 1, num_dims
@@ -653,17 +633,10 @@
                                                                          (((4._wp*G_L)/3._wp) + &
                                                                           tau_e_L(dir_idx_tau(1)))/rho_L))
                                 else if (hyperelasticity) then
-<<<<<<< HEAD
-                                    s_L = min(vel_L(dir_idx(1)) - sqrt(c_L*c_L + (4d0*G_L/3d0)/rho_L) &
-                                              , vel_R(dir_idx(1)) - sqrt(c_R*c_R + (4d0*G_R/3d0)/rho_R))
-                                    s_R = max(vel_R(dir_idx(1)) + sqrt(c_R*c_R + (4d0*G_R/3d0)/rho_R) &
-                                              , vel_L(dir_idx(1)) + sqrt(c_L*c_L + (4d0*G_L/3d0)/rho_L))
-=======
                                     s_L = min(vel_L(dir_idx(1)) - sqrt(c_L*c_L + (4_wp*G_L/3_wp)/rho_L) &
                                               , vel_R(dir_idx(1)) - sqrt(c_R*c_R + (4_wp*G_R/3_wp)/rho_R))
                                     s_R = max(vel_R(dir_idx(1)) + sqrt(c_R*c_R + (4_wp*G_R/3_wp)/rho_R) &
                                               , vel_L(dir_idx(1)) + sqrt(c_L*c_L + (4_wp*G_L/3_wp)/rho_L))
->>>>>>> 29c132ef
                                 else
                                     s_L = min(vel_L(dir_idx(1)) - c_L, vel_R(dir_idx(1)) - c_R)
                                     s_R = max(vel_R(dir_idx(1)) + c_R, vel_L(dir_idx(1)) + c_L)
@@ -1019,13 +992,6 @@
         real(wp) :: xi_L, xi_R !< Left and right wave speeds functions
         real(wp) :: xi_M, xi_P
         real(wp) :: xi_MP, xi_PP
-<<<<<<< HEAD
-
-        real(wp), dimension(6) :: tau_e_L, tau_e_R
-        real(wp), dimension(num_dims) :: xi_field_L, xi_field_R
-        real(wp) :: G_L, G_R
-=======
->>>>>>> 29c132ef
 
         real(wp) :: nbub_L, nbub_R
         real(wp), dimension(nb) :: R0_L, R0_R
@@ -1046,11 +1012,7 @@
 
         real(wp) :: vel_L_rms, vel_R_rms, vel_avg_rms
         real(wp) :: vel_L_tmp, vel_R_tmp
-<<<<<<< HEAD
-        real(wp) :: rho_Star, E_Star, p_Star, p_K_Star, vel_K_Star
-=======
         real(wp) :: rho_Star, E_Star, p_Star, p_K_Star, vel_K_star
->>>>>>> 29c132ef
         real(wp) :: pres_SL, pres_SR, Ms_L, Ms_R
         real(wp) :: flux_ene_e
         real(wp) :: zcoef, pcorr !< low Mach number correction
@@ -1093,11 +1055,7 @@
                     !$acc parallel loop collapse(3) gang vector default(present)                    &
                     !$acc private(vel_L, vel_R, vel_K_Star, Re_L, Re_R, rho_avg, h_avg, gamma_avg,  &
                     !$acc s_L, s_R, s_S, vel_avg_rms, alpha_L, alpha_R, Ys_L, Ys_R, Xs_L, Xs_R,     &
-<<<<<<< HEAD
-                    !$acc Gamma_iL, Gamma_iR, Cp_iL, Cp_iR, Yi_avg, Phi_avg, h_iL, h_iR, h_avg_2,   & 
-=======
                     !$acc Gamma_iL, Gamma_iR, Cp_iL, Cp_iR, Yi_avg, Phi_avg, h_iL, h_iR, h_avg_2,   &
->>>>>>> 29c132ef
                     !$acc tau_e_L, tau_e_R, G_L, G_R, flux_ene_e, xi_field_L, xi_field_R)
                     do l = is3%beg, is3%end
                         do k = is2%beg, is2%end
@@ -1215,11 +1173,7 @@
                                         tau_e_L(i) = qL_prim_rs${XYZ}$_vf(j, k, l, strxb - 1 + i)
                                         tau_e_R(i) = qR_prim_rs${XYZ}$_vf(j + 1, k, l, strxb - 1 + i)
                                     end do
-<<<<<<< HEAD
-                                    G_L = 0d0; G_R = 0d0
-=======
                                     G_L = 0_wp; G_R = 0_wp
->>>>>>> 29c132ef
                                     !$acc loop seq
                                     do i = 1, num_fluids
                                         G_L = G_L + alpha_L(i)*Gs(i)
@@ -1229,21 +1183,12 @@
                                     do i = 1, strxe - strxb + 1
                                         ! Elastic contribution to energy if G large enough
                                         if ((G_L > verysmall) .and. (G_R > verysmall)) then
-<<<<<<< HEAD
-                                            E_L = E_L + (tau_e_L(i)*tau_e_L(i))/(4d0*G_L)
-                                            E_R = E_R + (tau_e_R(i)*tau_e_R(i))/(4d0*G_R)
-                                            ! Additional terms in 2D and 3D
-                                            if ((i == 2) .or. (i == 4) .or. (i == 5)) then
-                                                E_L = E_L + (tau_e_L(i)*tau_e_L(i))/(4d0*G_L)
-                                                E_R = E_R + (tau_e_R(i)*tau_e_R(i))/(4d0*G_R)
-=======
                                             E_L = E_L + (tau_e_L(i)*tau_e_L(i))/(4_wp*G_L)
                                             E_R = E_R + (tau_e_R(i)*tau_e_R(i))/(4_wp*G_R)
                                             ! Additional terms in 2D and 3D
                                             if ((i == 2) .or. (i == 4) .or. (i == 5)) then
                                                 E_L = E_L + (tau_e_L(i)*tau_e_L(i))/(4_wp*G_L)
                                                 E_R = E_R + (tau_e_R(i)*tau_e_R(i))/(4_wp*G_R)
->>>>>>> 29c132ef
                                             end if
                                         end if
                                     end do
@@ -1256,11 +1201,7 @@
                                         xi_field_L(i) = qL_prim_rs${XYZ}$_vf(j, k, l, xibeg - 1 + i)
                                         xi_field_R(i) = qR_prim_rs${XYZ}$_vf(j + 1, k, l, xibeg - 1 + i)
                                     end do
-<<<<<<< HEAD
-                                    G_L = 0d0; G_R = 0d0 
-=======
                                     G_L = 0_wp; G_R = 0_wp; 
->>>>>>> 29c132ef
                                     !$acc loop seq
                                     do i = 1, num_fluids
                                         ! Mixture left and right shear modulus
@@ -1306,19 +1247,11 @@
                                 if (wave_speeds == 1) then
                                     if (elasticity) then
                                         s_L = min(vel_L(dir_idx(1)) - sqrt(c_L*c_L + &
-<<<<<<< HEAD
-                                                                           (((4d0*G_L)/3d0) + tau_e_L(dir_idx_tau(1)))/rho_L), vel_R(dir_idx(1)) - sqrt(c_R*c_R + &
-                                                                                                                                                        (((4d0*G_R)/3d0) + tau_e_R(dir_idx_tau(1)))/rho_R))
-                                        s_R = max(vel_R(dir_idx(1)) + sqrt(c_R*c_R + &
-                                                                           (((4d0*G_R)/3d0) + tau_e_R(dir_idx_tau(1)))/rho_R), vel_L(dir_idx(1)) + sqrt(c_L*c_L + &
-                                                                                                                                                        (((4d0*G_L)/3d0) + tau_e_L(dir_idx_tau(1)))/rho_L))
-=======
                                                                            (((4_wp*G_L)/3_wp) + tau_e_L(dir_idx_tau(1)))/rho_L), vel_R(dir_idx(1)) - sqrt(c_R*c_R + &
                                                                                                                                                           (((4_wp*G_R)/3_wp) + tau_e_R(dir_idx_tau(1)))/rho_R))
                                         s_R = max(vel_R(dir_idx(1)) + sqrt(c_R*c_R + &
                                                                            (((4_wp*G_R)/3_wp) + tau_e_R(dir_idx_tau(1)))/rho_R), vel_L(dir_idx(1)) + sqrt(c_L*c_L + &
                                                                                                                                                           (((4_wp*G_L)/3_wp) + tau_e_L(dir_idx_tau(1)))/rho_L))
->>>>>>> 29c132ef
                                         s_S = (pres_R - tau_e_R(dir_idx_tau(1)) - pres_L + &
                                                tau_e_L(dir_idx_tau(1)) + rho_L*vel_L(idx1)*(s_L - vel_L(idx1)) - &
                                                rho_R*vel_R(idx1)*(s_R - vel_R(idx1)))/(rho_L*(s_L - vel_L(idx1)) - &
@@ -1355,119 +1288,6 @@
 
                                 ! follows Einfeldt et al.
                                 ! s_M/P = min/max(0.,s_L/R)
-<<<<<<< HEAD
-                                s_M = min(0d0, s_L); s_P = max(0d0, s_R)
-
-                                ! goes with q_star_L/R = xi_L/R * (variable)
-                                ! xi_L/R = ( ( s_L/R - u_L/R )/(s_L/R - s_star) )
-                                xi_L = (s_L - vel_L(idx1))/(s_L - s_S)
-                                xi_R = (s_R - vel_R(idx1))/(s_R - s_S)
-
-                                ! goes with numerical star velocity in x/y/z directions
-                                ! xi_P/M = 0.5 +/m sgn(0.5,s_star)
-                                xi_M = (5d-1 + sign(5d-1, s_S))
-                                xi_P = (5d-1 - sign(5d-1, s_S))
-
-                                ! goes with the numerical velocity in x/y/z directions
-                                ! xi_P/M (pressure) = min/max(0. sgn(1,sL/sR))
-                                xi_MP = -min(0d0, sign(1d0, s_L))
-                                xi_PP = max(0d0, sign(1d0, s_R))
-
-                                ! COMPUTING FLUXES
-                                ! MASS FLUX.
-                                !$acc loop seq
-                                do i = 1, contxe
-                                    flux_rs${XYZ}$_vf(j, k, l, i) = &
-                                        xi_M*qL_prim_rs${XYZ}$_vf(j, k, l, i)*(vel_L(idx1) + s_M*(xi_L - 1d0)) + &
-                                        xi_P*qR_prim_rs${XYZ}$_vf(j + 1, k, l, i)*(vel_R(idx1) + s_P*(xi_R - 1d0))
-                                end do
-
-                                ! MOMENTUM FLUX.
-                                ! f = \rho u u - \sigma, q = \rho u, q_star = \xi * \rho*(s_star, v, w)
-                                !$acc loop seq
-                                do i = 1, num_dims
-                                    idxi = dir_idx(i)
-                                    flux_rs${XYZ}$_vf(j, k, l, contxe + idxi) = &
-                                        xi_M*(rho_L*(vel_L(idx1)*vel_L(idxi) + s_M*(xi_L*(dir_flg(idxi)*s_S + &
-                                                                                          (1d0 - dir_flg(idxi))*vel_L(idxi)) - vel_L(idxi))) + dir_flg(idxi)*(pres_L)) + &
-                                        xi_P*(rho_R*(vel_R(idx1)*vel_R(idxi) + s_P*(xi_R*(dir_flg(idxi)*s_S + &
-                                                                                          (1d0 - dir_flg(idxi))*vel_R(idxi)) - vel_R(idxi))) + dir_flg(idxi)*(pres_R))
-                                end do
-
-                                ! ENERGY FLUX.
-                                ! f = u*(E-\sigma), q = E, q_star = \xi*E+(s-u)(\rho s_star - \sigma/(s-u))
-                                flux_rs${XYZ}$_vf(j, k, l, E_idx) = &
-                                    xi_M*(vel_L(idx1)*(E_L + pres_L) + &
-                                          s_M*(xi_L*(E_L + (s_S - vel_L(idx1))*(rho_L*s_S + pres_L/(s_L - vel_L(idx1)))) - E_L)) &
-                                    + xi_P*(vel_R(idx1)*(E_R + pres_R) + &
-                                            s_P*(xi_R*(E_R + (s_S - vel_R(idx1))*(rho_R*s_S + pres_R/(s_R - vel_R(idx1)))) - E_R))
-
-                                ! ELASTICITY. Elastic shear stress additions for the momentum and energy flux
-                                if (elasticity) then
-                                    flux_ene_e = 0d0; 
-                                    !$acc loop seq
-                                    do i = 1, num_dims
-                                        idxi = dir_idx(i)
-                                        ! MOMENTUM ELASTIC FLUX.
-                                        flux_rs${XYZ}$_vf(j, k, l, contxe + idxi) = &
-                                            flux_rs${XYZ}$_vf(j, k, l, contxe + idxi) &
-                                            - xi_M*tau_e_L(dir_idx_tau(i)) - xi_P*tau_e_R(dir_idx_tau(i))
-                                        ! ENERGY ELASTIC FLUX.
-                                        flux_ene_e = flux_ene_e - &
-                                                     xi_M*(vel_L(idxi)*tau_e_L(dir_idx_tau(i)) + &
-                                                           s_M*(xi_L*((s_S - vel_L(i))*(tau_e_L(dir_idx_tau(i))/(s_L - vel_L(i)))))) - &
-                                                     xi_P*(vel_R(idxi)*tau_e_R(dir_idx_tau(i)) + &
-                                                           s_P*(xi_R*((s_S - vel_R(i))*(tau_e_R(dir_idx_tau(i))/(s_R - vel_R(i))))))
-                                    end do
-                                    flux_rs${XYZ}$_vf(j, k, l, E_idx) = flux_rs${XYZ}$_vf(j, k, l, E_idx) + flux_ene_e
-                                end if
-
-                                ! VOLUME FRACTION FLUX.
-                                !$acc loop seq
-                                do i = advxb, advxe
-                                    flux_rs${XYZ}$_vf(j, k, l, i) = &
-                                        xi_M*qL_prim_rs${XYZ}$_vf(j, k, l, i)*s_S + &
-                                        xi_P*qR_prim_rs${XYZ}$_vf(j + 1, k, l, i)*s_S
-                                end do
-
-                                ! SOURCE TERM FOR VOLUME FRACTION ADVECTION FLUX.
-                                !$acc loop seq
-                                do i = 1, num_dims
-                                    idxi = dir_idx(i)
-                                    vel_src_rs${XYZ}$_vf(j, k, l, idxi) = &
-                                        xi_M*(vel_L(idxi) + dir_flg(idxi)*(s_S*(xi_MP*(xi_L - 1) + 1) - vel_L(idxi))) + &
-                                        xi_P*(vel_R(idxi) + dir_flg(idxi)*(s_S*(xi_PP*(xi_R - 1) + 1) - vel_R(idxi)))
-                                end do
-
-                                ! INTERNAL ENERGIES ADVECTION FLUX.
-                                ! K-th pressure and velocity in preparation for the internal energy flux
-                                vel_K_Star = vel_L(idx1)*(1d0 - xi_MP) + xi_MP*vel_R(idx1) + &
-                                             xi_MP*xi_PP*(s_S - vel_R(idx1))
-                                !$acc loop seq
-                                do i = 1, num_fluids
-                                    p_K_Star = xi_M*(xi_MP*((pres_L + pi_infs(i)/(1d0 + gammas(i)))* &
-                                                            xi_L**(1d0/gammas(i) + 1d0) - pi_infs(i)/(1d0 + gammas(i)) - pres_L) + pres_L) + &
-                                               xi_P*(xi_PP*((pres_R + pi_infs(i)/(1d0 + gammas(i)))* &
-                                                            xi_R**(1d0/gammas(i) + 1d0) - pi_infs(i)/(1d0 + gammas(i)) - pres_R) + pres_R)
-
-                                    flux_rs${XYZ}$_vf(j, k, l, i + intxb - 1) = &
-                                        (qL_prim_rs${XYZ}$_vf(j, k, l, i + advxb - 1)* &
-                                         (gammas(i)*p_K_Star + pi_infs(i)) + &
-                                         qL_prim_rs${XYZ}$_vf(j, k, l, i + contxb - 1)* &
-                                         qvs(i))*vel_K_Star
-                                end do
-
-                                flux_src_rs${XYZ}$_vf(j, k, l, advxb) = vel_src_rs${XYZ}$_vf(j, k, l, idx1)
-
-                                ! HYPOELASTIC STRESS EVOLUTION FLUX.
-                                if (hypoelasticity) then
-                                    !$acc loop seq
-                                    do i = 1, strxe - strxb + 1
-                                        flux_rs${XYZ}$_vf(j, k, l, strxb - 1 + i) = &
-                                            xi_M*(s_S/(s_L - s_S))*(s_L*rho_L*tau_e_L(i) - rho_L*vel_L(idx1)*tau_e_L(i)) + &
-                                            xi_P*(s_S/(s_R - s_S))*(s_R*rho_R*tau_e_R(i) - rho_R*vel_R(idx1)*tau_e_R(i))
-                                    end do
-=======
                                 s_M = min(0._wp, s_L); s_P = max(0._wp, s_R)
 
                                 ! goes with q_star_L/R = xi_L/R * (variable)
@@ -1583,7 +1403,6 @@
                                             xi_M*(s_S/(s_L - s_S))*(s_L*rho_L*tau_e_L(i) - rho_L*vel_L(idx1)*tau_e_L(i)) + &
                                             xi_P*(s_S/(s_R - s_S))*(s_R*rho_R*tau_e_R(i) - rho_R*vel_R(idx1)*tau_e_R(i))
                                     end do
->>>>>>> 29c132ef
                                 end if
 
                                 ! REFERENCE MAP FLUX.
@@ -1596,7 +1415,6 @@
                                             xi_P*(s_S/(s_R - s_S))*(s_R*rho_R*xi_field_R(i) &
                                                                     - rho_R*vel_R(idx1)*xi_field_R(i))
                                     end do
-<<<<<<< HEAD
                                 end if
 
                                 ! SURFACE TENSION FLUX. need to check
@@ -1605,22 +1423,6 @@
                                         (xi_M*qL_prim_rs${XYZ}$_vf(j, k, l, c_idx) + &
                                          xi_P*qR_prim_rs${XYZ}$_vf(j + 1, k, l, c_idx))*s_S
                                 end if
-
-                                ! correction pressure for the cylindrical terms
-                                p_Star = xi_M*(pres_L + xi_MP*rho_L*(s_L - &
-                                                                     vel_L(dir_idx(1)))*(s_S - vel_L(dir_idx(1)))) + &
-                                         xi_P*(pres_R + xi_PP*rho_R*(s_R - &
-                                                                     vel_R(dir_idx(1)))*(s_S - vel_R(dir_idx(1))))
-=======
-                                end if
-
-                                ! SURFACE TENSION FLUX. need to check
-                                if (surface_tension) then
-                                    flux_rs${XYZ}$_vf(j, k, l, c_idx) = &
-                                        (xi_M*qL_prim_rs${XYZ}$_vf(j, k, l, c_idx) + &
-                                         xi_P*qR_prim_rs${XYZ}$_vf(j + 1, k, l, c_idx))*s_S
-                                end if
->>>>>>> 29c132ef
 
                                 ! Geometrical source flux for cylindrical coordinates
                                 #:if (NORM_DIR == 2)
@@ -1640,11 +1442,7 @@
                                         ! Geometrical source of the void fraction(s) is zero
                                         !$acc loop seq
                                         do i = advxb, advxe
-<<<<<<< HEAD
-                                            flux_gsrc_rs${XYZ}$_vf(j, k, l, i) = 0._wp
-=======
                                             flux_gsrc_rs${XYZ}$_vf(j, k, l, i) = 0_wp
->>>>>>> 29c132ef
                                         end do
                                     end if
                                 #:endif
@@ -1652,21 +1450,10 @@
                                     if (grid_geometry == 3) then
                                         !$acc loop seq
                                         do i = 1, sys_size
-<<<<<<< HEAD
-                                            flux_gsrc_rs${XYZ}$_vf(j, k, l, i) = 0._wp
-                                        end do
-                                        flux_gsrc_rs${XYZ}$_vf(j, k, l, momxb - 1 + dir_idx(1)) = &
-                                            flux_gsrc_rs${XYZ}$_vf(j, k, l, momxb - 1 + dir_idx(1)) - p_Star
-=======
                                             flux_gsrc_rs${XYZ}$_vf(j, k, l, i) = 0_wp
                                         end do
                                         flux_gsrc_rs${XYZ}$_vf(j, k, l, momxb - 1 + dir_idx(1)) = &
                                             flux_gsrc_rs${XYZ}$_vf(j, k, l, momxb - 1 + dir_idx(1)) - p_Star
-
-                                        flux_gsrc_rs${XYZ}$_vf(j, k, l, momxe) = flux_rs${XYZ}$_vf(j, k, l, momxb + 1)
-                                    end if
-                                #:endif
->>>>>>> 29c132ef
 
                                         flux_gsrc_rs${XYZ}$_vf(j, k, l, momxe) = flux_rs${XYZ}$_vf(j, k, l, momxb + 1)
                                     end if
@@ -2393,11 +2180,7 @@
                     !$acc parallel loop collapse(3) gang vector default(present) private(vel_L, vel_R, Re_L, Re_R, &
                     !$acc rho_avg, h_avg, gamma_avg, alpha_L, alpha_R, s_L, s_R, s_S, vel_avg_rms, pcorr, zcoef,   &
                     !$acc vel_L_tmp, vel_R_tmp, Ys_L, Ys_R, Xs_L, Xs_R, Gamma_iL, Gamma_iR, Cp_iL, Cp_iR,          &
-<<<<<<< HEAD
-                    !$acc tau_e_L, tau_e_R, xi_field_L, xi_field_R,                                                & 
-=======
                     !$acc tau_e_L, tau_e_R, xi_field_L, xi_field_R,                                                &
->>>>>>> 29c132ef
                     !$acc Yi_avg, Phi_avg, h_iL, h_iR, h_avg_2) copyin(is1,is2,is3)
                     do l = is3%beg, is3%end
                         do k = is2%beg, is2%end
@@ -2576,13 +2359,8 @@
                                         tau_e_L(i) = qL_prim_rs${XYZ}$_vf(j, k, l, strxb - 1 + i)
                                         tau_e_R(i) = qR_prim_rs${XYZ}$_vf(j + 1, k, l, strxb - 1 + i)
                                     end do
-<<<<<<< HEAD
-                                    G_L = 0d0
-                                    G_R = 0d0
-=======
                                     G_L = 0_wp
                                     G_R = 0_wp
->>>>>>> 29c132ef
                                     !$acc loop seq
                                     do i = 1, num_fluids
                                         G_L = G_L + alpha_L(i)*Gs(i)
@@ -2592,21 +2370,12 @@
                                     do i = 1, strxe - strxb + 1
                                         ! Elastic contribution to energy if G large enough
                                         if ((G_L > verysmall) .and. (G_R > verysmall)) then
-<<<<<<< HEAD
-                                            E_L = E_L + (tau_e_L(i)*tau_e_L(i))/(4d0*G_L)
-                                            E_R = E_R + (tau_e_R(i)*tau_e_R(i))/(4d0*G_R)
-                                            ! Additional terms in 2D and 3D
-                                            if ((i == 2) .or. (i == 4) .or. (i == 5)) then
-                                                E_L = E_L + (tau_e_L(i)*tau_e_L(i))/(4d0*G_L)
-                                                E_R = E_R + (tau_e_R(i)*tau_e_R(i))/(4d0*G_R)
-=======
                                             E_L = E_L + (tau_e_L(i)*tau_e_L(i))/(4_wp*G_L)
                                             E_R = E_R + (tau_e_R(i)*tau_e_R(i))/(4_wp*G_R)
                                             ! Additional terms in 2D and 3D
                                             if ((i == 2) .or. (i == 4) .or. (i == 5)) then
                                                 E_L = E_L + (tau_e_L(i)*tau_e_L(i))/(4_wp*G_L)
                                                 E_R = E_R + (tau_e_R(i)*tau_e_R(i))/(4_wp*G_R)
->>>>>>> 29c132ef
                                             end if
                                         end if
                                     end do
@@ -2619,13 +2388,8 @@
                                         xi_field_L(i) = qL_prim_rs${XYZ}$_vf(j, k, l, xibeg - 1 + i)
                                         xi_field_R(i) = qR_prim_rs${XYZ}$_vf(j + 1, k, l, xibeg - 1 + i)
                                     end do
-<<<<<<< HEAD
-                                    G_L = 0d0
-                                    G_R = 0d0
-=======
                                     G_L = 0_wp
                                     G_R = 0_wp
->>>>>>> 29c132ef
                                     !$acc loop seq
                                     do i = 1, num_fluids
                                         ! Mixture left and right shear modulus
@@ -2674,19 +2438,11 @@
                                 if (wave_speeds == 1) then
                                     if (elasticity) then
                                         s_L = min(vel_L(dir_idx(1)) - sqrt(c_L*c_L + &
-<<<<<<< HEAD
-                                                                           (((4d0*G_L)/3d0) + tau_e_L(dir_idx_tau(1)))/rho_L), vel_R(dir_idx(1)) - sqrt(c_R*c_R + &
-                                                                                                                                                        (((4d0*G_R)/3d0) + tau_e_R(dir_idx_tau(1)))/rho_R))
-                                        s_R = max(vel_R(dir_idx(1)) + sqrt(c_R*c_R + &
-                                                                           (((4d0*G_R)/3d0) + tau_e_R(dir_idx_tau(1)))/rho_R), vel_L(dir_idx(1)) + sqrt(c_L*c_L + &
-                                                                                                                                                        (((4d0*G_L)/3d0) + tau_e_L(dir_idx_tau(1)))/rho_L))
-=======
                                                                            (((4_wp*G_L)/3_wp) + tau_e_L(dir_idx_tau(1)))/rho_L), vel_R(dir_idx(1)) - sqrt(c_R*c_R + &
                                                                                                                                                           (((4_wp*G_R)/3_wp) + tau_e_R(dir_idx_tau(1)))/rho_R))
                                         s_R = max(vel_R(dir_idx(1)) + sqrt(c_R*c_R + &
                                                                            (((4_wp*G_R)/3_wp) + tau_e_R(dir_idx_tau(1)))/rho_R), vel_L(dir_idx(1)) + sqrt(c_L*c_L + &
                                                                                                                                                           (((4_wp*G_L)/3_wp) + tau_e_L(dir_idx_tau(1)))/rho_L))
->>>>>>> 29c132ef
                                         s_S = (pres_R - tau_e_R(dir_idx_tau(1)) - pres_L + &
                                                tau_e_L(dir_idx_tau(1)) + rho_L*vel_L(idx1)*(s_L - vel_L(idx1)) - &
                                                rho_R*vel_R(idx1)*(s_R - vel_R(idx1)))/(rho_L*(s_L - vel_L(idx1)) - &
@@ -2788,11 +2544,7 @@
 
                                 ! ELASTICITY. Elastic shear stress additions for the momentum and energy flux
                                 if (elasticity) then
-<<<<<<< HEAD
-                                    flux_ene_e = 0d0
-=======
                                     flux_ene_e = 0_wp
->>>>>>> 29c132ef
                                     !$acc loop seq
                                     do i = 1, num_dims
                                         idxi = dir_idx(i)
