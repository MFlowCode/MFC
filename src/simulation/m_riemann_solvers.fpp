!>
!! @file m_riemann_solvers.f90
!! @brief Contains module m_riemann_solvers

!> @brief This module features a database of approximate and exact Riemann
!!              problem solvers for the Navier-Stokes system of equations, which
!!              is supplemented by appropriate advection equations that are used
!!              to capture the material interfaces. The closure of the system is
!!              achieved by the stiffened gas equation of state and any required
!!              mixture relations. Surface tension effects are accounted for and
!!              are modeled by means of a volume force acting across the diffuse
!!              material interface region. The implementation details of viscous
!!              and capillary effects, into the Riemann solvers, may be found in
!!              Perigaud and Saurel (2005). Note that both effects are available
!!              only in the volume fraction model. At this time, the approximate
!!              and exact Riemann solvers that are listed below are available:
!!                  1) Harten-Lax-van Leer (HLL)
!!                  2) Harten-Lax-van Leer-Contact (HLLC)
!!                  3) Exact
!!                  4) Harten-Lax-van Leer Discontinuities (HLLD) - for MHD only

#:include 'case.fpp'
#:include 'macros.fpp'
#:include 'inline_riemann.fpp'

module m_riemann_solvers

    use m_derived_types        !< Definitions of the derived types

    use m_global_parameters    !< Definitions of the global parameters

    use m_mpi_proxy            !< Message passing interface (MPI) module proxy

    use m_variables_conversion !< State variables type conversion procedures

    use m_bubbles              !< To get the bubble wall pressure function

    use m_bubbles_EE

    use m_surface_tension      !< To get the capilary fluxes

    use m_chemistry

    use m_thermochem, only: &
        gas_constant, get_mixture_molecular_weight, &
        get_mixture_specific_heat_cv_mass, get_mixture_energy_mass, &
        get_species_specific_heats_r, get_species_enthalpies_rt, &
        get_mixture_specific_heat_cp_mass

    implicit none

    private; public :: s_initialize_riemann_solvers_module, &
 s_riemann_solver, &
 s_hll_riemann_solver, &
 s_hllc_riemann_solver, &
 s_hlld_riemann_solver, &
 s_finalize_riemann_solvers_module

    !> The cell-boundary values of the fluxes (src - source) that are computed
    !! through the chosen Riemann problem solver, and the direct evaluation of
    !! source terms, by using the left and right states given in qK_prim_rs_vf,
    !! dqK_prim_ds_vf where ds = dx, dy or dz.
    !> @{

    real(wp), allocatable, dimension(:, :, :, :) :: flux_rsx_vf, flux_src_rsx_vf
    real(wp), allocatable, dimension(:, :, :, :) :: flux_rsy_vf, flux_src_rsy_vf
    real(wp), allocatable, dimension(:, :, :, :) :: flux_rsz_vf, flux_src_rsz_vf
    !$acc declare create( flux_rsx_vf, flux_src_rsx_vf, flux_rsy_vf,  &
    !$acc   flux_src_rsy_vf, flux_rsz_vf, flux_src_rsz_vf )
    !> @}

    !> The cell-boundary values of the geometrical source flux that are computed
    !! through the chosen Riemann problem solver by using the left and right
    !! states given in qK_prim_rs_vf. Currently 2D axisymmetric for inviscid only.
    !> @{

    real(wp), allocatable, dimension(:, :, :, :) :: flux_gsrc_rsx_vf !<
    real(wp), allocatable, dimension(:, :, :, :) :: flux_gsrc_rsy_vf !<
    real(wp), allocatable, dimension(:, :, :, :) :: flux_gsrc_rsz_vf !<
    !$acc declare create( flux_gsrc_rsx_vf, flux_gsrc_rsy_vf, flux_gsrc_rsz_vf )
    !> @}

    ! The cell-boundary values of the velocity. vel_src_rs_vf is determined as
    ! part of Riemann problem solution and is used to evaluate the source flux.

    real(wp), allocatable, dimension(:, :, :, :) :: vel_src_rsx_vf
    real(wp), allocatable, dimension(:, :, :, :) :: vel_src_rsy_vf
    real(wp), allocatable, dimension(:, :, :, :) :: vel_src_rsz_vf
    !$acc declare create(vel_src_rsx_vf, vel_src_rsy_vf, vel_src_rsz_vf)

    real(wp), allocatable, dimension(:, :, :, :) :: mom_sp_rsx_vf
    real(wp), allocatable, dimension(:, :, :, :) :: mom_sp_rsy_vf
    real(wp), allocatable, dimension(:, :, :, :) :: mom_sp_rsz_vf
    !$acc declare create(mom_sp_rsx_vf, mom_sp_rsy_vf, mom_sp_rsz_vf)

    real(wp), allocatable, dimension(:, :, :, :) :: Re_avg_rsx_vf
    real(wp), allocatable, dimension(:, :, :, :) :: Re_avg_rsy_vf
    real(wp), allocatable, dimension(:, :, :, :) :: Re_avg_rsz_vf
    !$acc declare create(Re_avg_rsx_vf, Re_avg_rsy_vf, Re_avg_rsz_vf)

    !> @name Indical bounds in the s1-, s2- and s3-directions
    !> @{
    type(int_bounds_info) :: is1, is2, is3
    type(int_bounds_info) :: isx, isy, isz
    !> @}

    !$acc declare create(is1, is2, is3, isx, isy, isz)

    real(wp), allocatable, dimension(:) :: Gs
    !$acc declare create(Gs)

    real(wp), allocatable, dimension(:, :) :: Res
    !$acc declare create(Res)

contains

    !> Dispatch to the subroutines that are utilized to compute the
        !! Riemann problem solution. For additional information please reference:
        !!                        1) s_hll_riemann_solver
        !!                        2) s_hllc_riemann_solver
        !!                        3) s_exact_riemann_solver
        !!                        4) s_hlld_riemann_solver
        !!  @param qL_prim_vf The  left WENO-reconstructed cell-boundary values of the
        !!      cell-average primitive variables
        !!  @param qR_prim_vf The right WENO-reconstructed cell-boundary values of the
        !!      cell-average primitive variables
        !!  @param dqL_prim_dx_vf The  left WENO-reconstructed cell-boundary values of the
        !!      first-order x-dir spatial derivatives
        !!  @param dqL_prim_dy_vf The  left WENO-reconstructed cell-boundary values of the
        !!      first-order y-dir spatial derivatives
        !!  @param dqL_prim_dz_vf The  left WENO-reconstructed cell-boundary values of the
        !!      first-order z-dir spatial derivatives
        !!  @param dqR_prim_dx_vf The right WENO-reconstructed cell-boundary values of the
        !!      first-order x-dir spatial derivatives
        !!  @param dqR_prim_dy_vf The right WENO-reconstructed cell-boundary values of the
        !!      first-order y-dir spatial derivatives
        !!  @param dqR_prim_dz_vf The right WENO-reconstructed cell-boundary values of the
        !!      first-order z-dir spatial derivatives
        !!  @param gm_alphaL_vf  Left averaged gradient magnitude
        !!  @param gm_alphaR_vf Right averaged gradient magnitude
        !!  @param flux_vf Intra-cell fluxes
        !!  @param flux_src_vf Intra-cell fluxes sources
        !!  @param flux_gsrc_vf Intra-cell geometric fluxes sources
        !!  @param norm_dir Dir. splitting direction
        !!  @param ix Index bounds in the x-dir
        !!  @param iy Index bounds in the y-dir
        !!  @param iz Index bounds in the z-dir
        !!  @param q_prim_vf Cell-averaged primitive variables
    subroutine s_riemann_solver(qL_prim_rsx_vf, qL_prim_rsy_vf, qL_prim_rsz_vf, dqL_prim_dx_vf, &
                                dqL_prim_dy_vf, &
                                dqL_prim_dz_vf, &
                                qL_prim_vf, &
                                qR_prim_rsx_vf, qR_prim_rsy_vf, qR_prim_rsz_vf, dqR_prim_dx_vf, &
                                dqR_prim_dy_vf, &
                                dqR_prim_dz_vf, &
                                qR_prim_vf, &
                                q_prim_vf, &
                                flux_vf, flux_src_vf, &
                                flux_gsrc_vf, &
                                norm_dir, ix, iy, iz)

        real(wp), dimension(idwbuff(1)%beg:, idwbuff(2)%beg:, idwbuff(3)%beg:, 1:), intent(INOUT) :: qL_prim_rsx_vf, qL_prim_rsy_vf, qL_prim_rsz_vf, qR_prim_rsx_vf, qR_prim_rsy_vf, qR_prim_rsz_vf
        type(scalar_field), dimension(sys_size), intent(IN) :: q_prim_vf

        type(scalar_field), allocatable, dimension(:), intent(INOUT) :: qL_prim_vf, qR_prim_vf

        type(scalar_field), &
            allocatable, dimension(:), &
            intent(INOUT) :: dqL_prim_dx_vf, dqR_prim_dx_vf, &
                             dqL_prim_dy_vf, dqR_prim_dy_vf, &
                             dqL_prim_dz_vf, dqR_prim_dz_vf

        type(scalar_field), &
            dimension(sys_size), &
            intent(INOUT) :: flux_vf, flux_src_vf, flux_gsrc_vf

        integer, intent(IN) :: norm_dir

        type(int_bounds_info), intent(IN) :: ix, iy, iz

        #:for NAME, NUM in [('hll', 1), ('hllc', 2), ('hlld', 4)]
            if (riemann_solver == ${NUM}$) then
                call s_${NAME}$_riemann_solver(qL_prim_rsx_vf, qL_prim_rsy_vf, qL_prim_rsz_vf, dqL_prim_dx_vf, &
                                               dqL_prim_dy_vf, &
                                               dqL_prim_dz_vf, &
                                               qL_prim_vf, &
                                               qR_prim_rsx_vf, qR_prim_rsy_vf, qR_prim_rsz_vf, dqR_prim_dx_vf, &
                                               dqR_prim_dy_vf, &
                                               dqR_prim_dz_vf, &
                                               qR_prim_vf, &
                                               q_prim_vf, &
                                               flux_vf, flux_src_vf, &
                                               flux_gsrc_vf, &
                                               norm_dir, ix, iy, iz)
            end if
        #:endfor

    end subroutine s_riemann_solver

    !> Dispatch to the subroutines that are utilized to compute
        !! the viscous source fluxes for either Cartesian or cylindrical geometries.
        !! For more information please refer to:
        !!      1) s_compute_cartesian_viscous_source_flux
        !!      2) s_compute_cylindrical_viscous_source_flux
    pure subroutine s_compute_viscous_source_flux(velL_vf, &
                                                  dvelL_dx_vf, &
                                                  dvelL_dy_vf, &
                                                  dvelL_dz_vf, &
                                                  velR_vf, &
                                                  dvelR_dx_vf, &
                                                  dvelR_dy_vf, &
                                                  dvelR_dz_vf, &
                                                  flux_src_vf, &
                                                  norm_dir, &
                                                  ix, iy, iz)

        type(scalar_field), &
            dimension(num_vels), &
            intent(IN) :: velL_vf, velR_vf, &
                          dvelL_dx_vf, dvelR_dx_vf, &
                          dvelL_dy_vf, dvelR_dy_vf, &
                          dvelL_dz_vf, dvelR_dz_vf

        type(scalar_field), &
            dimension(sys_size), &
            intent(INOUT) :: flux_src_vf

        integer, intent(IN) :: norm_dir

        type(int_bounds_info), intent(IN) :: ix, iy, iz

        if (grid_geometry == 3) then
            call s_compute_cylindrical_viscous_source_flux(velL_vf, &
                                                           dvelL_dx_vf, &
                                                           dvelL_dy_vf, &
                                                           dvelL_dz_vf, &
                                                           velR_vf, &
                                                           dvelR_dx_vf, &
                                                           dvelR_dy_vf, &
                                                           dvelR_dz_vf, &
                                                           flux_src_vf, &
                                                           norm_dir, &
                                                           ix, iy, iz)
        else
            call s_compute_cartesian_viscous_source_flux(dvelL_dx_vf, &
                                                         dvelL_dy_vf, &
                                                         dvelL_dz_vf, &
                                                         dvelR_dx_vf, &
                                                         dvelR_dy_vf, &
                                                         dvelR_dz_vf, &
                                                         flux_src_vf, &
                                                         norm_dir)
        end if
    end subroutine s_compute_viscous_source_flux

    subroutine s_hll_riemann_solver(qL_prim_rsx_vf, qL_prim_rsy_vf, qL_prim_rsz_vf, dqL_prim_dx_vf, &
                                    dqL_prim_dy_vf, &
                                    dqL_prim_dz_vf, &
                                    qL_prim_vf, &
                                    qR_prim_rsx_vf, qR_prim_rsy_vf, qR_prim_rsz_vf, dqR_prim_dx_vf, &
                                    dqR_prim_dy_vf, &
                                    dqR_prim_dz_vf, &
                                    qR_prim_vf, &
                                    q_prim_vf, &
                                    flux_vf, flux_src_vf, &
                                    flux_gsrc_vf, &
                                    norm_dir, ix, iy, iz)

        real(wp), dimension(idwbuff(1)%beg:, idwbuff(2)%beg:, idwbuff(3)%beg:, 1:), intent(inout) :: qL_prim_rsx_vf, qL_prim_rsy_vf, qL_prim_rsz_vf, qR_prim_rsx_vf, qR_prim_rsy_vf, qR_prim_rsz_vf
        type(scalar_field), dimension(sys_size), intent(in) :: q_prim_vf

        type(scalar_field), allocatable, dimension(:), intent(inout) :: qL_prim_vf, qR_prim_vf

        type(scalar_field), &
            allocatable, dimension(:), &
            intent(inout) :: dqL_prim_dx_vf, dqR_prim_dx_vf, &
                             dqL_prim_dy_vf, dqR_prim_dy_vf, &
                             dqL_prim_dz_vf, dqR_prim_dz_vf

        ! Intercell fluxes
        type(scalar_field), &
            dimension(sys_size), &
            intent(inout) :: flux_vf, flux_src_vf, flux_gsrc_vf
        real(wp) :: flux_tau_L, flux_tau_R

        integer, intent(in) :: norm_dir
        type(int_bounds_info), intent(in) :: ix, iy, iz

        real(wp), dimension(num_fluids) :: alpha_rho_L, alpha_rho_R
        real(wp) :: rho_L, rho_R
        real(wp), dimension(num_vels) :: vel_L, vel_R
        real(wp) :: pres_L, pres_R
        real(wp) :: E_L, E_R
        real(wp) :: H_L, H_R
        real(wp), dimension(num_fluids) :: alpha_L, alpha_R
        real(wp), dimension(num_species) :: Ys_L, Ys_R
        real(wp), dimension(num_species) :: Cp_iL, Cp_iR, Xs_L, Xs_R, Gamma_iL, Gamma_iR
        real(wp), dimension(num_species) :: Yi_avg, Phi_avg, h_iL, h_iR, h_avg_2
        real(wp) :: Cp_avg, Cv_avg, T_avg, eps, c_sum_Yi_Phi
        real(wp) :: T_L, T_R
        real(wp) :: Y_L, Y_R
        real(wp) :: MW_L, MW_R
        real(wp) :: R_gas_L, R_gas_R
        real(wp) :: Cp_L, Cp_R
        real(wp) :: Cv_L, Cv_R
        real(wp) :: Gamm_L, Gamm_R
        real(wp) :: gamma_L, gamma_R
        real(wp) :: pi_inf_L, pi_inf_R
        real(wp) :: qv_L, qv_R
        real(wp) :: c_L, c_R
        real(wp), dimension(6) :: tau_e_L, tau_e_R
        real(wp) :: G_L, G_R
        real(wp), dimension(2) :: Re_L, Re_R
        real(wp), dimension(3) :: xi_field_L, xi_field_R

        real(wp) :: rho_avg
        real(wp) :: H_avg
        real(wp) :: gamma_avg
        real(wp) :: c_avg

        real(wp) :: s_L, s_R, s_M, s_P, s_S
        real(wp) :: xi_M, xi_P

        real(wp) :: ptilde_L, ptilde_R
        real(wp) :: vel_L_rms, vel_R_rms, vel_avg_rms
        real(wp) :: vel_L_tmp, vel_R_tmp
        real(wp) :: Ms_L, Ms_R, pres_SL, pres_SR
        real(wp) :: alpha_L_sum, alpha_R_sum
        real(wp) :: zcoef, pcorr !< low Mach number correction

        type(riemann_states) :: c_fast, pres_mag, vel
        type(riemann_states_vec3) :: B

        type(riemann_states) :: Ga ! Gamma (Lorentz factor)
        type(riemann_states) :: vdotB, B2
        type(riemann_states_vec3) :: b4 ! 4-magnetic field components (spatial: b4x, b4y, b4z)
        type(riemann_states_vec3) :: cm ! Conservative momentum variables

        integer :: i, j, k, l, q !< Generic loop iterators

        ! Populating the buffers of the left and right Riemann problem
        ! states variables, based on the choice of boundary conditions
        call s_populate_riemann_states_variables_buffers( &
            qL_prim_rsx_vf, qL_prim_rsy_vf, qL_prim_rsz_vf, dqL_prim_dx_vf, &
            dqL_prim_dy_vf, &
            dqL_prim_dz_vf, &
            qR_prim_rsx_vf, qR_prim_rsy_vf, qR_prim_rsz_vf, dqR_prim_dx_vf, &
            dqR_prim_dy_vf, &
            dqR_prim_dz_vf, &
            norm_dir, ix, iy, iz)

        ! Reshaping inputted data based on dimensional splitting direction
        call s_initialize_riemann_solver( &
            flux_src_vf, &
            norm_dir)
        #:for NORM_DIR, XYZ in [(1, 'x'), (2, 'y'), (3, 'z')]

            if (norm_dir == ${NORM_DIR}$) then
                !$acc parallel loop collapse(3) gang vector default(present)    &
                !$acc private(alpha_rho_L, alpha_rho_R, vel_L, vel_R, alpha_L,  &
                !$acc alpha_R, tau_e_L, tau_e_R, G_L, G_R, Re_L, Re_R,          &
                !$acc rho_avg, h_avg, gamma_avg, s_L, s_R, s_S, Ys_L, Ys_R,     &
                !$acc xi_field_L, xi_field_R,                                   &
                !$acc Cp_iL, Cp_iR, Xs_L, Xs_R, Gamma_iL, Gamma_iR,             &
                !$acc Yi_avg, Phi_avg, h_iL, h_iR, h_avg_2,                     &
                !$acc c_fast, pres_mag, B, Ga, vdotB, B2, b4, cm,               &
                !$acc pcorr, zcoef, vel_L_tmp, vel_R_tmp)
                do l = is3%beg, is3%end
                    do k = is2%beg, is2%end
                        do j = is1%beg, is1%end
                            !$acc loop seq
                            do i = 1, contxe
                                alpha_rho_L(i) = qL_prim_rs${XYZ}$_vf(j, k, l, i)
                                alpha_rho_R(i) = qR_prim_rs${XYZ}$_vf(j + 1, k, l, i)
                            end do

                            vel_L_rms = 0._wp; vel_R_rms = 0._wp

                            !$acc loop seq
                            do i = 1, num_vels
                                vel_L(i) = qL_prim_rs${XYZ}$_vf(j, k, l, contxe + i)
                                vel_R(i) = qR_prim_rs${XYZ}$_vf(j + 1, k, l, contxe + i)
                                vel_L_rms = vel_L_rms + vel_L(i)**2._wp
                                vel_R_rms = vel_R_rms + vel_R(i)**2._wp
                            end do

                            !$acc loop seq
                            do i = 1, num_fluids
                                alpha_L(i) = qL_prim_rs${XYZ}$_vf(j, k, l, E_idx + i)
                                alpha_R(i) = qR_prim_rs${XYZ}$_vf(j + 1, k, l, E_idx + i)
                            end do

                            pres_L = qL_prim_rs${XYZ}$_vf(j, k, l, E_idx)
                            pres_R = qR_prim_rs${XYZ}$_vf(j + 1, k, l, E_idx)

                            if (mhd) then
                                if (n == 0) then ! 1D: constant Bx; By, Bz as variables
                                    B%L(1) = Bx0
                                    B%R(1) = Bx0
                                    B%L(2) = qL_prim_rs${XYZ}$_vf(j, k, l, B_idx%beg)
                                    B%R(2) = qR_prim_rs${XYZ}$_vf(j + 1, k, l, B_idx%beg)
                                    B%L(3) = qL_prim_rs${XYZ}$_vf(j, k, l, B_idx%beg + 1)
                                    B%R(3) = qR_prim_rs${XYZ}$_vf(j + 1, k, l, B_idx%beg + 1)
                                else ! 2D/3D: Bx, By, Bz as variables
                                    B%L(1) = qL_prim_rs${XYZ}$_vf(j, k, l, B_idx%beg)
                                    B%R(1) = qR_prim_rs${XYZ}$_vf(j + 1, k, l, B_idx%beg)
                                    B%L(2) = qL_prim_rs${XYZ}$_vf(j, k, l, B_idx%beg + 1)
                                    B%R(2) = qR_prim_rs${XYZ}$_vf(j + 1, k, l, B_idx%beg + 1)
                                    B%L(3) = qL_prim_rs${XYZ}$_vf(j, k, l, B_idx%beg + 2)
                                    B%R(3) = qR_prim_rs${XYZ}$_vf(j + 1, k, l, B_idx%beg + 2)
                                end if
                            end if

                            rho_L = 0._wp
                            gamma_L = 0._wp
                            pi_inf_L = 0._wp
                            qv_L = 0._wp

                            rho_R = 0._wp
                            gamma_R = 0._wp
                            pi_inf_R = 0._wp
                            qv_R = 0._wp

                            alpha_L_sum = 0._wp
                            alpha_R_sum = 0._wp

                            pres_mag%L = 0._wp
                            pres_mag%R = 0._wp

                            if (mpp_lim) then
                                !$acc loop seq
                                do i = 1, num_fluids
                                    alpha_rho_L(i) = max(0._wp, alpha_rho_L(i))
                                    alpha_L(i) = min(max(0._wp, alpha_L(i)), 1._wp)
                                    alpha_L_sum = alpha_L_sum + alpha_L(i)
                                    alpha_rho_R(i) = max(0._wp, alpha_rho_R(i))
                                    alpha_R(i) = min(max(0._wp, alpha_R(i)), 1._wp)
                                    alpha_R_sum = alpha_R_sum + alpha_R(i)
                                end do

                                alpha_L = alpha_L/max(alpha_L_sum, sgm_eps)
                                alpha_R = alpha_R/max(alpha_R_sum, sgm_eps)
                            end if

                            !$acc loop seq
                            do i = 1, num_fluids
                                rho_L = rho_L + alpha_rho_L(i)
                                gamma_L = gamma_L + alpha_L(i)*gammas(i)
                                pi_inf_L = pi_inf_L + alpha_L(i)*pi_infs(i)
                                qv_L = qv_L + alpha_rho_L(i)*qvs(i)

                                rho_R = rho_R + alpha_rho_R(i)
                                gamma_R = gamma_R + alpha_R(i)*gammas(i)
                                pi_inf_R = pi_inf_R + alpha_R(i)*pi_infs(i)
                                qv_R = qv_R + alpha_rho_R(i)*qvs(i)
                            end do

                            if (viscous) then
                                !$acc loop seq
                                do i = 1, 2
                                    Re_L(i) = dflt_real
                                    Re_R(i) = dflt_real
                                    if (Re_size(i) > 0) then
                                        Re_L(i) = 0._wp
                                        Re_R(i) = 0._wp
                                    end if
                                    !$acc loop seq
                                    do q = 1, Re_size(i)
                                        Re_L(i) = alpha_L(Re_idx(i, q))/Res(i, q) &
                                                  + Re_L(i)
                                        Re_R(i) = alpha_R(Re_idx(i, q))/Res(i, q) &
                                                  + Re_R(i)
                                    end do
                                    Re_L(i) = 1._wp/max(Re_L(i), sgm_eps)
                                    Re_R(i) = 1._wp/max(Re_R(i), sgm_eps)
                                end do
                            end if

                            if (chemistry) then
                                !$acc loop seq
                                do i = chemxb, chemxe
                                    Ys_L(i - chemxb + 1) = qL_prim_rs${XYZ}$_vf(j, k, l, i)
                                    Ys_R(i - chemxb + 1) = qR_prim_rs${XYZ}$_vf(j + 1, k, l, i)
                                end do

                                call get_mixture_molecular_weight(Ys_L, MW_L)
                                call get_mixture_molecular_weight(Ys_R, MW_R)
                                Xs_L(:) = Ys_L(:)*MW_L/molecular_weights(:)
                                Xs_R(:) = Ys_R(:)*MW_R/molecular_weights(:)

                                R_gas_L = gas_constant/MW_L
                                R_gas_R = gas_constant/MW_R
                                T_L = pres_L/rho_L/R_gas_L
                                T_R = pres_R/rho_R/R_gas_R

                                call get_species_specific_heats_r(T_L, Cp_iL)
                                call get_species_specific_heats_r(T_R, Cp_iR)

                                if (chem_params%gamma_method == 1) then
                                    ! gamma_method = 1: Ref. Section 2.3.1 Formulation of doi:10.7907/ZKW8-ES97.
                                    Gamma_iL = Cp_iL/(Cp_iL - 1.0_wp)
                                    Gamma_iR = Cp_iR/(Cp_iR - 1.0_wp)

                                    gamma_L = sum(Xs_L(:)/(Gamma_iL(:) - 1.0_wp))
                                    gamma_R = sum(Xs_R(:)/(Gamma_iR(:) - 1.0_wp))
                                else if (chem_params%gamma_method == 2) then
                                    ! gamma_method = 2: c_p / c_v where c_p, c_v are specific heats.
                                    call get_mixture_specific_heat_cp_mass(T_L, Ys_L, Cp_L)
                                    call get_mixture_specific_heat_cp_mass(T_R, Ys_R, Cp_R)
                                    call get_mixture_specific_heat_cv_mass(T_L, Ys_L, Cv_L)
                                    call get_mixture_specific_heat_cv_mass(T_R, Ys_R, Cv_R)

                                    Gamm_L = Cp_L/Cv_L
                                    gamma_L = 1.0_wp/(Gamm_L - 1.0_wp)
                                    Gamm_R = Cp_R/Cv_R
                                    gamma_R = 1.0_wp/(Gamm_R - 1.0_wp)
                                end if

                                call get_mixture_energy_mass(T_L, Ys_L, E_L)
                                call get_mixture_energy_mass(T_R, Ys_R, E_R)

                                E_L = rho_L*E_L + 5e-1*rho_L*vel_L_rms
                                E_R = rho_R*E_R + 5e-1*rho_R*vel_R_rms
                                H_L = (E_L + pres_L)/rho_L
                                H_R = (E_R + pres_R)/rho_R
                            elseif (mhd) then
                                if (relativity) then
                                    Ga%L = 1._wp/sqrt(1._wp - vel_L_rms)
                                    Ga%R = 1._wp/sqrt(1._wp - vel_R_rms)
                                    vdotB%L = vel_L(1)*B%L(1) + vel_L(2)*B%L(2) + vel_L(3)*B%L(3)
                                    vdotB%R = vel_R(1)*B%R(1) + vel_R(2)*B%R(2) + vel_R(3)*B%R(3)

                                    !acc loop seq
                                    do i = 1, 3
                                        b4%L(i) = B%L(i)/Ga%L + Ga%L*vel_L(i)*vdotB%L
                                        b4%R(i) = B%R(i)/Ga%R + Ga%R*vel_R(i)*vdotB%R
                                    end do

                                    B2%L = sum(B%L**2._wp)
                                    B2%R = sum(B%R**2._wp)
                                    pres_mag%L = 0.5_wp*(B2%L/Ga%L**2._wp + vdotB%L**2._wp)
                                    pres_mag%R = 0.5_wp*(B2%R/Ga%R**2._wp + vdotB%R**2._wp)
                                    ! Hard-coded EOS
                                    H_L = 1._wp + (gamma_L + 1)*pres_L/rho_L
                                    H_R = 1._wp + (gamma_R + 1)*pres_R/rho_R
                                    !acc loop seq
                                    do i = 1, 3
                                        cm%L(i) = (rho_L*H_L*Ga%L**2 + B2%L)*vel_L(i) - vdotB%L*B%L(i)
                                        cm%R(i) = (rho_R*H_R*Ga%R**2 + B2%R)*vel_R(i) - vdotB%R*B%R(i)
                                    end do
                                    E_L = rho_L*H_L*Ga%L**2 - pres_L + 0.5_wp*(B2%L + vel_L_rms*B2%L - vdotB%L**2._wp) - rho_L*Ga%L
                                    E_R = rho_R*H_R*Ga%R**2 - pres_R + 0.5_wp*(B2%R + vel_R_rms*B2%R - vdotB%R**2._wp) - rho_R*Ga%R
                                elseif (.not. relativity) then
                                    pres_mag%L = 0.5_wp*sum(B%L**2._wp)
                                    pres_mag%R = 0.5_wp*sum(B%R**2._wp)
                                    E_L = gamma_L*pres_L + pi_inf_L + 0.5_wp*rho_L*vel_L_rms + qv_L + pres_mag%L
                                    E_R = gamma_R*pres_R + pi_inf_R + 0.5_wp*rho_R*vel_R_rms + qv_R + pres_mag%R ! includes magnetic energy
                                    H_L = (E_L + pres_L - pres_mag%L)/rho_L
                                    H_R = (E_R + pres_R - pres_mag%R)/rho_R ! stagnation enthalpy here excludes magnetic energy (only used to find speed of sound)
                                end if
                            else
                                E_L = gamma_L*pres_L + pi_inf_L + 5e-1*rho_L*vel_L_rms + qv_L
                                E_R = gamma_R*pres_R + pi_inf_R + 5e-1*rho_R*vel_R_rms + qv_R
                                H_L = (E_L + pres_L)/rho_L
                                H_R = (E_R + pres_R)/rho_R
                            end if

                            ! elastic energy update
                            if (hypoelasticity) then
                                G_L = 0._wp; G_R = 0._wp

                                !$acc loop seq
                                do i = 1, num_fluids
                                    G_L = G_L + alpha_L(i)*Gs(i)
                                    G_R = G_R + alpha_R(i)*Gs(i)
                                end do

                                if (cont_damage) then
                                    G_L = G_L*max((1._wp - qL_prim_rs${XYZ}$_vf(j, k, l, damage_idx)), 0._wp)
                                    G_R = G_R*max((1._wp - qR_prim_rs${XYZ}$_vf(j, k, l, damage_idx)), 0._wp)
                                end if

                                do i = 1, strxe - strxb + 1
                                    tau_e_L(i) = qL_prim_rs${XYZ}$_vf(j, k, l, strxb - 1 + i)
                                    tau_e_R(i) = qR_prim_rs${XYZ}$_vf(j + 1, k, l, strxb - 1 + i)
                                    ! Elastic contribution to energy if G large enough
                                    !TODO take out if statement if stable without
                                    if ((G_L > 1000) .and. (G_R > 1000)) then
                                        E_L = E_L + (tau_e_L(i)*tau_e_L(i))/(4._wp*G_L)
                                        E_R = E_R + (tau_e_R(i)*tau_e_R(i))/(4._wp*G_R)
                                        ! Double for shear stresses
                                        if (any(strxb - 1 + i == shear_indices)) then
                                            E_L = E_L + (tau_e_L(i)*tau_e_L(i))/(4._wp*G_L)
                                            E_R = E_R + (tau_e_R(i)*tau_e_R(i))/(4._wp*G_R)
                                        end if
                                    end if
                                end do
                            end if

                            ! elastic energy update
                            !if ( hyperelasticity ) then
                            !    G_L = 0._wp
                            !    G_R = 0._wp
                            !
                            !    !$acc loop seq
                            !    do i = 1, num_fluids
                            !        G_L = G_L + alpha_L(i)*Gs(i)
                            !        G_R = G_R + alpha_R(i)*Gs(i)
                            !    end do
                            !    ! Elastic contribution to energy if G large enough
                            !    if ((G_L > 1e-3_wp) .and. (G_R > 1e-3_wp)) then
                            !    E_L = E_L + G_L*qL_prim_rs${XYZ}$_vf(j, k, l, xiend + 1)
                            !    E_R = E_R + G_R*qR_prim_rs${XYZ}$_vf(j + 1, k, l, xiend + 1)
                            !    !$acc loop seq
                            !    do i = 1, b_size-1
                            !        tau_e_L(i) = G_L*qL_prim_rs${XYZ}$_vf(j, k, l, strxb - 1 + i)
                            !        tau_e_R(i) = G_R*qR_prim_rs${XYZ}$_vf(j + 1, k, l, strxb - 1 + i)
                            !    end do
                            !    !$acc loop seq
                            !    do i = 1, b_size-1
                            !        tau_e_L(i) = 0_wp
                            !        tau_e_R(i) = 0_wp
                            !    end do
                            !    !$acc loop seq
                            !    do i = 1, num_dims
                            !        xi_field_L(i) = qL_prim_rs${XYZ}$_vf(j, k, l, xibeg - 1 + i)
                            !        xi_field_R(i) = qR_prim_rs${XYZ}$_vf(j + 1, k, l, xibeg - 1 + i)
                            !    end do
                            !    end if
                            !end if

                            @:compute_average_state()

                            call s_compute_speed_of_sound(pres_L, rho_L, gamma_L, pi_inf_L, H_L, alpha_L, &
                                                          vel_L_rms, 0._wp, c_L)

                            call s_compute_speed_of_sound(pres_R, rho_R, gamma_R, pi_inf_R, H_R, alpha_R, &
                                                          vel_R_rms, 0._wp, c_R)

                            !> The computation of c_avg does not require all the variables, and therefore the non '_avg'
                            ! variables are placeholders to call the subroutine.

                            call s_compute_speed_of_sound(pres_R, rho_avg, gamma_avg, pi_inf_R, H_avg, alpha_R, &
                                                          vel_avg_rms, c_sum_Yi_Phi, c_avg)

                            if (mhd) then
                                call s_compute_fast_magnetosonic_speed(rho_L, c_L, B%L, norm_dir, c_fast%L, H_L)
                                call s_compute_fast_magnetosonic_speed(rho_R, c_R, B%R, norm_dir, c_fast%R, H_R)
                            end if

                            if (viscous) then
                                !$acc loop seq
                                do i = 1, 2
                                    Re_avg_rs${XYZ}$_vf(j, k, l, i) = 2._wp/(1._wp/Re_L(i) + 1._wp/Re_R(i))
                                end do
                            end if

                            call s_compute_wave_speed(wave_speeds, vel_L, vel_R, pres_L, pres_R, rho_L, rho_R, rho_avg, &
                                                      c_L, c_R, c_avg, c_fast%L, c_fast%R, G_L, G_R, &
                                                      tau_e_L, tau_e_R, gamma_L, gamma_R, pi_inf_L, pi_inf_R, &
                                                      s_L, s_R, s_S, s_M, s_P, dir_idx(1), dir_idx_tau(1))

                            xi_M = (5e-1_wp + sign(5e-1_wp, s_L)) &
                                   + (5e-1_wp - sign(5e-1_wp, s_L)) &
                                   *(5e-1_wp + sign(5e-1_wp, s_R))
                            xi_P = (5e-1_wp - sign(5e-1_wp, s_R)) &
                                   + (5e-1_wp - sign(5e-1_wp, s_L)) &
                                   *(5e-1_wp + sign(5e-1_wp, s_R))

                            ! Low Mach correction
                            if (low_Mach == 1) then
                                @:compute_low_Mach_correction()
                            else
                                pcorr = 0._wp
                            end if

                            ! Mass
                            if (.not. relativity) then
                                !$acc loop seq
                                do i = 1, contxe
                                    flux_rs${XYZ}$_vf(j, k, l, i) = &
                                        (s_M*alpha_rho_R(i)*vel_R(norm_dir) &
                                         - s_P*alpha_rho_L(i)*vel_L(norm_dir) &
                                         + s_M*s_P*(alpha_rho_L(i) &
                                                    - alpha_rho_R(i))) &
                                        /(s_M - s_P)
                                end do
                            elseif (relativity) then
                                !$acc loop seq
                                do i = 1, contxe
                                    flux_rs${XYZ}$_vf(j, k, l, i) = &
                                        (s_M*Ga%R*alpha_rho_R(i)*vel_R(norm_dir) &
                                         - s_P*Ga%L*alpha_rho_L(i)*vel_L(norm_dir) &
                                         + s_M*s_P*(Ga%L*alpha_rho_L(i) &
                                                    - Ga%R*alpha_rho_R(i))) &
                                        /(s_M - s_P)
                                end do
                            end if

                            ! Momentum
                            if (mhd .and. (.not. relativity)) then
                                ! Flux of rho*v_x in the ${XYZ}$ direction
                                ! = rho * v_x * v_${XYZ}$ - B_x * B_${XYZ}$ + delta_(${XYZ}$,x) * p_tot
                                flux_rs${XYZ}$_vf(j, k, l, contxe + 1) = &
                                    (s_M*(rho_R*vel_R(1)*vel_R(norm_dir) &
                                          - B%R(1)*B%R(norm_dir) &
                                          + dir_flg(1)*(pres_R + pres_mag%R)) &
                                     - s_P*(rho_L*vel_L(1)*vel_L(norm_dir) &
                                            - B%L(1)*B%L(norm_dir) &
                                            + dir_flg(1)*(pres_L + pres_mag%L)) &
                                     + s_M*s_P*(rho_L*vel_L(1) - rho_R*vel_R(1))) &
                                    /(s_M - s_P)
                                ! Flux of rho*v_y in the ${XYZ}$ direction
                                ! = rho * v_y * v_${XYZ}$ - B_y * B_${XYZ}$ + delta_(${XYZ}$,y) * p_tot
                                flux_rs${XYZ}$_vf(j, k, l, contxe + 2) = &
                                    (s_M*(rho_R*vel_R(2)*vel_R(norm_dir) &
                                          - B%R(2)*B%R(norm_dir) &
                                          + dir_flg(2)*(pres_R + pres_mag%R)) &
                                     - s_P*(rho_L*vel_L(2)*vel_L(norm_dir) &
                                            - B%L(2)*B%L(norm_dir) &
                                            + dir_flg(2)*(pres_L + pres_mag%L)) &
                                     + s_M*s_P*(rho_L*vel_L(2) - rho_R*vel_R(2))) &
                                    /(s_M - s_P)
                                ! Flux of rho*v_z in the ${XYZ}$ direction
                                ! = rho * v_z * v_${XYZ}$ - B_z * B_${XYZ}$ + delta_(${XYZ}$,z) * p_tot
                                flux_rs${XYZ}$_vf(j, k, l, contxe + 3) = &
                                    (s_M*(rho_R*vel_R(3)*vel_R(norm_dir) &
                                          - B%R(3)*B%R(norm_dir) &
                                          + dir_flg(3)*(pres_R + pres_mag%R)) &
                                     - s_P*(rho_L*vel_L(3)*vel_L(norm_dir) &
                                            - B%L(3)*B%L(norm_dir) &
                                            + dir_flg(3)*(pres_L + pres_mag%L)) &
                                     + s_M*s_P*(rho_L*vel_L(3) - rho_R*vel_R(3))) &
                                    /(s_M - s_P)
                            elseif (mhd .and. relativity) then
                                ! Flux of m_x in the ${XYZ}$ direction
                                ! = m_x * v_${XYZ}$ - b_x/Gamma * B_${XYZ}$ + delta_(${XYZ}$,x) * p_tot
                                flux_rs${XYZ}$_vf(j, k, l, contxe + 1) = &
                                    (s_M*(cm%R(1)*vel_R(norm_dir) &
                                          - b4%R(1)/Ga%R*B%R(norm_dir) &
                                          + dir_flg(1)*(pres_R + pres_mag%R)) &
                                     - s_P*(cm%L(1)*vel_L(norm_dir) &
                                            - b4%L(1)/Ga%L*B%L(norm_dir) &
                                            + dir_flg(1)*(pres_L + pres_mag%L)) &
                                     + s_M*s_P*(cm%L(1) - cm%R(1))) &
                                    /(s_M - s_P)
                                ! Flux of m_y in the ${XYZ}$ direction
                                ! = rho * v_y * v_${XYZ}$ - B_y * B_${XYZ}$ + delta_(${XYZ}$,y) * p_tot
                                flux_rs${XYZ}$_vf(j, k, l, contxe + 2) = &
                                    (s_M*(cm%R(2)*vel_R(norm_dir) &
                                          - b4%R(2)/Ga%R*B%R(norm_dir) &
                                          + dir_flg(2)*(pres_R + pres_mag%R)) &
                                     - s_P*(cm%L(2)*vel_L(norm_dir) &
                                            - b4%L(2)/Ga%L*B%L(norm_dir) &
                                            + dir_flg(2)*(pres_L + pres_mag%L)) &
                                     + s_M*s_P*(cm%L(2) - cm%R(2))) &
                                    /(s_M - s_P)
                                ! Flux of m_z in the ${XYZ}$ direction
                                ! = rho * v_z * v_${XYZ}$ - B_z * B_${XYZ}$ + delta_(${XYZ}$,z) * p_tot
                                flux_rs${XYZ}$_vf(j, k, l, contxe + 3) = &
                                    (s_M*(cm%R(3)*vel_R(norm_dir) &
                                          - b4%R(3)/Ga%R*B%R(norm_dir) &
                                          + dir_flg(3)*(pres_R + pres_mag%R)) &
                                     - s_P*(cm%L(3)*vel_L(norm_dir) &
                                            - b4%L(3)/Ga%L*B%L(norm_dir) &
                                            + dir_flg(3)*(pres_L + pres_mag%L)) &
                                     + s_M*s_P*(cm%L(3) - cm%R(3))) &
                                    /(s_M - s_P)
                            elseif (bubbles_euler) then
                                !$acc loop seq
                                do i = 1, num_vels
                                    flux_rs${XYZ}$_vf(j, k, l, contxe + dir_idx(i)) = &
                                        (s_M*(rho_R*vel_R(dir_idx(1)) &
                                              *vel_R(dir_idx(i)) &
                                              + dir_flg(dir_idx(i))*(pres_R - ptilde_R)) &
                                         - s_P*(rho_L*vel_L(dir_idx(1)) &
                                                *vel_L(dir_idx(i)) &
                                                + dir_flg(dir_idx(i))*(pres_L - ptilde_L)) &
                                         + s_M*s_P*(rho_L*vel_L(dir_idx(i)) &
                                                    - rho_R*vel_R(dir_idx(i)))) &
                                        /(s_M - s_P) &
                                        + (s_M/s_L)*(s_P/s_R)*pcorr*(vel_R(dir_idx(i)) - vel_L(dir_idx(i)))
                                end do
                            else if (hypoelasticity) then
                                !$acc loop seq
                                do i = 1, num_vels
                                    flux_rs${XYZ}$_vf(j, k, l, contxe + dir_idx(i)) = &
                                        (s_M*(rho_R*vel_R(dir_idx(1)) &
                                              *vel_R(dir_idx(i)) &
                                              + dir_flg(dir_idx(i))*pres_R &
                                              - tau_e_R(dir_idx_tau(i))) &
                                         - s_P*(rho_L*vel_L(dir_idx(1)) &
                                                *vel_L(dir_idx(i)) &
                                                + dir_flg(dir_idx(i))*pres_L &
                                                - tau_e_L(dir_idx_tau(i))) &
                                         + s_M*s_P*(rho_L*vel_L(dir_idx(i)) &
                                                    - rho_R*vel_R(dir_idx(i)))) &
                                        /(s_M - s_P)
                                end do
                            else
                                !$acc loop seq
                                do i = 1, num_vels
                                    flux_rs${XYZ}$_vf(j, k, l, contxe + dir_idx(i)) = &
                                        (s_M*(rho_R*vel_R(dir_idx(1)) &
                                              *vel_R(dir_idx(i)) &
                                              + dir_flg(dir_idx(i))*pres_R) &
                                         - s_P*(rho_L*vel_L(dir_idx(1)) &
                                                *vel_L(dir_idx(i)) &
                                                + dir_flg(dir_idx(i))*pres_L) &
                                         + s_M*s_P*(rho_L*vel_L(dir_idx(i)) &
                                                    - rho_R*vel_R(dir_idx(i)))) &
                                        /(s_M - s_P) &
                                        + (s_M/s_L)*(s_P/s_R)*pcorr*(vel_R(dir_idx(i)) - vel_L(dir_idx(i)))
                                end do
                            end if

                            ! Energy
                            if (mhd .and. (.not. relativity)) then
                                ! energy flux = (E + p + p_mag) * v_${XYZ}$ - B_${XYZ}$ * (v_x*B_x + v_y*B_y + v_z*B_z)
                                flux_rs${XYZ}$_vf(j, k, l, E_idx) = &
                                    (s_M*(vel_R(norm_dir)*(E_R + pres_R + pres_mag%R) - B%R(norm_dir)*(vel_R(1)*B%R(1) + vel_R(2)*B%R(2) + vel_R(3)*B%R(3))) &
                                     - s_P*(vel_L(norm_dir)*(E_L + pres_L + pres_mag%L) - B%L(norm_dir)*(vel_L(1)*B%L(1) + vel_L(2)*B%L(2) + vel_L(3)*B%L(3))) &
                                     + s_M*s_P*(E_L - E_R)) &
                                    /(s_M - s_P)
                            elseif (mhd .and. relativity) then
                                ! energy flux = m_${XYZ}$ - mass flux
                                ! Hard-coded for single-component for now
                                flux_rs${XYZ}$_vf(j, k, l, E_idx) = &
                                    (s_M*(cm%R(norm_dir) - Ga%R*alpha_rho_R(1)*vel_R(norm_dir)) &
                                     - s_P*(cm%L(norm_dir) - Ga%L*alpha_rho_L(1)*vel_L(norm_dir)) &
                                     + s_M*s_P*(E_L - E_R)) &
                                    /(s_M - s_P)
                            else if (bubbles_euler) then
                                flux_rs${XYZ}$_vf(j, k, l, E_idx) = &
                                    (s_M*vel_R(dir_idx(1))*(E_R + pres_R - ptilde_R) &
                                     - s_P*vel_L(dir_idx(1))*(E_L + pres_L - ptilde_L) &
                                     + s_M*s_P*(E_L - E_R)) &
                                    /(s_M - s_P) &
                                    + (s_M/s_L)*(s_P/s_R)*pcorr*(vel_R_rms - vel_L_rms)/2._wp
                            else if (hypoelasticity) then
                                flux_tau_L = 0._wp; flux_tau_R = 0._wp
                                !$acc loop seq
                                do i = 1, num_dims
                                    flux_tau_L = flux_tau_L + tau_e_L(dir_idx_tau(i))*vel_L(dir_idx(i))
                                    flux_tau_R = flux_tau_R + tau_e_R(dir_idx_tau(i))*vel_R(dir_idx(i))
                                end do
                                flux_rs${XYZ}$_vf(j, k, l, E_idx) = &
                                    (s_M*(vel_R(dir_idx(1))*(E_R + pres_R) - flux_tau_R) &
                                     - s_P*(vel_L(dir_idx(1))*(E_L + pres_L) - flux_tau_L) &
                                     + s_M*s_P*(E_L - E_R))/(s_M - s_P)
                            else
                                flux_rs${XYZ}$_vf(j, k, l, E_idx) = &
                                    (s_M*vel_R(dir_idx(1))*(E_R + pres_R) &
                                     - s_P*vel_L(dir_idx(1))*(E_L + pres_L) &
                                     + s_M*s_P*(E_L - E_R)) &
                                    /(s_M - s_P) &
                                    + (s_M/s_L)*(s_P/s_R)*pcorr*(vel_R_rms - vel_L_rms)/2._wp
                            end if

                            ! Elastic Stresses
                            if (hypoelasticity) then
                                do i = 1, strxe - strxb + 1 !TODO: this indexing may be slow
                                    flux_rs${XYZ}$_vf(j, k, l, strxb - 1 + i) = &
                                        (s_M*(rho_R*vel_R(dir_idx(1)) &
                                              *tau_e_R(i)) &
                                         - s_P*(rho_L*vel_L(dir_idx(1)) &
                                                *tau_e_L(i)) &
                                         + s_M*s_P*(rho_L*tau_e_L(i) &
                                                    - rho_R*tau_e_R(i))) &
                                        /(s_M - s_P)
                                end do
                            end if

                            ! Advection
                            !$acc loop seq
                            do i = advxb, advxe
                                flux_rs${XYZ}$_vf(j, k, l, i) = &
                                    (qL_prim_rs${XYZ}$_vf(j, k, l, i) &
                                     - qR_prim_rs${XYZ}$_vf(j + 1, k, l, i)) &
                                    *s_M*s_P/(s_M - s_P)
                                flux_src_rs${XYZ}$_vf(j, k, l, i) = &
                                    (s_M*qR_prim_rs${XYZ}$_vf(j + 1, k, l, i) &
                                     - s_P*qL_prim_rs${XYZ}$_vf(j, k, l, i)) &
                                    /(s_M - s_P)
                            end do

                            ! Xi field
                            !if ( hyperelasticity ) then
                            !    do i = 1, num_dims
                            !      flux_rs${XYZ}$_vf(j, k, l, xibeg - 1 + i) = &
                            !        (s_M*rho_R*vel_R(dir_idx(1))*xi_field_R(i) &
                            !         - s_P*rho_L*vel_L(dir_idx(1))*xi_field_L(i) &
                            !         + s_M*s_P*(rho_L*xi_field_L(i) &
                            !                    - rho_R*xi_field_R(i))) &
                            !        /(s_M - s_P)
                            !    end do
                            !end if

                            ! Div(U)?
                            !$acc loop seq
                            do i = 1, num_vels
                                vel_src_rs${XYZ}$_vf(j, k, l, dir_idx(i)) = &
                                    (xi_M*(rho_L*vel_L(dir_idx(i))* &
                                           (s_L - vel_L(dir_idx(1))) - &
                                           pres_L*dir_flg(dir_idx(i))) - &
                                     xi_P*(rho_R*vel_R(dir_idx(i))* &
                                           (s_R - vel_R(dir_idx(1))) - &
                                           pres_R*dir_flg(dir_idx(i)))) &
                                    /(xi_M*rho_L*(s_L - vel_L(dir_idx(1))) - &
                                      xi_P*rho_R*(s_R - vel_R(dir_idx(1))))
                            end do

                            if (bubbles_euler) then
                                ! From HLLC: Kills mass transport @ bubble gas density
                                if (num_fluids > 1) then
                                    flux_rs${XYZ}$_vf(j, k, l, contxe) = 0._wp
                                end if
                            end if

                            if (chemistry) then
                                !$acc loop seq
                                do i = chemxb, chemxe
                                    Y_L = qL_prim_rs${XYZ}$_vf(j, k, l, i)
                                    Y_R = qR_prim_rs${XYZ}$_vf(j + 1, k, l, i)

                                    flux_rs${XYZ}$_vf(j, k, l, i) = (s_M*Y_R*rho_R*vel_R(dir_idx(1)) &
                                                                     - s_P*Y_L*rho_L*vel_L(dir_idx(1)) &
                                                                     + s_M*s_P*(Y_L*rho_L - Y_R*rho_R)) &
                                                                    /(s_M - s_P)
                                    flux_src_rs${XYZ}$_vf(j, k, l, i) = 0._wp
                                end do
                            end if

                            if (mhd) then
                                if (n == 0) then ! 1D: d/dx flux only & Bx = Bx0 = const.
                                    ! B_y flux = v_x * B_y - v_y * Bx0
                                    ! B_z flux = v_x * B_z - v_z * Bx0
                                    !acc loop seq
                                    do i = 0, 1
                                        flux_rsx_vf(j, k, l, B_idx%beg + i) = (s_M*(vel_R(1)*B%R(2 + i) - vel_R(2 + i)*Bx0) &
                                                                               - s_P*(vel_L(1)*B%L(2 + i) - vel_L(2 + i)*Bx0) &
                                                                               + s_M*s_P*(B%L(2 + i) - B%R(2 + i)))/(s_M - s_P)
                                    end do
                                else ! 2D/3D: Bx, By, Bz /= const. but zero flux component in the same direction
                                    ! B_x d/d${XYZ}$ flux = (1 - delta(x,${XYZ}$)) * (v_${XYZ}$ * B_x - v_x * B_${XYZ}$)
                                    ! B_y d/d${XYZ}$ flux = (1 - delta(y,${XYZ}$)) * (v_${XYZ}$ * B_y - v_y * B_${XYZ}$)
                                    ! B_z d/d${XYZ}$ flux = (1 - delta(z,${XYZ}$)) * (v_${XYZ}$ * B_z - v_z * B_${XYZ}$)
                                    !$acc loop seq
                                    do i = 0, 2
                                        flux_rs${XYZ}$_vf(j, k, l, B_idx%beg + i) = (1 - dir_flg(i + 1))*( &
                                                                                    s_M*(vel_R(dir_idx(1))*B%R(i + 1) - vel_R(i + 1)*B%R(norm_dir)) - &
                                                                                    s_P*(vel_L(dir_idx(1))*B%L(i + 1) - vel_L(i + 1)*B%L(norm_dir)) + &
                                                                                    s_M*s_P*(B%L(i + 1) - B%R(i + 1)))/(s_M - s_P)
                                    end do
                                end if
                                flux_src_rs${XYZ}$_vf(j, k, l, advxb) = 0._wp
                            end if

                            #:if (NORM_DIR == 2)
                                if (cyl_coord) then
                                    !Substituting the advective flux into the inviscid geometrical source flux
                                    !$acc loop seq
                                    do i = 1, E_idx
                                        flux_gsrc_rs${XYZ}$_vf(j, k, l, i) = flux_rs${XYZ}$_vf(j, k, l, i)
                                    end do
                                    ! Recalculating the radial momentum geometric source flux
                                    flux_gsrc_rs${XYZ}$_vf(j, k, l, contxe + 2) = &
                                        flux_rs${XYZ}$_vf(j, k, l, contxe + 2) &
                                        - (s_M*pres_R - s_P*pres_L)/(s_M - s_P)
                                    ! Geometrical source of the void fraction(s) is zero
                                    !$acc loop seq
                                    do i = advxb, advxe
                                        flux_gsrc_rs${XYZ}$_vf(j, k, l, i) = flux_rs${XYZ}$_vf(j, k, l, i)
                                    end do
                                end if

                                if (cyl_coord .and. hypoelasticity) then
                                    ! += tau_sigmasigma using HLL
                                    flux_gsrc_rs${XYZ}$_vf(j, k, l, contxe + 2) = &
                                        flux_gsrc_rs${XYZ}$_vf(j, k, l, contxe + 2) + &
                                        (s_M*tau_e_R(4) - s_P*tau_e_L(4)) &
                                        /(s_M - s_P)

                                    !$acc loop seq
                                    do i = strxb, strxe
                                        flux_gsrc_rs${XYZ}$_vf(j, k, l, i) = flux_rs${XYZ}$_vf(j, k, l, i)
                                    end do
                                end if
                            #:endif
                        end do
                    end do
                end do
            end if

        #:endfor

        if (viscous) then
            if (weno_Re_flux) then

                call s_compute_viscous_source_flux( &
                    qL_prim_vf(momxb:momxe), &
                    dqL_prim_dx_vf(momxb:momxe), &
                    dqL_prim_dy_vf(momxb:momxe), &
                    dqL_prim_dz_vf(momxb:momxe), &
                    qR_prim_vf(momxb:momxe), &
                    dqR_prim_dx_vf(momxb:momxe), &
                    dqR_prim_dy_vf(momxb:momxe), &
                    dqR_prim_dz_vf(momxb:momxe), &
                    flux_src_vf, norm_dir, ix, iy, iz)
            else
                call s_compute_viscous_source_flux( &
                    q_prim_vf(momxb:momxe), &
                    dqL_prim_dx_vf(momxb:momxe), &
                    dqL_prim_dy_vf(momxb:momxe), &
                    dqL_prim_dz_vf(momxb:momxe), &
                    q_prim_vf(momxb:momxe), &
                    dqR_prim_dx_vf(momxb:momxe), &
                    dqR_prim_dy_vf(momxb:momxe), &
                    dqR_prim_dz_vf(momxb:momxe), &
                    flux_src_vf, norm_dir, ix, iy, iz)
            end if
        end if

        call s_finalize_riemann_solver(flux_vf, flux_src_vf, &
                                       flux_gsrc_vf, &
                                       norm_dir)

    end subroutine s_hll_riemann_solver

    !> This procedure is the implementation of the Harten, Lax,
        !!      van Leer, and contact (HLLC) approximate Riemann solver,
        !!      see Toro (1999) and Johnsen (2007). The viscous and the
        !!      surface tension effects have been included by modifying
        !!      the exact Riemann solver of Perigaud and Saurel (2005).
        !!  @param qL_prim_vf The left WENO-reconstructed cell-boundary values of the
        !!      cell-average primitive variables
        !!  @param qR_prim_vf The right WENO-reconstructed cell-boundary values of the
        !!      cell-average primitive variables
        !!  @param dqL_prim_dx_vf The left WENO-reconstructed cell-boundary values of the
        !!      first-order x-dir spatial derivatives
        !!  @param dqL_prim_dy_vf The left WENO-reconstructed cell-boundary values of the
        !!      first-order y-dir spatial derivatives
        !!  @param dqL_prim_dz_vf The left WENO-reconstructed cell-boundary values of the
        !!      first-order z-dir spatial derivatives
        !!  @param dqR_prim_dx_vf The right WENO-reconstructed cell-boundary values of the
        !!      first-order x-dir spatial derivatives
        !!  @param dqR_prim_dy_vf The right WENO-reconstructed cell-boundary values of the
        !!      first-order y-dir spatial derivatives
        !!  @param dqR_prim_dz_vf The right WENO-reconstructed cell-boundary values of the
        !!      first-order z-dir spatial derivatives
        !!  @param gm_alphaL_vf Left averaged gradient magnitude
        !!  @param gm_alphaR_vf Right averaged gradient magnitude
        !!  @param flux_vf Intra-cell fluxes
        !!  @param flux_src_vf Intra-cell fluxes sources
        !!  @param flux_gsrc_vf Intra-cell geometric fluxes sources
        !!  @param norm_dir Dir. splitting direction
        !!  @param ix Index bounds in the x-dir
        !!  @param iy Index bounds in the y-dir
        !!  @param iz Index bounds in the z-dir
        !!  @param q_prim_vf Cell-averaged primitive variables
    subroutine s_hllc_riemann_solver(qL_prim_rsx_vf, qL_prim_rsy_vf, qL_prim_rsz_vf, dqL_prim_dx_vf, &
                                     dqL_prim_dy_vf, &
                                     dqL_prim_dz_vf, &
                                     qL_prim_vf, &
                                     qR_prim_rsx_vf, qR_prim_rsy_vf, qR_prim_rsz_vf, dqR_prim_dx_vf, &
                                     dqR_prim_dy_vf, &
                                     dqR_prim_dz_vf, &
                                     qR_prim_vf, &
                                     q_prim_vf, &
                                     flux_vf, flux_src_vf, &
                                     flux_gsrc_vf, &
                                     norm_dir, ix, iy, iz)

        real(wp), dimension(idwbuff(1)%beg:, idwbuff(2)%beg:, idwbuff(3)%beg:, 1:), intent(inout) :: qL_prim_rsx_vf, qL_prim_rsy_vf, qL_prim_rsz_vf, qR_prim_rsx_vf, qR_prim_rsy_vf, qR_prim_rsz_vf
        type(scalar_field), dimension(sys_size), intent(in) :: q_prim_vf
        type(scalar_field), allocatable, dimension(:), intent(inout) :: qL_prim_vf, qR_prim_vf

        type(scalar_field), &
            allocatable, dimension(:), &
            intent(inout) :: dqL_prim_dx_vf, dqR_prim_dx_vf, &
                             dqL_prim_dy_vf, dqR_prim_dy_vf, &
                             dqL_prim_dz_vf, dqR_prim_dz_vf

        ! Intercell fluxes
        type(scalar_field), &
            dimension(sys_size), &
            intent(inout) :: flux_vf, flux_src_vf, flux_gsrc_vf

        integer, intent(in) :: norm_dir
        type(int_bounds_info), intent(in) :: ix, iy, iz

        real(wp), dimension(num_fluids) :: alpha_rho_L, alpha_rho_R
        real(wp) :: rho_L, rho_R
        real(wp), dimension(num_dims) :: vel_L, vel_R
        real(wp) :: pres_L, pres_R
        real(wp) :: E_L, E_R
        real(wp) :: H_L, H_R
        real(wp), dimension(num_fluids) :: alpha_L, alpha_R
        real(wp), dimension(num_species) :: Ys_L, Ys_R, Xs_L, Xs_R, Gamma_iL, Gamma_iR, Cp_iL, Cp_iR
        real(wp), dimension(num_species) :: Yi_avg, Phi_avg, h_iL, h_iR, h_avg_2
        real(wp) :: Cp_avg, Cv_avg, T_avg, c_sum_Yi_Phi, eps
        real(wp) :: T_L, T_R
        real(wp) :: MW_L, MW_R
        real(wp) :: R_gas_L, R_gas_R
        real(wp) :: Cp_L, Cp_R
        real(wp) :: Cv_L, Cv_R
        real(wp) :: Gamm_L, Gamm_R
        real(wp) :: Y_L, Y_R
        real(wp) :: gamma_L, gamma_R
        real(wp) :: pi_inf_L, pi_inf_R
        real(wp) :: qv_L, qv_R
        real(wp) :: c_L, c_R
        real(wp), dimension(2) :: Re_L, Re_R

        real(wp) :: rho_avg
        real(wp) :: H_avg
        real(wp) :: gamma_avg
        real(wp) :: c_avg

        real(wp) :: s_L, s_R, s_M, s_P, s_S
        real(wp) :: xi_L, xi_R !< Left and right wave speeds functions
        real(wp) :: xi_M, xi_P
        real(wp) :: xi_MP, xi_PP

        real(wp) :: nbub_L, nbub_R
        real(wp), dimension(nb) :: R0_L, R0_R
        real(wp), dimension(nb) :: V0_L, V0_R
        real(wp), dimension(nb) :: P0_L, P0_R
        real(wp), dimension(nb) :: pbw_L, pbw_R
        real(wp) :: ptilde_L, ptilde_R

        real(wp) :: alpha_L_sum, alpha_R_sum, nbub_L_denom, nbub_R_denom

        real(wp) :: PbwR3Lbar, Pbwr3Rbar
        real(wp) :: R3Lbar, R3Rbar
        real(wp) :: R3V2Lbar, R3V2Rbar

        real(wp), dimension(6) :: tau_e_L, tau_e_R
        real(wp), dimension(num_dims) :: xi_field_L, xi_field_R
        real(wp) :: G_L, G_R

        real(wp) :: vel_L_rms, vel_R_rms, vel_avg_rms
        real(wp) :: vel_L_tmp, vel_R_tmp
        real(wp) :: rho_Star, E_Star, p_Star, p_K_Star, vel_K_star
        real(wp) :: pres_SL, pres_SR, Ms_L, Ms_R
        real(wp) :: flux_ene_e
        real(wp) :: zcoef, pcorr !< low Mach number correction

        integer :: i, j, k, l, q !< Generic loop iterators
        integer :: idx1, idxi
        type(riemann_states) :: c_fast, vel
        integer :: loop_end

        call s_populate_riemann_states_variables_buffers( &
            qL_prim_rsx_vf, qL_prim_rsy_vf, qL_prim_rsz_vf, dqL_prim_dx_vf, &
            dqL_prim_dy_vf, &
            dqL_prim_dz_vf, &
            qR_prim_rsx_vf, qR_prim_rsy_vf, qR_prim_rsz_vf, dqR_prim_dx_vf, &
            dqR_prim_dy_vf, &
            dqR_prim_dz_vf, &
            norm_dir, ix, iy, iz)

        ! Reshaping inputted data based on dimensional splitting direction

        call s_initialize_riemann_solver( &
            flux_src_vf, &
            norm_dir)

        idx1 = 1; if (dir_idx(1) == 2) idx1 = 2; if (dir_idx(1) == 3) idx1 = 3

        #:for NORM_DIR, XYZ in [(1, 'x'), (2, 'y'), (3, 'z')]

            if (norm_dir == ${NORM_DIR}$) then

                ! 6-EQUATION MODEL WITH HLLC
                if (model_eqns == 3) then
                    !ME3

                    !$acc parallel loop collapse(3) gang vector default(present)                    &
                    !$acc private(vel_L, vel_R, vel_K_Star, Re_L, Re_R, rho_avg, h_avg, gamma_avg,  &
                    !$acc s_L, s_R, s_S, vel_avg_rms, alpha_L, alpha_R, Ys_L, Ys_R, Xs_L, Xs_R,     &
                    !$acc Gamma_iL, Gamma_iR, Cp_iL, Cp_iR, Yi_avg, Phi_avg, h_iL, h_iR, h_avg_2,   &
                    !$acc tau_e_L, tau_e_R, G_L, G_R, flux_ene_e, xi_field_L, xi_field_R, pcorr,    &
                    !$acc zcoef, vel_L_tmp, vel_R_tmp)
                    do l = is3%beg, is3%end
                        do k = is2%beg, is2%end
                            do j = is1%beg, is1%end

                                idx1 = dir_idx(1)

                                vel_L_rms = 0._wp; vel_R_rms = 0._wp

                                !$acc loop seq
                                do i = 1, num_dims
                                    vel_L(i) = qL_prim_rs${XYZ}$_vf(j, k, l, contxe + i)
                                    vel_R(i) = qR_prim_rs${XYZ}$_vf(j + 1, k, l, contxe + i)
                                    vel_L_rms = vel_L_rms + vel_L(i)**2._wp
                                    vel_R_rms = vel_R_rms + vel_R(i)**2._wp
                                end do

                                pres_L = qL_prim_rs${XYZ}$_vf(j, k, l, E_idx)
                                pres_R = qR_prim_rs${XYZ}$_vf(j + 1, k, l, E_idx)

                                rho_L = 0._wp
                                gamma_L = 0._wp
                                pi_inf_L = 0._wp
                                qv_L = 0._wp

                                rho_R = 0._wp
                                gamma_R = 0._wp
                                pi_inf_R = 0._wp
                                qv_R = 0._wp

                                alpha_L_sum = 0._wp
                                alpha_R_sum = 0._wp

                                if (mpp_lim) then
                                    !$acc loop seq
                                    do i = 1, num_fluids
                                        qL_prim_rs${XYZ}$_vf(j, k, l, i) = max(0._wp, qL_prim_rs${XYZ}$_vf(j, k, l, i))
                                        qL_prim_rs${XYZ}$_vf(j, k, l, E_idx + i) = min(max(0._wp, qL_prim_rs${XYZ}$_vf(j, k, l, E_idx + i)), 1._wp)
                                        alpha_L_sum = alpha_L_sum + qL_prim_rs${XYZ}$_vf(j, k, l, E_idx + i)
                                        qR_prim_rs${XYZ}$_vf(j + 1, k, l, i) = max(0._wp, qR_prim_rs${XYZ}$_vf(j + 1, k, l, i))
                                        qR_prim_rs${XYZ}$_vf(j + 1, k, l, E_idx + i) = min(max(0._wp, qR_prim_rs${XYZ}$_vf(j + 1, k, l, E_idx + i)), 1._wp)
                                        alpha_R_sum = alpha_R_sum + qR_prim_rs${XYZ}$_vf(j + 1, k, l, E_idx + i)
                                    end do

                                    !$acc loop seq
                                    do i = 1, num_fluids
                                        qL_prim_rs${XYZ}$_vf(j, k, l, E_idx + i) = qL_prim_rs${XYZ}$_vf(j, k, l, E_idx + i)/max(alpha_L_sum, sgm_eps)
                                        qR_prim_rs${XYZ}$_vf(j + 1, k, l, E_idx + i) = qR_prim_rs${XYZ}$_vf(j + 1, k, l, E_idx + i)/max(alpha_R_sum, sgm_eps)
                                    end do
                                end if

                                !$acc loop seq
                                do i = 1, num_fluids
                                    rho_L = rho_L + qL_prim_rs${XYZ}$_vf(j, k, l, i)
                                    gamma_L = gamma_L + qL_prim_rs${XYZ}$_vf(j, k, l, E_idx + i)*gammas(i)
                                    pi_inf_L = pi_inf_L + qL_prim_rs${XYZ}$_vf(j, k, l, E_idx + i)*pi_infs(i)
                                    qv_L = qv_L + qL_prim_rs${XYZ}$_vf(j, k, l, i)*qvs(i)

                                    rho_R = rho_R + qR_prim_rs${XYZ}$_vf(j + 1, k, l, i)
                                    gamma_R = gamma_R + qR_prim_rs${XYZ}$_vf(j + 1, k, l, E_idx + i)*gammas(i)
                                    pi_inf_R = pi_inf_R + qR_prim_rs${XYZ}$_vf(j + 1, k, l, E_idx + i)*pi_infs(i)
                                    qv_R = qv_R + qR_prim_rs${XYZ}$_vf(j + 1, k, l, i)*qvs(i)

                                    alpha_L(i) = qL_prim_rs${XYZ}$_vf(j, k, l, advxb + i - 1)
                                    alpha_R(i) = qR_prim_rs${XYZ}$_vf(j + 1, k, l, advxb + i - 1)
                                end do

                                if (viscous) then
                                    !$acc loop seq
                                    do i = 1, 2
                                        Re_L(i) = dflt_real
                                        Re_R(i) = dflt_real
                                        if (Re_size(i) > 0) Re_L(i) = 0._wp
                                        if (Re_size(i) > 0) Re_R(i) = 0._wp
                                        !$acc loop seq
                                        do q = 1, Re_size(i)
                                            Re_L(i) = qL_prim_rs${XYZ}$_vf(j, k, l, E_idx + Re_idx(i, q))/Res(i, q) &
                                                      + Re_L(i)
                                            Re_R(i) = qR_prim_rs${XYZ}$_vf(j + 1, k, l, E_idx + Re_idx(i, q))/Res(i, q) &
                                                      + Re_R(i)
                                        end do
                                        Re_L(i) = 1._wp/max(Re_L(i), sgm_eps)
                                        Re_R(i) = 1._wp/max(Re_R(i), sgm_eps)
                                    end do
                                end if

                                E_L = gamma_L*pres_L + pi_inf_L + 5e-1_wp*rho_L*vel_L_rms + qv_L
                                E_R = gamma_R*pres_R + pi_inf_R + 5e-1_wp*rho_R*vel_R_rms + qv_R

                                ! ENERGY ADJUSTMENTS FOR HYPOELASTIC/HYPERELASTIC ENERGY
                                if (hypoelasticity .or. hyperelasticity) then
                                    G_L = 0_wp; G_R = 0_wp
                                    !$acc loop seq
                                    do i = 1, num_fluids
                                        G_L = G_L + alpha_L(i)*Gs(i)
                                        G_R = G_R + alpha_R(i)*Gs(i)
                                    end do
                                    if (hypoelasticity) then
                                        !$acc loop seq
                                        do i = 1, strxe - strxb + 1
                                            tau_e_L(i) = qL_prim_rs${XYZ}$_vf(j, k, l, strxb - 1 + i)
                                            tau_e_R(i) = qR_prim_rs${XYZ}$_vf(j + 1, k, l, strxb - 1 + i)
                                        end do
                                        !$acc loop seq
                                        do i = 1, strxe - strxb + 1
                                            ! Elastic contribution to energy if G large enough
                                            if ((G_L > verysmall) .and. (G_R > verysmall)) then
                                                E_L = E_L + (tau_e_L(i)*tau_e_L(i))/(4_wp*G_L)
                                                E_R = E_R + (tau_e_R(i)*tau_e_R(i))/(4_wp*G_R)
                                                ! Additional terms in 2D and 3D
                                                if ((i == 2) .or. (i == 4) .or. (i == 5)) then
                                                    E_L = E_L + (tau_e_L(i)*tau_e_L(i))/(4_wp*G_L)
                                                    E_R = E_R + (tau_e_R(i)*tau_e_R(i))/(4_wp*G_R)
                                                end if
                                            end if
                                        end do
                                    else if (hyperelasticity) then
                                        !$acc loop seq
                                        do i = 1, num_dims
                                            xi_field_L(i) = qL_prim_rs${XYZ}$_vf(j, k, l, xibeg - 1 + i)
                                            xi_field_R(i) = qR_prim_rs${XYZ}$_vf(j + 1, k, l, xibeg - 1 + i)
                                        end do
                                        G_L = 0_wp; G_R = 0_wp; 
                                        !$acc loop seq
                                        do i = 1, num_fluids
                                            ! Mixture left and right shear modulus
                                            G_L = G_L + alpha_L(i)*Gs(i)
                                            G_R = G_R + alpha_R(i)*Gs(i)
                                        end do
                                        ! Elastic contribution to energy if G large enough
                                        if (G_L > verysmall .and. G_R > verysmall) then
                                            E_L = E_L + G_L*qL_prim_rs${XYZ}$_vf(j, k, l, xiend + 1)
                                            E_R = E_R + G_R*qR_prim_rs${XYZ}$_vf(j + 1, k, l, xiend + 1)
                                        end if
                                        !$acc loop seq
                                        do i = 1, b_size - 1
                                            tau_e_L(i) = qL_prim_rs${XYZ}$_vf(j, k, l, strxb - 1 + i)
                                            tau_e_R(i) = qR_prim_rs${XYZ}$_vf(j + 1, k, l, strxb - 1 + i)
                                        end do
                                    end if
                                end if

                                H_L = (E_L + pres_L)/rho_L
                                H_R = (E_R + pres_R)/rho_R

                                @:compute_average_state()

                                call s_compute_speed_of_sound(pres_L, rho_L, gamma_L, pi_inf_L, H_L, alpha_L, &
                                                              vel_L_rms, 0._wp, c_L)

                                call s_compute_speed_of_sound(pres_R, rho_R, gamma_R, pi_inf_R, H_R, alpha_R, &
                                                              vel_R_rms, 0._wp, c_R)

                                !> The computation of c_avg does not require all the variables, and therefore the non '_avg'
                                ! variables are placeholders to call the subroutine.
                                call s_compute_speed_of_sound(pres_R, rho_avg, gamma_avg, pi_inf_R, H_avg, alpha_R, &
                                                              vel_avg_rms, 0._wp, c_avg)

                                if (viscous) then
                                    !$acc loop seq
                                    do i = 1, 2
                                        Re_avg_rs${XYZ}$_vf(j, k, l, i) = 2._wp/(1._wp/Re_L(i) + 1._wp/Re_R(i))
                                    end do
                                end if

                                ! Low Mach correction
                                if (low_Mach == 2) then
                                    @:compute_low_Mach_correction()
                                end if

                                ! COMPUTING THE DIRECT WAVE SPEEDS
                                call s_compute_wave_speed(wave_speeds, vel_L, vel_R, pres_L, pres_R, rho_L, rho_R, rho_avg, &
                                                          c_L, c_R, c_avg, c_fast%L, c_fast%R, G_L, G_R, &
                                                          tau_e_L, tau_e_R, gamma_L, gamma_R, pi_inf_L, pi_inf_R, &
                                                          s_L, s_R, s_S, s_M, s_P, dir_idx(1), dir_idx_tau(1))

                                ! goes with q_star_L/R = xi_L/R * (variable)
                                ! xi_L/R = ( ( s_L/R - u_L/R )/(s_L/R - s_star) )
                                xi_L = (s_L - vel_L(idx1))/(s_L - s_S)
                                xi_R = (s_R - vel_R(idx1))/(s_R - s_S)

                                ! goes with numerical star velocity in x/y/z directions
                                ! xi_P/M = 0.5 +/m sgn(0.5,s_star)
                                xi_M = (5e-1_wp + sign(0.5_wp, s_S))
                                xi_P = (5e-1_wp - sign(0.5_wp, s_S))

                                ! goes with the numerical velocity in x/y/z directions
                                ! xi_P/M (pressure) = min/max(0. sgn(1,sL/sR))
                                xi_MP = -min(0._wp, sign(1._wp, s_L))
                                xi_PP = max(0._wp, sign(1._wp, s_R))

                                E_star = xi_M*(E_L + xi_MP*(xi_L*(E_L + (s_S - vel_L(dir_idx(1)))* &
                                                                  (rho_L*s_S + pres_L/(s_L - vel_L(dir_idx(1))))) - E_L)) + &
                                         xi_P*(E_R + xi_PP*(xi_R*(E_R + (s_S - vel_R(dir_idx(1)))* &
                                                                  (rho_R*s_S + pres_R/(s_R - vel_R(dir_idx(1))))) - E_R))
                                p_Star = xi_M*(pres_L + xi_MP*(rho_L*(s_L - vel_L(dir_idx(1)))*(s_S - vel_L(dir_idx(1))))) + &
                                         xi_P*(pres_R + xi_PP*(rho_R*(s_R - vel_R(dir_idx(1)))*(s_S - vel_R(dir_idx(1)))))

                                rho_Star = xi_M*(rho_L*(xi_MP*xi_L + 1._wp - xi_MP)) + &
                                           xi_P*(rho_R*(xi_PP*xi_R + 1._wp - xi_PP))

                                vel_K_Star = vel_L(idx1)*(1_wp - xi_MP) + xi_MP*vel_R(idx1) + &
                                             xi_MP*xi_PP*(s_S - vel_R(idx1))

                                ! Low Mach correction
                                if (low_Mach == 1) then
                                    @:compute_low_Mach_correction()
                                else
                                    pcorr = 0._wp
                                end if

                                ! COMPUTING FLUXES
                                ! MASS FLUX.
                                !$acc loop seq
                                do i = 1, contxe
                                    flux_rs${XYZ}$_vf(j, k, l, i) = &
                                        xi_M*qL_prim_rs${XYZ}$_vf(j, k, l, i)*(vel_L(idx1) + s_M*(xi_L - 1._wp)) + &
                                        xi_P*qR_prim_rs${XYZ}$_vf(j + 1, k, l, i)*(vel_R(idx1) + s_P*(xi_R - 1._wp))
                                end do

                                ! MOMENTUM FLUX.
                                ! f = \rho u u - \sigma, q = \rho u, q_star = \xi * \rho*(s_star, v, w)
                                !$acc loop seq
                                do i = 1, num_dims
                                    idxi = dir_idx(i)
                                    flux_rs${XYZ}$_vf(j, k, l, contxe + idxi) = rho_Star*vel_K_Star* &
                                                                                (dir_flg(idxi)*vel_K_Star + (1_wp - dir_flg(idxi))*(xi_M*vel_L(idxi) + xi_P*vel_R(idxi))) + dir_flg(idxi)*p_Star &
                                                                                + (s_M/s_L)*(s_P/s_R)*dir_flg(idxi)*pcorr
                                end do

                                ! ENERGY FLUX.
                                ! f = u*(E-\sigma), q = E, q_star = \xi*E+(s-u)(\rho s_star - \sigma/(s-u))
                                flux_rs${XYZ}$_vf(j, k, l, E_idx) = (E_star + p_Star)*vel_K_Star &
                                                                    + (s_M/s_L)*(s_P/s_R)*pcorr*s_S

                                ! ELASTICITY. Elastic shear stress additions for the momentum and energy flux
                                if (elasticity) then
                                    flux_ene_e = 0_wp; 
                                    !$acc loop seq
                                    do i = 1, num_dims
                                        idxi = dir_idx(i)
                                        ! MOMENTUM ELASTIC FLUX.
                                        flux_rs${XYZ}$_vf(j, k, l, contxe + idxi) = &
                                            flux_rs${XYZ}$_vf(j, k, l, contxe + idxi) &
                                            - xi_M*tau_e_L(dir_idx_tau(i)) - xi_P*tau_e_R(dir_idx_tau(i))
                                        ! ENERGY ELASTIC FLUX.
                                        flux_ene_e = flux_ene_e - &
                                                     xi_M*(vel_L(idxi)*tau_e_L(dir_idx_tau(i)) + &
                                                           s_M*(xi_L*((s_S - vel_L(i))*(tau_e_L(dir_idx_tau(i))/(s_L - vel_L(i)))))) - &
                                                     xi_P*(vel_R(idxi)*tau_e_R(dir_idx_tau(i)) + &
                                                           s_P*(xi_R*((s_S - vel_R(i))*(tau_e_R(dir_idx_tau(i))/(s_R - vel_R(i))))))
                                    end do
                                    flux_rs${XYZ}$_vf(j, k, l, E_idx) = flux_rs${XYZ}$_vf(j, k, l, E_idx) + flux_ene_e
                                end if

                                ! VOLUME FRACTION FLUX.
                                !$acc loop seq
                                do i = advxb, advxe
                                    flux_rs${XYZ}$_vf(j, k, l, i) = &
                                        xi_M*qL_prim_rs${XYZ}$_vf(j, k, l, i)*s_S + &
                                        xi_P*qR_prim_rs${XYZ}$_vf(j + 1, k, l, i)*s_S
                                end do

                                ! SOURCE TERM FOR VOLUME FRACTION ADVECTION FLUX.
                                !$acc loop seq
                                do i = 1, num_dims
                                    idxi = dir_idx(i)
                                    vel_src_rs${XYZ}$_vf(j, k, l, idxi) = &
                                        xi_M*(vel_L(idxi) + dir_flg(idxi)*(s_S*(xi_MP*(xi_L - 1) + 1) - vel_L(idxi))) + &
                                        xi_P*(vel_R(idxi) + dir_flg(idxi)*(s_S*(xi_PP*(xi_R - 1) + 1) - vel_R(idxi)))
                                end do

                                ! INTERNAL ENERGIES ADVECTION FLUX.
                                ! K-th pressure and velocity in preparation for the internal energy flux
                                !$acc loop seq
                                do i = 1, num_fluids
                                    p_K_Star = xi_M*(xi_MP*((pres_L + pi_infs(i)/(1_wp + gammas(i)))* &
                                                            xi_L**(1_wp/gammas(i) + 1_wp) - pi_infs(i)/(1_wp + gammas(i)) - pres_L) + pres_L) + &
                                               xi_P*(xi_PP*((pres_R + pi_infs(i)/(1_wp + gammas(i)))* &
                                                            xi_R**(1_wp/gammas(i) + 1_wp) - pi_infs(i)/(1_wp + gammas(i)) - pres_R) + pres_R)

                                    flux_rs${XYZ}$_vf(j, k, l, i + intxb - 1) = &
                                        ((xi_M*qL_prim_rs${XYZ}$_vf(j, k, l, i + advxb - 1) + xi_P*qR_prim_rs${XYZ}$_vf(j + 1, k, l, i + advxb - 1))* &
                                         (gammas(i)*p_K_Star + pi_infs(i)) + &
                                         (xi_M*qL_prim_rs${XYZ}$_vf(j, k, l, i + contxb - 1) + xi_P*qR_prim_rs${XYZ}$_vf(j + 1, k, l, i + contxb - 1))* &
                                         qvs(i))*vel_K_Star &
                                        + (s_M/s_L)*(s_P/s_R)*pcorr*s_S*(xi_M*qL_prim_rs${XYZ}$_vf(j, k, l, i + advxb - 1) + xi_P*qR_prim_rs${XYZ}$_vf(j + 1, k, l, i + advxb - 1))
                                end do

                                flux_src_rs${XYZ}$_vf(j, k, l, advxb) = vel_src_rs${XYZ}$_vf(j, k, l, idx1)

                                ! HYPOELASTIC STRESS EVOLUTION FLUX.
                                if (hypoelasticity) then
                                    !$acc loop seq
                                    do i = 1, strxe - strxb + 1
                                        flux_rs${XYZ}$_vf(j, k, l, strxb - 1 + i) = &
                                            xi_M*(s_S/(s_L - s_S))*(s_L*rho_L*tau_e_L(i) - rho_L*vel_L(idx1)*tau_e_L(i)) + &
                                            xi_P*(s_S/(s_R - s_S))*(s_R*rho_R*tau_e_R(i) - rho_R*vel_R(idx1)*tau_e_R(i))
                                    end do
                                end if

                                ! REFERENCE MAP FLUX.
                                if (hyperelasticity) then
                                    !$acc loop seq
                                    do i = 1, num_dims
                                        flux_rs${XYZ}$_vf(j, k, l, xibeg - 1 + i) = &
                                            xi_M*(s_S/(s_L - s_S))*(s_L*rho_L*xi_field_L(i) &
                                                                    - rho_L*vel_L(idx1)*xi_field_L(i)) + &
                                            xi_P*(s_S/(s_R - s_S))*(s_R*rho_R*xi_field_R(i) &
                                                                    - rho_R*vel_R(idx1)*xi_field_R(i))
                                    end do
                                end if

                                ! COLOR FUNCTION FLUX
                                if (surface_tension) then
                                    flux_rs${XYZ}$_vf(j, k, l, c_idx) = &
                                        (xi_M*qL_prim_rs${XYZ}$_vf(j, k, l, c_idx) + &
                                         xi_P*qR_prim_rs${XYZ}$_vf(j + 1, k, l, c_idx))*s_S
                                end if

                                ! Geometrical source flux for cylindrical coordinates
                                #:if (NORM_DIR == 2)
                                    if (cyl_coord) then
                                        !Substituting the advective flux into the inviscid geometrical source flux
                                        !$acc loop seq
                                        do i = 1, E_idx
                                            flux_gsrc_rs${XYZ}$_vf(j, k, l, i) = flux_rs${XYZ}$_vf(j, k, l, i)
                                        end do
                                        !$acc loop seq
                                        do i = intxb, intxe
                                            flux_gsrc_rs${XYZ}$_vf(j, k, l, i) = flux_rs${XYZ}$_vf(j, k, l, i)
                                        end do
                                        ! Recalculating the radial momentum geometric source flux
                                        flux_gsrc_rs${XYZ}$_vf(j, k, l, momxb - 1 + dir_idx(1)) = &
                                            flux_gsrc_rs${XYZ}$_vf(j, k, l, momxb - 1 + dir_idx(1)) - p_Star
                                        ! Geometrical source of the void fraction(s) is zero
                                        !$acc loop seq
                                        do i = advxb, advxe
                                            flux_gsrc_rs${XYZ}$_vf(j, k, l, i) = 0_wp
                                        end do
                                    end if
                                #:endif
                                #:if (NORM_DIR == 3)
                                    if (grid_geometry == 3) then
                                        !$acc loop seq
                                        do i = 1, sys_size
                                            flux_gsrc_rs${XYZ}$_vf(j, k, l, i) = 0_wp
                                        end do
                                        flux_gsrc_rs${XYZ}$_vf(j, k, l, momxb - 1 + dir_idx(1)) = &
                                            flux_gsrc_rs${XYZ}$_vf(j, k, l, momxb - 1 + dir_idx(1)) - p_Star

                                        flux_gsrc_rs${XYZ}$_vf(j, k, l, momxe) = flux_rs${XYZ}$_vf(j, k, l, momxb + 1)
                                    end if
                                #:endif
                            end do
                        end do
                    end do

                elseif (model_eqns == 4) then
                    !ME4
                    !$acc parallel loop collapse(3) gang vector default(present) private(alpha_rho_L, alpha_rho_R, vel_L, vel_R, alpha_L, alpha_R, &
                    !$acc rho_avg, h_avg, gamma_avg, s_L, s_R, s_S, vel_avg_rms, nbub_L, nbub_R, ptilde_L, ptilde_R)
                    do l = is3%beg, is3%end
                        do k = is2%beg, is2%end
                            do j = is1%beg, is1%end

                                ! Initialize all variables
                                vel_L_rms = 0._wp; vel_R_rms = 0._wp
                                rho_L = 0._wp; rho_R = 0._wp; 
                                gamma_L = 0._wp; gamma_R = 0._wp; 
                                pi_inf_L = 0._wp; pi_inf_R = 0._wp; 
                                qv_L = 0._wp; qv_R = 0._wp; 
                                !$acc loop seq
                                do i = 1, contxe
                                    alpha_rho_L(i) = qL_prim_rs${XYZ}$_vf(j, k, l, i)
                                    alpha_rho_R(i) = qR_prim_rs${XYZ}$_vf(j + 1, k, l, i)
                                end do

                                !$acc loop seq
                                do i = 1, num_dims
                                    vel_L(i) = qL_prim_rs${XYZ}$_vf(j, k, l, contxe + i)
                                    vel_R(i) = qR_prim_rs${XYZ}$_vf(j + 1, k, l, contxe + i)
                                    vel_L_rms = vel_L_rms + vel_L(i)**2._wp
                                    vel_R_rms = vel_R_rms + vel_R(i)**2._wp
                                end do

                                !$acc loop seq
                                do i = 1, num_fluids
                                    alpha_L(i) = qL_prim_rs${XYZ}$_vf(j, k, l, E_idx + i)
                                    alpha_R(i) = qR_prim_rs${XYZ}$_vf(j + 1, k, l, E_idx + i)
                                    rho_L = rho_L + alpha_rho_L(i)
                                    rho_R = rho_R + alpha_rho_R(i)
                                    gamma_L = gamma_L + alpha_L(i)*gammas(i)
                                    gamma_R = gamma_R + alpha_R(i)*gammas(i)
                                    pi_inf_L = pi_inf_L + alpha_L(i)*pi_infs(i)
                                    pi_inf_R = pi_inf_R + alpha_R(i)*pi_infs(i)
                                    qv_L = qv_L + alpha_rho_L(i)*qvs(i)
                                    qv_R = qv_R + alpha_rho_R(i)*qvs(i)
                                end do

                                pres_L = qL_prim_rs${XYZ}$_vf(j, k, l, E_idx)
                                pres_R = qR_prim_rs${XYZ}$_vf(j + 1, k, l, E_idx)

                                E_L = gamma_L*pres_L + pi_inf_L + 5e-1_wp*rho_L*vel_L_rms + qv_L
                                E_R = gamma_R*pres_R + pi_inf_R + 5e-1_wp*rho_R*vel_R_rms + qv_R

                                H_L = (E_L + pres_L)/rho_L
                                H_R = (E_R + pres_R)/rho_R

                                @:compute_average_state()

                                call s_compute_speed_of_sound(pres_L, rho_L, gamma_L, pi_inf_L, H_L, alpha_L, &
                                                              vel_L_rms, 0._wp, c_L)

                                call s_compute_speed_of_sound(pres_R, rho_R, gamma_R, pi_inf_R, H_R, alpha_R, &
                                                              vel_R_rms, 0._wp, c_R)

                                !> The computation of c_avg does not require all the variables, and therefore the non '_avg'
                                ! variables are placeholders to call the subroutine.

                                call s_compute_speed_of_sound(pres_R, rho_avg, gamma_avg, pi_inf_R, H_avg, alpha_R, &
                                                              vel_avg_rms, 0._wp, c_avg)

                                call s_compute_wave_speed(wave_speeds, vel_L, vel_R, pres_L, pres_R, rho_L, rho_R, rho_avg, &
                                                          c_L, c_R, c_avg, c_fast%L, c_fast%R, G_L, G_R, &
                                                          tau_e_L, tau_e_R, gamma_L, gamma_R, pi_inf_L, pi_inf_R, &
                                                          s_L, s_R, s_S, s_M, s_P, dir_idx(1), dir_idx_tau(1))

                                ! goes with q_star_L/R = xi_L/R * (variable)
                                ! xi_L/R = ( ( s_L/R - u_L/R )/(s_L/R - s_star) )
                                xi_L = (s_L - vel_L(dir_idx(1)))/(s_L - s_S)
                                xi_R = (s_R - vel_R(dir_idx(1)))/(s_R - s_S)

                                ! goes with numerical velocity in x/y/z directions
                                ! xi_P/M = 0.5 +/m sgn(0.5,s_star)
                                xi_M = (5e-1_wp + sign(5e-1_wp, s_S))
                                xi_P = (5e-1_wp - sign(5e-1_wp, s_S))

                                !$acc loop seq
                                do i = 1, contxe
                                    flux_rs${XYZ}$_vf(j, k, l, i) = &
                                        xi_M*alpha_rho_L(i) &
                                        *(vel_L(dir_idx(1)) + s_M*(xi_L - 1._wp)) &
                                        + xi_P*alpha_rho_R(i) &
                                        *(vel_R(dir_idx(1)) + s_P*(xi_R - 1._wp))
                                end do

                                ! Momentum flux.
                                ! f = \rho u u + p I, q = \rho u, q_star = \xi * \rho*(s_star, v, w)
                                !$acc loop seq
                                do i = 1, num_dims
                                    flux_rs${XYZ}$_vf(j, k, l, contxe + dir_idx(i)) = &
                                        xi_M*(rho_L*(vel_L(dir_idx(1))* &
                                                     vel_L(dir_idx(i)) + &
                                                     s_M*(xi_L*(dir_flg(dir_idx(i))*s_S + &
                                                                (1._wp - dir_flg(dir_idx(i)))* &
                                                                vel_L(dir_idx(i))) - vel_L(dir_idx(i)))) + &
                                              dir_flg(dir_idx(i))*pres_L) &
                                        + xi_P*(rho_R*(vel_R(dir_idx(1))* &
                                                       vel_R(dir_idx(i)) + &
                                                       s_P*(xi_R*(dir_flg(dir_idx(i))*s_S + &
                                                                  (1._wp - dir_flg(dir_idx(i)))* &
                                                                  vel_R(dir_idx(i))) - vel_R(dir_idx(i)))) + &
                                                dir_flg(dir_idx(i))*pres_R)
                                    if (bubbles_euler) then
                                        ! Put p_tilde in
                                        flux_rs${XYZ}$_vf(j, k, l, contxe + dir_idx(i)) = &
                                            flux_rs${XYZ}$_vf(j, k, l, contxe + dir_idx(i)) - &
                                            dir_flg(dir_idx(i))*(xi_M*ptilde_L + xi_P*ptilde_R)
                                    end if
                                end do

                                flux_rs${XYZ}$_vf(j, k, l, E_idx) = 0._wp

                                !$acc loop seq
                                do i = alf_idx, alf_idx !only advect the void fraction
                                    flux_rs${XYZ}$_vf(j, k, l, i) = &
                                        xi_M*qL_prim_rs${XYZ}$_vf(j, k, l, i) &
                                        *(vel_L(dir_idx(1)) + s_M*(xi_L - 1._wp)) &
                                        + xi_P*qR_prim_rs${XYZ}$_vf(j + 1, k, l, i) &
                                        *(vel_R(dir_idx(1)) + s_P*(xi_R - 1._wp))
                                end do

                                ! Source for volume fraction advection equation
                                !$acc loop seq
                                do i = 1, num_dims
                                    vel_src_rs${XYZ}$_vf(j, k, l, dir_idx(i)) = 0._wp
                                    !IF ( (model_eqns == 4) .or. (num_fluids==1) ) vel_src_rs_vf(dir_idx(i))%sf(j,k,l) = 0._wp
                                end do

                                flux_src_rs${XYZ}$_vf(j, k, l, advxb) = vel_src_rs${XYZ}$_vf(j, k, l, dir_idx(1))

                                ! Add advection flux for bubble variables
                                if (bubbles_euler) then
                                    !$acc loop seq
                                    do i = bubxb, bubxe
                                        flux_rs${XYZ}$_vf(j, k, l, i) = &
                                            xi_M*nbub_L*qL_prim_rs${XYZ}$_vf(j, k, l, i) &
                                            *(vel_L(dir_idx(1)) + s_M*(xi_L - 1._wp)) &
                                            + xi_P*nbub_R*qR_prim_rs${XYZ}$_vf(j + 1, k, l, i) &
                                            *(vel_R(dir_idx(1)) + s_P*(xi_R - 1._wp))
                                    end do
                                end if

                                ! Geometrical source flux for cylindrical coordinates
                                #:if (NORM_DIR == 2)
                                    if (cyl_coord) then
                                        ! Substituting the advective flux into the inviscid geometrical source flux
                                        !$acc loop seq
                                        do i = 1, E_idx
                                            flux_gsrc_rs${XYZ}$_vf(j, k, l, i) = flux_rs${XYZ}$_vf(j, k, l, i)
                                        end do
                                        ! Recalculating the radial momentum geometric source flux
                                        flux_gsrc_rs${XYZ}$_vf(j, k, l, contxe + dir_idx(1)) = &
                                            xi_M*(rho_L*(vel_L(dir_idx(1))* &
                                                         vel_L(dir_idx(1)) + &
                                                         s_M*(xi_L*(dir_flg(dir_idx(1))*s_S + &
                                                                    (1._wp - dir_flg(dir_idx(1)))* &
                                                                    vel_L(dir_idx(1))) - vel_L(dir_idx(1))))) &
                                            + xi_P*(rho_R*(vel_R(dir_idx(1))* &
                                                           vel_R(dir_idx(1)) + &
                                                           s_P*(xi_R*(dir_flg(dir_idx(1))*s_S + &
                                                                      (1._wp - dir_flg(dir_idx(1)))* &
                                                                      vel_R(dir_idx(1))) - vel_R(dir_idx(1)))))
                                        ! Geometrical source of the void fraction(s) is zero
                                        !$acc loop seq
                                        do i = advxb, advxe
                                            flux_gsrc_rs${XYZ}$_vf(j, k, l, i) = 0._wp
                                        end do
                                    end if
                                #:endif
                                #:if (NORM_DIR == 3)
                                    if (grid_geometry == 3) then
                                        !$acc loop seq
                                        do i = 1, sys_size
                                            flux_gsrc_rs${XYZ}$_vf(j, k, l, i) = 0._wp
                                        end do
                                        flux_gsrc_rs${XYZ}$_vf(j, k, l, momxb + 1) = &
                                            -xi_M*(rho_L*(vel_L(dir_idx(1))* &
                                                          vel_L(dir_idx(1)) + &
                                                          s_M*(xi_L*(dir_flg(dir_idx(1))*s_S + &
                                                                     (1._wp - dir_flg(dir_idx(1)))* &
                                                                     vel_L(dir_idx(1))) - vel_L(dir_idx(1))))) &
                                            - xi_P*(rho_R*(vel_R(dir_idx(1))* &
                                                           vel_R(dir_idx(1)) + &
                                                           s_P*(xi_R*(dir_flg(dir_idx(1))*s_S + &
                                                                      (1._wp - dir_flg(dir_idx(1)))* &
                                                                      vel_R(dir_idx(1))) - vel_R(dir_idx(1)))))
                                        flux_gsrc_rs${XYZ}$_vf(j, k, l, momxe) = flux_rs${XYZ}$_vf(j, k, l, momxb + 1)
                                    end if
                                #:endif
                            end do
                        end do
                    end do
                    !$acc end parallel loop

                elseif (model_eqns == 2 .and. bubbles_euler) then
                    !$acc parallel loop collapse(3) gang vector default(present) private(R0_L, R0_R, V0_L, V0_R, P0_L, P0_R, pbw_L, pbw_R, vel_L, vel_R, &
                    !$acc rho_avg, alpha_L, alpha_R, h_avg, gamma_avg, s_L, s_R, s_S, nbub_L, nbub_R, ptilde_L, ptilde_R, vel_avg_rms, Re_L, Re_R, pcorr, zcoef, vel_L_tmp, vel_R_tmp)
                    do l = is3%beg, is3%end
                        do k = is2%beg, is2%end
                            do j = is1%beg, is1%end

                                ! Initialize all variables
                                vel_L_rms = 0._wp; vel_R_rms = 0._wp
                                rho_L = 0._wp; rho_R = 0._wp; 
                                gamma_L = 0._wp; gamma_R = 0._wp; 
                                pi_inf_L = 0._wp; pi_inf_R = 0._wp; 
                                qv_L = 0._wp; qv_R = 0._wp; 
                                !$acc loop seq
                                do i = 1, num_fluids
                                    alpha_L(i) = qL_prim_rs${XYZ}$_vf(j, k, l, E_idx + i)
                                    alpha_R(i) = qR_prim_rs${XYZ}$_vf(j + 1, k, l, E_idx + i)
                                end do

                                !$acc loop seq
                                do i = 1, num_dims
                                    vel_L(i) = qL_prim_rs${XYZ}$_vf(j, k, l, contxe + i)
                                    vel_R(i) = qR_prim_rs${XYZ}$_vf(j + 1, k, l, contxe + i)
                                    vel_L_rms = vel_L_rms + vel_L(i)**2._wp
                                    vel_R_rms = vel_R_rms + vel_R(i)**2._wp
                                end do

                                pres_L = qL_prim_rs${XYZ}$_vf(j, k, l, E_idx)
                                pres_R = qR_prim_rs${XYZ}$_vf(j + 1, k, l, E_idx)

                                loop_end = num_fluids
                                if (.not. mpp_lim .and. num_fluids > 2) loop_end = num_fluids - 1

                                ! Retain this in the refactor
                                if (mpp_lim .and. (num_fluids > 2)) then
                                    !$acc loop seq
                                    do i = 1, loop_end
                                        rho_L = rho_L + qL_prim_rs${XYZ}$_vf(j, k, l, i)
                                        gamma_L = gamma_L + qL_prim_rs${XYZ}$_vf(j, k, l, E_idx + i)*gammas(i)
                                        pi_inf_L = pi_inf_L + qL_prim_rs${XYZ}$_vf(j, k, l, E_idx + i)*pi_infs(i)
                                        qv_L = qv_L + qL_prim_rs${XYZ}$_vf(j, k, l, i)*qvs(i)
                                        rho_R = rho_R + qR_prim_rs${XYZ}$_vf(j + 1, k, l, i)
                                        gamma_R = gamma_R + qR_prim_rs${XYZ}$_vf(j + 1, k, l, E_idx + i)*gammas(i)
                                        pi_inf_R = pi_inf_R + qR_prim_rs${XYZ}$_vf(j + 1, k, l, E_idx + i)*pi_infs(i)
                                        qv_R = qv_R + qR_prim_rs${XYZ}$_vf(j + 1, k, l, i)*qvs(i)
                                    end do
                                else
                                    rho_L = qL_prim_rs${XYZ}$_vf(j, k, l, 1)
                                    gamma_L = gammas(1)
                                    pi_inf_L = pi_infs(1)
                                    qv_L = qvs(1)
                                    rho_R = qR_prim_rs${XYZ}$_vf(j + 1, k, l, 1)
                                    gamma_R = gammas(1)
                                    pi_inf_R = pi_infs(1)
                                    qv_R = qvs(1)
                                end if

                                if (viscous) then
                                    if (num_fluids == 1) then ! Need to consider case with num_fluids >= 2
                                        !$acc loop seq
                                        do i = 1, 2
                                            Re_L(i) = dflt_real
                                            Re_R(i) = dflt_real
                                            if (Re_size(i) > 0) then
                                                Re_L(i) = 0._wp
                                                Re_R(i) = 0._wp
                                            end if
                                            !$acc loop seq
                                            do q = 1, Re_size(i)
                                                Re_L(i) = (1._wp - qL_prim_rs${XYZ}$_vf(j, k, l, E_idx + Re_idx(i, q)))/Res(i, q) &
                                                          + Re_L(i)
                                                Re_R(i) = (1._wp - qR_prim_rs${XYZ}$_vf(j + 1, k, l, E_idx + Re_idx(i, q)))/Res(i, q) &
                                                          + Re_R(i)
                                            end do
                                            Re_L(i) = 1._wp/max(Re_L(i), sgm_eps)
                                            Re_R(i) = 1._wp/max(Re_R(i), sgm_eps)
                                        end do
                                    end if
                                end if

                                E_L = gamma_L*pres_L + pi_inf_L + 5e-1_wp*rho_L*vel_L_rms
                                E_R = gamma_R*pres_R + pi_inf_R + 5e-1_wp*rho_R*vel_R_rms

                                H_L = (E_L + pres_L)/rho_L
                                H_R = (E_R + pres_R)/rho_R

                                if (avg_state == 2) then
                                    !$acc loop seq
                                    do i = 1, nb
                                        R0_L(i) = qL_prim_rs${XYZ}$_vf(j, k, l, rs(i))
                                        R0_R(i) = qR_prim_rs${XYZ}$_vf(j + 1, k, l, rs(i))

                                        V0_L(i) = qL_prim_rs${XYZ}$_vf(j, k, l, vs(i))
                                        V0_R(i) = qR_prim_rs${XYZ}$_vf(j + 1, k, l, vs(i))
                                        if (.not. polytropic .and. .not. qbmm) then
                                            P0_L(i) = qL_prim_rs${XYZ}$_vf(j, k, l, ps(i))
                                            P0_R(i) = qR_prim_rs${XYZ}$_vf(j + 1, k, l, ps(i))
                                        end if
                                    end do

                                    if (.not. qbmm) then
                                        if (adv_n) then
                                            nbub_L = qL_prim_rs${XYZ}$_vf(j, k, l, n_idx)
                                            nbub_R = qR_prim_rs${XYZ}$_vf(j + 1, k, l, n_idx)
                                        else
                                            nbub_L_denom = 0._wp
                                            nbub_R_denom = 0._wp
                                            !$acc loop seq
                                            do i = 1, nb
                                                nbub_L_denom = nbub_L_denom + (R0_L(i)**3._wp)*weight(i)
                                                nbub_R_denom = nbub_R_denom + (R0_R(i)**3._wp)*weight(i)
                                            end do
                                            nbub_L = (3._wp/(4._wp*pi))*qL_prim_rs${XYZ}$_vf(j, k, l, E_idx + num_fluids)/nbub_L_denom
                                            nbub_R = (3._wp/(4._wp*pi))*qR_prim_rs${XYZ}$_vf(j + 1, k, l, E_idx + num_fluids)/nbub_R_denom
                                        end if
                                    else
                                        !nb stored in 0th moment of first R0 bin in variable conversion module
                                        nbub_L = qL_prim_rs${XYZ}$_vf(j, k, l, bubxb)
                                        nbub_R = qR_prim_rs${XYZ}$_vf(j + 1, k, l, bubxb)
                                    end if

                                    !$acc loop seq
                                    do i = 1, nb
                                        if (.not. qbmm) then
                                            if (polytropic) then
                                                pbw_L(i) = f_cpbw_KM(R0(i), R0_L(i), V0_L(i), 0._wp)
                                                pbw_R(i) = f_cpbw_KM(R0(i), R0_R(i), V0_R(i), 0._wp)
                                            else
                                                pbw_L(i) = f_cpbw_KM(R0(i), R0_L(i), V0_L(i), P0_L(i))
                                                pbw_R(i) = f_cpbw_KM(R0(i), R0_R(i), V0_R(i), P0_R(i))
                                            end if
                                        end if
                                    end do

                                    if (qbmm) then
                                        PbwR3Lbar = mom_sp_rs${XYZ}$_vf(j, k, l, 4)
                                        PbwR3Rbar = mom_sp_rs${XYZ}$_vf(j + 1, k, l, 4)

                                        R3Lbar = mom_sp_rs${XYZ}$_vf(j, k, l, 1)
                                        R3Rbar = mom_sp_rs${XYZ}$_vf(j + 1, k, l, 1)

                                        R3V2Lbar = mom_sp_rs${XYZ}$_vf(j, k, l, 3)
                                        R3V2Rbar = mom_sp_rs${XYZ}$_vf(j + 1, k, l, 3)
                                    else

                                        PbwR3Lbar = 0._wp
                                        PbwR3Rbar = 0._wp

                                        R3Lbar = 0._wp
                                        R3Rbar = 0._wp

                                        R3V2Lbar = 0._wp
                                        R3V2Rbar = 0._wp

                                        !$acc loop seq
                                        do i = 1, nb
                                            PbwR3Lbar = PbwR3Lbar + pbw_L(i)*(R0_L(i)**3._wp)*weight(i)
                                            PbwR3Rbar = PbwR3Rbar + pbw_R(i)*(R0_R(i)**3._wp)*weight(i)

                                            R3Lbar = R3Lbar + (R0_L(i)**3._wp)*weight(i)
                                            R3Rbar = R3Rbar + (R0_R(i)**3._wp)*weight(i)

                                            R3V2Lbar = R3V2Lbar + (R0_L(i)**3._wp)*(V0_L(i)**2._wp)*weight(i)
                                            R3V2Rbar = R3V2Rbar + (R0_R(i)**3._wp)*(V0_R(i)**2._wp)*weight(i)
                                        end do
                                    end if

                                    if (qL_prim_rs${XYZ}$_vf(j, k, l, E_idx + num_fluids) < small_alf .or. R3Lbar < small_alf) then
                                        ptilde_L = qL_prim_rs${XYZ}$_vf(j, k, l, E_idx + num_fluids)*pres_L
                                    else
                                        ptilde_L = qL_prim_rs${XYZ}$_vf(j, k, l, E_idx + num_fluids)*(pres_L - PbwR3Lbar/R3Lbar - &
                                                                                                      rho_L*R3V2Lbar/R3Lbar)
                                    end if

                                    if (qR_prim_rs${XYZ}$_vf(j + 1, k, l, E_idx + num_fluids) < small_alf .or. R3Rbar < small_alf) then
                                        ptilde_R = qR_prim_rs${XYZ}$_vf(j + 1, k, l, E_idx + num_fluids)*pres_R
                                    else
                                        ptilde_R = qR_prim_rs${XYZ}$_vf(j + 1, k, l, E_idx + num_fluids)*(pres_R - PbwR3Rbar/R3Rbar - &
                                                                                                          rho_R*R3V2Rbar/R3Rbar)
                                    end if

                                    if ((ptilde_L /= ptilde_L) .or. (ptilde_R /= ptilde_R)) then
                                    end if

                                    rho_avg = 5e-1_wp*(rho_L + rho_R)
                                    H_avg = 5e-1_wp*(H_L + H_R)
                                    gamma_avg = 5e-1_wp*(gamma_L + gamma_R)
                                    vel_avg_rms = 0._wp

                                    !$acc loop seq
                                    do i = 1, num_dims
                                        vel_avg_rms = vel_avg_rms + (5e-1_wp*(vel_L(i) + vel_R(i)))**2._wp
                                    end do

                                end if

                                call s_compute_speed_of_sound(pres_L, rho_L, gamma_L, pi_inf_L, H_L, alpha_L, &
                                                              vel_L_rms, 0._wp, c_L)

                                call s_compute_speed_of_sound(pres_R, rho_R, gamma_R, pi_inf_R, H_R, alpha_R, &
                                                              vel_R_rms, 0._wp, c_R)

                                !> The computation of c_avg does not require all the variables, and therefore the non '_avg'
                                ! variables are placeholders to call the subroutine.
                                call s_compute_speed_of_sound(pres_R, rho_avg, gamma_avg, pi_inf_R, H_avg, alpha_R, &
                                                              vel_avg_rms, 0._wp, c_avg)

                                if (viscous) then
                                    !$acc loop seq
                                    do i = 1, 2
                                        Re_avg_rs${XYZ}$_vf(j, k, l, i) = 2._wp/(1._wp/Re_L(i) + 1._wp/Re_R(i))
                                    end do
                                end if

                                ! Low Mach correction
                                if (low_Mach == 2) then
                                    @:compute_low_Mach_correction()
                                end if

                                call s_compute_wave_speed(wave_speeds, vel_L, vel_R, pres_L, pres_R, rho_L, rho_R, rho_avg, &
                                                          c_L, c_R, c_avg, c_fast%L, c_fast%R, G_L, G_R, &
                                                          tau_e_L, tau_e_R, gamma_L, gamma_R, pi_inf_L, pi_inf_R, &
                                                          s_L, s_R, s_S, s_M, s_P, dir_idx(1), dir_idx_tau(1))

                                ! goes with q_star_L/R = xi_L/R * (variable)
                                ! xi_L/R = ( ( s_L/R - u_L/R )/(s_L/R - s_star) )
                                xi_L = (s_L - vel_L(dir_idx(1)))/(s_L - s_S)
                                xi_R = (s_R - vel_R(dir_idx(1)))/(s_R - s_S)

                                ! goes with numerical velocity in x/y/z directions
                                ! xi_P/M = 0.5 +/m sgn(0.5,s_star)
                                xi_M = (5e-1_wp + sign(5e-1_wp, s_S))
                                xi_P = (5e-1_wp - sign(5e-1_wp, s_S))

                                ! Low Mach correction
                                if (low_Mach == 1) then
                                    @:compute_low_Mach_correction()
                                else
                                    pcorr = 0._wp
                                end if

                                !$acc loop seq
                                do i = 1, contxe
                                    flux_rs${XYZ}$_vf(j, k, l, i) = &
                                        xi_M*qL_prim_rs${XYZ}$_vf(j, k, l, i) &
                                        *(vel_L(dir_idx(1)) + s_M*(xi_L - 1._wp)) &
                                        + xi_P*qR_prim_rs${XYZ}$_vf(j + 1, k, l, i) &
                                        *(vel_R(dir_idx(1)) + s_P*(xi_R - 1._wp))
                                end do

                                if (bubbles_euler .and. (num_fluids > 1)) then
                                    ! Kill mass transport @ gas density
                                    flux_rs${XYZ}$_vf(j, k, l, contxe) = 0._wp
                                end if

                                ! Momentum flux.
                                ! f = \rho u u + p I, q = \rho u, q_star = \xi * \rho*(s_star, v, w)

                                ! Include p_tilde

                                !$acc loop seq
                                do i = 1, num_dims
                                    flux_rs${XYZ}$_vf(j, k, l, contxe + dir_idx(i)) = &
                                        xi_M*(rho_L*(vel_L(dir_idx(1))* &
                                                     vel_L(dir_idx(i)) + &
                                                     s_M*(xi_L*(dir_flg(dir_idx(i))*s_S + &
                                                                (1._wp - dir_flg(dir_idx(i)))* &
                                                                vel_L(dir_idx(i))) - vel_L(dir_idx(i)))) + &
                                              dir_flg(dir_idx(i))*(pres_L - ptilde_L)) &
                                        + xi_P*(rho_R*(vel_R(dir_idx(1))* &
                                                       vel_R(dir_idx(i)) + &
                                                       s_P*(xi_R*(dir_flg(dir_idx(i))*s_S + &
                                                                  (1._wp - dir_flg(dir_idx(i)))* &
                                                                  vel_R(dir_idx(i))) - vel_R(dir_idx(i)))) + &
                                                dir_flg(dir_idx(i))*(pres_R - ptilde_R)) &
                                        + (s_M/s_L)*(s_P/s_R)*dir_flg(dir_idx(i))*pcorr
                                end do

                                ! Energy flux.
                                ! f = u*(E+p), q = E, q_star = \xi*E+(s-u)(\rho s_star + p/(s-u))
                                flux_rs${XYZ}$_vf(j, k, l, E_idx) = &
                                    xi_M*(vel_L(dir_idx(1))*(E_L + pres_L - ptilde_L) + &
                                          s_M*(xi_L*(E_L + (s_S - vel_L(dir_idx(1)))* &
                                                     (rho_L*s_S + (pres_L - ptilde_L)/ &
                                                      (s_L - vel_L(dir_idx(1))))) - E_L)) &
                                    + xi_P*(vel_R(dir_idx(1))*(E_R + pres_R - ptilde_R) + &
                                            s_P*(xi_R*(E_R + (s_S - vel_R(dir_idx(1)))* &
                                                       (rho_R*s_S + (pres_R - ptilde_R)/ &
                                                        (s_R - vel_R(dir_idx(1))))) - E_R)) &
                                    + (s_M/s_L)*(s_P/s_R)*pcorr*s_S

                                ! Volume fraction flux
                                !$acc loop seq
                                do i = advxb, advxe
                                    flux_rs${XYZ}$_vf(j, k, l, i) = &
                                        xi_M*qL_prim_rs${XYZ}$_vf(j, k, l, i) &
                                        *(vel_L(dir_idx(1)) + s_M*(xi_L - 1._wp)) &
                                        + xi_P*qR_prim_rs${XYZ}$_vf(j + 1, k, l, i) &
                                        *(vel_R(dir_idx(1)) + s_P*(xi_R - 1._wp))
                                end do

                                ! Source for volume fraction advection equation
                                !$acc loop seq
                                do i = 1, num_dims
                                    vel_src_rs${XYZ}$_vf(j, k, l, dir_idx(i)) = &
                                        xi_M*(vel_L(dir_idx(i)) + &
                                              dir_flg(dir_idx(i))* &
                                              s_M*(xi_L - 1._wp)) &
                                        + xi_P*(vel_R(dir_idx(i)) + &
                                                dir_flg(dir_idx(i))* &
                                                s_P*(xi_R - 1._wp))

                                    !IF ( (model_eqns == 4) .or. (num_fluids==1) ) vel_src_rs_vf(idxi)%sf(j,k,l) = 0._wp
                                end do

                                flux_src_rs${XYZ}$_vf(j, k, l, advxb) = vel_src_rs${XYZ}$_vf(j, k, l, dir_idx(1))

                                ! Add advection flux for bubble variables
                                !$acc loop seq
                                do i = bubxb, bubxe
                                    flux_rs${XYZ}$_vf(j, k, l, i) = &
                                        xi_M*nbub_L*qL_prim_rs${XYZ}$_vf(j, k, l, i) &
                                        *(vel_L(dir_idx(1)) + s_M*(xi_L - 1._wp)) &
                                        + xi_P*nbub_R*qR_prim_rs${XYZ}$_vf(j + 1, k, l, i) &
                                        *(vel_R(dir_idx(1)) + s_P*(xi_R - 1._wp))
                                end do

                                if (qbmm) then
                                    flux_rs${XYZ}$_vf(j, k, l, bubxb) = &
                                        xi_M*nbub_L &
                                        *(vel_L(dir_idx(1)) + s_M*(xi_L - 1._wp)) &
                                        + xi_P*nbub_R &
                                        *(vel_R(dir_idx(1)) + s_P*(xi_R - 1._wp))
                                end if

                                if (adv_n) then
                                    flux_rs${XYZ}$_vf(j, k, l, n_idx) = &
                                        xi_M*nbub_L &
                                        *(vel_L(dir_idx(1)) + s_M*(xi_L - 1._wp)) &
                                        + xi_P*nbub_R &
                                        *(vel_R(dir_idx(1)) + s_P*(xi_R - 1._wp))
                                end if

                                ! Geometrical source flux for cylindrical coordinates
                                #:if (NORM_DIR == 2)
                                    if (cyl_coord) then
                                        ! Substituting the advective flux into the inviscid geometrical source flux
                                        !$acc loop seq
                                        do i = 1, E_idx
                                            flux_gsrc_rs${XYZ}$_vf(j, k, l, i) = flux_rs${XYZ}$_vf(j, k, l, i)
                                        end do
                                        ! Recalculating the radial momentum geometric source flux
                                        flux_gsrc_rs${XYZ}$_vf(j, k, l, contxe + dir_idx(1)) = &
                                            xi_M*(rho_L*(vel_L(dir_idx(1))* &
                                                         vel_L(dir_idx(1)) + &
                                                         s_M*(xi_L*(dir_flg(dir_idx(1))*s_S + &
                                                                    (1._wp - dir_flg(dir_idx(1)))* &
                                                                    vel_L(dir_idx(1))) - vel_L(dir_idx(1))))) &
                                            + xi_P*(rho_R*(vel_R(dir_idx(1))* &
                                                           vel_R(dir_idx(1)) + &
                                                           s_P*(xi_R*(dir_flg(dir_idx(1))*s_S + &
                                                                      (1._wp - dir_flg(dir_idx(1)))* &
                                                                      vel_R(dir_idx(1))) - vel_R(dir_idx(1)))))
                                        ! Geometrical source of the void fraction(s) is zero
                                        !$acc loop seq
                                        do i = advxb, advxe
                                            flux_gsrc_rs${XYZ}$_vf(j, k, l, i) = 0._wp
                                        end do
                                    end if
                                #:endif
                                #:if (NORM_DIR == 3)
                                    if (grid_geometry == 3) then
                                        !$acc loop seq
                                        do i = 1, sys_size
                                            flux_gsrc_rs${XYZ}$_vf(j, k, l, i) = 0._wp
                                        end do

                                        flux_gsrc_rs${XYZ}$_vf(j, k, l, momxb + 1) = &
                                            -xi_M*(rho_L*(vel_L(dir_idx(1))* &
                                                          vel_L(dir_idx(1)) + &
                                                          s_M*(xi_L*(dir_flg(dir_idx(1))*s_S + &
                                                                     (1._wp - dir_flg(dir_idx(1)))* &
                                                                     vel_L(dir_idx(1))) - vel_L(dir_idx(1))))) &
                                            - xi_P*(rho_R*(vel_R(dir_idx(1))* &
                                                           vel_R(dir_idx(1)) + &
                                                           s_P*(xi_R*(dir_flg(dir_idx(1))*s_S + &
                                                                      (1._wp - dir_flg(dir_idx(1)))* &
                                                                      vel_R(dir_idx(1))) - vel_R(dir_idx(1)))))
                                        flux_gsrc_rs${XYZ}$_vf(j, k, l, momxe) = flux_rs${XYZ}$_vf(j, k, l, momxb + 1)

                                    end if
                                #:endif
                            end do
                        end do
                    end do
                    !$acc end parallel loop
                else
                    ! 5-EQUATION MODEL WITH HLLC
                    !$acc parallel loop collapse(3) gang vector default(present) private(vel_L, vel_R, Re_L, Re_R, &
                    !$acc rho_avg, h_avg, gamma_avg, alpha_L, alpha_R, s_L, s_R, s_S, vel_avg_rms, pcorr, zcoef,   &
                    !$acc vel_L_tmp, vel_R_tmp, Ys_L, Ys_R, Xs_L, Xs_R, Gamma_iL, Gamma_iR, Cp_iL, Cp_iR,          &
                    !$acc tau_e_L, tau_e_R, xi_field_L, xi_field_R,                                                &
                    !$acc Yi_avg, Phi_avg, h_iL, h_iR, h_avg_2) copyin(is1,is2,is3)
                    do l = is3%beg, is3%end
                        do k = is2%beg, is2%end
                            do j = is1%beg, is1%end

                                !idx1 = 1; if (dir_idx(1) == 2) idx1 = 2; if (dir_idx(1) == 3) idx1 = 3

                                vel_L_rms = 0._wp; vel_R_rms = 0._wp
                                rho_L = 0._wp; rho_R = 0._wp
                                gamma_L = 0._wp; gamma_R = 0._wp
                                pi_inf_L = 0._wp; pi_inf_R = 0._wp
                                qv_L = 0._wp; qv_R = 0._wp
                                alpha_L_sum = 0._wp; alpha_R_sum = 0._wp

                                !$acc loop seq
                                do i = 1, num_fluids
                                    alpha_L(i) = qL_prim_rs${XYZ}$_vf(j, k, l, E_idx + i)
                                    alpha_R(i) = qR_prim_rs${XYZ}$_vf(j + 1, k, l, E_idx + i)
                                    vel_L(i) = qL_prim_rs${XYZ}$_vf(j, k, l, contxe + i)
                                    vel_R(i) = qR_prim_rs${XYZ}$_vf(j + 1, k, l, contxe + i)
                                    vel_L_rms = vel_L_rms + vel_L(i)**2._wp
                                    vel_R_rms = vel_R_rms + vel_R(i)**2._wp
                                end do

                                pres_L = qL_prim_rs${XYZ}$_vf(j, k, l, E_idx)
                                pres_R = qR_prim_rs${XYZ}$_vf(j + 1, k, l, E_idx)

                                ! Change this by splitting it into the cases
                                ! present in the bubbles_euler
                                if (mpp_lim) then
                                    !$acc loop seq
                                    do i = 1, num_fluids
                                        qL_prim_rs${XYZ}$_vf(j, k, l, i) = max(0._wp, qL_prim_rs${XYZ}$_vf(j, k, l, i))
                                        qL_prim_rs${XYZ}$_vf(j, k, l, E_idx + i) = min(max(0._wp, qL_prim_rs${XYZ}$_vf(j, k, l, E_idx + i)), 1._wp)
                                        alpha_L_sum = alpha_L_sum + qL_prim_rs${XYZ}$_vf(j, k, l, E_idx + i)
                                        qR_prim_rs${XYZ}$_vf(j + 1, k, l, i) = max(0._wp, qR_prim_rs${XYZ}$_vf(j + 1, k, l, i))
                                        qR_prim_rs${XYZ}$_vf(j + 1, k, l, E_idx + i) = min(max(0._wp, qR_prim_rs${XYZ}$_vf(j + 1, k, l, E_idx + i)), 1._wp)
                                        alpha_R_sum = alpha_R_sum + qR_prim_rs${XYZ}$_vf(j + 1, k, l, E_idx + i)
                                    end do
                                    !$acc loop seq
                                    do i = 1, num_fluids
                                        qL_prim_rs${XYZ}$_vf(j, k, l, E_idx + i) = qL_prim_rs${XYZ}$_vf(j, k, l, E_idx + i)/max(alpha_L_sum, sgm_eps)
                                        qR_prim_rs${XYZ}$_vf(j + 1, k, l, E_idx + i) = qR_prim_rs${XYZ}$_vf(j + 1, k, l, E_idx + i)/max(alpha_R_sum, sgm_eps)
                                    end do
                                end if

                                !$acc loop seq
                                do i = 1, num_fluids
                                    rho_L = rho_L + qL_prim_rs${XYZ}$_vf(j, k, l, i)
                                    gamma_L = gamma_L + qL_prim_rs${XYZ}$_vf(j, k, l, E_idx + i)*gammas(i)
                                    pi_inf_L = pi_inf_L + qL_prim_rs${XYZ}$_vf(j, k, l, E_idx + i)*pi_infs(i)
                                    qv_L = qv_L + qL_prim_rs${XYZ}$_vf(j, k, l, i)*qvs(i)
                                    rho_R = rho_R + qR_prim_rs${XYZ}$_vf(j + 1, k, l, i)
                                    gamma_R = gamma_R + qR_prim_rs${XYZ}$_vf(j + 1, k, l, E_idx + i)*gammas(i)
                                    pi_inf_R = pi_inf_R + qR_prim_rs${XYZ}$_vf(j + 1, k, l, E_idx + i)*pi_infs(i)
                                    qv_R = qv_R + qR_prim_rs${XYZ}$_vf(j + 1, k, l, i)*qvs(i)
                                end do

                                if (viscous) then
                                    !$acc loop seq
                                    do i = 1, 2
                                        Re_L(i) = dflt_real
                                        Re_R(i) = dflt_real
                                        if (Re_size(i) > 0) then
                                            Re_L(i) = 0._wp
                                            Re_R(i) = 0._wp
                                        end if
                                        !$acc loop seq
                                        do q = 1, Re_size(i)
                                            Re_L(i) = qL_prim_rs${XYZ}$_vf(j, k, l, E_idx + Re_idx(i, q))/Res(i, q) &
                                                      + Re_L(i)
                                            Re_R(i) = qR_prim_rs${XYZ}$_vf(j + 1, k, l, E_idx + Re_idx(i, q))/Res(i, q) &
                                                      + Re_R(i)
                                        end do
                                        Re_L(i) = 1._wp/max(Re_L(i), sgm_eps)
                                        Re_R(i) = 1._wp/max(Re_R(i), sgm_eps)
                                    end do
                                end if

                                if (chemistry) then
                                    c_sum_Yi_Phi = 0.0_wp
                                    !$acc loop seq
                                    do i = chemxb, chemxe
                                        Ys_L(i - chemxb + 1) = qL_prim_rs${XYZ}$_vf(j, k, l, i)
                                        Ys_R(i - chemxb + 1) = qR_prim_rs${XYZ}$_vf(j + 1, k, l, i)
                                    end do

                                    call get_mixture_molecular_weight(Ys_L, MW_L)
                                    call get_mixture_molecular_weight(Ys_R, MW_R)

                                    Xs_L(:) = Ys_L(:)*MW_L/molecular_weights(:)
                                    Xs_R(:) = Ys_R(:)*MW_R/molecular_weights(:)

                                    R_gas_L = gas_constant/MW_L
                                    R_gas_R = gas_constant/MW_R

                                    T_L = pres_L/rho_L/R_gas_L
                                    T_R = pres_R/rho_R/R_gas_R

                                    call get_species_specific_heats_r(T_L, Cp_iL)
                                    call get_species_specific_heats_r(T_R, Cp_iR)

                                    if (chem_params%gamma_method == 1) then
                                        !> gamma_method = 1: Ref. Section 2.3.1 Formulation of doi:10.7907/ZKW8-ES97.
                                        Gamma_iL = Cp_iL/(Cp_iL - 1.0_wp)
                                        Gamma_iR = Cp_iR/(Cp_iR - 1.0_wp)

                                        gamma_L = sum(Xs_L(:)/(Gamma_iL(:) - 1.0_wp))
                                        gamma_R = sum(Xs_R(:)/(Gamma_iR(:) - 1.0_wp))
                                    else if (chem_params%gamma_method == 2) then
                                        !> gamma_method = 2: c_p / c_v where c_p, c_v are specific heats.
                                        call get_mixture_specific_heat_cp_mass(T_L, Ys_L, Cp_L)
                                        call get_mixture_specific_heat_cp_mass(T_R, Ys_R, Cp_R)
                                        call get_mixture_specific_heat_cv_mass(T_L, Ys_L, Cv_L)
                                        call get_mixture_specific_heat_cv_mass(T_R, Ys_R, Cv_R)

                                        Gamm_L = Cp_L/Cv_L
                                        gamma_L = 1.0_wp/(Gamm_L - 1.0_wp)
                                        Gamm_R = Cp_R/Cv_R
                                        gamma_R = 1.0_wp/(Gamm_R - 1.0_wp)
                                    end if

                                    call get_mixture_energy_mass(T_L, Ys_L, E_L)
                                    call get_mixture_energy_mass(T_R, Ys_R, E_R)

                                    E_L = rho_L*E_L + 5e-1*rho_L*vel_L_rms
                                    E_R = rho_R*E_R + 5e-1*rho_R*vel_R_rms
                                    H_L = (E_L + pres_L)/rho_L
                                    H_R = (E_R + pres_R)/rho_R
                                else
                                    E_L = gamma_L*pres_L + pi_inf_L + 5e-1*rho_L*vel_L_rms + qv_L
                                    E_R = gamma_R*pres_R + pi_inf_R + 5e-1*rho_R*vel_R_rms + qv_R

                                    H_L = (E_L + pres_L)/rho_L
                                    H_R = (E_R + pres_R)/rho_R
                                end if

                                ! ENERGY ADJUSTMENTS FOR HYPOELASTIC/HYPERELASTIC ENERGY
                                if (hypoelasticity .or. hyperelasticity) then
                                    G_L = 0_wp; G_R = 0_wp
                                    !$acc loop seq
                                    do i = 1, num_fluids
                                        G_L = G_L + alpha_L(i)*Gs(i)
                                        G_R = G_R + alpha_R(i)*Gs(i)
                                    end do
                                    if (hypoelasticity) then
                                        !$acc loop seq
                                        do i = 1, strxe - strxb + 1
                                            tau_e_L(i) = qL_prim_rs${XYZ}$_vf(j, k, l, strxb - 1 + i)
                                            tau_e_R(i) = qR_prim_rs${XYZ}$_vf(j + 1, k, l, strxb - 1 + i)
                                        end do
                                        !$acc loop seq
                                        do i = 1, strxe - strxb + 1
                                            ! Elastic contribution to energy if G large enough
                                            if ((G_L > verysmall) .and. (G_R > verysmall)) then
                                                E_L = E_L + (tau_e_L(i)*tau_e_L(i))/(4_wp*G_L)
                                                E_R = E_R + (tau_e_R(i)*tau_e_R(i))/(4_wp*G_R)
                                                ! Additional terms in 2D and 3D
                                                if ((i == 2) .or. (i == 4) .or. (i == 5)) then
                                                    E_L = E_L + (tau_e_L(i)*tau_e_L(i))/(4_wp*G_L)
                                                    E_R = E_R + (tau_e_R(i)*tau_e_R(i))/(4_wp*G_R)
                                                end if
                                            end if
                                        end do
                                    else if (hyperelasticity) then
                                        !$acc loop seq
                                        do i = 1, num_dims
                                            xi_field_L(i) = qL_prim_rs${XYZ}$_vf(j, k, l, xibeg - 1 + i)
                                            xi_field_R(i) = qR_prim_rs${XYZ}$_vf(j + 1, k, l, xibeg - 1 + i)
                                        end do
                                        G_L = 0_wp; G_R = 0_wp; 
                                        !$acc loop seq
                                        do i = 1, num_fluids
                                            ! Mixture left and right shear modulus
                                            G_L = G_L + alpha_L(i)*Gs(i)
                                            G_R = G_R + alpha_R(i)*Gs(i)
                                        end do
                                        ! Elastic contribution to energy if G large enough
                                        if (G_L > verysmall .and. G_R > verysmall) then
                                            E_L = E_L + G_L*qL_prim_rs${XYZ}$_vf(j, k, l, xiend + 1)
                                            E_R = E_R + G_R*qR_prim_rs${XYZ}$_vf(j + 1, k, l, xiend + 1)
                                        end if
                                        !$acc loop seq
                                        do i = 1, b_size - 1
                                            tau_e_L(i) = qL_prim_rs${XYZ}$_vf(j, k, l, strxb - 1 + i)
                                            tau_e_R(i) = qR_prim_rs${XYZ}$_vf(j + 1, k, l, strxb - 1 + i)
                                        end do
                                    end if
                                end if

                                H_L = (E_L + pres_L)/rho_L
                                H_R = (E_R + pres_R)/rho_R

                                @:compute_average_state()

                                call s_compute_speed_of_sound(pres_L, rho_L, gamma_L, pi_inf_L, H_L, alpha_L, &
                                                              vel_L_rms, 0._wp, c_L)

                                call s_compute_speed_of_sound(pres_R, rho_R, gamma_R, pi_inf_R, H_R, alpha_R, &
                                                              vel_R_rms, 0._wp, c_R)

                                !> The computation of c_avg does not require all the variables, and therefore the non '_avg'
                                ! variables are placeholders to call the subroutine.
                                call s_compute_speed_of_sound(pres_R, rho_avg, gamma_avg, pi_inf_R, H_avg, alpha_R, &
                                                              vel_avg_rms, c_sum_Yi_Phi, c_avg)

                                if (viscous) then
                                    !$acc loop seq
                                    do i = 1, 2
                                        Re_avg_rs${XYZ}$_vf(j, k, l, i) = 2._wp/(1._wp/Re_L(i) + 1._wp/Re_R(i))
                                    end do
                                end if

                                ! Low Mach correction
                                if (low_Mach == 2) then
                                    @:compute_low_Mach_correction()
                                end if

                                call s_compute_wave_speed(wave_speeds, vel_L, vel_R, pres_L, pres_R, rho_L, rho_R, rho_avg, &
                                                          c_L, c_R, c_avg, c_fast%L, c_fast%R, G_L, G_R, &
                                                          tau_e_L, tau_e_R, gamma_L, gamma_R, pi_inf_L, pi_inf_R, &
                                                          s_L, s_R, s_S, s_M, s_P, dir_idx(1), dir_idx_tau(1))

                                ! goes with q_star_L/R = xi_L/R * (variable)
                                ! xi_L/R = ( ( s_L/R - u_L/R )/(s_L/R - s_star) )
                                xi_L = (s_L - vel_L(idx1))/(s_L - s_S)
                                xi_R = (s_R - vel_R(idx1))/(s_R - s_S)

                                ! goes with numerical velocity in x/y/z directions
                                ! xi_P/M = 0.5 +/m sgn(0.5,s_star)
                                xi_M = (5e-1_wp + sign(5e-1_wp, s_S))
                                xi_P = (5e-1_wp - sign(5e-1_wp, s_S))

                                ! Low Mach correction
                                if (low_Mach == 1) then
                                    @:compute_low_Mach_correction()
                                else
                                    pcorr = 0._wp
                                end if

                                ! COMPUTING THE HLLC FLUXES
                                ! MASS FLUX.
                                !$acc loop seq
                                do i = 1, contxe
                                    flux_rs${XYZ}$_vf(j, k, l, i) = &
                                        xi_M*qL_prim_rs${XYZ}$_vf(j, k, l, i) &
                                        *(vel_L(idx1) + s_M*(xi_L - 1._wp)) &
                                        + xi_P*qR_prim_rs${XYZ}$_vf(j + 1, k, l, i) &
                                        *(vel_R(idx1) + s_P*(xi_R - 1._wp))
                                end do

                                ! MOMENTUM FLUX.
                                ! f = \rho u u - \sigma, q = \rho u, q_star = \xi * \rho*(s_star, v, w)
                                !$acc loop seq
                                do i = 1, num_dims
                                    idxi = dir_idx(i)
                                    flux_rs${XYZ}$_vf(j, k, l, contxe + idxi) = &
                                        xi_M*(rho_L*(vel_L(idx1)* &
                                                     vel_L(idxi) + &
                                                     s_M*(xi_L*(dir_flg(idxi)*s_S + &
                                                                (1._wp - dir_flg(idxi))* &
                                                                vel_L(idxi)) - vel_L(idxi))) + &
                                              dir_flg(idxi)*(pres_L)) &
                                        + xi_P*(rho_R*(vel_R(idx1)* &
                                                       vel_R(idxi) + &
                                                       s_P*(xi_R*(dir_flg(idxi)*s_S + &
                                                                  (1._wp - dir_flg(idxi))* &
                                                                  vel_R(idxi)) - vel_R(idxi))) + &
                                                dir_flg(idxi)*(pres_R)) &
                                        + (s_M/s_L)*(s_P/s_R)*dir_flg(idxi)*pcorr
                                end do

                                ! ENERGY FLUX.
                                ! f = u*(E-\sigma), q = E, q_star = \xi*E+(s-u)(\rho s_star - \sigma/(s-u))
                                flux_rs${XYZ}$_vf(j, k, l, E_idx) = &
                                    xi_M*(vel_L(idx1)*(E_L + pres_L) + &
                                          s_M*(xi_L*(E_L + (s_S - vel_L(idx1))* &
                                                     (rho_L*s_S + pres_L/ &
                                                      (s_L - vel_L(idx1)))) - E_L)) &
                                    + xi_P*(vel_R(idx1)*(E_R + pres_R) + &
                                            s_P*(xi_R*(E_R + (s_S - vel_R(idx1))* &
                                                       (rho_R*s_S + pres_R/ &
                                                        (s_R - vel_R(idx1)))) - E_R)) &
                                    + (s_M/s_L)*(s_P/s_R)*pcorr*s_S

                                ! ELASTICITY. Elastic shear stress additions for the momentum and energy flux
                                if (elasticity) then
                                    flux_ene_e = 0_wp
                                    !$acc loop seq
                                    do i = 1, num_dims
                                        idxi = dir_idx(i)
                                        ! MOMENTUM ELASTIC FLUX.
                                        flux_rs${XYZ}$_vf(j, k, l, contxe + idxi) = &
                                            flux_rs${XYZ}$_vf(j, k, l, contxe + idxi) &
                                            - xi_M*tau_e_L(dir_idx_tau(i)) - xi_P*tau_e_R(dir_idx_tau(i))
                                        ! ENERGY ELASTIC FLUX.
                                        flux_ene_e = flux_ene_e - &
                                                     xi_M*(vel_L(idxi)*tau_e_L(dir_idx_tau(i)) + &
                                                           s_M*(xi_L*((s_S - vel_L(i))*(tau_e_L(dir_idx_tau(i))/(s_L - vel_L(i)))))) - &
                                                     xi_P*(vel_R(idxi)*tau_e_R(dir_idx_tau(i)) + &
                                                           s_P*(xi_R*((s_S - vel_R(i))*(tau_e_R(dir_idx_tau(i))/(s_R - vel_R(i))))))
                                    end do
                                    flux_rs${XYZ}$_vf(j, k, l, E_idx) = flux_rs${XYZ}$_vf(j, k, l, E_idx) + flux_ene_e
                                end if

                                ! HYPOELASTIC STRESS EVOLUTION FLUX.
                                if (hypoelasticity) then
                                    !$acc loop seq
                                    do i = 1, strxe - strxb + 1
                                        flux_rs${XYZ}$_vf(j, k, l, strxb - 1 + i) = &
                                            xi_M*(s_S/(s_L - s_S))*(s_L*rho_L*tau_e_L(i) - rho_L*vel_L(idx1)*tau_e_L(i)) + &
                                            xi_P*(s_S/(s_R - s_S))*(s_R*rho_R*tau_e_R(i) - rho_R*vel_R(idx1)*tau_e_R(i))
                                    end do
                                end if

                                ! VOLUME FRACTION FLUX.
                                !$acc loop seq
                                do i = advxb, advxe
                                    flux_rs${XYZ}$_vf(j, k, l, i) = &
                                        xi_M*qL_prim_rs${XYZ}$_vf(j, k, l, i) &
                                        *(vel_L(idx1) + s_M*(xi_L - 1._wp)) &
                                        + xi_P*qR_prim_rs${XYZ}$_vf(j + 1, k, l, i) &
                                        *(vel_R(idx1) + s_P*(xi_R - 1._wp))
                                end do

                                ! VOLUME FRACTION SOURCE FLUX.
                                !$acc loop seq
                                do i = 1, num_dims
                                    idxi = dir_idx(i)
                                    vel_src_rs${XYZ}$_vf(j, k, l, idxi) = &
                                        xi_M*(vel_L(idxi) + &
                                              dir_flg(idxi)* &
                                              s_M*(xi_L - 1._wp)) &
                                        + xi_P*(vel_R(idxi) + &
                                                dir_flg(idxi)* &
                                                s_P*(xi_R - 1._wp))
                                end do

                                ! COLOR FUNCTION FLUX
                                if (surface_tension) then
                                    flux_rs${XYZ}$_vf(j, k, l, c_idx) = &
                                        xi_M*qL_prim_rs${XYZ}$_vf(j, k, l, c_idx) &
                                        *(vel_L(idx1) + s_M*(xi_L - 1._wp)) &
                                        + xi_P*qR_prim_rs${XYZ}$_vf(j + 1, k, l, c_idx) &
                                        *(vel_R(idx1) + s_P*(xi_R - 1._wp))
                                end if

                                ! REFERENCE MAP FLUX.
                                if (hyperelasticity) then
                                    !$acc loop seq
                                    do i = 1, num_dims
                                        flux_rs${XYZ}$_vf(j, k, l, xibeg - 1 + i) = &
                                            xi_M*(s_S/(s_L - s_S))*(s_L*rho_L*xi_field_L(i) &
                                                                    - rho_L*vel_L(idx1)*xi_field_L(i)) + &
                                            xi_P*(s_S/(s_R - s_S))*(s_R*rho_R*xi_field_R(i) &
                                                                    - rho_R*vel_R(idx1)*xi_field_R(i))
                                    end do
                                end if

                                flux_src_rs${XYZ}$_vf(j, k, l, advxb) = vel_src_rs${XYZ}$_vf(j, k, l, idx1)

                                if (chemistry) then
                                    !$acc loop seq
                                    do i = chemxb, chemxe
                                        Y_L = qL_prim_rs${XYZ}$_vf(j, k, l, i)
                                        Y_R = qR_prim_rs${XYZ}$_vf(j + 1, k, l, i)

                                        flux_rs${XYZ}$_vf(j, k, l, i) = xi_M*rho_L*Y_L*(vel_L(idx1) + s_M*(xi_L - 1._wp)) &
                                                                        + xi_P*rho_R*Y_R*(vel_R(idx1) + s_P*(xi_R - 1._wp))
                                        flux_src_rs${XYZ}$_vf(j, k, l, i) = 0.0_wp
                                    end do
                                end if

                                ! Geometrical source flux for cylindrical coordinates
                                #:if (NORM_DIR == 2)
                                    if (cyl_coord) then
                                        !Substituting the advective flux into the inviscid geometrical source flux
                                        !$acc loop seq
                                        do i = 1, E_idx
                                            flux_gsrc_rs${XYZ}$_vf(j, k, l, i) = flux_rs${XYZ}$_vf(j, k, l, i)
                                        end do
                                        ! Recalculating the radial momentum geometric source flux
                                        flux_gsrc_rs${XYZ}$_vf(j, k, l, contxe + idx1) = &
                                            xi_M*(rho_L*(vel_L(idx1)* &
                                                         vel_L(idx1) + &
                                                         s_M*(xi_L*(dir_flg(idx1)*s_S + &
                                                                    (1._wp - dir_flg(idx1))* &
                                                                    vel_L(idx1)) - vel_L(idx1)))) &
                                            + xi_P*(rho_R*(vel_R(idx1)* &
                                                           vel_R(idx1) + &
                                                           s_P*(xi_R*(dir_flg(idx1)*s_S + &
                                                                      (1._wp - dir_flg(idx1))* &
                                                                      vel_R(idx1)) - vel_R(idx1))))
                                        ! Geometrical source of the void fraction(s) is zero
                                        !$acc loop seq
                                        do i = advxb, advxe
                                            flux_gsrc_rs${XYZ}$_vf(j, k, l, i) = 0._wp
                                        end do
                                    end if
                                #:endif
                                #:if (NORM_DIR == 3)
                                    if (grid_geometry == 3) then
                                        !$acc loop seq
                                        do i = 1, sys_size
                                            flux_gsrc_rs${XYZ}$_vf(j, k, l, i) = 0._wp
                                        end do

                                        flux_gsrc_rs${XYZ}$_vf(j, k, l, momxb + 1) = &
                                            -xi_M*(rho_L*(vel_L(idx1)* &
                                                          vel_L(idx1) + &
                                                          s_M*(xi_L*(dir_flg(idx1)*s_S + &
                                                                     (1._wp - dir_flg(idx1))* &
                                                                     vel_L(idx1)) - vel_L(idx1)))) &
                                            - xi_P*(rho_R*(vel_R(idx1)* &
                                                           vel_R(idx1) + &
                                                           s_P*(xi_R*(dir_flg(idx1)*s_S + &
                                                                      (1._wp - dir_flg(idx1))* &
                                                                      vel_R(idx1)) - vel_R(idx1))))
                                        flux_gsrc_rs${XYZ}$_vf(j, k, l, momxe) = flux_rs${XYZ}$_vf(j, k, l, momxb + 1)

                                    end if
                                #:endif
                            end do
                        end do
                    end do
                    !$acc end parallel loop
                end if
            end if
        #:endfor
        ! Computing HLLC flux and source flux for Euler system of equations

        if (viscous) then
            if (weno_Re_flux) then
                call s_compute_viscous_source_flux( &
                    qL_prim_vf(momxb:momxe), &
                    dqL_prim_dx_vf(momxb:momxe), &
                    dqL_prim_dy_vf(momxb:momxe), &
                    dqL_prim_dz_vf(momxb:momxe), &
                    qR_prim_vf(momxb:momxe), &
                    dqR_prim_dx_vf(momxb:momxe), &
                    dqR_prim_dy_vf(momxb:momxe), &
                    dqR_prim_dz_vf(momxb:momxe), &
                    flux_src_vf, norm_dir, ix, iy, iz)
            else
                call s_compute_viscous_source_flux( &
                    q_prim_vf(momxb:momxe), &
                    dqL_prim_dx_vf(momxb:momxe), &
                    dqL_prim_dy_vf(momxb:momxe), &
                    dqL_prim_dz_vf(momxb:momxe), &
                    q_prim_vf(momxb:momxe), &
                    dqR_prim_dx_vf(momxb:momxe), &
                    dqR_prim_dy_vf(momxb:momxe), &
                    dqR_prim_dz_vf(momxb:momxe), &
                    flux_src_vf, norm_dir, ix, iy, iz)
            end if
        end if

        if (surface_tension) then
            call s_compute_capilary_source_flux( &
                vel_src_rsx_vf, &
                vel_src_rsy_vf, &
                vel_src_rsz_vf, &
                flux_src_vf, &
                norm_dir, isx, isy, isz)
        end if

        call s_finalize_riemann_solver(flux_vf, flux_src_vf, &
                                       flux_gsrc_vf, &
<<<<<<< HEAD
                                       norm_dir, ix, iy, iz)
        ! Populating the buffers of the left and right Riemann problem
        ! states variables, based on the choice of boundary conditions
=======
                                       norm_dir)
>>>>>>> db44da17

    end subroutine s_hllc_riemann_solver

    !> HLLD Riemann solver resolves 5 of the 7 waves of MHD equations:
        !!      1 entropy wave, 2 Alfvén waves, 2 fast magnetosonic waves.
    subroutine s_hlld_riemann_solver(qL_prim_rsx_vf, qL_prim_rsy_vf, qL_prim_rsz_vf, &
                                     dqL_prim_dx_vf, dqL_prim_dy_vf, dqL_prim_dz_vf, &
                                     qL_prim_vf, &
                                     qR_prim_rsx_vf, qR_prim_rsy_vf, qR_prim_rsz_vf, &
                                     dqR_prim_dx_vf, dqR_prim_dy_vf, dqR_prim_dz_vf, &
                                     qR_prim_vf, &
                                     q_prim_vf, &
                                     flux_vf, flux_src_vf, flux_gsrc_vf, &
                                     norm_dir, ix, iy, iz)

        real(wp), dimension(idwbuff(1)%beg:, idwbuff(2)%beg:, idwbuff(3)%beg:, 1:), intent(inout) :: qL_prim_rsx_vf, qL_prim_rsy_vf, qL_prim_rsz_vf, &
                                                                                                     qR_prim_rsx_vf, qR_prim_rsy_vf, qR_prim_rsz_vf

        type(scalar_field), allocatable, dimension(:), intent(inout) :: dqL_prim_dx_vf, dqR_prim_dx_vf, &
                                                                        dqL_prim_dy_vf, dqR_prim_dy_vf, &
                                                                        dqL_prim_dz_vf, dqR_prim_dz_vf

        type(scalar_field), allocatable, dimension(:), intent(inout) :: qL_prim_vf, qR_prim_vf

        type(scalar_field), dimension(sys_size), intent(in) :: q_prim_vf
        type(scalar_field), dimension(sys_size), intent(inout) :: flux_vf, flux_src_vf, flux_gsrc_vf

        integer, intent(in) :: norm_dir
        type(int_bounds_info), intent(in) :: ix, iy, iz

        ! Local variables:
        real(wp), dimension(num_fluids) :: alpha_L, alpha_R, alpha_rho_L, alpha_rho_R
        type(riemann_states_vec3) :: vel
        type(riemann_states) :: rho, pres, E, H_no_mag
        type(riemann_states) :: gamma, pi_inf, qv
        type(riemann_states) :: vel_rms

        type(riemann_states_vec3) :: B
        type(riemann_states) :: c, c_fast, pres_mag

        ! HLLD speeds and intermediate state variables:
        real(wp) :: s_L, s_R, s_M, s_starL, s_starR
        real(wp) :: pTot_L, pTot_R, p_star, rhoL_star, rhoR_star, E_starL, E_starR

        real(wp), dimension(7) :: U_L, U_R, U_starL, U_starR, U_doubleL, U_doubleR
        real(wp), dimension(7) :: F_L, F_R, F_starL, F_starR, F_hlld
        ! Indices for U and F: (rho, rho*vel(1), rho*vel(2), rho*vel(3), By, Bz, E)
        !   Note: vel and B are permutated, so vel(1) is the normal velocity, and x is the normal direction
        !   Note: Bx is omitted as the magnetic flux is always zero in the normal direction

        real(wp) :: sqrt_rhoL_star, sqrt_rhoR_star, denom_ds, sign_Bx
        real(wp) :: vL_star, vR_star, wL_star, wR_star
        real(wp) :: v_double, w_double, By_double, Bz_double, E_doubleL, E_doubleR, E_double

        integer :: i, j, k, l

        call s_populate_riemann_states_variables_buffers( &
            qL_prim_rsx_vf, qL_prim_rsy_vf, qL_prim_rsz_vf, dqL_prim_dx_vf, &
            dqL_prim_dy_vf, dqL_prim_dz_vf, &
            qR_prim_rsx_vf, qR_prim_rsy_vf, qR_prim_rsz_vf, dqR_prim_dx_vf, &
            dqR_prim_dy_vf, dqR_prim_dz_vf, &
            norm_dir, ix, iy, iz)

        call s_initialize_riemann_solver( &
            flux_src_vf, norm_dir)

        #:for NORM_DIR, XYZ in [(1, 'x'), (2, 'y'), (3, 'z')]
            if (norm_dir == ${NORM_DIR}$) then
                !$acc parallel loop collapse(3) gang vector default(present) &
                !$acc private(alpha_rho_L, alpha_rho_R, vel, alpha_L, alpha_R, &
                !$acc rho, pres, E, H_no_mag, gamma, pi_inf, qv, vel_rms, B, c, c_fast, pres_mag, &
                !$acc U_L, U_R, U_starL, U_starR, U_doubleL, U_doubleR, F_L, F_R, F_starL, F_starR, F_hlld)
                do l = is3%beg, is3%end
                    do k = is2%beg, is2%end
                        do j = is1%beg, is1%end

                            ! (1) Extract the left/right primitive states
                            do i = 1, contxe
                                alpha_rho_L(i) = qL_prim_rs${XYZ}$_vf(j, k, l, i)
                                alpha_rho_R(i) = qR_prim_rs${XYZ}$_vf(j + 1, k, l, i)
                            end do

                            ! NOTE: unlike HLL & HLLC, vel_L here is permutated by dir_idx for simpler logic
                            do i = 1, num_vels
                                vel%L(i) = qL_prim_rs${XYZ}$_vf(j, k, l, contxe + dir_idx(i))
                                vel%R(i) = qR_prim_rs${XYZ}$_vf(j + 1, k, l, contxe + dir_idx(i))
                            end do

                            vel_rms%L = sum(vel%L**2._wp)
                            vel_rms%R = sum(vel%R**2._wp)

                            do i = 1, num_fluids
                                alpha_L(i) = qL_prim_rs${XYZ}$_vf(j, k, l, E_idx + i)
                                alpha_R(i) = qR_prim_rs${XYZ}$_vf(j + 1, k, l, E_idx + i)
                            end do

                            pres%L = qL_prim_rs${XYZ}$_vf(j, k, l, E_idx)
                            pres%R = qR_prim_rs${XYZ}$_vf(j + 1, k, l, E_idx)

                            ! NOTE: unlike HLL, Bx, By, Bz are permutated by dir_idx for simpler logic
                            if (mhd) then
                                if (n == 0) then ! 1D: constant Bx; By, Bz as variables; only in x so not permutated
                                    B%L = [Bx0, qL_prim_rs${XYZ}$_vf(j, k, l, B_idx%beg), qL_prim_rs${XYZ}$_vf(j, k, l, B_idx%beg + 1)]
                                    B%R = [Bx0, qR_prim_rs${XYZ}$_vf(j + 1, k, l, B_idx%beg), qR_prim_rs${XYZ}$_vf(j + 1, k, l, B_idx%beg + 1)]
                                else ! 2D/3D: Bx, By, Bz as variables
                                    B%L = [qL_prim_rs${XYZ}$_vf(j, k, l, B_idx%beg + dir_idx(1) - 1), &
                                           qL_prim_rs${XYZ}$_vf(j, k, l, B_idx%beg + dir_idx(2) - 1), &
                                           qL_prim_rs${XYZ}$_vf(j, k, l, B_idx%beg + dir_idx(3) - 1)]
                                    B%R = [qR_prim_rs${XYZ}$_vf(j + 1, k, l, B_idx%beg + dir_idx(1) - 1), &
                                           qR_prim_rs${XYZ}$_vf(j + 1, k, l, B_idx%beg + dir_idx(2) - 1), &
                                           qR_prim_rs${XYZ}$_vf(j + 1, k, l, B_idx%beg + dir_idx(3) - 1)]
                                end if
                            end if

                            ! Sum properties of all fluid components
                            rho%L = 0._wp; gamma%L = 0._wp; pi_inf%L = 0._wp; qv%L = 0._wp
                            rho%R = 0._wp; gamma%R = 0._wp; pi_inf%R = 0._wp; qv%R = 0._wp
                            !$acc loop seq
                            do i = 1, num_fluids
                                rho%L = rho%L + alpha_rho_L(i)
                                gamma%L = gamma%L + alpha_L(i)*gammas(i)
                                pi_inf%L = pi_inf%L + alpha_L(i)*pi_infs(i)
                                qv%L = qv%L + alpha_rho_L(i)*qvs(i)

                                rho%R = rho%R + alpha_rho_R(i)
                                gamma%R = gamma%R + alpha_R(i)*gammas(i)
                                pi_inf%R = pi_inf%R + alpha_R(i)*pi_infs(i)
                                qv%R = qv%R + alpha_rho_R(i)*qvs(i)
                            end do

                            pres_mag%L = 0.5_wp*sum(B%L**2._wp)
                            pres_mag%R = 0.5_wp*sum(B%R**2._wp)
                            E%L = gamma%L*pres%L + pi_inf%L + 0.5_wp*rho%L*vel_rms%L + qv%L + pres_mag%L
                            E%R = gamma%R*pres%R + pi_inf%R + 0.5_wp*rho%R*vel_rms%R + qv%R + pres_mag%R ! includes magnetic energy
                            H_no_mag%L = (E%L + pres%L - pres_mag%L)/rho%L
                            H_no_mag%R = (E%R + pres%R - pres_mag%R)/rho%R ! stagnation enthalpy here excludes magnetic energy (only used to find speed of sound)

                            ! (2) Compute fast wave speeds
                            call s_compute_speed_of_sound(pres%L, rho%L, gamma%L, pi_inf%L, H_no_mag%L, alpha_L, vel_rms%L, 0._wp, c%L)
                            call s_compute_speed_of_sound(pres%R, rho%R, gamma%R, pi_inf%R, H_no_mag%R, alpha_R, vel_rms%R, 0._wp, c%R)
                            call s_compute_fast_magnetosonic_speed(rho%L, c%L, B%L, norm_dir, c_fast%L, H_no_mag%L)
                            call s_compute_fast_magnetosonic_speed(rho%R, c%R, B%R, norm_dir, c_fast%R, H_no_mag%R)

                            ! (3) Compute contact speed s_M [Miyoshi Equ. (38)]
                            s_L = min(vel%L(1) - c_fast%L, vel%R(1) - c_fast%R)
                            s_R = max(vel%R(1) + c_fast%R, vel%L(1) + c_fast%L)

                            pTot_L = pres%L + pres_mag%L
                            pTot_R = pres%R + pres_mag%R

                            s_M = (((s_R - vel%R(1))*rho%R*vel%R(1) - &
                                    (s_L - vel%L(1))*rho%L*vel%L(1) - pTot_R + pTot_L)/ &
                                   ((s_R - vel%R(1))*rho%R - (s_L - vel%L(1))*rho%L))

                            ! (4) Compute star state variables
                            rhoL_star = rho%L*(s_L - vel%L(1))/(s_L - s_M)
                            rhoR_star = rho%R*(s_R - vel%R(1))/(s_R - s_M)
                            p_star = pTot_L + rho%L*(s_L - vel%L(1))*(s_M - vel%L(1))/(s_L - s_M)
                            E_starL = ((s_L - vel%L(1))*E%L - pTot_L*vel%L(1) + p_star*s_M)/(s_L - s_M)
                            E_starR = ((s_R - vel%R(1))*E%R - pTot_R*vel%R(1) + p_star*s_M)/(s_R - s_M)

                            ! (5) Compute left/right state vectors and fluxes
                            U_L = [rho%L, rho%L*vel%L(1:3), B%L(2:3), E%L]
                            U_starL = [rhoL_star, rhoL_star*s_M, rhoL_star*vel%L(2:3), B%L(2:3), E_starL]
                            U_R = [rho%R, rho%R*vel%R(1:3), B%R(2:3), E%R]
                            U_starR = [rhoR_star, rhoR_star*s_M, rhoR_star*vel%R(2:3), B%R(2:3), E_starR]

                            F_L(1) = U_L(2)
                            F_L(2) = U_L(2)*vel%L(1) - B%L(1)*B%L(1) + pTot_L
                            F_L(3:4) = U_L(2)*vel%L(2:3) - B%L(1)*B%L(2:3)
                            F_L(5:6) = vel%L(1)*B%L(2:3) - vel%L(2:3)*B%L(1)
                            F_L(7) = (E%L + pTot_L)*vel%L(1) - B%L(1)*(vel%L(1)*B%L(1) + vel%L(2)*B%L(2) + vel%L(3)*B%L(3))
                            
                            F_R(1) = U_R(2)
                            F_R(2) = U_R(2)*vel%R(1) - B%R(1)*B%R(1) + pTot_R
                            F_R(3:4) = U_R(2)*vel%R(2:3) - B%R(1)*B%R(2:3)
                            F_R(5:6) = vel%R(1)*B%R(2:3) - vel%R(2:3)*B%R(1)
                            F_R(7) = (E%R + pTot_R)*vel%R(1) - B%R(1)*(vel%R(1)*B%R(1) + vel%R(2)*B%R(2) + vel%R(3)*B%R(3))
                            ! Compute the star flux using HLL relation
                            F_starL = F_L + s_M*(U_starL - U_L)
                            F_starR = F_R + s_M*(U_starR - U_R)
                            ! Compute the rotational (Alfvén) speeds
                            s_starL = s_M - abs(B%L(1))/sqrt(rhoL_star)
                            s_starR = s_M + abs(B%L(1))/sqrt(rhoR_star)
                            ! Compute the double–star states [Miyoshi Eqns. (59)-(62)]
                            sqrt_rhoL_star = sqrt(rhoL_star); sqrt_rhoR_star = sqrt(rhoR_star)
                            vL_star = vel%L(2); wL_star = vel%L(3)
                            vR_star = vel%R(2); wR_star = vel%R(3)

                            ! (6) Compute the double–star states [Miyoshi Eqns. (59)-(62)]
                            denom_ds = sqrt_rhoL_star + sqrt_rhoR_star
                            sign_Bx = sign(1._wp, B%L(1))
                            v_double = (sqrt_rhoL_star*vL_star + sqrt_rhoR_star*vR_star + (B%R(2) - B%L(2))*sign_Bx)/denom_ds
                            w_double = (sqrt_rhoL_star*wL_star + sqrt_rhoR_star*wR_star + (B%R(3) - B%L(3))*sign_Bx)/denom_ds
                            By_double = (sqrt_rhoL_star*B%R(2) + sqrt_rhoR_star*B%L(2) + sqrt_rhoL_star*sqrt_rhoR_star*(vR_star - vL_star)*sign_Bx)/denom_ds
                            Bz_double = (sqrt_rhoL_star*B%R(3) + sqrt_rhoR_star*B%L(3) + sqrt_rhoL_star*sqrt_rhoR_star*(wR_star - wL_star)*sign_Bx)/denom_ds

                            E_doubleL = E_starL - sqrt_rhoL_star*((vL_star*B%L(2) + wL_star*B%L(3)) - (v_double*By_double + w_double*Bz_double))*sign_Bx
                            E_doubleR = E_starR + sqrt_rhoR_star*((vR_star*B%R(2) + wR_star*B%R(3)) - (v_double*By_double + w_double*Bz_double))*sign_Bx
                            E_double = 0.5_wp*(E_doubleL + E_doubleR)

                            U_doubleL = [rhoL_star, rhoL_star*s_M, rhoL_star*v_double, rhoL_star*w_double, By_double, Bz_double, E_double]
                            U_doubleR = [rhoR_star, rhoR_star*s_M, rhoR_star*w_double, rhoR_star*w_double, By_double, Bz_double, E_double]

                            ! (7) Compute the rotational (Alfvén) speeds
                            s_starL = s_M - abs(B%L(1))/sqrt(rhoL_star)
                            s_starR = s_M + abs(B%L(1))/sqrt(rhoR_star)

                            ! (8) Choose HLLD flux based on wave-speed regions
                            if (0.0_wp <= s_L) then
                                F_hlld = F_L
                            else if (0.0_wp <= s_starL) then
                                F_hlld = F_L + s_L*(U_starL - U_L)
                            else if (0.0_wp <= s_M) then
                                F_hlld = F_starL + s_starL*(U_doubleL - U_starL)
                            else if (0.0_wp <= s_starR) then
                                F_hlld = F_starR + s_starR*(U_doubleR - U_starR)
                            else if (0.0_wp <= s_R) then
                                F_hlld = F_R + s_R*(U_starR - U_R)
                            else
                                F_hlld = F_R
                            end if

                            ! (9) Reorder and write temporary variables to the flux array
                            ! Mass
                            flux_rs${XYZ}$_vf(j, k, l, 1) = F_hlld(1) ! TODO multi-component
                            ! Momentum
                            flux_rs${XYZ}$_vf(j, k, l, [contxe + dir_idx(1), contxe + dir_idx(2), contxe + dir_idx(3)]) = F_hlld([2, 3, 4])
                            ! Magnetic field
                            if (n == 0) then
                                flux_rs${XYZ}$_vf(j, k, l, [B_idx%beg, B_idx%beg + 1]) = F_hlld([5, 6])
                            else
                                flux_rs${XYZ}$_vf(j, k, l, [B_idx%beg + dir_idx(2) - 1, B_idx%beg + dir_idx(3) - 1]) = F_hlld([5, 6])
                            end if
                            ! Energy
                            flux_rs${XYZ}$_vf(j, k, l, E_idx) = F_hlld(7)
                            ! Partial fraction
                            !$acc loop seq
                            do i = advxb, advxe
                                flux_rs${XYZ}$_vf(j, k, l, i) = 0._wp ! TODO multi-component (zero for now)
                            end do
                            flux_src_rs${XYZ}$_vf(j, k, l, advxb) = 0._wp
                        end do
                    end do
                end do
                !$acc end parallel loop
            end if
        #:endfor

        call s_finalize_riemann_solver(flux_vf, flux_src_vf, flux_gsrc_vf, &
                                       norm_dir)
    end subroutine s_hlld_riemann_solver


    !>  The computation of parameters, the allocation of memory,
        !!      the association of pointers and/or the execution of any
        !!      other procedures that are necessary to setup the module.
    impure subroutine s_initialize_riemann_solvers_module

        ! Allocating the variables that will be utilized to formulate the
        ! left, right, and average states of the Riemann problem, as well
        ! the Riemann problem solution
        integer :: i, j

        @:ALLOCATE(Gs(1:num_fluids))

        do i = 1, num_fluids
            Gs(i) = fluid_pp(i)%G
        end do
        !$acc update device(Gs)

        if (viscous) then
            @:ALLOCATE(Res(1:2, 1:maxval(Re_size)))
        end if

        if (viscous) then
            do i = 1, 2
                do j = 1, Re_size(i)
                    Res(i, j) = fluid_pp(Re_idx(i, j))%Re(i)
                end do
            end do
            !$acc update device(Res, Re_idx, Re_size)
        end if

        !$acc enter data copyin(is1, is2, is3, isx, isy, isz)

        is1%beg = -1; is2%beg = 0; is3%beg = 0
        is1%end = m; is2%end = n; is3%end = p

        @:ALLOCATE(flux_rsx_vf(is1%beg:is1%end, &
            is2%beg:is2%end, &
            is3%beg:is3%end, 1:sys_size))
        @:ALLOCATE(flux_gsrc_rsx_vf(is1%beg:is1%end, &
            is2%beg:is2%end, &
            is3%beg:is3%end, 1:sys_size))
        @:ALLOCATE(flux_src_rsx_vf(is1%beg:is1%end, &
            is2%beg:is2%end, &
            is3%beg:is3%end, advxb:sys_size))
        @:ALLOCATE(vel_src_rsx_vf(is1%beg:is1%end, &
            is2%beg:is2%end, &
            is3%beg:is3%end, 1:num_vels))
        if (qbmm) then
            @:ALLOCATE(mom_sp_rsx_vf(is1%beg:is1%end + 1, is2%beg:is2%end, is3%beg:is3%end, 1:4))
        end if

        if (viscous) then
            @:ALLOCATE(Re_avg_rsx_vf(is1%beg:is1%end, &
                is2%beg:is2%end, &
                is3%beg:is3%end, 1:2))
        end if

        if (n == 0) return

        is1%beg = -1; is2%beg = 0; is3%beg = 0
        is1%end = n; is2%end = m; is3%end = p

        @:ALLOCATE(flux_rsy_vf(is1%beg:is1%end, &
            is2%beg:is2%end, &
            is3%beg:is3%end, 1:sys_size))
        @:ALLOCATE(flux_gsrc_rsy_vf(is1%beg:is1%end, &
            is2%beg:is2%end, &
            is3%beg:is3%end, 1:sys_size))
        @:ALLOCATE(flux_src_rsy_vf(is1%beg:is1%end, &
            is2%beg:is2%end, &
            is3%beg:is3%end, advxb:sys_size))
        @:ALLOCATE(vel_src_rsy_vf(is1%beg:is1%end, &
            is2%beg:is2%end, &
            is3%beg:is3%end, 1:num_vels))

        if (qbmm) then
            @:ALLOCATE(mom_sp_rsy_vf(is1%beg:is1%end + 1, is2%beg:is2%end, is3%beg:is3%end, 1:4))
        end if

        if (viscous) then
            @:ALLOCATE(Re_avg_rsy_vf(is1%beg:is1%end, &
                is2%beg:is2%end, &
                is3%beg:is3%end, 1:2))
        end if

        if (p == 0) return

        is1%beg = -1; is2%beg = 0; is3%beg = 0
        is1%end = p; is2%end = n; is3%end = m

        @:ALLOCATE(flux_rsz_vf(is1%beg:is1%end, &
            is2%beg:is2%end, &
            is3%beg:is3%end, 1:sys_size))
        @:ALLOCATE(flux_gsrc_rsz_vf(is1%beg:is1%end, &
            is2%beg:is2%end, &
            is3%beg:is3%end, 1:sys_size))
        @:ALLOCATE(flux_src_rsz_vf(is1%beg:is1%end, &
            is2%beg:is2%end, &
            is3%beg:is3%end, advxb:sys_size))
        @:ALLOCATE(vel_src_rsz_vf(is1%beg:is1%end, &
            is2%beg:is2%end, &
            is3%beg:is3%end, 1:num_vels))

        if (qbmm) then
            @:ALLOCATE(mom_sp_rsz_vf(is1%beg:is1%end + 1, is2%beg:is2%end, is3%beg:is3%end, 1:4))
        end if

        if (viscous) then
            @:ALLOCATE(Re_avg_rsz_vf(is1%beg:is1%end, &
                is2%beg:is2%end, &
                is3%beg:is3%end, 1:2))
        end if

    end subroutine s_initialize_riemann_solvers_module

    !>  The purpose of this subroutine is to populate the buffers
        !!      of the left and right Riemann states variables, depending
        !!      on the boundary conditions.
        !!  @param qL_prim_vf The  left WENO-reconstructed cell-boundary values of the
        !!      cell-average primitive variables
        !!  @param qR_prim_vf The right WENO-reconstructed cell-boundary values of the
        !!      cell-average primitive variables
        !!  @param dqL_prim_dx_vf The  left WENO-reconstructed cell-boundary values of the
        !!      first-order x-dir spatial derivatives
        !!  @param dqL_prim_dy_vf The  left WENO-reconstructed cell-boundary values of the
        !!      first-order y-dir spatial derivatives
        !!  @param dqL_prim_dz_vf The  left WENO-reconstructed cell-boundary values of the
        !!      first-order z-dir spatial derivatives
        !!  @param dqR_prim_dx_vf The right WENO-reconstructed cell-boundary values of the
        !!      first-order x-dir spatial derivatives
        !!  @param dqR_prim_dy_vf The right WENO-reconstructed cell-boundary values of the
        !!      first-order y-dir spatial derivatives
        !!  @param dqR_prim_dz_vf The right WENO-reconstructed cell-boundary values of the
        !!      first-order z-dir spatial derivatives
        !!  @param gm_alphaL_vf  Left averaged gradient magnitude
        !!  @param gm_alphaR_vf Right averaged gradient magnitude
        !!  @param norm_dir Dir. splitting direction
        !!  @param ix Index bounds in the x-dir
        !!  @param iy Index bounds in the y-dir
        !!  @param iz Index bounds in the z-dir
    subroutine s_populate_riemann_states_variables_buffers( &
        qL_prim_rsx_vf, qL_prim_rsy_vf, qL_prim_rsz_vf, dqL_prim_dx_vf, &
        dqL_prim_dy_vf, &
        dqL_prim_dz_vf, &
        qR_prim_rsx_vf, qR_prim_rsy_vf, qR_prim_rsz_vf, dqR_prim_dx_vf, &
        dqR_prim_dy_vf, &
        dqR_prim_dz_vf, &
        norm_dir, ix, iy, iz)

        real(wp), dimension(idwbuff(1)%beg:, idwbuff(2)%beg:, idwbuff(3)%beg:, 1:), target, intent(inout) :: qL_prim_rsx_vf, qL_prim_rsy_vf, qL_prim_rsz_vf, qR_prim_rsx_vf, qR_prim_rsy_vf, qR_prim_rsz_vf
        real(wp), dimension(:, :, :, :), pointer :: qL_prim_rs_vf, qR_prim_rs_vf

        type(scalar_field), &
            allocatable, dimension(:), &
<<<<<<< HEAD
            target, intent(inout) :: dqL_prim_dx_vf, dqR_prim_dx_vf, &
                                     dqL_prim_dy_vf, dqR_prim_dy_vf, &
                                     dqL_prim_dz_vf, dqR_prim_dz_vf, &
                                     qL_prim_vf, qR_prim_vf
        type(scalar_field), &
            dimension(:), &
            pointer :: dqL_prim_d_vf, dqR_prim_d_vf

        integer :: end_val, bc_beg, bc_end
=======
            intent(inout) :: dqL_prim_dx_vf, dqR_prim_dx_vf, &
                             dqL_prim_dy_vf, dqR_prim_dy_vf, &
                             dqL_prim_dz_vf, dqR_prim_dz_vf
>>>>>>> db44da17

        integer, intent(in) :: norm_dir
        type(int_bounds_info), intent(in) :: ix, iy, iz

        integer :: i, j, k, l !< Generic loop iterator

        if (norm_dir == 1) then
            is1 = ix; is2 = iy; is3 = iz
            dir_idx = (/1, 2, 3/); dir_flg = (/1._wp, 0._wp, 0._wp/)
            bc_beg = bc_x%beg; bc_end = bc_x%end
            end_val = m
            qL_prim_rs_vf => qL_prim_rsx_vf
            qR_prim_rs_vf => qR_prim_rsx_vf
            dqL_prim_d_vf => dqL_prim_dx_vf
            dqR_prim_d_vf => dqR_prim_dx_vf
        else if (norm_dir == 2) then
            is1 = iy; is2 = ix; is3 = iz
            dir_idx = (/2, 1, 3/); dir_flg = (/0._wp, 1._wp, 0._wp/)
            bc_beg = bc_y%beg; bc_end = bc_y%end
            end_val = n
            qL_prim_rs_vf => qL_prim_rsy_vf
            qR_prim_rs_vf => qR_prim_rsy_vf
            dqL_prim_d_vf => dqL_prim_dy_vf
            dqR_prim_d_vf => dqR_prim_dy_vf
        else
            is1 = iz; is2 = iy; is3 = ix
            dir_idx = (/3, 1, 2/); dir_flg = (/0._wp, 0._wp, 1._wp/)
            bc_beg = bc_z%beg; bc_end = bc_z%end
            end_val = p
            qL_prim_rs_vf => qL_prim_rsz_vf
            qR_prim_rs_vf => qR_prim_rsz_vf
            dqL_prim_d_vf => dqL_prim_dz_vf
            dqR_prim_d_vf => dqR_prim_dz_vf
        end if

        !$acc update device(is1, is2, is3)

        if (elasticity) then
            if (norm_dir == 1) then
                dir_idx_tau = (/1, 2, 4/)
            else if (norm_dir == 2) then
                dir_idx_tau = (/3, 2, 5/)
            else
                dir_idx_tau = (/6, 4, 5/)
            end if
        end if

        isx = ix; isy = iy; isz = iz
        !$acc update device(isx, isy, isz) ! for stuff in the same module
        !$acc update device(dir_idx, dir_flg,  dir_idx_tau) ! for stuff in different modules

        ! Population of Buffers in x/y/z-direction
        if (bc_beg == BC_RIEMANN_EXTRAP) then    ! Riemann state extrap. BC at beginning
            !$acc parallel loop collapse(3) gang vector default(present)
            do i = 1, sys_size
                do l = is3%beg, is3%end
                    do k = is2%beg, is2%end
                        qL_prim_rs_vf(-1, k, l, i) = qR_prim_rs_vf(0, k, l, i)
                    end do
                end do
            end do
            if (viscous) then
                !$acc parallel loop collapse(3) gang vector default(present)
                do i = momxb, momxe
                    do l = isz%beg, isz%end
                        do k = isy%beg, isy%end
                            if (norm_dir == 1) then
                                dqL_prim_dx_vf(i)%sf(-1, k, l) = dqR_prim_dx_vf(i)%sf(0, k, l)
                                if (n > 0) then
                                    dqL_prim_dy_vf(i)%sf(-1, k, l) = dqR_prim_dy_vf(i)%sf(0, k, l)
                                    if (p > 0) then
                                        dqL_prim_dz_vf(i)%sf(-1, k, l) = dqR_prim_dz_vf(i)%sf(0, k, l)
                                    end if
                                end if
                            else if (norm_dir == 2) then
                                dqL_prim_dx_vf(i)%sf(j, -1, l) = dqR_prim_dx_vf(i)%sf(j, 0, l)
                                dqL_prim_dy_vf(i)%sf(j, -1, l) = dqR_prim_dy_vf(i)%sf(j, 0, l)
                                if (p > 0) then
                                    dqL_prim_dz_vf(i)%sf(j, -1, l) = dqR_prim_dz_vf(i)%sf(j, 0, l)
                                end if
                            else
                                dqL_prim_dx_vf(i)%sf(j, k, -1) = dqR_prim_dx_vf(i)%sf(j, k, 0)
                                dqL_prim_dy_vf(i)%sf(j, k, -1) = dqR_prim_dy_vf(i)%sf(j, k, 0)
                                dqL_prim_dz_vf(i)%sf(j, k, -1) = dqR_prim_dz_vf(i)%sf(j, k, 0)
                            end if
                        end do
                    end do
                end do
            end if
        end if

        if (bc_end == BC_RIEMANN_EXTRAP) then    ! Riemann state extrap. BC at end
            !$acc parallel loop collapse(3) gang vector default(present)
            do i = 1, sys_size
                do l = is3%beg, is3%end
                    do k = is2%beg, is2%end
                        qR_prim_rs_vf(end_val + 1, k, l, i) = qL_prim_rs_vf(end_val, k, l, i)
                    end do
                end do
            end do
            if (viscous) then
                !$acc parallel loop collapse(3) gang vector default(present)
                do i = momxb, momxe
                    do l = isz%beg, isz%end
                        do k = isy%beg, isy%end
                            if (norm_dir == 1) then
                                dqR_prim_dx_vf(i)%sf(end_val + 1, k, l) = dqL_prim_dx_vf(i)%sf(end_val, k, l)
                                if (n > 0) then
                                    dqR_prim_dy_vf(i)%sf(end_val + 1, k, l) = dqL_prim_dy_vf(i)%sf(end_val, k, l)
                                    if (p > 0) then
                                        dqR_prim_dz_vf(i)%sf(end_val + 1, k, l) = dqL_prim_dz_vf(i)%sf(end_val, k, l)
                                    end if
                                end if
                            else if (norm_dir == 2) then
                                dqR_prim_dx_vf(i)%sf(j, end_val + 1, l) = dqL_prim_dx_vf(i)%sf(j, end_val, l)
                                dqR_prim_dy_vf(i)%sf(j, end_val + 1, l) = dqL_prim_dy_vf(i)%sf(j, end_val, l)
                                if (p > 0) then
                                    dqR_prim_dz_vf(i)%sf(j, end_val + 1, l) = dqL_prim_dz_vf(i)%sf(j, end_val, l)
                                end if
                            else
                                dqR_prim_dx_vf(i)%sf(j, k, end_val + 1) = dqL_prim_dx_vf(i)%sf(j, k, end_val)
                                dqR_prim_dy_vf(i)%sf(j, k, end_val + 1) = dqL_prim_dy_vf(i)%sf(j, k, end_val)
                                dqR_prim_dz_vf(i)%sf(j, k, end_val + 1) = dqL_prim_dz_vf(i)%sf(j, k, end_val)
                            end if
                        end do
                    end do
                end do
            end if
        end if

    end subroutine s_populate_riemann_states_variables_buffers

    !>  The computation of parameters, the allocation of memory,
        !!      the association of pointers and/or the execution of any
        !!      other procedures needed to configure the chosen Riemann
        !!      solver algorithm.
        !!  @param qL_prim_vf The  left WENO-reconstructed cell-boundary values of the
        !!      cell-average primitive variables
        !!  @param qR_prim_vf The right WENO-reconstructed cell-boundary values of the
        !!      cell-average primitive variables
        !!  @param flux_vf Intra-cell fluxes
        !!  @param flux_src_vf Intra-cell fluxes sources
        !!  @param flux_gsrc_vf Intra-cell geometric fluxes sources
        !!  @param norm_dir Dir. splitting direction
        !!  @param ix Index bounds in the x-dir
        !!  @param iy Index bounds in the y-dir
        !!  @param iz Index bounds in the z-dir
        !!  @param q_prim_vf Cell-averaged primitive variables
    subroutine s_initialize_riemann_solver( &
        flux_src_vf, &
        norm_dir)

        type(scalar_field), &
            dimension(sys_size), &
            intent(inout) :: flux_src_vf

        integer, intent(in) :: norm_dir

        integer :: i, j, k, l ! Generic loop iterators
        ! Reshaping Inputted Data in x-direction

        if (viscous .or. (surface_tension)) then
            !$acc parallel loop collapse(4) gang vector default(present)
            do i = momxb, E_idx
                do l = is3%beg, is3%end
                    do k = is2%beg, is2%end
                        do j = is1%beg, is1%end
                            if (norm_dir == 1) then
                                flux_src_vf(i)%sf(j, k, l) = 0._wp
                            else if (norm_dir == 2) then
                                flux_src_vf(i)%sf(k, j, l) = 0._wp
                            else if (norm_dir == 3) then
                                flux_src_vf(i)%sf(l, k, j) = 0._wp
                            end if
                        end do
                    end do
                end do
            end do
        end if

        if (qbmm) then
            !$acc parallel loop collapse(4) gang vector default(present)
            do i = 1, 4
                do l = is3%beg, is3%end
                    do k = is2%beg, is2%end
                        do j = is1%beg, is1%end + 1
                            if (norm_dir == 1) then
                                mom_sp_rsx_vf(j, k, l, i) = mom_sp(i)%sf(j, k, l)
                            else if (norm_dir == 2) then
                                mom_sp_rsy_vf(j, k, l, i) = mom_sp(i)%sf(k, j, l)
                            else if (norm_dir == 3) then
                                mom_sp_rsz_vf(j, k, l, i) = mom_sp(i)%sf(l, k, j)
                            end if
                        end do
                    end do
                end do
            end do
        end if

    end subroutine s_initialize_riemann_solver

    !> @brief Computes cylindrical viscous source flux contributions for momentum and energy.
        !! Calculates Cartesian components of the stress tensor using averaged velocity derivatives
        !! and cylindrical geometric factors, then updates `flux_src_vf`.
        !! Assumes x-dir is axial (z_cyl), y-dir is radial (r_cyl), z-dir is azimuthal (theta_cyl for derivatives).
        !! @param[in] velL_vf Left boundary velocity ($v_x, v_y, v_z$) (num_dims scalar_field).
        !! @param[in] dvelL_dx_vf Left boundary $\partial v_i/\partial x$ (num_dims scalar_field).
        !! @param[in] dvelL_dy_vf Left boundary $\partial v_i/\partial y$ (num_dims scalar_field).
        !! @param[in] dvelL_dz_vf Left boundary $\partial v_i/\partial z$ (num_dims scalar_field).
        !! @param[in] velR_vf Right boundary velocity ($v_x, v_y, v_z$) (num_dims scalar_field).
        !! @param[in] dvelR_dx_vf Right boundary $\partial v_i/\partial x$ (num_dims scalar_field).
        !! @param[in] dvelR_dy_vf Right boundary $\partial v_i/\partial y$ (num_dims scalar_field).
        !! @param[in] dvelR_dz_vf Right boundary $\partial v_i/\partial z$ (num_dims scalar_field).
        !! @param[inout] flux_src_vf Intercell source flux array to update (sys_size scalar_field).
        !! @param[in] norm_dir Interface normal direction (1=x-face, 2=y-face, 3=z-face).
        !! @param[in] ix Global X-direction loop bounds (int_bounds_info).
        !! @param[in] iy Global Y-direction loop bounds (int_bounds_info).
        !! @param[in] iz Global Z-direction loop bounds (int_bounds_info).
    pure subroutine s_compute_cylindrical_viscous_source_flux(velL_vf, &
                                                              dvelL_dx_vf, dvelL_dy_vf, dvelL_dz_vf, &
                                                              velR_vf, &
                                                              dvelR_dx_vf, dvelR_dy_vf, dvelR_dz_vf, &
                                                              flux_src_vf, norm_dir, ix, iy, iz)

        type(scalar_field), dimension(num_dims), intent(in) :: velL_vf, velR_vf
        type(scalar_field), dimension(num_dims), intent(in) :: dvelL_dx_vf, dvelR_dx_vf
        type(scalar_field), dimension(num_dims), intent(in) :: dvelL_dy_vf, dvelR_dy_vf
        type(scalar_field), dimension(num_dims), intent(in) :: dvelL_dz_vf, dvelR_dz_vf
        type(scalar_field), dimension(sys_size), intent(inout) :: flux_src_vf
        integer, intent(in) :: norm_dir
        type(int_bounds_info), intent(in) :: ix, iy, iz

        ! Local variables
        real(wp), dimension(num_dims) :: avg_v_int       !!< Averaged interface velocity $(v_x, v_y, v_z)$ (grid directions).
        real(wp), dimension(num_dims) :: avg_dvdx_int    !!< Averaged interface $\partial v_i/\partial x$ (grid dir 1).
        real(wp), dimension(num_dims) :: avg_dvdy_int    !!< Averaged interface $\partial v_i/\partial y$ (grid dir 2).
        real(wp), dimension(num_dims) :: avg_dvdz_int    !!< Averaged interface $\partial v_i/\partial z$ (grid dir 3).

        real(wp), dimension(num_dims) :: stress_vector_shear !!< Shear stress vector $(\sigma_{N1}, \sigma_{N2}, \sigma_{N3})$ on N-face (grid directions).
        real(wp) :: stress_normal_bulk  !!< Normal bulk stress component $\sigma_{NN}$ on N-face.

        real(wp) :: Re_s, Re_b        !!< Effective interface shear and bulk Reynolds numbers.
        real(wp), dimension(num_dims) :: vel_src_int !!< Interface velocity $(v_1,v_2,v_3)$ (grid directions) for viscous work.
        real(wp) :: r_eff             !!< Effective radius at interface for cylindrical terms.
        real(wp) :: div_v_term_const  !!< Common term $-(2/3)(\nabla \cdot \mathbf{v}) / \text{Re}_s$ for shear stress diagonal.
        real(wp) :: divergence_cyl    !!< Full divergence $\nabla \cdot \mathbf{v}$ in cylindrical coordinates.

        integer :: j, k, l           !!< Loop iterators for $x, y, z$ grid directions.
        integer :: i_vel             !!< Loop iterator for velocity components.
        integer :: idx_rp(3)         !!< Indices $(j,k,l)$ of 'right' point for averaging.

        !$acc parallel loop collapse(3) gang vector default(present) &
        !$acc private(idx_rp, avg_v_int, avg_dvdx_int, avg_dvdy_int, avg_dvdz_int, &
        !$acc         Re_s, Re_b, vel_src_int, r_eff, divergence_cyl, &
        !$acc         stress_vector_shear, stress_normal_bulk, div_v_term_const)
        do l = iz%beg, iz%end
            do k = iy%beg, iy%end
                do j = ix%beg, ix%end

                    ! Determine indices for the 'right' state for averaging across the interface
                    idx_rp = [j, k, l]
                    idx_rp(norm_dir) = idx_rp(norm_dir) + 1

                    ! Average velocities and their derivatives at the interface
                    ! For cylindrical: x-dir ~ axial (z_cyl), y-dir ~ radial (r_cyl), z-dir ~ azimuthal (theta_cyl)
                    !$acc loop seq
                    do i_vel = 1, num_dims
                        avg_v_int(i_vel) = 0.5_wp*(velL_vf(i_vel)%sf(j, k, l) + velR_vf(i_vel)%sf(idx_rp(1), idx_rp(2), idx_rp(3)))

                        avg_dvdx_int(i_vel) = 0.5_wp*(dvelL_dx_vf(i_vel)%sf(j, k, l) + &
                                                      dvelR_dx_vf(i_vel)%sf(idx_rp(1), idx_rp(2), idx_rp(3)))
                        if (num_dims > 1) then
                            avg_dvdy_int(i_vel) = 0.5_wp*(dvelL_dy_vf(i_vel)%sf(j, k, l) + &
                                                          dvelR_dy_vf(i_vel)%sf(idx_rp(1), idx_rp(2), idx_rp(3)))
                        else
                            avg_dvdy_int(i_vel) = 0.0_wp
                        end if
                        if (num_dims > 2) then
                            avg_dvdz_int(i_vel) = 0.5_wp*(dvelL_dz_vf(i_vel)%sf(j, k, l) + &
                                                          dvelR_dz_vf(i_vel)%sf(idx_rp(1), idx_rp(2), idx_rp(3)))
                        else
                            avg_dvdz_int(i_vel) = 0.0_wp
                        end if
                    end do

                    ! Get Re numbers and interface velocity for viscous work
                    select case (norm_dir)
                    case (1) ! x-face (axial face in z_cyl direction)
                        Re_s = Re_avg_rsx_vf(j, k, l, 1)
                        Re_b = Re_avg_rsx_vf(j, k, l, 2)
                        vel_src_int = vel_src_rsx_vf(j, k, l, 1:num_dims)
                        r_eff = y_cc(k)
                    case (2) ! y-face (radial face in r_cyl direction)
                        Re_s = Re_avg_rsy_vf(k, j, l, 1)
                        Re_b = Re_avg_rsy_vf(k, j, l, 2)
                        vel_src_int = vel_src_rsy_vf(k, j, l, 1:num_dims)
                        r_eff = y_cb(k)
                    case (3) ! z-face (azimuthal face in theta_cyl direction)
                        Re_s = Re_avg_rsz_vf(l, k, j, 1)
                        Re_b = Re_avg_rsz_vf(l, k, j, 2)
                        vel_src_int = vel_src_rsz_vf(l, k, j, 1:num_dims)
                        r_eff = y_cc(k)
                    end select

                    ! Divergence in cylindrical coordinates (vx=vz_cyl, vy=vr_cyl, vz=vtheta_cyl)
                    divergence_cyl = avg_dvdx_int(1) + avg_dvdy_int(2) + avg_v_int(2)/r_eff
                    if (num_dims > 2) then
                        divergence_cyl = divergence_cyl + avg_dvdz_int(3)/r_eff
                    end if

                    stress_vector_shear = 0.0_wp
                    stress_normal_bulk = 0.0_wp

                    if (shear_stress) then
                        div_v_term_const = -(2.0_wp/3.0_wp)*divergence_cyl/Re_s

                        select case (norm_dir)
                        case (1) ! X-face (axial normal, z_cyl)
                            stress_vector_shear(1) = (2.0_wp*avg_dvdx_int(1))/Re_s + div_v_term_const
                            if (num_dims > 1) then
                                stress_vector_shear(2) = (avg_dvdy_int(1) + avg_dvdx_int(2))/Re_s
                            end if
                            if (num_dims > 2) then
                                stress_vector_shear(3) = (avg_dvdz_int(1)/r_eff + avg_dvdx_int(3))/Re_s
                            end if
                        case (2) ! Y-face (radial normal, r_cyl)
                            if (num_dims > 1) then
                                stress_vector_shear(1) = (avg_dvdy_int(1) + avg_dvdx_int(2))/Re_s
                                stress_vector_shear(2) = (2.0_wp*avg_dvdy_int(2))/Re_s + div_v_term_const
                                if (num_dims > 2) then
                                    stress_vector_shear(3) = (avg_dvdz_int(2)/r_eff - avg_v_int(3)/r_eff + avg_dvdy_int(3))/Re_s
                                end if
                            else
                                stress_vector_shear(1) = (2.0_wp*avg_dvdx_int(1))/Re_s + div_v_term_const
                            end if
                        case (3) ! Z-face (azimuthal normal, theta_cyl)
                            if (num_dims > 2) then
                                stress_vector_shear(1) = (avg_dvdz_int(1)/r_eff + avg_dvdx_int(3))/Re_s
                                stress_vector_shear(2) = (avg_dvdz_int(2)/r_eff - avg_v_int(3)/r_eff + avg_dvdy_int(3))/Re_s
                                stress_vector_shear(3) = (2.0_wp*(avg_dvdz_int(3)/r_eff + avg_v_int(2)/r_eff))/Re_s + div_v_term_const
                            end if
                        end select

                        !$acc loop seq
                        do i_vel = 1, num_dims
                            flux_src_vf(momxb + i_vel - 1)%sf(j, k, l) = flux_src_vf(momxb + i_vel - 1)%sf(j, k, l) - stress_vector_shear(i_vel)
                            flux_src_vf(E_idx)%sf(j, k, l) = flux_src_vf(E_idx)%sf(j, k, l) - vel_src_int(i_vel)*stress_vector_shear(i_vel)
                        end do
                    end if

                    if (bulk_stress) then
                        stress_normal_bulk = divergence_cyl/Re_b

                        flux_src_vf(momxb + norm_dir - 1)%sf(j, k, l) = flux_src_vf(momxb + norm_dir - 1)%sf(j, k, l) - stress_normal_bulk
                        flux_src_vf(E_idx)%sf(j, k, l) = flux_src_vf(E_idx)%sf(j, k, l) - vel_src_int(norm_dir)*stress_normal_bulk
                    end if

                end do
            end do
        end do
        !$acc end parallel loop

    end subroutine s_compute_cylindrical_viscous_source_flux

    !> @brief Computes Cartesian viscous source flux contributions for momentum and energy.
<<<<<<< HEAD
        !! Calculates averaged velocity gradients, gets Re and interface velocities,
        !! calls helpers for shear/bulk stress, then updates `flux_src_vf`.
        !! @param[in] velL_vf Left boundary velocity (num_dims scalar_field).
        !! @param[in] dvelL_dx_vf Left boundary d(vel)/dx (num_dims scalar_field).
        !! @param[in] dvelL_dy_vf Left boundary d(vel)/dy (num_dims scalar_field).
        !! @param[in] dvelL_dz_vf Left boundary d(vel)/dz (num_dims scalar_field).
        !! @param[in] velR_vf Right boundary velocity (num_dims scalar_field).
        !! @param[in] dvelR_dx_vf Right boundary d(vel)/dx (num_dims scalar_field).
        !! @param[in] dvelR_dy_vf Right boundary d(vel)/dy (num_dims scalar_field).
        !! @param[in] dvelR_dz_vf Right boundary d(vel)/dz (num_dims scalar_field).
        !! @param[inout] flux_src_vf Intercell source flux array to update (sys_size scalar_field).
        !! @param[in] norm_dir Interface normal direction (1=x, 2=y, 3=z).
        !! @param[in] ix X-direction loop bounds (int_bounds_info).
        !! @param[in] iy Y-direction loop bounds (int_bounds_info).
        !! @param[in] iz Z-direction loop bounds (int_bounds_info).
    pure subroutine s_compute_cartesian_viscous_source_flux(velL_vf, &
                                                            dvelL_dx_vf, &
=======
    !! Calculates averaged velocity gradients, gets Re and interface velocities,
    !! calls helpers for shear/bulk stress, then updates `flux_src_vf`.
    !! @param[in] velL_vf Left boundary velocity (num_dims scalar_field).
    !! @param[in] dvelL_dx_vf Left boundary d(vel)/dx (num_dims scalar_field).
    !! @param[in] dvelL_dy_vf Left boundary d(vel)/dy (num_dims scalar_field).
    !! @param[in] dvelL_dz_vf Left boundary d(vel)/dz (num_dims scalar_field).
    !! @param[in] velR_vf Right boundary velocity (num_dims scalar_field).
    !! @param[in] dvelR_dx_vf Right boundary d(vel)/dx (num_dims scalar_field).
    !! @param[in] dvelR_dy_vf Right boundary d(vel)/dy (num_dims scalar_field).
    !! @param[in] dvelR_dz_vf Right boundary d(vel)/dz (num_dims scalar_field).
    !! @param[inout] flux_src_vf Intercell source flux array to update (sys_size scalar_field).
    !! @param[in] norm_dir Interface normal direction (1=x, 2=y, 3=z).
    !! @param[in] ix X-direction loop bounds (int_bounds_info).
    !! @param[in] iy Y-direction loop bounds (int_bounds_info).
    !! @param[in] iz Z-direction loop bounds (int_bounds_info).
    pure subroutine s_compute_cartesian_viscous_source_flux(dvelL_dx_vf, &
>>>>>>> db44da17
                                                            dvelL_dy_vf, &
                                                            dvelL_dz_vf, &
                                                            dvelR_dx_vf, &
                                                            dvelR_dy_vf, &
                                                            dvelR_dz_vf, &
                                                            flux_src_vf, &
<<<<<<< HEAD
                                                            norm_dir, &
                                                            ix, iy, iz)
=======
                                                            norm_dir)

>>>>>>> db44da17
        ! Arguments
        type(scalar_field), dimension(num_dims), intent(in) :: dvelL_dx_vf, dvelR_dx_vf
        type(scalar_field), dimension(num_dims), intent(in) :: dvelL_dy_vf, dvelR_dy_vf
        type(scalar_field), dimension(num_dims), intent(in) :: dvelL_dz_vf, dvelR_dz_vf
        type(scalar_field), dimension(sys_size), intent(inout) :: flux_src_vf
        integer, intent(in) :: norm_dir

        ! Local variables
        real(wp), dimension(num_dims, num_dims) :: vel_grad_avg        !< Averaged velocity gradient tensor `d(vel_i)/d(coord_j)`.
        real(wp), dimension(num_dims, num_dims) :: current_tau_shear   !< Current shear stress tensor.
        real(wp), dimension(num_dims, num_dims) :: current_tau_bulk    !< Current bulk stress tensor.
        real(wp), dimension(num_dims) :: vel_src_at_interface         !< Interface velocities (u,v,w) for viscous work.
        integer, dimension(3) :: idx_right_phys                     !< Physical (j,k,l) indices for right state.

        real(wp) :: Re_shear !< Interface shear Reynolds number.
        real(wp) :: Re_bulk  !< Interface bulk Reynolds number.

        integer :: j_loop         !< Physical x-index loop iterator.
        integer :: k_loop         !< Physical y-index loop iterator.
        integer :: l_loop         !< Physical z-index loop iterator.
        integer :: i_dim          !< Generic dimension/component iterator.
        integer :: vel_comp_idx   !< Velocity component iterator (1=u, 2=v, 3=w).

        real(wp) :: divergence_v   !< Velocity divergence at interface.

        !$acc parallel loop collapse(3) gang vector default(present) &
        !$acc private(idx_right_phys, vel_grad_avg, &
        !$acc current_tau_shear, current_tau_bulk, vel_src_at_interface, &
        !$acc Re_shear, Re_bulk, divergence_v, i_dim, vel_comp_idx)
        do l_loop = isz%beg, isz%end
            do k_loop = isy%beg, isy%end
                do j_loop = isx%beg, isx%end

                    idx_right_phys(1) = j_loop
                    idx_right_phys(2) = k_loop
                    idx_right_phys(3) = l_loop
                    idx_right_phys(norm_dir) = idx_right_phys(norm_dir) + 1

                    vel_grad_avg = 0.0_wp
                    do vel_comp_idx = 1, num_dims
                        vel_grad_avg(vel_comp_idx, 1) = 0.5_wp*(dvelL_dx_vf(vel_comp_idx)%sf(j_loop, k_loop, l_loop) + &
                                                                dvelR_dx_vf(vel_comp_idx)%sf(idx_right_phys(1), idx_right_phys(2), idx_right_phys(3)))
                        if (num_dims > 1) then
                            vel_grad_avg(vel_comp_idx, 2) = 0.5_wp*(dvelL_dy_vf(vel_comp_idx)%sf(j_loop, k_loop, l_loop) + &
                                                                    dvelR_dy_vf(vel_comp_idx)%sf(idx_right_phys(1), idx_right_phys(2), idx_right_phys(3)))
                        end if
                        if (num_dims > 2) then
                            vel_grad_avg(vel_comp_idx, 3) = 0.5_wp*(dvelL_dz_vf(vel_comp_idx)%sf(j_loop, k_loop, l_loop) + &
                                                                    dvelR_dz_vf(vel_comp_idx)%sf(idx_right_phys(1), idx_right_phys(2), idx_right_phys(3)))
                        end if
                    end do

                    divergence_v = 0.0_wp
                    do i_dim = 1, num_dims
                        divergence_v = divergence_v + vel_grad_avg(i_dim, i_dim)
                    end do

                    vel_src_at_interface = 0.0_wp
                    if (norm_dir == 1) then
                        Re_shear = Re_avg_rsx_vf(j_loop, k_loop, l_loop, 1)
                        Re_bulk = Re_avg_rsx_vf(j_loop, k_loop, l_loop, 2)
                        do i_dim = 1, num_dims
                            vel_src_at_interface(i_dim) = vel_src_rsx_vf(j_loop, k_loop, l_loop, i_dim)
                        end do
                    else if (norm_dir == 2) then
                        Re_shear = Re_avg_rsy_vf(k_loop, j_loop, l_loop, 1)
                        Re_bulk = Re_avg_rsy_vf(k_loop, j_loop, l_loop, 2)
                        do i_dim = 1, num_dims
                            vel_src_at_interface(i_dim) = vel_src_rsy_vf(k_loop, j_loop, l_loop, i_dim)
                        end do
                    else
                        Re_shear = Re_avg_rsz_vf(l_loop, k_loop, j_loop, 1)
                        Re_bulk = Re_avg_rsz_vf(l_loop, k_loop, j_loop, 2)
                        do i_dim = 1, num_dims
                            vel_src_at_interface(i_dim) = vel_src_rsz_vf(l_loop, k_loop, j_loop, i_dim)
                        end do
                    end if

                    if (shear_stress) then
                        ! current_tau_shear = 0.0_wp
                        call s_calculate_shear_stress_tensor(vel_grad_avg, Re_shear, divergence_v, current_tau_shear)

                        do i_dim = 1, num_dims
                            flux_src_vf(momxb + i_dim - 1)%sf(j_loop, k_loop, l_loop) = &
                                flux_src_vf(momxb + i_dim - 1)%sf(j_loop, k_loop, l_loop) - current_tau_shear(norm_dir, i_dim)

                            flux_src_vf(E_idx)%sf(j_loop, k_loop, l_loop) = &
                                flux_src_vf(E_idx)%sf(j_loop, k_loop, l_loop) - &
                                vel_src_at_interface(i_dim)*current_tau_shear(norm_dir, i_dim)
                        end do
                    end if

                    if (bulk_stress) then
                        ! current_tau_bulk = 0.0_wp
                        call s_calculate_bulk_stress_tensor(Re_bulk, divergence_v, current_tau_bulk)

                        do i_dim = 1, num_dims
                            flux_src_vf(momxb + i_dim - 1)%sf(j_loop, k_loop, l_loop) = &
                                flux_src_vf(momxb + i_dim - 1)%sf(j_loop, k_loop, l_loop) - current_tau_bulk(norm_dir, i_dim)

                            flux_src_vf(E_idx)%sf(j_loop, k_loop, l_loop) = &
                                flux_src_vf(E_idx)%sf(j_loop, k_loop, l_loop) - &
                                vel_src_at_interface(i_dim)*current_tau_bulk(norm_dir, i_dim)
                        end do
                    end if

                end do
            end do
        end do
        !$acc end parallel loop

    end subroutine s_compute_cartesian_viscous_source_flux

    !> @brief Calculates shear stress tensor components.
        !! tau_ij_shear = ( (dui/dxj + duj/dxi) - (2/3)*(div_v)*delta_ij ) / Re_shear
        !! @param[in] vel_grad_avg Averaged velocity gradient tensor (d(vel_i)/d(coord_j)).
        !! @param[in] Re_shear Shear Reynolds number.
        !! @param[in] divergence_v Velocity divergence (du/dx + dv/dy + dw/dz).
        !! @param[out] tau_shear_out Calculated shear stress tensor (stress on i-face, j-direction).
    pure subroutine s_calculate_shear_stress_tensor(vel_grad_avg, Re_shear, divergence_v, tau_shear_out)
        !$acc routine seq

        implicit none

        ! Arguments
        real(wp), dimension(num_dims, num_dims), intent(in) :: vel_grad_avg
        real(wp), intent(in) :: Re_shear
        real(wp), intent(in) :: divergence_v
        real(wp), dimension(num_dims, num_dims), intent(out) :: tau_shear_out

        ! Local variables
        integer :: i_dim !< Loop iterator for face normal.
        integer :: j_dim !< Loop iterator for force component direction.

        tau_shear_out = 0.0_wp

        do i_dim = 1, num_dims
            do j_dim = 1, num_dims
                tau_shear_out(i_dim, j_dim) = (vel_grad_avg(j_dim, i_dim) + vel_grad_avg(i_dim, j_dim))/Re_shear
                if (i_dim == j_dim) then
                    tau_shear_out(i_dim, j_dim) = tau_shear_out(i_dim, j_dim) - &
                                                  (2.0_wp/3.0_wp)*divergence_v/Re_shear
                end if
            end do
        end do

    end subroutine s_calculate_shear_stress_tensor

    !> @brief Calculates bulk stress tensor components (diagonal only).
        !! tau_ii_bulk = (div_v) / Re_bulk. Off-diagonals are zero.
        !! @param[in] Re_bulk Bulk Reynolds number.
        !! @param[in] divergence_v Velocity divergence (du/dx + dv/dy + dw/dz).
        !! @param[out] tau_bulk_out Calculated bulk stress tensor (stress on i-face, i-direction).
    pure subroutine s_calculate_bulk_stress_tensor(Re_bulk, divergence_v, tau_bulk_out)
        !$acc routine seq

        implicit none

        ! Arguments
        real(wp), intent(in) :: Re_bulk
        real(wp), intent(in) :: divergence_v
        real(wp), dimension(num_dims, num_dims), intent(out) :: tau_bulk_out

        ! Local variables
        integer :: i_dim !< Loop iterator for diagonal components.

        tau_bulk_out = 0.0_wp

        do i_dim = 1, num_dims
            tau_bulk_out(i_dim, i_dim) = divergence_v/Re_bulk
        end do

    end subroutine s_calculate_bulk_stress_tensor

    !>  Deallocation and/or disassociation procedures that are
        !!      needed to finalize the selected Riemann problem solver
        !!  @param flux_vf       Intercell fluxes
        !!  @param flux_src_vf   Intercell source fluxes
        !!  @param flux_gsrc_vf  Intercell geometric source fluxes
        !!  @param norm_dir Dimensional splitting coordinate direction
    pure subroutine s_finalize_riemann_solver(flux_vf, flux_src_vf, &
                                              flux_gsrc_vf, &
                                              norm_dir)

        type(scalar_field), &
            dimension(sys_size), &
            intent(inout) :: flux_vf, flux_src_vf, flux_gsrc_vf

        integer, intent(in) :: norm_dir

        integer :: i, j, k, l !< Generic loop iterators

        ! Reshaping Outputted Data in y-direction
        if (norm_dir == 2) then
            !$acc parallel loop collapse(3) gang vector default(present)
            do l = is3%beg, is3%end
                do j = is1%beg, is1%end
                    do k = is2%beg, is2%end
                        flux_src_vf(advxb)%sf(k, j, l) = &
                            flux_src_rsy_vf(j, k, l, advxb)
                        do i = 1, sys_size
                            flux_vf(i)%sf(k, j, l) = &
                                flux_rsy_vf(j, k, l, i)
                            if (cyl_coord) then
                                flux_gsrc_vf(i)%sf(k, j, l) = &
                                    flux_gsrc_rsy_vf(j, k, l, i)
                            end if
                        end do
                    end do
                end do
            end do

            ! Reshaping Outputted Data in z-direction
        elseif (norm_dir == 3) then
            !$acc parallel loop collapse(3) gang vector default(present)
            do j = is1%beg, is1%end
                do k = is2%beg, is2%end
                    do l = is3%beg, is3%end
                        flux_src_vf(advxb)%sf(l, k, j) = &
                            flux_src_rsz_vf(j, k, l, advxb)
                        do i = 1, sys_size
                            flux_vf(i)%sf(l, k, j) = &
                                flux_rsz_vf(j, k, l, i)
                            if (grid_geometry == 3) then
                                flux_gsrc_vf(i)%sf(l, k, j) = &
                                    flux_gsrc_rsz_vf(j, k, l, i)
                            end if
                        end do
                    end do
                end do
            end do

        elseif (norm_dir == 1) then
            !$acc parallel loop collapse(3) gang vector default(present)
            do l = is3%beg, is3%end
                do k = is2%beg, is2%end
                    do j = is1%beg, is1%end
                        flux_src_vf(advxb)%sf(j, k, l) = &
                            flux_src_rsx_vf(j, k, l, advxb)
                        do i = 1, sys_size
                            flux_vf(i)%sf(j, k, l) = &
                                flux_rsx_vf(j, k, l, i)
                        end do
                    end do
                end do
            end do
        end if

        if (riemann_solver == 1 .or. riemann_solver == 4) then
            !$acc parallel loop collapse(4) gang vector default(present)
            do i = advxb + 1, advxe
                do l = is3%beg, is3%end
                    do j = is1%beg, is1%end
                        do k = is2%beg, is2%end
                            if (norm_dir == 2) then
                                flux_src_vf(i)%sf(k, j, l) = &
                                    flux_src_rsy_vf(j, k, l, i)
                            else if (norm_dir == 3) then
                                flux_src_vf(i)%sf(l, k, j) = &
                                    flux_src_rsz_vf(j, k, l, i)
                            else if (norm_dir == 1) then
                                flux_src_vf(i)%sf(j, k, l) = &
                                    flux_src_rsx_vf(j, k, l, i)
                            end if
                        end do
                    end do
                end do
            end do
        end if

    end subroutine s_finalize_riemann_solver

    !> Module deallocation and/or disassociation procedures
    impure subroutine s_finalize_riemann_solvers_module

        if (viscous) then
            @:DEALLOCATE(Re_avg_rsx_vf)
        end if
        @:DEALLOCATE(vel_src_rsx_vf)
        @:DEALLOCATE(flux_rsx_vf)
        @:DEALLOCATE(flux_src_rsx_vf)
        @:DEALLOCATE(flux_gsrc_rsx_vf)
        if (qbmm) then
            @:DEALLOCATE(mom_sp_rsx_vf)
        end if

        if (n == 0) return

        if (viscous) then
            @:DEALLOCATE(Re_avg_rsy_vf)
        end if
        @:DEALLOCATE(vel_src_rsy_vf)
        @:DEALLOCATE(flux_rsy_vf)
        @:DEALLOCATE(flux_src_rsy_vf)
        @:DEALLOCATE(flux_gsrc_rsy_vf)
        if (qbmm) then
            @:DEALLOCATE(mom_sp_rsy_vf)
        end if

        if (p == 0) return

        if (viscous) then
            @:DEALLOCATE(Re_avg_rsz_vf)
        end if
        @:DEALLOCATE(vel_src_rsz_vf)
        @:DEALLOCATE(flux_rsz_vf)
        @:DEALLOCATE(flux_src_rsz_vf)
        @:DEALLOCATE(flux_gsrc_rsz_vf)
        if (qbmm) then
            @:DEALLOCATE(mom_sp_rsz_vf)
        end if

    end subroutine s_finalize_riemann_solvers_module

end module m_riemann_solvers<|MERGE_RESOLUTION|>--- conflicted
+++ resolved
@@ -2607,14 +2607,8 @@
 
         call s_finalize_riemann_solver(flux_vf, flux_src_vf, &
                                        flux_gsrc_vf, &
-<<<<<<< HEAD
-                                       norm_dir, ix, iy, iz)
-        ! Populating the buffers of the left and right Riemann problem
-        ! states variables, based on the choice of boundary conditions
-=======
                                        norm_dir)
->>>>>>> db44da17
-
+                                       
     end subroutine s_hllc_riemann_solver
 
     !> HLLD Riemann solver resolves 5 of the 7 waves of MHD equations:
@@ -3022,21 +3016,9 @@
 
         type(scalar_field), &
             allocatable, dimension(:), &
-<<<<<<< HEAD
-            target, intent(inout) :: dqL_prim_dx_vf, dqR_prim_dx_vf, &
-                                     dqL_prim_dy_vf, dqR_prim_dy_vf, &
-                                     dqL_prim_dz_vf, dqR_prim_dz_vf, &
-                                     qL_prim_vf, qR_prim_vf
-        type(scalar_field), &
-            dimension(:), &
-            pointer :: dqL_prim_d_vf, dqR_prim_d_vf
-
-        integer :: end_val, bc_beg, bc_end
-=======
             intent(inout) :: dqL_prim_dx_vf, dqR_prim_dx_vf, &
                              dqL_prim_dy_vf, dqR_prim_dy_vf, &
                              dqL_prim_dz_vf, dqR_prim_dz_vf
->>>>>>> db44da17
 
         integer, intent(in) :: norm_dir
         type(int_bounds_info), intent(in) :: ix, iy, iz
@@ -3402,25 +3384,6 @@
     end subroutine s_compute_cylindrical_viscous_source_flux
 
     !> @brief Computes Cartesian viscous source flux contributions for momentum and energy.
-<<<<<<< HEAD
-        !! Calculates averaged velocity gradients, gets Re and interface velocities,
-        !! calls helpers for shear/bulk stress, then updates `flux_src_vf`.
-        !! @param[in] velL_vf Left boundary velocity (num_dims scalar_field).
-        !! @param[in] dvelL_dx_vf Left boundary d(vel)/dx (num_dims scalar_field).
-        !! @param[in] dvelL_dy_vf Left boundary d(vel)/dy (num_dims scalar_field).
-        !! @param[in] dvelL_dz_vf Left boundary d(vel)/dz (num_dims scalar_field).
-        !! @param[in] velR_vf Right boundary velocity (num_dims scalar_field).
-        !! @param[in] dvelR_dx_vf Right boundary d(vel)/dx (num_dims scalar_field).
-        !! @param[in] dvelR_dy_vf Right boundary d(vel)/dy (num_dims scalar_field).
-        !! @param[in] dvelR_dz_vf Right boundary d(vel)/dz (num_dims scalar_field).
-        !! @param[inout] flux_src_vf Intercell source flux array to update (sys_size scalar_field).
-        !! @param[in] norm_dir Interface normal direction (1=x, 2=y, 3=z).
-        !! @param[in] ix X-direction loop bounds (int_bounds_info).
-        !! @param[in] iy Y-direction loop bounds (int_bounds_info).
-        !! @param[in] iz Z-direction loop bounds (int_bounds_info).
-    pure subroutine s_compute_cartesian_viscous_source_flux(velL_vf, &
-                                                            dvelL_dx_vf, &
-=======
     !! Calculates averaged velocity gradients, gets Re and interface velocities,
     !! calls helpers for shear/bulk stress, then updates `flux_src_vf`.
     !! @param[in] velL_vf Left boundary velocity (num_dims scalar_field).
@@ -3437,20 +3400,14 @@
     !! @param[in] iy Y-direction loop bounds (int_bounds_info).
     !! @param[in] iz Z-direction loop bounds (int_bounds_info).
     pure subroutine s_compute_cartesian_viscous_source_flux(dvelL_dx_vf, &
->>>>>>> db44da17
                                                             dvelL_dy_vf, &
                                                             dvelL_dz_vf, &
                                                             dvelR_dx_vf, &
                                                             dvelR_dy_vf, &
                                                             dvelR_dz_vf, &
                                                             flux_src_vf, &
-<<<<<<< HEAD
-                                                            norm_dir, &
-                                                            ix, iy, iz)
-=======
                                                             norm_dir)
 
->>>>>>> db44da17
         ! Arguments
         type(scalar_field), dimension(num_dims), intent(in) :: dvelL_dx_vf, dvelR_dx_vf
         type(scalar_field), dimension(num_dims), intent(in) :: dvelL_dy_vf, dvelR_dy_vf
