!>
!! @file m_bubbles_EL_kernels.f90
!! @brief Contains module m_bubbles_EL_kernels

#:include 'macros.fpp'

!> @brief This module contains kernel functions used to map the effect of the lagrangian bubbles
!!        in the Eulerian framework.
module m_bubbles_EL_kernels

    use m_mpi_proxy            !< Message passing interface (MPI) module proxy

    implicit none

contains

    !> The purpose of this subroutine is to smear the strength of the lagrangian
            !!      bubbles into the Eulerian framework using different approaches.
            !! @param nBubs Number of lagrangian bubbles in the current domain
            !! @param lbk_rad Radius of the bubbles
            !! @param lbk_vel Interface velocity of the bubbles
            !! @param lbk_s Computational coordinates of the bubbles
            !! @param lbk_pos Spatial coordinates of the bubbles
            !! @param updatedvar Eulerian variable to be updated
    subroutine s_smoothfunction(nBubs, lbk_rad, lbk_vel, lbk_s, lbk_pos, updatedvar)

        integer, intent(in) :: nBubs
        real(wp), dimension(1:lag_params%nBubs_glb, 1:3, 1:2), intent(in) :: lbk_s, lbk_pos
        real(wp), dimension(1:lag_params%nBubs_glb, 1:2), intent(in) :: lbk_rad, lbk_vel
        type(vector_field), intent(inout) :: updatedvar

        smoothfunc:select case(lag_params%smooth_type)
        case (1)
        call s_gaussian(nBubs, lbk_rad, lbk_vel, lbk_s, lbk_pos, updatedvar)
        case (2)
        call s_deltafunc(nBubs, lbk_rad, lbk_vel, lbk_s, updatedvar)
        end select smoothfunc

    end subroutine s_smoothfunction

    !> The purpose of this procedure contains the algorithm to use the delta kernel function to map the effect of the bubbles.
            !!      The effect of the bubbles only affects the cell where the bubble is located.
    subroutine s_deltafunc(nBubs, lbk_rad, lbk_vel, lbk_s, updatedvar)

        integer, intent(in) :: nBubs
        real(wp), dimension(1:lag_params%nBubs_glb, 1:3, 1:2), intent(in) :: lbk_s
        real(wp), dimension(1:lag_params%nBubs_glb, 1:2), intent(in) :: lbk_rad, lbk_vel
        type(vector_field), intent(inout) :: updatedvar

        integer, dimension(3) :: cell
        real(wp) :: strength_vel, strength_vol

        real(wp) :: addFun1, addFun2, addFun3
        real(wp) :: volpart, Vol
        real(wp), dimension(3) :: s_coord
        integer :: l

        !$acc parallel loop gang vector default(present) private(l, s_coord, cell)
        do l = 1, nBubs

            volpart = 4._wp/3._wp*pi*lbk_rad(l, 2)**3._wp
            s_coord(1:3) = lbk_s(l, 1:3, 2)
            call s_get_cell(s_coord, cell)

            strength_vol = volpart
            strength_vel = 4._wp*pi*lbk_rad(l, 2)**2._wp*lbk_vel(l, 2)

            if (num_dims == 2) then
                Vol = dx(cell(1))*dy(cell(2))*lag_params%charwidth
                if (cyl_coord) Vol = dx(cell(1))*dy(cell(2))*y_cc(cell(2))*2._wp*pi
            else
                Vol = dx(cell(1))*dy(cell(2))*dz(cell(3))
            end if

            !Update void fraction field
            addFun1 = strength_vol/Vol
            !$acc atomic update
            updatedvar%vf(1)%sf(cell(1), cell(2), cell(3)) = updatedvar%vf(1)%sf(cell(1), cell(2), cell(3)) + addFun1

            !Update time derivative of void fraction
            addFun2 = strength_vel/Vol
            !$acc atomic update
            updatedvar%vf(2)%sf(cell(1), cell(2), cell(3)) = updatedvar%vf(2)%sf(cell(1), cell(2), cell(3)) + addFun2

            !Product of two smeared functions
            !Update void fraction * time derivative of void fraction
            if (lag_params%cluster_type >= 4) then
                addFun3 = (strength_vol*strength_vel)/Vol
                !$acc atomic update
                updatedvar%vf(5)%sf(cell(1), cell(2), cell(3)) = updatedvar%vf(5)%sf(cell(1), cell(2), cell(3)) + addFun3
            end if
        end do

    end subroutine s_deltafunc

    !> The purpose of this procedure contains the algorithm to use the gaussian kernel function to map the effect of the bubbles.
            !!      The effect of the bubbles affects the 3X3x3 cells that surround the bubble.
    subroutine s_gaussian(nBubs, lbk_rad, lbk_vel, lbk_s, lbk_pos, updatedvar)

        integer, intent(in) :: nBubs
        real(wp), dimension(1:lag_params%nBubs_glb, 1:3, 1:2), intent(in) :: lbk_s, lbk_pos
        real(wp), dimension(1:lag_params%nBubs_glb, 1:2), intent(in) :: lbk_rad, lbk_vel
        type(vector_field), intent(inout) :: updatedvar

        real(wp), dimension(3) :: center
        integer, dimension(3) :: cell
        real(wp) :: stddsv
        real(wp) :: strength_vel, strength_vol

        real(wp), dimension(3) :: nodecoord
        real(wp) :: addFun1, addFun2, addFun3
        real(wp) :: func, func2, volpart
        integer, dimension(3) :: cellaux
        real(wp), dimension(3) :: s_coord
        integer :: l, i, j, k
        logical :: celloutside
        integer :: smearGrid, smearGridz

        smearGrid = mapCells - (-mapCells) + 1 ! Include the cell that contains the bubble (3+1+3)
        smearGridz = smearGrid
        if (p == 0) smearGridz = 1

        !$acc parallel loop gang vector default(present) private(nodecoord, l, s_coord, cell, center) copyin(smearGrid, smearGridz)
        do l = 1, nBubs
            nodecoord(1:3) = 0
            center(1:3) = 0._wp
            volpart = 4._wp/3._wp*pi*lbk_rad(l, 2)**3._wp
            s_coord(1:3) = lbk_s(l, 1:3, 2)
            center(1:2) = lbk_pos(l, 1:2, 2)
            if (p > 0) center(3) = lbk_pos(l, 3, 2)
            call s_get_cell(s_coord, cell)
            call s_compute_stddsv(cell, volpart, stddsv)

            strength_vol = volpart
            strength_vel = 4._wp*pi*lbk_rad(l, 2)**2._wp*lbk_vel(l, 2)

            !$acc loop collapse(3) private(cellaux, nodecoord)
            do i = 1, smearGrid
                do j = 1, smearGrid
                    do k = 1, smearGridz
                        cellaux(1) = cell(1) + i - (mapCells + 1)
                        cellaux(2) = cell(2) + j - (mapCells + 1)
                        cellaux(3) = cell(3) + k - (mapCells + 1)
                        if (p == 0) cellaux(3) = 0

                        !Check if the cells intended to smear the bubbles in are in the computational domain
                        !and redefine the cells for symmetric boundary
                        call s_check_celloutside(cellaux, celloutside)

                        if (.not. celloutside) then

                            nodecoord(1) = x_cc(cellaux(1))
                            nodecoord(2) = y_cc(cellaux(2))
                            if (p > 0) nodecoord(3) = z_cc(cellaux(3))
                            call s_applygaussian(center, cellaux, nodecoord, stddsv, 0._wp, func)
                            if (lag_params%cluster_type >= 4) call s_applygaussian(center, cellaux, nodecoord, stddsv, 1._wp, func2)

                            ! Relocate cells for bubbles intersecting symmetric boundaries
                            if (any((/bc_x%beg, bc_x%end, bc_y%beg, bc_y%end, bc_z%beg, bc_z%end/) == BC_REFLECTIVE)) then
                                call s_shift_cell_symmetric_bc(cellaux, cell)
                            end if
                        else
                            func = 0._wp
                            func2 = 0._wp
                            cellaux(1) = cell(1)
                            cellaux(2) = cell(2)
                            cellaux(3) = cell(3)
                            if (p == 0) cellaux(3) = 0
                        end if

                        !Update void fraction field
                        addFun1 = func*strength_vol
                        !$acc atomic update
                        updatedvar%vf(1)%sf(cellaux(1), cellaux(2), cellaux(3)) = &
                            updatedvar%vf(1)%sf(cellaux(1), cellaux(2), cellaux(3)) &
                            + addFun1

                        !Update time derivative of void fraction
                        addFun2 = func*strength_vel
                        !$acc atomic update
                        updatedvar%vf(2)%sf(cellaux(1), cellaux(2), cellaux(3)) = &
                            updatedvar%vf(2)%sf(cellaux(1), cellaux(2), cellaux(3)) &
                            + addFun2

                        !Product of two smeared functions
                        !Update void fraction * time derivative of void fraction
                        if (lag_params%cluster_type >= 4) then
                            addFun3 = func2*strength_vol*strength_vel
                            !$acc atomic update
                            updatedvar%vf(5)%sf(cellaux(1), cellaux(2), cellaux(3)) = &
                                updatedvar%vf(5)%sf(cellaux(1), cellaux(2), cellaux(3)) &
                                + addFun3
                        end if
                    end do
                end do
            end do
        end do

    end subroutine s_gaussian

    !> The purpose of this subroutine is to apply the gaussian kernel function for each bubble (Maeda and Colonius, 2018)).
    subroutine s_applygaussian(center, cellaux, nodecoord, stddsv, strength_idx, func)
#ifdef _CRAYFTN
        !DIR$ INLINEALWAYS s_applygaussian
#else
        !$acc routine seq
#endif
        real(wp), dimension(3), intent(in) :: center
        integer, dimension(3), intent(in) :: cellaux
        real(wp), dimension(3), intent(in) :: nodecoord
        real(wp), intent(in) :: stddsv
        real(wp), intent(in) :: strength_idx
        real(wp), intent(out) :: func

        real(wp) :: distance
        real(wp) :: theta, dtheta, L2, dzp, Lz2
        real(wp) :: Nr, Nr_count

        distance = sqrt((center(1) - nodecoord(1))**2._wp + (center(2) - nodecoord(2))**2._wp + (center(3) - nodecoord(3))**2._wp)

        if (num_dims == 3) then
            !< 3D gaussian function
            func = exp(-0.5_wp*(distance/stddsv)**2._wp)/(sqrt(2._wp*pi)*stddsv)**3._wp
        else
            if (cyl_coord) then
                !< 2D cylindrical function:
                ! We smear particles in the azimuthal direction for given r
                theta = 0._wp
                Nr = ceiling(2._wp*pi*nodecoord(2)/(y_cb(cellaux(2)) - y_cb(cellaux(2) - 1)))
                dtheta = 2._wp*pi/Nr
                L2 = center(2)**2._wp + nodecoord(2)**2._wp - 2._wp*center(2)*nodecoord(2)*cos(theta)
                distance = sqrt((center(1) - nodecoord(1))**2._wp + L2)
                ! Factor 2._wp is for symmetry (upper half of the 2D field (+r) is considered)
                func = dtheta/2._wp/pi*exp(-0.5_wp*(distance/stddsv)**2._wp)/(sqrt(2._wp*pi)*stddsv)**3._wp
                Nr_count = 0._wp
                do while (Nr_count < Nr - 1._wp)
                    Nr_count = Nr_count + 1._wp
                    theta = Nr_count*dtheta
                    ! trigonometric relation
                    L2 = center(2)**2._wp + nodecoord(2)**2._wp - 2._wp*center(2)*nodecoord(2)*cos(theta)
                    distance = sqrt((center(1) - nodecoord(1))**2._wp + L2)
                    ! nodecoord(2)*dtheta is the azimuthal width of the cell
                    func = func + &
                           dtheta/2._wp/pi*exp(-0.5_wp*(distance/stddsv)**2._wp)/(sqrt(2._wp*pi)*stddsv)**(3._wp*(strength_idx + 1._wp))
                end do
            else

                !< 2D cartesian function:
                ! We smear particles considering a virtual depth (lag_params%charwidth)
                theta = 0._wp
                Nr = ceiling(lag_params%charwidth/(y_cb(cellaux(2)) - y_cb(cellaux(2) - 1)))
                Nr_count = 1._wp - mapCells*1._wp
                dzp = y_cb(cellaux(2) + 1) - y_cb(cellaux(2))
                Lz2 = (center(3) - (dzp*(0.5_wp + Nr_count) - lag_params%charwidth/2._wp))**2._wp
                distance = sqrt((center(1) - nodecoord(1))**2._wp + (center(2) - nodecoord(2))**2._wp + Lz2)
                func = dzp/lag_params%charwidth*exp(-0.5_wp*(distance/stddsv)**2._wp)/(sqrt(2._wp*pi)*stddsv)**3._wp
                do while (Nr_count < Nr - 1._wp + ((mapCells - 1)*1._wp))
                    Nr_count = Nr_count + 1._wp
                    Lz2 = (center(3) - (dzp*(0.5_wp + Nr_count) - lag_params%charwidth/2._wp))**2._wp
                    distance = sqrt((center(1) - nodecoord(1))**2._wp + (center(2) - nodecoord(2))**2._wp + Lz2)
                    func = func + &
                           dzp/lag_params%charwidth*exp(-0.5_wp*(distance/stddsv)**2._wp)/(sqrt(2._wp*pi)*stddsv)**(3._wp*(strength_idx + 1._wp))
                end do
            end if
        end if

    end subroutine s_applygaussian

    !> The purpose of this subroutine is to check if the current cell is outside the computational domain or not (including ghost cells).
            !! @param cellaux Tested cell to smear the bubble effect in.
            !! @param celloutside If true, then cellaux is outside the computational domain.
    subroutine s_check_celloutside(cellaux, celloutside)
#ifdef _CRAYFTN
        !DIR$ INLINEALWAYS s_check_celloutside
#else
        !$acc routine seq
#endif
        integer, dimension(3), intent(inout) :: cellaux
        logical, intent(out) :: celloutside

        celloutside = .false.

        if (num_dims == 2) then
            if ((cellaux(1) < -buff_size) .or. (cellaux(2) < -buff_size)) then
                celloutside = .true.
            end if
            if (cyl_coord .and. y_cc(cellaux(2)) < 0._wp) then
                celloutside = .true.
            end if
            if ((cellaux(2) > n + buff_size) .or. (cellaux(1) > m + buff_size)) then
                celloutside = .true.
            end if
        else
            if ((cellaux(3) < -buff_size) .or. (cellaux(1) < -buff_size) .or. (cellaux(2) < -buff_size)) then
                celloutside = .true.
            end if

            if ((cellaux(3) > p + buff_size) .or. (cellaux(2) > n + buff_size) .or. (cellaux(1) > m + buff_size)) then
                celloutside = .true.
            end if
        end if

    end subroutine s_check_celloutside

    !> This subroutine relocates the current cell, if it intersects a symmetric boundary.
            !! @param cell Cell of the current bubble
            !! @param cellaux Cell to map the bubble effect in.
    subroutine s_shift_cell_symmetric_bc(cellaux, cell)
#ifdef _CRAYFTN
        !DIR$ INLINEALWAYS s_shift_cell_symmetric_bc
#else
        !$acc routine seq
#endif
        integer, dimension(3), intent(inout) :: cellaux
        integer, dimension(3), intent(in) :: cell

        ! x-dir
<<<<<<< HEAD
        if (bc_x%beg == -2 .and. (cell(1) <= mapCells - 1)) then
            cellaux(1) = abs(cellaux(1)) - 1
        end if
        if (bc_x%end == -2 .and. (cell(1) >= m + 1 - mapCells)) then
            cellaux(1) = cellaux(1) - (2*(cellaux(1) - m) - 1)
        end if

        !y-dir
        if (bc_y%beg == -2 .and. (cell(2) <= mapCells - 1)) then
            cellaux(2) = abs(cellaux(2)) - 1
        end if
        if (bc_y%end == -2 .and. (cell(2) >= n + 1 - mapCells)) then
            cellaux(2) = cellaux(2) - (2*(cellaux(2) - n) - 1)
=======
        if (bc_x%beg == BC_REFLECTIVE .and. (cell(1) <= mapCells - 1)) then
            if (cell(1) >= 0) then
                cellaux(1) = abs(cellaux(1)) - 1
            else
                stop "Lagrangian bubbles must not be located in the ghost cells of a symmetric boundary (bc_x%beg)."
            end if
        end if
        if (bc_x%end == BC_REFLECTIVE .and. (cell(1) >= m + 1 - mapCells)) then
            if (cell(1) <= m) then
                cellaux(1) = cellaux(1) - (2*(cellaux(1) - m) - 1)
            else
                stop "Lagrangian bubbles must not be located in the ghost cells of a symmetric boundary (bc_x%end)."
            end if
        end if

        !y-dir
        if (bc_y%beg == BC_REFLECTIVE .and. (cell(2) <= mapCells - 1)) then
            if (cell(2) >= 0) then
                cellaux(2) = abs(cellaux(2)) - 1
            else
                stop "Lagrangian bubbles must not be located in the ghost cells of a symmetric boundary (bc_y%beg)."
            end if
        end if
        if (bc_y%end == BC_REFLECTIVE .and. (cell(2) >= n + 1 - mapCells)) then
            if (cell(2) <= n) then
                cellaux(2) = cellaux(2) - (2*(cellaux(2) - n) - 1)
            else
                stop "Lagrangian bubbles must not be located in the ghost cells of a symmetric boundary (bc_y%end)."
            end if
>>>>>>> 8230af18
        end if

        if (p > 0) then
            !z-dir
<<<<<<< HEAD
            if (bc_z%beg == -2 .and. (cell(3) <= mapCells - 1)) then
                cellaux(3) = abs(cellaux(3)) - 1
            end if
            if (bc_z%end == -2 .and. (cell(3) >= p + 1 - mapCells)) then
                cellaux(3) = cellaux(3) - (2*(cellaux(3) - p) - 1)
=======
            if (bc_z%beg == BC_REFLECTIVE .and. (cell(3) <= mapCells - 1)) then
                if (cell(3) >= 0) then
                    cellaux(3) = abs(cellaux(3)) - 1
                else
                    stop "Lagrangian bubbles must not be located in the ghost cells of a symmetric boundary (bc_z%beg)."
                end if
            end if
            if (bc_z%end == BC_REFLECTIVE .and. (cell(3) >= p + 1 - mapCells)) then
                if (cell(3) <= p) then
                    cellaux(3) = cellaux(3) - (2*(cellaux(3) - p) - 1)
                else
                    stop "Lagrangian bubbles must not be located in the ghost cells of a symmetric boundary (bc_z%end)."
                end if
>>>>>>> 8230af18
            end if
        end if

    end subroutine s_shift_cell_symmetric_bc

    !> Calculates the standard deviation of the bubble being smeared in the Eulerian framework.
            !! @param cell Cell where the bubble is located
            !! @param volpart Volume of the bubble
            !! @param stddsv Standard deviaton
    subroutine s_compute_stddsv(cell, volpart, stddsv)
#ifdef _CRAYFTN
        !DIR$ INLINEALWAYS s_compute_stddsv
#else
        !$acc routine seq
#endif
        integer, dimension(3), intent(in) :: cell
        real(wp), intent(in) :: volpart
        real(wp), intent(out) :: stddsv

        real(wp) :: chardist, charvol
        real(wp) :: rad

        !< Compute characteristic distance
        chardist = sqrt(dx(cell(1))*dy(cell(2)))
        if (p > 0) chardist = (dx(cell(1))*dy(cell(2))*dz(cell(3)))**(1._wp/3._wp)

        !< Compute characteristic volume
        if (p > 0) then
            charvol = dx(cell(1))*dy(cell(2))*dz(cell(3))
        else
            if (cyl_coord) then
                charvol = dx(cell(1))*dy(cell(2))*y_cc(cell(2))*2._wp*pi
            else
                charvol = dx(cell(1))*dy(cell(2))*lag_params%charwidth
            end if
        end if

        !< Compute Standard deviaton
        if (((volpart/charvol) > 0.5_wp*lag_params%valmaxvoid) .or. (lag_params%smooth_type == 1)) then
            rad = (3._wp*volpart/(4._wp*pi))**(1._wp/3._wp)
            stddsv = 1._wp*lag_params%epsilonb*max(chardist, rad)
        else
            stddsv = 0._wp
        end if

    end subroutine s_compute_stddsv

    !> The purpose of this procedure is to calculate the characteristic cell volume
            !! @param cell Computational coordinates (x, y, z)
            !! @param Charvol Characteristic volume
    subroutine s_get_char_vol(cellx, celly, cellz, Charvol)
#ifdef _CRAYFTN
        !DIR$ INLINEALWAYS s_get_char_vol
#else
        !$acc routine seq
#endif
        integer, intent(in) :: cellx, celly, cellz
        real(wp), intent(out) :: Charvol

        if (p > 0) then
            Charvol = dx(cellx)*dy(celly)*dz(cellz)
        else
            if (cyl_coord) then
                Charvol = dx(cellx)*dy(celly)*y_cc(celly)*2._wp*pi
            else
                Charvol = dx(cellx)*dy(celly)*lag_params%charwidth
            end if
        end if

    end subroutine s_get_char_vol

    !> This subroutine transforms the computational coordinates of the bubble from
            !!      real type into integer.
            !! @param s Computational coordinates of the bubble, real type
            !! @param get_cell Computational coordinates of the bubble, integer type
    subroutine s_get_cell(s_cell, get_cell)
#ifdef _CRAYFTN
        !DIR$ INLINEALWAYS s_get_cell
#else
        !$acc routine seq
#endif
        real(wp), dimension(3), intent(in) :: s_cell
        integer, dimension(3), intent(out) :: get_cell
        integer :: i

        get_cell(:) = int(s_cell(:))
        do i = 1, num_dims
            if (s_cell(i) < 0._wp) get_cell(i) = get_cell(i) - 1
        end do

    end subroutine s_get_cell

end module m_bubbles_EL_kernels<|MERGE_RESOLUTION|>--- conflicted
+++ resolved
@@ -315,76 +315,28 @@
         integer, dimension(3), intent(in) :: cell
 
         ! x-dir
-<<<<<<< HEAD
-        if (bc_x%beg == -2 .and. (cell(1) <= mapCells - 1)) then
+        if (bc_x%beg == BC_REFLECTIVE .and. (cell(1) <= mapCells - 1)) then
             cellaux(1) = abs(cellaux(1)) - 1
         end if
-        if (bc_x%end == -2 .and. (cell(1) >= m + 1 - mapCells)) then
+        if (bc_x%end == BC_REFLECTIVE .and. (cell(1) >= m + 1 - mapCells)) then
             cellaux(1) = cellaux(1) - (2*(cellaux(1) - m) - 1)
-        end if
-
-        !y-dir
-        if (bc_y%beg == -2 .and. (cell(2) <= mapCells - 1)) then
-            cellaux(2) = abs(cellaux(2)) - 1
-        end if
-        if (bc_y%end == -2 .and. (cell(2) >= n + 1 - mapCells)) then
-            cellaux(2) = cellaux(2) - (2*(cellaux(2) - n) - 1)
-=======
-        if (bc_x%beg == BC_REFLECTIVE .and. (cell(1) <= mapCells - 1)) then
-            if (cell(1) >= 0) then
-                cellaux(1) = abs(cellaux(1)) - 1
-            else
-                stop "Lagrangian bubbles must not be located in the ghost cells of a symmetric boundary (bc_x%beg)."
-            end if
-        end if
-        if (bc_x%end == BC_REFLECTIVE .and. (cell(1) >= m + 1 - mapCells)) then
-            if (cell(1) <= m) then
-                cellaux(1) = cellaux(1) - (2*(cellaux(1) - m) - 1)
-            else
-                stop "Lagrangian bubbles must not be located in the ghost cells of a symmetric boundary (bc_x%end)."
-            end if
         end if
 
         !y-dir
         if (bc_y%beg == BC_REFLECTIVE .and. (cell(2) <= mapCells - 1)) then
-            if (cell(2) >= 0) then
-                cellaux(2) = abs(cellaux(2)) - 1
-            else
-                stop "Lagrangian bubbles must not be located in the ghost cells of a symmetric boundary (bc_y%beg)."
-            end if
+            cellaux(2) = abs(cellaux(2)) - 1
         end if
         if (bc_y%end == BC_REFLECTIVE .and. (cell(2) >= n + 1 - mapCells)) then
-            if (cell(2) <= n) then
-                cellaux(2) = cellaux(2) - (2*(cellaux(2) - n) - 1)
-            else
-                stop "Lagrangian bubbles must not be located in the ghost cells of a symmetric boundary (bc_y%end)."
-            end if
->>>>>>> 8230af18
+            cellaux(2) = cellaux(2) - (2*(cellaux(2) - n) - 1)
         end if
 
         if (p > 0) then
             !z-dir
-<<<<<<< HEAD
-            if (bc_z%beg == -2 .and. (cell(3) <= mapCells - 1)) then
+            if (bc_z%beg == BC_REFLECTIVE .and. (cell(3) <= mapCells - 1)) then
                 cellaux(3) = abs(cellaux(3)) - 1
             end if
-            if (bc_z%end == -2 .and. (cell(3) >= p + 1 - mapCells)) then
+            if (bc_z%end == BC_REFLECTIVE .and. (cell(3) >= p + 1 - mapCells)) then
                 cellaux(3) = cellaux(3) - (2*(cellaux(3) - p) - 1)
-=======
-            if (bc_z%beg == BC_REFLECTIVE .and. (cell(3) <= mapCells - 1)) then
-                if (cell(3) >= 0) then
-                    cellaux(3) = abs(cellaux(3)) - 1
-                else
-                    stop "Lagrangian bubbles must not be located in the ghost cells of a symmetric boundary (bc_z%beg)."
-                end if
-            end if
-            if (bc_z%end == BC_REFLECTIVE .and. (cell(3) >= p + 1 - mapCells)) then
-                if (cell(3) <= p) then
-                    cellaux(3) = cellaux(3) - (2*(cellaux(3) - p) - 1)
-                else
-                    stop "Lagrangian bubbles must not be located in the ghost cells of a symmetric boundary (bc_z%end)."
-                end if
->>>>>>> 8230af18
             end if
         end if
 
