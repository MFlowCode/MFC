!>
!! @file m_bubbles_EL_kernels.f90
!! @brief Contains module m_bubbles_EL_kernels

#:include 'macros.fpp'

!> @brief This module contains kernel functions used to map the effect of the lagrangian bubbles
!!        in the Eulerian framework.
module m_bubbles_EL_kernels

    use m_mpi_proxy            !< Message passing interface (MPI) module proxy

    implicit none

contains

    !> The purpose of this subroutine is to smear the strength of the lagrangian
            !!      bubbles into the Eulerian framework using different approaches.
            !! @param nBubs Number of lagrangian bubbles in the current domain
            !! @param lbk_rad Radius of the bubbles
            !! @param lbk_vel Interface velocity of the bubbles
            !! @param lbk_s Computational coordinates of the bubbles
            !! @param lbk_pos Spatial coordinates of the bubbles
            !! @param updatedvar Eulerian variable to be updated
    pure subroutine s_smoothfunction(nBubs, lbk_rad, lbk_vel, lbk_s, lbk_pos, updatedvar)

        integer, intent(in) :: nBubs
        real(wp), dimension(1:lag_params%nBubs_glb, 1:3, 1:2), intent(in) :: lbk_s, lbk_pos
        real(wp), dimension(1:lag_params%nBubs_glb, 1:2), intent(in) :: lbk_rad, lbk_vel
        type(vector_field), intent(inout) :: updatedvar

        smoothfunc:select case(lag_params%smooth_type)
        case (1)
        call s_gaussian(nBubs, lbk_rad, lbk_vel, lbk_s, lbk_pos, updatedvar)
        case (2)
        call s_deltafunc(nBubs, lbk_rad, lbk_vel, lbk_s, updatedvar)
        end select smoothfunc

    end subroutine s_smoothfunction

    !> The purpose of this procedure contains the algorithm to use the delta kernel function to map the effect of the bubbles.
            !!      The effect of the bubbles only affects the cell where the bubble is located.
    pure subroutine s_deltafunc(nBubs, lbk_rad, lbk_vel, lbk_s, updatedvar)

        integer, intent(in) :: nBubs
        real(wp), dimension(1:lag_params%nBubs_glb, 1:3, 1:2), intent(in) :: lbk_s
        real(wp), dimension(1:lag_params%nBubs_glb, 1:2), intent(in) :: lbk_rad, lbk_vel
        type(vector_field), intent(inout) :: updatedvar

        integer, dimension(3) :: cell
        real(wp) :: strength_vel, strength_vol

        real(wp) :: addFun1, addFun2, addFun3
        real(wp) :: volpart, Vol
        real(wp), dimension(3) :: s_coord
        integer :: l

        !$acc parallel loop gang vector default(present) private(l, s_coord, cell)
        do l = 1, nBubs

            volpart = 4._wp/3._wp*pi*lbk_rad(l, 2)**3._wp
            s_coord(1:3) = lbk_s(l, 1:3, 2)
            call s_get_cell(s_coord, cell)

            strength_vol = volpart
            strength_vel = 4._wp*pi*lbk_rad(l, 2)**2._wp*lbk_vel(l, 2)

            if (num_dims == 2) then
                Vol = dx(cell(1))*dy(cell(2))*lag_params%charwidth
                if (cyl_coord) Vol = dx(cell(1))*dy(cell(2))*y_cc(cell(2))*2._wp*pi
            else
                Vol = dx(cell(1))*dy(cell(2))*dz(cell(3))
            end if

            !Update void fraction field
            addFun1 = strength_vol/Vol
            !$acc atomic update
            updatedvar%vf(1)%sf(cell(1), cell(2), cell(3)) = updatedvar%vf(1)%sf(cell(1), cell(2), cell(3)) + addFun1

            !Update time derivative of void fraction
            addFun2 = strength_vel/Vol
            !$acc atomic update
            updatedvar%vf(2)%sf(cell(1), cell(2), cell(3)) = updatedvar%vf(2)%sf(cell(1), cell(2), cell(3)) + addFun2

            !Product of two smeared functions
            !Update void fraction * time derivative of void fraction
            if (lag_params%cluster_type >= 4) then
                addFun3 = (strength_vol*strength_vel)/Vol
                !$acc atomic update
                updatedvar%vf(5)%sf(cell(1), cell(2), cell(3)) = updatedvar%vf(5)%sf(cell(1), cell(2), cell(3)) + addFun3
            end if
        end do

    end subroutine s_deltafunc

    !> The purpose of this procedure contains the algorithm to use the gaussian kernel function to map the effect of the bubbles.
            !!      The effect of the bubbles affects the 3X3x3 cells that surround the bubble.
    pure subroutine s_gaussian(nBubs, lbk_rad, lbk_vel, lbk_s, lbk_pos, updatedvar)

        integer, intent(in) :: nBubs
        real(wp), dimension(1:lag_params%nBubs_glb, 1:3, 1:2), intent(in) :: lbk_s, lbk_pos
        real(wp), dimension(1:lag_params%nBubs_glb, 1:2), intent(in) :: lbk_rad, lbk_vel
        type(vector_field), intent(inout) :: updatedvar

        real(wp), dimension(3) :: center
        integer, dimension(3) :: cell
        real(wp) :: stddsv
        real(wp) :: strength_vel, strength_vol

        real(wp), dimension(3) :: nodecoord
        real(wp) :: addFun1, addFun2, addFun3
        real(wp) :: func, func2, volpart
        integer, dimension(3) :: cellaux
        real(wp), dimension(3) :: s_coord
        integer :: l, i, j, k
        logical :: celloutside
        integer :: smearGrid, smearGridz

        smearGrid = mapCells - (-mapCells) + 1 ! Include the cell that contains the bubble (3+1+3)
        smearGridz = smearGrid
        if (p == 0) smearGridz = 1

        !$acc parallel loop gang vector default(present) private(nodecoord, l, s_coord, cell, center) copyin(smearGrid, smearGridz)
        do l = 1, nBubs
            nodecoord(1:3) = 0
            center(1:3) = 0._wp
            volpart = 4._wp/3._wp*pi*lbk_rad(l, 2)**3._wp
            s_coord(1:3) = lbk_s(l, 1:3, 2)
            center(1:2) = lbk_pos(l, 1:2, 2)
            if (p > 0) center(3) = lbk_pos(l, 3, 2)
            cell = fd_number - buff_size
            call s_get_cell(s_coord, cell)
            !print*, s_coord
            call s_compute_stddsv(cell, volpart, stddsv)

            strength_vol = volpart
            strength_vel = 4._wp*pi*lbk_rad(l, 2)**2._wp*lbk_vel(l, 2)

            !$acc loop collapse(3) private(cellaux, nodecoord)
            do i = 1, smearGrid
                do j = 1, smearGrid
                    do k = 1, smearGridz
                        cellaux(1) = cell(1) + i - (mapCells + 1)
                        cellaux(2) = cell(2) + j - (mapCells + 1)
                        cellaux(3) = cell(3) + k - (mapCells + 1)
                        if (p == 0) cellaux(3) = 0

                        !Check if the cells intended to smear the bubbles in are in the computational domain
                        !and redefine the cells for symmetric boundary
                        call s_check_celloutside(cellaux, celloutside)

                        if (.not. celloutside) then

                            nodecoord(1) = x_cc(cellaux(1))
                            nodecoord(2) = y_cc(cellaux(2))
                            if (p > 0) nodecoord(3) = z_cc(cellaux(3))
                            call s_applygaussian(center, cellaux, nodecoord, stddsv, 0._wp, func)
                            if (lag_params%cluster_type >= 4) call s_applygaussian(center, cellaux, nodecoord, stddsv, 1._wp, func2)

                            ! Relocate cells for bubbles intersecting symmetric boundaries
                            if (any((/bc_x%beg, bc_x%end, bc_y%beg, bc_y%end, bc_z%beg, bc_z%end/) == BC_REFLECTIVE)) then
                                call s_shift_cell_symmetric_bc(cellaux, cell)
                            end if
                        else
                            func = 0._wp
                            func2 = 0._wp
                            cellaux(1) = cell(1)
                            cellaux(2) = cell(2)
                            cellaux(3) = cell(3)
                            if (p == 0) cellaux(3) = 0
                        end if

                        !Update void fraction field
                        addFun1 = func*strength_vol
                        !$acc atomic update
                        updatedvar%vf(1)%sf(cellaux(1), cellaux(2), cellaux(3)) = &
                            updatedvar%vf(1)%sf(cellaux(1), cellaux(2), cellaux(3)) &
                            + addFun1

                        !Update time derivative of void fraction
                        addFun2 = func*strength_vel
                        !$acc atomic update
                        updatedvar%vf(2)%sf(cellaux(1), cellaux(2), cellaux(3)) = &
                            updatedvar%vf(2)%sf(cellaux(1), cellaux(2), cellaux(3)) &
                            + addFun2

                        !Product of two smeared functions
                        !Update void fraction * time derivative of void fraction
                        if (lag_params%cluster_type >= 4) then
                            addFun3 = func2*strength_vol*strength_vel
                            !$acc atomic update
                            updatedvar%vf(5)%sf(cellaux(1), cellaux(2), cellaux(3)) = &
                                updatedvar%vf(5)%sf(cellaux(1), cellaux(2), cellaux(3)) &
                                + addFun3
                        end if
                    end do
                end do
            end do
        end do

    end subroutine s_gaussian

    !> The purpose of this subroutine is to apply the gaussian kernel function for each bubble (Maeda and Colonius, 2018)).
    pure subroutine s_applygaussian(center, cellaux, nodecoord, stddsv, strength_idx, func)
#ifdef _CRAYFTN
        !DIR$ INLINEALWAYS s_applygaussian
#else
        !$acc routine seq
#endif
        real(wp), dimension(3), intent(in) :: center
        integer, dimension(3), intent(in) :: cellaux
        real(wp), dimension(3), intent(in) :: nodecoord
        real(wp), intent(in) :: stddsv
        real(wp), intent(in) :: strength_idx
        real(wp), intent(out) :: func

        real(wp) :: distance
        real(wp) :: theta, dtheta, L2, dzp, Lz2
        real(wp) :: Nr, Nr_count

        distance = sqrt((center(1) - nodecoord(1))**2._wp + (center(2) - nodecoord(2))**2._wp + (center(3) - nodecoord(3))**2._wp)

        if (num_dims == 3) then
            !< 3D gaussian function
            func = exp(-0.5_wp*(distance/stddsv)**2._wp)/(sqrt(2._wp*pi)*stddsv)**3._wp
        else
            if (cyl_coord) then
                !< 2D cylindrical function:
                ! We smear particles in the azimuthal direction for given r
                theta = 0._wp
                Nr = ceiling(2._wp*pi*nodecoord(2)/(y_cb(cellaux(2)) - y_cb(cellaux(2) - 1)))
                dtheta = 2._wp*pi/Nr
                L2 = center(2)**2._wp + nodecoord(2)**2._wp - 2._wp*center(2)*nodecoord(2)*cos(theta)
                distance = sqrt((center(1) - nodecoord(1))**2._wp + L2)
                ! Factor 2._wp is for symmetry (upper half of the 2D field (+r) is considered)
                func = dtheta/2._wp/pi*exp(-0.5_wp*(distance/stddsv)**2._wp)/(sqrt(2._wp*pi)*stddsv)**3._wp
                Nr_count = 0._wp
                do while (Nr_count < Nr - 1._wp)
                    Nr_count = Nr_count + 1._wp
                    theta = Nr_count*dtheta
                    ! trigonometric relation
                    L2 = center(2)**2._wp + nodecoord(2)**2._wp - 2._wp*center(2)*nodecoord(2)*cos(theta)
                    distance = sqrt((center(1) - nodecoord(1))**2._wp + L2)
                    ! nodecoord(2)*dtheta is the azimuthal width of the cell
                    func = func + &
                           dtheta/2._wp/pi*exp(-0.5_wp*(distance/stddsv)**2._wp)/(sqrt(2._wp*pi)*stddsv)**(3._wp*(strength_idx + 1._wp))
                end do
            else

                !< 2D cartesian function:
                ! We smear particles considering a virtual depth (lag_params%charwidth)
                theta = 0._wp
                Nr = ceiling(lag_params%charwidth/(y_cb(cellaux(2)) - y_cb(cellaux(2) - 1)))
                Nr_count = 1._wp - mapCells*1._wp
                dzp = y_cb(cellaux(2)) - y_cb(cellaux(2) - 1)
                Lz2 = (center(3) - (dzp*(0.5_wp + Nr_count) - lag_params%charwidth/2._wp))**2._wp
                distance = sqrt((center(1) - nodecoord(1))**2._wp + (center(2) - nodecoord(2))**2._wp + Lz2)
                func = dzp/lag_params%charwidth*exp(-0.5_wp*(distance/stddsv)**2._wp)/(sqrt(2._wp*pi)*stddsv)**3._wp
                do while (Nr_count < Nr - 1._wp + ((mapCells - 1)*1._wp))
                    Nr_count = Nr_count + 1._wp
                    Lz2 = (center(3) - (dzp*(0.5_wp + Nr_count) - lag_params%charwidth/2._wp))**2._wp
                    distance = sqrt((center(1) - nodecoord(1))**2._wp + (center(2) - nodecoord(2))**2._wp + Lz2)
                    func = func + &
                           dzp/lag_params%charwidth*exp(-0.5_wp*(distance/stddsv)**2._wp)/(sqrt(2._wp*pi)*stddsv)**(3._wp*(strength_idx + 1._wp))
                end do
            end if
        end if

    end subroutine s_applygaussian

    !> The purpose of this subroutine is to check if the current cell is outside the computational domain or not (including ghost cells).
            !! @param cellaux Tested cell to smear the bubble effect in.
            !! @param celloutside If true, then cellaux is outside the computational domain.
    pure subroutine s_check_celloutside(cellaux, celloutside)
#ifdef _CRAYFTN
        !DIR$ INLINEALWAYS s_check_celloutside
#else
        !$acc routine seq
#endif
        integer, dimension(3), intent(inout) :: cellaux
        logical, intent(out) :: celloutside

        celloutside = .false.

        if (num_dims == 2) then
            if ((cellaux(1) < fd_number - buff_size) .or. &
                (cellaux(2) < fd_number - buff_size)) then
                celloutside = .true.
            end if
            if (cyl_coord .and. cellaux(2) < 0) then
                celloutside = .true.
            end if
            if ((cellaux(2) > n + buff_size - fd_number) .or. &
                (cellaux(1) > m + buff_size - fd_number)) then
                celloutside = .true.
            end if
        else
            if ((cellaux(3) < fd_number - buff_size) .or. &
                (cellaux(1) < fd_number - buff_size) .or. &
                (cellaux(2) < fd_number - buff_size)) then
                celloutside = .true.
            end if

            if ((cellaux(3) > p + buff_size - fd_number) .or. &
                (cellaux(2) > n + buff_size - fd_number) .or. &
                (cellaux(1) > m + buff_size - fd_number)) then
                celloutside = .true.
            end if
        end if

    end subroutine s_check_celloutside

    !> This subroutine relocates the current cell, if it intersects a symmetric boundary.
            !! @param cell Cell of the current bubble
            !! @param cellaux Cell to map the bubble effect in.
    pure subroutine s_shift_cell_symmetric_bc(cellaux, cell)
#ifdef _CRAYFTN
        !DIR$ INLINEALWAYS s_shift_cell_symmetric_bc
#else
        !$acc routine seq
#endif
        integer, dimension(3), intent(inout) :: cellaux
        integer, dimension(3), intent(in) :: cell

        ! x-dir
        if (bc_x%beg == BC_REFLECTIVE .and. (cell(1) <= mapCells - 1)) then
            cellaux(1) = abs(cellaux(1)) - 1
        end if
        if (bc_x%end == BC_REFLECTIVE .and. (cell(1) >= m + 1 - mapCells)) then
            cellaux(1) = cellaux(1) - (2*(cellaux(1) - m) - 1)
        end if

        !y-dir
        if (bc_y%beg == BC_REFLECTIVE .and. (cell(2) <= mapCells - 1)) then
            cellaux(2) = abs(cellaux(2)) - 1
        end if
        if (bc_y%end == BC_REFLECTIVE .and. (cell(2) >= n + 1 - mapCells)) then
            cellaux(2) = cellaux(2) - (2*(cellaux(2) - n) - 1)
        end if

        if (p > 0) then
            !z-dir
            if (bc_z%beg == BC_REFLECTIVE .and. (cell(3) <= mapCells - 1)) then
                cellaux(3) = abs(cellaux(3)) - 1
            end if
            if (bc_z%end == BC_REFLECTIVE .and. (cell(3) >= p + 1 - mapCells)) then
                cellaux(3) = cellaux(3) - (2*(cellaux(3) - p) - 1)
            end if
        end if

    end subroutine s_shift_cell_symmetric_bc

    !> Calculates the standard deviation of the bubble being smeared in the Eulerian framework.
            !! @param cell Cell where the bubble is located
            !! @param volpart Volume of the bubble
            !! @param stddsv Standard deviaton
    pure subroutine s_compute_stddsv(cell, volpart, stddsv)
#ifdef _CRAYFTN
        !DIR$ INLINEALWAYS s_compute_stddsv
#else
        !$acc routine seq
#endif
        integer, dimension(3), intent(in) :: cell
        real(wp), intent(in) :: volpart
        real(wp), intent(out) :: stddsv

        real(wp) :: chardist, charvol
        real(wp) :: rad

        !< Compute characteristic distance
        chardist = sqrt(dx(cell(1))*dy(cell(2)))
        if (p > 0) chardist = (dx(cell(1))*dy(cell(2))*dz(cell(3)))**(1._wp/3._wp)

        !< Compute characteristic volume
        if (p > 0) then
            charvol = dx(cell(1))*dy(cell(2))*dz(cell(3))
        else
            if (cyl_coord) then
                charvol = dx(cell(1))*dy(cell(2))*y_cc(cell(2))*2._wp*pi
            else
                charvol = dx(cell(1))*dy(cell(2))*lag_params%charwidth
            end if
        end if

        !< Compute Standard deviaton
        if (((volpart/charvol) > 0.5_wp*lag_params%valmaxvoid) .or. (lag_params%smooth_type == 1)) then
            rad = (3._wp*volpart/(4._wp*pi))**(1._wp/3._wp)
            stddsv = 1._wp*lag_params%epsilonb*max(chardist, rad)
        else
            stddsv = 0._wp
        end if

    end subroutine s_compute_stddsv

    !> The purpose of this procedure is to calculate the characteristic cell volume
            !! @param cell Computational coordinates (x, y, z)
            !! @param Charvol Characteristic volume
    pure elemental subroutine s_get_char_vol(cellx, celly, cellz, Charvol)
#ifdef _CRAYFTN
        !DIR$ INLINEALWAYS s_get_char_vol
#else
        !$acc routine seq
#endif
        integer, intent(in) :: cellx, celly, cellz
        real(wp), intent(out) :: Charvol

        if (p > 0) then
            Charvol = dx(cellx)*dy(celly)*dz(cellz)
        else
            if (cyl_coord) then
                Charvol = dx(cellx)*dy(celly)*y_cc(celly)*2._wp*pi
            else
                Charvol = dx(cellx)*dy(celly)*lag_params%charwidth
            end if
        end if

    end subroutine s_get_char_vol

    !> This subroutine transforms the computational coordinates of the bubble from
            !!      real type into integer.
            !! @param s Computational coordinates of the bubble, real type
            !! @param get_cell Computational coordinates of the bubble, integer type
<<<<<<< HEAD
    subroutine  s_get_cell(s_cell, get_cell)
=======
    pure subroutine s_get_cell(s_cell, get_cell)
>>>>>>> 8e94d0a5
#ifdef _CRAYFTN
        !DIR$ INLINEALWAYS s_get_cell
#else
        !$acc routine seq
#endif
        real(wp), dimension(3), intent(in) :: s_cell
        integer, dimension(3), intent(out) :: get_cell
        integer :: i

        get_cell(:) = int(s_cell(:))
        do i = 1, num_dims
            if (s_cell(i) < 0._wp) get_cell(i) = get_cell(i) - 1
        end do

    end subroutine s_get_cell

    function f_interpolate_velocity(pos, cell, i, q_prim_vf) result(v)
!$acc routine seq
        integer, dimension(3) :: cell
        integer :: i
        type(scalar_field), dimension(sys_size) :: q_prim_vf
        real(wp) :: v
        real(wp) :: L1, L2, L3
        real(wp) :: pos, x1, x2, x3
        real(wp) :: y1, y2, y3

        if (i == 1) then
            x1 = x_cc(cell(1) - 1)
            y1 = q_prim_vf(momxb)%sf(cell(1) - 1, cell(2), cell(3))
            x2 = x_cc(cell(1))
            y2 = q_prim_vf(momxb)%sf(cell(1)    , cell(2), cell(3))
            x3 = x_cc(cell(1) + 1)
            y3 = q_prim_vf(momxb)%sf(cell(1) + 1, cell(2), cell(3))
        elseif (i == 2) then
            x1 = y_cc(cell(2) - 1)
            y1 = q_prim_vf(momxb + 1)%sf(cell(1), cell(2) - 1, cell(3))
            x2 = y_cc(cell(2))
            y2 = q_prim_vf(momxb + 1)%sf(cell(1), cell(2)    , cell(3))
            x3 = y_cc(cell(2) + 1)
            y3 = q_prim_vf(momxb + 1)%sf(cell(1), cell(2) + 1, cell(3))
        elseif (i == 3) then
            x1 = z_cc(cell(3) - 1)
            y1 = q_prim_vf(momxe)%sf(cell(1), cell(2), cell(3) - 1)
            x2 = z_cc(cell(3))
            y1 = q_prim_vf(momxe)%sf(cell(1), cell(2), cell(3)    )
            x3 = z_cc(cell(3) + 1)
            y1 = q_prim_vf(momxe)%sf(cell(1), cell(2), cell(3) + 1)
        endif

        L1 = ((pos - x2)*(pos - x3)) / ((x1 - x2)*(x1 - x3))
        L2 = ((pos - x1)*(pos - x3)) / ((x2 - x1)*(x2 - x3))
        L3 = ((pos - x1)*(pos - x2)) / ((x3 - x1)*(x3 - x2))

        v = L1*y1 + L2*y2 + L3*y3

    end function f_interpolate_velocity

    function f_get_acceleration(pos,rad,vel,mg,mv,Re,rho,cell,i,id,q_prim_vf) result(a)
!$acc routine seq
        integer, dimension(3) :: cell
        integer :: i, id
        type(scalar_field), dimension(sys_size) :: q_prim_vf
        real(wp) :: a, vol, mass, force, vel, area
        real(wp) :: pos, rad, dp, v_rel, mg, mv, Re, rho, c_d

        if (i == 1) then
            dp = (q_prim_vf(E_idx)%sf(cell(1) + 1,cell(2),cell(3)) - &
                  q_prim_vf(E_idx)%sf(cell(1) - 1,cell(2),cell(3))) / &
                  (x_cc(cell(1) + 1) - x_cc(cell(1) - 1))
        elseif (i == 2) then
            dp = (q_prim_vf(E_idx)%sf(cell(1),cell(2) + 1,cell(3)) - &
                  q_prim_vf(E_idx)%sf(cell(1),cell(2) - 1,cell(3))) / &
                  (y_cc(cell(2) + 1) - y_cc(cell(2) - 1))
        elseif (i == 3) then
            dp = (q_prim_vf(E_idx)%sf(cell(1),cell(2),cell(3) + 1) - &
                  q_prim_vf(E_idx)%sf(cell(1),cell(2),cell(3) - 1)) / &
                  (z_cc(cell(3) + 1) - z_cc(cell(3) - 1))
        end if

        !if (i == 1 .and. id == 2) then
            !print*, "c", proc_rank, dp, &
                !q_prim_vf(E_idx)%sf(cell(1) - 1, cell(2), cell(3)), &
                !q_prim_vf(E_idx)%sf(cell(1), cell(2), cell(3)), &
                !q_prim_vf(E_idx)%sf(cell(1) + 1, cell(2), cell(3)), &
                !pos, x_cc(cell(1) + 1), x_cc(cell(1) - 1), cell
            !call sleep(1)
        !end if

        vol = (4._wp/3._wp) * pi * rad**3._wp
        force = -1._wp * vol * dp

        v_rel = vel - f_interpolate_velocity(pos,cell,i,q_prim_vf)

        if (lag_params%drag_model == 1) then ! Free slip Stokes drag
            force = force - (4._wp * pi * rad * v_rel) / Re
        else if (lag_params%drag_model == 2) then ! No slip Stokes drag
            force = force - (6._wp * pi * rad * v_rel) / Re
        elseif (lag_params%drag_model == 3) then ! Clift and Gauvin (1971) Cd fit
            area = pi * rad**2._wp
            c_d = f_get_clift_gauvin_drag_coeff(v_rel, Re, rho, rad)
            force = force - 0.5_wp * sign(1._wp, v_rel) * rho * (v_rel ** 2._wp) * c_d * area
        end if

        a = force / (mg + mv)

        !if (i == 1 .and. id == 2) then
            !print*, "d", proc_rank, vol, force, v_rel, vel, v_rel - vel, a, mg, mv
            !call sleep(1)
        !end if

    end function f_get_acceleration

    function f_get_clift_gauvin_drag_coeff(v_rel, mu_inv, rho, rad) result(c_d)
!$acc routine seq
        real(wp) :: v_rel, mu_inv, rho, rad
        real(wp) :: c_d
        real(wp) :: Re_b ! Bubble Reynolds number

        Re_b = max(2._wp * rho * abs(v_rel) * rad * mu_inv, Re_b_min)

        C_d = 24._wp * (1 + 0.15_wp * Re_b ** (0.687_wp)) / Re_b
        C_d = C_d + 0.42_wp / (1 + (42500 / (Re_b ** 1.16_wp)))

    end function f_get_clift_gauvin_drag_coeff

end module m_bubbles_EL_kernels<|MERGE_RESOLUTION|>--- conflicted
+++ resolved
@@ -420,11 +420,7 @@
             !!      real type into integer.
             !! @param s Computational coordinates of the bubble, real type
             !! @param get_cell Computational coordinates of the bubble, integer type
-<<<<<<< HEAD
-    subroutine  s_get_cell(s_cell, get_cell)
-=======
     pure subroutine s_get_cell(s_cell, get_cell)
->>>>>>> 8e94d0a5
 #ifdef _CRAYFTN
         !DIR$ INLINEALWAYS s_get_cell
 #else
